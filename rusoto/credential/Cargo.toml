[package]
authors = [
    "Anthony DiMarco <ocramida@gmail.com>",
    "Jimmy Cuadra <jimmy@jimmycuadra.com>",
    "Matthew Mayer <matthewkmayer@gmail.com>",
    "Nikita Pekin <contact@nikitapek.in>"
]
license = "MIT"
description = "AWS credential tooling"
documentation = "https://docs.rs/rusoto_credential"
name = "rusoto_credential"
readme = "README.md"
repository = "https://github.com/rusoto/rusoto"
version = "0.42.0"
exclude = ["tests/sample-data/*"]
edition = "2018"

[badges]
appveyor = { repository = "matthewkmayer/rusoto", branch = "master" }
azure-devops = { project = "matthewkmayer/Rusoto", pipeline = "rusoto.rusoto", build="1" }

[dependencies]
<<<<<<< HEAD
async-trait = "0.1"
chrono = { version = "0.4", features = ["serde"] }
dirs = "1.0"
futures-preview = "0.3.0-alpha.19"
hyper = "0.13.0-alpha.4"
pin-project = "0.4"
regex = "1.0"
serde = { version = "1.0", features = ["derive"] }
serde_json = "1.0"
shlex = "0.1"
tokio = { version = "0.2.0-alpha.6", features = ["net", "process"] }

[dev-dependencies]
lazy_static = "1.4"
=======
chrono = { version = "0.4.0", features = ["serde"] }
dirs = "1.0.2"
futures = "0.1.16"
hyper = "0.12"
regex = "1.0.0"
serde = "1.0.2"
serde_json = "1.0.2"
serde_derive = "1.0.2"
shlex = "0.1.1"
tokio-process = "0.2.3"
tokio-timer = "0.2.6"
lazy_static = "1.4.0"
tempfile = "^3.1.0"
zeroize = "1.0.0"

[dev-dependencies]
>>>>>>> f58d1ce6
quickcheck = "0.6"
tokio-core = "0.1"

[dependencies.clippy]
optional = true
version = "0.0"

[features]
nightly-testing = []
unstable = []<|MERGE_RESOLUTION|>--- conflicted
+++ resolved
@@ -20,7 +20,6 @@
 azure-devops = { project = "matthewkmayer/Rusoto", pipeline = "rusoto.rusoto", build="1" }
 
 [dependencies]
-<<<<<<< HEAD
 async-trait = "0.1"
 chrono = { version = "0.4", features = ["serde"] }
 dirs = "1.0"
@@ -35,24 +34,6 @@
 
 [dev-dependencies]
 lazy_static = "1.4"
-=======
-chrono = { version = "0.4.0", features = ["serde"] }
-dirs = "1.0.2"
-futures = "0.1.16"
-hyper = "0.12"
-regex = "1.0.0"
-serde = "1.0.2"
-serde_json = "1.0.2"
-serde_derive = "1.0.2"
-shlex = "0.1.1"
-tokio-process = "0.2.3"
-tokio-timer = "0.2.6"
-lazy_static = "1.4.0"
-tempfile = "^3.1.0"
-zeroize = "1.0.0"
-
-[dev-dependencies]
->>>>>>> f58d1ce6
 quickcheck = "0.6"
 tokio-core = "0.1"
 
