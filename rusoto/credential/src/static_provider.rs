--- conflicted
+++ resolved
@@ -94,20 +94,8 @@
     use crate::ProvideAwsCredentials;
     use quickcheck::quickcheck;
 
-<<<<<<< HEAD
     #[tokio::test]
     async fn test_static_provider_creation() {
-=======
-    #[test]
-    fn static_provider_impl_from_for_awscredentials() {
-        let provider = StaticProvider::from(AwsCredentials::default());
-        assert_eq!(provider.get_aws_access_key_id(), "");
-        assert_eq!(*provider.is_valid_for(), None);
-    }
-
-    #[test]
-    fn test_static_provider_creation() {
->>>>>>> f58d1ce6
         let result = StaticProvider::new(
             "fake-key".to_owned(),
             "fake-secret".to_owned(),
