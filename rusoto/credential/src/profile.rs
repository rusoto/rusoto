--- conflicted
+++ resolved
@@ -1,18 +1,13 @@
 //! The Credentials Provider for Credentials stored in a profile inside of a Credentials file.
 
 use std::collections::HashMap;
+use std::fs;
 use std::fs::File;
 use std::io::{BufRead, BufReader};
 use std::path::{Path, PathBuf};
 
 use async_trait::async_trait;
 use dirs::home_dir;
-<<<<<<< HEAD
-use futures::future::{result, FutureResult};
-use futures::{Future, Poll};
-use lazy_static::lazy_static;
-=======
->>>>>>> 62832c4b
 use regex::Regex;
 use serde::Deserialize;
 use tokio::net::process::Command;
@@ -24,11 +19,6 @@
 const AWS_SHARED_CREDENTIALS_FILE: &str = "AWS_SHARED_CREDENTIALS_FILE";
 const DEFAULT: &str = "default";
 const REGION: &str = "region";
-
-lazy_static! {
-    static ref PROFILE_REGEX: Regex =
-        Regex::new(r"^\[(profile )?([^\]]+)\]$").expect("Failed to compile regex");
-}
 
 /// Provides AWS credentials from a profile in a credentials file, or from a credential process.
 ///
@@ -47,11 +37,6 @@
     file_path: PathBuf,
     /// The Profile Path to parse out of the Credentials File.
     profile: String,
-    /// If `true` disable [`credential_process`][credential_process] option, making sure not to
-    /// call any external process.
-    ///
-    /// [credential_process]: https://docs.aws.amazon.com/cli/latest/topic/config-vars.html#sourcing-credentials-from-external-processes
-    secure: bool,
 }
 
 impl ProfileProvider {
@@ -73,7 +58,6 @@
         ProfileProvider {
             file_path: file_path.into(),
             profile: profile.into(),
-            secure: false,
         }
     }
 
@@ -181,17 +165,6 @@
     {
         self.profile = profile.into();
     }
-
-    /// Returns `true` if this provider instance will not execute any external processes to obtain
-    /// credentials.
-    pub fn is_secure(&self) -> bool {
-        self.secure
-    }
-
-    /// Ensure this provider instance does not call any external processes to obtain credentials.
-    pub fn secure(&mut self) {
-        self.secure = true;
-    }
 }
 
 #[async_trait]
@@ -200,12 +173,12 @@
         match ProfileProvider::default_config_location().map(|location| {
             parse_config_file(&location).and_then(|config| {
                 config
-                    .get(&self.profile)
+                    .get(&ProfileProvider::default_profile_name())
                     .and_then(|props| props.get("credential_process"))
                     .map(std::borrow::ToOwned::to_owned)
             })
         }) {
-            Ok(Some(ref command)) if !self.is_secure() => {
+            Ok(Some(command)) => {
                 // credential_process is set, create the future
                 let mut command = parse_command_str(&command)?;
                 let output = command.output().await.map_err(|e| {
@@ -221,7 +194,7 @@
                     )))
                 }
             }
-            Ok(Some(_)) | Ok(None) => {
+            Ok(None) => {
                 // credential_process is not set, parse the credentials file
                 parse_credentials_file(self.file_path()).and_then(|mut profiles| {
                     profiles
@@ -254,14 +227,21 @@
     }
 }
 
-fn parse_config_file<P>(file_path: P) -> Option<HashMap<String, HashMap<String, String>>>
-where
-    P: AsRef<Path>,
-{
-    if !file_path.as_ref().exists() || !file_path.as_ref().is_file() {
-        return None;
-    }
-
+// should probably constantize with lazy_static!
+fn new_profile_regex() -> Regex {
+    Regex::new(r"^\[(profile )?([^\]]+)\]$").expect("Failed to compile regex")
+}
+
+fn parse_config_file(file_path: &Path) -> Option<HashMap<String, HashMap<String, String>>> {
+    match fs::metadata(file_path) {
+        Err(_) => return None,
+        Ok(metadata) => {
+            if !metadata.is_file() {
+                return None;
+            }
+        }
+    };
+    let profile_regex = new_profile_regex();
     let file = File::open(file_path).expect("expected file");
     let file_lines = BufReader::new(&file);
     let result: (HashMap<String, HashMap<String, String>>, Option<String>) = file_lines
@@ -273,8 +253,8 @@
                 .find(|l| !l.starts_with('#') && !l.is_empty())
         })
         .fold(Default::default(), |(mut result, profile), line| {
-            if PROFILE_REGEX.is_match(&line) {
-                let caps = PROFILE_REGEX.captures(&line).unwrap();
+            if profile_regex.is_match(&line) {
+                let caps = profile_regex.captures(&line).unwrap();
                 let next_profile = caps.get(2).map(|value| value.as_str().to_string());
                 (result, next_profile)
             } else {
@@ -298,51 +278,108 @@
 }
 
 /// Parses a Credentials file into a Map of <`ProfileName`, `AwsCredentials`>
-fn parse_credentials_file<P>(
-    file_path: P,
-) -> Result<HashMap<String, AwsCredentials>, CredentialsError>
-where
-    P: AsRef<Path>,
-{
-    let profiles: HashMap<_, _> = parse_config_file(&file_path)
-        .map(|data| {
-            Ok(data
-                .into_iter()
-                .filter_map(|(profile, properties)| {
-                    if let (Some(key), Some(secret)) = (
-                        properties.get("aws_access_key_id"),
-                        properties.get("aws_secret_access_key"),
-                    ) {
-                        Some((
-                            profile,
-                            AwsCredentials::new(
-                                key,
-                                secret,
-                                properties
-                                    .get("aws_session_token")
-                                    .or_else(|| properties.get("aws_security_token"))
-                                    .map(String::to_owned),
-                                None,
-                            ),
-                        ))
-                    } else {
-                        None
-                    }
-                })
-                .collect())
-        })
-        .unwrap_or_else(|| {
-            Err(CredentialsError::new(format!(
-                "Invalid credentials file: [ {} ].",
-                file_path.as_ref().display()
+fn parse_credentials_file(
+    file_path: &Path,
+) -> Result<HashMap<String, AwsCredentials>, CredentialsError> {
+    match fs::metadata(file_path) {
+        Err(_) => {
+            return Err(CredentialsError::new(format!(
+                "Couldn't stat credentials file: [ {:?} ]. Non existant, or no permission.",
+                file_path
             )))
-        })?;
+        }
+        Ok(metadata) => {
+            if !metadata.is_file() {
+                return Err(CredentialsError::new(format!(
+                    "Credentials file: [ {:?} ] is not a file.",
+                    file_path
+                )));
+            }
+        }
+    };
+
+    let file = File::open(file_path)?;
+
+    let profile_regex = new_profile_regex();
+    let mut profiles: HashMap<String, AwsCredentials> = HashMap::new();
+    let mut access_key: Option<String> = None;
+    let mut secret_key: Option<String> = None;
+    let mut token: Option<String> = None;
+    let mut profile_name: Option<String> = None;
+
+    let file_lines = BufReader::new(&file);
+    for (line_no, line) in file_lines.lines().enumerate() {
+        let unwrapped_line: String =
+            line.unwrap_or_else(|_| panic!("Failed to read credentials file, line: {}", line_no));
+
+        // skip empty lines
+        if unwrapped_line.is_empty() {
+            continue;
+        }
+
+        // skip comments
+        if unwrapped_line.starts_with('#') {
+            continue;
+        }
+
+        // handle the opening of named profile blocks
+        if profile_regex.is_match(&unwrapped_line) {
+            if profile_name.is_some() && access_key.is_some() && secret_key.is_some() {
+                let creds =
+                    AwsCredentials::new(access_key.unwrap(), secret_key.unwrap(), token, None);
+                profiles.insert(profile_name.unwrap(), creds);
+            }
+
+            access_key = None;
+            secret_key = None;
+            token = None;
+
+            let caps = profile_regex.captures(&unwrapped_line).unwrap();
+            profile_name = Some(caps.get(2).unwrap().as_str().to_string());
+            continue;
+        }
+
+        // otherwise look for key=value pairs we care about
+        let lower_case_line = unwrapped_line.to_ascii_lowercase().to_string();
+
+        if lower_case_line.contains("aws_access_key_id") && access_key.is_none() {
+            let v: Vec<&str> = unwrapped_line.split('=').collect();
+            if !v.is_empty() {
+                access_key = Some(v[1].trim_matches(' ').to_string());
+            }
+        } else if lower_case_line.contains("aws_secret_access_key") && secret_key.is_none() {
+            let v: Vec<&str> = unwrapped_line.split('=').collect();
+            if !v.is_empty() {
+                secret_key = Some(v[1].trim_matches(' ').to_string());
+            }
+        } else if lower_case_line.contains("aws_session_token") && token.is_none() {
+            let v: Vec<&str> = unwrapped_line.split('=').collect();
+            if !v.is_empty() {
+                token = Some(v[1].trim_matches(' ').to_string());
+            }
+        } else if lower_case_line.contains("aws_security_token") {
+            if token.is_none() {
+                let v: Vec<&str> = unwrapped_line.split('=').collect();
+                if !v.is_empty() {
+                    token = Some(v[1].trim_matches(' ').to_string());
+                }
+            }
+        } else {
+            // Ignore unrecognized fields
+            continue;
+        }
+    }
+
+    if profile_name.is_some() && access_key.is_some() && secret_key.is_some() {
+        let creds = AwsCredentials::new(access_key.unwrap(), secret_key.unwrap(), token, None);
+        profiles.insert(profile_name.unwrap(), creds);
+    }
 
     if profiles.is_empty() {
-        Err(CredentialsError::new("No credentials found."))
-    } else {
-        Ok(profiles)
-    }
+        return Err(CredentialsError::new("No credentials found."));
+    }
+
+    Ok(profiles)
 }
 
 fn parse_command_str(s: &str) -> Result<Command, CredentialsError> {
@@ -364,7 +401,7 @@
     use std::path::Path;
 
     use super::*;
-    use crate::test_utils::lock_env;
+    use crate::test_utils::{lock, ENV_MUTEX};
     use crate::{CredentialsError, ProvideAwsCredentials};
 
     #[test]
@@ -409,7 +446,7 @@
             super::parse_config_file(Path::new("tests/sample-data/credential_process_config"));
         assert!(result.is_some());
         let profiles = result.unwrap();
-        assert_eq!(profiles.len(), 2);
+        assert_eq!(profiles.len(), 1);
         let default_profile = profiles
             .get(DEFAULT)
             .expect("No Default profile in default_profile_credentials");
@@ -476,15 +513,9 @@
         assert_eq!(default_profile.aws_secret_access_key(), "bar");
     }
 
-<<<<<<< HEAD
-    #[test]
-    fn profile_provider_happy_path() {
-        let _guard = lock_env();
-=======
     #[tokio::test]
     async fn profile_provider_happy_path() {
         let _guard = lock(&ENV_MUTEX);
->>>>>>> 62832c4b
         let provider = ProfileProvider::with_configuration(
             "tests/sample-data/multiple_profile_credentials",
             "foo",
@@ -500,7 +531,7 @@
 
     #[test]
     fn profile_provider_via_environment_variable() {
-        let _guard = lock_env();
+        let _guard = lock(&ENV_MUTEX);
         let credentials_path = "tests/sample-data/default_profile_credentials";
         env::set_var(AWS_SHARED_CREDENTIALS_FILE, credentials_path);
         let result = ProfileProvider::new();
@@ -510,15 +541,9 @@
         env::remove_var(AWS_SHARED_CREDENTIALS_FILE);
     }
 
-<<<<<<< HEAD
-    #[test]
-    fn profile_provider_profile_name_via_environment_variable() {
-        let _guard = lock_env();
-=======
     #[tokio::test]
     async fn profile_provider_profile_name_via_environment_variable() {
         let _guard = lock(&ENV_MUTEX);
->>>>>>> 62832c4b
         let credentials_path = "tests/sample-data/multiple_profile_credentials";
         env::set_var(AWS_SHARED_CREDENTIALS_FILE, credentials_path);
         env::set_var(AWS_PROFILE, "bar");
@@ -532,15 +557,9 @@
         env::remove_var(AWS_PROFILE);
     }
 
-<<<<<<< HEAD
-    #[test]
-    fn profile_provider_bad_profile() {
-        let _guard = lock_env();
-=======
     #[tokio::test]
     async fn profile_provider_bad_profile() {
         let _guard = lock(&ENV_MUTEX);
->>>>>>> 62832c4b
         let provider = ProfileProvider::with_configuration(
             "tests/sample-data/multiple_profile_credentials",
             "not_a_profile",
@@ -554,15 +573,9 @@
         );
     }
 
-<<<<<<< HEAD
-    #[test]
-    fn profile_provider_credential_process() {
-        let _guard = lock_env();
-=======
     #[tokio::test]
     async fn profile_provider_credential_process() {
         let _guard = lock(&ENV_MUTEX);
->>>>>>> 62832c4b
         env::set_var(
             AWS_CONFIG_FILE,
             "tests/sample-data/credential_process_config",
@@ -575,43 +588,12 @@
         let creds = result.ok().unwrap();
         assert_eq!(creds.aws_access_key_id(), "baz_access_key");
         assert_eq!(creds.aws_secret_access_key(), "baz_secret_key");
-        assert_eq!(
-            creds.token().as_ref().expect("session token not parsed"),
-            "baz_session_token"
-        );
-        assert!(creds.expires_at().is_some());
-
         env::remove_var(AWS_CONFIG_FILE);
     }
 
     #[test]
-    fn profile_provider_credential_process_foo() {
-        let _guard = lock_env();
-        env::set_var(
-            AWS_CONFIG_FILE,
-            "tests/sample-data/credential_process_config",
-        );
-        let mut provider = ProfileProvider::new().unwrap();
-        provider.set_profile("foo");
-        let result = provider.credentials().wait();
-
-        assert!(result.is_ok());
-
-        let creds = result.ok().unwrap();
-        assert_eq!(creds.aws_access_key_id(), "foo_access_key");
-        assert_eq!(creds.aws_secret_access_key(), "foo_secret_key");
-        assert_eq!(
-            creds.token().as_ref().expect("session token not parsed"),
-            "foo_session_token"
-        );
-        assert!(creds.expires_at().is_some());
-
-        env::remove_var(AWS_CONFIG_FILE);
-    }
-
-    #[test]
     fn profile_provider_profile_name() {
-        let _guard = lock_env();
+        let _guard = lock(&ENV_MUTEX);
         let mut provider = ProfileProvider::new().unwrap();
         assert_eq!(DEFAULT, provider.profile());
         provider.set_profile("foo");
@@ -629,22 +611,22 @@
 
     #[test]
     fn parse_credentials_bad_path() {
-        let result = super::parse_credentials_file("/bad/file/path");
+        let result = super::parse_credentials_file(Path::new("/bad/file/path"));
         assert_eq!(
             result.err(),
             Some(CredentialsError::new(
-                "Invalid credentials file: [ /bad/file/path ].",
+                "Couldn\'t stat credentials file: [ \"/bad/file/path\" ]. Non existant, or no permission.",
             ))
         );
     }
 
     #[test]
     fn parse_credentials_directory_path() {
-        let result = super::parse_credentials_file("tests/");
+        let result = super::parse_credentials_file(Path::new("tests/"));
         assert_eq!(
             result.err(),
             Some(CredentialsError::new(
-                "Invalid credentials file: [ tests/ ].",
+                "Credentials file: [ \"tests/\" ] is not a file.",
             ))
         );
     }
@@ -668,7 +650,7 @@
 
     #[test]
     fn default_profile_name_from_env_var() {
-        let _guard = lock_env();
+        let _guard = lock(&ENV_MUTEX);
         env::set_var(AWS_PROFILE, "bar");
         assert_eq!("bar", ProfileProvider::default_profile_name());
         env::remove_var(AWS_PROFILE);
@@ -676,7 +658,7 @@
 
     #[test]
     fn default_profile_name_from_empty_env_var() {
-        let _guard = lock_env();
+        let _guard = lock(&ENV_MUTEX);
         env::set_var(AWS_PROFILE, "");
         assert_eq!(DEFAULT, ProfileProvider::default_profile_name());
         env::remove_var(AWS_PROFILE);
@@ -684,14 +666,14 @@
 
     #[test]
     fn default_profile_name() {
-        let _guard = lock_env();
+        let _guard = lock(&ENV_MUTEX);
         env::remove_var(AWS_PROFILE);
         assert_eq!(DEFAULT, ProfileProvider::default_profile_name());
     }
 
     #[test]
     fn default_profile_location_from_env_var() {
-        let _guard = lock_env();
+        let _guard = lock(&ENV_MUTEX);
         env::set_var(AWS_SHARED_CREDENTIALS_FILE, "bar");
         assert_eq!(
             Ok(PathBuf::from("bar")),
@@ -702,7 +684,7 @@
 
     #[test]
     fn default_profile_location_from_empty_env_var() {
-        let _guard = lock_env();
+        let _guard = lock(&ENV_MUTEX);
         env::set_var(AWS_SHARED_CREDENTIALS_FILE, "");
         assert_eq!(
             ProfileProvider::hardcoded_profile_location(),
@@ -713,11 +695,12 @@
 
     #[test]
     fn default_profile_location() {
-        let _guard = lock_env();
+        let _guard = lock(&ENV_MUTEX);
         env::remove_var(AWS_SHARED_CREDENTIALS_FILE);
         assert_eq!(
             ProfileProvider::hardcoded_profile_location(),
             ProfileProvider::default_profile_location()
         );
     }
+
 }