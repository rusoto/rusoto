//! The Credentials Provider for an AWS Resource's IAM Role.

use std::time::Duration;
use async_trait::async_trait;
use hyper::Uri;

use crate::request::HttpClient;
use crate::{
    parse_credentials_from_aws_service, AwsCredentials, CredentialsError, ProvideAwsCredentials,
};

const AWS_CREDENTIALS_PROVIDER_IP: &str = "169.254.169.254";
const AWS_CREDENTIALS_PROVIDER_PATH: &str = "latest/meta-data/iam/security-credentials";

/// Provides AWS credentials from a resource's IAM role.
///
/// The provider has a default timeout of 30 seconds. While it should work well for most setups,
/// you can change the timeout using the `set_timeout` method.
///
/// # Examples
///
/// ```rust
/// extern crate rusoto_credential;
///
/// use std::time::Duration;
///
/// use rusoto_credential::InstanceMetadataProvider;
///
/// fn main() {
///   let mut provider = InstanceMetadataProvider::new();
///   // you can overwrite the default timeout like this:
///   provider.set_timeout(Duration::from_secs(60));
///
///   // ...
/// }
/// ```
///
/// The source location can be changed from the default of 169.254.169.254:
///
/// ```rust
/// extern crate rusoto_credential;
///
/// use std::time::Duration;
///
/// use rusoto_credential::InstanceMetadataProvider;
///
/// fn main() {
///   let mut provider = InstanceMetadataProvider::new();
///   // you can overwrite the default endpoint like this:
///   provider.set_ip_addr_with_port("127.0.0.1", "8080");
///
///   // ...
/// }
/// ```
#[derive(Clone, Debug)]
pub struct InstanceMetadataProvider {
    client: HttpClient,
    timeout: Duration,
    metadata_ip_addr: String,
}

impl InstanceMetadataProvider {
    /// Create a new provider with the given handle.
    pub fn new() -> Self {
        InstanceMetadataProvider {
            client: HttpClient::new(),
            timeout: Duration::from_secs(30),
            metadata_ip_addr: AWS_CREDENTIALS_PROVIDER_IP.to_string(),
        }
    }

    /// Set the timeout on the provider to the specified duration.
    pub fn set_timeout(&mut self, timeout: Duration) {
        self.timeout = timeout;
    }

    /// Allow overriding host and port of instance metadata service.
    pub fn set_ip_addr_with_port(&mut self, ip: &str, port: &str) {
        self.metadata_ip_addr = format!("{}:{}", ip, port.to_string());
    }
}

impl Default for InstanceMetadataProvider {
    fn default() -> Self {
        Self::new()
    }
}

#[async_trait]
impl ProvideAwsCredentials for InstanceMetadataProvider {
    async fn credentials(&self) -> Result<AwsCredentials, CredentialsError> {
        let role_name_address = format!(
            "http://{}/{}/",
            AWS_CREDENTIALS_PROVIDER_IP, AWS_CREDENTIALS_PROVIDER_PATH
        );
        let uri = match role_name_address.parse::<Uri>() {
            Ok(u) => u,
            Err(e) => return Err(CredentialsError::new(e)),
        };

<<<<<<< HEAD
        let role_name = self.client.get(uri, self.timeout).await.map_err(|err| {
            CredentialsError { message: format!("Could not get credentials from iam: {}", err.to_string()) }
        })?;
=======
/// Future returned from `InstanceMetadataProvider`.
pub struct InstanceMetadataProviderFuture {
    state: InstanceMetadataFutureState,
    client: HttpClient,
    timeout: Duration,
    metadata_ip_addr: String,
}
>>>>>>> f58d1ce6

        let credentials_provider_url = format!(
            "http://{}/{}/{}",
            AWS_CREDENTIALS_PROVIDER_IP, AWS_CREDENTIALS_PROVIDER_PATH, role_name
        );

<<<<<<< HEAD
        let uri = match credentials_provider_url.parse::<Uri>() {
            Ok(u) => u,
            Err(e) => return Err(CredentialsError::new(e)),
=======
    fn poll(&mut self) -> Poll<Self::Item, Self::Error> {
        let new_state = match self.state {
            InstanceMetadataFutureState::Start => {
                let new_future =
                    get_role_name(&self.client, self.timeout, self.metadata_ip_addr.clone())?;
                InstanceMetadataFutureState::GetRoleName(new_future)
            }
            InstanceMetadataFutureState::GetRoleName(ref mut future) => {
                let role_name = try_ready!(future.poll());
                let new_future = get_credentials_from_role(
                    &self.client,
                    self.timeout,
                    &role_name,
                    self.metadata_ip_addr.clone(),
                )?;
                InstanceMetadataFutureState::GetCredentialsFromRole(new_future)
            }
            InstanceMetadataFutureState::GetCredentialsFromRole(ref mut future) => {
                let cred_str = try_ready!(future.poll());
                let new_future = result(parse_credentials_from_aws_service(&cred_str));
                InstanceMetadataFutureState::Done(new_future)
            }
            InstanceMetadataFutureState::Done(ref mut future) => {
                return future.poll();
            }
>>>>>>> f58d1ce6
        };

<<<<<<< HEAD
        let cred_str = self.client.get(uri, self.timeout).await.map_err(|err| {
            CredentialsError { message: format!("Could not get credentials from iam: {}", err.to_string()) }
        })?;
        parse_credentials_from_aws_service(&cred_str)
    }
=======
    fn credentials(&self) -> Self::Future {
        InstanceMetadataProviderFuture {
            state: InstanceMetadataFutureState::Start,
            client: self.client.clone(),
            timeout: self.timeout,
            metadata_ip_addr: self.metadata_ip_addr.clone(),
        }
    }
}

/// Gets the role name to get credentials for using the IAM Metadata Service (169.254.169.254).
fn get_role_name(
    client: &HttpClient,
    timeout: Duration,
    ip_addr: String,
) -> Result<HttpClientFuture, CredentialsError> {
    let role_name_address = format!("http://{}/{}/", ip_addr, AWS_CREDENTIALS_PROVIDER_PATH);
    let uri = match role_name_address.parse::<Uri>() {
        Ok(u) => u,
        Err(e) => return Err(CredentialsError::new(e)),
    };

    Ok(client.get(uri, timeout))
}

/// Gets the credentials for an EC2 Instances IAM Role.
fn get_credentials_from_role(
    client: &HttpClient,
    timeout: Duration,
    role_name: &str,
    ip_addr: String,
) -> Result<HttpClientFuture, CredentialsError> {
    let credentials_provider_url = format!(
        "http://{}/{}/{}",
        ip_addr, AWS_CREDENTIALS_PROVIDER_PATH, role_name
    );

    let uri = match credentials_provider_url.parse::<Uri>() {
        Ok(u) => u,
        Err(e) => return Err(CredentialsError::new(e)),
    };

    Ok(client.get(uri, timeout))
>>>>>>> f58d1ce6
}<|MERGE_RESOLUTION|>--- conflicted
+++ resolved
@@ -1,12 +1,12 @@
 //! The Credentials Provider for an AWS Resource's IAM Role.
 
-use std::time::Duration;
 use async_trait::async_trait;
 use hyper::Uri;
+use std::time::Duration;
 
 use crate::request::HttpClient;
 use crate::{
-    parse_credentials_from_aws_service, AwsCredentials, CredentialsError, ProvideAwsCredentials,
+	parse_credentials_from_aws_service, AwsCredentials, CredentialsError, ProvideAwsCredentials,
 };
 
 const AWS_CREDENTIALS_PROVIDER_IP: &str = "169.254.169.254";
@@ -54,151 +54,75 @@
 /// ```
 #[derive(Clone, Debug)]
 pub struct InstanceMetadataProvider {
-    client: HttpClient,
-    timeout: Duration,
-    metadata_ip_addr: String,
+	client: HttpClient,
+	timeout: Duration,
+	metadata_ip_addr: String,
 }
 
 impl InstanceMetadataProvider {
-    /// Create a new provider with the given handle.
-    pub fn new() -> Self {
-        InstanceMetadataProvider {
-            client: HttpClient::new(),
-            timeout: Duration::from_secs(30),
-            metadata_ip_addr: AWS_CREDENTIALS_PROVIDER_IP.to_string(),
-        }
-    }
+	/// Create a new provider with the given handle.
+	pub fn new() -> Self {
+		InstanceMetadataProvider {
+			client: HttpClient::new(),
+			timeout: Duration::from_secs(30),
+			metadata_ip_addr: AWS_CREDENTIALS_PROVIDER_IP.to_string(),
+		}
+	}
 
-    /// Set the timeout on the provider to the specified duration.
-    pub fn set_timeout(&mut self, timeout: Duration) {
-        self.timeout = timeout;
-    }
+	/// Set the timeout on the provider to the specified duration.
+	pub fn set_timeout(&mut self, timeout: Duration) {
+		self.timeout = timeout;
+	}
 
-    /// Allow overriding host and port of instance metadata service.
-    pub fn set_ip_addr_with_port(&mut self, ip: &str, port: &str) {
-        self.metadata_ip_addr = format!("{}:{}", ip, port.to_string());
-    }
+	/// Allow overriding host and port of instance metadata service.
+	pub fn set_ip_addr_with_port(&mut self, ip: &str, port: &str) {
+		self.metadata_ip_addr = format!("{}:{}", ip, port.to_string());
+	}
 }
 
 impl Default for InstanceMetadataProvider {
-    fn default() -> Self {
-        Self::new()
-    }
+	fn default() -> Self {
+		Self::new()
+	}
 }
 
 #[async_trait]
 impl ProvideAwsCredentials for InstanceMetadataProvider {
-    async fn credentials(&self) -> Result<AwsCredentials, CredentialsError> {
-        let role_name_address = format!(
-            "http://{}/{}/",
-            AWS_CREDENTIALS_PROVIDER_IP, AWS_CREDENTIALS_PROVIDER_PATH
-        );
-        let uri = match role_name_address.parse::<Uri>() {
-            Ok(u) => u,
-            Err(e) => return Err(CredentialsError::new(e)),
-        };
+	async fn credentials(&self) -> Result<AwsCredentials, CredentialsError> {
+		let role_name_address = format!(
+			"http://{}/{}/",
+			AWS_CREDENTIALS_PROVIDER_IP, AWS_CREDENTIALS_PROVIDER_PATH
+		);
+		let uri = match role_name_address.parse::<Uri>() {
+			Ok(u) => u,
+			Err(e) => return Err(CredentialsError::new(e)),
+		};
 
-<<<<<<< HEAD
-        let role_name = self.client.get(uri, self.timeout).await.map_err(|err| {
-            CredentialsError { message: format!("Could not get credentials from iam: {}", err.to_string()) }
-        })?;
-=======
-/// Future returned from `InstanceMetadataProvider`.
-pub struct InstanceMetadataProviderFuture {
-    state: InstanceMetadataFutureState,
-    client: HttpClient,
-    timeout: Duration,
-    metadata_ip_addr: String,
-}
->>>>>>> f58d1ce6
+		let role_name =
+			self.client
+				.get(uri, self.timeout)
+				.await
+				.map_err(|err| CredentialsError {
+					message: format!("Could not get credentials from iam: {}", err.to_string()),
+				})?;
 
-        let credentials_provider_url = format!(
-            "http://{}/{}/{}",
-            AWS_CREDENTIALS_PROVIDER_IP, AWS_CREDENTIALS_PROVIDER_PATH, role_name
-        );
+		let credentials_provider_url = format!(
+			"http://{}/{}/{}",
+			AWS_CREDENTIALS_PROVIDER_IP, AWS_CREDENTIALS_PROVIDER_PATH, role_name
+		);
 
-<<<<<<< HEAD
-        let uri = match credentials_provider_url.parse::<Uri>() {
-            Ok(u) => u,
-            Err(e) => return Err(CredentialsError::new(e)),
-=======
-    fn poll(&mut self) -> Poll<Self::Item, Self::Error> {
-        let new_state = match self.state {
-            InstanceMetadataFutureState::Start => {
-                let new_future =
-                    get_role_name(&self.client, self.timeout, self.metadata_ip_addr.clone())?;
-                InstanceMetadataFutureState::GetRoleName(new_future)
-            }
-            InstanceMetadataFutureState::GetRoleName(ref mut future) => {
-                let role_name = try_ready!(future.poll());
-                let new_future = get_credentials_from_role(
-                    &self.client,
-                    self.timeout,
-                    &role_name,
-                    self.metadata_ip_addr.clone(),
-                )?;
-                InstanceMetadataFutureState::GetCredentialsFromRole(new_future)
-            }
-            InstanceMetadataFutureState::GetCredentialsFromRole(ref mut future) => {
-                let cred_str = try_ready!(future.poll());
-                let new_future = result(parse_credentials_from_aws_service(&cred_str));
-                InstanceMetadataFutureState::Done(new_future)
-            }
-            InstanceMetadataFutureState::Done(ref mut future) => {
-                return future.poll();
-            }
->>>>>>> f58d1ce6
-        };
+		let uri = match credentials_provider_url.parse::<Uri>() {
+			Ok(u) => u,
+			Err(e) => return Err(CredentialsError::new(e)),
+		};
 
-<<<<<<< HEAD
-        let cred_str = self.client.get(uri, self.timeout).await.map_err(|err| {
-            CredentialsError { message: format!("Could not get credentials from iam: {}", err.to_string()) }
-        })?;
-        parse_credentials_from_aws_service(&cred_str)
-    }
-=======
-    fn credentials(&self) -> Self::Future {
-        InstanceMetadataProviderFuture {
-            state: InstanceMetadataFutureState::Start,
-            client: self.client.clone(),
-            timeout: self.timeout,
-            metadata_ip_addr: self.metadata_ip_addr.clone(),
-        }
-    }
-}
-
-/// Gets the role name to get credentials for using the IAM Metadata Service (169.254.169.254).
-fn get_role_name(
-    client: &HttpClient,
-    timeout: Duration,
-    ip_addr: String,
-) -> Result<HttpClientFuture, CredentialsError> {
-    let role_name_address = format!("http://{}/{}/", ip_addr, AWS_CREDENTIALS_PROVIDER_PATH);
-    let uri = match role_name_address.parse::<Uri>() {
-        Ok(u) => u,
-        Err(e) => return Err(CredentialsError::new(e)),
-    };
-
-    Ok(client.get(uri, timeout))
-}
-
-/// Gets the credentials for an EC2 Instances IAM Role.
-fn get_credentials_from_role(
-    client: &HttpClient,
-    timeout: Duration,
-    role_name: &str,
-    ip_addr: String,
-) -> Result<HttpClientFuture, CredentialsError> {
-    let credentials_provider_url = format!(
-        "http://{}/{}/{}",
-        ip_addr, AWS_CREDENTIALS_PROVIDER_PATH, role_name
-    );
-
-    let uri = match credentials_provider_url.parse::<Uri>() {
-        Ok(u) => u,
-        Err(e) => return Err(CredentialsError::new(e)),
-    };
-
-    Ok(client.get(uri, timeout))
->>>>>>> f58d1ce6
+		let cred_str =
+			self.client
+				.get(uri, self.timeout)
+				.await
+				.map_err(|err| CredentialsError {
+					message: format!("Could not get credentials from iam: {}", err.to_string()),
+				})?;
+		parse_credentials_from_aws_service(&cred_str)
+	}
 }