--- conflicted
+++ resolved
@@ -17,7 +17,7 @@
 /// The provider has a default timeout of 30 seconds. While it should work well for most setups,
 /// you can change the timeout using the `set_timeout` method.
 ///
-/// # Examples
+/// # Example
 ///
 /// ```rust
 /// extern crate rusoto_credential;
@@ -34,29 +34,10 @@
 ///   // ...
 /// }
 /// ```
-///
-/// The source location can be changed from the default of 169.254.169.254:
-///
-/// ```rust
-/// extern crate rusoto_credential;
-///
-/// use std::time::Duration;
-///
-/// use rusoto_credential::InstanceMetadataProvider;
-///
-/// fn main() {
-///   let mut provider = InstanceMetadataProvider::new();
-///   // you can overwrite the default endpoint like this:
-///   provider.set_ip_addr_with_port("127.0.0.1", "8080");
-///
-///   // ...
-/// }
-/// ```
 #[derive(Clone, Debug)]
 pub struct InstanceMetadataProvider {
     client: HttpClient,
     timeout: Duration,
-    metadata_ip_addr: String,
 }
 
 impl InstanceMetadataProvider {
@@ -65,18 +46,12 @@
         InstanceMetadataProvider {
             client: HttpClient::new(),
             timeout: Duration::from_secs(30),
-            metadata_ip_addr: AWS_CREDENTIALS_PROVIDER_IP.to_string(),
         }
     }
 
     /// Set the timeout on the provider to the specified duration.
     pub fn set_timeout(&mut self, timeout: Duration) {
         self.timeout = timeout;
-    }
-
-    /// Allow overriding host and port of instance metadata service.
-    pub fn set_ip_addr_with_port(&mut self, ip: &str, port: &str) {
-        self.metadata_ip_addr = format!("{}:{}", ip, port.to_string());
     }
 }
 
@@ -98,107 +73,23 @@
             Err(e) => return Err(CredentialsError::new(e)),
         };
 
-<<<<<<< HEAD
-/// Future returned from `InstanceMetadataProvider`.
-pub struct InstanceMetadataProviderFuture {
-    state: InstanceMetadataFutureState,
-    client: HttpClient,
-    timeout: Duration,
-    metadata_ip_addr: String,
-}
-=======
         let role_name = self.client.get(uri, self.timeout).await.map_err(|err| {
             CredentialsError { message: format!("Could not get credentials from iam: {}", err.to_string()) }
         })?;
->>>>>>> 62832c4b
 
         let credentials_provider_url = format!(
             "http://{}/{}/{}",
             AWS_CREDENTIALS_PROVIDER_IP, AWS_CREDENTIALS_PROVIDER_PATH, role_name
         );
 
-<<<<<<< HEAD
-    fn poll(&mut self) -> Poll<Self::Item, Self::Error> {
-        let new_state = match self.state {
-            InstanceMetadataFutureState::Start => {
-                let new_future =
-                    get_role_name(&self.client, self.timeout, self.metadata_ip_addr.clone())?;
-                InstanceMetadataFutureState::GetRoleName(new_future)
-            }
-            InstanceMetadataFutureState::GetRoleName(ref mut future) => {
-                let role_name = try_ready!(future.poll());
-                let new_future = get_credentials_from_role(
-                    &self.client,
-                    self.timeout,
-                    &role_name,
-                    self.metadata_ip_addr.clone(),
-                )?;
-                InstanceMetadataFutureState::GetCredentialsFromRole(new_future)
-            }
-            InstanceMetadataFutureState::GetCredentialsFromRole(ref mut future) => {
-                let cred_str = try_ready!(future.poll());
-                let new_future = result(parse_credentials_from_aws_service(&cred_str));
-                InstanceMetadataFutureState::Done(new_future)
-            }
-            InstanceMetadataFutureState::Done(ref mut future) => {
-                return future.poll();
-            }
-=======
         let uri = match credentials_provider_url.parse::<Uri>() {
             Ok(u) => u,
             Err(e) => return Err(CredentialsError::new(e)),
->>>>>>> 62832c4b
         };
 
-<<<<<<< HEAD
-    fn credentials(&self) -> Self::Future {
-        InstanceMetadataProviderFuture {
-            state: InstanceMetadataFutureState::Start,
-            client: self.client.clone(),
-            timeout: self.timeout,
-            metadata_ip_addr: self.metadata_ip_addr.clone(),
-        }
-    }
-}
-
-/// Gets the role name to get credentials for using the IAM Metadata Service (169.254.169.254).
-fn get_role_name(
-    client: &HttpClient,
-    timeout: Duration,
-    ip_addr: String,
-) -> Result<HttpClientFuture, CredentialsError> {
-    let role_name_address = format!("http://{}/{}/", ip_addr, AWS_CREDENTIALS_PROVIDER_PATH);
-    let uri = match role_name_address.parse::<Uri>() {
-        Ok(u) => u,
-        Err(e) => return Err(CredentialsError::new(e)),
-    };
-
-    Ok(client.get(uri, timeout))
-}
-
-/// Gets the credentials for an EC2 Instances IAM Role.
-fn get_credentials_from_role(
-    client: &HttpClient,
-    timeout: Duration,
-    role_name: &str,
-    ip_addr: String,
-) -> Result<HttpClientFuture, CredentialsError> {
-    let credentials_provider_url = format!(
-        "http://{}/{}/{}",
-        ip_addr, AWS_CREDENTIALS_PROVIDER_PATH, role_name
-    );
-
-    let uri = match credentials_provider_url.parse::<Uri>() {
-        Ok(u) => u,
-        Err(e) => return Err(CredentialsError::new(e)),
-    };
-
-    Ok(client.get(uri, timeout))
-=======
         let cred_str = self.client.get(uri, self.timeout).await.map_err(|err| {
             CredentialsError { message: format!("Could not get credentials from iam: {}", err.to_string()) }
         })?;
         parse_credentials_from_aws_service(&cred_str)
     }
->>>>>>> 62832c4b
 }