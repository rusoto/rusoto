--- conflicted
+++ resolved
@@ -11,26 +11,15 @@
 // =================================================================
 #![allow(warnings)]
 
-<<<<<<< HEAD
 use std::error::Error;
 use std::fmt;
 
 use async_trait::async_trait;
-=======
-use futures::future;
-use futures::Future;
->>>>>>> f58d1ce6
 use rusoto_core::credential::ProvideAwsCredentials;
 use rusoto_core::region;
 #[allow(warnings)]
 use rusoto_core::request::{BufferedHttpResponse, DispatchSignedRequest};
-<<<<<<< HEAD
 use rusoto_core::{Client, RusotoError};
-=======
-use rusoto_core::{Client, RusotoError, RusotoFuture};
-use std::error::Error;
-use std::fmt;
->>>>>>> f58d1ce6
 
 use rusoto_core::proto;
 use rusoto_core::signature::SignedRequest;
@@ -1460,14 +1449,6 @@
     }
 }
 
-impl fmt::Debug for OpsWorksCMClient {
-    fn fmt(&self, f: &mut fmt::Formatter<'_>) -> fmt::Result {
-        f.debug_struct("OpsWorksCMClient")
-            .field("region", &self.region)
-            .finish()
-    }
-}
-
 #[async_trait]
 impl OpsWorksCM for OpsWorksCMClient {
     /// <p> Associates a new node with the server. For more information about how to disassociate a node, see <a>DisassociateNode</a>.</p> <p> On a Chef server: This command is an alternative to <code>knife bootstrap</code>.</p> <p> Example (Chef): <code>aws opsworks-cm associate-node --server-name <i>MyServer</i> --node-name <i>MyManagedNode</i> --engine-attributes "Name=<i>CHEF_ORGANIZATION</i>,Value=default" "Name=<i>CHEF_NODE_PUBLIC_KEY</i>,Value=<i>public-key-pem</i>"</code> </p> <p> On a Puppet server, this command is an alternative to the <code>puppet cert sign</code> command that signs a Puppet node CSR. </p> <p> Example (Chef): <code>aws opsworks-cm associate-node --server-name <i>MyServer</i> --node-name <i>MyManagedNode</i> --engine-attributes "Name=<i>PUPPET_NODE_CSR</i>,Value=<i>csr-pem</i>"</code> </p> <p> A node can can only be associated with servers that are in a <code>HEALTHY</code> state. Otherwise, an <code>InvalidStateException</code> is thrown. A <code>ResourceNotFoundException</code> is thrown when the server does not exist. A <code>ValidationException</code> is raised when parameters of the request are not valid. The AssociateNode API call can be integrated into Auto Scaling configurations, AWS Cloudformation templates, or the user data of a server's instance. </p>
