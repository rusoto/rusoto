// =================================================================
//
//                           * WARNING *
//
//                    This file is generated!
//
//  Changes made to this file will be overwritten. If changes are
//  required to the generated code, the service_crategen project
//  must be updated to generate the changes.
//
// =================================================================
#![allow(warnings)]

<<<<<<< HEAD
use std::error::Error;
use std::fmt;

use async_trait::async_trait;
=======
use futures::future;
use futures::Future;
>>>>>>> f58d1ce6
use rusoto_core::credential::ProvideAwsCredentials;
use rusoto_core::region;
#[allow(warnings)]
use rusoto_core::request::{BufferedHttpResponse, DispatchSignedRequest};
<<<<<<< HEAD
use rusoto_core::{Client, RusotoError};
=======
use rusoto_core::{Client, RusotoError, RusotoFuture};
use std::error::Error;
use std::fmt;
>>>>>>> f58d1ce6

use rusoto_core::proto;
use rusoto_core::signature::SignedRequest;
use serde::{Deserialize, Serialize};
use serde_json;
/// <p>The values of a given attribute, such as <code>Throughput Optimized HDD</code> or <code>Provisioned IOPS</code> for the <code>Amazon EC2</code> <code>volumeType</code> attribute.</p>
#[derive(Default, Debug, Clone, PartialEq, Deserialize)]
#[cfg_attr(any(test, feature = "serialize_structs"), derive(Serialize))]
pub struct AttributeValue {
    /// <p>The specific value of an <code>attributeName</code>.</p>
    #[serde(rename = "Value")]
    #[serde(skip_serializing_if = "Option::is_none")]
    pub value: Option<String>,
}

#[derive(Default, Debug, Clone, PartialEq, Serialize)]
pub struct DescribeServicesRequest {
    /// <p>The format version that you want the response to be in.</p> <p>Valid values are: <code>aws_v1</code> </p>
    #[serde(rename = "FormatVersion")]
    #[serde(skip_serializing_if = "Option::is_none")]
    pub format_version: Option<String>,
    /// <p>The maximum number of results that you want returned in the response.</p>
    #[serde(rename = "MaxResults")]
    #[serde(skip_serializing_if = "Option::is_none")]
    pub max_results: Option<i64>,
    /// <p>The pagination token that indicates the next set of results that you want to retrieve.</p>
    #[serde(rename = "NextToken")]
    #[serde(skip_serializing_if = "Option::is_none")]
    pub next_token: Option<String>,
    /// <p>The code for the service whose information you want to retrieve, such as <code>AmazonEC2</code>. You can use the <code>ServiceCode</code> to filter the results in a <code>GetProducts</code> call. To retrieve a list of all services, leave this blank.</p>
    #[serde(rename = "ServiceCode")]
    #[serde(skip_serializing_if = "Option::is_none")]
    pub service_code: Option<String>,
}

#[derive(Default, Debug, Clone, PartialEq, Deserialize)]
#[cfg_attr(any(test, feature = "serialize_structs"), derive(Serialize))]
pub struct DescribeServicesResponse {
    /// <p>The format version of the response. For example, <code>aws_v1</code>.</p>
    #[serde(rename = "FormatVersion")]
    #[serde(skip_serializing_if = "Option::is_none")]
    pub format_version: Option<String>,
    /// <p>The pagination token for the next set of retreivable results.</p>
    #[serde(rename = "NextToken")]
    #[serde(skip_serializing_if = "Option::is_none")]
    pub next_token: Option<String>,
    /// <p>The service metadata for the service or services in the response.</p>
    #[serde(rename = "Services")]
    #[serde(skip_serializing_if = "Option::is_none")]
    pub services: Option<Vec<Service>>,
}

/// <p>The constraints that you want all returned products to match.</p>
#[derive(Default, Debug, Clone, PartialEq, Serialize)]
pub struct Filter {
    /// <p>The product metadata field that you want to filter on. You can filter by just the service code to see all products for a specific service, filter by just the attribute name to see a specific attribute for multiple services, or use both a service code and an attribute name to retrieve only products that match both fields.</p> <p>Valid values include: <code>ServiceCode</code>, and all attribute names</p> <p>For example, you can filter by the <code>AmazonEC2</code> service code and the <code>volumeType</code> attribute name to get the prices for only Amazon EC2 volumes.</p>
    #[serde(rename = "Field")]
    pub field: String,
    /// <p>The type of filter that you want to use.</p> <p>Valid values are: <code>TERM_MATCH</code>. <code>TERM_MATCH</code> returns only products that match both the given filter field and the given value.</p>
    #[serde(rename = "Type")]
    pub type_: String,
    /// <p>The service code or attribute value that you want to filter by. If you are filtering by service code this is the actual service code, such as <code>AmazonEC2</code>. If you are filtering by attribute name, this is the attribute value that you want the returned products to match, such as a <code>Provisioned IOPS</code> volume.</p>
    #[serde(rename = "Value")]
    pub value: String,
}

#[derive(Default, Debug, Clone, PartialEq, Serialize)]
pub struct GetAttributeValuesRequest {
    /// <p>The name of the attribute that you want to retrieve the values for, such as <code>volumeType</code>.</p>
    #[serde(rename = "AttributeName")]
    pub attribute_name: String,
    /// <p>The maximum number of results to return in response.</p>
    #[serde(rename = "MaxResults")]
    #[serde(skip_serializing_if = "Option::is_none")]
    pub max_results: Option<i64>,
    /// <p>The pagination token that indicates the next set of results that you want to retrieve.</p>
    #[serde(rename = "NextToken")]
    #[serde(skip_serializing_if = "Option::is_none")]
    pub next_token: Option<String>,
    /// <p>The service code for the service whose attributes you want to retrieve. For example, if you want the retrieve an EC2 attribute, use <code>AmazonEC2</code>.</p>
    #[serde(rename = "ServiceCode")]
    pub service_code: String,
}

#[derive(Default, Debug, Clone, PartialEq, Deserialize)]
#[cfg_attr(any(test, feature = "serialize_structs"), derive(Serialize))]
pub struct GetAttributeValuesResponse {
    /// <p>The list of values for an attribute. For example, <code>Throughput Optimized HDD</code> and <code>Provisioned IOPS</code> are two available values for the <code>AmazonEC2</code> <code>volumeType</code>.</p>
    #[serde(rename = "AttributeValues")]
    #[serde(skip_serializing_if = "Option::is_none")]
    pub attribute_values: Option<Vec<AttributeValue>>,
    /// <p>The pagination token that indicates the next set of results to retrieve.</p>
    #[serde(rename = "NextToken")]
    #[serde(skip_serializing_if = "Option::is_none")]
    pub next_token: Option<String>,
}

#[derive(Default, Debug, Clone, PartialEq, Serialize)]
pub struct GetProductsRequest {
    /// <p>The list of filters that limit the returned products. only products that match all filters are returned.</p>
    #[serde(rename = "Filters")]
    #[serde(skip_serializing_if = "Option::is_none")]
    pub filters: Option<Vec<Filter>>,
    /// <p>The format version that you want the response to be in.</p> <p>Valid values are: <code>aws_v1</code> </p>
    #[serde(rename = "FormatVersion")]
    #[serde(skip_serializing_if = "Option::is_none")]
    pub format_version: Option<String>,
    /// <p>The maximum number of results to return in the response.</p>
    #[serde(rename = "MaxResults")]
    #[serde(skip_serializing_if = "Option::is_none")]
    pub max_results: Option<i64>,
    /// <p>The pagination token that indicates the next set of results that you want to retrieve.</p>
    #[serde(rename = "NextToken")]
    #[serde(skip_serializing_if = "Option::is_none")]
    pub next_token: Option<String>,
    /// <p>The code for the service whose products you want to retrieve. </p>
    #[serde(rename = "ServiceCode")]
    #[serde(skip_serializing_if = "Option::is_none")]
    pub service_code: Option<String>,
}

#[derive(Default, Debug, Clone, PartialEq, Deserialize)]
#[cfg_attr(any(test, feature = "serialize_structs"), derive(Serialize))]
pub struct GetProductsResponse {
    /// <p>The format version of the response. For example, aws_v1.</p>
    #[serde(rename = "FormatVersion")]
    #[serde(skip_serializing_if = "Option::is_none")]
    pub format_version: Option<String>,
    /// <p>The pagination token that indicates the next set of results to retrieve.</p>
    #[serde(rename = "NextToken")]
    #[serde(skip_serializing_if = "Option::is_none")]
    pub next_token: Option<String>,
    /// <p>The list of products that match your filters. The list contains both the product metadata and the price information.</p>
    #[serde(rename = "PriceList")]
    #[serde(skip_serializing_if = "Option::is_none")]
    pub price_list: Option<Vec<String>>,
}

/// <p>The metadata for a service, such as the service code and available attribute names.</p>
#[derive(Default, Debug, Clone, PartialEq, Deserialize)]
#[cfg_attr(any(test, feature = "serialize_structs"), derive(Serialize))]
pub struct Service {
    /// <p>The attributes that are available for this service.</p>
    #[serde(rename = "AttributeNames")]
    #[serde(skip_serializing_if = "Option::is_none")]
    pub attribute_names: Option<Vec<String>>,
    /// <p>The code for the AWS service.</p>
    #[serde(rename = "ServiceCode")]
    #[serde(skip_serializing_if = "Option::is_none")]
    pub service_code: Option<String>,
}

/// Errors returned by DescribeServices
#[derive(Debug, PartialEq)]
pub enum DescribeServicesError {
    /// <p>The pagination token expired. Try again without a pagination token.</p>
    ExpiredNextToken(String),
    /// <p>An error on the server occurred during the processing of your request. Try again later.</p>
    InternalError(String),
    /// <p>The pagination token is invalid. Try again without a pagination token.</p>
    InvalidNextToken(String),
    /// <p>One or more parameters had an invalid value.</p>
    InvalidParameter(String),
    /// <p>The requested resource can't be found.</p>
    NotFound(String),
}

impl DescribeServicesError {
    pub fn from_response(res: BufferedHttpResponse) -> RusotoError<DescribeServicesError> {
        if let Some(err) = proto::json::Error::parse(&res) {
            match err.typ.as_str() {
                "ExpiredNextTokenException" => {
                    return RusotoError::Service(DescribeServicesError::ExpiredNextToken(err.msg))
                }
                "InternalErrorException" => {
                    return RusotoError::Service(DescribeServicesError::InternalError(err.msg))
                }
                "InvalidNextTokenException" => {
                    return RusotoError::Service(DescribeServicesError::InvalidNextToken(err.msg))
                }
                "InvalidParameterException" => {
                    return RusotoError::Service(DescribeServicesError::InvalidParameter(err.msg))
                }
                "NotFoundException" => {
                    return RusotoError::Service(DescribeServicesError::NotFound(err.msg))
                }
                "ValidationException" => return RusotoError::Validation(err.msg),
                _ => {}
            }
        }
        return RusotoError::Unknown(res);
    }
}
impl fmt::Display for DescribeServicesError {
    fn fmt(&self, f: &mut fmt::Formatter) -> fmt::Result {
        write!(f, "{}", self.description())
    }
}
impl Error for DescribeServicesError {
    fn description(&self) -> &str {
        match *self {
            DescribeServicesError::ExpiredNextToken(ref cause) => cause,
            DescribeServicesError::InternalError(ref cause) => cause,
            DescribeServicesError::InvalidNextToken(ref cause) => cause,
            DescribeServicesError::InvalidParameter(ref cause) => cause,
            DescribeServicesError::NotFound(ref cause) => cause,
        }
    }
}
/// Errors returned by GetAttributeValues
#[derive(Debug, PartialEq)]
pub enum GetAttributeValuesError {
    /// <p>The pagination token expired. Try again without a pagination token.</p>
    ExpiredNextToken(String),
    /// <p>An error on the server occurred during the processing of your request. Try again later.</p>
    InternalError(String),
    /// <p>The pagination token is invalid. Try again without a pagination token.</p>
    InvalidNextToken(String),
    /// <p>One or more parameters had an invalid value.</p>
    InvalidParameter(String),
    /// <p>The requested resource can't be found.</p>
    NotFound(String),
}

impl GetAttributeValuesError {
    pub fn from_response(res: BufferedHttpResponse) -> RusotoError<GetAttributeValuesError> {
        if let Some(err) = proto::json::Error::parse(&res) {
            match err.typ.as_str() {
                "ExpiredNextTokenException" => {
                    return RusotoError::Service(GetAttributeValuesError::ExpiredNextToken(err.msg))
                }
                "InternalErrorException" => {
                    return RusotoError::Service(GetAttributeValuesError::InternalError(err.msg))
                }
                "InvalidNextTokenException" => {
                    return RusotoError::Service(GetAttributeValuesError::InvalidNextToken(err.msg))
                }
                "InvalidParameterException" => {
                    return RusotoError::Service(GetAttributeValuesError::InvalidParameter(err.msg))
                }
                "NotFoundException" => {
                    return RusotoError::Service(GetAttributeValuesError::NotFound(err.msg))
                }
                "ValidationException" => return RusotoError::Validation(err.msg),
                _ => {}
            }
        }
        return RusotoError::Unknown(res);
    }
}
impl fmt::Display for GetAttributeValuesError {
    fn fmt(&self, f: &mut fmt::Formatter) -> fmt::Result {
        write!(f, "{}", self.description())
    }
}
impl Error for GetAttributeValuesError {
    fn description(&self) -> &str {
        match *self {
            GetAttributeValuesError::ExpiredNextToken(ref cause) => cause,
            GetAttributeValuesError::InternalError(ref cause) => cause,
            GetAttributeValuesError::InvalidNextToken(ref cause) => cause,
            GetAttributeValuesError::InvalidParameter(ref cause) => cause,
            GetAttributeValuesError::NotFound(ref cause) => cause,
        }
    }
}
/// Errors returned by GetProducts
#[derive(Debug, PartialEq)]
pub enum GetProductsError {
    /// <p>The pagination token expired. Try again without a pagination token.</p>
    ExpiredNextToken(String),
    /// <p>An error on the server occurred during the processing of your request. Try again later.</p>
    InternalError(String),
    /// <p>The pagination token is invalid. Try again without a pagination token.</p>
    InvalidNextToken(String),
    /// <p>One or more parameters had an invalid value.</p>
    InvalidParameter(String),
    /// <p>The requested resource can't be found.</p>
    NotFound(String),
}

impl GetProductsError {
    pub fn from_response(res: BufferedHttpResponse) -> RusotoError<GetProductsError> {
        if let Some(err) = proto::json::Error::parse(&res) {
            match err.typ.as_str() {
                "ExpiredNextTokenException" => {
                    return RusotoError::Service(GetProductsError::ExpiredNextToken(err.msg))
                }
                "InternalErrorException" => {
                    return RusotoError::Service(GetProductsError::InternalError(err.msg))
                }
                "InvalidNextTokenException" => {
                    return RusotoError::Service(GetProductsError::InvalidNextToken(err.msg))
                }
                "InvalidParameterException" => {
                    return RusotoError::Service(GetProductsError::InvalidParameter(err.msg))
                }
                "NotFoundException" => {
                    return RusotoError::Service(GetProductsError::NotFound(err.msg))
                }
                "ValidationException" => return RusotoError::Validation(err.msg),
                _ => {}
            }
        }
        return RusotoError::Unknown(res);
    }
}
impl fmt::Display for GetProductsError {
    fn fmt(&self, f: &mut fmt::Formatter) -> fmt::Result {
        write!(f, "{}", self.description())
    }
}
impl Error for GetProductsError {
    fn description(&self) -> &str {
        match *self {
            GetProductsError::ExpiredNextToken(ref cause) => cause,
            GetProductsError::InternalError(ref cause) => cause,
            GetProductsError::InvalidNextToken(ref cause) => cause,
            GetProductsError::InvalidParameter(ref cause) => cause,
            GetProductsError::NotFound(ref cause) => cause,
        }
    }
}
/// Trait representing the capabilities of the AWS Pricing API. AWS Pricing clients implement this trait.
#[async_trait]
pub trait Pricing {
    /// <p>Returns the metadata for one service or a list of the metadata for all services. Use this without a service code to get the service codes for all services. Use it with a service code, such as <code>AmazonEC2</code>, to get information specific to that service, such as the attribute names available for that service. For example, some of the attribute names available for EC2 are <code>volumeType</code>, <code>maxIopsVolume</code>, <code>operation</code>, <code>locationType</code>, and <code>instanceCapacity10xlarge</code>.</p>
    async fn describe_services(
        &self,
        input: DescribeServicesRequest,
    ) -> Result<DescribeServicesResponse, RusotoError<DescribeServicesError>>;

    /// <p>Returns a list of attribute values. Attibutes are similar to the details in a Price List API offer file. For a list of available attributes, see <a href="http://docs.aws.amazon.com/awsaccountbilling/latest/aboutv2/reading-an-offer.html#pps-defs">Offer File Definitions</a> in the <a href="http://docs.aws.amazon.com/awsaccountbilling/latest/aboutv2/billing-what-is.html">AWS Billing and Cost Management User Guide</a>.</p>
    async fn get_attribute_values(
        &self,
        input: GetAttributeValuesRequest,
    ) -> Result<GetAttributeValuesResponse, RusotoError<GetAttributeValuesError>>;

    /// <p>Returns a list of all products that match the filter criteria.</p>
    async fn get_products(
        &self,
        input: GetProductsRequest,
    ) -> Result<GetProductsResponse, RusotoError<GetProductsError>>;
}
/// A client for the AWS Pricing API.
#[derive(Clone)]
pub struct PricingClient {
    client: Client,
    region: region::Region,
}

impl PricingClient {
    /// Creates a client backed by the default tokio event loop.
    ///
    /// The client will use the default credentials provider and tls client.
    pub fn new(region: region::Region) -> PricingClient {
        Self::new_with_client(Client::shared(), region)
    }

    pub fn new_with<P, D>(
        request_dispatcher: D,
        credentials_provider: P,
        region: region::Region,
    ) -> PricingClient
    where
        P: ProvideAwsCredentials + Send + Sync + 'static,
        D: DispatchSignedRequest + Send + Sync + 'static,
    {
        Self::new_with_client(
            Client::new_with(credentials_provider, request_dispatcher),
            region,
        )
    }

    pub fn new_with_client(client: Client, region: region::Region) -> PricingClient {
        PricingClient { client, region }
    }
}

impl fmt::Debug for PricingClient {
    fn fmt(&self, f: &mut fmt::Formatter<'_>) -> fmt::Result {
        f.debug_struct("PricingClient")
            .field("region", &self.region)
            .finish()
    }
}

#[async_trait]
impl Pricing for PricingClient {
    /// <p>Returns the metadata for one service or a list of the metadata for all services. Use this without a service code to get the service codes for all services. Use it with a service code, such as <code>AmazonEC2</code>, to get information specific to that service, such as the attribute names available for that service. For example, some of the attribute names available for EC2 are <code>volumeType</code>, <code>maxIopsVolume</code>, <code>operation</code>, <code>locationType</code>, and <code>instanceCapacity10xlarge</code>.</p>
    async fn describe_services(
        &self,
        input: DescribeServicesRequest,
    ) -> Result<DescribeServicesResponse, RusotoError<DescribeServicesError>> {
        let mut request = SignedRequest::new("POST", "pricing", &self.region, "/");
        request.set_endpoint_prefix("api.pricing".to_string());
        request.set_content_type("application/x-amz-json-1.1".to_owned());
        request.add_header("x-amz-target", "AWSPriceListService.DescribeServices");
        let encoded = serde_json::to_string(&input).unwrap();
        request.set_payload(Some(encoded));

        let mut response = self
            .client
            .sign_and_dispatch(request)
            .await
            .map_err(RusotoError::from)?;
        if response.status.is_success() {
            let response = response.buffer().await.map_err(RusotoError::HttpDispatch)?;
            proto::json::ResponsePayload::new(&response)
                .deserialize::<DescribeServicesResponse, _>()
        } else {
            let try_response = response.buffer().await;
            let response = try_response.map_err(RusotoError::HttpDispatch)?;
            Err(DescribeServicesError::from_response(response))
        }
    }

    /// <p>Returns a list of attribute values. Attibutes are similar to the details in a Price List API offer file. For a list of available attributes, see <a href="http://docs.aws.amazon.com/awsaccountbilling/latest/aboutv2/reading-an-offer.html#pps-defs">Offer File Definitions</a> in the <a href="http://docs.aws.amazon.com/awsaccountbilling/latest/aboutv2/billing-what-is.html">AWS Billing and Cost Management User Guide</a>.</p>
    async fn get_attribute_values(
        &self,
        input: GetAttributeValuesRequest,
    ) -> Result<GetAttributeValuesResponse, RusotoError<GetAttributeValuesError>> {
        let mut request = SignedRequest::new("POST", "pricing", &self.region, "/");
        request.set_endpoint_prefix("api.pricing".to_string());
        request.set_content_type("application/x-amz-json-1.1".to_owned());
        request.add_header("x-amz-target", "AWSPriceListService.GetAttributeValues");
        let encoded = serde_json::to_string(&input).unwrap();
        request.set_payload(Some(encoded));

        let mut response = self
            .client
            .sign_and_dispatch(request)
            .await
            .map_err(RusotoError::from)?;
        if response.status.is_success() {
            let response = response.buffer().await.map_err(RusotoError::HttpDispatch)?;
            proto::json::ResponsePayload::new(&response)
                .deserialize::<GetAttributeValuesResponse, _>()
        } else {
            let try_response = response.buffer().await;
            let response = try_response.map_err(RusotoError::HttpDispatch)?;
            Err(GetAttributeValuesError::from_response(response))
        }
    }

    /// <p>Returns a list of all products that match the filter criteria.</p>
    async fn get_products(
        &self,
        input: GetProductsRequest,
    ) -> Result<GetProductsResponse, RusotoError<GetProductsError>> {
        let mut request = SignedRequest::new("POST", "pricing", &self.region, "/");
        request.set_endpoint_prefix("api.pricing".to_string());
        request.set_content_type("application/x-amz-json-1.1".to_owned());
        request.add_header("x-amz-target", "AWSPriceListService.GetProducts");
        let encoded = serde_json::to_string(&input).unwrap();
        request.set_payload(Some(encoded));

        let mut response = self
            .client
            .sign_and_dispatch(request)
            .await
            .map_err(RusotoError::from)?;
        if response.status.is_success() {
            let response = response.buffer().await.map_err(RusotoError::HttpDispatch)?;
            proto::json::ResponsePayload::new(&response).deserialize::<GetProductsResponse, _>()
        } else {
            let try_response = response.buffer().await;
            let response = try_response.map_err(RusotoError::HttpDispatch)?;
            Err(GetProductsError::from_response(response))
        }
    }
}<|MERGE_RESOLUTION|>--- conflicted
+++ resolved
@@ -11,26 +11,15 @@
 // =================================================================
 #![allow(warnings)]
 
-<<<<<<< HEAD
 use std::error::Error;
 use std::fmt;
 
 use async_trait::async_trait;
-=======
-use futures::future;
-use futures::Future;
->>>>>>> f58d1ce6
 use rusoto_core::credential::ProvideAwsCredentials;
 use rusoto_core::region;
 #[allow(warnings)]
 use rusoto_core::request::{BufferedHttpResponse, DispatchSignedRequest};
-<<<<<<< HEAD
 use rusoto_core::{Client, RusotoError};
-=======
-use rusoto_core::{Client, RusotoError, RusotoFuture};
-use std::error::Error;
-use std::fmt;
->>>>>>> f58d1ce6
 
 use rusoto_core::proto;
 use rusoto_core::signature::SignedRequest;
@@ -410,14 +399,6 @@
     }
 }
 
-impl fmt::Debug for PricingClient {
-    fn fmt(&self, f: &mut fmt::Formatter<'_>) -> fmt::Result {
-        f.debug_struct("PricingClient")
-            .field("region", &self.region)
-            .finish()
-    }
-}
-
 #[async_trait]
 impl Pricing for PricingClient {
     /// <p>Returns the metadata for one service or a list of the metadata for all services. Use this without a service code to get the service codes for all services. Use it with a service code, such as <code>AmazonEC2</code>, to get information specific to that service, such as the attribute names available for that service. For example, some of the attribute names available for EC2 are <code>volumeType</code>, <code>maxIopsVolume</code>, <code>operation</code>, <code>locationType</code>, and <code>instanceCapacity10xlarge</code>.</p>
