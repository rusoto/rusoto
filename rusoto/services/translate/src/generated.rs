// =================================================================
//
//                           * WARNING *
//
//                    This file is generated!
//
//  Changes made to this file will be overwritten. If changes are
//  required to the generated code, the service_crategen project
//  must be updated to generate the changes.
//
// =================================================================
#![allow(warnings)]

<<<<<<< HEAD
use futures::future;
use futures::Future;
=======
use std::error::Error;
use std::fmt;

use async_trait::async_trait;
>>>>>>> 62832c4b
use rusoto_core::credential::ProvideAwsCredentials;
use rusoto_core::region;
#[allow(warnings)]
use rusoto_core::request::{BufferedHttpResponse, DispatchSignedRequest};
<<<<<<< HEAD
use rusoto_core::{Client, RusotoError, RusotoFuture};
use std::error::Error;
use std::fmt;
=======
use rusoto_core::{Client, RusotoError};
>>>>>>> 62832c4b

use rusoto_core::proto;
use rusoto_core::signature::SignedRequest;
use serde::{Deserialize, Serialize};
use serde_json;
/// <p>The custom terminology applied to the input text by Amazon Translate for the translated text response. This is optional in the response and will only be present if you specified terminology input in the request. Currently, only one terminology can be applied per TranslateText request.</p>
#[derive(Default, Debug, Clone, PartialEq, Deserialize)]
#[cfg_attr(any(test, feature = "serialize_structs"), derive(Serialize))]
pub struct AppliedTerminology {
    /// <p>The name of the custom terminology applied to the input text by Amazon Translate for the translated text response.</p>
    #[serde(rename = "Name")]
    #[serde(skip_serializing_if = "Option::is_none")]
    pub name: Option<String>,
    /// <p>The specific terms of the custom terminology applied to the input text by Amazon Translate for the translated text response. A maximum of 250 terms will be returned, and the specific terms applied will be the first 250 terms in the source text. </p>
    #[serde(rename = "Terms")]
    #[serde(skip_serializing_if = "Option::is_none")]
    pub terms: Option<Vec<Term>>,
}

#[derive(Default, Debug, Clone, PartialEq, Serialize)]
pub struct DeleteTerminologyRequest {
    /// <p>The name of the custom terminology being deleted. </p>
    #[serde(rename = "Name")]
    pub name: String,
}

/// <p>The encryption key used to encrypt the custom terminologies used by Amazon Translate.</p>
#[derive(Default, Debug, Clone, PartialEq, Serialize, Deserialize)]
pub struct EncryptionKey {
    /// <p>The Amazon Resource Name (ARN) of the encryption key being used to encrypt the custom terminology.</p>
    #[serde(rename = "Id")]
    pub id: String,
    /// <p>The type of encryption key used by Amazon Translate to encrypt custom terminologies.</p>
    #[serde(rename = "Type")]
    pub type_: String,
}

#[derive(Default, Debug, Clone, PartialEq, Serialize)]
pub struct GetTerminologyRequest {
    /// <p>The name of the custom terminology being retrieved.</p>
    #[serde(rename = "Name")]
    pub name: String,
    /// <p>The data format of the custom terminology being retrieved, either CSV or TMX.</p>
    #[serde(rename = "TerminologyDataFormat")]
    pub terminology_data_format: String,
}

#[derive(Default, Debug, Clone, PartialEq, Deserialize)]
#[cfg_attr(any(test, feature = "serialize_structs"), derive(Serialize))]
pub struct GetTerminologyResponse {
    /// <p>The data location of the custom terminology being retrieved. The custom terminology file is returned in a presigned url that has a 30 minute expiration.</p>
    #[serde(rename = "TerminologyDataLocation")]
    #[serde(skip_serializing_if = "Option::is_none")]
    pub terminology_data_location: Option<TerminologyDataLocation>,
    /// <p>The properties of the custom terminology being retrieved.</p>
    #[serde(rename = "TerminologyProperties")]
    #[serde(skip_serializing_if = "Option::is_none")]
    pub terminology_properties: Option<TerminologyProperties>,
}

#[derive(Default, Debug, Clone, PartialEq, Serialize)]
pub struct ImportTerminologyRequest {
    /// <p>The description of the custom terminology being imported.</p>
    #[serde(rename = "Description")]
    #[serde(skip_serializing_if = "Option::is_none")]
    pub description: Option<String>,
    /// <p>The encryption key for the custom terminology being imported.</p>
    #[serde(rename = "EncryptionKey")]
    #[serde(skip_serializing_if = "Option::is_none")]
    pub encryption_key: Option<EncryptionKey>,
    /// <p>The merge strategy of the custom terminology being imported. Currently, only the OVERWRITE merge strategy is supported. In this case, the imported terminology will overwrite an existing terminology of the same name.</p>
    #[serde(rename = "MergeStrategy")]
    pub merge_strategy: String,
    /// <p>The name of the custom terminology being imported.</p>
    #[serde(rename = "Name")]
    pub name: String,
    /// <p>The terminology data for the custom terminology being imported.</p>
    #[serde(rename = "TerminologyData")]
    pub terminology_data: TerminologyData,
}

#[derive(Default, Debug, Clone, PartialEq, Deserialize)]
#[cfg_attr(any(test, feature = "serialize_structs"), derive(Serialize))]
pub struct ImportTerminologyResponse {
    /// <p>The properties of the custom terminology being imported.</p>
    #[serde(rename = "TerminologyProperties")]
    #[serde(skip_serializing_if = "Option::is_none")]
    pub terminology_properties: Option<TerminologyProperties>,
}

#[derive(Default, Debug, Clone, PartialEq, Serialize)]
pub struct ListTerminologiesRequest {
    /// <p>The maximum number of custom terminologies returned per list request.</p>
    #[serde(rename = "MaxResults")]
    #[serde(skip_serializing_if = "Option::is_none")]
    pub max_results: Option<i64>,
    /// <p>If the result of the request to ListTerminologies was truncated, include the NextToken to fetch the next group of custom terminologies. </p>
    #[serde(rename = "NextToken")]
    #[serde(skip_serializing_if = "Option::is_none")]
    pub next_token: Option<String>,
}

#[derive(Default, Debug, Clone, PartialEq, Deserialize)]
#[cfg_attr(any(test, feature = "serialize_structs"), derive(Serialize))]
pub struct ListTerminologiesResponse {
    /// <p> If the response to the ListTerminologies was truncated, the NextToken fetches the next group of custom terminologies. </p>
    #[serde(rename = "NextToken")]
    #[serde(skip_serializing_if = "Option::is_none")]
    pub next_token: Option<String>,
    /// <p>The properties list of the custom terminologies returned on the list request.</p>
    #[serde(rename = "TerminologyPropertiesList")]
    #[serde(skip_serializing_if = "Option::is_none")]
    pub terminology_properties_list: Option<Vec<TerminologyProperties>>,
}

/// <p>The term being translated by the custom terminology.</p>
#[derive(Default, Debug, Clone, PartialEq, Deserialize)]
#[cfg_attr(any(test, feature = "serialize_structs"), derive(Serialize))]
pub struct Term {
    /// <p>The source text of the term being translated by the custom terminology.</p>
    #[serde(rename = "SourceText")]
    #[serde(skip_serializing_if = "Option::is_none")]
    pub source_text: Option<String>,
    /// <p>The target text of the term being translated by the custom terminology.</p>
    #[serde(rename = "TargetText")]
    #[serde(skip_serializing_if = "Option::is_none")]
    pub target_text: Option<String>,
}

/// <p>The data associated with the custom terminology.</p>
#[derive(Default, Debug, Clone, PartialEq, Serialize)]
pub struct TerminologyData {
    /// <p>The file containing the custom terminology data.</p>
    #[serde(rename = "File")]
    #[serde(
        deserialize_with = "::rusoto_core::serialization::SerdeBlob::deserialize_blob",
        serialize_with = "::rusoto_core::serialization::SerdeBlob::serialize_blob",
        default
    )]
    pub file: bytes::Bytes,
    /// <p>The data format of the custom terminology. Either CSV or TMX.</p>
    #[serde(rename = "Format")]
    pub format: String,
}

/// <p>The location of the custom terminology data.</p>
#[derive(Default, Debug, Clone, PartialEq, Deserialize)]
#[cfg_attr(any(test, feature = "serialize_structs"), derive(Serialize))]
pub struct TerminologyDataLocation {
    /// <p>The location of the custom terminology data.</p>
    #[serde(rename = "Location")]
    pub location: String,
    /// <p>The repository type for the custom terminology data.</p>
    #[serde(rename = "RepositoryType")]
    pub repository_type: String,
}

/// <p>The properties of the custom terminology.</p>
#[derive(Default, Debug, Clone, PartialEq, Deserialize)]
#[cfg_attr(any(test, feature = "serialize_structs"), derive(Serialize))]
pub struct TerminologyProperties {
    /// <p> The Amazon Resource Name (ARN) of the custom terminology. </p>
    #[serde(rename = "Arn")]
    #[serde(skip_serializing_if = "Option::is_none")]
    pub arn: Option<String>,
    /// <p>The time at which the custom terminology was created, based on the timestamp.</p>
    #[serde(rename = "CreatedAt")]
    #[serde(skip_serializing_if = "Option::is_none")]
    pub created_at: Option<f64>,
    /// <p>The description of the custom terminology properties.</p>
    #[serde(rename = "Description")]
    #[serde(skip_serializing_if = "Option::is_none")]
    pub description: Option<String>,
    /// <p>The encryption key for the custom terminology.</p>
    #[serde(rename = "EncryptionKey")]
    #[serde(skip_serializing_if = "Option::is_none")]
    pub encryption_key: Option<EncryptionKey>,
    /// <p>The time at which the custom terminology was last update, based on the timestamp.</p>
    #[serde(rename = "LastUpdatedAt")]
    #[serde(skip_serializing_if = "Option::is_none")]
    pub last_updated_at: Option<f64>,
    /// <p>The name of the custom terminology.</p>
    #[serde(rename = "Name")]
    #[serde(skip_serializing_if = "Option::is_none")]
    pub name: Option<String>,
    /// <p>The size of the file used when importing a custom terminology.</p>
    #[serde(rename = "SizeBytes")]
    #[serde(skip_serializing_if = "Option::is_none")]
    pub size_bytes: Option<i64>,
    /// <p>The language code for the source text of the translation request for which the custom terminology is being used.</p>
    #[serde(rename = "SourceLanguageCode")]
    #[serde(skip_serializing_if = "Option::is_none")]
    pub source_language_code: Option<String>,
    /// <p>The language codes for the target languages available with the custom terminology file. All possible target languages are returned in array.</p>
    #[serde(rename = "TargetLanguageCodes")]
    #[serde(skip_serializing_if = "Option::is_none")]
    pub target_language_codes: Option<Vec<String>>,
    /// <p>The number of terms included in the custom terminology.</p>
    #[serde(rename = "TermCount")]
    #[serde(skip_serializing_if = "Option::is_none")]
    pub term_count: Option<i64>,
}

#[derive(Default, Debug, Clone, PartialEq, Serialize)]
pub struct TranslateTextRequest {
    /// <p>The language code for the language of the source text. The language must be a language supported by Amazon Translate. </p> <p>To have Amazon Translate determine the source language of your text, you can specify <code>auto</code> in the <code>SourceLanguageCode</code> field. If you specify <code>auto</code>, Amazon Translate will call Amazon Comprehend to determine the source language.</p>
    #[serde(rename = "SourceLanguageCode")]
    pub source_language_code: String,
    /// <p>The language code requested for the language of the target text. The language must be a language supported by Amazon Translate.</p>
    #[serde(rename = "TargetLanguageCode")]
    pub target_language_code: String,
    /// <p>The TerminologyNames list that is taken as input to the TranslateText request. This has a minimum length of 0 and a maximum length of 1.</p>
    #[serde(rename = "TerminologyNames")]
    #[serde(skip_serializing_if = "Option::is_none")]
    pub terminology_names: Option<Vec<String>>,
    /// <p>The text to translate. The text string can be a maximum of 5,000 bytes long. Depending on your character set, this may be fewer than 5,000 characters.</p>
    #[serde(rename = "Text")]
    pub text: String,
}

#[derive(Default, Debug, Clone, PartialEq, Deserialize)]
#[cfg_attr(any(test, feature = "serialize_structs"), derive(Serialize))]
pub struct TranslateTextResponse {
    /// <p>The names of the custom terminologies applied to the input text by Amazon Translate for the translated text response.</p>
    #[serde(rename = "AppliedTerminologies")]
    #[serde(skip_serializing_if = "Option::is_none")]
    pub applied_terminologies: Option<Vec<AppliedTerminology>>,
    /// <p>The language code for the language of the source text. </p>
    #[serde(rename = "SourceLanguageCode")]
    pub source_language_code: String,
    /// <p>The language code for the language of the target text. </p>
    #[serde(rename = "TargetLanguageCode")]
    pub target_language_code: String,
    /// <p>The the translated text. The maximum length of this text is 5kb.</p>
    #[serde(rename = "TranslatedText")]
    pub translated_text: String,
}

/// Errors returned by DeleteTerminology
#[derive(Debug, PartialEq)]
pub enum DeleteTerminologyError {
    /// <p> An internal server error occurred. Retry your request.</p>
    InternalServer(String),
    /// <p>The resource you are looking for has not been found. Review the resource you're looking for and see if a different resource will accomplish your needs before retrying the revised request. .</p>
    ResourceNotFound(String),
    /// <p> You have made too many requests within a short period of time. Wait for a short time and then try your request again.</p>
    TooManyRequests(String),
}

impl DeleteTerminologyError {
    pub fn from_response(res: BufferedHttpResponse) -> RusotoError<DeleteTerminologyError> {
        if let Some(err) = proto::json::Error::parse(&res) {
            match err.typ.as_str() {
                "InternalServerException" => {
                    return RusotoError::Service(DeleteTerminologyError::InternalServer(err.msg))
                }
                "ResourceNotFoundException" => {
                    return RusotoError::Service(DeleteTerminologyError::ResourceNotFound(err.msg))
                }
                "TooManyRequestsException" => {
                    return RusotoError::Service(DeleteTerminologyError::TooManyRequests(err.msg))
                }
                "ValidationException" => return RusotoError::Validation(err.msg),
                _ => {}
            }
        }
        return RusotoError::Unknown(res);
    }
}
impl fmt::Display for DeleteTerminologyError {
    fn fmt(&self, f: &mut fmt::Formatter) -> fmt::Result {
        write!(f, "{}", self.description())
    }
}
impl Error for DeleteTerminologyError {
    fn description(&self) -> &str {
        match *self {
            DeleteTerminologyError::InternalServer(ref cause) => cause,
            DeleteTerminologyError::ResourceNotFound(ref cause) => cause,
            DeleteTerminologyError::TooManyRequests(ref cause) => cause,
        }
    }
}
/// Errors returned by GetTerminology
#[derive(Debug, PartialEq)]
pub enum GetTerminologyError {
    /// <p> An internal server error occurred. Retry your request.</p>
    InternalServer(String),
    /// <p>The value of the parameter is invalid. Review the value of the parameter you are using to correct it, and then retry your operation.</p>
    InvalidParameterValue(String),
    /// <p>The resource you are looking for has not been found. Review the resource you're looking for and see if a different resource will accomplish your needs before retrying the revised request. .</p>
    ResourceNotFound(String),
    /// <p> You have made too many requests within a short period of time. Wait for a short time and then try your request again.</p>
    TooManyRequests(String),
}

impl GetTerminologyError {
    pub fn from_response(res: BufferedHttpResponse) -> RusotoError<GetTerminologyError> {
        if let Some(err) = proto::json::Error::parse(&res) {
            match err.typ.as_str() {
                "InternalServerException" => {
                    return RusotoError::Service(GetTerminologyError::InternalServer(err.msg))
                }
                "InvalidParameterValueException" => {
                    return RusotoError::Service(GetTerminologyError::InvalidParameterValue(
                        err.msg,
                    ))
                }
                "ResourceNotFoundException" => {
                    return RusotoError::Service(GetTerminologyError::ResourceNotFound(err.msg))
                }
                "TooManyRequestsException" => {
                    return RusotoError::Service(GetTerminologyError::TooManyRequests(err.msg))
                }
                "ValidationException" => return RusotoError::Validation(err.msg),
                _ => {}
            }
        }
        return RusotoError::Unknown(res);
    }
}
impl fmt::Display for GetTerminologyError {
    fn fmt(&self, f: &mut fmt::Formatter) -> fmt::Result {
        write!(f, "{}", self.description())
    }
}
impl Error for GetTerminologyError {
    fn description(&self) -> &str {
        match *self {
            GetTerminologyError::InternalServer(ref cause) => cause,
            GetTerminologyError::InvalidParameterValue(ref cause) => cause,
            GetTerminologyError::ResourceNotFound(ref cause) => cause,
            GetTerminologyError::TooManyRequests(ref cause) => cause,
        }
    }
}
/// Errors returned by ImportTerminology
#[derive(Debug, PartialEq)]
pub enum ImportTerminologyError {
    /// <p> An internal server error occurred. Retry your request.</p>
    InternalServer(String),
    /// <p>The value of the parameter is invalid. Review the value of the parameter you are using to correct it, and then retry your operation.</p>
    InvalidParameterValue(String),
    /// <p>The specified limit has been exceeded. Review your request and retry it with a quantity below the stated limit.</p>
    LimitExceeded(String),
    /// <p> You have made too many requests within a short period of time. Wait for a short time and then try your request again.</p>
    TooManyRequests(String),
}

impl ImportTerminologyError {
    pub fn from_response(res: BufferedHttpResponse) -> RusotoError<ImportTerminologyError> {
        if let Some(err) = proto::json::Error::parse(&res) {
            match err.typ.as_str() {
                "InternalServerException" => {
                    return RusotoError::Service(ImportTerminologyError::InternalServer(err.msg))
                }
                "InvalidParameterValueException" => {
                    return RusotoError::Service(ImportTerminologyError::InvalidParameterValue(
                        err.msg,
                    ))
                }
                "LimitExceededException" => {
                    return RusotoError::Service(ImportTerminologyError::LimitExceeded(err.msg))
                }
                "TooManyRequestsException" => {
                    return RusotoError::Service(ImportTerminologyError::TooManyRequests(err.msg))
                }
                "ValidationException" => return RusotoError::Validation(err.msg),
                _ => {}
            }
        }
        return RusotoError::Unknown(res);
    }
}
impl fmt::Display for ImportTerminologyError {
    fn fmt(&self, f: &mut fmt::Formatter) -> fmt::Result {
        write!(f, "{}", self.description())
    }
}
impl Error for ImportTerminologyError {
    fn description(&self) -> &str {
        match *self {
            ImportTerminologyError::InternalServer(ref cause) => cause,
            ImportTerminologyError::InvalidParameterValue(ref cause) => cause,
            ImportTerminologyError::LimitExceeded(ref cause) => cause,
            ImportTerminologyError::TooManyRequests(ref cause) => cause,
        }
    }
}
/// Errors returned by ListTerminologies
#[derive(Debug, PartialEq)]
pub enum ListTerminologiesError {
    /// <p> An internal server error occurred. Retry your request.</p>
    InternalServer(String),
    /// <p>The value of the parameter is invalid. Review the value of the parameter you are using to correct it, and then retry your operation.</p>
    InvalidParameterValue(String),
    /// <p> You have made too many requests within a short period of time. Wait for a short time and then try your request again.</p>
    TooManyRequests(String),
}

impl ListTerminologiesError {
    pub fn from_response(res: BufferedHttpResponse) -> RusotoError<ListTerminologiesError> {
        if let Some(err) = proto::json::Error::parse(&res) {
            match err.typ.as_str() {
                "InternalServerException" => {
                    return RusotoError::Service(ListTerminologiesError::InternalServer(err.msg))
                }
                "InvalidParameterValueException" => {
                    return RusotoError::Service(ListTerminologiesError::InvalidParameterValue(
                        err.msg,
                    ))
                }
                "TooManyRequestsException" => {
                    return RusotoError::Service(ListTerminologiesError::TooManyRequests(err.msg))
                }
                "ValidationException" => return RusotoError::Validation(err.msg),
                _ => {}
            }
        }
        return RusotoError::Unknown(res);
    }
}
impl fmt::Display for ListTerminologiesError {
    fn fmt(&self, f: &mut fmt::Formatter) -> fmt::Result {
        write!(f, "{}", self.description())
    }
}
impl Error for ListTerminologiesError {
    fn description(&self) -> &str {
        match *self {
            ListTerminologiesError::InternalServer(ref cause) => cause,
            ListTerminologiesError::InvalidParameterValue(ref cause) => cause,
            ListTerminologiesError::TooManyRequests(ref cause) => cause,
        }
    }
}
/// Errors returned by TranslateText
#[derive(Debug, PartialEq)]
pub enum TranslateTextError {
    /// <p>The confidence that Amazon Comprehend accurately detected the source language is low. If a low confidence level is acceptable for your application, you can use the language in the exception to call Amazon Translate again. For more information, see the <a href="https://docs.aws.amazon.com/comprehend/latest/dg/API_DetectDominantLanguage.html">DetectDominantLanguage</a> operation in the <i>Amazon Comprehend Developer Guide</i>. </p>
    DetectedLanguageLowConfidence(String),
    /// <p> An internal server error occurred. Retry your request.</p>
    InternalServer(String),
    /// <p> The request that you made is invalid. Check your request to determine why it's invalid and then retry the request. </p>
    InvalidRequest(String),
    /// <p>The resource you are looking for has not been found. Review the resource you're looking for and see if a different resource will accomplish your needs before retrying the revised request. .</p>
    ResourceNotFound(String),
    /// <p>The Amazon Translate service is temporarily unavailable. Please wait a bit and then retry your request.</p>
    ServiceUnavailable(String),
    /// <p> The size of the text you submitted exceeds the size limit. Reduce the size of the text or use a smaller document and then retry your request. </p>
    TextSizeLimitExceeded(String),
    /// <p> You have made too many requests within a short period of time. Wait for a short time and then try your request again.</p>
    TooManyRequests(String),
    /// <p>Amazon Translate does not support translation from the language of the source text into the requested target language. For more information, see <a>how-to-error-msg</a>. </p>
    UnsupportedLanguagePair(String),
}

impl TranslateTextError {
    pub fn from_response(res: BufferedHttpResponse) -> RusotoError<TranslateTextError> {
        if let Some(err) = proto::json::Error::parse(&res) {
            match err.typ.as_str() {
                "DetectedLanguageLowConfidenceException" => {
                    return RusotoError::Service(TranslateTextError::DetectedLanguageLowConfidence(
                        err.msg,
                    ))
                }
                "InternalServerException" => {
                    return RusotoError::Service(TranslateTextError::InternalServer(err.msg))
                }
                "InvalidRequestException" => {
                    return RusotoError::Service(TranslateTextError::InvalidRequest(err.msg))
                }
                "ResourceNotFoundException" => {
                    return RusotoError::Service(TranslateTextError::ResourceNotFound(err.msg))
                }
                "ServiceUnavailableException" => {
                    return RusotoError::Service(TranslateTextError::ServiceUnavailable(err.msg))
                }
                "TextSizeLimitExceededException" => {
                    return RusotoError::Service(TranslateTextError::TextSizeLimitExceeded(err.msg))
                }
                "TooManyRequestsException" => {
                    return RusotoError::Service(TranslateTextError::TooManyRequests(err.msg))
                }
                "UnsupportedLanguagePairException" => {
                    return RusotoError::Service(TranslateTextError::UnsupportedLanguagePair(
                        err.msg,
                    ))
                }
                "ValidationException" => return RusotoError::Validation(err.msg),
                _ => {}
            }
        }
        return RusotoError::Unknown(res);
    }
}
impl fmt::Display for TranslateTextError {
    fn fmt(&self, f: &mut fmt::Formatter) -> fmt::Result {
        write!(f, "{}", self.description())
    }
}
impl Error for TranslateTextError {
    fn description(&self) -> &str {
        match *self {
            TranslateTextError::DetectedLanguageLowConfidence(ref cause) => cause,
            TranslateTextError::InternalServer(ref cause) => cause,
            TranslateTextError::InvalidRequest(ref cause) => cause,
            TranslateTextError::ResourceNotFound(ref cause) => cause,
            TranslateTextError::ServiceUnavailable(ref cause) => cause,
            TranslateTextError::TextSizeLimitExceeded(ref cause) => cause,
            TranslateTextError::TooManyRequests(ref cause) => cause,
            TranslateTextError::UnsupportedLanguagePair(ref cause) => cause,
        }
    }
}
/// Trait representing the capabilities of the Amazon Translate API. Amazon Translate clients implement this trait.
#[async_trait]
pub trait Translate {
    /// <p>A synchronous action that deletes a custom terminology.</p>
    async fn delete_terminology(
        &self,
        input: DeleteTerminologyRequest,
    ) -> Result<(), RusotoError<DeleteTerminologyError>>;

    /// <p>Retrieves a custom terminology.</p>
    async fn get_terminology(
        &self,
        input: GetTerminologyRequest,
    ) -> Result<GetTerminologyResponse, RusotoError<GetTerminologyError>>;

    /// <p>Creates or updates a custom terminology, depending on whether or not one already exists for the given terminology name. Importing a terminology with the same name as an existing one will merge the terminologies based on the chosen merge strategy. Currently, the only supported merge strategy is OVERWRITE, and so the imported terminology will overwrite an existing terminology of the same name.</p> <p>If you import a terminology that overwrites an existing one, the new terminology take up to 10 minutes to fully propagate and be available for use in a translation due to cache policies with the DataPlane service that performs the translations.</p>
    async fn import_terminology(
        &self,
        input: ImportTerminologyRequest,
    ) -> Result<ImportTerminologyResponse, RusotoError<ImportTerminologyError>>;

    /// <p>Provides a list of custom terminologies associated with your account.</p>
    async fn list_terminologies(
        &self,
        input: ListTerminologiesRequest,
    ) -> Result<ListTerminologiesResponse, RusotoError<ListTerminologiesError>>;

    /// <p>Translates input text from the source language to the target language. It is not necessary to use English (en) as either the source or the target language but not all language combinations are supported by Amazon Translate. For more information, see <a href="http://docs.aws.amazon.com/translate/latest/dg/pairs.html">Supported Language Pairs</a>.</p> <ul> <li> <p>Arabic (ar)</p> </li> <li> <p>Chinese (Simplified) (zh)</p> </li> <li> <p>Chinese (Traditional) (zh-TW)</p> </li> <li> <p>Czech (cs)</p> </li> <li> <p>Danish (da)</p> </li> <li> <p>Dutch (nl)</p> </li> <li> <p>English (en)</p> </li> <li> <p>Finnish (fi)</p> </li> <li> <p>French (fr)</p> </li> <li> <p>German (de)</p> </li> <li> <p>Hebrew (he)</p> </li> <li> <p>Indonesian (id)</p> </li> <li> <p>Italian (it)</p> </li> <li> <p>Japanese (ja)</p> </li> <li> <p>Korean (ko)</p> </li> <li> <p>Polish (pl)</p> </li> <li> <p>Portuguese (pt)</p> </li> <li> <p>Russian (ru)</p> </li> <li> <p>Spanish (es)</p> </li> <li> <p>Swedish (sv)</p> </li> <li> <p>Turkish (tr)</p> </li> </ul> <p>To have Amazon Translate determine the source language of your text, you can specify <code>auto</code> in the <code>SourceLanguageCode</code> field. If you specify <code>auto</code>, Amazon Translate will call Amazon Comprehend to determine the source language.</p>
    async fn translate_text(
        &self,
        input: TranslateTextRequest,
    ) -> Result<TranslateTextResponse, RusotoError<TranslateTextError>>;
}
/// A client for the Amazon Translate API.
#[derive(Clone)]
pub struct TranslateClient {
    client: Client,
    region: region::Region,
}

impl TranslateClient {
    /// Creates a client backed by the default tokio event loop.
    ///
    /// The client will use the default credentials provider and tls client.
    pub fn new(region: region::Region) -> TranslateClient {
        Self::new_with_client(Client::shared(), region)
    }

    pub fn new_with<P, D>(
        request_dispatcher: D,
        credentials_provider: P,
        region: region::Region,
    ) -> TranslateClient
    where
        P: ProvideAwsCredentials + Send + Sync + 'static,
        D: DispatchSignedRequest + Send + Sync + 'static,
    {
        Self::new_with_client(
            Client::new_with(credentials_provider, request_dispatcher),
            region,
        )
    }

    pub fn new_with_client(client: Client, region: region::Region) -> TranslateClient {
        TranslateClient { client, region }
    }
}

impl fmt::Debug for TranslateClient {
    fn fmt(&self, f: &mut fmt::Formatter<'_>) -> fmt::Result {
        f.debug_struct("TranslateClient")
            .field("region", &self.region)
            .finish()
    }
}

#[async_trait]
impl Translate for TranslateClient {
    /// <p>A synchronous action that deletes a custom terminology.</p>
    async fn delete_terminology(
        &self,
        input: DeleteTerminologyRequest,
    ) -> Result<(), RusotoError<DeleteTerminologyError>> {
        let mut request = SignedRequest::new("POST", "translate", &self.region, "/");

        request.set_content_type("application/x-amz-json-1.1".to_owned());
        request.add_header(
            "x-amz-target",
            "AWSShineFrontendService_20170701.DeleteTerminology",
        );
        let encoded = serde_json::to_string(&input).unwrap();
        request.set_payload(Some(encoded));

        let mut response = self
            .client
            .sign_and_dispatch(request)
            .await
            .map_err(RusotoError::from)?;
        if response.status.is_success() {
            Ok(std::mem::drop(response))
        } else {
            let try_response = response.buffer().await;
            let response = try_response.map_err(RusotoError::HttpDispatch)?;
            Err(DeleteTerminologyError::from_response(response))
        }
    }

    /// <p>Retrieves a custom terminology.</p>
    async fn get_terminology(
        &self,
        input: GetTerminologyRequest,
    ) -> Result<GetTerminologyResponse, RusotoError<GetTerminologyError>> {
        let mut request = SignedRequest::new("POST", "translate", &self.region, "/");

        request.set_content_type("application/x-amz-json-1.1".to_owned());
        request.add_header(
            "x-amz-target",
            "AWSShineFrontendService_20170701.GetTerminology",
        );
        let encoded = serde_json::to_string(&input).unwrap();
        request.set_payload(Some(encoded));

        let mut response = self
            .client
            .sign_and_dispatch(request)
            .await
            .map_err(RusotoError::from)?;
        if response.status.is_success() {
            let response = response.buffer().await.map_err(RusotoError::HttpDispatch)?;
            proto::json::ResponsePayload::new(&response).deserialize::<GetTerminologyResponse, _>()
        } else {
            let try_response = response.buffer().await;
            let response = try_response.map_err(RusotoError::HttpDispatch)?;
            Err(GetTerminologyError::from_response(response))
        }
    }

    /// <p>Creates or updates a custom terminology, depending on whether or not one already exists for the given terminology name. Importing a terminology with the same name as an existing one will merge the terminologies based on the chosen merge strategy. Currently, the only supported merge strategy is OVERWRITE, and so the imported terminology will overwrite an existing terminology of the same name.</p> <p>If you import a terminology that overwrites an existing one, the new terminology take up to 10 minutes to fully propagate and be available for use in a translation due to cache policies with the DataPlane service that performs the translations.</p>
    async fn import_terminology(
        &self,
        input: ImportTerminologyRequest,
    ) -> Result<ImportTerminologyResponse, RusotoError<ImportTerminologyError>> {
        let mut request = SignedRequest::new("POST", "translate", &self.region, "/");

        request.set_content_type("application/x-amz-json-1.1".to_owned());
        request.add_header(
            "x-amz-target",
            "AWSShineFrontendService_20170701.ImportTerminology",
        );
        let encoded = serde_json::to_string(&input).unwrap();
        request.set_payload(Some(encoded));

        let mut response = self
            .client
            .sign_and_dispatch(request)
            .await
            .map_err(RusotoError::from)?;
        if response.status.is_success() {
            let response = response.buffer().await.map_err(RusotoError::HttpDispatch)?;
            proto::json::ResponsePayload::new(&response)
                .deserialize::<ImportTerminologyResponse, _>()
        } else {
            let try_response = response.buffer().await;
            let response = try_response.map_err(RusotoError::HttpDispatch)?;
            Err(ImportTerminologyError::from_response(response))
        }
    }

    /// <p>Provides a list of custom terminologies associated with your account.</p>
    async fn list_terminologies(
        &self,
        input: ListTerminologiesRequest,
    ) -> Result<ListTerminologiesResponse, RusotoError<ListTerminologiesError>> {
        let mut request = SignedRequest::new("POST", "translate", &self.region, "/");

        request.set_content_type("application/x-amz-json-1.1".to_owned());
        request.add_header(
            "x-amz-target",
            "AWSShineFrontendService_20170701.ListTerminologies",
        );
        let encoded = serde_json::to_string(&input).unwrap();
        request.set_payload(Some(encoded));

        let mut response = self
            .client
            .sign_and_dispatch(request)
            .await
            .map_err(RusotoError::from)?;
        if response.status.is_success() {
            let response = response.buffer().await.map_err(RusotoError::HttpDispatch)?;
            proto::json::ResponsePayload::new(&response)
                .deserialize::<ListTerminologiesResponse, _>()
        } else {
            let try_response = response.buffer().await;
            let response = try_response.map_err(RusotoError::HttpDispatch)?;
            Err(ListTerminologiesError::from_response(response))
        }
    }

    /// <p>Translates input text from the source language to the target language. It is not necessary to use English (en) as either the source or the target language but not all language combinations are supported by Amazon Translate. For more information, see <a href="http://docs.aws.amazon.com/translate/latest/dg/pairs.html">Supported Language Pairs</a>.</p> <ul> <li> <p>Arabic (ar)</p> </li> <li> <p>Chinese (Simplified) (zh)</p> </li> <li> <p>Chinese (Traditional) (zh-TW)</p> </li> <li> <p>Czech (cs)</p> </li> <li> <p>Danish (da)</p> </li> <li> <p>Dutch (nl)</p> </li> <li> <p>English (en)</p> </li> <li> <p>Finnish (fi)</p> </li> <li> <p>French (fr)</p> </li> <li> <p>German (de)</p> </li> <li> <p>Hebrew (he)</p> </li> <li> <p>Indonesian (id)</p> </li> <li> <p>Italian (it)</p> </li> <li> <p>Japanese (ja)</p> </li> <li> <p>Korean (ko)</p> </li> <li> <p>Polish (pl)</p> </li> <li> <p>Portuguese (pt)</p> </li> <li> <p>Russian (ru)</p> </li> <li> <p>Spanish (es)</p> </li> <li> <p>Swedish (sv)</p> </li> <li> <p>Turkish (tr)</p> </li> </ul> <p>To have Amazon Translate determine the source language of your text, you can specify <code>auto</code> in the <code>SourceLanguageCode</code> field. If you specify <code>auto</code>, Amazon Translate will call Amazon Comprehend to determine the source language.</p>
    async fn translate_text(
        &self,
        input: TranslateTextRequest,
    ) -> Result<TranslateTextResponse, RusotoError<TranslateTextError>> {
        let mut request = SignedRequest::new("POST", "translate", &self.region, "/");

        request.set_content_type("application/x-amz-json-1.1".to_owned());
        request.add_header(
            "x-amz-target",
            "AWSShineFrontendService_20170701.TranslateText",
        );
        let encoded = serde_json::to_string(&input).unwrap();
        request.set_payload(Some(encoded));

        let mut response = self
            .client
            .sign_and_dispatch(request)
            .await
            .map_err(RusotoError::from)?;
        if response.status.is_success() {
            let response = response.buffer().await.map_err(RusotoError::HttpDispatch)?;
            proto::json::ResponsePayload::new(&response).deserialize::<TranslateTextResponse, _>()
        } else {
            let try_response = response.buffer().await;
            let response = try_response.map_err(RusotoError::HttpDispatch)?;
            Err(TranslateTextError::from_response(response))
        }
    }
}<|MERGE_RESOLUTION|>--- conflicted
+++ resolved
@@ -9,28 +9,16 @@
 //  must be updated to generate the changes.
 //
 // =================================================================
-#![allow(warnings)]
-
-<<<<<<< HEAD
-use futures::future;
-use futures::Future;
-=======
+
 use std::error::Error;
 use std::fmt;
 
 use async_trait::async_trait;
->>>>>>> 62832c4b
 use rusoto_core::credential::ProvideAwsCredentials;
 use rusoto_core::region;
 #[allow(warnings)]
 use rusoto_core::request::{BufferedHttpResponse, DispatchSignedRequest};
-<<<<<<< HEAD
-use rusoto_core::{Client, RusotoError, RusotoFuture};
-use std::error::Error;
-use std::fmt;
-=======
 use rusoto_core::{Client, RusotoError};
->>>>>>> 62832c4b
 
 use rusoto_core::proto;
 use rusoto_core::signature::SignedRequest;
@@ -38,7 +26,7 @@
 use serde_json;
 /// <p>The custom terminology applied to the input text by Amazon Translate for the translated text response. This is optional in the response and will only be present if you specified terminology input in the request. Currently, only one terminology can be applied per TranslateText request.</p>
 #[derive(Default, Debug, Clone, PartialEq, Deserialize)]
-#[cfg_attr(any(test, feature = "serialize_structs"), derive(Serialize))]
+#[cfg_attr(test, derive(Serialize))]
 pub struct AppliedTerminology {
     /// <p>The name of the custom terminology applied to the input text by Amazon Translate for the translated text response.</p>
     #[serde(rename = "Name")]
@@ -79,7 +67,7 @@
 }
 
 #[derive(Default, Debug, Clone, PartialEq, Deserialize)]
-#[cfg_attr(any(test, feature = "serialize_structs"), derive(Serialize))]
+#[cfg_attr(test, derive(Serialize))]
 pub struct GetTerminologyResponse {
     /// <p>The data location of the custom terminology being retrieved. The custom terminology file is returned in a presigned url that has a 30 minute expiration.</p>
     #[serde(rename = "TerminologyDataLocation")]
@@ -113,7 +101,7 @@
 }
 
 #[derive(Default, Debug, Clone, PartialEq, Deserialize)]
-#[cfg_attr(any(test, feature = "serialize_structs"), derive(Serialize))]
+#[cfg_attr(test, derive(Serialize))]
 pub struct ImportTerminologyResponse {
     /// <p>The properties of the custom terminology being imported.</p>
     #[serde(rename = "TerminologyProperties")]
@@ -134,7 +122,7 @@
 }
 
 #[derive(Default, Debug, Clone, PartialEq, Deserialize)]
-#[cfg_attr(any(test, feature = "serialize_structs"), derive(Serialize))]
+#[cfg_attr(test, derive(Serialize))]
 pub struct ListTerminologiesResponse {
     /// <p> If the response to the ListTerminologies was truncated, the NextToken fetches the next group of custom terminologies. </p>
     #[serde(rename = "NextToken")]
@@ -148,7 +136,7 @@
 
 /// <p>The term being translated by the custom terminology.</p>
 #[derive(Default, Debug, Clone, PartialEq, Deserialize)]
-#[cfg_attr(any(test, feature = "serialize_structs"), derive(Serialize))]
+#[cfg_attr(test, derive(Serialize))]
 pub struct Term {
     /// <p>The source text of the term being translated by the custom terminology.</p>
     #[serde(rename = "SourceText")]
@@ -178,7 +166,7 @@
 
 /// <p>The location of the custom terminology data.</p>
 #[derive(Default, Debug, Clone, PartialEq, Deserialize)]
-#[cfg_attr(any(test, feature = "serialize_structs"), derive(Serialize))]
+#[cfg_attr(test, derive(Serialize))]
 pub struct TerminologyDataLocation {
     /// <p>The location of the custom terminology data.</p>
     #[serde(rename = "Location")]
@@ -190,7 +178,7 @@
 
 /// <p>The properties of the custom terminology.</p>
 #[derive(Default, Debug, Clone, PartialEq, Deserialize)]
-#[cfg_attr(any(test, feature = "serialize_structs"), derive(Serialize))]
+#[cfg_attr(test, derive(Serialize))]
 pub struct TerminologyProperties {
     /// <p> The Amazon Resource Name (ARN) of the custom terminology. </p>
     #[serde(rename = "Arn")]
@@ -252,7 +240,7 @@
 }
 
 #[derive(Default, Debug, Clone, PartialEq, Deserialize)]
-#[cfg_attr(any(test, feature = "serialize_structs"), derive(Serialize))]
+#[cfg_attr(test, derive(Serialize))]
 pub struct TranslateTextResponse {
     /// <p>The names of the custom terminologies applied to the input text by Amazon Translate for the translated text response.</p>
     #[serde(rename = "AppliedTerminologies")]
@@ -591,7 +579,10 @@
     ///
     /// The client will use the default credentials provider and tls client.
     pub fn new(region: region::Region) -> TranslateClient {
-        Self::new_with_client(Client::shared(), region)
+        TranslateClient {
+            client: Client::shared(),
+            region,
+        }
     }
 
     pub fn new_with<P, D>(
@@ -603,22 +594,10 @@
         P: ProvideAwsCredentials + Send + Sync + 'static,
         D: DispatchSignedRequest + Send + Sync + 'static,
     {
-        Self::new_with_client(
-            Client::new_with(credentials_provider, request_dispatcher),
+        TranslateClient {
+            client: Client::new_with(credentials_provider, request_dispatcher),
             region,
-        )
-    }
-
-    pub fn new_with_client(client: Client, region: region::Region) -> TranslateClient {
-        TranslateClient { client, region }
-    }
-}
-
-impl fmt::Debug for TranslateClient {
-    fn fmt(&self, f: &mut fmt::Formatter<'_>) -> fmt::Result {
-        f.debug_struct("TranslateClient")
-            .field("region", &self.region)
-            .finish()
+        }
     }
 }
 
