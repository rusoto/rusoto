--- conflicted
+++ resolved
@@ -11,26 +11,15 @@
 // =================================================================
 #![allow(warnings)]
 
-<<<<<<< HEAD
 use std::error::Error;
 use std::fmt;
 
 use async_trait::async_trait;
-=======
-use futures::future;
-use futures::Future;
->>>>>>> f58d1ce6
 use rusoto_core::credential::ProvideAwsCredentials;
 use rusoto_core::region;
 #[allow(warnings)]
 use rusoto_core::request::{BufferedHttpResponse, DispatchSignedRequest};
-<<<<<<< HEAD
 use rusoto_core::{Client, RusotoError};
-=======
-use rusoto_core::{Client, RusotoError, RusotoFuture};
-use std::error::Error;
-use std::fmt;
->>>>>>> f58d1ce6
 
 use rusoto_core::proto;
 use rusoto_core::signature::SignedRequest;
@@ -2073,14 +2062,6 @@
     }
 }
 
-impl fmt::Debug for BatchClient {
-    fn fmt(&self, f: &mut fmt::Formatter<'_>) -> fmt::Result {
-        f.debug_struct("BatchClient")
-            .field("region", &self.region)
-            .finish()
-    }
-}
-
 #[async_trait]
 impl Batch for BatchClient {
     /// <p>Cancels a job in an AWS Batch job queue. Jobs that are in the <code>SUBMITTED</code>, <code>PENDING</code>, or <code>RUNNABLE</code> state are cancelled. Jobs that have progressed to <code>STARTING</code> or <code>RUNNING</code> are not cancelled (but the API operation still succeeds, even if no job is cancelled); these jobs must be terminated with the <a>TerminateJob</a> operation.</p>
