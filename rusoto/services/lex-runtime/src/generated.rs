--- conflicted
+++ resolved
@@ -9,37 +9,24 @@
 //  must be updated to generate the changes.
 //
 // =================================================================
-#![allow(warnings)]
-
-<<<<<<< HEAD
-use futures::future;
-use futures::Future;
-=======
+
 use std::error::Error;
 use std::fmt;
 
 use async_trait::async_trait;
->>>>>>> 62832c4b
 use rusoto_core::credential::ProvideAwsCredentials;
 use rusoto_core::region;
 #[allow(warnings)]
 use rusoto_core::request::{BufferedHttpResponse, DispatchSignedRequest};
-<<<<<<< HEAD
-use rusoto_core::{Client, RusotoError, RusotoFuture};
-use std::error::Error;
-use std::fmt;
-=======
 use rusoto_core::{Client, RusotoError};
->>>>>>> 62832c4b
-
-use rusoto_core::param::{Params, ServiceParams};
+
 use rusoto_core::proto;
 use rusoto_core::signature::SignedRequest;
 use serde::{Deserialize, Serialize};
 use serde_json;
 /// <p>Represents an option to be shown on the client platform (Facebook, Slack, etc.)</p>
 #[derive(Default, Debug, Clone, PartialEq, Deserialize)]
-#[cfg_attr(any(test, feature = "serialize_structs"), derive(Serialize))]
+#[cfg_attr(test, derive(Serialize))]
 pub struct Button {
     /// <p>Text that is visible to the user on the button.</p>
     #[serde(rename = "text")]
@@ -49,75 +36,9 @@
     pub value: String,
 }
 
-#[derive(Default, Debug, Clone, PartialEq, Serialize)]
-pub struct DeleteSessionRequest {
-    /// <p>The alias in use for the bot that contains the session data.</p>
-    #[serde(rename = "botAlias")]
-    pub bot_alias: String,
-    /// <p>The name of the bot that contains the session data.</p>
-    #[serde(rename = "botName")]
-    pub bot_name: String,
-    /// <p>The identifier of the user associated with the session data.</p>
-    #[serde(rename = "userId")]
-    pub user_id: String,
-}
-
-#[derive(Default, Debug, Clone, PartialEq, Deserialize)]
-#[cfg_attr(any(test, feature = "serialize_structs"), derive(Serialize))]
-pub struct DeleteSessionResponse {
-    /// <p>The alias in use for the bot associated with the session data.</p>
-    #[serde(rename = "botAlias")]
-    #[serde(skip_serializing_if = "Option::is_none")]
-    pub bot_alias: Option<String>,
-    /// <p>The name of the bot associated with the session data.</p>
-    #[serde(rename = "botName")]
-    #[serde(skip_serializing_if = "Option::is_none")]
-    pub bot_name: Option<String>,
-    /// <p>The unique identifier for the session.</p>
-    #[serde(rename = "sessionId")]
-    #[serde(skip_serializing_if = "Option::is_none")]
-    pub session_id: Option<String>,
-    /// <p>The ID of the client application user.</p>
-    #[serde(rename = "userId")]
-    #[serde(skip_serializing_if = "Option::is_none")]
-    pub user_id: Option<String>,
-}
-
-/// <p>Describes the next action that the bot should take in its interaction with the user and provides information about the context in which the action takes place. Use the <code>DialogAction</code> data type to set the interaction to a specific state, or to return the interaction to a previous state.</p>
-#[derive(Default, Debug, Clone, PartialEq, Serialize, Deserialize)]
-pub struct DialogAction {
-    /// <p><p>The fulfillment state of the intent. The possible values are:</p> <ul> <li> <p> <code>Failed</code> - The Lambda function associated with the intent failed to fulfill the intent.</p> </li> <li> <p> <code>Fulfilled</code> - The intent has fulfilled by the Lambda function associated with the intent. </p> </li> <li> <p> <code>ReadyForFulfillment</code> - All of the information necessary for the intent is present and the intent ready to be fulfilled by the client application.</p> </li> </ul></p>
-    #[serde(rename = "fulfillmentState")]
-    #[serde(skip_serializing_if = "Option::is_none")]
-    pub fulfillment_state: Option<String>,
-    /// <p>The name of the intent.</p>
-    #[serde(rename = "intentName")]
-    #[serde(skip_serializing_if = "Option::is_none")]
-    pub intent_name: Option<String>,
-    /// <p>The message that should be shown to the user. If you don't specify a message, Amazon Lex will use the message configured for the intent.</p>
-    #[serde(rename = "message")]
-    #[serde(skip_serializing_if = "Option::is_none")]
-    pub message: Option<String>,
-    /// <ul> <li> <p> <code>PlainText</code> - The message contains plain UTF-8 text.</p> </li> <li> <p> <code>CustomPayload</code> - The message is a custom format for the client.</p> </li> <li> <p> <code>SSML</code> - The message contains text formatted for voice output.</p> </li> <li> <p> <code>Composite</code> - The message contains an escaped JSON object containing one or more messages. For more information, see <a href="https://docs.aws.amazon.com/lex/latest/dg/howitworks-manage-prompts.html">Message Groups</a>. </p> </li> </ul>
-    #[serde(rename = "messageFormat")]
-    #[serde(skip_serializing_if = "Option::is_none")]
-    pub message_format: Option<String>,
-    /// <p>The name of the slot that should be elicited from the user.</p>
-    #[serde(rename = "slotToElicit")]
-    #[serde(skip_serializing_if = "Option::is_none")]
-    pub slot_to_elicit: Option<String>,
-    /// <p>Map of the slots that have been gathered and their values. </p>
-    #[serde(rename = "slots")]
-    #[serde(skip_serializing_if = "Option::is_none")]
-    pub slots: Option<::std::collections::HashMap<String, String>>,
-    /// <p><p>The next action that the bot should take in its interaction with the user. The possible values are:</p> <ul> <li> <p> <code>ConfirmIntent</code> - The next action is asking the user if the intent is complete and ready to be fulfilled. This is a yes/no question such as &quot;Place the order?&quot;</p> </li> <li> <p> <code>Close</code> - Indicates that the there will not be a response from the user. For example, the statement &quot;Your order has been placed&quot; does not require a response.</p> </li> <li> <p> <code>Delegate</code> - The next action is determined by Amazon Lex.</p> </li> <li> <p> <code>ElicitIntent</code> - The next action is to determine the intent that the user wants to fulfill.</p> </li> <li> <p> <code>ElicitSlot</code> - The next action is to elicit a slot value from the user.</p> </li> </ul></p>
-    #[serde(rename = "type")]
-    pub type_: String,
-}
-
 /// <p>Represents an option rendered to the user when a prompt is shown. It could be an image, a button, a link, or text. </p>
 #[derive(Default, Debug, Clone, PartialEq, Deserialize)]
-#[cfg_attr(any(test, feature = "serialize_structs"), derive(Serialize))]
+#[cfg_attr(test, derive(Serialize))]
 pub struct GenericAttachment {
     /// <p>The URL of an attachment to the response card.</p>
     #[serde(rename = "attachmentLinkUrl")]
@@ -142,78 +63,8 @@
 }
 
 #[derive(Default, Debug, Clone, PartialEq, Serialize)]
-pub struct GetSessionRequest {
-    /// <p>The alias in use for the bot that contains the session data.</p>
-    #[serde(rename = "botAlias")]
-    pub bot_alias: String,
-    /// <p>The name of the bot that contains the session data.</p>
-    #[serde(rename = "botName")]
-    pub bot_name: String,
-    /// <p>A string used to filter the intents returned in the <code>recentIntentSummaryView</code> structure. </p> <p>When you specify a filter, only intents with their <code>checkpointLabel</code> field set to that string are returned.</p>
-    #[serde(rename = "checkpointLabelFilter")]
-    #[serde(skip_serializing_if = "Option::is_none")]
-    pub checkpoint_label_filter: Option<String>,
-    /// <p>The ID of the client application user. Amazon Lex uses this to identify a user's conversation with your bot. </p>
-    #[serde(rename = "userId")]
-    pub user_id: String,
-}
-
-#[derive(Default, Debug, Clone, PartialEq, Deserialize)]
-#[cfg_attr(any(test, feature = "serialize_structs"), derive(Serialize))]
-pub struct GetSessionResponse {
-    /// <p>Describes the current state of the bot.</p>
-    #[serde(rename = "dialogAction")]
-    #[serde(skip_serializing_if = "Option::is_none")]
-    pub dialog_action: Option<DialogAction>,
-    /// <p>An array of information about the intents used in the session. The array can contain a maximum of three summaries. If more than three intents are used in the session, the <code>recentIntentSummaryView</code> operation contains information about the last three intents used.</p> <p>If you set the <code>checkpointLabelFilter</code> parameter in the request, the array contains only the intents with the specified label.</p>
-    #[serde(rename = "recentIntentSummaryView")]
-    #[serde(skip_serializing_if = "Option::is_none")]
-    pub recent_intent_summary_view: Option<Vec<IntentSummary>>,
-    /// <p>Map of key/value pairs representing the session-specific context information. It contains application information passed between Amazon Lex and a client application.</p>
-    #[serde(rename = "sessionAttributes")]
-    #[serde(skip_serializing_if = "Option::is_none")]
-    pub session_attributes: Option<::std::collections::HashMap<String, String>>,
-    /// <p>A unique identifier for the session.</p>
-    #[serde(rename = "sessionId")]
-    #[serde(skip_serializing_if = "Option::is_none")]
-    pub session_id: Option<String>,
-}
-
-/// <p>Provides information about the state of an intent. You can use this information to get the current state of an intent so that you can process the intent, or so that you can return the intent to its previous state.</p>
-#[derive(Default, Debug, Clone, PartialEq, Serialize, Deserialize)]
-pub struct IntentSummary {
-    /// <p>A user-defined label that identifies a particular intent. You can use this label to return to a previous intent. </p> <p>Use the <code>checkpointLabelFilter</code> parameter of the <code>GetSessionRequest</code> operation to filter the intents returned by the operation to those with only the specified label.</p>
-    #[serde(rename = "checkpointLabel")]
-    #[serde(skip_serializing_if = "Option::is_none")]
-    pub checkpoint_label: Option<String>,
-    /// <p><p>The status of the intent after the user responds to the confirmation prompt. If the user confirms the intent, Amazon Lex sets this field to <code>Confirmed</code>. If the user denies the intent, Amazon Lex sets this value to <code>Denied</code>. The possible values are:</p> <ul> <li> <p> <code>Confirmed</code> - The user has responded &quot;Yes&quot; to the confirmation prompt, confirming that the intent is complete and that it is ready to be fulfilled.</p> </li> <li> <p> <code>Denied</code> - The user has responded &quot;No&quot; to the confirmation prompt.</p> </li> <li> <p> <code>None</code> - The user has never been prompted for confirmation; or, the user was prompted but did not confirm or deny the prompt.</p> </li> </ul></p>
-    #[serde(rename = "confirmationStatus")]
-    #[serde(skip_serializing_if = "Option::is_none")]
-    pub confirmation_status: Option<String>,
-    /// <p><p>The next action that the bot should take in its interaction with the user. The possible values are:</p> <ul> <li> <p> <code>ConfirmIntent</code> - The next action is asking the user if the intent is complete and ready to be fulfilled. This is a yes/no question such as &quot;Place the order?&quot;</p> </li> <li> <p> <code>Close</code> - Indicates that the there will not be a response from the user. For example, the statement &quot;Your order has been placed&quot; does not require a response.</p> </li> <li> <p> <code>ElicitIntent</code> - The next action is to determine the intent that the user wants to fulfill.</p> </li> <li> <p> <code>ElicitSlot</code> - The next action is to elicit a slot value from the user.</p> </li> </ul></p>
-    #[serde(rename = "dialogActionType")]
-    pub dialog_action_type: String,
-    /// <p><p>The fulfillment state of the intent. The possible values are:</p> <ul> <li> <p> <code>Failed</code> - The Lambda function associated with the intent failed to fulfill the intent.</p> </li> <li> <p> <code>Fulfilled</code> - The intent has fulfilled by the Lambda function associated with the intent. </p> </li> <li> <p> <code>ReadyForFulfillment</code> - All of the information necessary for the intent is present and the intent ready to be fulfilled by the client application.</p> </li> </ul></p>
-    #[serde(rename = "fulfillmentState")]
-    #[serde(skip_serializing_if = "Option::is_none")]
-    pub fulfillment_state: Option<String>,
-    /// <p>The name of the intent.</p>
-    #[serde(rename = "intentName")]
-    #[serde(skip_serializing_if = "Option::is_none")]
-    pub intent_name: Option<String>,
-    /// <p>The next slot to elicit from the user. If there is not slot to elicit, the field is blank.</p>
-    #[serde(rename = "slotToElicit")]
-    #[serde(skip_serializing_if = "Option::is_none")]
-    pub slot_to_elicit: Option<String>,
-    /// <p>Map of the slots that have been gathered and their values. </p>
-    #[serde(rename = "slots")]
-    #[serde(skip_serializing_if = "Option::is_none")]
-    pub slots: Option<::std::collections::HashMap<String, String>>,
-}
-
-#[derive(Default, Debug, Clone, PartialEq, Serialize)]
 pub struct PostContentRequest {
-    /// <p><p> You pass this value as the <code>Accept</code> HTTP header. </p> <p> The message Amazon Lex returns in the response can be either text or speech based on the <code>Accept</code> HTTP header value in the request. </p> <ul> <li> <p> If the value is <code>text/plain; charset=utf-8</code>, Amazon Lex returns text in the response. </p> </li> <li> <p> If the value begins with <code>audio/</code>, Amazon Lex returns speech in the response. Amazon Lex uses Amazon Polly to generate the speech (using the configuration you specified in the <code>Accept</code> header). For example, if you specify <code>audio/mpeg</code> as the value, Amazon Lex returns speech in the MPEG format.</p> </li> <li> <p>If the value is <code>audio/pcm</code>, the speech returned is <code>audio/pcm</code> in 16-bit, little endian format. </p> </li> <li> <p>The following are the accepted values:</p> <ul> <li> <p>audio/mpeg</p> </li> <li> <p>audio/ogg</p> </li> <li> <p>audio/pcm</p> </li> <li> <p>text/plain; charset=utf-8</p> </li> <li> <p>audio/* (defaults to mpeg)</p> </li> </ul> </li> </ul></p>
+    /// <p><p> You pass this value as the <code>Accept</code> HTTP header. </p> <p> The message Amazon Lex returns in the response can be either text or speech based on the <code>Accept</code> HTTP header value in the request. </p> <ul> <li> <p> If the value is <code>text/plain; charset=utf-8</code>, Amazon Lex returns text in the response. </p> </li> <li> <p> If the value begins with <code>audio/</code>, Amazon Lex returns speech in the response. Amazon Lex uses Amazon Polly to generate the speech (using the configuration you specified in the <code>Accept</code> header). For example, if you specify <code>audio/mpeg</code> as the value, Amazon Lex returns speech in the MPEG format.</p> <p>The following are the accepted values:</p> <ul> <li> <p>audio/mpeg</p> </li> <li> <p>audio/ogg</p> </li> <li> <p>audio/pcm</p> </li> <li> <p>text/plain; charset=utf-8</p> </li> <li> <p>audio/* (defaults to mpeg)</p> </li> </ul> </li> </ul></p>
     #[serde(rename = "accept")]
     #[serde(skip_serializing_if = "Option::is_none")]
     pub accept: Option<String>,
@@ -234,11 +85,11 @@
         default
     )]
     pub input_stream: bytes::Bytes,
-    /// <p>You pass this value as the <code>x-amz-lex-request-attributes</code> HTTP header.</p> <p>Request-specific information passed between Amazon Lex and a client application. The value must be a JSON serialized and base64 encoded map with string keys and values. The total size of the <code>requestAttributes</code> and <code>sessionAttributes</code> headers is limited to 12 KB.</p> <p>The namespace <code>x-amz-lex:</code> is reserved for special attributes. Don't create any request attributes with the prefix <code>x-amz-lex:</code>.</p> <p>For more information, see <a href="https://docs.aws.amazon.com/lex/latest/dg/context-mgmt.html#context-mgmt-request-attribs">Setting Request Attributes</a>.</p>
+    /// <p>You pass this value as the <code>x-amz-lex-request-attributes</code> HTTP header.</p> <p>Request-specific information passed between Amazon Lex and a client application. The value must be a JSON serialized and base64 encoded map with string keys and values. The total size of the <code>requestAttributes</code> and <code>sessionAttributes</code> headers is limited to 12 KB.</p> <p>The namespace <code>x-amz-lex:</code> is reserved for special attributes. Don't create any request attributes with the prefix <code>x-amz-lex:</code>.</p> <p>For more information, see <a href="http://docs.aws.amazon.com/lex/latest/dg/context-mgmt.html#context-mgmt-request-attribs">Setting Request Attributes</a>.</p>
     #[serde(rename = "requestAttributes")]
     #[serde(skip_serializing_if = "Option::is_none")]
     pub request_attributes: Option<String>,
-    /// <p>You pass this value as the <code>x-amz-lex-session-attributes</code> HTTP header.</p> <p>Application-specific information passed between Amazon Lex and a client application. The value must be a JSON serialized and base64 encoded map with string keys and values. The total size of the <code>sessionAttributes</code> and <code>requestAttributes</code> headers is limited to 12 KB.</p> <p>For more information, see <a href="https://docs.aws.amazon.com/lex/latest/dg/context-mgmt.html#context-mgmt-session-attribs">Setting Session Attributes</a>.</p>
+    /// <p>You pass this value as the <code>x-amz-lex-session-attributes</code> HTTP header.</p> <p>Application-specific information passed between Amazon Lex and a client application. The value must be a JSON serialized and base64 encoded map with string keys and values. The total size of the <code>sessionAttributes</code> and <code>requestAttributes</code> headers is limited to 12 KB.</p> <p>For more information, see <a href="http://docs.aws.amazon.com/lex/latest/dg/context-mgmt.html#context-mgmt-session-attribs">Setting Session Attributes</a>.</p>
     #[serde(rename = "sessionAttributes")]
     #[serde(skip_serializing_if = "Option::is_none")]
     pub session_attributes: Option<String>,
@@ -259,19 +110,15 @@
     pub input_transcript: Option<String>,
     /// <p>Current user intent that Amazon Lex is aware of.</p>
     pub intent_name: Option<String>,
-    /// <p>The message to convey to the user. The message can come from the bot's configuration or from a Lambda function.</p> <p>If the intent is not configured with a Lambda function, or if the Lambda function returned <code>Delegate</code> as the <code>dialogAction.type</code> in its response, Amazon Lex decides on the next course of action and selects an appropriate message from the bot's configuration based on the current interaction context. For example, if Amazon Lex isn't able to understand user input, it uses a clarification prompt message.</p> <p>When you create an intent you can assign messages to groups. When messages are assigned to groups Amazon Lex returns one message from each group in the response. The message field is an escaped JSON string containing the messages. For more information about the structure of the JSON string returned, see <a>msg-prompts-formats</a>.</p> <p>If the Lambda function returns a message, Amazon Lex passes it to the client in its response.</p>
+    /// <p>The message to convey to the user. The message can come from the bot's configuration or from a Lambda function.</p> <p>If the intent is not configured with a Lambda function, or if the Lambda function returned <code>Delegate</code> as the <code>dialogAction.type</code> its response, Amazon Lex decides on the next course of action and selects an appropriate message from the bot's configuration based on the current interaction context. For example, if Amazon Lex isn't able to understand user input, it uses a clarification prompt message.</p> <p>When you create an intent you can assign messages to groups. When messages are assigned to groups Amazon Lex returns one message from each group in the response. The message field is an escaped JSON string containing the messages. For more information about the structure of the JSON string returned, see <a>msg-prompts-formats</a>.</p> <p>If the Lambda function returns a message, Amazon Lex passes it to the client in its response.</p>
     pub message: Option<String>,
     /// <p><p>The format of the response message. One of the following values:</p> <ul> <li> <p> <code>PlainText</code> - The message contains plain UTF-8 text.</p> </li> <li> <p> <code>CustomPayload</code> - The message is a custom format for the client.</p> </li> <li> <p> <code>SSML</code> - The message contains text formatted for voice output.</p> </li> <li> <p> <code>Composite</code> - The message contains an escaped JSON object containing one or more messages from the groups that messages were assigned to when the intent was created.</p> </li> </ul></p>
     pub message_format: Option<String>,
-    /// <p>The sentiment expressed in and utterance.</p> <p>When the bot is configured to send utterances to Amazon Comprehend for sentiment analysis, this field contains the result of the analysis.</p>
-    pub sentiment_response: Option<String>,
     /// <p> Map of key/value pairs representing the session-specific context information. </p>
     pub session_attributes: Option<String>,
-    /// <p>The unique identifier for the session.</p>
-    pub session_id: Option<String>,
     /// <p> If the <code>dialogState</code> value is <code>ElicitSlot</code>, returns the name of the slot for which Amazon Lex is eliciting a value. </p>
     pub slot_to_elicit: Option<String>,
-    /// <p>Map of zero or more intent slots (name/value pairs) Amazon Lex detected from the user input during the conversation. The field is base-64 encoded.</p> <p>Amazon Lex creates a resolution list containing likely values for a slot. The value that it returns is determined by the <code>valueSelectionStrategy</code> selected when the slot type was created or updated. If <code>valueSelectionStrategy</code> is set to <code>ORIGINAL_VALUE</code>, the value provided by the user is returned, if the user value is similar to the slot values. If <code>valueSelectionStrategy</code> is set to <code>TOP_RESOLUTION</code> Amazon Lex returns the first value in the resolution list or, if there is no resolution list, null. If you don't specify a <code>valueSelectionStrategy</code>, the default is <code>ORIGINAL_VALUE</code>.</p>
+    /// <p>Map of zero or more intent slots (name/value pairs) Amazon Lex detected from the user input during the conversation.</p> <p>Amazon Lex creates a resolution list containing likely values for a slot. The value that it returns is determined by the <code>valueSelectionStrategy</code> selected when the slot type was created or updated. If <code>valueSelectionStrategy</code> is set to <code>ORIGINAL_VALUE</code>, the value provided by the user is returned, if the user value is similar to the slot values. If <code>valueSelectionStrategy</code> is set to <code>TOP_RESOLUTION</code> Amazon Lex returns the first value in the resolution list or, if there is no resolution list, null. If you don't specify a <code>valueSelectionStrategy</code>, the default is <code>ORIGINAL_VALUE</code>.</p>
     pub slots: Option<String>,
 }
 
@@ -286,11 +133,11 @@
     /// <p>The text that the user entered (Amazon Lex interprets this text).</p>
     #[serde(rename = "inputText")]
     pub input_text: String,
-    /// <p>Request-specific information passed between Amazon Lex and a client application.</p> <p>The namespace <code>x-amz-lex:</code> is reserved for special attributes. Don't create any request attributes with the prefix <code>x-amz-lex:</code>.</p> <p>For more information, see <a href="https://docs.aws.amazon.com/lex/latest/dg/context-mgmt.html#context-mgmt-request-attribs">Setting Request Attributes</a>.</p>
+    /// <p>Request-specific information passed between Amazon Lex and a client application.</p> <p>The namespace <code>x-amz-lex:</code> is reserved for special attributes. Don't create any request attributes with the prefix <code>x-amz-lex:</code>.</p> <p>For more information, see <a href="http://docs.aws.amazon.com/lex/latest/dg/context-mgmt.html#context-mgmt-request-attribs">Setting Request Attributes</a>.</p>
     #[serde(rename = "requestAttributes")]
     #[serde(skip_serializing_if = "Option::is_none")]
     pub request_attributes: Option<::std::collections::HashMap<String, String>>,
-    /// <p>Application-specific information passed between Amazon Lex and a client application.</p> <p>For more information, see <a href="https://docs.aws.amazon.com/lex/latest/dg/context-mgmt.html#context-mgmt-session-attribs">Setting Session Attributes</a>.</p>
+    /// <p>Application-specific information passed between Amazon Lex and a client application.</p> <p>For more information, see <a href="http://docs.aws.amazon.com/lex/latest/dg/context-mgmt.html#context-mgmt-session-attribs">Setting Session Attributes</a>.</p>
     #[serde(rename = "sessionAttributes")]
     #[serde(skip_serializing_if = "Option::is_none")]
     pub session_attributes: Option<::std::collections::HashMap<String, String>>,
@@ -300,7 +147,7 @@
 }
 
 #[derive(Default, Debug, Clone, PartialEq, Deserialize)]
-#[cfg_attr(any(test, feature = "serialize_structs"), derive(Serialize))]
+#[cfg_attr(test, derive(Serialize))]
 pub struct PostTextResponse {
     /// <p><p> Identifies the current state of the user interaction. Amazon Lex returns one of the following values as <code>dialogState</code>. The client can optionally use this information to customize the user interface. </p> <ul> <li> <p> <code>ElicitIntent</code> - Amazon Lex wants to elicit user intent. </p> <p>For example, a user might utter an intent (&quot;I want to order a pizza&quot;). If Amazon Lex cannot infer the user intent from this utterance, it will return this dialogState.</p> </li> <li> <p> <code>ConfirmIntent</code> - Amazon Lex is expecting a &quot;yes&quot; or &quot;no&quot; response. </p> <p> For example, Amazon Lex wants user confirmation before fulfilling an intent. </p> <p>Instead of a simple &quot;yes&quot; or &quot;no,&quot; a user might respond with additional information. For example, &quot;yes, but make it thick crust pizza&quot; or &quot;no, I want to order a drink&quot;. Amazon Lex can process such additional information (in these examples, update the crust type slot value, or change intent from OrderPizza to OrderDrink).</p> </li> <li> <p> <code>ElicitSlot</code> - Amazon Lex is expecting a slot value for the current intent. </p> <p>For example, suppose that in the response Amazon Lex sends this message: &quot;What size pizza would you like?&quot;. A user might reply with the slot value (e.g., &quot;medium&quot;). The user might also provide additional information in the response (e.g., &quot;medium thick crust pizza&quot;). Amazon Lex can process such additional information appropriately. </p> </li> <li> <p> <code>Fulfilled</code> - Conveys that the Lambda function configured for the intent has successfully fulfilled the intent. </p> </li> <li> <p> <code>ReadyForFulfillment</code> - Conveys that the client has to fulfill the intent. </p> </li> <li> <p> <code>Failed</code> - Conveys that the conversation with the user failed. </p> <p> This can happen for various reasons including that the user did not provide an appropriate response to prompts from the service (you can configure how many times Amazon Lex can prompt a user for specific information), or the Lambda function failed to fulfill the intent. </p> </li> </ul></p>
     #[serde(rename = "dialogState")]
@@ -322,18 +169,10 @@
     #[serde(rename = "responseCard")]
     #[serde(skip_serializing_if = "Option::is_none")]
     pub response_card: Option<ResponseCard>,
-    /// <p>The sentiment expressed in and utterance.</p> <p>When the bot is configured to send utterances to Amazon Comprehend for sentiment analysis, this field contains the result of the analysis.</p>
-    #[serde(rename = "sentimentResponse")]
-    #[serde(skip_serializing_if = "Option::is_none")]
-    pub sentiment_response: Option<SentimentResponse>,
     /// <p>A map of key-value pairs representing the session-specific context information.</p>
     #[serde(rename = "sessionAttributes")]
     #[serde(skip_serializing_if = "Option::is_none")]
     pub session_attributes: Option<::std::collections::HashMap<String, String>>,
-    /// <p>A unique identifier for the session.</p>
-    #[serde(rename = "sessionId")]
-    #[serde(skip_serializing_if = "Option::is_none")]
-    pub session_id: Option<String>,
     /// <p>If the <code>dialogState</code> value is <code>ElicitSlot</code>, returns the name of the slot for which Amazon Lex is eliciting a value. </p>
     #[serde(rename = "slotToElicit")]
     #[serde(skip_serializing_if = "Option::is_none")]
@@ -344,62 +183,9 @@
     pub slots: Option<::std::collections::HashMap<String, Option<String>>>,
 }
 
-#[derive(Default, Debug, Clone, PartialEq, Serialize)]
-pub struct PutSessionRequest {
-    /// <p><p>The message that Amazon Lex returns in the response can be either text or speech based depending on the value of this field.</p> <ul> <li> <p>If the value is <code>text/plain; charset=utf-8</code>, Amazon Lex returns text in the response.</p> </li> <li> <p>If the value begins with <code>audio/</code>, Amazon Lex returns speech in the response. Amazon Lex uses Amazon Polly to generate the speech in the configuration that you specify. For example, if you specify <code>audio/mpeg</code> as the value, Amazon Lex returns speech in the MPEG format.</p> </li> <li> <p>If the value is <code>audio/pcm</code>, the speech is returned as <code>audio/pcm</code> in 16-bit, little endian format.</p> </li> <li> <p>The following are the accepted values:</p> <ul> <li> <p> <code>audio/mpeg</code> </p> </li> <li> <p> <code>audio/ogg</code> </p> </li> <li> <p> <code>audio/pcm</code> </p> </li> <li> <p> <code>audio/*</code> (defaults to mpeg)</p> </li> <li> <p> <code>text/plain; charset=utf-8</code> </p> </li> </ul> </li> </ul></p>
-    #[serde(rename = "accept")]
-    #[serde(skip_serializing_if = "Option::is_none")]
-    pub accept: Option<String>,
-    /// <p>The alias in use for the bot that contains the session data.</p>
-    #[serde(rename = "botAlias")]
-    pub bot_alias: String,
-    /// <p>The name of the bot that contains the session data.</p>
-    #[serde(rename = "botName")]
-    pub bot_name: String,
-    /// <p>Sets the next action that the bot should take to fulfill the conversation.</p>
-    #[serde(rename = "dialogAction")]
-    #[serde(skip_serializing_if = "Option::is_none")]
-    pub dialog_action: Option<DialogAction>,
-    /// <p>A summary of the recent intents for the bot. You can use the intent summary view to set a checkpoint label on an intent and modify attributes of intents. You can also use it to remove or add intent summary objects to the list.</p> <p>An intent that you modify or add to the list must make sense for the bot. For example, the intent name must be valid for the bot. You must provide valid values for:</p> <ul> <li> <p> <code>intentName</code> </p> </li> <li> <p>slot names</p> </li> <li> <p> <code>slotToElict</code> </p> </li> </ul> <p>If you send the <code>recentIntentSummaryView</code> parameter in a <code>PutSession</code> request, the contents of the new summary view replaces the old summary view. For example, if a <code>GetSession</code> request returns three intents in the summary view and you call <code>PutSession</code> with one intent in the summary view, the next call to <code>GetSession</code> will only return one intent.</p>
-    #[serde(rename = "recentIntentSummaryView")]
-    #[serde(skip_serializing_if = "Option::is_none")]
-    pub recent_intent_summary_view: Option<Vec<IntentSummary>>,
-    /// <p>Map of key/value pairs representing the session-specific context information. It contains application information passed between Amazon Lex and a client application.</p>
-    #[serde(rename = "sessionAttributes")]
-    #[serde(skip_serializing_if = "Option::is_none")]
-    pub session_attributes: Option<::std::collections::HashMap<String, String>>,
-    /// <p>The ID of the client application user. Amazon Lex uses this to identify a user's conversation with your bot. </p>
-    #[serde(rename = "userId")]
-    pub user_id: String,
-}
-
-#[derive(Default, Debug, Clone, PartialEq)]
-pub struct PutSessionResponse {
-    /// <p>The audio version of the message to convey to the user.</p>
-    pub audio_stream: Option<bytes::Bytes>,
-    /// <p>Content type as specified in the <code>Accept</code> HTTP header in the request.</p>
-    pub content_type: Option<String>,
-    /// <p><p/> <ul> <li> <p> <code>ConfirmIntent</code> - Amazon Lex is expecting a &quot;yes&quot; or &quot;no&quot; response to confirm the intent before fulfilling an intent.</p> </li> <li> <p> <code>ElicitIntent</code> - Amazon Lex wants to elicit the user&#39;s intent.</p> </li> <li> <p> <code>ElicitSlot</code> - Amazon Lex is expecting the value of a slot for the current intent.</p> </li> <li> <p> <code>Failed</code> - Conveys that the conversation with the user has failed. This can happen for various reasons, including the user does not provide an appropriate response to prompts from the service, or if the Lambda function fails to fulfill the intent.</p> </li> <li> <p> <code>Fulfilled</code> - Conveys that the Lambda function has sucessfully fulfilled the intent.</p> </li> <li> <p> <code>ReadyForFulfillment</code> - Conveys that the client has to fulfill the intent.</p> </li> </ul></p>
-    pub dialog_state: Option<String>,
-    /// <p>The name of the current intent.</p>
-    pub intent_name: Option<String>,
-    /// <p>The next message that should be presented to the user.</p>
-    pub message: Option<String>,
-    /// <p><p>The format of the response message. One of the following values:</p> <ul> <li> <p> <code>PlainText</code> - The message contains plain UTF-8 text.</p> </li> <li> <p> <code>CustomPayload</code> - The message is a custom format for the client.</p> </li> <li> <p> <code>SSML</code> - The message contains text formatted for voice output.</p> </li> <li> <p> <code>Composite</code> - The message contains an escaped JSON object containing one or more messages from the groups that messages were assigned to when the intent was created.</p> </li> </ul></p>
-    pub message_format: Option<String>,
-    /// <p>Map of key/value pairs representing session-specific context information.</p>
-    pub session_attributes: Option<String>,
-    /// <p>A unique identifier for the session.</p>
-    pub session_id: Option<String>,
-    /// <p>If the <code>dialogState</code> is <code>ElicitSlot</code>, returns the name of the slot for which Amazon Lex is eliciting a value.</p>
-    pub slot_to_elicit: Option<String>,
-    /// <p>Map of zero or more intent slots Amazon Lex detected from the user input during the conversation.</p> <p>Amazon Lex creates a resolution list containing likely values for a slot. The value that it returns is determined by the <code>valueSelectionStrategy</code> selected when the slot type was created or updated. If <code>valueSelectionStrategy</code> is set to <code>ORIGINAL_VALUE</code>, the value provided by the user is returned, if the user value is similar to the slot values. If <code>valueSelectionStrategy</code> is set to <code>TOP_RESOLUTION</code> Amazon Lex returns the first value in the resolution list or, if there is no resolution list, null. If you don't specify a <code>valueSelectionStrategy</code> the default is <code>ORIGINAL_VALUE</code>. </p>
-    pub slots: Option<String>,
-}
-
 /// <p>If you configure a response card when creating your bots, Amazon Lex substitutes the session attributes and slot values that are available, and then returns it. The response card can also come from a Lambda function ( <code>dialogCodeHook</code> and <code>fulfillmentActivity</code> on an intent).</p>
 #[derive(Default, Debug, Clone, PartialEq, Deserialize)]
-#[cfg_attr(any(test, feature = "serialize_structs"), derive(Serialize))]
+#[cfg_attr(test, derive(Serialize))]
 pub struct ResponseCard {
     /// <p>The content type of the response.</p>
     #[serde(rename = "contentType")]
@@ -415,128 +201,6 @@
     pub version: Option<String>,
 }
 
-/// <p>The sentiment expressed in an utterance.</p> <p>When the bot is configured to send utterances to Amazon Comprehend for sentiment analysis, this field structure contains the result of the analysis.</p>
-#[derive(Default, Debug, Clone, PartialEq, Deserialize)]
-#[cfg_attr(any(test, feature = "serialize_structs"), derive(Serialize))]
-pub struct SentimentResponse {
-    /// <p>The inferred sentiment that Amazon Comprehend has the highest confidence in.</p>
-    #[serde(rename = "sentimentLabel")]
-    #[serde(skip_serializing_if = "Option::is_none")]
-    pub sentiment_label: Option<String>,
-    /// <p>The likelihood that the sentiment was correctly inferred.</p>
-    #[serde(rename = "sentimentScore")]
-    #[serde(skip_serializing_if = "Option::is_none")]
-    pub sentiment_score: Option<String>,
-}
-
-/// Errors returned by DeleteSession
-#[derive(Debug, PartialEq)]
-pub enum DeleteSessionError {
-    /// <p> Request validation failed, there is no usable message in the context, or the bot build failed, is still in progress, or contains unbuilt changes. </p>
-    BadRequest(String),
-    /// <p> Two clients are using the same AWS account, Amazon Lex bot, and user ID. </p>
-    Conflict(String),
-    /// <p>Internal service error. Retry the call.</p>
-    InternalFailure(String),
-    /// <p>Exceeded a limit.</p>
-    LimitExceeded(String),
-    /// <p>The resource (such as the Amazon Lex bot or an alias) that is referred to is not found.</p>
-    NotFound(String),
-}
-
-impl DeleteSessionError {
-    pub fn from_response(res: BufferedHttpResponse) -> RusotoError<DeleteSessionError> {
-        if let Some(err) = proto::json::Error::parse_rest(&res) {
-            match err.typ.as_str() {
-                "BadRequestException" => {
-                    return RusotoError::Service(DeleteSessionError::BadRequest(err.msg))
-                }
-                "ConflictException" => {
-                    return RusotoError::Service(DeleteSessionError::Conflict(err.msg))
-                }
-                "InternalFailureException" => {
-                    return RusotoError::Service(DeleteSessionError::InternalFailure(err.msg))
-                }
-                "LimitExceededException" => {
-                    return RusotoError::Service(DeleteSessionError::LimitExceeded(err.msg))
-                }
-                "NotFoundException" => {
-                    return RusotoError::Service(DeleteSessionError::NotFound(err.msg))
-                }
-                "ValidationException" => return RusotoError::Validation(err.msg),
-                _ => {}
-            }
-        }
-        return RusotoError::Unknown(res);
-    }
-}
-impl fmt::Display for DeleteSessionError {
-    fn fmt(&self, f: &mut fmt::Formatter) -> fmt::Result {
-        write!(f, "{}", self.description())
-    }
-}
-impl Error for DeleteSessionError {
-    fn description(&self) -> &str {
-        match *self {
-            DeleteSessionError::BadRequest(ref cause) => cause,
-            DeleteSessionError::Conflict(ref cause) => cause,
-            DeleteSessionError::InternalFailure(ref cause) => cause,
-            DeleteSessionError::LimitExceeded(ref cause) => cause,
-            DeleteSessionError::NotFound(ref cause) => cause,
-        }
-    }
-}
-/// Errors returned by GetSession
-#[derive(Debug, PartialEq)]
-pub enum GetSessionError {
-    /// <p> Request validation failed, there is no usable message in the context, or the bot build failed, is still in progress, or contains unbuilt changes. </p>
-    BadRequest(String),
-    /// <p>Internal service error. Retry the call.</p>
-    InternalFailure(String),
-    /// <p>Exceeded a limit.</p>
-    LimitExceeded(String),
-    /// <p>The resource (such as the Amazon Lex bot or an alias) that is referred to is not found.</p>
-    NotFound(String),
-}
-
-impl GetSessionError {
-    pub fn from_response(res: BufferedHttpResponse) -> RusotoError<GetSessionError> {
-        if let Some(err) = proto::json::Error::parse_rest(&res) {
-            match err.typ.as_str() {
-                "BadRequestException" => {
-                    return RusotoError::Service(GetSessionError::BadRequest(err.msg))
-                }
-                "InternalFailureException" => {
-                    return RusotoError::Service(GetSessionError::InternalFailure(err.msg))
-                }
-                "LimitExceededException" => {
-                    return RusotoError::Service(GetSessionError::LimitExceeded(err.msg))
-                }
-                "NotFoundException" => {
-                    return RusotoError::Service(GetSessionError::NotFound(err.msg))
-                }
-                "ValidationException" => return RusotoError::Validation(err.msg),
-                _ => {}
-            }
-        }
-        return RusotoError::Unknown(res);
-    }
-}
-impl fmt::Display for GetSessionError {
-    fn fmt(&self, f: &mut fmt::Formatter) -> fmt::Result {
-        write!(f, "{}", self.description())
-    }
-}
-impl Error for GetSessionError {
-    fn description(&self) -> &str {
-        match *self {
-            GetSessionError::BadRequest(ref cause) => cause,
-            GetSessionError::InternalFailure(ref cause) => cause,
-            GetSessionError::LimitExceeded(ref cause) => cause,
-            GetSessionError::NotFound(ref cause) => cause,
-        }
-    }
-}
 /// Errors returned by PostContent
 #[derive(Debug, PartialEq)]
 pub enum PostContentError {
@@ -705,123 +369,20 @@
         }
     }
 }
-/// Errors returned by PutSession
-#[derive(Debug, PartialEq)]
-pub enum PutSessionError {
-    /// <p>Either the Amazon Lex bot is still building, or one of the dependent services (Amazon Polly, AWS Lambda) failed with an internal service error.</p>
-    BadGateway(String),
-    /// <p> Request validation failed, there is no usable message in the context, or the bot build failed, is still in progress, or contains unbuilt changes. </p>
-    BadRequest(String),
-    /// <p> Two clients are using the same AWS account, Amazon Lex bot, and user ID. </p>
-    Conflict(String),
-    /// <p><p> One of the dependencies, such as AWS Lambda or Amazon Polly, threw an exception. For example, </p> <ul> <li> <p>If Amazon Lex does not have sufficient permissions to call a Lambda function.</p> </li> <li> <p>If a Lambda function takes longer than 30 seconds to execute.</p> </li> <li> <p>If a fulfillment Lambda function returns a <code>Delegate</code> dialog action without removing any slot values.</p> </li> </ul></p>
-    DependencyFailed(String),
-    /// <p>Internal service error. Retry the call.</p>
-    InternalFailure(String),
-    /// <p>Exceeded a limit.</p>
-    LimitExceeded(String),
-    /// <p>The accept header in the request does not have a valid value.</p>
-    NotAcceptable(String),
-    /// <p>The resource (such as the Amazon Lex bot or an alias) that is referred to is not found.</p>
-    NotFound(String),
-}
-
-impl PutSessionError {
-    pub fn from_response(res: BufferedHttpResponse) -> RusotoError<PutSessionError> {
-        if let Some(err) = proto::json::Error::parse_rest(&res) {
-            match err.typ.as_str() {
-                "BadGatewayException" => {
-                    return RusotoError::Service(PutSessionError::BadGateway(err.msg))
-                }
-                "BadRequestException" => {
-                    return RusotoError::Service(PutSessionError::BadRequest(err.msg))
-                }
-                "ConflictException" => {
-                    return RusotoError::Service(PutSessionError::Conflict(err.msg))
-                }
-                "DependencyFailedException" => {
-                    return RusotoError::Service(PutSessionError::DependencyFailed(err.msg))
-                }
-                "InternalFailureException" => {
-                    return RusotoError::Service(PutSessionError::InternalFailure(err.msg))
-                }
-                "LimitExceededException" => {
-                    return RusotoError::Service(PutSessionError::LimitExceeded(err.msg))
-                }
-                "NotAcceptableException" => {
-                    return RusotoError::Service(PutSessionError::NotAcceptable(err.msg))
-                }
-                "NotFoundException" => {
-                    return RusotoError::Service(PutSessionError::NotFound(err.msg))
-                }
-                "ValidationException" => return RusotoError::Validation(err.msg),
-                _ => {}
-            }
-        }
-        return RusotoError::Unknown(res);
-    }
-}
-impl fmt::Display for PutSessionError {
-    fn fmt(&self, f: &mut fmt::Formatter) -> fmt::Result {
-        write!(f, "{}", self.description())
-    }
-}
-impl Error for PutSessionError {
-    fn description(&self) -> &str {
-        match *self {
-            PutSessionError::BadGateway(ref cause) => cause,
-            PutSessionError::BadRequest(ref cause) => cause,
-            PutSessionError::Conflict(ref cause) => cause,
-            PutSessionError::DependencyFailed(ref cause) => cause,
-            PutSessionError::InternalFailure(ref cause) => cause,
-            PutSessionError::LimitExceeded(ref cause) => cause,
-            PutSessionError::NotAcceptable(ref cause) => cause,
-            PutSessionError::NotFound(ref cause) => cause,
-        }
-    }
-}
 /// Trait representing the capabilities of the Amazon Lex Runtime Service API. Amazon Lex Runtime Service clients implement this trait.
 #[async_trait]
 pub trait LexRuntime {
-<<<<<<< HEAD
-    /// <p>Removes session information for a specified bot, alias, and user ID. </p>
-    fn delete_session(
-        &self,
-        input: DeleteSessionRequest,
-    ) -> RusotoFuture<DeleteSessionResponse, DeleteSessionError>;
-
-    /// <p>Returns session information for a specified bot, alias, and user ID.</p>
-    fn get_session(
-        &self,
-        input: GetSessionRequest,
-    ) -> RusotoFuture<GetSessionResponse, GetSessionError>;
-
-    /// <p> Sends user input (text or speech) to Amazon Lex. Clients use this API to send text and audio requests to Amazon Lex at runtime. Amazon Lex interprets the user input using the machine learning model that it built for the bot. </p> <p>The <code>PostContent</code> operation supports audio input at 8kHz and 16kHz. You can use 8kHz audio to achieve higher speech recognition accuracy in telephone audio applications. </p> <p> In response, Amazon Lex returns the next message to convey to the user. Consider the following example messages: </p> <ul> <li> <p> For a user input "I would like a pizza," Amazon Lex might return a response with a message eliciting slot data (for example, <code>PizzaSize</code>): "What size pizza would you like?". </p> </li> <li> <p> After the user provides all of the pizza order information, Amazon Lex might return a response with a message to get user confirmation: "Order the pizza?". </p> </li> <li> <p> After the user replies "Yes" to the confirmation prompt, Amazon Lex might return a conclusion statement: "Thank you, your cheese pizza has been ordered.". </p> </li> </ul> <p> Not all Amazon Lex messages require a response from the user. For example, conclusion statements do not require a response. Some messages require only a yes or no response. In addition to the <code>message</code>, Amazon Lex provides additional context about the message in the response that you can use to enhance client behavior, such as displaying the appropriate client user interface. Consider the following examples: </p> <ul> <li> <p> If the message is to elicit slot data, Amazon Lex returns the following context information: </p> <ul> <li> <p> <code>x-amz-lex-dialog-state</code> header set to <code>ElicitSlot</code> </p> </li> <li> <p> <code>x-amz-lex-intent-name</code> header set to the intent name in the current context </p> </li> <li> <p> <code>x-amz-lex-slot-to-elicit</code> header set to the slot name for which the <code>message</code> is eliciting information </p> </li> <li> <p> <code>x-amz-lex-slots</code> header set to a map of slots configured for the intent with their current values </p> </li> </ul> </li> <li> <p> If the message is a confirmation prompt, the <code>x-amz-lex-dialog-state</code> header is set to <code>Confirmation</code> and the <code>x-amz-lex-slot-to-elicit</code> header is omitted. </p> </li> <li> <p> If the message is a clarification prompt configured for the intent, indicating that the user intent is not understood, the <code>x-amz-dialog-state</code> header is set to <code>ElicitIntent</code> and the <code>x-amz-slot-to-elicit</code> header is omitted. </p> </li> </ul> <p> In addition, Amazon Lex also returns your application-specific <code>sessionAttributes</code>. For more information, see <a href="https://docs.aws.amazon.com/lex/latest/dg/context-mgmt.html">Managing Conversation Context</a>. </p>
-    fn post_content(
-=======
     /// <p> Sends user input (text or speech) to Amazon Lex. Clients use this API to send text and audio requests to Amazon Lex at runtime. Amazon Lex interprets the user input using the machine learning model that it built for the bot. </p> <p>The <code>PostContent</code> operation supports audio input at 8kHz and 16kHz. You can use 8kHz audio to achieve higher speech recognition accuracy in telephone audio applications. </p> <p> In response, Amazon Lex returns the next message to convey to the user. Consider the following example messages: </p> <ul> <li> <p> For a user input "I would like a pizza," Amazon Lex might return a response with a message eliciting slot data (for example, <code>PizzaSize</code>): "What size pizza would you like?". </p> </li> <li> <p> After the user provides all of the pizza order information, Amazon Lex might return a response with a message to get user confirmation: "Order the pizza?". </p> </li> <li> <p> After the user replies "Yes" to the confirmation prompt, Amazon Lex might return a conclusion statement: "Thank you, your cheese pizza has been ordered.". </p> </li> </ul> <p> Not all Amazon Lex messages require a response from the user. For example, conclusion statements do not require a response. Some messages require only a yes or no response. In addition to the <code>message</code>, Amazon Lex provides additional context about the message in the response that you can use to enhance client behavior, such as displaying the appropriate client user interface. Consider the following examples: </p> <ul> <li> <p> If the message is to elicit slot data, Amazon Lex returns the following context information: </p> <ul> <li> <p> <code>x-amz-lex-dialog-state</code> header set to <code>ElicitSlot</code> </p> </li> <li> <p> <code>x-amz-lex-intent-name</code> header set to the intent name in the current context </p> </li> <li> <p> <code>x-amz-lex-slot-to-elicit</code> header set to the slot name for which the <code>message</code> is eliciting information </p> </li> <li> <p> <code>x-amz-lex-slots</code> header set to a map of slots configured for the intent with their current values </p> </li> </ul> </li> <li> <p> If the message is a confirmation prompt, the <code>x-amz-lex-dialog-state</code> header is set to <code>Confirmation</code> and the <code>x-amz-lex-slot-to-elicit</code> header is omitted. </p> </li> <li> <p> If the message is a clarification prompt configured for the intent, indicating that the user intent is not understood, the <code>x-amz-dialog-state</code> header is set to <code>ElicitIntent</code> and the <code>x-amz-slot-to-elicit</code> header is omitted. </p> </li> </ul> <p> In addition, Amazon Lex also returns your application-specific <code>sessionAttributes</code>. For more information, see <a href="http://docs.aws.amazon.com/lex/latest/dg/context-mgmt.html">Managing Conversation Context</a>. </p>
     async fn post_content(
->>>>>>> 62832c4b
         &self,
         input: PostContentRequest,
     ) -> Result<PostContentResponse, RusotoError<PostContentError>>;
 
-<<<<<<< HEAD
-    /// <p>Sends user input to Amazon Lex. Client applications can use this API to send requests to Amazon Lex at runtime. Amazon Lex then interprets the user input using the machine learning model it built for the bot. </p> <p> In response, Amazon Lex returns the next <code>message</code> to convey to the user an optional <code>responseCard</code> to display. Consider the following example messages: </p> <ul> <li> <p> For a user input "I would like a pizza", Amazon Lex might return a response with a message eliciting slot data (for example, PizzaSize): "What size pizza would you like?" </p> </li> <li> <p> After the user provides all of the pizza order information, Amazon Lex might return a response with a message to obtain user confirmation "Proceed with the pizza order?". </p> </li> <li> <p> After the user replies to a confirmation prompt with a "yes", Amazon Lex might return a conclusion statement: "Thank you, your cheese pizza has been ordered.". </p> </li> </ul> <p> Not all Amazon Lex messages require a user response. For example, a conclusion statement does not require a response. Some messages require only a "yes" or "no" user response. In addition to the <code>message</code>, Amazon Lex provides additional context about the message in the response that you might use to enhance client behavior, for example, to display the appropriate client user interface. These are the <code>slotToElicit</code>, <code>dialogState</code>, <code>intentName</code>, and <code>slots</code> fields in the response. Consider the following examples: </p> <ul> <li> <p>If the message is to elicit slot data, Amazon Lex returns the following context information:</p> <ul> <li> <p> <code>dialogState</code> set to ElicitSlot </p> </li> <li> <p> <code>intentName</code> set to the intent name in the current context </p> </li> <li> <p> <code>slotToElicit</code> set to the slot name for which the <code>message</code> is eliciting information </p> </li> <li> <p> <code>slots</code> set to a map of slots, configured for the intent, with currently known values </p> </li> </ul> </li> <li> <p> If the message is a confirmation prompt, the <code>dialogState</code> is set to ConfirmIntent and <code>SlotToElicit</code> is set to null. </p> </li> <li> <p>If the message is a clarification prompt (configured for the intent) that indicates that user intent is not understood, the <code>dialogState</code> is set to ElicitIntent and <code>slotToElicit</code> is set to null. </p> </li> </ul> <p> In addition, Amazon Lex also returns your application-specific <code>sessionAttributes</code>. For more information, see <a href="https://docs.aws.amazon.com/lex/latest/dg/context-mgmt.html">Managing Conversation Context</a>. </p>
-    fn post_text(&self, input: PostTextRequest) -> RusotoFuture<PostTextResponse, PostTextError>;
-
-    /// <p>Creates a new session or modifies an existing session with an Amazon Lex bot. Use this operation to enable your application to set the state of the bot.</p> <p>For more information, see <a href="https://docs.aws.amazon.com/lex/latest/dg/how-session-api.html">Managing Sessions</a>.</p>
-    fn put_session(
-        &self,
-        input: PutSessionRequest,
-    ) -> RusotoFuture<PutSessionResponse, PutSessionError>;
-=======
     /// <p>Sends user input (text-only) to Amazon Lex. Client applications can use this API to send requests to Amazon Lex at runtime. Amazon Lex then interprets the user input using the machine learning model it built for the bot. </p> <p> In response, Amazon Lex returns the next <code>message</code> to convey to the user an optional <code>responseCard</code> to display. Consider the following example messages: </p> <ul> <li> <p> For a user input "I would like a pizza", Amazon Lex might return a response with a message eliciting slot data (for example, PizzaSize): "What size pizza would you like?" </p> </li> <li> <p> After the user provides all of the pizza order information, Amazon Lex might return a response with a message to obtain user confirmation "Proceed with the pizza order?". </p> </li> <li> <p> After the user replies to a confirmation prompt with a "yes", Amazon Lex might return a conclusion statement: "Thank you, your cheese pizza has been ordered.". </p> </li> </ul> <p> Not all Amazon Lex messages require a user response. For example, a conclusion statement does not require a response. Some messages require only a "yes" or "no" user response. In addition to the <code>message</code>, Amazon Lex provides additional context about the message in the response that you might use to enhance client behavior, for example, to display the appropriate client user interface. These are the <code>slotToElicit</code>, <code>dialogState</code>, <code>intentName</code>, and <code>slots</code> fields in the response. Consider the following examples: </p> <ul> <li> <p>If the message is to elicit slot data, Amazon Lex returns the following context information:</p> <ul> <li> <p> <code>dialogState</code> set to ElicitSlot </p> </li> <li> <p> <code>intentName</code> set to the intent name in the current context </p> </li> <li> <p> <code>slotToElicit</code> set to the slot name for which the <code>message</code> is eliciting information </p> </li> <li> <p> <code>slots</code> set to a map of slots, configured for the intent, with currently known values </p> </li> </ul> </li> <li> <p> If the message is a confirmation prompt, the <code>dialogState</code> is set to ConfirmIntent and <code>SlotToElicit</code> is set to null. </p> </li> <li> <p>If the message is a clarification prompt (configured for the intent) that indicates that user intent is not understood, the <code>dialogState</code> is set to ElicitIntent and <code>slotToElicit</code> is set to null. </p> </li> </ul> <p> In addition, Amazon Lex also returns your application-specific <code>sessionAttributes</code>. For more information, see <a href="http://docs.aws.amazon.com/lex/latest/dg/context-mgmt.html">Managing Conversation Context</a>. </p>
     async fn post_text(
         &self,
         input: PostTextRequest,
     ) -> Result<PostTextResponse, RusotoError<PostTextError>>;
->>>>>>> 62832c4b
 }
 /// A client for the Amazon Lex Runtime Service API.
 #[derive(Clone)]
@@ -835,7 +396,10 @@
     ///
     /// The client will use the default credentials provider and tls client.
     pub fn new(region: region::Region) -> LexRuntimeClient {
-        Self::new_with_client(Client::shared(), region)
+        LexRuntimeClient {
+            client: Client::shared(),
+            region,
+        }
     }
 
     pub fn new_with<P, D>(
@@ -847,112 +411,17 @@
         P: ProvideAwsCredentials + Send + Sync + 'static,
         D: DispatchSignedRequest + Send + Sync + 'static,
     {
-        Self::new_with_client(
-            Client::new_with(credentials_provider, request_dispatcher),
+        LexRuntimeClient {
+            client: Client::new_with(credentials_provider, request_dispatcher),
             region,
-        )
-    }
-
-    pub fn new_with_client(client: Client, region: region::Region) -> LexRuntimeClient {
-        LexRuntimeClient { client, region }
-    }
-}
-
-impl fmt::Debug for LexRuntimeClient {
-    fn fmt(&self, f: &mut fmt::Formatter<'_>) -> fmt::Result {
-        f.debug_struct("LexRuntimeClient")
-            .field("region", &self.region)
-            .finish()
+        }
     }
 }
 
 #[async_trait]
 impl LexRuntime for LexRuntimeClient {
-<<<<<<< HEAD
-    /// <p>Removes session information for a specified bot, alias, and user ID. </p>
-    fn delete_session(
-        &self,
-        input: DeleteSessionRequest,
-    ) -> RusotoFuture<DeleteSessionResponse, DeleteSessionError> {
-        let request_uri = format!(
-            "/bot/{bot_name}/alias/{bot_alias}/user/{user_id}/session",
-            bot_alias = input.bot_alias,
-            bot_name = input.bot_name,
-            user_id = input.user_id
-        );
-
-        let mut request = SignedRequest::new("DELETE", "lex", &self.region, &request_uri);
-        request.set_content_type("application/x-amz-json-1.1".to_owned());
-
-        request.set_endpoint_prefix("runtime.lex".to_string());
-
-        self.client.sign_and_dispatch(request, |response| {
-            if response.status.is_success() {
-                Box::new(response.buffer().from_err().and_then(|response| {
-                    let result = proto::json::ResponsePayload::new(&response)
-                        .deserialize::<DeleteSessionResponse, _>()?;
-
-                    Ok(result)
-                }))
-            } else {
-                Box::new(
-                    response
-                        .buffer()
-                        .from_err()
-                        .and_then(|response| Err(DeleteSessionError::from_response(response))),
-                )
-            }
-        })
-    }
-
-    /// <p>Returns session information for a specified bot, alias, and user ID.</p>
-    fn get_session(
-        &self,
-        input: GetSessionRequest,
-    ) -> RusotoFuture<GetSessionResponse, GetSessionError> {
-        let request_uri = format!(
-            "/bot/{bot_name}/alias/{bot_alias}/user/{user_id}/session/",
-            bot_alias = input.bot_alias,
-            bot_name = input.bot_name,
-            user_id = input.user_id
-        );
-
-        let mut request = SignedRequest::new("GET", "lex", &self.region, &request_uri);
-        request.set_content_type("application/x-amz-json-1.1".to_owned());
-
-        request.set_endpoint_prefix("runtime.lex".to_string());
-
-        let mut params = Params::new();
-        if let Some(ref x) = input.checkpoint_label_filter {
-            params.put("checkpointLabelFilter", x);
-        }
-        request.set_params(params);
-
-        self.client.sign_and_dispatch(request, |response| {
-            if response.status.is_success() {
-                Box::new(response.buffer().from_err().and_then(|response| {
-                    let result = proto::json::ResponsePayload::new(&response)
-                        .deserialize::<GetSessionResponse, _>()?;
-
-                    Ok(result)
-                }))
-            } else {
-                Box::new(
-                    response
-                        .buffer()
-                        .from_err()
-                        .and_then(|response| Err(GetSessionError::from_response(response))),
-                )
-            }
-        })
-    }
-
-    /// <p> Sends user input (text or speech) to Amazon Lex. Clients use this API to send text and audio requests to Amazon Lex at runtime. Amazon Lex interprets the user input using the machine learning model that it built for the bot. </p> <p>The <code>PostContent</code> operation supports audio input at 8kHz and 16kHz. You can use 8kHz audio to achieve higher speech recognition accuracy in telephone audio applications. </p> <p> In response, Amazon Lex returns the next message to convey to the user. Consider the following example messages: </p> <ul> <li> <p> For a user input "I would like a pizza," Amazon Lex might return a response with a message eliciting slot data (for example, <code>PizzaSize</code>): "What size pizza would you like?". </p> </li> <li> <p> After the user provides all of the pizza order information, Amazon Lex might return a response with a message to get user confirmation: "Order the pizza?". </p> </li> <li> <p> After the user replies "Yes" to the confirmation prompt, Amazon Lex might return a conclusion statement: "Thank you, your cheese pizza has been ordered.". </p> </li> </ul> <p> Not all Amazon Lex messages require a response from the user. For example, conclusion statements do not require a response. Some messages require only a yes or no response. In addition to the <code>message</code>, Amazon Lex provides additional context about the message in the response that you can use to enhance client behavior, such as displaying the appropriate client user interface. Consider the following examples: </p> <ul> <li> <p> If the message is to elicit slot data, Amazon Lex returns the following context information: </p> <ul> <li> <p> <code>x-amz-lex-dialog-state</code> header set to <code>ElicitSlot</code> </p> </li> <li> <p> <code>x-amz-lex-intent-name</code> header set to the intent name in the current context </p> </li> <li> <p> <code>x-amz-lex-slot-to-elicit</code> header set to the slot name for which the <code>message</code> is eliciting information </p> </li> <li> <p> <code>x-amz-lex-slots</code> header set to a map of slots configured for the intent with their current values </p> </li> </ul> </li> <li> <p> If the message is a confirmation prompt, the <code>x-amz-lex-dialog-state</code> header is set to <code>Confirmation</code> and the <code>x-amz-lex-slot-to-elicit</code> header is omitted. </p> </li> <li> <p> If the message is a clarification prompt configured for the intent, indicating that the user intent is not understood, the <code>x-amz-dialog-state</code> header is set to <code>ElicitIntent</code> and the <code>x-amz-slot-to-elicit</code> header is omitted. </p> </li> </ul> <p> In addition, Amazon Lex also returns your application-specific <code>sessionAttributes</code>. For more information, see <a href="https://docs.aws.amazon.com/lex/latest/dg/context-mgmt.html">Managing Conversation Context</a>. </p>
-    fn post_content(
-=======
     /// <p> Sends user input (text or speech) to Amazon Lex. Clients use this API to send text and audio requests to Amazon Lex at runtime. Amazon Lex interprets the user input using the machine learning model that it built for the bot. </p> <p>The <code>PostContent</code> operation supports audio input at 8kHz and 16kHz. You can use 8kHz audio to achieve higher speech recognition accuracy in telephone audio applications. </p> <p> In response, Amazon Lex returns the next message to convey to the user. Consider the following example messages: </p> <ul> <li> <p> For a user input "I would like a pizza," Amazon Lex might return a response with a message eliciting slot data (for example, <code>PizzaSize</code>): "What size pizza would you like?". </p> </li> <li> <p> After the user provides all of the pizza order information, Amazon Lex might return a response with a message to get user confirmation: "Order the pizza?". </p> </li> <li> <p> After the user replies "Yes" to the confirmation prompt, Amazon Lex might return a conclusion statement: "Thank you, your cheese pizza has been ordered.". </p> </li> </ul> <p> Not all Amazon Lex messages require a response from the user. For example, conclusion statements do not require a response. Some messages require only a yes or no response. In addition to the <code>message</code>, Amazon Lex provides additional context about the message in the response that you can use to enhance client behavior, such as displaying the appropriate client user interface. Consider the following examples: </p> <ul> <li> <p> If the message is to elicit slot data, Amazon Lex returns the following context information: </p> <ul> <li> <p> <code>x-amz-lex-dialog-state</code> header set to <code>ElicitSlot</code> </p> </li> <li> <p> <code>x-amz-lex-intent-name</code> header set to the intent name in the current context </p> </li> <li> <p> <code>x-amz-lex-slot-to-elicit</code> header set to the slot name for which the <code>message</code> is eliciting information </p> </li> <li> <p> <code>x-amz-lex-slots</code> header set to a map of slots configured for the intent with their current values </p> </li> </ul> </li> <li> <p> If the message is a confirmation prompt, the <code>x-amz-lex-dialog-state</code> header is set to <code>Confirmation</code> and the <code>x-amz-lex-slot-to-elicit</code> header is omitted. </p> </li> <li> <p> If the message is a clarification prompt configured for the intent, indicating that the user intent is not understood, the <code>x-amz-dialog-state</code> header is set to <code>ElicitIntent</code> and the <code>x-amz-slot-to-elicit</code> header is omitted. </p> </li> </ul> <p> In addition, Amazon Lex also returns your application-specific <code>sessionAttributes</code>. For more information, see <a href="http://docs.aws.amazon.com/lex/latest/dg/context-mgmt.html">Managing Conversation Context</a>. </p>
     async fn post_content(
->>>>>>> 62832c4b
         &self,
         input: PostContentRequest,
     ) -> Result<PostContentResponse, RusotoError<PostContentError>> {
@@ -997,59 +466,8 @@
         if response.status.is_success() {
             let response = response.buffer().await.map_err(RusotoError::HttpDispatch)?;
 
-<<<<<<< HEAD
-                    if let Some(content_type) = response.headers.get("Content-Type") {
-                        let value = content_type.to_owned();
-                        result.content_type = Some(value)
-                    };
-                    if let Some(dialog_state) = response.headers.get("x-amz-lex-dialog-state") {
-                        let value = dialog_state.to_owned();
-                        result.dialog_state = Some(value)
-                    };
-                    if let Some(input_transcript) =
-                        response.headers.get("x-amz-lex-input-transcript")
-                    {
-                        let value = input_transcript.to_owned();
-                        result.input_transcript = Some(value)
-                    };
-                    if let Some(intent_name) = response.headers.get("x-amz-lex-intent-name") {
-                        let value = intent_name.to_owned();
-                        result.intent_name = Some(value)
-                    };
-                    if let Some(message) = response.headers.get("x-amz-lex-message") {
-                        let value = message.to_owned();
-                        result.message = Some(value)
-                    };
-                    if let Some(message_format) = response.headers.get("x-amz-lex-message-format") {
-                        let value = message_format.to_owned();
-                        result.message_format = Some(value)
-                    };
-                    if let Some(sentiment_response) = response.headers.get("x-amz-lex-sentiment") {
-                        let value = sentiment_response.to_owned();
-                        result.sentiment_response = Some(value)
-                    };
-                    if let Some(session_attributes) =
-                        response.headers.get("x-amz-lex-session-attributes")
-                    {
-                        let value = session_attributes.to_owned();
-                        result.session_attributes = Some(value)
-                    };
-                    if let Some(session_id) = response.headers.get("x-amz-lex-session-id") {
-                        let value = session_id.to_owned();
-                        result.session_id = Some(value)
-                    };
-                    if let Some(slot_to_elicit) = response.headers.get("x-amz-lex-slot-to-elicit") {
-                        let value = slot_to_elicit.to_owned();
-                        result.slot_to_elicit = Some(value)
-                    };
-                    if let Some(slots) = response.headers.get("x-amz-lex-slots") {
-                        let value = slots.to_owned();
-                        result.slots = Some(value)
-                    };
-=======
             let mut result = PostContentResponse::default();
             result.audio_stream = Some(response.body);
->>>>>>> 62832c4b
 
             if let Some(content_type) = response.headers.get("Content-Type") {
                 let value = content_type.to_owned();
@@ -1095,16 +513,11 @@
         }
     }
 
-<<<<<<< HEAD
-    /// <p>Sends user input to Amazon Lex. Client applications can use this API to send requests to Amazon Lex at runtime. Amazon Lex then interprets the user input using the machine learning model it built for the bot. </p> <p> In response, Amazon Lex returns the next <code>message</code> to convey to the user an optional <code>responseCard</code> to display. Consider the following example messages: </p> <ul> <li> <p> For a user input "I would like a pizza", Amazon Lex might return a response with a message eliciting slot data (for example, PizzaSize): "What size pizza would you like?" </p> </li> <li> <p> After the user provides all of the pizza order information, Amazon Lex might return a response with a message to obtain user confirmation "Proceed with the pizza order?". </p> </li> <li> <p> After the user replies to a confirmation prompt with a "yes", Amazon Lex might return a conclusion statement: "Thank you, your cheese pizza has been ordered.". </p> </li> </ul> <p> Not all Amazon Lex messages require a user response. For example, a conclusion statement does not require a response. Some messages require only a "yes" or "no" user response. In addition to the <code>message</code>, Amazon Lex provides additional context about the message in the response that you might use to enhance client behavior, for example, to display the appropriate client user interface. These are the <code>slotToElicit</code>, <code>dialogState</code>, <code>intentName</code>, and <code>slots</code> fields in the response. Consider the following examples: </p> <ul> <li> <p>If the message is to elicit slot data, Amazon Lex returns the following context information:</p> <ul> <li> <p> <code>dialogState</code> set to ElicitSlot </p> </li> <li> <p> <code>intentName</code> set to the intent name in the current context </p> </li> <li> <p> <code>slotToElicit</code> set to the slot name for which the <code>message</code> is eliciting information </p> </li> <li> <p> <code>slots</code> set to a map of slots, configured for the intent, with currently known values </p> </li> </ul> </li> <li> <p> If the message is a confirmation prompt, the <code>dialogState</code> is set to ConfirmIntent and <code>SlotToElicit</code> is set to null. </p> </li> <li> <p>If the message is a clarification prompt (configured for the intent) that indicates that user intent is not understood, the <code>dialogState</code> is set to ElicitIntent and <code>slotToElicit</code> is set to null. </p> </li> </ul> <p> In addition, Amazon Lex also returns your application-specific <code>sessionAttributes</code>. For more information, see <a href="https://docs.aws.amazon.com/lex/latest/dg/context-mgmt.html">Managing Conversation Context</a>. </p>
-    fn post_text(&self, input: PostTextRequest) -> RusotoFuture<PostTextResponse, PostTextError> {
-=======
     /// <p>Sends user input (text-only) to Amazon Lex. Client applications can use this API to send requests to Amazon Lex at runtime. Amazon Lex then interprets the user input using the machine learning model it built for the bot. </p> <p> In response, Amazon Lex returns the next <code>message</code> to convey to the user an optional <code>responseCard</code> to display. Consider the following example messages: </p> <ul> <li> <p> For a user input "I would like a pizza", Amazon Lex might return a response with a message eliciting slot data (for example, PizzaSize): "What size pizza would you like?" </p> </li> <li> <p> After the user provides all of the pizza order information, Amazon Lex might return a response with a message to obtain user confirmation "Proceed with the pizza order?". </p> </li> <li> <p> After the user replies to a confirmation prompt with a "yes", Amazon Lex might return a conclusion statement: "Thank you, your cheese pizza has been ordered.". </p> </li> </ul> <p> Not all Amazon Lex messages require a user response. For example, a conclusion statement does not require a response. Some messages require only a "yes" or "no" user response. In addition to the <code>message</code>, Amazon Lex provides additional context about the message in the response that you might use to enhance client behavior, for example, to display the appropriate client user interface. These are the <code>slotToElicit</code>, <code>dialogState</code>, <code>intentName</code>, and <code>slots</code> fields in the response. Consider the following examples: </p> <ul> <li> <p>If the message is to elicit slot data, Amazon Lex returns the following context information:</p> <ul> <li> <p> <code>dialogState</code> set to ElicitSlot </p> </li> <li> <p> <code>intentName</code> set to the intent name in the current context </p> </li> <li> <p> <code>slotToElicit</code> set to the slot name for which the <code>message</code> is eliciting information </p> </li> <li> <p> <code>slots</code> set to a map of slots, configured for the intent, with currently known values </p> </li> </ul> </li> <li> <p> If the message is a confirmation prompt, the <code>dialogState</code> is set to ConfirmIntent and <code>SlotToElicit</code> is set to null. </p> </li> <li> <p>If the message is a clarification prompt (configured for the intent) that indicates that user intent is not understood, the <code>dialogState</code> is set to ElicitIntent and <code>slotToElicit</code> is set to null. </p> </li> </ul> <p> In addition, Amazon Lex also returns your application-specific <code>sessionAttributes</code>. For more information, see <a href="http://docs.aws.amazon.com/lex/latest/dg/context-mgmt.html">Managing Conversation Context</a>. </p>
     async fn post_text(
         &self,
         input: PostTextRequest,
     ) -> Result<PostTextResponse, RusotoError<PostTextError>> {
->>>>>>> 62832c4b
         let request_uri = format!(
             "/bot/{bot_name}/alias/{bot_alias}/user/{user_id}/text",
             bot_alias = input.bot_alias,
@@ -1135,85 +548,4 @@
             Err(PostTextError::from_response(response))
         }
     }
-
-    /// <p>Creates a new session or modifies an existing session with an Amazon Lex bot. Use this operation to enable your application to set the state of the bot.</p> <p>For more information, see <a href="https://docs.aws.amazon.com/lex/latest/dg/how-session-api.html">Managing Sessions</a>.</p>
-    fn put_session(
-        &self,
-        input: PutSessionRequest,
-    ) -> RusotoFuture<PutSessionResponse, PutSessionError> {
-        let request_uri = format!(
-            "/bot/{bot_name}/alias/{bot_alias}/user/{user_id}/session",
-            bot_alias = input.bot_alias,
-            bot_name = input.bot_name,
-            user_id = input.user_id
-        );
-
-        let mut request = SignedRequest::new("POST", "lex", &self.region, &request_uri);
-        request.set_content_type("application/x-amz-json-1.1".to_owned());
-
-        request.set_endpoint_prefix("runtime.lex".to_string());
-        let encoded = Some(serde_json::to_vec(&input).unwrap());
-        request.set_payload(encoded);
-
-        if let Some(ref accept) = input.accept {
-            request.add_header("Accept", &accept.to_string());
-        }
-
-        self.client.sign_and_dispatch(request, |response| {
-            if response.status.is_success() {
-                Box::new(response.buffer().from_err().and_then(|response| {
-                    let mut result = PutSessionResponse::default();
-                    result.audio_stream = Some(response.body);
-
-                    if let Some(content_type) = response.headers.get("Content-Type") {
-                        let value = content_type.to_owned();
-                        result.content_type = Some(value)
-                    };
-                    if let Some(dialog_state) = response.headers.get("x-amz-lex-dialog-state") {
-                        let value = dialog_state.to_owned();
-                        result.dialog_state = Some(value)
-                    };
-                    if let Some(intent_name) = response.headers.get("x-amz-lex-intent-name") {
-                        let value = intent_name.to_owned();
-                        result.intent_name = Some(value)
-                    };
-                    if let Some(message) = response.headers.get("x-amz-lex-message") {
-                        let value = message.to_owned();
-                        result.message = Some(value)
-                    };
-                    if let Some(message_format) = response.headers.get("x-amz-lex-message-format") {
-                        let value = message_format.to_owned();
-                        result.message_format = Some(value)
-                    };
-                    if let Some(session_attributes) =
-                        response.headers.get("x-amz-lex-session-attributes")
-                    {
-                        let value = session_attributes.to_owned();
-                        result.session_attributes = Some(value)
-                    };
-                    if let Some(session_id) = response.headers.get("x-amz-lex-session-id") {
-                        let value = session_id.to_owned();
-                        result.session_id = Some(value)
-                    };
-                    if let Some(slot_to_elicit) = response.headers.get("x-amz-lex-slot-to-elicit") {
-                        let value = slot_to_elicit.to_owned();
-                        result.slot_to_elicit = Some(value)
-                    };
-                    if let Some(slots) = response.headers.get("x-amz-lex-slots") {
-                        let value = slots.to_owned();
-                        result.slots = Some(value)
-                    };
-
-                    Ok(result)
-                }))
-            } else {
-                Box::new(
-                    response
-                        .buffer()
-                        .from_err()
-                        .and_then(|response| Err(PutSessionError::from_response(response))),
-                )
-            }
-        })
-    }
 }