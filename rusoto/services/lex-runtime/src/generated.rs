// =================================================================
//
//                           * WARNING *
//
//                    This file is generated!
//
//  Changes made to this file will be overwritten. If changes are
//  required to the generated code, the service_crategen project
//  must be updated to generate the changes.
//
// =================================================================
#![allow(warnings)]

<<<<<<< HEAD
use std::error::Error;
use std::fmt;

use async_trait::async_trait;
=======
use futures::future;
use futures::Future;
>>>>>>> f58d1ce6
use rusoto_core::credential::ProvideAwsCredentials;
use rusoto_core::region;
#[allow(warnings)]
use rusoto_core::request::{BufferedHttpResponse, DispatchSignedRequest};
<<<<<<< HEAD
use rusoto_core::{Client, RusotoError};
=======
use rusoto_core::{Client, RusotoError, RusotoFuture};
use std::error::Error;
use std::fmt;
>>>>>>> f58d1ce6

use rusoto_core::proto;
use rusoto_core::signature::SignedRequest;
use serde::{Deserialize, Serialize};
use serde_json;
/// <p>Represents an option to be shown on the client platform (Facebook, Slack, etc.)</p>
#[derive(Default, Debug, Clone, PartialEq, Deserialize)]
#[cfg_attr(any(test, feature = "serialize_structs"), derive(Serialize))]
pub struct Button {
    /// <p>Text that is visible to the user on the button.</p>
    #[serde(rename = "text")]
    pub text: String,
    /// <p>The value sent to Amazon Lex when a user chooses the button. For example, consider button text "NYC." When the user chooses the button, the value sent can be "New York City."</p>
    #[serde(rename = "value")]
    pub value: String,
}

#[derive(Default, Debug, Clone, PartialEq, Serialize)]
pub struct DeleteSessionRequest {
    /// <p>The alias in use for the bot that contains the session data.</p>
    #[serde(rename = "botAlias")]
    pub bot_alias: String,
    /// <p>The name of the bot that contains the session data.</p>
    #[serde(rename = "botName")]
    pub bot_name: String,
    /// <p>The identifier of the user associated with the session data.</p>
    #[serde(rename = "userId")]
    pub user_id: String,
}

#[derive(Default, Debug, Clone, PartialEq, Deserialize)]
#[cfg_attr(any(test, feature = "serialize_structs"), derive(Serialize))]
pub struct DeleteSessionResponse {
    /// <p>The alias in use for the bot associated with the session data.</p>
    #[serde(rename = "botAlias")]
    #[serde(skip_serializing_if = "Option::is_none")]
    pub bot_alias: Option<String>,
    /// <p>The name of the bot associated with the session data.</p>
    #[serde(rename = "botName")]
    #[serde(skip_serializing_if = "Option::is_none")]
    pub bot_name: Option<String>,
    /// <p>The unique identifier for the session.</p>
    #[serde(rename = "sessionId")]
    #[serde(skip_serializing_if = "Option::is_none")]
    pub session_id: Option<String>,
    /// <p>The ID of the client application user.</p>
    #[serde(rename = "userId")]
    #[serde(skip_serializing_if = "Option::is_none")]
    pub user_id: Option<String>,
}

/// <p>Describes the next action that the bot should take in its interaction with the user and provides information about the context in which the action takes place. Use the <code>DialogAction</code> data type to set the interaction to a specific state, or to return the interaction to a previous state.</p>
#[derive(Default, Debug, Clone, PartialEq, Serialize, Deserialize)]
pub struct DialogAction {
    /// <p><p>The fulfillment state of the intent. The possible values are:</p> <ul> <li> <p> <code>Failed</code> - The Lambda function associated with the intent failed to fulfill the intent.</p> </li> <li> <p> <code>Fulfilled</code> - The intent has fulfilled by the Lambda function associated with the intent. </p> </li> <li> <p> <code>ReadyForFulfillment</code> - All of the information necessary for the intent is present and the intent ready to be fulfilled by the client application.</p> </li> </ul></p>
    #[serde(rename = "fulfillmentState")]
    #[serde(skip_serializing_if = "Option::is_none")]
    pub fulfillment_state: Option<String>,
    /// <p>The name of the intent.</p>
    #[serde(rename = "intentName")]
    #[serde(skip_serializing_if = "Option::is_none")]
    pub intent_name: Option<String>,
    /// <p>The message that should be shown to the user. If you don't specify a message, Amazon Lex will use the message configured for the intent.</p>
    #[serde(rename = "message")]
    #[serde(skip_serializing_if = "Option::is_none")]
    pub message: Option<String>,
    /// <ul> <li> <p> <code>PlainText</code> - The message contains plain UTF-8 text.</p> </li> <li> <p> <code>CustomPayload</code> - The message is a custom format for the client.</p> </li> <li> <p> <code>SSML</code> - The message contains text formatted for voice output.</p> </li> <li> <p> <code>Composite</code> - The message contains an escaped JSON object containing one or more messages. For more information, see <a href="https://docs.aws.amazon.com/lex/latest/dg/howitworks-manage-prompts.html">Message Groups</a>. </p> </li> </ul>
    #[serde(rename = "messageFormat")]
    #[serde(skip_serializing_if = "Option::is_none")]
    pub message_format: Option<String>,
    /// <p>The name of the slot that should be elicited from the user.</p>
    #[serde(rename = "slotToElicit")]
    #[serde(skip_serializing_if = "Option::is_none")]
    pub slot_to_elicit: Option<String>,
    /// <p>Map of the slots that have been gathered and their values. </p>
    #[serde(rename = "slots")]
    #[serde(skip_serializing_if = "Option::is_none")]
    pub slots: Option<::std::collections::HashMap<String, String>>,
    /// <p><p>The next action that the bot should take in its interaction with the user. The possible values are:</p> <ul> <li> <p> <code>ConfirmIntent</code> - The next action is asking the user if the intent is complete and ready to be fulfilled. This is a yes/no question such as &quot;Place the order?&quot;</p> </li> <li> <p> <code>Close</code> - Indicates that the there will not be a response from the user. For example, the statement &quot;Your order has been placed&quot; does not require a response.</p> </li> <li> <p> <code>Delegate</code> - The next action is determined by Amazon Lex.</p> </li> <li> <p> <code>ElicitIntent</code> - The next action is to determine the intent that the user wants to fulfill.</p> </li> <li> <p> <code>ElicitSlot</code> - The next action is to elicit a slot value from the user.</p> </li> </ul></p>
    #[serde(rename = "type")]
    pub type_: String,
}

/// <p>Represents an option rendered to the user when a prompt is shown. It could be an image, a button, a link, or text. </p>
#[derive(Default, Debug, Clone, PartialEq, Deserialize)]
#[cfg_attr(any(test, feature = "serialize_structs"), derive(Serialize))]
pub struct GenericAttachment {
    /// <p>The URL of an attachment to the response card.</p>
    #[serde(rename = "attachmentLinkUrl")]
    #[serde(skip_serializing_if = "Option::is_none")]
    pub attachment_link_url: Option<String>,
    /// <p>The list of options to show to the user.</p>
    #[serde(rename = "buttons")]
    #[serde(skip_serializing_if = "Option::is_none")]
    pub buttons: Option<Vec<Button>>,
    /// <p>The URL of an image that is displayed to the user.</p>
    #[serde(rename = "imageUrl")]
    #[serde(skip_serializing_if = "Option::is_none")]
    pub image_url: Option<String>,
    /// <p>The subtitle shown below the title.</p>
    #[serde(rename = "subTitle")]
    #[serde(skip_serializing_if = "Option::is_none")]
    pub sub_title: Option<String>,
    /// <p>The title of the option.</p>
    #[serde(rename = "title")]
    #[serde(skip_serializing_if = "Option::is_none")]
    pub title: Option<String>,
}

#[derive(Default, Debug, Clone, PartialEq, Serialize)]
pub struct GetSessionRequest {
    /// <p>The alias in use for the bot that contains the session data.</p>
    #[serde(rename = "botAlias")]
    pub bot_alias: String,
    /// <p>The name of the bot that contains the session data.</p>
    #[serde(rename = "botName")]
    pub bot_name: String,
    /// <p>The ID of the client application user. Amazon Lex uses this to identify a user's conversation with your bot. </p>
    #[serde(rename = "userId")]
    pub user_id: String,
}

#[derive(Default, Debug, Clone, PartialEq, Deserialize)]
#[cfg_attr(any(test, feature = "serialize_structs"), derive(Serialize))]
pub struct GetSessionResponse {
    /// <p>Describes the current state of the bot.</p>
    #[serde(rename = "dialogAction")]
    #[serde(skip_serializing_if = "Option::is_none")]
    pub dialog_action: Option<DialogAction>,
    /// <p>An array of information about the intents used in the session. The array can contain a maximum of three summaries. If more than three intents are used in the session, the <code>recentIntentSummaryView</code> operation contains information about the last three intents used.</p>
    #[serde(rename = "recentIntentSummaryView")]
    #[serde(skip_serializing_if = "Option::is_none")]
    pub recent_intent_summary_view: Option<Vec<IntentSummary>>,
    /// <p>Map of key/value pairs representing the session-specific context information. It contains application information passed between Amazon Lex and a client application.</p>
    #[serde(rename = "sessionAttributes")]
    #[serde(skip_serializing_if = "Option::is_none")]
    pub session_attributes: Option<::std::collections::HashMap<String, String>>,
    /// <p>A unique identifier for the session.</p>
    #[serde(rename = "sessionId")]
    #[serde(skip_serializing_if = "Option::is_none")]
    pub session_id: Option<String>,
}

/// <p>Provides information about the state of an intent. You can use this information to get the current state of an intent so that you can process the intent, or so that you can return the intent to its previous state.</p>
#[derive(Default, Debug, Clone, PartialEq, Deserialize)]
#[cfg_attr(any(test, feature = "serialize_structs"), derive(Serialize))]
pub struct IntentSummary {
    /// <p><p>The status of the intent after the user responds to the confirmation prompt. If the user confirms the intent, Amazon Lex sets this field to <code>Confirmed</code>. If the user denies the intent, Amazon Lex sets this value to <code>Denied</code>. The possible values are:</p> <ul> <li> <p> <code>Confirmed</code> - The user has responded &quot;Yes&quot; to the confirmation prompt, confirming that the intent is complete and that it is ready to be fulfilled.</p> </li> <li> <p> <code>Denied</code> - The user has responded &quot;No&quot; to the confirmation prompt.</p> </li> <li> <p> <code>None</code> - The user has never been prompted for confirmation; or, the user was prompted but did not confirm or deny the prompt.</p> </li> </ul></p>
    #[serde(rename = "confirmationStatus")]
    #[serde(skip_serializing_if = "Option::is_none")]
    pub confirmation_status: Option<String>,
    /// <p><p>The next action that the bot should take in its interaction with the user. The possible values are:</p> <ul> <li> <p> <code>ConfirmIntent</code> - The next action is asking the user if the intent is complete and ready to be fulfilled. This is a yes/no question such as &quot;Place the order?&quot;</p> </li> <li> <p> <code>Close</code> - Indicates that the there will not be a response from the user. For example, the statement &quot;Your order has been placed&quot; does not require a response.</p> </li> <li> <p> <code>ElicitIntent</code> - The next action is to determine the intent that the user wants to fulfill.</p> </li> <li> <p> <code>ElicitSlot</code> - The next action is to elicit a slot value from the user.</p> </li> </ul></p>
    #[serde(rename = "dialogActionType")]
    pub dialog_action_type: String,
    /// <p><p>The fulfillment state of the intent. The possible values are:</p> <ul> <li> <p> <code>Failed</code> - The Lambda function associated with the intent failed to fulfill the intent.</p> </li> <li> <p> <code>Fulfilled</code> - The intent has fulfilled by the Lambda function associated with the intent. </p> </li> <li> <p> <code>ReadyForFulfillment</code> - All of the information necessary for the intent is present and the intent ready to be fulfilled by the client application.</p> </li> </ul></p>
    #[serde(rename = "fulfillmentState")]
    #[serde(skip_serializing_if = "Option::is_none")]
    pub fulfillment_state: Option<String>,
    /// <p>The name of the intent.</p>
    #[serde(rename = "intentName")]
    #[serde(skip_serializing_if = "Option::is_none")]
    pub intent_name: Option<String>,
    /// <p>The next slot to elicit from the user. If there is not slot to elicit, the field is blank.</p>
    #[serde(rename = "slotToElicit")]
    #[serde(skip_serializing_if = "Option::is_none")]
    pub slot_to_elicit: Option<String>,
    /// <p>Map of the slots that have been gathered and their values. </p>
    #[serde(rename = "slots")]
    #[serde(skip_serializing_if = "Option::is_none")]
    pub slots: Option<::std::collections::HashMap<String, String>>,
}

#[derive(Default, Debug, Clone, PartialEq, Serialize)]
pub struct PostContentRequest {
    /// <p><p> You pass this value as the <code>Accept</code> HTTP header. </p> <p> The message Amazon Lex returns in the response can be either text or speech based on the <code>Accept</code> HTTP header value in the request. </p> <ul> <li> <p> If the value is <code>text/plain; charset=utf-8</code>, Amazon Lex returns text in the response. </p> </li> <li> <p> If the value begins with <code>audio/</code>, Amazon Lex returns speech in the response. Amazon Lex uses Amazon Polly to generate the speech (using the configuration you specified in the <code>Accept</code> header). For example, if you specify <code>audio/mpeg</code> as the value, Amazon Lex returns speech in the MPEG format.</p> </li> <li> <p>If the value is <code>audio/pcm</code>, the speech returned is <code>audio/pcm</code> in 16-bit, little endian format. </p> </li> <li> <p>The following are the accepted values:</p> <ul> <li> <p>audio/mpeg</p> </li> <li> <p>audio/ogg</p> </li> <li> <p>audio/pcm</p> </li> <li> <p>text/plain; charset=utf-8</p> </li> <li> <p>audio/* (defaults to mpeg)</p> </li> </ul> </li> </ul></p>
    #[serde(rename = "accept")]
    #[serde(skip_serializing_if = "Option::is_none")]
    pub accept: Option<String>,
    /// <p>Alias of the Amazon Lex bot.</p>
    #[serde(rename = "botAlias")]
    pub bot_alias: String,
    /// <p>Name of the Amazon Lex bot.</p>
    #[serde(rename = "botName")]
    pub bot_name: String,
    /// <p><p> You pass this value as the <code>Content-Type</code> HTTP header. </p> <p> Indicates the audio format or text. The header value must start with one of the following prefixes: </p> <ul> <li> <p>PCM format, audio data must be in little-endian byte order.</p> <ul> <li> <p>audio/l16; rate=16000; channels=1</p> </li> <li> <p>audio/x-l16; sample-rate=16000; channel-count=1</p> </li> <li> <p>audio/lpcm; sample-rate=8000; sample-size-bits=16; channel-count=1; is-big-endian=false </p> </li> </ul> </li> <li> <p>Opus format</p> <ul> <li> <p>audio/x-cbr-opus-with-preamble; preamble-size=0; bit-rate=256000; frame-size-milliseconds=4</p> </li> </ul> </li> <li> <p>Text format</p> <ul> <li> <p>text/plain; charset=utf-8</p> </li> </ul> </li> </ul></p>
    #[serde(rename = "contentType")]
    pub content_type: String,
    /// <p> User input in PCM or Opus audio format or text format as described in the <code>Content-Type</code> HTTP header. </p> <p>You can stream audio data to Amazon Lex or you can create a local buffer that captures all of the audio data before sending. In general, you get better performance if you stream audio data rather than buffering the data locally.</p>
    #[serde(rename = "inputStream")]
    #[serde(
        deserialize_with = "::rusoto_core::serialization::SerdeBlob::deserialize_blob",
        serialize_with = "::rusoto_core::serialization::SerdeBlob::serialize_blob",
        default
    )]
    pub input_stream: bytes::Bytes,
    /// <p>You pass this value as the <code>x-amz-lex-request-attributes</code> HTTP header.</p> <p>Request-specific information passed between Amazon Lex and a client application. The value must be a JSON serialized and base64 encoded map with string keys and values. The total size of the <code>requestAttributes</code> and <code>sessionAttributes</code> headers is limited to 12 KB.</p> <p>The namespace <code>x-amz-lex:</code> is reserved for special attributes. Don't create any request attributes with the prefix <code>x-amz-lex:</code>.</p> <p>For more information, see <a href="https://docs.aws.amazon.com/lex/latest/dg/context-mgmt.html#context-mgmt-request-attribs">Setting Request Attributes</a>.</p>
    #[serde(rename = "requestAttributes")]
    #[serde(skip_serializing_if = "Option::is_none")]
    pub request_attributes: Option<String>,
    /// <p>You pass this value as the <code>x-amz-lex-session-attributes</code> HTTP header.</p> <p>Application-specific information passed between Amazon Lex and a client application. The value must be a JSON serialized and base64 encoded map with string keys and values. The total size of the <code>sessionAttributes</code> and <code>requestAttributes</code> headers is limited to 12 KB.</p> <p>For more information, see <a href="https://docs.aws.amazon.com/lex/latest/dg/context-mgmt.html#context-mgmt-session-attribs">Setting Session Attributes</a>.</p>
    #[serde(rename = "sessionAttributes")]
    #[serde(skip_serializing_if = "Option::is_none")]
    pub session_attributes: Option<String>,
    /// <p><p>The ID of the client application user. Amazon Lex uses this to identify a user&#39;s conversation with your bot. At runtime, each request must contain the <code>userID</code> field.</p> <p>To decide the user ID to use for your application, consider the following factors.</p> <ul> <li> <p>The <code>userID</code> field must not contain any personally identifiable information of the user, for example, name, personal identification numbers, or other end user personal information.</p> </li> <li> <p>If you want a user to start a conversation on one device and continue on another device, use a user-specific identifier.</p> </li> <li> <p>If you want the same user to be able to have two independent conversations on two different devices, choose a device-specific identifier.</p> </li> <li> <p>A user can&#39;t have two independent conversations with two different versions of the same bot. For example, a user can&#39;t have a conversation with the PROD and BETA versions of the same bot. If you anticipate that a user will need to have conversation with two different versions, for example, while testing, include the bot alias in the user ID to separate the two conversations.</p> </li> </ul></p>
    #[serde(rename = "userId")]
    pub user_id: String,
}

#[derive(Default, Debug, Clone, PartialEq)]
pub struct PostContentResponse {
    /// <p>The prompt (or statement) to convey to the user. This is based on the bot configuration and context. For example, if Amazon Lex did not understand the user intent, it sends the <code>clarificationPrompt</code> configured for the bot. If the intent requires confirmation before taking the fulfillment action, it sends the <code>confirmationPrompt</code>. Another example: Suppose that the Lambda function successfully fulfilled the intent, and sent a message to convey to the user. Then Amazon Lex sends that message in the response. </p>
    pub audio_stream: Option<bytes::Bytes>,
    /// <p>Content type as specified in the <code>Accept</code> HTTP header in the request.</p>
    pub content_type: Option<String>,
    /// <p><p>Identifies the current state of the user interaction. Amazon Lex returns one of the following values as <code>dialogState</code>. The client can optionally use this information to customize the user interface. </p> <ul> <li> <p> <code>ElicitIntent</code> - Amazon Lex wants to elicit the user&#39;s intent. Consider the following examples: </p> <p> For example, a user might utter an intent (&quot;I want to order a pizza&quot;). If Amazon Lex cannot infer the user intent from this utterance, it will return this dialog state. </p> </li> <li> <p> <code>ConfirmIntent</code> - Amazon Lex is expecting a &quot;yes&quot; or &quot;no&quot; response. </p> <p>For example, Amazon Lex wants user confirmation before fulfilling an intent. Instead of a simple &quot;yes&quot; or &quot;no&quot; response, a user might respond with additional information. For example, &quot;yes, but make it a thick crust pizza&quot; or &quot;no, I want to order a drink.&quot; Amazon Lex can process such additional information (in these examples, update the crust type slot or change the intent from OrderPizza to OrderDrink). </p> </li> <li> <p> <code>ElicitSlot</code> - Amazon Lex is expecting the value of a slot for the current intent. </p> <p> For example, suppose that in the response Amazon Lex sends this message: &quot;What size pizza would you like?&quot;. A user might reply with the slot value (e.g., &quot;medium&quot;). The user might also provide additional information in the response (e.g., &quot;medium thick crust pizza&quot;). Amazon Lex can process such additional information appropriately. </p> </li> <li> <p> <code>Fulfilled</code> - Conveys that the Lambda function has successfully fulfilled the intent. </p> </li> <li> <p> <code>ReadyForFulfillment</code> - Conveys that the client has to fulfill the request. </p> </li> <li> <p> <code>Failed</code> - Conveys that the conversation with the user failed. </p> <p> This can happen for various reasons, including that the user does not provide an appropriate response to prompts from the service (you can configure how many times Amazon Lex can prompt a user for specific information), or if the Lambda function fails to fulfill the intent. </p> </li> </ul></p>
    pub dialog_state: Option<String>,
    /// <p>The text used to process the request.</p> <p>If the input was an audio stream, the <code>inputTranscript</code> field contains the text extracted from the audio stream. This is the text that is actually processed to recognize intents and slot values. You can use this information to determine if Amazon Lex is correctly processing the audio that you send.</p>
    pub input_transcript: Option<String>,
    /// <p>Current user intent that Amazon Lex is aware of.</p>
    pub intent_name: Option<String>,
    /// <p>The message to convey to the user. The message can come from the bot's configuration or from a Lambda function.</p> <p>If the intent is not configured with a Lambda function, or if the Lambda function returned <code>Delegate</code> as the <code>dialogAction.type</code> in its response, Amazon Lex decides on the next course of action and selects an appropriate message from the bot's configuration based on the current interaction context. For example, if Amazon Lex isn't able to understand user input, it uses a clarification prompt message.</p> <p>When you create an intent you can assign messages to groups. When messages are assigned to groups Amazon Lex returns one message from each group in the response. The message field is an escaped JSON string containing the messages. For more information about the structure of the JSON string returned, see <a>msg-prompts-formats</a>.</p> <p>If the Lambda function returns a message, Amazon Lex passes it to the client in its response.</p>
    pub message: Option<String>,
    /// <p><p>The format of the response message. One of the following values:</p> <ul> <li> <p> <code>PlainText</code> - The message contains plain UTF-8 text.</p> </li> <li> <p> <code>CustomPayload</code> - The message is a custom format for the client.</p> </li> <li> <p> <code>SSML</code> - The message contains text formatted for voice output.</p> </li> <li> <p> <code>Composite</code> - The message contains an escaped JSON object containing one or more messages from the groups that messages were assigned to when the intent was created.</p> </li> </ul></p>
    pub message_format: Option<String>,
    /// <p> Map of key/value pairs representing the session-specific context information. </p>
    pub session_attributes: Option<String>,
    /// <p> If the <code>dialogState</code> value is <code>ElicitSlot</code>, returns the name of the slot for which Amazon Lex is eliciting a value. </p>
    pub slot_to_elicit: Option<String>,
    /// <p>Map of zero or more intent slots (name/value pairs) Amazon Lex detected from the user input during the conversation. The field is base-64 encoded.</p> <p>Amazon Lex creates a resolution list containing likely values for a slot. The value that it returns is determined by the <code>valueSelectionStrategy</code> selected when the slot type was created or updated. If <code>valueSelectionStrategy</code> is set to <code>ORIGINAL_VALUE</code>, the value provided by the user is returned, if the user value is similar to the slot values. If <code>valueSelectionStrategy</code> is set to <code>TOP_RESOLUTION</code> Amazon Lex returns the first value in the resolution list or, if there is no resolution list, null. If you don't specify a <code>valueSelectionStrategy</code>, the default is <code>ORIGINAL_VALUE</code>.</p>
    pub slots: Option<String>,
}

#[derive(Default, Debug, Clone, PartialEq, Serialize)]
pub struct PostTextRequest {
    /// <p>The alias of the Amazon Lex bot.</p>
    #[serde(rename = "botAlias")]
    pub bot_alias: String,
    /// <p>The name of the Amazon Lex bot.</p>
    #[serde(rename = "botName")]
    pub bot_name: String,
    /// <p>The text that the user entered (Amazon Lex interprets this text).</p>
    #[serde(rename = "inputText")]
    pub input_text: String,
    /// <p>Request-specific information passed between Amazon Lex and a client application.</p> <p>The namespace <code>x-amz-lex:</code> is reserved for special attributes. Don't create any request attributes with the prefix <code>x-amz-lex:</code>.</p> <p>For more information, see <a href="https://docs.aws.amazon.com/lex/latest/dg/context-mgmt.html#context-mgmt-request-attribs">Setting Request Attributes</a>.</p>
    #[serde(rename = "requestAttributes")]
    #[serde(skip_serializing_if = "Option::is_none")]
    pub request_attributes: Option<::std::collections::HashMap<String, String>>,
    /// <p>Application-specific information passed between Amazon Lex and a client application.</p> <p>For more information, see <a href="https://docs.aws.amazon.com/lex/latest/dg/context-mgmt.html#context-mgmt-session-attribs">Setting Session Attributes</a>.</p>
    #[serde(rename = "sessionAttributes")]
    #[serde(skip_serializing_if = "Option::is_none")]
    pub session_attributes: Option<::std::collections::HashMap<String, String>>,
    /// <p><p>The ID of the client application user. Amazon Lex uses this to identify a user&#39;s conversation with your bot. At runtime, each request must contain the <code>userID</code> field.</p> <p>To decide the user ID to use for your application, consider the following factors.</p> <ul> <li> <p>The <code>userID</code> field must not contain any personally identifiable information of the user, for example, name, personal identification numbers, or other end user personal information.</p> </li> <li> <p>If you want a user to start a conversation on one device and continue on another device, use a user-specific identifier.</p> </li> <li> <p>If you want the same user to be able to have two independent conversations on two different devices, choose a device-specific identifier.</p> </li> <li> <p>A user can&#39;t have two independent conversations with two different versions of the same bot. For example, a user can&#39;t have a conversation with the PROD and BETA versions of the same bot. If you anticipate that a user will need to have conversation with two different versions, for example, while testing, include the bot alias in the user ID to separate the two conversations.</p> </li> </ul></p>
    #[serde(rename = "userId")]
    pub user_id: String,
}

#[derive(Default, Debug, Clone, PartialEq, Deserialize)]
#[cfg_attr(any(test, feature = "serialize_structs"), derive(Serialize))]
pub struct PostTextResponse {
    /// <p><p> Identifies the current state of the user interaction. Amazon Lex returns one of the following values as <code>dialogState</code>. The client can optionally use this information to customize the user interface. </p> <ul> <li> <p> <code>ElicitIntent</code> - Amazon Lex wants to elicit user intent. </p> <p>For example, a user might utter an intent (&quot;I want to order a pizza&quot;). If Amazon Lex cannot infer the user intent from this utterance, it will return this dialogState.</p> </li> <li> <p> <code>ConfirmIntent</code> - Amazon Lex is expecting a &quot;yes&quot; or &quot;no&quot; response. </p> <p> For example, Amazon Lex wants user confirmation before fulfilling an intent. </p> <p>Instead of a simple &quot;yes&quot; or &quot;no,&quot; a user might respond with additional information. For example, &quot;yes, but make it thick crust pizza&quot; or &quot;no, I want to order a drink&quot;. Amazon Lex can process such additional information (in these examples, update the crust type slot value, or change intent from OrderPizza to OrderDrink).</p> </li> <li> <p> <code>ElicitSlot</code> - Amazon Lex is expecting a slot value for the current intent. </p> <p>For example, suppose that in the response Amazon Lex sends this message: &quot;What size pizza would you like?&quot;. A user might reply with the slot value (e.g., &quot;medium&quot;). The user might also provide additional information in the response (e.g., &quot;medium thick crust pizza&quot;). Amazon Lex can process such additional information appropriately. </p> </li> <li> <p> <code>Fulfilled</code> - Conveys that the Lambda function configured for the intent has successfully fulfilled the intent. </p> </li> <li> <p> <code>ReadyForFulfillment</code> - Conveys that the client has to fulfill the intent. </p> </li> <li> <p> <code>Failed</code> - Conveys that the conversation with the user failed. </p> <p> This can happen for various reasons including that the user did not provide an appropriate response to prompts from the service (you can configure how many times Amazon Lex can prompt a user for specific information), or the Lambda function failed to fulfill the intent. </p> </li> </ul></p>
    #[serde(rename = "dialogState")]
    #[serde(skip_serializing_if = "Option::is_none")]
    pub dialog_state: Option<String>,
    /// <p>The current user intent that Amazon Lex is aware of.</p>
    #[serde(rename = "intentName")]
    #[serde(skip_serializing_if = "Option::is_none")]
    pub intent_name: Option<String>,
    /// <p>The message to convey to the user. The message can come from the bot's configuration or from a Lambda function.</p> <p>If the intent is not configured with a Lambda function, or if the Lambda function returned <code>Delegate</code> as the <code>dialogAction.type</code> its response, Amazon Lex decides on the next course of action and selects an appropriate message from the bot's configuration based on the current interaction context. For example, if Amazon Lex isn't able to understand user input, it uses a clarification prompt message.</p> <p>When you create an intent you can assign messages to groups. When messages are assigned to groups Amazon Lex returns one message from each group in the response. The message field is an escaped JSON string containing the messages. For more information about the structure of the JSON string returned, see <a>msg-prompts-formats</a>.</p> <p>If the Lambda function returns a message, Amazon Lex passes it to the client in its response.</p>
    #[serde(rename = "message")]
    #[serde(skip_serializing_if = "Option::is_none")]
    pub message: Option<String>,
    /// <p><p>The format of the response message. One of the following values:</p> <ul> <li> <p> <code>PlainText</code> - The message contains plain UTF-8 text.</p> </li> <li> <p> <code>CustomPayload</code> - The message is a custom format defined by the Lambda function.</p> </li> <li> <p> <code>SSML</code> - The message contains text formatted for voice output.</p> </li> <li> <p> <code>Composite</code> - The message contains an escaped JSON object containing one or more messages from the groups that messages were assigned to when the intent was created.</p> </li> </ul></p>
    #[serde(rename = "messageFormat")]
    #[serde(skip_serializing_if = "Option::is_none")]
    pub message_format: Option<String>,
    /// <p>Represents the options that the user has to respond to the current prompt. Response Card can come from the bot configuration (in the Amazon Lex console, choose the settings button next to a slot) or from a code hook (Lambda function). </p>
    #[serde(rename = "responseCard")]
    #[serde(skip_serializing_if = "Option::is_none")]
    pub response_card: Option<ResponseCard>,
    /// <p>A map of key-value pairs representing the session-specific context information.</p>
    #[serde(rename = "sessionAttributes")]
    #[serde(skip_serializing_if = "Option::is_none")]
    pub session_attributes: Option<::std::collections::HashMap<String, String>>,
    /// <p>If the <code>dialogState</code> value is <code>ElicitSlot</code>, returns the name of the slot for which Amazon Lex is eliciting a value. </p>
    #[serde(rename = "slotToElicit")]
    #[serde(skip_serializing_if = "Option::is_none")]
    pub slot_to_elicit: Option<String>,
    /// <p> The intent slots that Amazon Lex detected from the user input in the conversation. </p> <p>Amazon Lex creates a resolution list containing likely values for a slot. The value that it returns is determined by the <code>valueSelectionStrategy</code> selected when the slot type was created or updated. If <code>valueSelectionStrategy</code> is set to <code>ORIGINAL_VALUE</code>, the value provided by the user is returned, if the user value is similar to the slot values. If <code>valueSelectionStrategy</code> is set to <code>TOP_RESOLUTION</code> Amazon Lex returns the first value in the resolution list or, if there is no resolution list, null. If you don't specify a <code>valueSelectionStrategy</code>, the default is <code>ORIGINAL_VALUE</code>.</p>
    #[serde(rename = "slots")]
    #[serde(skip_serializing_if = "Option::is_none")]
    pub slots: Option<::std::collections::HashMap<String, Option<String>>>,
}

#[derive(Default, Debug, Clone, PartialEq, Serialize)]
pub struct PutSessionRequest {
    /// <p><p>The message that Amazon Lex returns in the response can be either text or speech based depending on the value of this field.</p> <ul> <li> <p>If the value is <code>text/plain; charset=utf-8</code>, Amazon Lex returns text in the response.</p> </li> <li> <p>If the value begins with <code>audio/</code>, Amazon Lex returns speech in the response. Amazon Lex uses Amazon Polly to generate the speech in the configuration that you specify. For example, if you specify <code>audio/mpeg</code> as the value, Amazon Lex returns speech in the MPEG format.</p> </li> <li> <p>If the value is <code>audio/pcm</code>, the speech is returned as <code>audio/pcm</code> in 16-bit, little endian format.</p> </li> <li> <p>The following are the accepted values:</p> <ul> <li> <p> <code>audio/mpeg</code> </p> </li> <li> <p> <code>audio/ogg</code> </p> </li> <li> <p> <code>audio/pcm</code> </p> </li> <li> <p> <code>audio/*</code> (defaults to mpeg)</p> </li> <li> <p> <code>text/plain; charset=utf-8</code> </p> </li> </ul> </li> </ul></p>
    #[serde(rename = "accept")]
    #[serde(skip_serializing_if = "Option::is_none")]
    pub accept: Option<String>,
    /// <p>The alias in use for the bot that contains the session data.</p>
    #[serde(rename = "botAlias")]
    pub bot_alias: String,
    /// <p>The name of the bot that contains the session data.</p>
    #[serde(rename = "botName")]
    pub bot_name: String,
    /// <p>Sets the next action that the bot should take to fulfill the conversation.</p>
    #[serde(rename = "dialogAction")]
    #[serde(skip_serializing_if = "Option::is_none")]
    pub dialog_action: Option<DialogAction>,
    /// <p>Map of key/value pairs representing the session-specific context information. It contains application information passed between Amazon Lex and a client application.</p>
    #[serde(rename = "sessionAttributes")]
    #[serde(skip_serializing_if = "Option::is_none")]
    pub session_attributes: Option<::std::collections::HashMap<String, String>>,
    /// <p>The ID of the client application user. Amazon Lex uses this to identify a user's conversation with your bot. </p>
    #[serde(rename = "userId")]
    pub user_id: String,
}

#[derive(Default, Debug, Clone, PartialEq)]
pub struct PutSessionResponse {
    /// <p>The audio version of the message to convey to the user.</p>
    pub audio_stream: Option<bytes::Bytes>,
    /// <p>Content type as specified in the <code>Accept</code> HTTP header in the request.</p>
    pub content_type: Option<String>,
    /// <p><p/> <ul> <li> <p> <code>ConfirmIntent</code> - Amazon Lex is expecting a &quot;yes&quot; or &quot;no&quot; response to confirm the intent before fulfilling an intent.</p> </li> <li> <p> <code>ElicitIntent</code> - Amazon Lex wants to elicit the user&#39;s intent.</p> </li> <li> <p> <code>ElicitSlot</code> - Amazon Lex is expecting the value of a slot for the current intent.</p> </li> <li> <p> <code>Failed</code> - Conveys that the conversation with the user has failed. This can happen for various reasons, including the user does not provide an appropriate response to prompts from the service, or if the Lambda function fails to fulfill the intent.</p> </li> <li> <p> <code>Fulfilled</code> - Conveys that the Lambda function has sucessfully fulfilled the intent.</p> </li> <li> <p> <code>ReadyForFulfillment</code> - Conveys that the client has to fulfill the intent.</p> </li> </ul></p>
    pub dialog_state: Option<String>,
    /// <p>The name of the current intent.</p>
    pub intent_name: Option<String>,
    /// <p>The next message that should be presented to the user.</p>
    pub message: Option<String>,
    /// <p><p>The format of the response message. One of the following values:</p> <ul> <li> <p> <code>PlainText</code> - The message contains plain UTF-8 text.</p> </li> <li> <p> <code>CustomPayload</code> - The message is a custom format for the client.</p> </li> <li> <p> <code>SSML</code> - The message contains text formatted for voice output.</p> </li> <li> <p> <code>Composite</code> - The message contains an escaped JSON object containing one or more messages from the groups that messages were assigned to when the intent was created.</p> </li> </ul></p>
    pub message_format: Option<String>,
    /// <p>Map of key/value pairs representing session-specific context information.</p>
    pub session_attributes: Option<String>,
    /// <p>A unique identifier for the session.</p>
    pub session_id: Option<String>,
    /// <p>If the <code>dialogState</code> is <code>ElicitSlot</code>, returns the name of the slot for which Amazon Lex is eliciting a value.</p>
    pub slot_to_elicit: Option<String>,
    /// <p>Map of zero or more intent slots Amazon Lex detected from the user input during the conversation.</p> <p>Amazon Lex creates a resolution list containing likely values for a slot. The value that it returns is determined by the <code>valueSelectionStrategy</code> selected when the slot type was created or updated. If <code>valueSelectionStrategy</code> is set to <code>ORIGINAL_VALUE</code>, the value provided by the user is returned, if the user value is similar to the slot values. If <code>valueSelectionStrategy</code> is set to <code>TOP_RESOLUTION</code> Amazon Lex returns the first value in the resolution list or, if there is no resolution list, null. If you don't specify a <code>valueSelectionStrategy</code> the default is <code>ORIGINAL_VALUE</code>. </p>
    pub slots: Option<String>,
}

/// <p>If you configure a response card when creating your bots, Amazon Lex substitutes the session attributes and slot values that are available, and then returns it. The response card can also come from a Lambda function ( <code>dialogCodeHook</code> and <code>fulfillmentActivity</code> on an intent).</p>
#[derive(Default, Debug, Clone, PartialEq, Deserialize)]
#[cfg_attr(any(test, feature = "serialize_structs"), derive(Serialize))]
pub struct ResponseCard {
    /// <p>The content type of the response.</p>
    #[serde(rename = "contentType")]
    #[serde(skip_serializing_if = "Option::is_none")]
    pub content_type: Option<String>,
    /// <p>An array of attachment objects representing options.</p>
    #[serde(rename = "genericAttachments")]
    #[serde(skip_serializing_if = "Option::is_none")]
    pub generic_attachments: Option<Vec<GenericAttachment>>,
    /// <p>The version of the response card format.</p>
    #[serde(rename = "version")]
    #[serde(skip_serializing_if = "Option::is_none")]
    pub version: Option<String>,
}

/// Errors returned by DeleteSession
#[derive(Debug, PartialEq)]
pub enum DeleteSessionError {
    /// <p> Request validation failed, there is no usable message in the context, or the bot build failed, is still in progress, or contains unbuilt changes. </p>
    BadRequest(String),
    /// <p> Two clients are using the same AWS account, Amazon Lex bot, and user ID. </p>
    Conflict(String),
    /// <p>Internal service error. Retry the call.</p>
    InternalFailure(String),
    /// <p>Exceeded a limit.</p>
    LimitExceeded(String),
    /// <p>The resource (such as the Amazon Lex bot or an alias) that is referred to is not found.</p>
    NotFound(String),
}

impl DeleteSessionError {
    pub fn from_response(res: BufferedHttpResponse) -> RusotoError<DeleteSessionError> {
        if let Some(err) = proto::json::Error::parse_rest(&res) {
            match err.typ.as_str() {
                "BadRequestException" => {
                    return RusotoError::Service(DeleteSessionError::BadRequest(err.msg))
                }
                "ConflictException" => {
                    return RusotoError::Service(DeleteSessionError::Conflict(err.msg))
                }
                "InternalFailureException" => {
                    return RusotoError::Service(DeleteSessionError::InternalFailure(err.msg))
                }
                "LimitExceededException" => {
                    return RusotoError::Service(DeleteSessionError::LimitExceeded(err.msg))
                }
                "NotFoundException" => {
                    return RusotoError::Service(DeleteSessionError::NotFound(err.msg))
                }
                "ValidationException" => return RusotoError::Validation(err.msg),
                _ => {}
            }
        }
        return RusotoError::Unknown(res);
    }
}
impl fmt::Display for DeleteSessionError {
    fn fmt(&self, f: &mut fmt::Formatter) -> fmt::Result {
        write!(f, "{}", self.description())
    }
}
impl Error for DeleteSessionError {
    fn description(&self) -> &str {
        match *self {
            DeleteSessionError::BadRequest(ref cause) => cause,
            DeleteSessionError::Conflict(ref cause) => cause,
            DeleteSessionError::InternalFailure(ref cause) => cause,
            DeleteSessionError::LimitExceeded(ref cause) => cause,
            DeleteSessionError::NotFound(ref cause) => cause,
        }
    }
}
/// Errors returned by GetSession
#[derive(Debug, PartialEq)]
pub enum GetSessionError {
    /// <p> Request validation failed, there is no usable message in the context, or the bot build failed, is still in progress, or contains unbuilt changes. </p>
    BadRequest(String),
    /// <p>Internal service error. Retry the call.</p>
    InternalFailure(String),
    /// <p>Exceeded a limit.</p>
    LimitExceeded(String),
    /// <p>The resource (such as the Amazon Lex bot or an alias) that is referred to is not found.</p>
    NotFound(String),
}

impl GetSessionError {
    pub fn from_response(res: BufferedHttpResponse) -> RusotoError<GetSessionError> {
        if let Some(err) = proto::json::Error::parse_rest(&res) {
            match err.typ.as_str() {
                "BadRequestException" => {
                    return RusotoError::Service(GetSessionError::BadRequest(err.msg))
                }
                "InternalFailureException" => {
                    return RusotoError::Service(GetSessionError::InternalFailure(err.msg))
                }
                "LimitExceededException" => {
                    return RusotoError::Service(GetSessionError::LimitExceeded(err.msg))
                }
                "NotFoundException" => {
                    return RusotoError::Service(GetSessionError::NotFound(err.msg))
                }
                "ValidationException" => return RusotoError::Validation(err.msg),
                _ => {}
            }
        }
        return RusotoError::Unknown(res);
    }
}
impl fmt::Display for GetSessionError {
    fn fmt(&self, f: &mut fmt::Formatter) -> fmt::Result {
        write!(f, "{}", self.description())
    }
}
impl Error for GetSessionError {
    fn description(&self) -> &str {
        match *self {
            GetSessionError::BadRequest(ref cause) => cause,
            GetSessionError::InternalFailure(ref cause) => cause,
            GetSessionError::LimitExceeded(ref cause) => cause,
            GetSessionError::NotFound(ref cause) => cause,
        }
    }
}
/// Errors returned by PostContent
#[derive(Debug, PartialEq)]
pub enum PostContentError {
    /// <p>Either the Amazon Lex bot is still building, or one of the dependent services (Amazon Polly, AWS Lambda) failed with an internal service error.</p>
    BadGateway(String),
    /// <p> Request validation failed, there is no usable message in the context, or the bot build failed, is still in progress, or contains unbuilt changes. </p>
    BadRequest(String),
    /// <p> Two clients are using the same AWS account, Amazon Lex bot, and user ID. </p>
    Conflict(String),
    /// <p><p> One of the dependencies, such as AWS Lambda or Amazon Polly, threw an exception. For example, </p> <ul> <li> <p>If Amazon Lex does not have sufficient permissions to call a Lambda function.</p> </li> <li> <p>If a Lambda function takes longer than 30 seconds to execute.</p> </li> <li> <p>If a fulfillment Lambda function returns a <code>Delegate</code> dialog action without removing any slot values.</p> </li> </ul></p>
    DependencyFailed(String),
    /// <p>Internal service error. Retry the call.</p>
    InternalFailure(String),
    /// <p>Exceeded a limit.</p>
    LimitExceeded(String),
    /// <p>This exception is not used.</p>
    LoopDetected(String),
    /// <p>The accept header in the request does not have a valid value.</p>
    NotAcceptable(String),
    /// <p>The resource (such as the Amazon Lex bot or an alias) that is referred to is not found.</p>
    NotFound(String),
    /// <p>The input speech is too long.</p>
    RequestTimeout(String),
    /// <p>The Content-Type header (<code>PostContent</code> API) has an invalid value. </p>
    UnsupportedMediaType(String),
}

impl PostContentError {
    pub fn from_response(res: BufferedHttpResponse) -> RusotoError<PostContentError> {
        if let Some(err) = proto::json::Error::parse_rest(&res) {
            match err.typ.as_str() {
                "BadGatewayException" => {
                    return RusotoError::Service(PostContentError::BadGateway(err.msg))
                }
                "BadRequestException" => {
                    return RusotoError::Service(PostContentError::BadRequest(err.msg))
                }
                "ConflictException" => {
                    return RusotoError::Service(PostContentError::Conflict(err.msg))
                }
                "DependencyFailedException" => {
                    return RusotoError::Service(PostContentError::DependencyFailed(err.msg))
                }
                "InternalFailureException" => {
                    return RusotoError::Service(PostContentError::InternalFailure(err.msg))
                }
                "LimitExceededException" => {
                    return RusotoError::Service(PostContentError::LimitExceeded(err.msg))
                }
                "LoopDetectedException" => {
                    return RusotoError::Service(PostContentError::LoopDetected(err.msg))
                }
                "NotAcceptableException" => {
                    return RusotoError::Service(PostContentError::NotAcceptable(err.msg))
                }
                "NotFoundException" => {
                    return RusotoError::Service(PostContentError::NotFound(err.msg))
                }
                "RequestTimeoutException" => {
                    return RusotoError::Service(PostContentError::RequestTimeout(err.msg))
                }
                "UnsupportedMediaTypeException" => {
                    return RusotoError::Service(PostContentError::UnsupportedMediaType(err.msg))
                }
                "ValidationException" => return RusotoError::Validation(err.msg),
                _ => {}
            }
        }
        return RusotoError::Unknown(res);
    }
}
impl fmt::Display for PostContentError {
    fn fmt(&self, f: &mut fmt::Formatter) -> fmt::Result {
        write!(f, "{}", self.description())
    }
}
impl Error for PostContentError {
    fn description(&self) -> &str {
        match *self {
            PostContentError::BadGateway(ref cause) => cause,
            PostContentError::BadRequest(ref cause) => cause,
            PostContentError::Conflict(ref cause) => cause,
            PostContentError::DependencyFailed(ref cause) => cause,
            PostContentError::InternalFailure(ref cause) => cause,
            PostContentError::LimitExceeded(ref cause) => cause,
            PostContentError::LoopDetected(ref cause) => cause,
            PostContentError::NotAcceptable(ref cause) => cause,
            PostContentError::NotFound(ref cause) => cause,
            PostContentError::RequestTimeout(ref cause) => cause,
            PostContentError::UnsupportedMediaType(ref cause) => cause,
        }
    }
}
/// Errors returned by PostText
#[derive(Debug, PartialEq)]
pub enum PostTextError {
    /// <p>Either the Amazon Lex bot is still building, or one of the dependent services (Amazon Polly, AWS Lambda) failed with an internal service error.</p>
    BadGateway(String),
    /// <p> Request validation failed, there is no usable message in the context, or the bot build failed, is still in progress, or contains unbuilt changes. </p>
    BadRequest(String),
    /// <p> Two clients are using the same AWS account, Amazon Lex bot, and user ID. </p>
    Conflict(String),
    /// <p><p> One of the dependencies, such as AWS Lambda or Amazon Polly, threw an exception. For example, </p> <ul> <li> <p>If Amazon Lex does not have sufficient permissions to call a Lambda function.</p> </li> <li> <p>If a Lambda function takes longer than 30 seconds to execute.</p> </li> <li> <p>If a fulfillment Lambda function returns a <code>Delegate</code> dialog action without removing any slot values.</p> </li> </ul></p>
    DependencyFailed(String),
    /// <p>Internal service error. Retry the call.</p>
    InternalFailure(String),
    /// <p>Exceeded a limit.</p>
    LimitExceeded(String),
    /// <p>This exception is not used.</p>
    LoopDetected(String),
    /// <p>The resource (such as the Amazon Lex bot or an alias) that is referred to is not found.</p>
    NotFound(String),
}

impl PostTextError {
    pub fn from_response(res: BufferedHttpResponse) -> RusotoError<PostTextError> {
        if let Some(err) = proto::json::Error::parse_rest(&res) {
            match err.typ.as_str() {
                "BadGatewayException" => {
                    return RusotoError::Service(PostTextError::BadGateway(err.msg))
                }
                "BadRequestException" => {
                    return RusotoError::Service(PostTextError::BadRequest(err.msg))
                }
                "ConflictException" => {
                    return RusotoError::Service(PostTextError::Conflict(err.msg))
                }
                "DependencyFailedException" => {
                    return RusotoError::Service(PostTextError::DependencyFailed(err.msg))
                }
                "InternalFailureException" => {
                    return RusotoError::Service(PostTextError::InternalFailure(err.msg))
                }
                "LimitExceededException" => {
                    return RusotoError::Service(PostTextError::LimitExceeded(err.msg))
                }
                "LoopDetectedException" => {
                    return RusotoError::Service(PostTextError::LoopDetected(err.msg))
                }
                "NotFoundException" => {
                    return RusotoError::Service(PostTextError::NotFound(err.msg))
                }
                "ValidationException" => return RusotoError::Validation(err.msg),
                _ => {}
            }
        }
        return RusotoError::Unknown(res);
    }
}
impl fmt::Display for PostTextError {
    fn fmt(&self, f: &mut fmt::Formatter) -> fmt::Result {
        write!(f, "{}", self.description())
    }
}
impl Error for PostTextError {
    fn description(&self) -> &str {
        match *self {
            PostTextError::BadGateway(ref cause) => cause,
            PostTextError::BadRequest(ref cause) => cause,
            PostTextError::Conflict(ref cause) => cause,
            PostTextError::DependencyFailed(ref cause) => cause,
            PostTextError::InternalFailure(ref cause) => cause,
            PostTextError::LimitExceeded(ref cause) => cause,
            PostTextError::LoopDetected(ref cause) => cause,
            PostTextError::NotFound(ref cause) => cause,
        }
    }
}
/// Errors returned by PutSession
#[derive(Debug, PartialEq)]
pub enum PutSessionError {
    /// <p>Either the Amazon Lex bot is still building, or one of the dependent services (Amazon Polly, AWS Lambda) failed with an internal service error.</p>
    BadGateway(String),
    /// <p> Request validation failed, there is no usable message in the context, or the bot build failed, is still in progress, or contains unbuilt changes. </p>
    BadRequest(String),
    /// <p> Two clients are using the same AWS account, Amazon Lex bot, and user ID. </p>
    Conflict(String),
    /// <p><p> One of the dependencies, such as AWS Lambda or Amazon Polly, threw an exception. For example, </p> <ul> <li> <p>If Amazon Lex does not have sufficient permissions to call a Lambda function.</p> </li> <li> <p>If a Lambda function takes longer than 30 seconds to execute.</p> </li> <li> <p>If a fulfillment Lambda function returns a <code>Delegate</code> dialog action without removing any slot values.</p> </li> </ul></p>
    DependencyFailed(String),
    /// <p>Internal service error. Retry the call.</p>
    InternalFailure(String),
    /// <p>Exceeded a limit.</p>
    LimitExceeded(String),
    /// <p>The accept header in the request does not have a valid value.</p>
    NotAcceptable(String),
    /// <p>The resource (such as the Amazon Lex bot or an alias) that is referred to is not found.</p>
    NotFound(String),
}

impl PutSessionError {
    pub fn from_response(res: BufferedHttpResponse) -> RusotoError<PutSessionError> {
        if let Some(err) = proto::json::Error::parse_rest(&res) {
            match err.typ.as_str() {
                "BadGatewayException" => {
                    return RusotoError::Service(PutSessionError::BadGateway(err.msg))
                }
                "BadRequestException" => {
                    return RusotoError::Service(PutSessionError::BadRequest(err.msg))
                }
                "ConflictException" => {
                    return RusotoError::Service(PutSessionError::Conflict(err.msg))
                }
                "DependencyFailedException" => {
                    return RusotoError::Service(PutSessionError::DependencyFailed(err.msg))
                }
                "InternalFailureException" => {
                    return RusotoError::Service(PutSessionError::InternalFailure(err.msg))
                }
                "LimitExceededException" => {
                    return RusotoError::Service(PutSessionError::LimitExceeded(err.msg))
                }
                "NotAcceptableException" => {
                    return RusotoError::Service(PutSessionError::NotAcceptable(err.msg))
                }
                "NotFoundException" => {
                    return RusotoError::Service(PutSessionError::NotFound(err.msg))
                }
                "ValidationException" => return RusotoError::Validation(err.msg),
                _ => {}
            }
        }
        return RusotoError::Unknown(res);
    }
}
impl fmt::Display for PutSessionError {
    fn fmt(&self, f: &mut fmt::Formatter) -> fmt::Result {
        write!(f, "{}", self.description())
    }
}
impl Error for PutSessionError {
    fn description(&self) -> &str {
        match *self {
            PutSessionError::BadGateway(ref cause) => cause,
            PutSessionError::BadRequest(ref cause) => cause,
            PutSessionError::Conflict(ref cause) => cause,
            PutSessionError::DependencyFailed(ref cause) => cause,
            PutSessionError::InternalFailure(ref cause) => cause,
            PutSessionError::LimitExceeded(ref cause) => cause,
            PutSessionError::NotAcceptable(ref cause) => cause,
            PutSessionError::NotFound(ref cause) => cause,
        }
    }
}
/// Trait representing the capabilities of the Amazon Lex Runtime Service API. Amazon Lex Runtime Service clients implement this trait.
#[async_trait]
pub trait LexRuntime {
<<<<<<< HEAD
    /// <p> Sends user input (text or speech) to Amazon Lex. Clients use this API to send text and audio requests to Amazon Lex at runtime. Amazon Lex interprets the user input using the machine learning model that it built for the bot. </p> <p>The <code>PostContent</code> operation supports audio input at 8kHz and 16kHz. You can use 8kHz audio to achieve higher speech recognition accuracy in telephone audio applications. </p> <p> In response, Amazon Lex returns the next message to convey to the user. Consider the following example messages: </p> <ul> <li> <p> For a user input "I would like a pizza," Amazon Lex might return a response with a message eliciting slot data (for example, <code>PizzaSize</code>): "What size pizza would you like?". </p> </li> <li> <p> After the user provides all of the pizza order information, Amazon Lex might return a response with a message to get user confirmation: "Order the pizza?". </p> </li> <li> <p> After the user replies "Yes" to the confirmation prompt, Amazon Lex might return a conclusion statement: "Thank you, your cheese pizza has been ordered.". </p> </li> </ul> <p> Not all Amazon Lex messages require a response from the user. For example, conclusion statements do not require a response. Some messages require only a yes or no response. In addition to the <code>message</code>, Amazon Lex provides additional context about the message in the response that you can use to enhance client behavior, such as displaying the appropriate client user interface. Consider the following examples: </p> <ul> <li> <p> If the message is to elicit slot data, Amazon Lex returns the following context information: </p> <ul> <li> <p> <code>x-amz-lex-dialog-state</code> header set to <code>ElicitSlot</code> </p> </li> <li> <p> <code>x-amz-lex-intent-name</code> header set to the intent name in the current context </p> </li> <li> <p> <code>x-amz-lex-slot-to-elicit</code> header set to the slot name for which the <code>message</code> is eliciting information </p> </li> <li> <p> <code>x-amz-lex-slots</code> header set to a map of slots configured for the intent with their current values </p> </li> </ul> </li> <li> <p> If the message is a confirmation prompt, the <code>x-amz-lex-dialog-state</code> header is set to <code>Confirmation</code> and the <code>x-amz-lex-slot-to-elicit</code> header is omitted. </p> </li> <li> <p> If the message is a clarification prompt configured for the intent, indicating that the user intent is not understood, the <code>x-amz-dialog-state</code> header is set to <code>ElicitIntent</code> and the <code>x-amz-slot-to-elicit</code> header is omitted. </p> </li> </ul> <p> In addition, Amazon Lex also returns your application-specific <code>sessionAttributes</code>. For more information, see <a href="http://docs.aws.amazon.com/lex/latest/dg/context-mgmt.html">Managing Conversation Context</a>. </p>
    async fn post_content(
=======
    /// <p>Removes session information for a specified bot, alias, and user ID. </p>
    fn delete_session(
        &self,
        input: DeleteSessionRequest,
    ) -> RusotoFuture<DeleteSessionResponse, DeleteSessionError>;

    /// <p>Returns session information for a specified bot, alias, and user ID.</p>
    fn get_session(
        &self,
        input: GetSessionRequest,
    ) -> RusotoFuture<GetSessionResponse, GetSessionError>;

    /// <p> Sends user input (text or speech) to Amazon Lex. Clients use this API to send text and audio requests to Amazon Lex at runtime. Amazon Lex interprets the user input using the machine learning model that it built for the bot. </p> <p>The <code>PostContent</code> operation supports audio input at 8kHz and 16kHz. You can use 8kHz audio to achieve higher speech recognition accuracy in telephone audio applications. </p> <p> In response, Amazon Lex returns the next message to convey to the user. Consider the following example messages: </p> <ul> <li> <p> For a user input "I would like a pizza," Amazon Lex might return a response with a message eliciting slot data (for example, <code>PizzaSize</code>): "What size pizza would you like?". </p> </li> <li> <p> After the user provides all of the pizza order information, Amazon Lex might return a response with a message to get user confirmation: "Order the pizza?". </p> </li> <li> <p> After the user replies "Yes" to the confirmation prompt, Amazon Lex might return a conclusion statement: "Thank you, your cheese pizza has been ordered.". </p> </li> </ul> <p> Not all Amazon Lex messages require a response from the user. For example, conclusion statements do not require a response. Some messages require only a yes or no response. In addition to the <code>message</code>, Amazon Lex provides additional context about the message in the response that you can use to enhance client behavior, such as displaying the appropriate client user interface. Consider the following examples: </p> <ul> <li> <p> If the message is to elicit slot data, Amazon Lex returns the following context information: </p> <ul> <li> <p> <code>x-amz-lex-dialog-state</code> header set to <code>ElicitSlot</code> </p> </li> <li> <p> <code>x-amz-lex-intent-name</code> header set to the intent name in the current context </p> </li> <li> <p> <code>x-amz-lex-slot-to-elicit</code> header set to the slot name for which the <code>message</code> is eliciting information </p> </li> <li> <p> <code>x-amz-lex-slots</code> header set to a map of slots configured for the intent with their current values </p> </li> </ul> </li> <li> <p> If the message is a confirmation prompt, the <code>x-amz-lex-dialog-state</code> header is set to <code>Confirmation</code> and the <code>x-amz-lex-slot-to-elicit</code> header is omitted. </p> </li> <li> <p> If the message is a clarification prompt configured for the intent, indicating that the user intent is not understood, the <code>x-amz-dialog-state</code> header is set to <code>ElicitIntent</code> and the <code>x-amz-slot-to-elicit</code> header is omitted. </p> </li> </ul> <p> In addition, Amazon Lex also returns your application-specific <code>sessionAttributes</code>. For more information, see <a href="https://docs.aws.amazon.com/lex/latest/dg/context-mgmt.html">Managing Conversation Context</a>. </p>
    fn post_content(
>>>>>>> f58d1ce6
        &self,
        input: PostContentRequest,
    ) -> Result<PostContentResponse, RusotoError<PostContentError>>;

<<<<<<< HEAD
    /// <p>Sends user input (text-only) to Amazon Lex. Client applications can use this API to send requests to Amazon Lex at runtime. Amazon Lex then interprets the user input using the machine learning model it built for the bot. </p> <p> In response, Amazon Lex returns the next <code>message</code> to convey to the user an optional <code>responseCard</code> to display. Consider the following example messages: </p> <ul> <li> <p> For a user input "I would like a pizza", Amazon Lex might return a response with a message eliciting slot data (for example, PizzaSize): "What size pizza would you like?" </p> </li> <li> <p> After the user provides all of the pizza order information, Amazon Lex might return a response with a message to obtain user confirmation "Proceed with the pizza order?". </p> </li> <li> <p> After the user replies to a confirmation prompt with a "yes", Amazon Lex might return a conclusion statement: "Thank you, your cheese pizza has been ordered.". </p> </li> </ul> <p> Not all Amazon Lex messages require a user response. For example, a conclusion statement does not require a response. Some messages require only a "yes" or "no" user response. In addition to the <code>message</code>, Amazon Lex provides additional context about the message in the response that you might use to enhance client behavior, for example, to display the appropriate client user interface. These are the <code>slotToElicit</code>, <code>dialogState</code>, <code>intentName</code>, and <code>slots</code> fields in the response. Consider the following examples: </p> <ul> <li> <p>If the message is to elicit slot data, Amazon Lex returns the following context information:</p> <ul> <li> <p> <code>dialogState</code> set to ElicitSlot </p> </li> <li> <p> <code>intentName</code> set to the intent name in the current context </p> </li> <li> <p> <code>slotToElicit</code> set to the slot name for which the <code>message</code> is eliciting information </p> </li> <li> <p> <code>slots</code> set to a map of slots, configured for the intent, with currently known values </p> </li> </ul> </li> <li> <p> If the message is a confirmation prompt, the <code>dialogState</code> is set to ConfirmIntent and <code>SlotToElicit</code> is set to null. </p> </li> <li> <p>If the message is a clarification prompt (configured for the intent) that indicates that user intent is not understood, the <code>dialogState</code> is set to ElicitIntent and <code>slotToElicit</code> is set to null. </p> </li> </ul> <p> In addition, Amazon Lex also returns your application-specific <code>sessionAttributes</code>. For more information, see <a href="http://docs.aws.amazon.com/lex/latest/dg/context-mgmt.html">Managing Conversation Context</a>. </p>
    async fn post_text(
        &self,
        input: PostTextRequest,
    ) -> Result<PostTextResponse, RusotoError<PostTextError>>;
=======
    /// <p>Sends user input (text or SSML) to Amazon Lex. Client applications can use this API to send requests to Amazon Lex at runtime. Amazon Lex then interprets the user input using the machine learning model it built for the bot. </p> <p> In response, Amazon Lex returns the next <code>message</code> to convey to the user an optional <code>responseCard</code> to display. Consider the following example messages: </p> <ul> <li> <p> For a user input "I would like a pizza", Amazon Lex might return a response with a message eliciting slot data (for example, PizzaSize): "What size pizza would you like?" </p> </li> <li> <p> After the user provides all of the pizza order information, Amazon Lex might return a response with a message to obtain user confirmation "Proceed with the pizza order?". </p> </li> <li> <p> After the user replies to a confirmation prompt with a "yes", Amazon Lex might return a conclusion statement: "Thank you, your cheese pizza has been ordered.". </p> </li> </ul> <p> Not all Amazon Lex messages require a user response. For example, a conclusion statement does not require a response. Some messages require only a "yes" or "no" user response. In addition to the <code>message</code>, Amazon Lex provides additional context about the message in the response that you might use to enhance client behavior, for example, to display the appropriate client user interface. These are the <code>slotToElicit</code>, <code>dialogState</code>, <code>intentName</code>, and <code>slots</code> fields in the response. Consider the following examples: </p> <ul> <li> <p>If the message is to elicit slot data, Amazon Lex returns the following context information:</p> <ul> <li> <p> <code>dialogState</code> set to ElicitSlot </p> </li> <li> <p> <code>intentName</code> set to the intent name in the current context </p> </li> <li> <p> <code>slotToElicit</code> set to the slot name for which the <code>message</code> is eliciting information </p> </li> <li> <p> <code>slots</code> set to a map of slots, configured for the intent, with currently known values </p> </li> </ul> </li> <li> <p> If the message is a confirmation prompt, the <code>dialogState</code> is set to ConfirmIntent and <code>SlotToElicit</code> is set to null. </p> </li> <li> <p>If the message is a clarification prompt (configured for the intent) that indicates that user intent is not understood, the <code>dialogState</code> is set to ElicitIntent and <code>slotToElicit</code> is set to null. </p> </li> </ul> <p> In addition, Amazon Lex also returns your application-specific <code>sessionAttributes</code>. For more information, see <a href="https://docs.aws.amazon.com/lex/latest/dg/context-mgmt.html">Managing Conversation Context</a>. </p>
    fn post_text(&self, input: PostTextRequest) -> RusotoFuture<PostTextResponse, PostTextError>;

    /// <p>Creates a new session or modifies an existing session with an Amazon Lex bot. Use this operation to enable your application to set the state of the bot.</p> <p>For more information, see <a href="https://docs.aws.amazon.com/lex/latest/dg/how-session-api.html">Managing Sessions</a>.</p>
    fn put_session(
        &self,
        input: PutSessionRequest,
    ) -> RusotoFuture<PutSessionResponse, PutSessionError>;
>>>>>>> f58d1ce6
}
/// A client for the Amazon Lex Runtime Service API.
#[derive(Clone)]
pub struct LexRuntimeClient {
    client: Client,
    region: region::Region,
}

impl LexRuntimeClient {
    /// Creates a client backed by the default tokio event loop.
    ///
    /// The client will use the default credentials provider and tls client.
    pub fn new(region: region::Region) -> LexRuntimeClient {
        Self::new_with_client(Client::shared(), region)
    }

    pub fn new_with<P, D>(
        request_dispatcher: D,
        credentials_provider: P,
        region: region::Region,
    ) -> LexRuntimeClient
    where
        P: ProvideAwsCredentials + Send + Sync + 'static,
        D: DispatchSignedRequest + Send + Sync + 'static,
    {
        Self::new_with_client(
            Client::new_with(credentials_provider, request_dispatcher),
            region,
        )
    }

    pub fn new_with_client(client: Client, region: region::Region) -> LexRuntimeClient {
        LexRuntimeClient { client, region }
    }
}

impl fmt::Debug for LexRuntimeClient {
    fn fmt(&self, f: &mut fmt::Formatter<'_>) -> fmt::Result {
        f.debug_struct("LexRuntimeClient")
            .field("region", &self.region)
            .finish()
    }
}

#[async_trait]
impl LexRuntime for LexRuntimeClient {
<<<<<<< HEAD
    /// <p> Sends user input (text or speech) to Amazon Lex. Clients use this API to send text and audio requests to Amazon Lex at runtime. Amazon Lex interprets the user input using the machine learning model that it built for the bot. </p> <p>The <code>PostContent</code> operation supports audio input at 8kHz and 16kHz. You can use 8kHz audio to achieve higher speech recognition accuracy in telephone audio applications. </p> <p> In response, Amazon Lex returns the next message to convey to the user. Consider the following example messages: </p> <ul> <li> <p> For a user input "I would like a pizza," Amazon Lex might return a response with a message eliciting slot data (for example, <code>PizzaSize</code>): "What size pizza would you like?". </p> </li> <li> <p> After the user provides all of the pizza order information, Amazon Lex might return a response with a message to get user confirmation: "Order the pizza?". </p> </li> <li> <p> After the user replies "Yes" to the confirmation prompt, Amazon Lex might return a conclusion statement: "Thank you, your cheese pizza has been ordered.". </p> </li> </ul> <p> Not all Amazon Lex messages require a response from the user. For example, conclusion statements do not require a response. Some messages require only a yes or no response. In addition to the <code>message</code>, Amazon Lex provides additional context about the message in the response that you can use to enhance client behavior, such as displaying the appropriate client user interface. Consider the following examples: </p> <ul> <li> <p> If the message is to elicit slot data, Amazon Lex returns the following context information: </p> <ul> <li> <p> <code>x-amz-lex-dialog-state</code> header set to <code>ElicitSlot</code> </p> </li> <li> <p> <code>x-amz-lex-intent-name</code> header set to the intent name in the current context </p> </li> <li> <p> <code>x-amz-lex-slot-to-elicit</code> header set to the slot name for which the <code>message</code> is eliciting information </p> </li> <li> <p> <code>x-amz-lex-slots</code> header set to a map of slots configured for the intent with their current values </p> </li> </ul> </li> <li> <p> If the message is a confirmation prompt, the <code>x-amz-lex-dialog-state</code> header is set to <code>Confirmation</code> and the <code>x-amz-lex-slot-to-elicit</code> header is omitted. </p> </li> <li> <p> If the message is a clarification prompt configured for the intent, indicating that the user intent is not understood, the <code>x-amz-dialog-state</code> header is set to <code>ElicitIntent</code> and the <code>x-amz-slot-to-elicit</code> header is omitted. </p> </li> </ul> <p> In addition, Amazon Lex also returns your application-specific <code>sessionAttributes</code>. For more information, see <a href="http://docs.aws.amazon.com/lex/latest/dg/context-mgmt.html">Managing Conversation Context</a>. </p>
    async fn post_content(
=======
    /// <p>Removes session information for a specified bot, alias, and user ID. </p>
    fn delete_session(
        &self,
        input: DeleteSessionRequest,
    ) -> RusotoFuture<DeleteSessionResponse, DeleteSessionError> {
        let request_uri = format!(
            "/bot/{bot_name}/alias/{bot_alias}/user/{user_id}/session",
            bot_alias = input.bot_alias,
            bot_name = input.bot_name,
            user_id = input.user_id
        );

        let mut request = SignedRequest::new("DELETE", "lex", &self.region, &request_uri);
        request.set_content_type("application/x-amz-json-1.1".to_owned());

        request.set_endpoint_prefix("runtime.lex".to_string());

        self.client.sign_and_dispatch(request, |response| {
            if response.status.is_success() {
                Box::new(response.buffer().from_err().and_then(|response| {
                    let result = proto::json::ResponsePayload::new(&response)
                        .deserialize::<DeleteSessionResponse, _>()?;

                    Ok(result)
                }))
            } else {
                Box::new(
                    response
                        .buffer()
                        .from_err()
                        .and_then(|response| Err(DeleteSessionError::from_response(response))),
                )
            }
        })
    }

    /// <p>Returns session information for a specified bot, alias, and user ID.</p>
    fn get_session(
        &self,
        input: GetSessionRequest,
    ) -> RusotoFuture<GetSessionResponse, GetSessionError> {
        let request_uri = format!(
            "/bot/{bot_name}/alias/{bot_alias}/user/{user_id}/session",
            bot_alias = input.bot_alias,
            bot_name = input.bot_name,
            user_id = input.user_id
        );

        let mut request = SignedRequest::new("GET", "lex", &self.region, &request_uri);
        request.set_content_type("application/x-amz-json-1.1".to_owned());

        request.set_endpoint_prefix("runtime.lex".to_string());

        self.client.sign_and_dispatch(request, |response| {
            if response.status.is_success() {
                Box::new(response.buffer().from_err().and_then(|response| {
                    let result = proto::json::ResponsePayload::new(&response)
                        .deserialize::<GetSessionResponse, _>()?;

                    Ok(result)
                }))
            } else {
                Box::new(
                    response
                        .buffer()
                        .from_err()
                        .and_then(|response| Err(GetSessionError::from_response(response))),
                )
            }
        })
    }

    /// <p> Sends user input (text or speech) to Amazon Lex. Clients use this API to send text and audio requests to Amazon Lex at runtime. Amazon Lex interprets the user input using the machine learning model that it built for the bot. </p> <p>The <code>PostContent</code> operation supports audio input at 8kHz and 16kHz. You can use 8kHz audio to achieve higher speech recognition accuracy in telephone audio applications. </p> <p> In response, Amazon Lex returns the next message to convey to the user. Consider the following example messages: </p> <ul> <li> <p> For a user input "I would like a pizza," Amazon Lex might return a response with a message eliciting slot data (for example, <code>PizzaSize</code>): "What size pizza would you like?". </p> </li> <li> <p> After the user provides all of the pizza order information, Amazon Lex might return a response with a message to get user confirmation: "Order the pizza?". </p> </li> <li> <p> After the user replies "Yes" to the confirmation prompt, Amazon Lex might return a conclusion statement: "Thank you, your cheese pizza has been ordered.". </p> </li> </ul> <p> Not all Amazon Lex messages require a response from the user. For example, conclusion statements do not require a response. Some messages require only a yes or no response. In addition to the <code>message</code>, Amazon Lex provides additional context about the message in the response that you can use to enhance client behavior, such as displaying the appropriate client user interface. Consider the following examples: </p> <ul> <li> <p> If the message is to elicit slot data, Amazon Lex returns the following context information: </p> <ul> <li> <p> <code>x-amz-lex-dialog-state</code> header set to <code>ElicitSlot</code> </p> </li> <li> <p> <code>x-amz-lex-intent-name</code> header set to the intent name in the current context </p> </li> <li> <p> <code>x-amz-lex-slot-to-elicit</code> header set to the slot name for which the <code>message</code> is eliciting information </p> </li> <li> <p> <code>x-amz-lex-slots</code> header set to a map of slots configured for the intent with their current values </p> </li> </ul> </li> <li> <p> If the message is a confirmation prompt, the <code>x-amz-lex-dialog-state</code> header is set to <code>Confirmation</code> and the <code>x-amz-lex-slot-to-elicit</code> header is omitted. </p> </li> <li> <p> If the message is a clarification prompt configured for the intent, indicating that the user intent is not understood, the <code>x-amz-dialog-state</code> header is set to <code>ElicitIntent</code> and the <code>x-amz-slot-to-elicit</code> header is omitted. </p> </li> </ul> <p> In addition, Amazon Lex also returns your application-specific <code>sessionAttributes</code>. For more information, see <a href="https://docs.aws.amazon.com/lex/latest/dg/context-mgmt.html">Managing Conversation Context</a>. </p>
    fn post_content(
>>>>>>> f58d1ce6
        &self,
        input: PostContentRequest,
    ) -> Result<PostContentResponse, RusotoError<PostContentError>> {
        let request_uri = format!(
            "/bot/{bot_name}/alias/{bot_alias}/user/{user_id}/content",
            bot_alias = input.bot_alias,
            bot_name = input.bot_name,
            user_id = input.user_id
        );

        let mut request = SignedRequest::new("POST", "lex", &self.region, &request_uri);
        request.set_content_type("application/x-amz-json-1.1".to_owned());

        request.set_endpoint_prefix("runtime.lex".to_string());
        let encoded = Some(input.input_stream.to_owned());
        request.set_payload(encoded);

        if let Some(ref accept) = input.accept {
            request.add_header("Accept", &accept.to_string());
        }
        request.add_header("Content-Type", &input.content_type);

        if let Some(ref request_attributes) = input.request_attributes {
            request.add_header(
                "x-amz-lex-request-attributes",
                &request_attributes.to_string(),
            );
        }

        if let Some(ref session_attributes) = input.session_attributes {
            request.add_header(
                "x-amz-lex-session-attributes",
                &session_attributes.to_string(),
            );
        }

        let mut response = self
            .client
            .sign_and_dispatch(request)
            .await
            .map_err(RusotoError::from)?;
        if response.status.is_success() {
            let response = response.buffer().await.map_err(RusotoError::HttpDispatch)?;

            let mut result = PostContentResponse::default();
            result.audio_stream = Some(response.body);

            if let Some(content_type) = response.headers.get("Content-Type") {
                let value = content_type.to_owned();
                result.content_type = Some(value)
            };
            if let Some(dialog_state) = response.headers.get("x-amz-lex-dialog-state") {
                let value = dialog_state.to_owned();
                result.dialog_state = Some(value)
            };
            if let Some(input_transcript) = response.headers.get("x-amz-lex-input-transcript") {
                let value = input_transcript.to_owned();
                result.input_transcript = Some(value)
            };
            if let Some(intent_name) = response.headers.get("x-amz-lex-intent-name") {
                let value = intent_name.to_owned();
                result.intent_name = Some(value)
            };
            if let Some(message) = response.headers.get("x-amz-lex-message") {
                let value = message.to_owned();
                result.message = Some(value)
            };
            if let Some(message_format) = response.headers.get("x-amz-lex-message-format") {
                let value = message_format.to_owned();
                result.message_format = Some(value)
            };
            if let Some(session_attributes) = response.headers.get("x-amz-lex-session-attributes") {
                let value = session_attributes.to_owned();
                result.session_attributes = Some(value)
            };
            if let Some(slot_to_elicit) = response.headers.get("x-amz-lex-slot-to-elicit") {
                let value = slot_to_elicit.to_owned();
                result.slot_to_elicit = Some(value)
            };
            if let Some(slots) = response.headers.get("x-amz-lex-slots") {
                let value = slots.to_owned();
                result.slots = Some(value)
            };

            Ok(result)
        } else {
            let response = response.buffer().await.map_err(RusotoError::HttpDispatch)?;
            Err(PostContentError::from_response(response))
        }
    }

<<<<<<< HEAD
    /// <p>Sends user input (text-only) to Amazon Lex. Client applications can use this API to send requests to Amazon Lex at runtime. Amazon Lex then interprets the user input using the machine learning model it built for the bot. </p> <p> In response, Amazon Lex returns the next <code>message</code> to convey to the user an optional <code>responseCard</code> to display. Consider the following example messages: </p> <ul> <li> <p> For a user input "I would like a pizza", Amazon Lex might return a response with a message eliciting slot data (for example, PizzaSize): "What size pizza would you like?" </p> </li> <li> <p> After the user provides all of the pizza order information, Amazon Lex might return a response with a message to obtain user confirmation "Proceed with the pizza order?". </p> </li> <li> <p> After the user replies to a confirmation prompt with a "yes", Amazon Lex might return a conclusion statement: "Thank you, your cheese pizza has been ordered.". </p> </li> </ul> <p> Not all Amazon Lex messages require a user response. For example, a conclusion statement does not require a response. Some messages require only a "yes" or "no" user response. In addition to the <code>message</code>, Amazon Lex provides additional context about the message in the response that you might use to enhance client behavior, for example, to display the appropriate client user interface. These are the <code>slotToElicit</code>, <code>dialogState</code>, <code>intentName</code>, and <code>slots</code> fields in the response. Consider the following examples: </p> <ul> <li> <p>If the message is to elicit slot data, Amazon Lex returns the following context information:</p> <ul> <li> <p> <code>dialogState</code> set to ElicitSlot </p> </li> <li> <p> <code>intentName</code> set to the intent name in the current context </p> </li> <li> <p> <code>slotToElicit</code> set to the slot name for which the <code>message</code> is eliciting information </p> </li> <li> <p> <code>slots</code> set to a map of slots, configured for the intent, with currently known values </p> </li> </ul> </li> <li> <p> If the message is a confirmation prompt, the <code>dialogState</code> is set to ConfirmIntent and <code>SlotToElicit</code> is set to null. </p> </li> <li> <p>If the message is a clarification prompt (configured for the intent) that indicates that user intent is not understood, the <code>dialogState</code> is set to ElicitIntent and <code>slotToElicit</code> is set to null. </p> </li> </ul> <p> In addition, Amazon Lex also returns your application-specific <code>sessionAttributes</code>. For more information, see <a href="http://docs.aws.amazon.com/lex/latest/dg/context-mgmt.html">Managing Conversation Context</a>. </p>
    async fn post_text(
        &self,
        input: PostTextRequest,
    ) -> Result<PostTextResponse, RusotoError<PostTextError>> {
=======
    /// <p>Sends user input (text or SSML) to Amazon Lex. Client applications can use this API to send requests to Amazon Lex at runtime. Amazon Lex then interprets the user input using the machine learning model it built for the bot. </p> <p> In response, Amazon Lex returns the next <code>message</code> to convey to the user an optional <code>responseCard</code> to display. Consider the following example messages: </p> <ul> <li> <p> For a user input "I would like a pizza", Amazon Lex might return a response with a message eliciting slot data (for example, PizzaSize): "What size pizza would you like?" </p> </li> <li> <p> After the user provides all of the pizza order information, Amazon Lex might return a response with a message to obtain user confirmation "Proceed with the pizza order?". </p> </li> <li> <p> After the user replies to a confirmation prompt with a "yes", Amazon Lex might return a conclusion statement: "Thank you, your cheese pizza has been ordered.". </p> </li> </ul> <p> Not all Amazon Lex messages require a user response. For example, a conclusion statement does not require a response. Some messages require only a "yes" or "no" user response. In addition to the <code>message</code>, Amazon Lex provides additional context about the message in the response that you might use to enhance client behavior, for example, to display the appropriate client user interface. These are the <code>slotToElicit</code>, <code>dialogState</code>, <code>intentName</code>, and <code>slots</code> fields in the response. Consider the following examples: </p> <ul> <li> <p>If the message is to elicit slot data, Amazon Lex returns the following context information:</p> <ul> <li> <p> <code>dialogState</code> set to ElicitSlot </p> </li> <li> <p> <code>intentName</code> set to the intent name in the current context </p> </li> <li> <p> <code>slotToElicit</code> set to the slot name for which the <code>message</code> is eliciting information </p> </li> <li> <p> <code>slots</code> set to a map of slots, configured for the intent, with currently known values </p> </li> </ul> </li> <li> <p> If the message is a confirmation prompt, the <code>dialogState</code> is set to ConfirmIntent and <code>SlotToElicit</code> is set to null. </p> </li> <li> <p>If the message is a clarification prompt (configured for the intent) that indicates that user intent is not understood, the <code>dialogState</code> is set to ElicitIntent and <code>slotToElicit</code> is set to null. </p> </li> </ul> <p> In addition, Amazon Lex also returns your application-specific <code>sessionAttributes</code>. For more information, see <a href="https://docs.aws.amazon.com/lex/latest/dg/context-mgmt.html">Managing Conversation Context</a>. </p>
    fn post_text(&self, input: PostTextRequest) -> RusotoFuture<PostTextResponse, PostTextError> {
>>>>>>> f58d1ce6
        let request_uri = format!(
            "/bot/{bot_name}/alias/{bot_alias}/user/{user_id}/text",
            bot_alias = input.bot_alias,
            bot_name = input.bot_name,
            user_id = input.user_id
        );

        let mut request = SignedRequest::new("POST", "lex", &self.region, &request_uri);
        request.set_content_type("application/x-amz-json-1.1".to_owned());

        request.set_endpoint_prefix("runtime.lex".to_string());
        let encoded = Some(serde_json::to_vec(&input).unwrap());
        request.set_payload(encoded);

        let mut response = self
            .client
            .sign_and_dispatch(request)
            .await
            .map_err(RusotoError::from)?;
        if response.status.is_success() {
            let response = response.buffer().await.map_err(RusotoError::HttpDispatch)?;
            let result = proto::json::ResponsePayload::new(&response)
                .deserialize::<PostTextResponse, _>()?;

            Ok(result)
        } else {
            let response = response.buffer().await.map_err(RusotoError::HttpDispatch)?;
            Err(PostTextError::from_response(response))
        }
    }

    /// <p>Creates a new session or modifies an existing session with an Amazon Lex bot. Use this operation to enable your application to set the state of the bot.</p> <p>For more information, see <a href="https://docs.aws.amazon.com/lex/latest/dg/how-session-api.html">Managing Sessions</a>.</p>
    fn put_session(
        &self,
        input: PutSessionRequest,
    ) -> RusotoFuture<PutSessionResponse, PutSessionError> {
        let request_uri = format!(
            "/bot/{bot_name}/alias/{bot_alias}/user/{user_id}/session",
            bot_alias = input.bot_alias,
            bot_name = input.bot_name,
            user_id = input.user_id
        );

        let mut request = SignedRequest::new("POST", "lex", &self.region, &request_uri);
        request.set_content_type("application/x-amz-json-1.1".to_owned());

        request.set_endpoint_prefix("runtime.lex".to_string());
        let encoded = Some(serde_json::to_vec(&input).unwrap());
        request.set_payload(encoded);

        if let Some(ref accept) = input.accept {
            request.add_header("Accept", &accept.to_string());
        }

        self.client.sign_and_dispatch(request, |response| {
            if response.status.is_success() {
                Box::new(response.buffer().from_err().and_then(|response| {
                    let mut result = PutSessionResponse::default();
                    result.audio_stream = Some(response.body);

                    if let Some(content_type) = response.headers.get("Content-Type") {
                        let value = content_type.to_owned();
                        result.content_type = Some(value)
                    };
                    if let Some(dialog_state) = response.headers.get("x-amz-lex-dialog-state") {
                        let value = dialog_state.to_owned();
                        result.dialog_state = Some(value)
                    };
                    if let Some(intent_name) = response.headers.get("x-amz-lex-intent-name") {
                        let value = intent_name.to_owned();
                        result.intent_name = Some(value)
                    };
                    if let Some(message) = response.headers.get("x-amz-lex-message") {
                        let value = message.to_owned();
                        result.message = Some(value)
                    };
                    if let Some(message_format) = response.headers.get("x-amz-lex-message-format") {
                        let value = message_format.to_owned();
                        result.message_format = Some(value)
                    };
                    if let Some(session_attributes) =
                        response.headers.get("x-amz-lex-session-attributes")
                    {
                        let value = session_attributes.to_owned();
                        result.session_attributes = Some(value)
                    };
                    if let Some(session_id) = response.headers.get("x-amz-lex-session-id") {
                        let value = session_id.to_owned();
                        result.session_id = Some(value)
                    };
                    if let Some(slot_to_elicit) = response.headers.get("x-amz-lex-slot-to-elicit") {
                        let value = slot_to_elicit.to_owned();
                        result.slot_to_elicit = Some(value)
                    };
                    if let Some(slots) = response.headers.get("x-amz-lex-slots") {
                        let value = slots.to_owned();
                        result.slots = Some(value)
                    };

                    Ok(result)
                }))
            } else {
                Box::new(
                    response
                        .buffer()
                        .from_err()
                        .and_then(|response| Err(PutSessionError::from_response(response))),
                )
            }
        })
    }
}<|MERGE_RESOLUTION|>--- conflicted
+++ resolved
@@ -11,26 +11,15 @@
 // =================================================================
 #![allow(warnings)]
 
-<<<<<<< HEAD
 use std::error::Error;
 use std::fmt;
 
 use async_trait::async_trait;
-=======
-use futures::future;
-use futures::Future;
->>>>>>> f58d1ce6
 use rusoto_core::credential::ProvideAwsCredentials;
 use rusoto_core::region;
 #[allow(warnings)]
 use rusoto_core::request::{BufferedHttpResponse, DispatchSignedRequest};
-<<<<<<< HEAD
 use rusoto_core::{Client, RusotoError};
-=======
-use rusoto_core::{Client, RusotoError, RusotoFuture};
-use std::error::Error;
-use std::fmt;
->>>>>>> f58d1ce6
 
 use rusoto_core::proto;
 use rusoto_core::signature::SignedRequest;
@@ -745,45 +734,35 @@
 /// Trait representing the capabilities of the Amazon Lex Runtime Service API. Amazon Lex Runtime Service clients implement this trait.
 #[async_trait]
 pub trait LexRuntime {
-<<<<<<< HEAD
-    /// <p> Sends user input (text or speech) to Amazon Lex. Clients use this API to send text and audio requests to Amazon Lex at runtime. Amazon Lex interprets the user input using the machine learning model that it built for the bot. </p> <p>The <code>PostContent</code> operation supports audio input at 8kHz and 16kHz. You can use 8kHz audio to achieve higher speech recognition accuracy in telephone audio applications. </p> <p> In response, Amazon Lex returns the next message to convey to the user. Consider the following example messages: </p> <ul> <li> <p> For a user input "I would like a pizza," Amazon Lex might return a response with a message eliciting slot data (for example, <code>PizzaSize</code>): "What size pizza would you like?". </p> </li> <li> <p> After the user provides all of the pizza order information, Amazon Lex might return a response with a message to get user confirmation: "Order the pizza?". </p> </li> <li> <p> After the user replies "Yes" to the confirmation prompt, Amazon Lex might return a conclusion statement: "Thank you, your cheese pizza has been ordered.". </p> </li> </ul> <p> Not all Amazon Lex messages require a response from the user. For example, conclusion statements do not require a response. Some messages require only a yes or no response. In addition to the <code>message</code>, Amazon Lex provides additional context about the message in the response that you can use to enhance client behavior, such as displaying the appropriate client user interface. Consider the following examples: </p> <ul> <li> <p> If the message is to elicit slot data, Amazon Lex returns the following context information: </p> <ul> <li> <p> <code>x-amz-lex-dialog-state</code> header set to <code>ElicitSlot</code> </p> </li> <li> <p> <code>x-amz-lex-intent-name</code> header set to the intent name in the current context </p> </li> <li> <p> <code>x-amz-lex-slot-to-elicit</code> header set to the slot name for which the <code>message</code> is eliciting information </p> </li> <li> <p> <code>x-amz-lex-slots</code> header set to a map of slots configured for the intent with their current values </p> </li> </ul> </li> <li> <p> If the message is a confirmation prompt, the <code>x-amz-lex-dialog-state</code> header is set to <code>Confirmation</code> and the <code>x-amz-lex-slot-to-elicit</code> header is omitted. </p> </li> <li> <p> If the message is a clarification prompt configured for the intent, indicating that the user intent is not understood, the <code>x-amz-dialog-state</code> header is set to <code>ElicitIntent</code> and the <code>x-amz-slot-to-elicit</code> header is omitted. </p> </li> </ul> <p> In addition, Amazon Lex also returns your application-specific <code>sessionAttributes</code>. For more information, see <a href="http://docs.aws.amazon.com/lex/latest/dg/context-mgmt.html">Managing Conversation Context</a>. </p>
-    async fn post_content(
-=======
     /// <p>Removes session information for a specified bot, alias, and user ID. </p>
-    fn delete_session(
+    async fn delete_session(
         &self,
         input: DeleteSessionRequest,
-    ) -> RusotoFuture<DeleteSessionResponse, DeleteSessionError>;
+    ) -> Result<DeleteSessionResponse, RusotoError<DeleteSessionError>>;
 
     /// <p>Returns session information for a specified bot, alias, and user ID.</p>
-    fn get_session(
+    async fn get_session(
         &self,
         input: GetSessionRequest,
-    ) -> RusotoFuture<GetSessionResponse, GetSessionError>;
+    ) -> Result<GetSessionResponse, RusotoError<GetSessionError>>;
 
     /// <p> Sends user input (text or speech) to Amazon Lex. Clients use this API to send text and audio requests to Amazon Lex at runtime. Amazon Lex interprets the user input using the machine learning model that it built for the bot. </p> <p>The <code>PostContent</code> operation supports audio input at 8kHz and 16kHz. You can use 8kHz audio to achieve higher speech recognition accuracy in telephone audio applications. </p> <p> In response, Amazon Lex returns the next message to convey to the user. Consider the following example messages: </p> <ul> <li> <p> For a user input "I would like a pizza," Amazon Lex might return a response with a message eliciting slot data (for example, <code>PizzaSize</code>): "What size pizza would you like?". </p> </li> <li> <p> After the user provides all of the pizza order information, Amazon Lex might return a response with a message to get user confirmation: "Order the pizza?". </p> </li> <li> <p> After the user replies "Yes" to the confirmation prompt, Amazon Lex might return a conclusion statement: "Thank you, your cheese pizza has been ordered.". </p> </li> </ul> <p> Not all Amazon Lex messages require a response from the user. For example, conclusion statements do not require a response. Some messages require only a yes or no response. In addition to the <code>message</code>, Amazon Lex provides additional context about the message in the response that you can use to enhance client behavior, such as displaying the appropriate client user interface. Consider the following examples: </p> <ul> <li> <p> If the message is to elicit slot data, Amazon Lex returns the following context information: </p> <ul> <li> <p> <code>x-amz-lex-dialog-state</code> header set to <code>ElicitSlot</code> </p> </li> <li> <p> <code>x-amz-lex-intent-name</code> header set to the intent name in the current context </p> </li> <li> <p> <code>x-amz-lex-slot-to-elicit</code> header set to the slot name for which the <code>message</code> is eliciting information </p> </li> <li> <p> <code>x-amz-lex-slots</code> header set to a map of slots configured for the intent with their current values </p> </li> </ul> </li> <li> <p> If the message is a confirmation prompt, the <code>x-amz-lex-dialog-state</code> header is set to <code>Confirmation</code> and the <code>x-amz-lex-slot-to-elicit</code> header is omitted. </p> </li> <li> <p> If the message is a clarification prompt configured for the intent, indicating that the user intent is not understood, the <code>x-amz-dialog-state</code> header is set to <code>ElicitIntent</code> and the <code>x-amz-slot-to-elicit</code> header is omitted. </p> </li> </ul> <p> In addition, Amazon Lex also returns your application-specific <code>sessionAttributes</code>. For more information, see <a href="https://docs.aws.amazon.com/lex/latest/dg/context-mgmt.html">Managing Conversation Context</a>. </p>
-    fn post_content(
->>>>>>> f58d1ce6
+    async fn post_content(
         &self,
         input: PostContentRequest,
     ) -> Result<PostContentResponse, RusotoError<PostContentError>>;
 
-<<<<<<< HEAD
-    /// <p>Sends user input (text-only) to Amazon Lex. Client applications can use this API to send requests to Amazon Lex at runtime. Amazon Lex then interprets the user input using the machine learning model it built for the bot. </p> <p> In response, Amazon Lex returns the next <code>message</code> to convey to the user an optional <code>responseCard</code> to display. Consider the following example messages: </p> <ul> <li> <p> For a user input "I would like a pizza", Amazon Lex might return a response with a message eliciting slot data (for example, PizzaSize): "What size pizza would you like?" </p> </li> <li> <p> After the user provides all of the pizza order information, Amazon Lex might return a response with a message to obtain user confirmation "Proceed with the pizza order?". </p> </li> <li> <p> After the user replies to a confirmation prompt with a "yes", Amazon Lex might return a conclusion statement: "Thank you, your cheese pizza has been ordered.". </p> </li> </ul> <p> Not all Amazon Lex messages require a user response. For example, a conclusion statement does not require a response. Some messages require only a "yes" or "no" user response. In addition to the <code>message</code>, Amazon Lex provides additional context about the message in the response that you might use to enhance client behavior, for example, to display the appropriate client user interface. These are the <code>slotToElicit</code>, <code>dialogState</code>, <code>intentName</code>, and <code>slots</code> fields in the response. Consider the following examples: </p> <ul> <li> <p>If the message is to elicit slot data, Amazon Lex returns the following context information:</p> <ul> <li> <p> <code>dialogState</code> set to ElicitSlot </p> </li> <li> <p> <code>intentName</code> set to the intent name in the current context </p> </li> <li> <p> <code>slotToElicit</code> set to the slot name for which the <code>message</code> is eliciting information </p> </li> <li> <p> <code>slots</code> set to a map of slots, configured for the intent, with currently known values </p> </li> </ul> </li> <li> <p> If the message is a confirmation prompt, the <code>dialogState</code> is set to ConfirmIntent and <code>SlotToElicit</code> is set to null. </p> </li> <li> <p>If the message is a clarification prompt (configured for the intent) that indicates that user intent is not understood, the <code>dialogState</code> is set to ElicitIntent and <code>slotToElicit</code> is set to null. </p> </li> </ul> <p> In addition, Amazon Lex also returns your application-specific <code>sessionAttributes</code>. For more information, see <a href="http://docs.aws.amazon.com/lex/latest/dg/context-mgmt.html">Managing Conversation Context</a>. </p>
+    /// <p>Sends user input (text or SSML) to Amazon Lex. Client applications can use this API to send requests to Amazon Lex at runtime. Amazon Lex then interprets the user input using the machine learning model it built for the bot. </p> <p> In response, Amazon Lex returns the next <code>message</code> to convey to the user an optional <code>responseCard</code> to display. Consider the following example messages: </p> <ul> <li> <p> For a user input "I would like a pizza", Amazon Lex might return a response with a message eliciting slot data (for example, PizzaSize): "What size pizza would you like?" </p> </li> <li> <p> After the user provides all of the pizza order information, Amazon Lex might return a response with a message to obtain user confirmation "Proceed with the pizza order?". </p> </li> <li> <p> After the user replies to a confirmation prompt with a "yes", Amazon Lex might return a conclusion statement: "Thank you, your cheese pizza has been ordered.". </p> </li> </ul> <p> Not all Amazon Lex messages require a user response. For example, a conclusion statement does not require a response. Some messages require only a "yes" or "no" user response. In addition to the <code>message</code>, Amazon Lex provides additional context about the message in the response that you might use to enhance client behavior, for example, to display the appropriate client user interface. These are the <code>slotToElicit</code>, <code>dialogState</code>, <code>intentName</code>, and <code>slots</code> fields in the response. Consider the following examples: </p> <ul> <li> <p>If the message is to elicit slot data, Amazon Lex returns the following context information:</p> <ul> <li> <p> <code>dialogState</code> set to ElicitSlot </p> </li> <li> <p> <code>intentName</code> set to the intent name in the current context </p> </li> <li> <p> <code>slotToElicit</code> set to the slot name for which the <code>message</code> is eliciting information </p> </li> <li> <p> <code>slots</code> set to a map of slots, configured for the intent, with currently known values </p> </li> </ul> </li> <li> <p> If the message is a confirmation prompt, the <code>dialogState</code> is set to ConfirmIntent and <code>SlotToElicit</code> is set to null. </p> </li> <li> <p>If the message is a clarification prompt (configured for the intent) that indicates that user intent is not understood, the <code>dialogState</code> is set to ElicitIntent and <code>slotToElicit</code> is set to null. </p> </li> </ul> <p> In addition, Amazon Lex also returns your application-specific <code>sessionAttributes</code>. For more information, see <a href="https://docs.aws.amazon.com/lex/latest/dg/context-mgmt.html">Managing Conversation Context</a>. </p>
     async fn post_text(
         &self,
         input: PostTextRequest,
     ) -> Result<PostTextResponse, RusotoError<PostTextError>>;
-=======
-    /// <p>Sends user input (text or SSML) to Amazon Lex. Client applications can use this API to send requests to Amazon Lex at runtime. Amazon Lex then interprets the user input using the machine learning model it built for the bot. </p> <p> In response, Amazon Lex returns the next <code>message</code> to convey to the user an optional <code>responseCard</code> to display. Consider the following example messages: </p> <ul> <li> <p> For a user input "I would like a pizza", Amazon Lex might return a response with a message eliciting slot data (for example, PizzaSize): "What size pizza would you like?" </p> </li> <li> <p> After the user provides all of the pizza order information, Amazon Lex might return a response with a message to obtain user confirmation "Proceed with the pizza order?". </p> </li> <li> <p> After the user replies to a confirmation prompt with a "yes", Amazon Lex might return a conclusion statement: "Thank you, your cheese pizza has been ordered.". </p> </li> </ul> <p> Not all Amazon Lex messages require a user response. For example, a conclusion statement does not require a response. Some messages require only a "yes" or "no" user response. In addition to the <code>message</code>, Amazon Lex provides additional context about the message in the response that you might use to enhance client behavior, for example, to display the appropriate client user interface. These are the <code>slotToElicit</code>, <code>dialogState</code>, <code>intentName</code>, and <code>slots</code> fields in the response. Consider the following examples: </p> <ul> <li> <p>If the message is to elicit slot data, Amazon Lex returns the following context information:</p> <ul> <li> <p> <code>dialogState</code> set to ElicitSlot </p> </li> <li> <p> <code>intentName</code> set to the intent name in the current context </p> </li> <li> <p> <code>slotToElicit</code> set to the slot name for which the <code>message</code> is eliciting information </p> </li> <li> <p> <code>slots</code> set to a map of slots, configured for the intent, with currently known values </p> </li> </ul> </li> <li> <p> If the message is a confirmation prompt, the <code>dialogState</code> is set to ConfirmIntent and <code>SlotToElicit</code> is set to null. </p> </li> <li> <p>If the message is a clarification prompt (configured for the intent) that indicates that user intent is not understood, the <code>dialogState</code> is set to ElicitIntent and <code>slotToElicit</code> is set to null. </p> </li> </ul> <p> In addition, Amazon Lex also returns your application-specific <code>sessionAttributes</code>. For more information, see <a href="https://docs.aws.amazon.com/lex/latest/dg/context-mgmt.html">Managing Conversation Context</a>. </p>
-    fn post_text(&self, input: PostTextRequest) -> RusotoFuture<PostTextResponse, PostTextError>;
 
     /// <p>Creates a new session or modifies an existing session with an Amazon Lex bot. Use this operation to enable your application to set the state of the bot.</p> <p>For more information, see <a href="https://docs.aws.amazon.com/lex/latest/dg/how-session-api.html">Managing Sessions</a>.</p>
-    fn put_session(
+    async fn put_session(
         &self,
         input: PutSessionRequest,
-    ) -> RusotoFuture<PutSessionResponse, PutSessionError>;
->>>>>>> f58d1ce6
+    ) -> Result<PutSessionResponse, RusotoError<PutSessionError>>;
 }
 /// A client for the Amazon Lex Runtime Service API.
 #[derive(Clone)]
@@ -820,25 +799,13 @@
     }
 }
 
-impl fmt::Debug for LexRuntimeClient {
-    fn fmt(&self, f: &mut fmt::Formatter<'_>) -> fmt::Result {
-        f.debug_struct("LexRuntimeClient")
-            .field("region", &self.region)
-            .finish()
-    }
-}
-
 #[async_trait]
 impl LexRuntime for LexRuntimeClient {
-<<<<<<< HEAD
-    /// <p> Sends user input (text or speech) to Amazon Lex. Clients use this API to send text and audio requests to Amazon Lex at runtime. Amazon Lex interprets the user input using the machine learning model that it built for the bot. </p> <p>The <code>PostContent</code> operation supports audio input at 8kHz and 16kHz. You can use 8kHz audio to achieve higher speech recognition accuracy in telephone audio applications. </p> <p> In response, Amazon Lex returns the next message to convey to the user. Consider the following example messages: </p> <ul> <li> <p> For a user input "I would like a pizza," Amazon Lex might return a response with a message eliciting slot data (for example, <code>PizzaSize</code>): "What size pizza would you like?". </p> </li> <li> <p> After the user provides all of the pizza order information, Amazon Lex might return a response with a message to get user confirmation: "Order the pizza?". </p> </li> <li> <p> After the user replies "Yes" to the confirmation prompt, Amazon Lex might return a conclusion statement: "Thank you, your cheese pizza has been ordered.". </p> </li> </ul> <p> Not all Amazon Lex messages require a response from the user. For example, conclusion statements do not require a response. Some messages require only a yes or no response. In addition to the <code>message</code>, Amazon Lex provides additional context about the message in the response that you can use to enhance client behavior, such as displaying the appropriate client user interface. Consider the following examples: </p> <ul> <li> <p> If the message is to elicit slot data, Amazon Lex returns the following context information: </p> <ul> <li> <p> <code>x-amz-lex-dialog-state</code> header set to <code>ElicitSlot</code> </p> </li> <li> <p> <code>x-amz-lex-intent-name</code> header set to the intent name in the current context </p> </li> <li> <p> <code>x-amz-lex-slot-to-elicit</code> header set to the slot name for which the <code>message</code> is eliciting information </p> </li> <li> <p> <code>x-amz-lex-slots</code> header set to a map of slots configured for the intent with their current values </p> </li> </ul> </li> <li> <p> If the message is a confirmation prompt, the <code>x-amz-lex-dialog-state</code> header is set to <code>Confirmation</code> and the <code>x-amz-lex-slot-to-elicit</code> header is omitted. </p> </li> <li> <p> If the message is a clarification prompt configured for the intent, indicating that the user intent is not understood, the <code>x-amz-dialog-state</code> header is set to <code>ElicitIntent</code> and the <code>x-amz-slot-to-elicit</code> header is omitted. </p> </li> </ul> <p> In addition, Amazon Lex also returns your application-specific <code>sessionAttributes</code>. For more information, see <a href="http://docs.aws.amazon.com/lex/latest/dg/context-mgmt.html">Managing Conversation Context</a>. </p>
-    async fn post_content(
-=======
     /// <p>Removes session information for a specified bot, alias, and user ID. </p>
-    fn delete_session(
+    async fn delete_session(
         &self,
         input: DeleteSessionRequest,
-    ) -> RusotoFuture<DeleteSessionResponse, DeleteSessionError> {
+    ) -> Result<DeleteSessionResponse, RusotoError<DeleteSessionError>> {
         let request_uri = format!(
             "/bot/{bot_name}/alias/{bot_alias}/user/{user_id}/session",
             bot_alias = input.bot_alias,
@@ -851,30 +818,28 @@
 
         request.set_endpoint_prefix("runtime.lex".to_string());
 
-        self.client.sign_and_dispatch(request, |response| {
-            if response.status.is_success() {
-                Box::new(response.buffer().from_err().and_then(|response| {
-                    let result = proto::json::ResponsePayload::new(&response)
-                        .deserialize::<DeleteSessionResponse, _>()?;
-
-                    Ok(result)
-                }))
-            } else {
-                Box::new(
-                    response
-                        .buffer()
-                        .from_err()
-                        .and_then(|response| Err(DeleteSessionError::from_response(response))),
-                )
-            }
-        })
+        let mut response = self
+            .client
+            .sign_and_dispatch(request)
+            .await
+            .map_err(RusotoError::from)?;
+        if response.status.is_success() {
+            let response = response.buffer().await.map_err(RusotoError::HttpDispatch)?;
+            let result = proto::json::ResponsePayload::new(&response)
+                .deserialize::<DeleteSessionResponse, _>()?;
+
+            Ok(result)
+        } else {
+            let response = response.buffer().await.map_err(RusotoError::HttpDispatch)?;
+            Err(DeleteSessionError::from_response(response))
+        }
     }
 
     /// <p>Returns session information for a specified bot, alias, and user ID.</p>
-    fn get_session(
+    async fn get_session(
         &self,
         input: GetSessionRequest,
-    ) -> RusotoFuture<GetSessionResponse, GetSessionError> {
+    ) -> Result<GetSessionResponse, RusotoError<GetSessionError>> {
         let request_uri = format!(
             "/bot/{bot_name}/alias/{bot_alias}/user/{user_id}/session",
             bot_alias = input.bot_alias,
@@ -887,28 +852,25 @@
 
         request.set_endpoint_prefix("runtime.lex".to_string());
 
-        self.client.sign_and_dispatch(request, |response| {
-            if response.status.is_success() {
-                Box::new(response.buffer().from_err().and_then(|response| {
-                    let result = proto::json::ResponsePayload::new(&response)
-                        .deserialize::<GetSessionResponse, _>()?;
-
-                    Ok(result)
-                }))
-            } else {
-                Box::new(
-                    response
-                        .buffer()
-                        .from_err()
-                        .and_then(|response| Err(GetSessionError::from_response(response))),
-                )
-            }
-        })
+        let mut response = self
+            .client
+            .sign_and_dispatch(request)
+            .await
+            .map_err(RusotoError::from)?;
+        if response.status.is_success() {
+            let response = response.buffer().await.map_err(RusotoError::HttpDispatch)?;
+            let result = proto::json::ResponsePayload::new(&response)
+                .deserialize::<GetSessionResponse, _>()?;
+
+            Ok(result)
+        } else {
+            let response = response.buffer().await.map_err(RusotoError::HttpDispatch)?;
+            Err(GetSessionError::from_response(response))
+        }
     }
 
     /// <p> Sends user input (text or speech) to Amazon Lex. Clients use this API to send text and audio requests to Amazon Lex at runtime. Amazon Lex interprets the user input using the machine learning model that it built for the bot. </p> <p>The <code>PostContent</code> operation supports audio input at 8kHz and 16kHz. You can use 8kHz audio to achieve higher speech recognition accuracy in telephone audio applications. </p> <p> In response, Amazon Lex returns the next message to convey to the user. Consider the following example messages: </p> <ul> <li> <p> For a user input "I would like a pizza," Amazon Lex might return a response with a message eliciting slot data (for example, <code>PizzaSize</code>): "What size pizza would you like?". </p> </li> <li> <p> After the user provides all of the pizza order information, Amazon Lex might return a response with a message to get user confirmation: "Order the pizza?". </p> </li> <li> <p> After the user replies "Yes" to the confirmation prompt, Amazon Lex might return a conclusion statement: "Thank you, your cheese pizza has been ordered.". </p> </li> </ul> <p> Not all Amazon Lex messages require a response from the user. For example, conclusion statements do not require a response. Some messages require only a yes or no response. In addition to the <code>message</code>, Amazon Lex provides additional context about the message in the response that you can use to enhance client behavior, such as displaying the appropriate client user interface. Consider the following examples: </p> <ul> <li> <p> If the message is to elicit slot data, Amazon Lex returns the following context information: </p> <ul> <li> <p> <code>x-amz-lex-dialog-state</code> header set to <code>ElicitSlot</code> </p> </li> <li> <p> <code>x-amz-lex-intent-name</code> header set to the intent name in the current context </p> </li> <li> <p> <code>x-amz-lex-slot-to-elicit</code> header set to the slot name for which the <code>message</code> is eliciting information </p> </li> <li> <p> <code>x-amz-lex-slots</code> header set to a map of slots configured for the intent with their current values </p> </li> </ul> </li> <li> <p> If the message is a confirmation prompt, the <code>x-amz-lex-dialog-state</code> header is set to <code>Confirmation</code> and the <code>x-amz-lex-slot-to-elicit</code> header is omitted. </p> </li> <li> <p> If the message is a clarification prompt configured for the intent, indicating that the user intent is not understood, the <code>x-amz-dialog-state</code> header is set to <code>ElicitIntent</code> and the <code>x-amz-slot-to-elicit</code> header is omitted. </p> </li> </ul> <p> In addition, Amazon Lex also returns your application-specific <code>sessionAttributes</code>. For more information, see <a href="https://docs.aws.amazon.com/lex/latest/dg/context-mgmt.html">Managing Conversation Context</a>. </p>
-    fn post_content(
->>>>>>> f58d1ce6
+    async fn post_content(
         &self,
         input: PostContentRequest,
     ) -> Result<PostContentResponse, RusotoError<PostContentError>> {
@@ -1000,16 +962,11 @@
         }
     }
 
-<<<<<<< HEAD
-    /// <p>Sends user input (text-only) to Amazon Lex. Client applications can use this API to send requests to Amazon Lex at runtime. Amazon Lex then interprets the user input using the machine learning model it built for the bot. </p> <p> In response, Amazon Lex returns the next <code>message</code> to convey to the user an optional <code>responseCard</code> to display. Consider the following example messages: </p> <ul> <li> <p> For a user input "I would like a pizza", Amazon Lex might return a response with a message eliciting slot data (for example, PizzaSize): "What size pizza would you like?" </p> </li> <li> <p> After the user provides all of the pizza order information, Amazon Lex might return a response with a message to obtain user confirmation "Proceed with the pizza order?". </p> </li> <li> <p> After the user replies to a confirmation prompt with a "yes", Amazon Lex might return a conclusion statement: "Thank you, your cheese pizza has been ordered.". </p> </li> </ul> <p> Not all Amazon Lex messages require a user response. For example, a conclusion statement does not require a response. Some messages require only a "yes" or "no" user response. In addition to the <code>message</code>, Amazon Lex provides additional context about the message in the response that you might use to enhance client behavior, for example, to display the appropriate client user interface. These are the <code>slotToElicit</code>, <code>dialogState</code>, <code>intentName</code>, and <code>slots</code> fields in the response. Consider the following examples: </p> <ul> <li> <p>If the message is to elicit slot data, Amazon Lex returns the following context information:</p> <ul> <li> <p> <code>dialogState</code> set to ElicitSlot </p> </li> <li> <p> <code>intentName</code> set to the intent name in the current context </p> </li> <li> <p> <code>slotToElicit</code> set to the slot name for which the <code>message</code> is eliciting information </p> </li> <li> <p> <code>slots</code> set to a map of slots, configured for the intent, with currently known values </p> </li> </ul> </li> <li> <p> If the message is a confirmation prompt, the <code>dialogState</code> is set to ConfirmIntent and <code>SlotToElicit</code> is set to null. </p> </li> <li> <p>If the message is a clarification prompt (configured for the intent) that indicates that user intent is not understood, the <code>dialogState</code> is set to ElicitIntent and <code>slotToElicit</code> is set to null. </p> </li> </ul> <p> In addition, Amazon Lex also returns your application-specific <code>sessionAttributes</code>. For more information, see <a href="http://docs.aws.amazon.com/lex/latest/dg/context-mgmt.html">Managing Conversation Context</a>. </p>
+    /// <p>Sends user input (text or SSML) to Amazon Lex. Client applications can use this API to send requests to Amazon Lex at runtime. Amazon Lex then interprets the user input using the machine learning model it built for the bot. </p> <p> In response, Amazon Lex returns the next <code>message</code> to convey to the user an optional <code>responseCard</code> to display. Consider the following example messages: </p> <ul> <li> <p> For a user input "I would like a pizza", Amazon Lex might return a response with a message eliciting slot data (for example, PizzaSize): "What size pizza would you like?" </p> </li> <li> <p> After the user provides all of the pizza order information, Amazon Lex might return a response with a message to obtain user confirmation "Proceed with the pizza order?". </p> </li> <li> <p> After the user replies to a confirmation prompt with a "yes", Amazon Lex might return a conclusion statement: "Thank you, your cheese pizza has been ordered.". </p> </li> </ul> <p> Not all Amazon Lex messages require a user response. For example, a conclusion statement does not require a response. Some messages require only a "yes" or "no" user response. In addition to the <code>message</code>, Amazon Lex provides additional context about the message in the response that you might use to enhance client behavior, for example, to display the appropriate client user interface. These are the <code>slotToElicit</code>, <code>dialogState</code>, <code>intentName</code>, and <code>slots</code> fields in the response. Consider the following examples: </p> <ul> <li> <p>If the message is to elicit slot data, Amazon Lex returns the following context information:</p> <ul> <li> <p> <code>dialogState</code> set to ElicitSlot </p> </li> <li> <p> <code>intentName</code> set to the intent name in the current context </p> </li> <li> <p> <code>slotToElicit</code> set to the slot name for which the <code>message</code> is eliciting information </p> </li> <li> <p> <code>slots</code> set to a map of slots, configured for the intent, with currently known values </p> </li> </ul> </li> <li> <p> If the message is a confirmation prompt, the <code>dialogState</code> is set to ConfirmIntent and <code>SlotToElicit</code> is set to null. </p> </li> <li> <p>If the message is a clarification prompt (configured for the intent) that indicates that user intent is not understood, the <code>dialogState</code> is set to ElicitIntent and <code>slotToElicit</code> is set to null. </p> </li> </ul> <p> In addition, Amazon Lex also returns your application-specific <code>sessionAttributes</code>. For more information, see <a href="https://docs.aws.amazon.com/lex/latest/dg/context-mgmt.html">Managing Conversation Context</a>. </p>
     async fn post_text(
         &self,
         input: PostTextRequest,
     ) -> Result<PostTextResponse, RusotoError<PostTextError>> {
-=======
-    /// <p>Sends user input (text or SSML) to Amazon Lex. Client applications can use this API to send requests to Amazon Lex at runtime. Amazon Lex then interprets the user input using the machine learning model it built for the bot. </p> <p> In response, Amazon Lex returns the next <code>message</code> to convey to the user an optional <code>responseCard</code> to display. Consider the following example messages: </p> <ul> <li> <p> For a user input "I would like a pizza", Amazon Lex might return a response with a message eliciting slot data (for example, PizzaSize): "What size pizza would you like?" </p> </li> <li> <p> After the user provides all of the pizza order information, Amazon Lex might return a response with a message to obtain user confirmation "Proceed with the pizza order?". </p> </li> <li> <p> After the user replies to a confirmation prompt with a "yes", Amazon Lex might return a conclusion statement: "Thank you, your cheese pizza has been ordered.". </p> </li> </ul> <p> Not all Amazon Lex messages require a user response. For example, a conclusion statement does not require a response. Some messages require only a "yes" or "no" user response. In addition to the <code>message</code>, Amazon Lex provides additional context about the message in the response that you might use to enhance client behavior, for example, to display the appropriate client user interface. These are the <code>slotToElicit</code>, <code>dialogState</code>, <code>intentName</code>, and <code>slots</code> fields in the response. Consider the following examples: </p> <ul> <li> <p>If the message is to elicit slot data, Amazon Lex returns the following context information:</p> <ul> <li> <p> <code>dialogState</code> set to ElicitSlot </p> </li> <li> <p> <code>intentName</code> set to the intent name in the current context </p> </li> <li> <p> <code>slotToElicit</code> set to the slot name for which the <code>message</code> is eliciting information </p> </li> <li> <p> <code>slots</code> set to a map of slots, configured for the intent, with currently known values </p> </li> </ul> </li> <li> <p> If the message is a confirmation prompt, the <code>dialogState</code> is set to ConfirmIntent and <code>SlotToElicit</code> is set to null. </p> </li> <li> <p>If the message is a clarification prompt (configured for the intent) that indicates that user intent is not understood, the <code>dialogState</code> is set to ElicitIntent and <code>slotToElicit</code> is set to null. </p> </li> </ul> <p> In addition, Amazon Lex also returns your application-specific <code>sessionAttributes</code>. For more information, see <a href="https://docs.aws.amazon.com/lex/latest/dg/context-mgmt.html">Managing Conversation Context</a>. </p>
-    fn post_text(&self, input: PostTextRequest) -> RusotoFuture<PostTextResponse, PostTextError> {
->>>>>>> f58d1ce6
         let request_uri = format!(
             "/bot/{bot_name}/alias/{bot_alias}/user/{user_id}/text",
             bot_alias = input.bot_alias,
@@ -1042,10 +999,10 @@
     }
 
     /// <p>Creates a new session or modifies an existing session with an Amazon Lex bot. Use this operation to enable your application to set the state of the bot.</p> <p>For more information, see <a href="https://docs.aws.amazon.com/lex/latest/dg/how-session-api.html">Managing Sessions</a>.</p>
-    fn put_session(
+    async fn put_session(
         &self,
         input: PutSessionRequest,
-    ) -> RusotoFuture<PutSessionResponse, PutSessionError> {
+    ) -> Result<PutSessionResponse, RusotoError<PutSessionError>> {
         let request_uri = format!(
             "/bot/{bot_name}/alias/{bot_alias}/user/{user_id}/session",
             bot_alias = input.bot_alias,
@@ -1064,61 +1021,58 @@
             request.add_header("Accept", &accept.to_string());
         }
 
-        self.client.sign_and_dispatch(request, |response| {
-            if response.status.is_success() {
-                Box::new(response.buffer().from_err().and_then(|response| {
-                    let mut result = PutSessionResponse::default();
-                    result.audio_stream = Some(response.body);
-
-                    if let Some(content_type) = response.headers.get("Content-Type") {
-                        let value = content_type.to_owned();
-                        result.content_type = Some(value)
-                    };
-                    if let Some(dialog_state) = response.headers.get("x-amz-lex-dialog-state") {
-                        let value = dialog_state.to_owned();
-                        result.dialog_state = Some(value)
-                    };
-                    if let Some(intent_name) = response.headers.get("x-amz-lex-intent-name") {
-                        let value = intent_name.to_owned();
-                        result.intent_name = Some(value)
-                    };
-                    if let Some(message) = response.headers.get("x-amz-lex-message") {
-                        let value = message.to_owned();
-                        result.message = Some(value)
-                    };
-                    if let Some(message_format) = response.headers.get("x-amz-lex-message-format") {
-                        let value = message_format.to_owned();
-                        result.message_format = Some(value)
-                    };
-                    if let Some(session_attributes) =
-                        response.headers.get("x-amz-lex-session-attributes")
-                    {
-                        let value = session_attributes.to_owned();
-                        result.session_attributes = Some(value)
-                    };
-                    if let Some(session_id) = response.headers.get("x-amz-lex-session-id") {
-                        let value = session_id.to_owned();
-                        result.session_id = Some(value)
-                    };
-                    if let Some(slot_to_elicit) = response.headers.get("x-amz-lex-slot-to-elicit") {
-                        let value = slot_to_elicit.to_owned();
-                        result.slot_to_elicit = Some(value)
-                    };
-                    if let Some(slots) = response.headers.get("x-amz-lex-slots") {
-                        let value = slots.to_owned();
-                        result.slots = Some(value)
-                    };
-
-                    Ok(result)
-                }))
-            } else {
-                Box::new(
-                    response
-                        .buffer()
-                        .from_err()
-                        .and_then(|response| Err(PutSessionError::from_response(response))),
-                )
-            }
-        })
+        let mut response = self
+            .client
+            .sign_and_dispatch(request)
+            .await
+            .map_err(RusotoError::from)?;
+        if response.status.is_success() {
+            let response = response.buffer().await.map_err(RusotoError::HttpDispatch)?;
+
+            let mut result = PutSessionResponse::default();
+            result.audio_stream = Some(response.body);
+
+            if let Some(content_type) = response.headers.get("Content-Type") {
+                let value = content_type.to_owned();
+                result.content_type = Some(value)
+            };
+            if let Some(dialog_state) = response.headers.get("x-amz-lex-dialog-state") {
+                let value = dialog_state.to_owned();
+                result.dialog_state = Some(value)
+            };
+            if let Some(intent_name) = response.headers.get("x-amz-lex-intent-name") {
+                let value = intent_name.to_owned();
+                result.intent_name = Some(value)
+            };
+            if let Some(message) = response.headers.get("x-amz-lex-message") {
+                let value = message.to_owned();
+                result.message = Some(value)
+            };
+            if let Some(message_format) = response.headers.get("x-amz-lex-message-format") {
+                let value = message_format.to_owned();
+                result.message_format = Some(value)
+            };
+            if let Some(session_attributes) = response.headers.get("x-amz-lex-session-attributes") {
+                let value = session_attributes.to_owned();
+                result.session_attributes = Some(value)
+            };
+            if let Some(session_id) = response.headers.get("x-amz-lex-session-id") {
+                let value = session_id.to_owned();
+                result.session_id = Some(value)
+            };
+            if let Some(slot_to_elicit) = response.headers.get("x-amz-lex-slot-to-elicit") {
+                let value = slot_to_elicit.to_owned();
+                result.slot_to_elicit = Some(value)
+            };
+            if let Some(slots) = response.headers.get("x-amz-lex-slots") {
+                let value = slots.to_owned();
+                result.slots = Some(value)
+            };
+
+            Ok(result)
+        } else {
+            let response = response.buffer().await.map_err(RusotoError::HttpDispatch)?;
+            Err(PutSessionError::from_response(response))
+        }
     }
 }