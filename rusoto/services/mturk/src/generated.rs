--- conflicted
+++ resolved
@@ -11,26 +11,15 @@
 // =================================================================
 #![allow(warnings)]
 
-<<<<<<< HEAD
 use std::error::Error;
 use std::fmt;
 
 use async_trait::async_trait;
-=======
-use futures::future;
-use futures::Future;
->>>>>>> f58d1ce6
 use rusoto_core::credential::ProvideAwsCredentials;
 use rusoto_core::region;
 #[allow(warnings)]
 use rusoto_core::request::{BufferedHttpResponse, DispatchSignedRequest};
-<<<<<<< HEAD
 use rusoto_core::{Client, RusotoError};
-=======
-use rusoto_core::{Client, RusotoError, RusotoFuture};
-use std::error::Error;
-use std::fmt;
->>>>>>> f58d1ce6
 
 use rusoto_core::proto;
 use rusoto_core::signature::SignedRequest;
@@ -3422,14 +3411,6 @@
     }
 }
 
-impl fmt::Debug for MechanicalTurkClient {
-    fn fmt(&self, f: &mut fmt::Formatter<'_>) -> fmt::Result {
-        f.debug_struct("MechanicalTurkClient")
-            .field("region", &self.region)
-            .finish()
-    }
-}
-
 #[async_trait]
 impl MechanicalTurk for MechanicalTurkClient {
     /// <p> The <code>AcceptQualificationRequest</code> operation approves a Worker's request for a Qualification. </p> <p> Only the owner of the Qualification type can grant a Qualification request for that type. </p> <p> A successful request for the <code>AcceptQualificationRequest</code> operation returns with no errors and an empty body. </p>
