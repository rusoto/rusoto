--- conflicted
+++ resolved
@@ -11,26 +11,15 @@
 // =================================================================
 #![allow(warnings)]
 
-<<<<<<< HEAD
 use std::error::Error;
 use std::fmt;
 
 use async_trait::async_trait;
-=======
-use futures::future;
-use futures::Future;
->>>>>>> f58d1ce6
 use rusoto_core::credential::ProvideAwsCredentials;
 use rusoto_core::region;
 #[allow(warnings)]
 use rusoto_core::request::{BufferedHttpResponse, DispatchSignedRequest};
-<<<<<<< HEAD
 use rusoto_core::{Client, RusotoError};
-=======
-use rusoto_core::{Client, RusotoError, RusotoFuture};
-use std::error::Error;
-use std::fmt;
->>>>>>> f58d1ce6
 
 use rusoto_core::param::{Params, ServiceParams};
 use rusoto_core::proto;
@@ -6939,16 +6928,22 @@
     ) -> Result<GetStagesResponse, RusotoError<GetStagesError>>;
 
     /// <p>Gets the Tags for an API.</p>
-    fn get_tags(&self, input: GetTagsRequest) -> RusotoFuture<GetTagsResponse, GetTagsError>;
+    async fn get_tags(
+        &self,
+        input: GetTagsRequest,
+    ) -> Result<GetTagsResponse, RusotoError<GetTagsError>>;
 
     /// <p>Tag an APIGW resource</p>
-    fn tag_resource(
+    async fn tag_resource(
         &self,
         input: TagResourceRequest,
-    ) -> RusotoFuture<TagResourceResponse, TagResourceError>;
+    ) -> Result<TagResourceResponse, RusotoError<TagResourceError>>;
 
     /// <p>Untag an APIGW resource</p>
-    fn untag_resource(&self, input: UntagResourceRequest) -> RusotoFuture<(), UntagResourceError>;
+    async fn untag_resource(
+        &self,
+        input: UntagResourceRequest,
+    ) -> Result<(), RusotoError<UntagResourceError>>;
 
     /// <p>Updates an Api resource.</p>
     async fn update_api(
@@ -7051,14 +7046,6 @@
     }
 }
 
-impl fmt::Debug for ApiGatewayV2Client {
-    fn fmt(&self, f: &mut fmt::Formatter<'_>) -> fmt::Result {
-        f.debug_struct("ApiGatewayV2Client")
-            .field("region", &self.region)
-            .finish()
-    }
-}
-
 #[async_trait]
 impl ApiGatewayV2 for ApiGatewayV2Client {
     /// <p>Creates an Api resource.</p>
@@ -8494,36 +8481,37 @@
     }
 
     /// <p>Gets the Tags for an API.</p>
-    fn get_tags(&self, input: GetTagsRequest) -> RusotoFuture<GetTagsResponse, GetTagsError> {
+    async fn get_tags(
+        &self,
+        input: GetTagsRequest,
+    ) -> Result<GetTagsResponse, RusotoError<GetTagsError>> {
         let request_uri = format!("/v2/tags/{resource_arn}", resource_arn = input.resource_arn);
 
         let mut request = SignedRequest::new("GET", "apigateway", &self.region, &request_uri);
         request.set_content_type("application/x-amz-json-1.1".to_owned());
 
-        self.client.sign_and_dispatch(request, |response| {
-            if response.status.as_u16() == 200 {
-                Box::new(response.buffer().from_err().and_then(|response| {
-                    let result = proto::json::ResponsePayload::new(&response)
-                        .deserialize::<GetTagsResponse, _>()?;
-
-                    Ok(result)
-                }))
-            } else {
-                Box::new(
-                    response
-                        .buffer()
-                        .from_err()
-                        .and_then(|response| Err(GetTagsError::from_response(response))),
-                )
-            }
-        })
+        let mut response = self
+            .client
+            .sign_and_dispatch(request)
+            .await
+            .map_err(RusotoError::from)?;
+        if response.status.as_u16() == 200 {
+            let response = response.buffer().await.map_err(RusotoError::HttpDispatch)?;
+            let result =
+                proto::json::ResponsePayload::new(&response).deserialize::<GetTagsResponse, _>()?;
+
+            Ok(result)
+        } else {
+            let response = response.buffer().await.map_err(RusotoError::HttpDispatch)?;
+            Err(GetTagsError::from_response(response))
+        }
     }
 
     /// <p>Tag an APIGW resource</p>
-    fn tag_resource(
+    async fn tag_resource(
         &self,
         input: TagResourceRequest,
-    ) -> RusotoFuture<TagResourceResponse, TagResourceError> {
+    ) -> Result<TagResourceResponse, RusotoError<TagResourceError>> {
         let request_uri = format!("/v2/tags/{resource_arn}", resource_arn = input.resource_arn);
 
         let mut request = SignedRequest::new("POST", "apigateway", &self.region, &request_uri);
@@ -8532,27 +8520,28 @@
         let encoded = Some(serde_json::to_vec(&input).unwrap());
         request.set_payload(encoded);
 
-        self.client.sign_and_dispatch(request, |response| {
-            if response.status.as_u16() == 201 {
-                Box::new(response.buffer().from_err().and_then(|response| {
-                    let result = proto::json::ResponsePayload::new(&response)
-                        .deserialize::<TagResourceResponse, _>()?;
-
-                    Ok(result)
-                }))
-            } else {
-                Box::new(
-                    response
-                        .buffer()
-                        .from_err()
-                        .and_then(|response| Err(TagResourceError::from_response(response))),
-                )
-            }
-        })
+        let mut response = self
+            .client
+            .sign_and_dispatch(request)
+            .await
+            .map_err(RusotoError::from)?;
+        if response.status.as_u16() == 201 {
+            let response = response.buffer().await.map_err(RusotoError::HttpDispatch)?;
+            let result = proto::json::ResponsePayload::new(&response)
+                .deserialize::<TagResourceResponse, _>()?;
+
+            Ok(result)
+        } else {
+            let response = response.buffer().await.map_err(RusotoError::HttpDispatch)?;
+            Err(TagResourceError::from_response(response))
+        }
     }
 
     /// <p>Untag an APIGW resource</p>
-    fn untag_resource(&self, input: UntagResourceRequest) -> RusotoFuture<(), UntagResourceError> {
+    async fn untag_resource(
+        &self,
+        input: UntagResourceRequest,
+    ) -> Result<(), RusotoError<UntagResourceError>> {
         let request_uri = format!("/v2/tags/{resource_arn}", resource_arn = input.resource_arn);
 
         let mut request = SignedRequest::new("DELETE", "apigateway", &self.region, &request_uri);
@@ -8564,22 +8553,20 @@
         }
         request.set_params(params);
 
-        self.client.sign_and_dispatch(request, |response| {
-            if response.status.as_u16() == 204 {
-                Box::new(response.buffer().from_err().and_then(|response| {
-                    let result = ::std::mem::drop(response);
-
-                    Ok(result)
-                }))
-            } else {
-                Box::new(
-                    response
-                        .buffer()
-                        .from_err()
-                        .and_then(|response| Err(UntagResourceError::from_response(response))),
-                )
-            }
-        })
+        let mut response = self
+            .client
+            .sign_and_dispatch(request)
+            .await
+            .map_err(RusotoError::from)?;
+        if response.status.as_u16() == 204 {
+            let response = response.buffer().await.map_err(RusotoError::HttpDispatch)?;
+            let result = ::std::mem::drop(response);
+
+            Ok(result)
+        } else {
+            let response = response.buffer().await.map_err(RusotoError::HttpDispatch)?;
+            Err(UntagResourceError::from_response(response))
+        }
     }
 
     /// <p>Updates an Api resource.</p>
