// =================================================================
//
//                           * WARNING *
//
//                    This file is generated!
//
//  Changes made to this file will be overwritten. If changes are
//  required to the generated code, the service_crategen project
//  must be updated to generate the changes.
//
// =================================================================
#![allow(warnings)]

<<<<<<< HEAD
use futures::future;
use futures::Future;
=======
use std::error::Error;
use std::fmt;

use async_trait::async_trait;
>>>>>>> 62832c4b
use rusoto_core::credential::ProvideAwsCredentials;
use rusoto_core::region;
#[allow(warnings)]
use rusoto_core::request::{BufferedHttpResponse, DispatchSignedRequest};
<<<<<<< HEAD
use rusoto_core::{Client, RusotoError, RusotoFuture};
use std::error::Error;
use std::fmt;
=======
use rusoto_core::{Client, RusotoError};
>>>>>>> 62832c4b

use rusoto_core::param::{Params, ServiceParams};
use rusoto_core::proto;
use rusoto_core::signature::SignedRequest;
use serde::{Deserialize, Serialize};
/// <p>The input for the DeleteThingShadow operation.</p>
#[derive(Default, Debug, Clone, PartialEq, Serialize)]
pub struct DeleteThingShadowRequest {
    /// <p>The name of the thing.</p>
    #[serde(rename = "thingName")]
    pub thing_name: String,
}

/// <p>The output from the DeleteThingShadow operation.</p>
#[derive(Default, Debug, Clone, PartialEq)]
pub struct DeleteThingShadowResponse {
    /// <p>The state information, in JSON format.</p>
    pub payload: bytes::Bytes,
}

/// <p>The input for the GetThingShadow operation.</p>
#[derive(Default, Debug, Clone, PartialEq, Serialize)]
pub struct GetThingShadowRequest {
    /// <p>The name of the thing.</p>
    #[serde(rename = "thingName")]
    pub thing_name: String,
}

/// <p>The output from the GetThingShadow operation.</p>
#[derive(Default, Debug, Clone, PartialEq)]
pub struct GetThingShadowResponse {
    /// <p>The state information, in JSON format.</p>
    pub payload: Option<bytes::Bytes>,
}

/// <p>The input for the Publish operation.</p>
#[derive(Default, Debug, Clone, PartialEq, Serialize)]
pub struct PublishRequest {
    /// <p>The state information, in JSON format.</p>
    #[serde(rename = "payload")]
    #[serde(
        deserialize_with = "::rusoto_core::serialization::SerdeBlob::deserialize_blob",
        serialize_with = "::rusoto_core::serialization::SerdeBlob::serialize_blob",
        default
    )]
    #[serde(skip_serializing_if = "Option::is_none")]
    pub payload: Option<bytes::Bytes>,
    /// <p>The Quality of Service (QoS) level.</p>
    #[serde(rename = "qos")]
    #[serde(skip_serializing_if = "Option::is_none")]
    pub qos: Option<i64>,
    /// <p>The name of the MQTT topic.</p>
    #[serde(rename = "topic")]
    pub topic: String,
}

/// <p>The input for the UpdateThingShadow operation.</p>
#[derive(Default, Debug, Clone, PartialEq, Serialize)]
pub struct UpdateThingShadowRequest {
    /// <p>The state information, in JSON format.</p>
    #[serde(rename = "payload")]
    #[serde(
        deserialize_with = "::rusoto_core::serialization::SerdeBlob::deserialize_blob",
        serialize_with = "::rusoto_core::serialization::SerdeBlob::serialize_blob",
        default
    )]
    pub payload: bytes::Bytes,
    /// <p>The name of the thing.</p>
    #[serde(rename = "thingName")]
    pub thing_name: String,
}

/// <p>The output from the UpdateThingShadow operation.</p>
#[derive(Default, Debug, Clone, PartialEq)]
pub struct UpdateThingShadowResponse {
    /// <p>The state information, in JSON format.</p>
    pub payload: Option<bytes::Bytes>,
}

/// Errors returned by DeleteThingShadow
#[derive(Debug, PartialEq)]
pub enum DeleteThingShadowError {
    /// <p>An unexpected error has occurred.</p>
    InternalFailure(String),
    /// <p>The request is not valid.</p>
    InvalidRequest(String),
    /// <p>The specified combination of HTTP verb and URI is not supported.</p>
    MethodNotAllowed(String),
    /// <p>The specified resource does not exist.</p>
    ResourceNotFound(String),
    /// <p>The service is temporarily unavailable.</p>
    ServiceUnavailable(String),
    /// <p>The rate exceeds the limit.</p>
    Throttling(String),
    /// <p>You are not authorized to perform this operation.</p>
    Unauthorized(String),
    /// <p>The document encoding is not supported.</p>
    UnsupportedDocumentEncoding(String),
}

impl DeleteThingShadowError {
    pub fn from_response(res: BufferedHttpResponse) -> RusotoError<DeleteThingShadowError> {
        if let Some(err) = proto::json::Error::parse_rest(&res) {
            match err.typ.as_str() {
                "InternalFailureException" => {
                    return RusotoError::Service(DeleteThingShadowError::InternalFailure(err.msg))
                }
                "InvalidRequestException" => {
                    return RusotoError::Service(DeleteThingShadowError::InvalidRequest(err.msg))
                }
                "MethodNotAllowedException" => {
                    return RusotoError::Service(DeleteThingShadowError::MethodNotAllowed(err.msg))
                }
                "ResourceNotFoundException" => {
                    return RusotoError::Service(DeleteThingShadowError::ResourceNotFound(err.msg))
                }
                "ServiceUnavailableException" => {
                    return RusotoError::Service(DeleteThingShadowError::ServiceUnavailable(
                        err.msg,
                    ))
                }
                "ThrottlingException" => {
                    return RusotoError::Service(DeleteThingShadowError::Throttling(err.msg))
                }
                "UnauthorizedException" => {
                    return RusotoError::Service(DeleteThingShadowError::Unauthorized(err.msg))
                }
                "UnsupportedDocumentEncodingException" => {
                    return RusotoError::Service(
                        DeleteThingShadowError::UnsupportedDocumentEncoding(err.msg),
                    )
                }
                "ValidationException" => return RusotoError::Validation(err.msg),
                _ => {}
            }
        }
        return RusotoError::Unknown(res);
    }
}
impl fmt::Display for DeleteThingShadowError {
    fn fmt(&self, f: &mut fmt::Formatter) -> fmt::Result {
        write!(f, "{}", self.description())
    }
}
impl Error for DeleteThingShadowError {
    fn description(&self) -> &str {
        match *self {
            DeleteThingShadowError::InternalFailure(ref cause) => cause,
            DeleteThingShadowError::InvalidRequest(ref cause) => cause,
            DeleteThingShadowError::MethodNotAllowed(ref cause) => cause,
            DeleteThingShadowError::ResourceNotFound(ref cause) => cause,
            DeleteThingShadowError::ServiceUnavailable(ref cause) => cause,
            DeleteThingShadowError::Throttling(ref cause) => cause,
            DeleteThingShadowError::Unauthorized(ref cause) => cause,
            DeleteThingShadowError::UnsupportedDocumentEncoding(ref cause) => cause,
        }
    }
}
/// Errors returned by GetThingShadow
#[derive(Debug, PartialEq)]
pub enum GetThingShadowError {
    /// <p>An unexpected error has occurred.</p>
    InternalFailure(String),
    /// <p>The request is not valid.</p>
    InvalidRequest(String),
    /// <p>The specified combination of HTTP verb and URI is not supported.</p>
    MethodNotAllowed(String),
    /// <p>The specified resource does not exist.</p>
    ResourceNotFound(String),
    /// <p>The service is temporarily unavailable.</p>
    ServiceUnavailable(String),
    /// <p>The rate exceeds the limit.</p>
    Throttling(String),
    /// <p>You are not authorized to perform this operation.</p>
    Unauthorized(String),
    /// <p>The document encoding is not supported.</p>
    UnsupportedDocumentEncoding(String),
}

impl GetThingShadowError {
    pub fn from_response(res: BufferedHttpResponse) -> RusotoError<GetThingShadowError> {
        if let Some(err) = proto::json::Error::parse_rest(&res) {
            match err.typ.as_str() {
                "InternalFailureException" => {
                    return RusotoError::Service(GetThingShadowError::InternalFailure(err.msg))
                }
                "InvalidRequestException" => {
                    return RusotoError::Service(GetThingShadowError::InvalidRequest(err.msg))
                }
                "MethodNotAllowedException" => {
                    return RusotoError::Service(GetThingShadowError::MethodNotAllowed(err.msg))
                }
                "ResourceNotFoundException" => {
                    return RusotoError::Service(GetThingShadowError::ResourceNotFound(err.msg))
                }
                "ServiceUnavailableException" => {
                    return RusotoError::Service(GetThingShadowError::ServiceUnavailable(err.msg))
                }
                "ThrottlingException" => {
                    return RusotoError::Service(GetThingShadowError::Throttling(err.msg))
                }
                "UnauthorizedException" => {
                    return RusotoError::Service(GetThingShadowError::Unauthorized(err.msg))
                }
                "UnsupportedDocumentEncodingException" => {
                    return RusotoError::Service(GetThingShadowError::UnsupportedDocumentEncoding(
                        err.msg,
                    ))
                }
                "ValidationException" => return RusotoError::Validation(err.msg),
                _ => {}
            }
        }
        return RusotoError::Unknown(res);
    }
}
impl fmt::Display for GetThingShadowError {
    fn fmt(&self, f: &mut fmt::Formatter) -> fmt::Result {
        write!(f, "{}", self.description())
    }
}
impl Error for GetThingShadowError {
    fn description(&self) -> &str {
        match *self {
            GetThingShadowError::InternalFailure(ref cause) => cause,
            GetThingShadowError::InvalidRequest(ref cause) => cause,
            GetThingShadowError::MethodNotAllowed(ref cause) => cause,
            GetThingShadowError::ResourceNotFound(ref cause) => cause,
            GetThingShadowError::ServiceUnavailable(ref cause) => cause,
            GetThingShadowError::Throttling(ref cause) => cause,
            GetThingShadowError::Unauthorized(ref cause) => cause,
            GetThingShadowError::UnsupportedDocumentEncoding(ref cause) => cause,
        }
    }
}
/// Errors returned by Publish
#[derive(Debug, PartialEq)]
pub enum PublishError {
    /// <p>An unexpected error has occurred.</p>
    InternalFailure(String),
    /// <p>The request is not valid.</p>
    InvalidRequest(String),
    /// <p>The specified combination of HTTP verb and URI is not supported.</p>
    MethodNotAllowed(String),
    /// <p>You are not authorized to perform this operation.</p>
    Unauthorized(String),
}

impl PublishError {
    pub fn from_response(res: BufferedHttpResponse) -> RusotoError<PublishError> {
        if let Some(err) = proto::json::Error::parse_rest(&res) {
            match err.typ.as_str() {
                "InternalFailureException" => {
                    return RusotoError::Service(PublishError::InternalFailure(err.msg))
                }
                "InvalidRequestException" => {
                    return RusotoError::Service(PublishError::InvalidRequest(err.msg))
                }
                "MethodNotAllowedException" => {
                    return RusotoError::Service(PublishError::MethodNotAllowed(err.msg))
                }
                "UnauthorizedException" => {
                    return RusotoError::Service(PublishError::Unauthorized(err.msg))
                }
                "ValidationException" => return RusotoError::Validation(err.msg),
                _ => {}
            }
        }
        return RusotoError::Unknown(res);
    }
}
impl fmt::Display for PublishError {
    fn fmt(&self, f: &mut fmt::Formatter) -> fmt::Result {
        write!(f, "{}", self.description())
    }
}
impl Error for PublishError {
    fn description(&self) -> &str {
        match *self {
            PublishError::InternalFailure(ref cause) => cause,
            PublishError::InvalidRequest(ref cause) => cause,
            PublishError::MethodNotAllowed(ref cause) => cause,
            PublishError::Unauthorized(ref cause) => cause,
        }
    }
}
/// Errors returned by UpdateThingShadow
#[derive(Debug, PartialEq)]
pub enum UpdateThingShadowError {
    /// <p>The specified version does not match the version of the document.</p>
    Conflict(String),
    /// <p>An unexpected error has occurred.</p>
    InternalFailure(String),
    /// <p>The request is not valid.</p>
    InvalidRequest(String),
    /// <p>The specified combination of HTTP verb and URI is not supported.</p>
    MethodNotAllowed(String),
    /// <p>The payload exceeds the maximum size allowed.</p>
    RequestEntityTooLarge(String),
    /// <p>The service is temporarily unavailable.</p>
    ServiceUnavailable(String),
    /// <p>The rate exceeds the limit.</p>
    Throttling(String),
    /// <p>You are not authorized to perform this operation.</p>
    Unauthorized(String),
    /// <p>The document encoding is not supported.</p>
    UnsupportedDocumentEncoding(String),
}

impl UpdateThingShadowError {
    pub fn from_response(res: BufferedHttpResponse) -> RusotoError<UpdateThingShadowError> {
        if let Some(err) = proto::json::Error::parse_rest(&res) {
            match err.typ.as_str() {
                "ConflictException" => {
                    return RusotoError::Service(UpdateThingShadowError::Conflict(err.msg))
                }
                "InternalFailureException" => {
                    return RusotoError::Service(UpdateThingShadowError::InternalFailure(err.msg))
                }
                "InvalidRequestException" => {
                    return RusotoError::Service(UpdateThingShadowError::InvalidRequest(err.msg))
                }
                "MethodNotAllowedException" => {
                    return RusotoError::Service(UpdateThingShadowError::MethodNotAllowed(err.msg))
                }
                "RequestEntityTooLargeException" => {
                    return RusotoError::Service(UpdateThingShadowError::RequestEntityTooLarge(
                        err.msg,
                    ))
                }
                "ServiceUnavailableException" => {
                    return RusotoError::Service(UpdateThingShadowError::ServiceUnavailable(
                        err.msg,
                    ))
                }
                "ThrottlingException" => {
                    return RusotoError::Service(UpdateThingShadowError::Throttling(err.msg))
                }
                "UnauthorizedException" => {
                    return RusotoError::Service(UpdateThingShadowError::Unauthorized(err.msg))
                }
                "UnsupportedDocumentEncodingException" => {
                    return RusotoError::Service(
                        UpdateThingShadowError::UnsupportedDocumentEncoding(err.msg),
                    )
                }
                "ValidationException" => return RusotoError::Validation(err.msg),
                _ => {}
            }
        }
        return RusotoError::Unknown(res);
    }
}
impl fmt::Display for UpdateThingShadowError {
    fn fmt(&self, f: &mut fmt::Formatter) -> fmt::Result {
        write!(f, "{}", self.description())
    }
}
impl Error for UpdateThingShadowError {
    fn description(&self) -> &str {
        match *self {
            UpdateThingShadowError::Conflict(ref cause) => cause,
            UpdateThingShadowError::InternalFailure(ref cause) => cause,
            UpdateThingShadowError::InvalidRequest(ref cause) => cause,
            UpdateThingShadowError::MethodNotAllowed(ref cause) => cause,
            UpdateThingShadowError::RequestEntityTooLarge(ref cause) => cause,
            UpdateThingShadowError::ServiceUnavailable(ref cause) => cause,
            UpdateThingShadowError::Throttling(ref cause) => cause,
            UpdateThingShadowError::Unauthorized(ref cause) => cause,
            UpdateThingShadowError::UnsupportedDocumentEncoding(ref cause) => cause,
        }
    }
}
/// Trait representing the capabilities of the AWS IoT Data Plane API. AWS IoT Data Plane clients implement this trait.
#[async_trait]
pub trait IotData {
    /// <p>Deletes the thing shadow for the specified thing.</p> <p>For more information, see <a href="http://docs.aws.amazon.com/iot/latest/developerguide/API_DeleteThingShadow.html">DeleteThingShadow</a> in the <i>AWS IoT Developer Guide</i>.</p>
    async fn delete_thing_shadow(
        &self,
        input: DeleteThingShadowRequest,
    ) -> Result<DeleteThingShadowResponse, RusotoError<DeleteThingShadowError>>;

    /// <p>Gets the thing shadow for the specified thing.</p> <p>For more information, see <a href="http://docs.aws.amazon.com/iot/latest/developerguide/API_GetThingShadow.html">GetThingShadow</a> in the <i>AWS IoT Developer Guide</i>.</p>
    async fn get_thing_shadow(
        &self,
        input: GetThingShadowRequest,
    ) -> Result<GetThingShadowResponse, RusotoError<GetThingShadowError>>;

    /// <p>Publishes state information.</p> <p>For more information, see <a href="http://docs.aws.amazon.com/iot/latest/developerguide/protocols.html#http">HTTP Protocol</a> in the <i>AWS IoT Developer Guide</i>.</p>
    async fn publish(&self, input: PublishRequest) -> Result<(), RusotoError<PublishError>>;

    /// <p>Updates the thing shadow for the specified thing.</p> <p>For more information, see <a href="http://docs.aws.amazon.com/iot/latest/developerguide/API_UpdateThingShadow.html">UpdateThingShadow</a> in the <i>AWS IoT Developer Guide</i>.</p>
    async fn update_thing_shadow(
        &self,
        input: UpdateThingShadowRequest,
    ) -> Result<UpdateThingShadowResponse, RusotoError<UpdateThingShadowError>>;
}
/// A client for the AWS IoT Data Plane API.
#[derive(Clone)]
pub struct IotDataClient {
    client: Client,
    region: region::Region,
}

impl IotDataClient {
    /// Creates a client backed by the default tokio event loop.
    ///
    /// The client will use the default credentials provider and tls client.
    pub fn new(region: region::Region) -> IotDataClient {
        Self::new_with_client(Client::shared(), region)
    }

    pub fn new_with<P, D>(
        request_dispatcher: D,
        credentials_provider: P,
        region: region::Region,
    ) -> IotDataClient
    where
        P: ProvideAwsCredentials + Send + Sync + 'static,
        D: DispatchSignedRequest + Send + Sync + 'static,
    {
        Self::new_with_client(
            Client::new_with(credentials_provider, request_dispatcher),
            region,
        )
    }

    pub fn new_with_client(client: Client, region: region::Region) -> IotDataClient {
        IotDataClient { client, region }
    }
}

impl fmt::Debug for IotDataClient {
    fn fmt(&self, f: &mut fmt::Formatter<'_>) -> fmt::Result {
        f.debug_struct("IotDataClient")
            .field("region", &self.region)
            .finish()
    }
}

#[async_trait]
impl IotData for IotDataClient {
    /// <p>Deletes the thing shadow for the specified thing.</p> <p>For more information, see <a href="http://docs.aws.amazon.com/iot/latest/developerguide/API_DeleteThingShadow.html">DeleteThingShadow</a> in the <i>AWS IoT Developer Guide</i>.</p>
    async fn delete_thing_shadow(
        &self,
        input: DeleteThingShadowRequest,
    ) -> Result<DeleteThingShadowResponse, RusotoError<DeleteThingShadowError>> {
        let request_uri = format!("/things/{thing_name}/shadow", thing_name = input.thing_name);

        let mut request = SignedRequest::new("DELETE", "iotdata", &self.region, &request_uri);
        request.set_content_type("application/x-amz-json-1.1".to_owned());

        request.set_endpoint_prefix("data.iot".to_string());

        let mut response = self
            .client
            .sign_and_dispatch(request)
            .await
            .map_err(RusotoError::from)?;
        if response.status.is_success() {
            let response = response.buffer().await.map_err(RusotoError::HttpDispatch)?;

            let mut result = DeleteThingShadowResponse::default();
            result.payload = response.body;

            Ok(result)
        } else {
            let response = response.buffer().await.map_err(RusotoError::HttpDispatch)?;
            Err(DeleteThingShadowError::from_response(response))
        }
    }

    /// <p>Gets the thing shadow for the specified thing.</p> <p>For more information, see <a href="http://docs.aws.amazon.com/iot/latest/developerguide/API_GetThingShadow.html">GetThingShadow</a> in the <i>AWS IoT Developer Guide</i>.</p>
    async fn get_thing_shadow(
        &self,
        input: GetThingShadowRequest,
    ) -> Result<GetThingShadowResponse, RusotoError<GetThingShadowError>> {
        let request_uri = format!("/things/{thing_name}/shadow", thing_name = input.thing_name);

        let mut request = SignedRequest::new("GET", "iotdata", &self.region, &request_uri);
        request.set_content_type("application/x-amz-json-1.1".to_owned());

        request.set_endpoint_prefix("data.iot".to_string());

        let mut response = self
            .client
            .sign_and_dispatch(request)
            .await
            .map_err(RusotoError::from)?;
        if response.status.is_success() {
            let response = response.buffer().await.map_err(RusotoError::HttpDispatch)?;

            let mut result = GetThingShadowResponse::default();
            result.payload = Some(response.body);

            Ok(result)
        } else {
            let response = response.buffer().await.map_err(RusotoError::HttpDispatch)?;
            Err(GetThingShadowError::from_response(response))
        }
    }

    /// <p>Publishes state information.</p> <p>For more information, see <a href="http://docs.aws.amazon.com/iot/latest/developerguide/protocols.html#http">HTTP Protocol</a> in the <i>AWS IoT Developer Guide</i>.</p>
    async fn publish(&self, input: PublishRequest) -> Result<(), RusotoError<PublishError>> {
        let request_uri = format!("/topics/{topic}", topic = input.topic);

        let mut request = SignedRequest::new("POST", "iotdata", &self.region, &request_uri);
        request.set_content_type("application/x-amz-json-1.1".to_owned());

        request.set_endpoint_prefix("data.iot".to_string());
        let encoded = if let Some(ref payload) = input.payload {
            Some(payload.to_owned())
        } else {
            None
        };
        request.set_payload(encoded);

        let mut params = Params::new();
        if let Some(ref x) = input.qos {
            params.put("qos", x);
        }
        request.set_params(params);

        let mut response = self
            .client
            .sign_and_dispatch(request)
            .await
            .map_err(RusotoError::from)?;
        if response.status.is_success() {
            let response = response.buffer().await.map_err(RusotoError::HttpDispatch)?;
            let result = ::std::mem::drop(response);

            Ok(result)
        } else {
            let response = response.buffer().await.map_err(RusotoError::HttpDispatch)?;
            Err(PublishError::from_response(response))
        }
    }

    /// <p>Updates the thing shadow for the specified thing.</p> <p>For more information, see <a href="http://docs.aws.amazon.com/iot/latest/developerguide/API_UpdateThingShadow.html">UpdateThingShadow</a> in the <i>AWS IoT Developer Guide</i>.</p>
    async fn update_thing_shadow(
        &self,
        input: UpdateThingShadowRequest,
    ) -> Result<UpdateThingShadowResponse, RusotoError<UpdateThingShadowError>> {
        let request_uri = format!("/things/{thing_name}/shadow", thing_name = input.thing_name);

        let mut request = SignedRequest::new("POST", "iotdata", &self.region, &request_uri);
        request.set_content_type("application/x-amz-json-1.1".to_owned());

        request.set_endpoint_prefix("data.iot".to_string());
        let encoded = Some(input.payload.to_owned());
        request.set_payload(encoded);

        let mut response = self
            .client
            .sign_and_dispatch(request)
            .await
            .map_err(RusotoError::from)?;
        if response.status.is_success() {
            let response = response.buffer().await.map_err(RusotoError::HttpDispatch)?;

            let mut result = UpdateThingShadowResponse::default();
            result.payload = Some(response.body);

            Ok(result)
        } else {
            let response = response.buffer().await.map_err(RusotoError::HttpDispatch)?;
            Err(UpdateThingShadowError::from_response(response))
        }
    }
}<|MERGE_RESOLUTION|>--- conflicted
+++ resolved
@@ -9,28 +9,16 @@
 //  must be updated to generate the changes.
 //
 // =================================================================
-#![allow(warnings)]
-
-<<<<<<< HEAD
-use futures::future;
-use futures::Future;
-=======
+
 use std::error::Error;
 use std::fmt;
 
 use async_trait::async_trait;
->>>>>>> 62832c4b
 use rusoto_core::credential::ProvideAwsCredentials;
 use rusoto_core::region;
 #[allow(warnings)]
 use rusoto_core::request::{BufferedHttpResponse, DispatchSignedRequest};
-<<<<<<< HEAD
-use rusoto_core::{Client, RusotoError, RusotoFuture};
-use std::error::Error;
-use std::fmt;
-=======
 use rusoto_core::{Client, RusotoError};
->>>>>>> 62832c4b
 
 use rusoto_core::param::{Params, ServiceParams};
 use rusoto_core::proto;
@@ -440,7 +428,10 @@
     ///
     /// The client will use the default credentials provider and tls client.
     pub fn new(region: region::Region) -> IotDataClient {
-        Self::new_with_client(Client::shared(), region)
+        IotDataClient {
+            client: Client::shared(),
+            region,
+        }
     }
 
     pub fn new_with<P, D>(
@@ -452,22 +443,10 @@
         P: ProvideAwsCredentials + Send + Sync + 'static,
         D: DispatchSignedRequest + Send + Sync + 'static,
     {
-        Self::new_with_client(
-            Client::new_with(credentials_provider, request_dispatcher),
+        IotDataClient {
+            client: Client::new_with(credentials_provider, request_dispatcher),
             region,
-        )
-    }
-
-    pub fn new_with_client(client: Client, region: region::Region) -> IotDataClient {
-        IotDataClient { client, region }
-    }
-}
-
-impl fmt::Debug for IotDataClient {
-    fn fmt(&self, f: &mut fmt::Formatter<'_>) -> fmt::Result {
-        f.debug_struct("IotDataClient")
-            .field("region", &self.region)
-            .finish()
+        }
     }
 }
 
