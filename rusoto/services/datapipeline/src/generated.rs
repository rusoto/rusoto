--- conflicted
+++ resolved
@@ -13,15 +13,11 @@
 
 use std::fmt;
 use std::error::Error;
-<<<<<<< HEAD
 use std::io;
 use std::io::Read;
-use rusoto_core::request::HttpDispatchError;
-=======
 
 use rusoto_core::region;
 use rusoto_core::request::{DispatchSignedRequest, HttpDispatchError};
->>>>>>> 481a9285
 use rusoto_core::credential::{CredentialsError, ProvideAwsCredentials};
 
 use serde_json;
@@ -2726,19 +2722,13 @@
         let mut response = try!(self.dispatcher.dispatch(&request));
 
         match response.status {
-<<<<<<< HEAD
-            StatusCode::Ok => {
+            ::hyper::status::StatusCode::Ok => {
                 let mut body: Vec<u8> = Vec::new();
                 try!(response.body.read_to_end(&mut body));
                 Ok(serde_json::from_str::<ActivatePipelineOutput>(String::from_utf8_lossy(&body)
                                                                       .as_ref())
                            .unwrap())
             }
-=======
-            ::hyper::status::StatusCode::Ok => {
-                            Ok(serde_json::from_str::<ActivatePipelineOutput>(String::from_utf8_lossy(&response.body).as_ref()).unwrap())
-                        }
->>>>>>> 481a9285
             _ => {
                 let mut body: Vec<u8> = Vec::new();
                 try!(response.body.read_to_end(&mut body));
@@ -2762,8 +2752,7 @@
         let mut response = try!(self.dispatcher.dispatch(&request));
 
         match response.status {
-<<<<<<< HEAD
-            StatusCode::Ok => {
+            ::hyper::status::StatusCode::Ok => {
                 let mut body: Vec<u8> = Vec::new();
                 try!(response.body.read_to_end(&mut body));
                 Ok(serde_json::from_str::<AddTagsOutput>(String::from_utf8_lossy(&body).as_ref())
@@ -2773,12 +2762,6 @@
                 let mut body: Vec<u8> = Vec::new();
                 try!(response.body.read_to_end(&mut body));
                 Err(AddTagsError::from_body(String::from_utf8_lossy(&body).as_ref()))
-=======
-            ::hyper::status::StatusCode::Ok => {
-                Ok(serde_json::from_str::<AddTagsOutput>(String::from_utf8_lossy(&response.body)
-                                                             .as_ref())
-                           .unwrap())
->>>>>>> 481a9285
             }
         }
     }
@@ -2800,19 +2783,13 @@
         let mut response = try!(self.dispatcher.dispatch(&request));
 
         match response.status {
-<<<<<<< HEAD
-            StatusCode::Ok => {
+            ::hyper::status::StatusCode::Ok => {
                 let mut body: Vec<u8> = Vec::new();
                 try!(response.body.read_to_end(&mut body));
                 Ok(serde_json::from_str::<CreatePipelineOutput>(String::from_utf8_lossy(&body)
                                                                     .as_ref())
                            .unwrap())
             }
-=======
-            ::hyper::status::StatusCode::Ok => {
-                            Ok(serde_json::from_str::<CreatePipelineOutput>(String::from_utf8_lossy(&response.body).as_ref()).unwrap())
-                        }
->>>>>>> 481a9285
             _ => {
                 let mut body: Vec<u8> = Vec::new();
                 try!(response.body.read_to_end(&mut body));
@@ -2838,19 +2815,13 @@
         let mut response = try!(self.dispatcher.dispatch(&request));
 
         match response.status {
-<<<<<<< HEAD
-            StatusCode::Ok => {
+            ::hyper::status::StatusCode::Ok => {
                 let mut body: Vec<u8> = Vec::new();
                 try!(response.body.read_to_end(&mut body));
                 Ok(serde_json::from_str::<DeactivatePipelineOutput>(String::from_utf8_lossy(&body)
                                                                         .as_ref())
                            .unwrap())
             }
-=======
-            ::hyper::status::StatusCode::Ok => {
-                            Ok(serde_json::from_str::<DeactivatePipelineOutput>(String::from_utf8_lossy(&response.body).as_ref()).unwrap())
-                        }
->>>>>>> 481a9285
             _ => {
                 let mut body: Vec<u8> = Vec::new();
                 try!(response.body.read_to_end(&mut body));
@@ -2900,19 +2871,13 @@
         let mut response = try!(self.dispatcher.dispatch(&request));
 
         match response.status {
-<<<<<<< HEAD
-            StatusCode::Ok => {
+            ::hyper::status::StatusCode::Ok => {
                 let mut body: Vec<u8> = Vec::new();
                 try!(response.body.read_to_end(&mut body));
                 Ok(serde_json::from_str::<DescribeObjectsOutput>(String::from_utf8_lossy(&body)
                                                                      .as_ref())
                            .unwrap())
             }
-=======
-            ::hyper::status::StatusCode::Ok => {
-                            Ok(serde_json::from_str::<DescribeObjectsOutput>(String::from_utf8_lossy(&response.body).as_ref()).unwrap())
-                        }
->>>>>>> 481a9285
             _ => {
                 let mut body: Vec<u8> = Vec::new();
                 try!(response.body.read_to_end(&mut body));
@@ -2938,19 +2903,13 @@
         let mut response = try!(self.dispatcher.dispatch(&request));
 
         match response.status {
-<<<<<<< HEAD
-            StatusCode::Ok => {
+            ::hyper::status::StatusCode::Ok => {
                 let mut body: Vec<u8> = Vec::new();
                 try!(response.body.read_to_end(&mut body));
                 Ok(serde_json::from_str::<DescribePipelinesOutput>(String::from_utf8_lossy(&body)
                                                                        .as_ref())
                            .unwrap())
             }
-=======
-            ::hyper::status::StatusCode::Ok => {
-                            Ok(serde_json::from_str::<DescribePipelinesOutput>(String::from_utf8_lossy(&response.body).as_ref()).unwrap())
-                        }
->>>>>>> 481a9285
             _ => {
                 let mut body: Vec<u8> = Vec::new();
                 try!(response.body.read_to_end(&mut body));
@@ -2976,19 +2935,13 @@
         let mut response = try!(self.dispatcher.dispatch(&request));
 
         match response.status {
-<<<<<<< HEAD
-            StatusCode::Ok => {
+            ::hyper::status::StatusCode::Ok => {
                 let mut body: Vec<u8> = Vec::new();
                 try!(response.body.read_to_end(&mut body));
                 Ok(serde_json::from_str::<EvaluateExpressionOutput>(String::from_utf8_lossy(&body)
                                                                         .as_ref())
                            .unwrap())
             }
-=======
-            ::hyper::status::StatusCode::Ok => {
-                            Ok(serde_json::from_str::<EvaluateExpressionOutput>(String::from_utf8_lossy(&response.body).as_ref()).unwrap())
-                        }
->>>>>>> 481a9285
             _ => {
                 let mut body: Vec<u8> = Vec::new();
                 try!(response.body.read_to_end(&mut body));
@@ -3015,17 +2968,11 @@
         let mut response = try!(self.dispatcher.dispatch(&request));
 
         match response.status {
-<<<<<<< HEAD
-            StatusCode::Ok => {
+            ::hyper::status::StatusCode::Ok => {
                 let mut body: Vec<u8> = Vec::new();
                 try!(response.body.read_to_end(&mut body));
                 Ok(serde_json::from_str::<GetPipelineDefinitionOutput>(String::from_utf8_lossy(&body).as_ref()).unwrap())
             }
-=======
-            ::hyper::status::StatusCode::Ok => {
-                            Ok(serde_json::from_str::<GetPipelineDefinitionOutput>(String::from_utf8_lossy(&response.body).as_ref()).unwrap())
-                        }
->>>>>>> 481a9285
             _ => {
                 let mut body: Vec<u8> = Vec::new();
                 try!(response.body.read_to_end(&mut body));
@@ -3051,19 +2998,13 @@
         let mut response = try!(self.dispatcher.dispatch(&request));
 
         match response.status {
-<<<<<<< HEAD
-            StatusCode::Ok => {
+            ::hyper::status::StatusCode::Ok => {
                 let mut body: Vec<u8> = Vec::new();
                 try!(response.body.read_to_end(&mut body));
                 Ok(serde_json::from_str::<ListPipelinesOutput>(String::from_utf8_lossy(&body)
                                                                    .as_ref())
                            .unwrap())
             }
-=======
-            ::hyper::status::StatusCode::Ok => {
-                            Ok(serde_json::from_str::<ListPipelinesOutput>(String::from_utf8_lossy(&response.body).as_ref()).unwrap())
-                        }
->>>>>>> 481a9285
             _ => {
                 let mut body: Vec<u8> = Vec::new();
                 try!(response.body.read_to_end(&mut body));
@@ -3089,8 +3030,7 @@
         let mut response = try!(self.dispatcher.dispatch(&request));
 
         match response.status {
-<<<<<<< HEAD
-            StatusCode::Ok => {
+            ::hyper::status::StatusCode::Ok => {
                 let mut body: Vec<u8> = Vec::new();
                 try!(response.body.read_to_end(&mut body));
                 Ok(serde_json::from_str::<PollForTaskOutput>(String::from_utf8_lossy(&body)
@@ -3102,12 +3042,6 @@
                 try!(response.body.read_to_end(&mut body));
                 Err(PollForTaskError::from_body(String::from_utf8_lossy(&body).as_ref()))
             }
-=======
-            ::hyper::status::StatusCode::Ok => {
-                            Ok(serde_json::from_str::<PollForTaskOutput>(String::from_utf8_lossy(&response.body).as_ref()).unwrap())
-                        }
-            _ => Err(PollForTaskError::from_body(String::from_utf8_lossy(&response.body).as_ref())),
->>>>>>> 481a9285
         }
     }
 
@@ -3129,17 +3063,11 @@
         let mut response = try!(self.dispatcher.dispatch(&request));
 
         match response.status {
-<<<<<<< HEAD
-            StatusCode::Ok => {
+            ::hyper::status::StatusCode::Ok => {
                 let mut body: Vec<u8> = Vec::new();
                 try!(response.body.read_to_end(&mut body));
                 Ok(serde_json::from_str::<PutPipelineDefinitionOutput>(String::from_utf8_lossy(&body).as_ref()).unwrap())
             }
-=======
-            ::hyper::status::StatusCode::Ok => {
-                            Ok(serde_json::from_str::<PutPipelineDefinitionOutput>(String::from_utf8_lossy(&response.body).as_ref()).unwrap())
-                        }
->>>>>>> 481a9285
             _ => {
                 let mut body: Vec<u8> = Vec::new();
                 try!(response.body.read_to_end(&mut body));
@@ -3165,19 +3093,13 @@
         let mut response = try!(self.dispatcher.dispatch(&request));
 
         match response.status {
-<<<<<<< HEAD
-            StatusCode::Ok => {
+            ::hyper::status::StatusCode::Ok => {
                 let mut body: Vec<u8> = Vec::new();
                 try!(response.body.read_to_end(&mut body));
                 Ok(serde_json::from_str::<QueryObjectsOutput>(String::from_utf8_lossy(&body)
                                                                   .as_ref())
                            .unwrap())
             }
-=======
-            ::hyper::status::StatusCode::Ok => {
-                            Ok(serde_json::from_str::<QueryObjectsOutput>(String::from_utf8_lossy(&response.body).as_ref()).unwrap())
-                        }
->>>>>>> 481a9285
             _ => {
                 let mut body: Vec<u8> = Vec::new();
                 try!(response.body.read_to_end(&mut body));
@@ -3201,8 +3123,7 @@
         let mut response = try!(self.dispatcher.dispatch(&request));
 
         match response.status {
-<<<<<<< HEAD
-            StatusCode::Ok => {
+            ::hyper::status::StatusCode::Ok => {
                 let mut body: Vec<u8> = Vec::new();
                 try!(response.body.read_to_end(&mut body));
                 Ok(serde_json::from_str::<RemoveTagsOutput>(String::from_utf8_lossy(&body)
@@ -3214,12 +3135,6 @@
                 try!(response.body.read_to_end(&mut body));
                 Err(RemoveTagsError::from_body(String::from_utf8_lossy(&body).as_ref()))
             }
-=======
-            ::hyper::status::StatusCode::Ok => {
-                            Ok(serde_json::from_str::<RemoveTagsOutput>(String::from_utf8_lossy(&response.body).as_ref()).unwrap())
-                        }
-            _ => Err(RemoveTagsError::from_body(String::from_utf8_lossy(&response.body).as_ref())),
->>>>>>> 481a9285
         }
     }
 
@@ -3240,19 +3155,13 @@
         let mut response = try!(self.dispatcher.dispatch(&request));
 
         match response.status {
-<<<<<<< HEAD
-            StatusCode::Ok => {
+            ::hyper::status::StatusCode::Ok => {
                 let mut body: Vec<u8> = Vec::new();
                 try!(response.body.read_to_end(&mut body));
                 Ok(serde_json::from_str::<ReportTaskProgressOutput>(String::from_utf8_lossy(&body)
                                                                         .as_ref())
                            .unwrap())
             }
-=======
-            ::hyper::status::StatusCode::Ok => {
-                            Ok(serde_json::from_str::<ReportTaskProgressOutput>(String::from_utf8_lossy(&response.body).as_ref()).unwrap())
-                        }
->>>>>>> 481a9285
             _ => {
                 let mut body: Vec<u8> = Vec::new();
                 try!(response.body.read_to_end(&mut body));
@@ -3279,8 +3188,7 @@
         let mut response = try!(self.dispatcher.dispatch(&request));
 
         match response.status {
-<<<<<<< HEAD
-            StatusCode::Ok => {
+            ::hyper::status::StatusCode::Ok => {
                 let mut body: Vec<u8> = Vec::new();
                 try!(response.body.read_to_end(&mut body));
                 Ok(serde_json::from_str::<ReportTaskRunnerHeartbeatOutput>(String::from_utf8_lossy(&body).as_ref()).unwrap())
@@ -3291,12 +3199,6 @@
                 Err(ReportTaskRunnerHeartbeatError::from_body(String::from_utf8_lossy(&body)
                                                                   .as_ref()))
             }
-=======
-            ::hyper::status::StatusCode::Ok => {
-                            Ok(serde_json::from_str::<ReportTaskRunnerHeartbeatOutput>(String::from_utf8_lossy(&response.body).as_ref()).unwrap())
-                        }
-            _ => Err(ReportTaskRunnerHeartbeatError::from_body(String::from_utf8_lossy(&response.body).as_ref())),
->>>>>>> 481a9285
         }
     }
 
@@ -3315,17 +3217,12 @@
         let mut response = try!(self.dispatcher.dispatch(&request));
 
         match response.status {
-<<<<<<< HEAD
-            StatusCode::Ok => Ok(()),
+            ::hyper::status::StatusCode::Ok => Ok(()),
             _ => {
                 let mut body: Vec<u8> = Vec::new();
                 try!(response.body.read_to_end(&mut body));
                 Err(SetStatusError::from_body(String::from_utf8_lossy(&body).as_ref()))
             }
-=======
-            ::hyper::status::StatusCode::Ok => Ok(()),
-            _ => Err(SetStatusError::from_body(String::from_utf8_lossy(&response.body).as_ref())),
->>>>>>> 481a9285
         }
     }
 
@@ -3346,19 +3243,13 @@
         let mut response = try!(self.dispatcher.dispatch(&request));
 
         match response.status {
-<<<<<<< HEAD
-            StatusCode::Ok => {
+            ::hyper::status::StatusCode::Ok => {
                 let mut body: Vec<u8> = Vec::new();
                 try!(response.body.read_to_end(&mut body));
                 Ok(serde_json::from_str::<SetTaskStatusOutput>(String::from_utf8_lossy(&body)
                                                                    .as_ref())
                            .unwrap())
             }
-=======
-            ::hyper::status::StatusCode::Ok => {
-                            Ok(serde_json::from_str::<SetTaskStatusOutput>(String::from_utf8_lossy(&response.body).as_ref()).unwrap())
-                        }
->>>>>>> 481a9285
             _ => {
                 let mut body: Vec<u8> = Vec::new();
                 try!(response.body.read_to_end(&mut body));
@@ -3385,8 +3276,7 @@
         let mut response = try!(self.dispatcher.dispatch(&request));
 
         match response.status {
-<<<<<<< HEAD
-            StatusCode::Ok => {
+            ::hyper::status::StatusCode::Ok => {
                 let mut body: Vec<u8> = Vec::new();
                 try!(response.body.read_to_end(&mut body));
                 Ok(serde_json::from_str::<ValidatePipelineDefinitionOutput>(String::from_utf8_lossy(&body).as_ref()).unwrap())
@@ -3397,12 +3287,6 @@
                 Err(ValidatePipelineDefinitionError::from_body(String::from_utf8_lossy(&body)
                                                                    .as_ref()))
             }
-=======
-            ::hyper::status::StatusCode::Ok => {
-                            Ok(serde_json::from_str::<ValidatePipelineDefinitionOutput>(String::from_utf8_lossy(&response.body).as_ref()).unwrap())
-                        }
-            _ => Err(ValidatePipelineDefinitionError::from_body(String::from_utf8_lossy(&response.body).as_ref())),
->>>>>>> 481a9285
         }
     }
 }
