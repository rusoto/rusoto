--- conflicted
+++ resolved
@@ -11,26 +11,15 @@
 // =================================================================
 #![allow(warnings)]
 
-<<<<<<< HEAD
 use std::error::Error;
 use std::fmt;
 
 use async_trait::async_trait;
-=======
-use futures::future;
-use futures::Future;
->>>>>>> f58d1ce6
 use rusoto_core::credential::ProvideAwsCredentials;
 use rusoto_core::region;
 #[allow(warnings)]
 use rusoto_core::request::{BufferedHttpResponse, DispatchSignedRequest};
-<<<<<<< HEAD
 use rusoto_core::{Client, RusotoError};
-=======
-use rusoto_core::{Client, RusotoError, RusotoFuture};
-use std::error::Error;
-use std::fmt;
->>>>>>> f58d1ce6
 
 use rusoto_core::proto;
 use rusoto_core::signature::SignedRequest;
@@ -1839,14 +1828,6 @@
     }
 }
 
-impl fmt::Debug for DataPipelineClient {
-    fn fmt(&self, f: &mut fmt::Formatter<'_>) -> fmt::Result {
-        f.debug_struct("DataPipelineClient")
-            .field("region", &self.region)
-            .finish()
-    }
-}
-
 #[async_trait]
 impl DataPipeline for DataPipelineClient {
     /// <p>Validates the specified pipeline and starts processing pipeline tasks. If the pipeline does not pass validation, activation fails.</p> <p>If you need to pause the pipeline to investigate an issue with a component, such as a data source or script, call <a>DeactivatePipeline</a>.</p> <p>To activate a finished pipeline, modify the end date for the pipeline and then activate it.</p>
