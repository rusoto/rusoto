// =================================================================
//
//                           * WARNING *
//
//                    This file is generated!
//
//  Changes made to this file will be overwritten. If changes are
//  required to the generated code, the service_crategen project
//  must be updated to generate the changes.
//
// =================================================================
#![allow(warnings)]

<<<<<<< HEAD
use futures::future;
use futures::Future;
=======
use std::error::Error;
use std::fmt;

use async_trait::async_trait;
>>>>>>> 62832c4b
use rusoto_core::credential::ProvideAwsCredentials;
use rusoto_core::region;
#[allow(warnings)]
use rusoto_core::request::{BufferedHttpResponse, DispatchSignedRequest};
<<<<<<< HEAD
use rusoto_core::{Client, RusotoError, RusotoFuture};
use std::error::Error;
use std::fmt;
=======
use rusoto_core::{Client, RusotoError};
>>>>>>> 62832c4b

use rusoto_core::proto;
use rusoto_core::signature::SignedRequest;
use serde::{Deserialize, Serialize};
use serde_json;
#[derive(Default, Debug, Clone, PartialEq, Serialize)]
pub struct CancelRotateSecretRequest {
    /// <p><p>Specifies the secret for which you want to cancel a rotation request. You can specify either the Amazon Resource Name (ARN) or the friendly name of the secret.</p> <note> <p>If you specify an ARN, we generally recommend that you specify a complete ARN. You can specify a partial ARN too—for example, if you don’t include the final hyphen and six random characters that Secrets Manager adds at the end of the ARN when you created the secret. A partial ARN match can work as long as it uniquely matches only one secret. However, if your secret has a name that ends in a hyphen followed by six characters (before Secrets Manager adds the hyphen and six characters to the ARN) and you try to use that as a partial ARN, then those characters cause Secrets Manager to assume that you’re specifying a complete ARN. This confusion can cause unexpected results. To avoid this situation, we recommend that you don’t create secret names that end with a hyphen followed by six characters.</p> </note></p>
    #[serde(rename = "SecretId")]
    pub secret_id: String,
}

#[derive(Default, Debug, Clone, PartialEq, Deserialize)]
#[cfg_attr(any(test, feature = "serialize_structs"), derive(Serialize))]
pub struct CancelRotateSecretResponse {
    /// <p>The ARN of the secret for which rotation was canceled.</p>
    #[serde(rename = "ARN")]
    #[serde(skip_serializing_if = "Option::is_none")]
    pub arn: Option<String>,
    /// <p>The friendly name of the secret for which rotation was canceled.</p>
    #[serde(rename = "Name")]
    #[serde(skip_serializing_if = "Option::is_none")]
    pub name: Option<String>,
    /// <p>The unique identifier of the version of the secret that was created during the rotation. This version might not be complete, and should be evaluated for possible deletion. At the very least, you should remove the <code>VersionStage</code> value <code>AWSPENDING</code> to enable this version to be deleted. Failing to clean up a cancelled rotation can block you from successfully starting future rotations.</p>
    #[serde(rename = "VersionId")]
    #[serde(skip_serializing_if = "Option::is_none")]
    pub version_id: Option<String>,
}

#[derive(Default, Debug, Clone, PartialEq, Serialize)]
pub struct CreateSecretRequest {
    /// <p>(Optional) If you include <code>SecretString</code> or <code>SecretBinary</code>, then an initial version is created as part of the secret, and this parameter specifies a unique identifier for the new version. </p> <note> <p>If you use the AWS CLI or one of the AWS SDK to call this operation, then you can leave this parameter empty. The CLI or SDK generates a random UUID for you and includes it as the value for this parameter in the request. If you don't use the SDK and instead generate a raw HTTP request to the Secrets Manager service endpoint, then you must generate a <code>ClientRequestToken</code> yourself for the new version and include that value in the request.</p> </note> <p>This value helps ensure idempotency. Secrets Manager uses this value to prevent the accidental creation of duplicate versions if there are failures and retries during a rotation. We recommend that you generate a <a href="https://wikipedia.org/wiki/Universally_unique_identifier">UUID-type</a> value to ensure uniqueness of your versions within the specified secret. </p> <ul> <li> <p>If the <code>ClientRequestToken</code> value isn't already associated with a version of the secret then a new version of the secret is created. </p> </li> <li> <p>If a version with this value already exists and that version's <code>SecretString</code> and <code>SecretBinary</code> values are the same as those in the request, then the request is ignored (the operation is idempotent).</p> </li> <li> <p>If a version with this value already exists and that version's <code>SecretString</code> and <code>SecretBinary</code> values are different from those in the request then the request fails because you cannot modify an existing version. Instead, use <a>PutSecretValue</a> to create a new version.</p> </li> </ul> <p>This value becomes the <code>VersionId</code> of the new version.</p>
    #[serde(rename = "ClientRequestToken")]
    #[serde(skip_serializing_if = "Option::is_none")]
    pub client_request_token: Option<String>,
    /// <p>(Optional) Specifies a user-provided description of the secret.</p>
    #[serde(rename = "Description")]
    #[serde(skip_serializing_if = "Option::is_none")]
    pub description: Option<String>,
    /// <p><p>(Optional) Specifies the ARN, Key ID, or alias of the AWS KMS customer master key (CMK) to be used to encrypt the <code>SecretString</code> or <code>SecretBinary</code> values in the versions stored in this secret.</p> <p>You can specify any of the supported ways to identify a AWS KMS key ID. If you need to reference a CMK in a different account, you can use only the key ARN or the alias ARN.</p> <p>If you don&#39;t specify this value, then Secrets Manager defaults to using the AWS account&#39;s default CMK (the one named <code>aws/secretsmanager</code>). If a AWS KMS CMK with that name doesn&#39;t yet exist, then Secrets Manager creates it for you automatically the first time it needs to encrypt a version&#39;s <code>SecretString</code> or <code>SecretBinary</code> fields.</p> <important> <p>You can use the account&#39;s default CMK to encrypt and decrypt only if you call this operation using credentials from the same account that owns the secret. If the secret is in a different account, then you must create a custom CMK and specify the ARN in this field. </p> </important></p>
    #[serde(rename = "KmsKeyId")]
    #[serde(skip_serializing_if = "Option::is_none")]
    pub kms_key_id: Option<String>,
    /// <p><p>Specifies the friendly name of the new secret.</p> <p>The secret name must be ASCII letters, digits, or the following characters : /_+=.@-</p> <note> <p>Don&#39;t end your secret name with a hyphen followed by six characters. If you do so, you risk confusion and unexpected results when searching for a secret by partial ARN. This is because Secrets Manager automatically adds a hyphen and six random characters at the end of the ARN.</p> </note></p>
    #[serde(rename = "Name")]
    pub name: String,
    /// <p>(Optional) Specifies binary data that you want to encrypt and store in the new version of the secret. To use this parameter in the command-line tools, we recommend that you store your binary data in a file and then use the appropriate technique for your tool to pass the contents of the file as a parameter.</p> <p>Either <code>SecretString</code> or <code>SecretBinary</code> must have a value, but not both. They cannot both be empty.</p> <p>This parameter is not available using the Secrets Manager console. It can be accessed only by using the AWS CLI or one of the AWS SDKs.</p>
    #[serde(rename = "SecretBinary")]
    #[serde(
        deserialize_with = "::rusoto_core::serialization::SerdeBlob::deserialize_blob",
        serialize_with = "::rusoto_core::serialization::SerdeBlob::serialize_blob",
        default
    )]
    #[serde(skip_serializing_if = "Option::is_none")]
    pub secret_binary: Option<bytes::Bytes>,
    /// <p>(Optional) Specifies text data that you want to encrypt and store in this new version of the secret.</p> <p>Either <code>SecretString</code> or <code>SecretBinary</code> must have a value, but not both. They cannot both be empty.</p> <p>If you create a secret by using the Secrets Manager console then Secrets Manager puts the protected secret text in only the <code>SecretString</code> parameter. The Secrets Manager console stores the information as a JSON structure of key/value pairs that the Lambda rotation function knows how to parse.</p> <p>For storing multiple values, we recommend that you use a JSON text string argument and specify key/value pairs. For information on how to format a JSON parameter for the various command line tool environments, see <a href="https://docs.aws.amazon.com/cli/latest/userguide/cli-using-param.html#cli-using-param-json">Using JSON for Parameters</a> in the <i>AWS CLI User Guide</i>. For example:</p> <p> <code>[{"username":"bob"},{"password":"abc123xyz456"}]</code> </p> <p>If your command-line tool or SDK requires quotation marks around the parameter, you should use single quotes to avoid confusion with the double quotes required in the JSON text. </p>
    #[serde(rename = "SecretString")]
    #[serde(skip_serializing_if = "Option::is_none")]
    pub secret_string: Option<String>,
    /// <p><p>(Optional) Specifies a list of user-defined tags that are attached to the secret. Each tag is a &quot;Key&quot; and &quot;Value&quot; pair of strings. This operation only appends tags to the existing list of tags. To remove tags, you must use <a>UntagResource</a>.</p> <important> <ul> <li> <p>Secrets Manager tag key names are case sensitive. A tag with the key &quot;ABC&quot; is a different tag from one with key &quot;abc&quot;.</p> </li> <li> <p>If you check tags in IAM policy <code>Condition</code> elements as part of your security strategy, then adding or removing a tag can change permissions. If the successful completion of this operation would result in you losing your permissions for this secret, then this operation is blocked and returns an <code>Access Denied</code> error.</p> </li> </ul> </important> <p>This parameter requires a JSON text string argument. For information on how to format a JSON parameter for the various command line tool environments, see <a href="https://docs.aws.amazon.com/cli/latest/userguide/cli-using-param.html#cli-using-param-json">Using JSON for Parameters</a> in the <i>AWS CLI User Guide</i>. For example:</p> <p> <code>[{&quot;Key&quot;:&quot;CostCenter&quot;,&quot;Value&quot;:&quot;12345&quot;},{&quot;Key&quot;:&quot;environment&quot;,&quot;Value&quot;:&quot;production&quot;}]</code> </p> <p>If your command-line tool or SDK requires quotation marks around the parameter, you should use single quotes to avoid confusion with the double quotes required in the JSON text. </p> <p>The following basic restrictions apply to tags:</p> <ul> <li> <p>Maximum number of tags per secret—50</p> </li> <li> <p>Maximum key length—127 Unicode characters in UTF-8</p> </li> <li> <p>Maximum value length—255 Unicode characters in UTF-8</p> </li> <li> <p>Tag keys and values are case sensitive.</p> </li> <li> <p>Do not use the <code>aws:</code> prefix in your tag names or values because it is reserved for AWS use. You can&#39;t edit or delete tag names or values with this prefix. Tags with this prefix do not count against your tags per secret limit.</p> </li> <li> <p>If your tagging schema will be used across multiple services and resources, remember that other services might have restrictions on allowed characters. Generally allowed characters are: letters, spaces, and numbers representable in UTF-8, plus the following special characters: + - = . _ : / @.</p> </li> </ul></p>
    #[serde(rename = "Tags")]
    #[serde(skip_serializing_if = "Option::is_none")]
    pub tags: Option<Vec<Tag>>,
}

#[derive(Default, Debug, Clone, PartialEq, Deserialize)]
#[cfg_attr(any(test, feature = "serialize_structs"), derive(Serialize))]
pub struct CreateSecretResponse {
    /// <p><p>The Amazon Resource Name (ARN) of the secret that you just created.</p> <note> <p>Secrets Manager automatically adds several random characters to the name at the end of the ARN when you initially create a secret. This affects only the ARN and not the actual friendly name. This ensures that if you create a new secret with the same name as an old secret that you previously deleted, then users with access to the old secret <i>don&#39;t</i> automatically get access to the new secret because the ARNs are different.</p> </note></p>
    #[serde(rename = "ARN")]
    #[serde(skip_serializing_if = "Option::is_none")]
    pub arn: Option<String>,
    /// <p>The friendly name of the secret that you just created.</p>
    #[serde(rename = "Name")]
    #[serde(skip_serializing_if = "Option::is_none")]
    pub name: Option<String>,
    /// <p>The unique identifier that's associated with the version of the secret you just created.</p>
    #[serde(rename = "VersionId")]
    #[serde(skip_serializing_if = "Option::is_none")]
    pub version_id: Option<String>,
}

#[derive(Default, Debug, Clone, PartialEq, Serialize)]
pub struct DeleteResourcePolicyRequest {
    /// <p><p>Specifies the secret that you want to delete the attached resource-based policy for. You can specify either the Amazon Resource Name (ARN) or the friendly name of the secret.</p> <note> <p>If you specify an ARN, we generally recommend that you specify a complete ARN. You can specify a partial ARN too—for example, if you don’t include the final hyphen and six random characters that Secrets Manager adds at the end of the ARN when you created the secret. A partial ARN match can work as long as it uniquely matches only one secret. However, if your secret has a name that ends in a hyphen followed by six characters (before Secrets Manager adds the hyphen and six characters to the ARN) and you try to use that as a partial ARN, then those characters cause Secrets Manager to assume that you’re specifying a complete ARN. This confusion can cause unexpected results. To avoid this situation, we recommend that you don’t create secret names that end with a hyphen followed by six characters.</p> </note></p>
    #[serde(rename = "SecretId")]
    pub secret_id: String,
}

#[derive(Default, Debug, Clone, PartialEq, Deserialize)]
#[cfg_attr(any(test, feature = "serialize_structs"), derive(Serialize))]
pub struct DeleteResourcePolicyResponse {
    /// <p>The ARN of the secret that the resource-based policy was deleted for.</p>
    #[serde(rename = "ARN")]
    #[serde(skip_serializing_if = "Option::is_none")]
    pub arn: Option<String>,
    /// <p>The friendly name of the secret that the resource-based policy was deleted for.</p>
    #[serde(rename = "Name")]
    #[serde(skip_serializing_if = "Option::is_none")]
    pub name: Option<String>,
}

#[derive(Default, Debug, Clone, PartialEq, Serialize)]
pub struct DeleteSecretRequest {
    /// <p><p>(Optional) Specifies that the secret is to be deleted without any recovery window. You can&#39;t use both this parameter and the <code>RecoveryWindowInDays</code> parameter in the same API call.</p> <p>An asynchronous background process performs the actual deletion, so there can be a short delay before the operation completes. If you write code to delete and then immediately recreate a secret with the same name, ensure that your code includes appropriate back off and retry logic.</p> <important> <p>Use this parameter with caution. This parameter causes the operation to skip the normal waiting period before the permanent deletion that AWS would normally impose with the <code>RecoveryWindowInDays</code> parameter. If you delete a secret with the <code>ForceDeleteWithouRecovery</code> parameter, then you have no opportunity to recover the secret. It is permanently lost.</p> </important></p>
    #[serde(rename = "ForceDeleteWithoutRecovery")]
    #[serde(skip_serializing_if = "Option::is_none")]
    pub force_delete_without_recovery: Option<bool>,
    /// <p>(Optional) Specifies the number of days that Secrets Manager waits before it can delete the secret. You can't use both this parameter and the <code>ForceDeleteWithoutRecovery</code> parameter in the same API call.</p> <p>This value can range from 7 to 30 days. The default value is 30.</p>
    #[serde(rename = "RecoveryWindowInDays")]
    #[serde(skip_serializing_if = "Option::is_none")]
    pub recovery_window_in_days: Option<i64>,
    /// <p><p>Specifies the secret that you want to delete. You can specify either the Amazon Resource Name (ARN) or the friendly name of the secret.</p> <note> <p>If you specify an ARN, we generally recommend that you specify a complete ARN. You can specify a partial ARN too—for example, if you don’t include the final hyphen and six random characters that Secrets Manager adds at the end of the ARN when you created the secret. A partial ARN match can work as long as it uniquely matches only one secret. However, if your secret has a name that ends in a hyphen followed by six characters (before Secrets Manager adds the hyphen and six characters to the ARN) and you try to use that as a partial ARN, then those characters cause Secrets Manager to assume that you’re specifying a complete ARN. This confusion can cause unexpected results. To avoid this situation, we recommend that you don’t create secret names that end with a hyphen followed by six characters.</p> </note></p>
    #[serde(rename = "SecretId")]
    pub secret_id: String,
}

#[derive(Default, Debug, Clone, PartialEq, Deserialize)]
#[cfg_attr(any(test, feature = "serialize_structs"), derive(Serialize))]
pub struct DeleteSecretResponse {
    /// <p>The ARN of the secret that is now scheduled for deletion.</p>
    #[serde(rename = "ARN")]
    #[serde(skip_serializing_if = "Option::is_none")]
    pub arn: Option<String>,
    /// <p>The date and time after which this secret can be deleted by Secrets Manager and can no longer be restored. This value is the date and time of the delete request plus the number of days specified in <code>RecoveryWindowInDays</code>.</p>
    #[serde(rename = "DeletionDate")]
    #[serde(skip_serializing_if = "Option::is_none")]
    pub deletion_date: Option<f64>,
    /// <p>The friendly name of the secret that is now scheduled for deletion.</p>
    #[serde(rename = "Name")]
    #[serde(skip_serializing_if = "Option::is_none")]
    pub name: Option<String>,
}

#[derive(Default, Debug, Clone, PartialEq, Serialize)]
pub struct DescribeSecretRequest {
    /// <p><p>The identifier of the secret whose details you want to retrieve. You can specify either the Amazon Resource Name (ARN) or the friendly name of the secret.</p> <note> <p>If you specify an ARN, we generally recommend that you specify a complete ARN. You can specify a partial ARN too—for example, if you don’t include the final hyphen and six random characters that Secrets Manager adds at the end of the ARN when you created the secret. A partial ARN match can work as long as it uniquely matches only one secret. However, if your secret has a name that ends in a hyphen followed by six characters (before Secrets Manager adds the hyphen and six characters to the ARN) and you try to use that as a partial ARN, then those characters cause Secrets Manager to assume that you’re specifying a complete ARN. This confusion can cause unexpected results. To avoid this situation, we recommend that you don’t create secret names that end with a hyphen followed by six characters.</p> </note></p>
    #[serde(rename = "SecretId")]
    pub secret_id: String,
}

#[derive(Default, Debug, Clone, PartialEq, Deserialize)]
#[cfg_attr(any(test, feature = "serialize_structs"), derive(Serialize))]
pub struct DescribeSecretResponse {
    /// <p>The ARN of the secret.</p>
    #[serde(rename = "ARN")]
    #[serde(skip_serializing_if = "Option::is_none")]
    pub arn: Option<String>,
    /// <p>This value exists if the secret is scheduled for deletion. Some time after the specified date and time, Secrets Manager deletes the secret and all of its versions.</p> <p>If a secret is scheduled for deletion, then its details, including the encrypted secret information, is not accessible. To cancel a scheduled deletion and restore access, use <a>RestoreSecret</a>.</p>
    #[serde(rename = "DeletedDate")]
    #[serde(skip_serializing_if = "Option::is_none")]
    pub deleted_date: Option<f64>,
    /// <p>The user-provided description of the secret.</p>
    #[serde(rename = "Description")]
    #[serde(skip_serializing_if = "Option::is_none")]
    pub description: Option<String>,
    /// <p>The ARN or alias of the AWS KMS customer master key (CMK) that's used to encrypt the <code>SecretString</code> or <code>SecretBinary</code> fields in each version of the secret. If you don't provide a key, then Secrets Manager defaults to encrypting the secret fields with the default AWS KMS CMK (the one named <code>awssecretsmanager</code>) for this account.</p>
    #[serde(rename = "KmsKeyId")]
    #[serde(skip_serializing_if = "Option::is_none")]
    pub kms_key_id: Option<String>,
    /// <p>The last date that this secret was accessed. This value is truncated to midnight of the date and therefore shows only the date, not the time.</p>
    #[serde(rename = "LastAccessedDate")]
    #[serde(skip_serializing_if = "Option::is_none")]
    pub last_accessed_date: Option<f64>,
    /// <p>The last date and time that this secret was modified in any way.</p>
    #[serde(rename = "LastChangedDate")]
    #[serde(skip_serializing_if = "Option::is_none")]
    pub last_changed_date: Option<f64>,
    /// <p>The most recent date and time that the Secrets Manager rotation process was successfully completed. This value is null if the secret has never rotated.</p>
    #[serde(rename = "LastRotatedDate")]
    #[serde(skip_serializing_if = "Option::is_none")]
    pub last_rotated_date: Option<f64>,
    /// <p>The user-provided friendly name of the secret.</p>
    #[serde(rename = "Name")]
    #[serde(skip_serializing_if = "Option::is_none")]
    pub name: Option<String>,
    #[serde(rename = "OwningService")]
    #[serde(skip_serializing_if = "Option::is_none")]
    pub owning_service: Option<String>,
    /// <p>Specifies whether automatic rotation is enabled for this secret.</p> <p>To enable rotation, use <a>RotateSecret</a> with <code>AutomaticallyRotateAfterDays</code> set to a value greater than 0. To disable rotation, use <a>CancelRotateSecret</a>.</p>
    #[serde(rename = "RotationEnabled")]
    #[serde(skip_serializing_if = "Option::is_none")]
    pub rotation_enabled: Option<bool>,
    /// <p>The ARN of a Lambda function that's invoked by Secrets Manager to rotate the secret either automatically per the schedule or manually by a call to <code>RotateSecret</code>.</p>
    #[serde(rename = "RotationLambdaARN")]
    #[serde(skip_serializing_if = "Option::is_none")]
    pub rotation_lambda_arn: Option<String>,
    /// <p>A structure that contains the rotation configuration for this secret.</p>
    #[serde(rename = "RotationRules")]
    #[serde(skip_serializing_if = "Option::is_none")]
    pub rotation_rules: Option<RotationRulesType>,
    /// <p>The list of user-defined tags that are associated with the secret. To add tags to a secret, use <a>TagResource</a>. To remove tags, use <a>UntagResource</a>.</p>
    #[serde(rename = "Tags")]
    #[serde(skip_serializing_if = "Option::is_none")]
    pub tags: Option<Vec<Tag>>,
    /// <p><p>A list of all of the currently assigned <code>VersionStage</code> staging labels and the <code>VersionId</code> that each is attached to. Staging labels are used to keep track of the different versions during the rotation process.</p> <note> <p>A version that does not have any staging labels attached is considered deprecated and subject to deletion. Such versions are not included in this list.</p> </note></p>
    #[serde(rename = "VersionIdsToStages")]
    #[serde(skip_serializing_if = "Option::is_none")]
    pub version_ids_to_stages: Option<::std::collections::HashMap<String, Vec<String>>>,
}

#[derive(Default, Debug, Clone, PartialEq, Serialize)]
pub struct GetRandomPasswordRequest {
    /// <p>A string that includes characters that should not be included in the generated password. The default is that all characters from the included sets can be used.</p>
    #[serde(rename = "ExcludeCharacters")]
    #[serde(skip_serializing_if = "Option::is_none")]
    pub exclude_characters: Option<String>,
    /// <p>Specifies that the generated password should not include lowercase letters. The default if you do not include this switch parameter is that lowercase letters can be included.</p>
    #[serde(rename = "ExcludeLowercase")]
    #[serde(skip_serializing_if = "Option::is_none")]
    pub exclude_lowercase: Option<bool>,
    /// <p>Specifies that the generated password should not include digits. The default if you do not include this switch parameter is that digits can be included.</p>
    #[serde(rename = "ExcludeNumbers")]
    #[serde(skip_serializing_if = "Option::is_none")]
    pub exclude_numbers: Option<bool>,
    /// <p>Specifies that the generated password should not include punctuation characters. The default if you do not include this switch parameter is that punctuation characters can be included.</p> <p>The following are the punctuation characters that <i>can</i> be included in the generated password if you don't explicitly exclude them with <code>ExcludeCharacters</code> or <code>ExcludePunctuation</code>:</p> <p> <code>! " # $ % &amp; ' ( ) * + , - . / : ; &lt; = &gt; ? @ [ \ ] ^ _ ` { | } ~</code> </p>
    #[serde(rename = "ExcludePunctuation")]
    #[serde(skip_serializing_if = "Option::is_none")]
    pub exclude_punctuation: Option<bool>,
    /// <p>Specifies that the generated password should not include uppercase letters. The default if you do not include this switch parameter is that uppercase letters can be included.</p>
    #[serde(rename = "ExcludeUppercase")]
    #[serde(skip_serializing_if = "Option::is_none")]
    pub exclude_uppercase: Option<bool>,
    /// <p>Specifies that the generated password can include the space character. The default if you do not include this switch parameter is that the space character is not included.</p>
    #[serde(rename = "IncludeSpace")]
    #[serde(skip_serializing_if = "Option::is_none")]
    pub include_space: Option<bool>,
    /// <p>The desired length of the generated password. The default value if you do not include this parameter is 32 characters.</p>
    #[serde(rename = "PasswordLength")]
    #[serde(skip_serializing_if = "Option::is_none")]
    pub password_length: Option<i64>,
    /// <p>A boolean value that specifies whether the generated password must include at least one of every allowed character type. The default value is <code>True</code> and the operation requires at least one of every character type.</p>
    #[serde(rename = "RequireEachIncludedType")]
    #[serde(skip_serializing_if = "Option::is_none")]
    pub require_each_included_type: Option<bool>,
}

#[derive(Default, Debug, Clone, PartialEq, Deserialize)]
#[cfg_attr(any(test, feature = "serialize_structs"), derive(Serialize))]
pub struct GetRandomPasswordResponse {
    /// <p>A string with the generated password.</p>
    #[serde(rename = "RandomPassword")]
    #[serde(skip_serializing_if = "Option::is_none")]
    pub random_password: Option<String>,
}

#[derive(Default, Debug, Clone, PartialEq, Serialize)]
pub struct GetResourcePolicyRequest {
    /// <p><p>Specifies the secret that you want to retrieve the attached resource-based policy for. You can specify either the Amazon Resource Name (ARN) or the friendly name of the secret.</p> <note> <p>If you specify an ARN, we generally recommend that you specify a complete ARN. You can specify a partial ARN too—for example, if you don’t include the final hyphen and six random characters that Secrets Manager adds at the end of the ARN when you created the secret. A partial ARN match can work as long as it uniquely matches only one secret. However, if your secret has a name that ends in a hyphen followed by six characters (before Secrets Manager adds the hyphen and six characters to the ARN) and you try to use that as a partial ARN, then those characters cause Secrets Manager to assume that you’re specifying a complete ARN. This confusion can cause unexpected results. To avoid this situation, we recommend that you don’t create secret names that end with a hyphen followed by six characters.</p> </note></p>
    #[serde(rename = "SecretId")]
    pub secret_id: String,
}

#[derive(Default, Debug, Clone, PartialEq, Deserialize)]
#[cfg_attr(any(test, feature = "serialize_structs"), derive(Serialize))]
pub struct GetResourcePolicyResponse {
    /// <p>The ARN of the secret that the resource-based policy was retrieved for.</p>
    #[serde(rename = "ARN")]
    #[serde(skip_serializing_if = "Option::is_none")]
    pub arn: Option<String>,
    /// <p>The friendly name of the secret that the resource-based policy was retrieved for.</p>
    #[serde(rename = "Name")]
    #[serde(skip_serializing_if = "Option::is_none")]
    pub name: Option<String>,
    /// <p>A JSON-formatted string that describes the permissions that are associated with the attached secret. These permissions are combined with any permissions that are associated with the user or role that attempts to access this secret. The combined permissions specify who can access the secret and what actions they can perform. For more information, see <a href="http://docs.aws.amazon.com/secretsmanager/latest/userguide/auth-and-access.html">Authentication and Access Control for AWS Secrets Manager</a> in the <i>AWS Secrets Manager User Guide</i>.</p>
    #[serde(rename = "ResourcePolicy")]
    #[serde(skip_serializing_if = "Option::is_none")]
    pub resource_policy: Option<String>,
}

#[derive(Default, Debug, Clone, PartialEq, Serialize)]
pub struct GetSecretValueRequest {
    /// <p><p>Specifies the secret containing the version that you want to retrieve. You can specify either the Amazon Resource Name (ARN) or the friendly name of the secret.</p> <note> <p>If you specify an ARN, we generally recommend that you specify a complete ARN. You can specify a partial ARN too—for example, if you don’t include the final hyphen and six random characters that Secrets Manager adds at the end of the ARN when you created the secret. A partial ARN match can work as long as it uniquely matches only one secret. However, if your secret has a name that ends in a hyphen followed by six characters (before Secrets Manager adds the hyphen and six characters to the ARN) and you try to use that as a partial ARN, then those characters cause Secrets Manager to assume that you’re specifying a complete ARN. This confusion can cause unexpected results. To avoid this situation, we recommend that you don’t create secret names that end with a hyphen followed by six characters.</p> </note></p>
    #[serde(rename = "SecretId")]
    pub secret_id: String,
    /// <p>Specifies the unique identifier of the version of the secret that you want to retrieve. If you specify this parameter then don't specify <code>VersionStage</code>. If you don't specify either a <code>VersionStage</code> or <code>VersionId</code> then the default is to perform the operation on the version with the <code>VersionStage</code> value of <code>AWSCURRENT</code>.</p> <p>This value is typically a <a href="https://wikipedia.org/wiki/Universally_unique_identifier">UUID-type</a> value with 32 hexadecimal digits.</p>
    #[serde(rename = "VersionId")]
    #[serde(skip_serializing_if = "Option::is_none")]
    pub version_id: Option<String>,
    /// <p>Specifies the secret version that you want to retrieve by the staging label attached to the version.</p> <p>Staging labels are used to keep track of different versions during the rotation process. If you use this parameter then don't specify <code>VersionId</code>. If you don't specify either a <code>VersionStage</code> or <code>VersionId</code>, then the default is to perform the operation on the version with the <code>VersionStage</code> value of <code>AWSCURRENT</code>.</p>
    #[serde(rename = "VersionStage")]
    #[serde(skip_serializing_if = "Option::is_none")]
    pub version_stage: Option<String>,
}

#[derive(Default, Debug, Clone, PartialEq, Deserialize)]
#[cfg_attr(any(test, feature = "serialize_structs"), derive(Serialize))]
pub struct GetSecretValueResponse {
    /// <p>The ARN of the secret.</p>
    #[serde(rename = "ARN")]
    #[serde(skip_serializing_if = "Option::is_none")]
    pub arn: Option<String>,
    /// <p>The date and time that this version of the secret was created.</p>
    #[serde(rename = "CreatedDate")]
    #[serde(skip_serializing_if = "Option::is_none")]
    pub created_date: Option<f64>,
    /// <p>The friendly name of the secret.</p>
    #[serde(rename = "Name")]
    #[serde(skip_serializing_if = "Option::is_none")]
    pub name: Option<String>,
    /// <p>The decrypted part of the protected secret information that was originally provided as binary data in the form of a byte array. The response parameter represents the binary data as a <a href="https://tools.ietf.org/html/rfc4648#section-4">base64-encoded</a> string.</p> <p>This parameter is not used if the secret is created by the Secrets Manager console.</p> <p>If you store custom information in this field of the secret, then you must code your Lambda rotation function to parse and interpret whatever you store in the <code>SecretString</code> or <code>SecretBinary</code> fields.</p>
    #[serde(rename = "SecretBinary")]
    #[serde(
        deserialize_with = "::rusoto_core::serialization::SerdeBlob::deserialize_blob",
        serialize_with = "::rusoto_core::serialization::SerdeBlob::serialize_blob",
        default
    )]
    #[serde(skip_serializing_if = "Option::is_none")]
    pub secret_binary: Option<bytes::Bytes>,
    /// <p>The decrypted part of the protected secret information that was originally provided as a string.</p> <p>If you create this secret by using the Secrets Manager console then only the <code>SecretString</code> parameter contains data. Secrets Manager stores the information as a JSON structure of key/value pairs that the Lambda rotation function knows how to parse.</p> <p>If you store custom information in the secret by using the <a>CreateSecret</a>, <a>UpdateSecret</a>, or <a>PutSecretValue</a> API operations instead of the Secrets Manager console, or by using the <b>Other secret type</b> in the console, then you must code your Lambda rotation function to parse and interpret those values.</p>
    #[serde(rename = "SecretString")]
    #[serde(skip_serializing_if = "Option::is_none")]
    pub secret_string: Option<String>,
    /// <p>The unique identifier of this version of the secret.</p>
    #[serde(rename = "VersionId")]
    #[serde(skip_serializing_if = "Option::is_none")]
    pub version_id: Option<String>,
    /// <p>A list of all of the staging labels currently attached to this version of the secret.</p>
    #[serde(rename = "VersionStages")]
    #[serde(skip_serializing_if = "Option::is_none")]
    pub version_stages: Option<Vec<String>>,
}

#[derive(Default, Debug, Clone, PartialEq, Serialize)]
pub struct ListSecretVersionIdsRequest {
    /// <p>(Optional) Specifies that you want the results to include versions that do not have any staging labels attached to them. Such versions are considered deprecated and are subject to deletion by Secrets Manager as needed.</p>
    #[serde(rename = "IncludeDeprecated")]
    #[serde(skip_serializing_if = "Option::is_none")]
    pub include_deprecated: Option<bool>,
    /// <p>(Optional) Limits the number of results that you want to include in the response. If you don't include this parameter, it defaults to a value that's specific to the operation. If additional items exist beyond the maximum you specify, the <code>NextToken</code> response element is present and has a value (isn't null). Include that value as the <code>NextToken</code> request parameter in the next call to the operation to get the next part of the results. Note that Secrets Manager might return fewer results than the maximum even when there are more results available. You should check <code>NextToken</code> after every operation to ensure that you receive all of the results.</p>
    #[serde(rename = "MaxResults")]
    #[serde(skip_serializing_if = "Option::is_none")]
    pub max_results: Option<i64>,
    /// <p>(Optional) Use this parameter in a request if you receive a <code>NextToken</code> response in a previous request that indicates that there's more output available. In a subsequent call, set it to the value of the previous call's <code>NextToken</code> response to indicate where the output should continue from.</p>
    #[serde(rename = "NextToken")]
    #[serde(skip_serializing_if = "Option::is_none")]
    pub next_token: Option<String>,
    /// <p><p>The identifier for the secret containing the versions you want to list. You can specify either the Amazon Resource Name (ARN) or the friendly name of the secret.</p> <note> <p>If you specify an ARN, we generally recommend that you specify a complete ARN. You can specify a partial ARN too—for example, if you don’t include the final hyphen and six random characters that Secrets Manager adds at the end of the ARN when you created the secret. A partial ARN match can work as long as it uniquely matches only one secret. However, if your secret has a name that ends in a hyphen followed by six characters (before Secrets Manager adds the hyphen and six characters to the ARN) and you try to use that as a partial ARN, then those characters cause Secrets Manager to assume that you’re specifying a complete ARN. This confusion can cause unexpected results. To avoid this situation, we recommend that you don’t create secret names that end with a hyphen followed by six characters.</p> </note></p>
    #[serde(rename = "SecretId")]
    pub secret_id: String,
}

#[derive(Default, Debug, Clone, PartialEq, Deserialize)]
#[cfg_attr(any(test, feature = "serialize_structs"), derive(Serialize))]
pub struct ListSecretVersionIdsResponse {
    /// <p><p>The Amazon Resource Name (ARN) for the secret.</p> <note> <p>Secrets Manager automatically adds several random characters to the name at the end of the ARN when you initially create a secret. This affects only the ARN and not the actual friendly name. This ensures that if you create a new secret with the same name as an old secret that you previously deleted, then users with access to the old secret <i>don&#39;t</i> automatically get access to the new secret because the ARNs are different.</p> </note></p>
    #[serde(rename = "ARN")]
    #[serde(skip_serializing_if = "Option::is_none")]
    pub arn: Option<String>,
    /// <p>The friendly name of the secret.</p>
    #[serde(rename = "Name")]
    #[serde(skip_serializing_if = "Option::is_none")]
    pub name: Option<String>,
    /// <p>If present in the response, this value indicates that there's more output available than what's included in the current response. This can occur even when the response includes no values at all, such as when you ask for a filtered view of a very long list. Use this value in the <code>NextToken</code> request parameter in a subsequent call to the operation to continue processing and get the next part of the output. You should repeat this until the <code>NextToken</code> response element comes back empty (as <code>null</code>).</p>
    #[serde(rename = "NextToken")]
    #[serde(skip_serializing_if = "Option::is_none")]
    pub next_token: Option<String>,
    /// <p>The list of the currently available versions of the specified secret.</p>
    #[serde(rename = "Versions")]
    #[serde(skip_serializing_if = "Option::is_none")]
    pub versions: Option<Vec<SecretVersionsListEntry>>,
}

#[derive(Default, Debug, Clone, PartialEq, Serialize)]
pub struct ListSecretsRequest {
    /// <p>(Optional) Limits the number of results that you want to include in the response. If you don't include this parameter, it defaults to a value that's specific to the operation. If additional items exist beyond the maximum you specify, the <code>NextToken</code> response element is present and has a value (isn't null). Include that value as the <code>NextToken</code> request parameter in the next call to the operation to get the next part of the results. Note that Secrets Manager might return fewer results than the maximum even when there are more results available. You should check <code>NextToken</code> after every operation to ensure that you receive all of the results.</p>
    #[serde(rename = "MaxResults")]
    #[serde(skip_serializing_if = "Option::is_none")]
    pub max_results: Option<i64>,
    /// <p>(Optional) Use this parameter in a request if you receive a <code>NextToken</code> response in a previous request that indicates that there's more output available. In a subsequent call, set it to the value of the previous call's <code>NextToken</code> response to indicate where the output should continue from.</p>
    #[serde(rename = "NextToken")]
    #[serde(skip_serializing_if = "Option::is_none")]
    pub next_token: Option<String>,
}

#[derive(Default, Debug, Clone, PartialEq, Deserialize)]
#[cfg_attr(any(test, feature = "serialize_structs"), derive(Serialize))]
pub struct ListSecretsResponse {
    /// <p>If present in the response, this value indicates that there's more output available than what's included in the current response. This can occur even when the response includes no values at all, such as when you ask for a filtered view of a very long list. Use this value in the <code>NextToken</code> request parameter in a subsequent call to the operation to continue processing and get the next part of the output. You should repeat this until the <code>NextToken</code> response element comes back empty (as <code>null</code>).</p>
    #[serde(rename = "NextToken")]
    #[serde(skip_serializing_if = "Option::is_none")]
    pub next_token: Option<String>,
    /// <p>A list of the secrets in the account.</p>
    #[serde(rename = "SecretList")]
    #[serde(skip_serializing_if = "Option::is_none")]
    pub secret_list: Option<Vec<SecretListEntry>>,
}

#[derive(Default, Debug, Clone, PartialEq, Serialize)]
pub struct PutResourcePolicyRequest {
    /// <p>A JSON-formatted string that's constructed according to the grammar and syntax for an AWS resource-based policy. The policy in the string identifies who can access or manage this secret and its versions. For information on how to format a JSON parameter for the various command line tool environments, see <a href="http://docs.aws.amazon.com/cli/latest/userguide/cli-using-param.html#cli-using-param-json">Using JSON for Parameters</a> in the <i>AWS CLI User Guide</i>.</p>
    #[serde(rename = "ResourcePolicy")]
    pub resource_policy: String,
    /// <p><p>Specifies the secret that you want to attach the resource-based policy to. You can specify either the ARN or the friendly name of the secret.</p> <note> <p>If you specify an ARN, we generally recommend that you specify a complete ARN. You can specify a partial ARN too—for example, if you don’t include the final hyphen and six random characters that Secrets Manager adds at the end of the ARN when you created the secret. A partial ARN match can work as long as it uniquely matches only one secret. However, if your secret has a name that ends in a hyphen followed by six characters (before Secrets Manager adds the hyphen and six characters to the ARN) and you try to use that as a partial ARN, then those characters cause Secrets Manager to assume that you’re specifying a complete ARN. This confusion can cause unexpected results. To avoid this situation, we recommend that you don’t create secret names that end with a hyphen followed by six characters.</p> </note></p>
    #[serde(rename = "SecretId")]
    pub secret_id: String,
}

#[derive(Default, Debug, Clone, PartialEq, Deserialize)]
#[cfg_attr(any(test, feature = "serialize_structs"), derive(Serialize))]
pub struct PutResourcePolicyResponse {
    /// <p>The ARN of the secret that the resource-based policy was retrieved for.</p>
    #[serde(rename = "ARN")]
    #[serde(skip_serializing_if = "Option::is_none")]
    pub arn: Option<String>,
    /// <p>The friendly name of the secret that the resource-based policy was retrieved for.</p>
    #[serde(rename = "Name")]
    #[serde(skip_serializing_if = "Option::is_none")]
    pub name: Option<String>,
}

#[derive(Default, Debug, Clone, PartialEq, Serialize)]
pub struct PutSecretValueRequest {
    /// <p>(Optional) Specifies a unique identifier for the new version of the secret. </p> <note> <p>If you use the AWS CLI or one of the AWS SDK to call this operation, then you can leave this parameter empty. The CLI or SDK generates a random UUID for you and includes that in the request. If you don't use the SDK and instead generate a raw HTTP request to the Secrets Manager service endpoint, then you must generate a <code>ClientRequestToken</code> yourself for new versions and include that value in the request. </p> </note> <p>This value helps ensure idempotency. Secrets Manager uses this value to prevent the accidental creation of duplicate versions if there are failures and retries during the Lambda rotation function's processing. We recommend that you generate a <a href="https://wikipedia.org/wiki/Universally_unique_identifier">UUID-type</a> value to ensure uniqueness within the specified secret. </p> <ul> <li> <p>If the <code>ClientRequestToken</code> value isn't already associated with a version of the secret then a new version of the secret is created. </p> </li> <li> <p>If a version with this value already exists and that version's <code>SecretString</code> or <code>SecretBinary</code> values are the same as those in the request then the request is ignored (the operation is idempotent). </p> </li> <li> <p>If a version with this value already exists and that version's <code>SecretString</code> and <code>SecretBinary</code> values are different from those in the request then the request fails because you cannot modify an existing secret version. You can only create new versions to store new secret values.</p> </li> </ul> <p>This value becomes the <code>VersionId</code> of the new version.</p>
    #[serde(rename = "ClientRequestToken")]
    #[serde(skip_serializing_if = "Option::is_none")]
    pub client_request_token: Option<String>,
    /// <p><p>(Optional) Specifies binary data that you want to encrypt and store in the new version of the secret. To use this parameter in the command-line tools, we recommend that you store your binary data in a file and then use the appropriate technique for your tool to pass the contents of the file as a parameter. Either <code>SecretBinary</code> or <code>SecretString</code> must have a value, but not both. They cannot both be empty.</p> <p>This parameter is not accessible if the secret using the Secrets Manager console.</p> <p/></p>
    #[serde(rename = "SecretBinary")]
    #[serde(
        deserialize_with = "::rusoto_core::serialization::SerdeBlob::deserialize_blob",
        serialize_with = "::rusoto_core::serialization::SerdeBlob::serialize_blob",
        default
    )]
    #[serde(skip_serializing_if = "Option::is_none")]
    pub secret_binary: Option<bytes::Bytes>,
    /// <p><p>Specifies the secret to which you want to add a new version. You can specify either the Amazon Resource Name (ARN) or the friendly name of the secret. The secret must already exist.</p> <note> <p>If you specify an ARN, we generally recommend that you specify a complete ARN. You can specify a partial ARN too—for example, if you don’t include the final hyphen and six random characters that Secrets Manager adds at the end of the ARN when you created the secret. A partial ARN match can work as long as it uniquely matches only one secret. However, if your secret has a name that ends in a hyphen followed by six characters (before Secrets Manager adds the hyphen and six characters to the ARN) and you try to use that as a partial ARN, then those characters cause Secrets Manager to assume that you’re specifying a complete ARN. This confusion can cause unexpected results. To avoid this situation, we recommend that you don’t create secret names that end with a hyphen followed by six characters.</p> </note></p>
    #[serde(rename = "SecretId")]
    pub secret_id: String,
    /// <p>(Optional) Specifies text data that you want to encrypt and store in this new version of the secret. Either <code>SecretString</code> or <code>SecretBinary</code> must have a value, but not both. They cannot both be empty.</p> <p>If you create this secret by using the Secrets Manager console then Secrets Manager puts the protected secret text in only the <code>SecretString</code> parameter. The Secrets Manager console stores the information as a JSON structure of key/value pairs that the default Lambda rotation function knows how to parse.</p> <p>For storing multiple values, we recommend that you use a JSON text string argument and specify key/value pairs. For information on how to format a JSON parameter for the various command line tool environments, see <a href="https://docs.aws.amazon.com/cli/latest/userguide/cli-using-param.html#cli-using-param-json">Using JSON for Parameters</a> in the <i>AWS CLI User Guide</i>.</p> <p> For example:</p> <p> <code>[{"username":"bob"},{"password":"abc123xyz456"}]</code> </p> <p>If your command-line tool or SDK requires quotation marks around the parameter, you should use single quotes to avoid confusion with the double quotes required in the JSON text.</p>
    #[serde(rename = "SecretString")]
    #[serde(skip_serializing_if = "Option::is_none")]
    pub secret_string: Option<String>,
    /// <p>(Optional) Specifies a list of staging labels that are attached to this version of the secret. These staging labels are used to track the versions through the rotation process by the Lambda rotation function.</p> <p>A staging label must be unique to a single version of the secret. If you specify a staging label that's already associated with a different version of the same secret then that staging label is automatically removed from the other version and attached to this version.</p> <p>If you do not specify a value for <code>VersionStages</code> then Secrets Manager automatically moves the staging label <code>AWSCURRENT</code> to this new version.</p>
    #[serde(rename = "VersionStages")]
    #[serde(skip_serializing_if = "Option::is_none")]
    pub version_stages: Option<Vec<String>>,
}

#[derive(Default, Debug, Clone, PartialEq, Deserialize)]
#[cfg_attr(any(test, feature = "serialize_structs"), derive(Serialize))]
pub struct PutSecretValueResponse {
    /// <p>The Amazon Resource Name (ARN) for the secret for which you just created a version.</p>
    #[serde(rename = "ARN")]
    #[serde(skip_serializing_if = "Option::is_none")]
    pub arn: Option<String>,
    /// <p>The friendly name of the secret for which you just created or updated a version.</p>
    #[serde(rename = "Name")]
    #[serde(skip_serializing_if = "Option::is_none")]
    pub name: Option<String>,
    /// <p>The unique identifier of the version of the secret you just created or updated.</p>
    #[serde(rename = "VersionId")]
    #[serde(skip_serializing_if = "Option::is_none")]
    pub version_id: Option<String>,
    /// <p>The list of staging labels that are currently attached to this version of the secret. Staging labels are used to track a version as it progresses through the secret rotation process.</p>
    #[serde(rename = "VersionStages")]
    #[serde(skip_serializing_if = "Option::is_none")]
    pub version_stages: Option<Vec<String>>,
}

#[derive(Default, Debug, Clone, PartialEq, Serialize)]
pub struct RestoreSecretRequest {
    /// <p><p>Specifies the secret that you want to restore from a previously scheduled deletion. You can specify either the Amazon Resource Name (ARN) or the friendly name of the secret.</p> <note> <p>If you specify an ARN, we generally recommend that you specify a complete ARN. You can specify a partial ARN too—for example, if you don’t include the final hyphen and six random characters that Secrets Manager adds at the end of the ARN when you created the secret. A partial ARN match can work as long as it uniquely matches only one secret. However, if your secret has a name that ends in a hyphen followed by six characters (before Secrets Manager adds the hyphen and six characters to the ARN) and you try to use that as a partial ARN, then those characters cause Secrets Manager to assume that you’re specifying a complete ARN. This confusion can cause unexpected results. To avoid this situation, we recommend that you don’t create secret names that end with a hyphen followed by six characters.</p> </note></p>
    #[serde(rename = "SecretId")]
    pub secret_id: String,
}

#[derive(Default, Debug, Clone, PartialEq, Deserialize)]
#[cfg_attr(any(test, feature = "serialize_structs"), derive(Serialize))]
pub struct RestoreSecretResponse {
    /// <p>The ARN of the secret that was restored.</p>
    #[serde(rename = "ARN")]
    #[serde(skip_serializing_if = "Option::is_none")]
    pub arn: Option<String>,
    /// <p>The friendly name of the secret that was restored.</p>
    #[serde(rename = "Name")]
    #[serde(skip_serializing_if = "Option::is_none")]
    pub name: Option<String>,
}

#[derive(Default, Debug, Clone, PartialEq, Serialize)]
pub struct RotateSecretRequest {
    /// <p>(Optional) Specifies a unique identifier for the new version of the secret that helps ensure idempotency. </p> <p>If you use the AWS CLI or one of the AWS SDK to call this operation, then you can leave this parameter empty. The CLI or SDK generates a random UUID for you and includes that in the request for this parameter. If you don't use the SDK and instead generate a raw HTTP request to the Secrets Manager service endpoint, then you must generate a <code>ClientRequestToken</code> yourself for new versions and include that value in the request.</p> <p>You only need to specify your own value if you are implementing your own retry logic and want to ensure that a given secret is not created twice. We recommend that you generate a <a href="https://wikipedia.org/wiki/Universally_unique_identifier">UUID-type</a> value to ensure uniqueness within the specified secret. </p> <p>Secrets Manager uses this value to prevent the accidental creation of duplicate versions if there are failures and retries during the function's processing. This value becomes the <code>VersionId</code> of the new version.</p>
    #[serde(rename = "ClientRequestToken")]
    #[serde(skip_serializing_if = "Option::is_none")]
    pub client_request_token: Option<String>,
    /// <p>(Optional) Specifies the ARN of the Lambda function that can rotate the secret.</p>
    #[serde(rename = "RotationLambdaARN")]
    #[serde(skip_serializing_if = "Option::is_none")]
    pub rotation_lambda_arn: Option<String>,
    /// <p>A structure that defines the rotation configuration for this secret.</p>
    #[serde(rename = "RotationRules")]
    #[serde(skip_serializing_if = "Option::is_none")]
    pub rotation_rules: Option<RotationRulesType>,
    /// <p><p>Specifies the secret that you want to rotate. You can specify either the Amazon Resource Name (ARN) or the friendly name of the secret.</p> <note> <p>If you specify an ARN, we generally recommend that you specify a complete ARN. You can specify a partial ARN too—for example, if you don’t include the final hyphen and six random characters that Secrets Manager adds at the end of the ARN when you created the secret. A partial ARN match can work as long as it uniquely matches only one secret. However, if your secret has a name that ends in a hyphen followed by six characters (before Secrets Manager adds the hyphen and six characters to the ARN) and you try to use that as a partial ARN, then those characters cause Secrets Manager to assume that you’re specifying a complete ARN. This confusion can cause unexpected results. To avoid this situation, we recommend that you don’t create secret names that end with a hyphen followed by six characters.</p> </note></p>
    #[serde(rename = "SecretId")]
    pub secret_id: String,
}

#[derive(Default, Debug, Clone, PartialEq, Deserialize)]
#[cfg_attr(any(test, feature = "serialize_structs"), derive(Serialize))]
pub struct RotateSecretResponse {
    /// <p>The ARN of the secret.</p>
    #[serde(rename = "ARN")]
    #[serde(skip_serializing_if = "Option::is_none")]
    pub arn: Option<String>,
    /// <p>The friendly name of the secret.</p>
    #[serde(rename = "Name")]
    #[serde(skip_serializing_if = "Option::is_none")]
    pub name: Option<String>,
    /// <p>The ID of the new version of the secret created by the rotation started by this request.</p>
    #[serde(rename = "VersionId")]
    #[serde(skip_serializing_if = "Option::is_none")]
    pub version_id: Option<String>,
}

/// <p>A structure that defines the rotation configuration for the secret.</p>
#[derive(Default, Debug, Clone, PartialEq, Serialize, Deserialize)]
pub struct RotationRulesType {
    /// <p>Specifies the number of days between automatic scheduled rotations of the secret.</p> <p>Secrets Manager schedules the next rotation when the previous one is complete. Secrets Manager schedules the date by adding the rotation interval (number of days) to the actual date of the last rotation. The service chooses the hour within that 24-hour date window randomly. The minute is also chosen somewhat randomly, but weighted towards the top of the hour and influenced by a variety of factors that help distribute load.</p>
    #[serde(rename = "AutomaticallyAfterDays")]
    #[serde(skip_serializing_if = "Option::is_none")]
    pub automatically_after_days: Option<i64>,
}

/// <p>A structure that contains the details about a secret. It does not include the encrypted <code>SecretString</code> and <code>SecretBinary</code> values. To get those values, use the <a>GetSecretValue</a> operation.</p>
#[derive(Default, Debug, Clone, PartialEq, Deserialize)]
#[cfg_attr(any(test, feature = "serialize_structs"), derive(Serialize))]
pub struct SecretListEntry {
    /// <p>The Amazon Resource Name (ARN) of the secret.</p> <p>For more information about ARNs in Secrets Manager, see <a href="https://docs.aws.amazon.com/secretsmanager/latest/userguide/reference_iam-permissions.html#iam-resources">Policy Resources</a> in the <i>AWS Secrets Manager User Guide</i>.</p>
    #[serde(rename = "ARN")]
    #[serde(skip_serializing_if = "Option::is_none")]
    pub arn: Option<String>,
    /// <p>The date and time on which this secret was deleted. Not present on active secrets. The secret can be recovered until the number of days in the recovery window has passed, as specified in the <code>RecoveryWindowInDays</code> parameter of the <a>DeleteSecret</a> operation.</p>
    #[serde(rename = "DeletedDate")]
    #[serde(skip_serializing_if = "Option::is_none")]
    pub deleted_date: Option<f64>,
    /// <p>The user-provided description of the secret.</p>
    #[serde(rename = "Description")]
    #[serde(skip_serializing_if = "Option::is_none")]
    pub description: Option<String>,
    /// <p>The ARN or alias of the AWS KMS customer master key (CMK) that's used to encrypt the <code>SecretString</code> and <code>SecretBinary</code> fields in each version of the secret. If you don't provide a key, then Secrets Manager defaults to encrypting the secret fields with the default KMS CMK (the one named <code>awssecretsmanager</code>) for this account.</p>
    #[serde(rename = "KmsKeyId")]
    #[serde(skip_serializing_if = "Option::is_none")]
    pub kms_key_id: Option<String>,
    /// <p>The last date that this secret was accessed. This value is truncated to midnight of the date and therefore shows only the date, not the time.</p>
    #[serde(rename = "LastAccessedDate")]
    #[serde(skip_serializing_if = "Option::is_none")]
    pub last_accessed_date: Option<f64>,
    /// <p>The last date and time that this secret was modified in any way.</p>
    #[serde(rename = "LastChangedDate")]
    #[serde(skip_serializing_if = "Option::is_none")]
    pub last_changed_date: Option<f64>,
    /// <p>The last date and time that the rotation process for this secret was invoked.</p>
    #[serde(rename = "LastRotatedDate")]
    #[serde(skip_serializing_if = "Option::is_none")]
    pub last_rotated_date: Option<f64>,
    /// <p>The friendly name of the secret. You can use forward slashes in the name to represent a path hierarchy. For example, <code>/prod/databases/dbserver1</code> could represent the secret for a server named <code>dbserver1</code> in the folder <code>databases</code> in the folder <code>prod</code>. </p>
    #[serde(rename = "Name")]
    #[serde(skip_serializing_if = "Option::is_none")]
    pub name: Option<String>,
    #[serde(rename = "OwningService")]
    #[serde(skip_serializing_if = "Option::is_none")]
    pub owning_service: Option<String>,
    /// <p>Indicated whether automatic, scheduled rotation is enabled for this secret.</p>
    #[serde(rename = "RotationEnabled")]
    #[serde(skip_serializing_if = "Option::is_none")]
    pub rotation_enabled: Option<bool>,
    /// <p>The ARN of an AWS Lambda function that's invoked by Secrets Manager to rotate and expire the secret either automatically per the schedule or manually by a call to <a>RotateSecret</a>.</p>
    #[serde(rename = "RotationLambdaARN")]
    #[serde(skip_serializing_if = "Option::is_none")]
    pub rotation_lambda_arn: Option<String>,
    /// <p>A structure that defines the rotation configuration for the secret.</p>
    #[serde(rename = "RotationRules")]
    #[serde(skip_serializing_if = "Option::is_none")]
    pub rotation_rules: Option<RotationRulesType>,
    /// <p><p>A list of all of the currently assigned <code>SecretVersionStage</code> staging labels and the <code>SecretVersionId</code> that each is attached to. Staging labels are used to keep track of the different versions during the rotation process.</p> <note> <p>A version that does not have any <code>SecretVersionStage</code> is considered deprecated and subject to deletion. Such versions are not included in this list.</p> </note></p>
    #[serde(rename = "SecretVersionsToStages")]
    #[serde(skip_serializing_if = "Option::is_none")]
    pub secret_versions_to_stages: Option<::std::collections::HashMap<String, Vec<String>>>,
    /// <p>The list of user-defined tags that are associated with the secret. To add tags to a secret, use <a>TagResource</a>. To remove tags, use <a>UntagResource</a>.</p>
    #[serde(rename = "Tags")]
    #[serde(skip_serializing_if = "Option::is_none")]
    pub tags: Option<Vec<Tag>>,
}

/// <p>A structure that contains information about one version of a secret.</p>
#[derive(Default, Debug, Clone, PartialEq, Deserialize)]
#[cfg_attr(any(test, feature = "serialize_structs"), derive(Serialize))]
pub struct SecretVersionsListEntry {
    /// <p>The date and time this version of the secret was created.</p>
    #[serde(rename = "CreatedDate")]
    #[serde(skip_serializing_if = "Option::is_none")]
    pub created_date: Option<f64>,
    /// <p>The date that this version of the secret was last accessed. Note that the resolution of this field is at the date level and does not include the time.</p>
    #[serde(rename = "LastAccessedDate")]
    #[serde(skip_serializing_if = "Option::is_none")]
    pub last_accessed_date: Option<f64>,
    /// <p>The unique version identifier of this version of the secret.</p>
    #[serde(rename = "VersionId")]
    #[serde(skip_serializing_if = "Option::is_none")]
    pub version_id: Option<String>,
    /// <p>An array of staging labels that are currently associated with this version of the secret.</p>
    #[serde(rename = "VersionStages")]
    #[serde(skip_serializing_if = "Option::is_none")]
    pub version_stages: Option<Vec<String>>,
}

/// <p>A structure that contains information about a tag.</p>
#[derive(Default, Debug, Clone, PartialEq, Serialize, Deserialize)]
pub struct Tag {
    /// <p>The key identifier, or name, of the tag.</p>
    #[serde(rename = "Key")]
    #[serde(skip_serializing_if = "Option::is_none")]
    pub key: Option<String>,
    /// <p>The string value that's associated with the key of the tag.</p>
    #[serde(rename = "Value")]
    #[serde(skip_serializing_if = "Option::is_none")]
    pub value: Option<String>,
}

#[derive(Default, Debug, Clone, PartialEq, Serialize)]
pub struct TagResourceRequest {
    /// <p><p>The identifier for the secret that you want to attach tags to. You can specify either the Amazon Resource Name (ARN) or the friendly name of the secret.</p> <note> <p>If you specify an ARN, we generally recommend that you specify a complete ARN. You can specify a partial ARN too—for example, if you don’t include the final hyphen and six random characters that Secrets Manager adds at the end of the ARN when you created the secret. A partial ARN match can work as long as it uniquely matches only one secret. However, if your secret has a name that ends in a hyphen followed by six characters (before Secrets Manager adds the hyphen and six characters to the ARN) and you try to use that as a partial ARN, then those characters cause Secrets Manager to assume that you’re specifying a complete ARN. This confusion can cause unexpected results. To avoid this situation, we recommend that you don’t create secret names that end with a hyphen followed by six characters.</p> </note></p>
    #[serde(rename = "SecretId")]
    pub secret_id: String,
    /// <p>The tags to attach to the secret. Each element in the list consists of a <code>Key</code> and a <code>Value</code>.</p> <p>This parameter to the API requires a JSON text string argument. For information on how to format a JSON parameter for the various command line tool environments, see <a href="https://docs.aws.amazon.com/cli/latest/userguide/cli-using-param.html#cli-using-param-json">Using JSON for Parameters</a> in the <i>AWS CLI User Guide</i>. For the AWS CLI, you can also use the syntax: <code>--Tags Key="Key1",Value="Value1",Key="Key2",Value="Value2"[,…]</code> </p>
    #[serde(rename = "Tags")]
    pub tags: Vec<Tag>,
}

#[derive(Default, Debug, Clone, PartialEq, Serialize)]
pub struct UntagResourceRequest {
    /// <p><p>The identifier for the secret that you want to remove tags from. You can specify either the Amazon Resource Name (ARN) or the friendly name of the secret.</p> <note> <p>If you specify an ARN, we generally recommend that you specify a complete ARN. You can specify a partial ARN too—for example, if you don’t include the final hyphen and six random characters that Secrets Manager adds at the end of the ARN when you created the secret. A partial ARN match can work as long as it uniquely matches only one secret. However, if your secret has a name that ends in a hyphen followed by six characters (before Secrets Manager adds the hyphen and six characters to the ARN) and you try to use that as a partial ARN, then those characters cause Secrets Manager to assume that you’re specifying a complete ARN. This confusion can cause unexpected results. To avoid this situation, we recommend that you don’t create secret names that end with a hyphen followed by six characters.</p> </note></p>
    #[serde(rename = "SecretId")]
    pub secret_id: String,
    /// <p>A list of tag key names to remove from the secret. You don't specify the value. Both the key and its associated value are removed.</p> <p>This parameter to the API requires a JSON text string argument. For information on how to format a JSON parameter for the various command line tool environments, see <a href="https://docs.aws.amazon.com/cli/latest/userguide/cli-using-param.html#cli-using-param-json">Using JSON for Parameters</a> in the <i>AWS CLI User Guide</i>.</p>
    #[serde(rename = "TagKeys")]
    pub tag_keys: Vec<String>,
}

#[derive(Default, Debug, Clone, PartialEq, Serialize)]
pub struct UpdateSecretRequest {
    /// <p>(Optional) If you want to add a new version to the secret, this parameter specifies a unique identifier for the new version that helps ensure idempotency. </p> <p>If you use the AWS CLI or one of the AWS SDK to call this operation, then you can leave this parameter empty. The CLI or SDK generates a random UUID for you and includes that in the request. If you don't use the SDK and instead generate a raw HTTP request to the Secrets Manager service endpoint, then you must generate a <code>ClientRequestToken</code> yourself for new versions and include that value in the request.</p> <p>You typically only need to interact with this value if you implement your own retry logic and want to ensure that a given secret is not created twice. We recommend that you generate a <a href="https://wikipedia.org/wiki/Universally_unique_identifier">UUID-type</a> value to ensure uniqueness within the specified secret. </p> <p>Secrets Manager uses this value to prevent the accidental creation of duplicate versions if there are failures and retries during the Lambda rotation function's processing.</p> <ul> <li> <p>If the <code>ClientRequestToken</code> value isn't already associated with a version of the secret then a new version of the secret is created. </p> </li> <li> <p>If a version with this value already exists and that version's <code>SecretString</code> and <code>SecretBinary</code> values are the same as those in the request then the request is ignored (the operation is idempotent). </p> </li> <li> <p>If a version with this value already exists and that version's <code>SecretString</code> and <code>SecretBinary</code> values are different from the request then an error occurs because you cannot modify an existing secret value.</p> </li> </ul> <p>This value becomes the <code>VersionId</code> of the new version.</p>
    #[serde(rename = "ClientRequestToken")]
    #[serde(skip_serializing_if = "Option::is_none")]
    pub client_request_token: Option<String>,
    /// <p>(Optional) Specifies an updated user-provided description of the secret.</p>
    #[serde(rename = "Description")]
    #[serde(skip_serializing_if = "Option::is_none")]
    pub description: Option<String>,
    /// <p><p>(Optional) Specifies an updated ARN or alias of the AWS KMS customer master key (CMK) to be used to encrypt the protected text in new versions of this secret.</p> <important> <p>You can only use the account&#39;s default CMK to encrypt and decrypt if you call this operation using credentials from the same account that owns the secret. If the secret is in a different account, then you must create a custom CMK and provide the ARN of that CMK in this field. The user making the call must have permissions to both the secret and the CMK in their respective accounts.</p> </important></p>
    #[serde(rename = "KmsKeyId")]
    #[serde(skip_serializing_if = "Option::is_none")]
    pub kms_key_id: Option<String>,
    /// <p>(Optional) Specifies updated binary data that you want to encrypt and store in the new version of the secret. To use this parameter in the command-line tools, we recommend that you store your binary data in a file and then use the appropriate technique for your tool to pass the contents of the file as a parameter. Either <code>SecretBinary</code> or <code>SecretString</code> must have a value, but not both. They cannot both be empty.</p> <p>This parameter is not accessible using the Secrets Manager console.</p>
    #[serde(rename = "SecretBinary")]
    #[serde(
        deserialize_with = "::rusoto_core::serialization::SerdeBlob::deserialize_blob",
        serialize_with = "::rusoto_core::serialization::SerdeBlob::serialize_blob",
        default
    )]
    #[serde(skip_serializing_if = "Option::is_none")]
    pub secret_binary: Option<bytes::Bytes>,
    /// <p><p>Specifies the secret that you want to modify or to which you want to add a new version. You can specify either the Amazon Resource Name (ARN) or the friendly name of the secret.</p> <note> <p>If you specify an ARN, we generally recommend that you specify a complete ARN. You can specify a partial ARN too—for example, if you don’t include the final hyphen and six random characters that Secrets Manager adds at the end of the ARN when you created the secret. A partial ARN match can work as long as it uniquely matches only one secret. However, if your secret has a name that ends in a hyphen followed by six characters (before Secrets Manager adds the hyphen and six characters to the ARN) and you try to use that as a partial ARN, then those characters cause Secrets Manager to assume that you’re specifying a complete ARN. This confusion can cause unexpected results. To avoid this situation, we recommend that you don’t create secret names that end with a hyphen followed by six characters.</p> </note></p>
    #[serde(rename = "SecretId")]
    pub secret_id: String,
    /// <p>(Optional) Specifies updated text data that you want to encrypt and store in this new version of the secret. Either <code>SecretBinary</code> or <code>SecretString</code> must have a value, but not both. They cannot both be empty.</p> <p>If you create this secret by using the Secrets Manager console then Secrets Manager puts the protected secret text in only the <code>SecretString</code> parameter. The Secrets Manager console stores the information as a JSON structure of key/value pairs that the default Lambda rotation function knows how to parse.</p> <p>For storing multiple values, we recommend that you use a JSON text string argument and specify key/value pairs. For information on how to format a JSON parameter for the various command line tool environments, see <a href="https://docs.aws.amazon.com/cli/latest/userguide/cli-using-param.html#cli-using-param-json">Using JSON for Parameters</a> in the <i>AWS CLI User Guide</i>. For example:</p> <p> <code>[{"username":"bob"},{"password":"abc123xyz456"}]</code> </p> <p>If your command-line tool or SDK requires quotation marks around the parameter, you should use single quotes to avoid confusion with the double quotes required in the JSON text. You can also 'escape' the double quote character in the embedded JSON text by prefacing each with a backslash. For example, the following string is surrounded by double-quotes. All of the embedded double quotes are escaped:</p> <p> <code>"[{\"username\":\"bob\"},{\"password\":\"abc123xyz456\"}]"</code> </p>
    #[serde(rename = "SecretString")]
    #[serde(skip_serializing_if = "Option::is_none")]
    pub secret_string: Option<String>,
}

#[derive(Default, Debug, Clone, PartialEq, Deserialize)]
#[cfg_attr(any(test, feature = "serialize_structs"), derive(Serialize))]
pub struct UpdateSecretResponse {
    /// <p><p>The ARN of the secret that was updated.</p> <note> <p>Secrets Manager automatically adds several random characters to the name at the end of the ARN when you initially create a secret. This affects only the ARN and not the actual friendly name. This ensures that if you create a new secret with the same name as an old secret that you previously deleted, then users with access to the old secret <i>don&#39;t</i> automatically get access to the new secret because the ARNs are different.</p> </note></p>
    #[serde(rename = "ARN")]
    #[serde(skip_serializing_if = "Option::is_none")]
    pub arn: Option<String>,
    /// <p>The friendly name of the secret that was updated.</p>
    #[serde(rename = "Name")]
    #[serde(skip_serializing_if = "Option::is_none")]
    pub name: Option<String>,
    /// <p>If a new version of the secret was created by this operation, then <code>VersionId</code> contains the unique identifier of the new version.</p>
    #[serde(rename = "VersionId")]
    #[serde(skip_serializing_if = "Option::is_none")]
    pub version_id: Option<String>,
}

#[derive(Default, Debug, Clone, PartialEq, Serialize)]
pub struct UpdateSecretVersionStageRequest {
    /// <p>(Optional) The secret version ID that you want to add the staging label to. If you want to remove a label from a version, then do not specify this parameter.</p> <p>If the staging label is already attached to a different version of the secret, then you must also specify the <code>RemoveFromVersionId</code> parameter. </p>
    #[serde(rename = "MoveToVersionId")]
    #[serde(skip_serializing_if = "Option::is_none")]
    pub move_to_version_id: Option<String>,
    /// <p>Specifies the secret version ID of the version that the staging label is to be removed from. If the staging label you are trying to attach to one version is already attached to a different version, then you must include this parameter and specify the version that the label is to be removed from. If the label is attached and you either do not specify this parameter, or the version ID does not match, then the operation fails.</p>
    #[serde(rename = "RemoveFromVersionId")]
    #[serde(skip_serializing_if = "Option::is_none")]
    pub remove_from_version_id: Option<String>,
    /// <p><p>Specifies the secret with the version whose list of staging labels you want to modify. You can specify either the Amazon Resource Name (ARN) or the friendly name of the secret.</p> <note> <p>If you specify an ARN, we generally recommend that you specify a complete ARN. You can specify a partial ARN too—for example, if you don’t include the final hyphen and six random characters that Secrets Manager adds at the end of the ARN when you created the secret. A partial ARN match can work as long as it uniquely matches only one secret. However, if your secret has a name that ends in a hyphen followed by six characters (before Secrets Manager adds the hyphen and six characters to the ARN) and you try to use that as a partial ARN, then those characters cause Secrets Manager to assume that you’re specifying a complete ARN. This confusion can cause unexpected results. To avoid this situation, we recommend that you don’t create secret names that end with a hyphen followed by six characters.</p> </note></p>
    #[serde(rename = "SecretId")]
    pub secret_id: String,
    /// <p>The staging label to add to this version.</p>
    #[serde(rename = "VersionStage")]
    pub version_stage: String,
}

#[derive(Default, Debug, Clone, PartialEq, Deserialize)]
#[cfg_attr(any(test, feature = "serialize_structs"), derive(Serialize))]
pub struct UpdateSecretVersionStageResponse {
    /// <p>The ARN of the secret with the staging label that was modified.</p>
    #[serde(rename = "ARN")]
    #[serde(skip_serializing_if = "Option::is_none")]
    pub arn: Option<String>,
    /// <p>The friendly name of the secret with the staging label that was modified.</p>
    #[serde(rename = "Name")]
    #[serde(skip_serializing_if = "Option::is_none")]
    pub name: Option<String>,
}

/// Errors returned by CancelRotateSecret
#[derive(Debug, PartialEq)]
pub enum CancelRotateSecretError {
    /// <p>An error occurred on the server side.</p>
    InternalServiceError(String),
    /// <p>You provided an invalid value for a parameter.</p>
    InvalidParameter(String),
    /// <p><p>You provided a parameter value that is not valid for the current state of the resource.</p> <p>Possible causes:</p> <ul> <li> <p>You tried to perform the operation on a secret that&#39;s currently marked deleted.</p> </li> <li> <p>You tried to enable rotation on a secret that doesn&#39;t already have a Lambda function ARN configured and you didn&#39;t include such an ARN as a parameter in this call. </p> </li> </ul></p>
    InvalidRequest(String),
    /// <p>We can't find the resource that you asked for.</p>
    ResourceNotFound(String),
}

impl CancelRotateSecretError {
    pub fn from_response(res: BufferedHttpResponse) -> RusotoError<CancelRotateSecretError> {
        if let Some(err) = proto::json::Error::parse(&res) {
            match err.typ.as_str() {
                "InternalServiceError" => {
                    return RusotoError::Service(CancelRotateSecretError::InternalServiceError(
                        err.msg,
                    ))
                }
                "InvalidParameterException" => {
                    return RusotoError::Service(CancelRotateSecretError::InvalidParameter(err.msg))
                }
                "InvalidRequestException" => {
                    return RusotoError::Service(CancelRotateSecretError::InvalidRequest(err.msg))
                }
                "ResourceNotFoundException" => {
                    return RusotoError::Service(CancelRotateSecretError::ResourceNotFound(err.msg))
                }
                "ValidationException" => return RusotoError::Validation(err.msg),
                _ => {}
            }
        }
        return RusotoError::Unknown(res);
    }
}
impl fmt::Display for CancelRotateSecretError {
    fn fmt(&self, f: &mut fmt::Formatter) -> fmt::Result {
        write!(f, "{}", self.description())
    }
}
impl Error for CancelRotateSecretError {
    fn description(&self) -> &str {
        match *self {
            CancelRotateSecretError::InternalServiceError(ref cause) => cause,
            CancelRotateSecretError::InvalidParameter(ref cause) => cause,
            CancelRotateSecretError::InvalidRequest(ref cause) => cause,
            CancelRotateSecretError::ResourceNotFound(ref cause) => cause,
        }
    }
}
/// Errors returned by CreateSecret
#[derive(Debug, PartialEq)]
pub enum CreateSecretError {
    /// <p>Secrets Manager can't encrypt the protected secret text using the provided KMS key. Check that the customer master key (CMK) is available, enabled, and not in an invalid state. For more information, see <a href="http://docs.aws.amazon.com/kms/latest/developerguide/key-state.html">How Key State Affects Use of a Customer Master Key</a>.</p>
    EncryptionFailure(String),
    /// <p>An error occurred on the server side.</p>
    InternalServiceError(String),
    /// <p>You provided an invalid value for a parameter.</p>
    InvalidParameter(String),
    /// <p><p>You provided a parameter value that is not valid for the current state of the resource.</p> <p>Possible causes:</p> <ul> <li> <p>You tried to perform the operation on a secret that&#39;s currently marked deleted.</p> </li> <li> <p>You tried to enable rotation on a secret that doesn&#39;t already have a Lambda function ARN configured and you didn&#39;t include such an ARN as a parameter in this call. </p> </li> </ul></p>
    InvalidRequest(String),
    /// <p>The request failed because it would exceed one of the Secrets Manager internal limits.</p>
    LimitExceeded(String),
    /// <p>The policy document that you provided isn't valid.</p>
    MalformedPolicyDocument(String),
    /// <p>The request failed because you did not complete all the prerequisite steps.</p>
    PreconditionNotMet(String),
    /// <p>A resource with the ID you requested already exists.</p>
    ResourceExists(String),
    /// <p>We can't find the resource that you asked for.</p>
    ResourceNotFound(String),
}

impl CreateSecretError {
    pub fn from_response(res: BufferedHttpResponse) -> RusotoError<CreateSecretError> {
        if let Some(err) = proto::json::Error::parse(&res) {
            match err.typ.as_str() {
                "EncryptionFailure" => {
                    return RusotoError::Service(CreateSecretError::EncryptionFailure(err.msg))
                }
                "InternalServiceError" => {
                    return RusotoError::Service(CreateSecretError::InternalServiceError(err.msg))
                }
                "InvalidParameterException" => {
                    return RusotoError::Service(CreateSecretError::InvalidParameter(err.msg))
                }
                "InvalidRequestException" => {
                    return RusotoError::Service(CreateSecretError::InvalidRequest(err.msg))
                }
                "LimitExceededException" => {
                    return RusotoError::Service(CreateSecretError::LimitExceeded(err.msg))
                }
                "MalformedPolicyDocumentException" => {
                    return RusotoError::Service(CreateSecretError::MalformedPolicyDocument(
                        err.msg,
                    ))
                }
                "PreconditionNotMetException" => {
                    return RusotoError::Service(CreateSecretError::PreconditionNotMet(err.msg))
                }
                "ResourceExistsException" => {
                    return RusotoError::Service(CreateSecretError::ResourceExists(err.msg))
                }
                "ResourceNotFoundException" => {
                    return RusotoError::Service(CreateSecretError::ResourceNotFound(err.msg))
                }
                "ValidationException" => return RusotoError::Validation(err.msg),
                _ => {}
            }
        }
        return RusotoError::Unknown(res);
    }
}
impl fmt::Display for CreateSecretError {
    fn fmt(&self, f: &mut fmt::Formatter) -> fmt::Result {
        write!(f, "{}", self.description())
    }
}
impl Error for CreateSecretError {
    fn description(&self) -> &str {
        match *self {
            CreateSecretError::EncryptionFailure(ref cause) => cause,
            CreateSecretError::InternalServiceError(ref cause) => cause,
            CreateSecretError::InvalidParameter(ref cause) => cause,
            CreateSecretError::InvalidRequest(ref cause) => cause,
            CreateSecretError::LimitExceeded(ref cause) => cause,
            CreateSecretError::MalformedPolicyDocument(ref cause) => cause,
            CreateSecretError::PreconditionNotMet(ref cause) => cause,
            CreateSecretError::ResourceExists(ref cause) => cause,
            CreateSecretError::ResourceNotFound(ref cause) => cause,
        }
    }
}
/// Errors returned by DeleteResourcePolicy
#[derive(Debug, PartialEq)]
pub enum DeleteResourcePolicyError {
    /// <p>An error occurred on the server side.</p>
    InternalServiceError(String),
    /// <p><p>You provided a parameter value that is not valid for the current state of the resource.</p> <p>Possible causes:</p> <ul> <li> <p>You tried to perform the operation on a secret that&#39;s currently marked deleted.</p> </li> <li> <p>You tried to enable rotation on a secret that doesn&#39;t already have a Lambda function ARN configured and you didn&#39;t include such an ARN as a parameter in this call. </p> </li> </ul></p>
    InvalidRequest(String),
    /// <p>We can't find the resource that you asked for.</p>
    ResourceNotFound(String),
}

impl DeleteResourcePolicyError {
    pub fn from_response(res: BufferedHttpResponse) -> RusotoError<DeleteResourcePolicyError> {
        if let Some(err) = proto::json::Error::parse(&res) {
            match err.typ.as_str() {
                "InternalServiceError" => {
                    return RusotoError::Service(DeleteResourcePolicyError::InternalServiceError(
                        err.msg,
                    ))
                }
                "InvalidRequestException" => {
                    return RusotoError::Service(DeleteResourcePolicyError::InvalidRequest(err.msg))
                }
                "ResourceNotFoundException" => {
                    return RusotoError::Service(DeleteResourcePolicyError::ResourceNotFound(
                        err.msg,
                    ))
                }
                "ValidationException" => return RusotoError::Validation(err.msg),
                _ => {}
            }
        }
        return RusotoError::Unknown(res);
    }
}
impl fmt::Display for DeleteResourcePolicyError {
    fn fmt(&self, f: &mut fmt::Formatter) -> fmt::Result {
        write!(f, "{}", self.description())
    }
}
impl Error for DeleteResourcePolicyError {
    fn description(&self) -> &str {
        match *self {
            DeleteResourcePolicyError::InternalServiceError(ref cause) => cause,
            DeleteResourcePolicyError::InvalidRequest(ref cause) => cause,
            DeleteResourcePolicyError::ResourceNotFound(ref cause) => cause,
        }
    }
}
/// Errors returned by DeleteSecret
#[derive(Debug, PartialEq)]
pub enum DeleteSecretError {
    /// <p>An error occurred on the server side.</p>
    InternalServiceError(String),
    /// <p>You provided an invalid value for a parameter.</p>
    InvalidParameter(String),
    /// <p><p>You provided a parameter value that is not valid for the current state of the resource.</p> <p>Possible causes:</p> <ul> <li> <p>You tried to perform the operation on a secret that&#39;s currently marked deleted.</p> </li> <li> <p>You tried to enable rotation on a secret that doesn&#39;t already have a Lambda function ARN configured and you didn&#39;t include such an ARN as a parameter in this call. </p> </li> </ul></p>
    InvalidRequest(String),
    /// <p>We can't find the resource that you asked for.</p>
    ResourceNotFound(String),
}

impl DeleteSecretError {
    pub fn from_response(res: BufferedHttpResponse) -> RusotoError<DeleteSecretError> {
        if let Some(err) = proto::json::Error::parse(&res) {
            match err.typ.as_str() {
                "InternalServiceError" => {
                    return RusotoError::Service(DeleteSecretError::InternalServiceError(err.msg))
                }
                "InvalidParameterException" => {
                    return RusotoError::Service(DeleteSecretError::InvalidParameter(err.msg))
                }
                "InvalidRequestException" => {
                    return RusotoError::Service(DeleteSecretError::InvalidRequest(err.msg))
                }
                "ResourceNotFoundException" => {
                    return RusotoError::Service(DeleteSecretError::ResourceNotFound(err.msg))
                }
                "ValidationException" => return RusotoError::Validation(err.msg),
                _ => {}
            }
        }
        return RusotoError::Unknown(res);
    }
}
impl fmt::Display for DeleteSecretError {
    fn fmt(&self, f: &mut fmt::Formatter) -> fmt::Result {
        write!(f, "{}", self.description())
    }
}
impl Error for DeleteSecretError {
    fn description(&self) -> &str {
        match *self {
            DeleteSecretError::InternalServiceError(ref cause) => cause,
            DeleteSecretError::InvalidParameter(ref cause) => cause,
            DeleteSecretError::InvalidRequest(ref cause) => cause,
            DeleteSecretError::ResourceNotFound(ref cause) => cause,
        }
    }
}
/// Errors returned by DescribeSecret
#[derive(Debug, PartialEq)]
pub enum DescribeSecretError {
    /// <p>An error occurred on the server side.</p>
    InternalServiceError(String),
    /// <p>We can't find the resource that you asked for.</p>
    ResourceNotFound(String),
}

impl DescribeSecretError {
    pub fn from_response(res: BufferedHttpResponse) -> RusotoError<DescribeSecretError> {
        if let Some(err) = proto::json::Error::parse(&res) {
            match err.typ.as_str() {
                "InternalServiceError" => {
                    return RusotoError::Service(DescribeSecretError::InternalServiceError(err.msg))
                }
                "ResourceNotFoundException" => {
                    return RusotoError::Service(DescribeSecretError::ResourceNotFound(err.msg))
                }
                "ValidationException" => return RusotoError::Validation(err.msg),
                _ => {}
            }
        }
        return RusotoError::Unknown(res);
    }
}
impl fmt::Display for DescribeSecretError {
    fn fmt(&self, f: &mut fmt::Formatter) -> fmt::Result {
        write!(f, "{}", self.description())
    }
}
impl Error for DescribeSecretError {
    fn description(&self) -> &str {
        match *self {
            DescribeSecretError::InternalServiceError(ref cause) => cause,
            DescribeSecretError::ResourceNotFound(ref cause) => cause,
        }
    }
}
/// Errors returned by GetRandomPassword
#[derive(Debug, PartialEq)]
pub enum GetRandomPasswordError {
    /// <p>An error occurred on the server side.</p>
    InternalServiceError(String),
    /// <p>You provided an invalid value for a parameter.</p>
    InvalidParameter(String),
    /// <p><p>You provided a parameter value that is not valid for the current state of the resource.</p> <p>Possible causes:</p> <ul> <li> <p>You tried to perform the operation on a secret that&#39;s currently marked deleted.</p> </li> <li> <p>You tried to enable rotation on a secret that doesn&#39;t already have a Lambda function ARN configured and you didn&#39;t include such an ARN as a parameter in this call. </p> </li> </ul></p>
    InvalidRequest(String),
}

impl GetRandomPasswordError {
    pub fn from_response(res: BufferedHttpResponse) -> RusotoError<GetRandomPasswordError> {
        if let Some(err) = proto::json::Error::parse(&res) {
            match err.typ.as_str() {
                "InternalServiceError" => {
                    return RusotoError::Service(GetRandomPasswordError::InternalServiceError(
                        err.msg,
                    ))
                }
                "InvalidParameterException" => {
                    return RusotoError::Service(GetRandomPasswordError::InvalidParameter(err.msg))
                }
                "InvalidRequestException" => {
                    return RusotoError::Service(GetRandomPasswordError::InvalidRequest(err.msg))
                }
                "ValidationException" => return RusotoError::Validation(err.msg),
                _ => {}
            }
        }
        return RusotoError::Unknown(res);
    }
}
impl fmt::Display for GetRandomPasswordError {
    fn fmt(&self, f: &mut fmt::Formatter) -> fmt::Result {
        write!(f, "{}", self.description())
    }
}
impl Error for GetRandomPasswordError {
    fn description(&self) -> &str {
        match *self {
            GetRandomPasswordError::InternalServiceError(ref cause) => cause,
            GetRandomPasswordError::InvalidParameter(ref cause) => cause,
            GetRandomPasswordError::InvalidRequest(ref cause) => cause,
        }
    }
}
/// Errors returned by GetResourcePolicy
#[derive(Debug, PartialEq)]
pub enum GetResourcePolicyError {
    /// <p>An error occurred on the server side.</p>
    InternalServiceError(String),
    /// <p><p>You provided a parameter value that is not valid for the current state of the resource.</p> <p>Possible causes:</p> <ul> <li> <p>You tried to perform the operation on a secret that&#39;s currently marked deleted.</p> </li> <li> <p>You tried to enable rotation on a secret that doesn&#39;t already have a Lambda function ARN configured and you didn&#39;t include such an ARN as a parameter in this call. </p> </li> </ul></p>
    InvalidRequest(String),
    /// <p>We can't find the resource that you asked for.</p>
    ResourceNotFound(String),
}

impl GetResourcePolicyError {
    pub fn from_response(res: BufferedHttpResponse) -> RusotoError<GetResourcePolicyError> {
        if let Some(err) = proto::json::Error::parse(&res) {
            match err.typ.as_str() {
                "InternalServiceError" => {
                    return RusotoError::Service(GetResourcePolicyError::InternalServiceError(
                        err.msg,
                    ))
                }
                "InvalidRequestException" => {
                    return RusotoError::Service(GetResourcePolicyError::InvalidRequest(err.msg))
                }
                "ResourceNotFoundException" => {
                    return RusotoError::Service(GetResourcePolicyError::ResourceNotFound(err.msg))
                }
                "ValidationException" => return RusotoError::Validation(err.msg),
                _ => {}
            }
        }
        return RusotoError::Unknown(res);
    }
}
impl fmt::Display for GetResourcePolicyError {
    fn fmt(&self, f: &mut fmt::Formatter) -> fmt::Result {
        write!(f, "{}", self.description())
    }
}
impl Error for GetResourcePolicyError {
    fn description(&self) -> &str {
        match *self {
            GetResourcePolicyError::InternalServiceError(ref cause) => cause,
            GetResourcePolicyError::InvalidRequest(ref cause) => cause,
            GetResourcePolicyError::ResourceNotFound(ref cause) => cause,
        }
    }
}
/// Errors returned by GetSecretValue
#[derive(Debug, PartialEq)]
pub enum GetSecretValueError {
    /// <p>Secrets Manager can't decrypt the protected secret text using the provided KMS key. </p>
    DecryptionFailure(String),
    /// <p>An error occurred on the server side.</p>
    InternalServiceError(String),
    /// <p>You provided an invalid value for a parameter.</p>
    InvalidParameter(String),
    /// <p><p>You provided a parameter value that is not valid for the current state of the resource.</p> <p>Possible causes:</p> <ul> <li> <p>You tried to perform the operation on a secret that&#39;s currently marked deleted.</p> </li> <li> <p>You tried to enable rotation on a secret that doesn&#39;t already have a Lambda function ARN configured and you didn&#39;t include such an ARN as a parameter in this call. </p> </li> </ul></p>
    InvalidRequest(String),
    /// <p>We can't find the resource that you asked for.</p>
    ResourceNotFound(String),
}

impl GetSecretValueError {
    pub fn from_response(res: BufferedHttpResponse) -> RusotoError<GetSecretValueError> {
        if let Some(err) = proto::json::Error::parse(&res) {
            match err.typ.as_str() {
                "DecryptionFailure" => {
                    return RusotoError::Service(GetSecretValueError::DecryptionFailure(err.msg))
                }
                "InternalServiceError" => {
                    return RusotoError::Service(GetSecretValueError::InternalServiceError(err.msg))
                }
                "InvalidParameterException" => {
                    return RusotoError::Service(GetSecretValueError::InvalidParameter(err.msg))
                }
                "InvalidRequestException" => {
                    return RusotoError::Service(GetSecretValueError::InvalidRequest(err.msg))
                }
                "ResourceNotFoundException" => {
                    return RusotoError::Service(GetSecretValueError::ResourceNotFound(err.msg))
                }
                "ValidationException" => return RusotoError::Validation(err.msg),
                _ => {}
            }
        }
        return RusotoError::Unknown(res);
    }
}
impl fmt::Display for GetSecretValueError {
    fn fmt(&self, f: &mut fmt::Formatter) -> fmt::Result {
        write!(f, "{}", self.description())
    }
}
impl Error for GetSecretValueError {
    fn description(&self) -> &str {
        match *self {
            GetSecretValueError::DecryptionFailure(ref cause) => cause,
            GetSecretValueError::InternalServiceError(ref cause) => cause,
            GetSecretValueError::InvalidParameter(ref cause) => cause,
            GetSecretValueError::InvalidRequest(ref cause) => cause,
            GetSecretValueError::ResourceNotFound(ref cause) => cause,
        }
    }
}
/// Errors returned by ListSecretVersionIds
#[derive(Debug, PartialEq)]
pub enum ListSecretVersionIdsError {
    /// <p>An error occurred on the server side.</p>
    InternalServiceError(String),
    /// <p>You provided an invalid <code>NextToken</code> value.</p>
    InvalidNextToken(String),
    /// <p>We can't find the resource that you asked for.</p>
    ResourceNotFound(String),
}

impl ListSecretVersionIdsError {
    pub fn from_response(res: BufferedHttpResponse) -> RusotoError<ListSecretVersionIdsError> {
        if let Some(err) = proto::json::Error::parse(&res) {
            match err.typ.as_str() {
                "InternalServiceError" => {
                    return RusotoError::Service(ListSecretVersionIdsError::InternalServiceError(
                        err.msg,
                    ))
                }
                "InvalidNextTokenException" => {
                    return RusotoError::Service(ListSecretVersionIdsError::InvalidNextToken(
                        err.msg,
                    ))
                }
                "ResourceNotFoundException" => {
                    return RusotoError::Service(ListSecretVersionIdsError::ResourceNotFound(
                        err.msg,
                    ))
                }
                "ValidationException" => return RusotoError::Validation(err.msg),
                _ => {}
            }
        }
        return RusotoError::Unknown(res);
    }
}
impl fmt::Display for ListSecretVersionIdsError {
    fn fmt(&self, f: &mut fmt::Formatter) -> fmt::Result {
        write!(f, "{}", self.description())
    }
}
impl Error for ListSecretVersionIdsError {
    fn description(&self) -> &str {
        match *self {
            ListSecretVersionIdsError::InternalServiceError(ref cause) => cause,
            ListSecretVersionIdsError::InvalidNextToken(ref cause) => cause,
            ListSecretVersionIdsError::ResourceNotFound(ref cause) => cause,
        }
    }
}
/// Errors returned by ListSecrets
#[derive(Debug, PartialEq)]
pub enum ListSecretsError {
    /// <p>An error occurred on the server side.</p>
    InternalServiceError(String),
    /// <p>You provided an invalid <code>NextToken</code> value.</p>
    InvalidNextToken(String),
    /// <p>You provided an invalid value for a parameter.</p>
    InvalidParameter(String),
}

impl ListSecretsError {
    pub fn from_response(res: BufferedHttpResponse) -> RusotoError<ListSecretsError> {
        if let Some(err) = proto::json::Error::parse(&res) {
            match err.typ.as_str() {
                "InternalServiceError" => {
                    return RusotoError::Service(ListSecretsError::InternalServiceError(err.msg))
                }
                "InvalidNextTokenException" => {
                    return RusotoError::Service(ListSecretsError::InvalidNextToken(err.msg))
                }
                "InvalidParameterException" => {
                    return RusotoError::Service(ListSecretsError::InvalidParameter(err.msg))
                }
                "ValidationException" => return RusotoError::Validation(err.msg),
                _ => {}
            }
        }
        return RusotoError::Unknown(res);
    }
}
impl fmt::Display for ListSecretsError {
    fn fmt(&self, f: &mut fmt::Formatter) -> fmt::Result {
        write!(f, "{}", self.description())
    }
}
impl Error for ListSecretsError {
    fn description(&self) -> &str {
        match *self {
            ListSecretsError::InternalServiceError(ref cause) => cause,
            ListSecretsError::InvalidNextToken(ref cause) => cause,
            ListSecretsError::InvalidParameter(ref cause) => cause,
        }
    }
}
/// Errors returned by PutResourcePolicy
#[derive(Debug, PartialEq)]
pub enum PutResourcePolicyError {
    /// <p>An error occurred on the server side.</p>
    InternalServiceError(String),
    /// <p>You provided an invalid value for a parameter.</p>
    InvalidParameter(String),
    /// <p><p>You provided a parameter value that is not valid for the current state of the resource.</p> <p>Possible causes:</p> <ul> <li> <p>You tried to perform the operation on a secret that&#39;s currently marked deleted.</p> </li> <li> <p>You tried to enable rotation on a secret that doesn&#39;t already have a Lambda function ARN configured and you didn&#39;t include such an ARN as a parameter in this call. </p> </li> </ul></p>
    InvalidRequest(String),
    /// <p>The policy document that you provided isn't valid.</p>
    MalformedPolicyDocument(String),
    /// <p>We can't find the resource that you asked for.</p>
    ResourceNotFound(String),
}

impl PutResourcePolicyError {
    pub fn from_response(res: BufferedHttpResponse) -> RusotoError<PutResourcePolicyError> {
        if let Some(err) = proto::json::Error::parse(&res) {
            match err.typ.as_str() {
                "InternalServiceError" => {
                    return RusotoError::Service(PutResourcePolicyError::InternalServiceError(
                        err.msg,
                    ))
                }
                "InvalidParameterException" => {
                    return RusotoError::Service(PutResourcePolicyError::InvalidParameter(err.msg))
                }
                "InvalidRequestException" => {
                    return RusotoError::Service(PutResourcePolicyError::InvalidRequest(err.msg))
                }
                "MalformedPolicyDocumentException" => {
                    return RusotoError::Service(PutResourcePolicyError::MalformedPolicyDocument(
                        err.msg,
                    ))
                }
                "ResourceNotFoundException" => {
                    return RusotoError::Service(PutResourcePolicyError::ResourceNotFound(err.msg))
                }
                "ValidationException" => return RusotoError::Validation(err.msg),
                _ => {}
            }
        }
        return RusotoError::Unknown(res);
    }
}
impl fmt::Display for PutResourcePolicyError {
    fn fmt(&self, f: &mut fmt::Formatter) -> fmt::Result {
        write!(f, "{}", self.description())
    }
}
impl Error for PutResourcePolicyError {
    fn description(&self) -> &str {
        match *self {
            PutResourcePolicyError::InternalServiceError(ref cause) => cause,
            PutResourcePolicyError::InvalidParameter(ref cause) => cause,
            PutResourcePolicyError::InvalidRequest(ref cause) => cause,
            PutResourcePolicyError::MalformedPolicyDocument(ref cause) => cause,
            PutResourcePolicyError::ResourceNotFound(ref cause) => cause,
        }
    }
}
/// Errors returned by PutSecretValue
#[derive(Debug, PartialEq)]
pub enum PutSecretValueError {
    /// <p>Secrets Manager can't encrypt the protected secret text using the provided KMS key. Check that the customer master key (CMK) is available, enabled, and not in an invalid state. For more information, see <a href="http://docs.aws.amazon.com/kms/latest/developerguide/key-state.html">How Key State Affects Use of a Customer Master Key</a>.</p>
    EncryptionFailure(String),
    /// <p>An error occurred on the server side.</p>
    InternalServiceError(String),
    /// <p>You provided an invalid value for a parameter.</p>
    InvalidParameter(String),
    /// <p><p>You provided a parameter value that is not valid for the current state of the resource.</p> <p>Possible causes:</p> <ul> <li> <p>You tried to perform the operation on a secret that&#39;s currently marked deleted.</p> </li> <li> <p>You tried to enable rotation on a secret that doesn&#39;t already have a Lambda function ARN configured and you didn&#39;t include such an ARN as a parameter in this call. </p> </li> </ul></p>
    InvalidRequest(String),
    /// <p>The request failed because it would exceed one of the Secrets Manager internal limits.</p>
    LimitExceeded(String),
    /// <p>A resource with the ID you requested already exists.</p>
    ResourceExists(String),
    /// <p>We can't find the resource that you asked for.</p>
    ResourceNotFound(String),
}

impl PutSecretValueError {
    pub fn from_response(res: BufferedHttpResponse) -> RusotoError<PutSecretValueError> {
        if let Some(err) = proto::json::Error::parse(&res) {
            match err.typ.as_str() {
                "EncryptionFailure" => {
                    return RusotoError::Service(PutSecretValueError::EncryptionFailure(err.msg))
                }
                "InternalServiceError" => {
                    return RusotoError::Service(PutSecretValueError::InternalServiceError(err.msg))
                }
                "InvalidParameterException" => {
                    return RusotoError::Service(PutSecretValueError::InvalidParameter(err.msg))
                }
                "InvalidRequestException" => {
                    return RusotoError::Service(PutSecretValueError::InvalidRequest(err.msg))
                }
                "LimitExceededException" => {
                    return RusotoError::Service(PutSecretValueError::LimitExceeded(err.msg))
                }
                "ResourceExistsException" => {
                    return RusotoError::Service(PutSecretValueError::ResourceExists(err.msg))
                }
                "ResourceNotFoundException" => {
                    return RusotoError::Service(PutSecretValueError::ResourceNotFound(err.msg))
                }
                "ValidationException" => return RusotoError::Validation(err.msg),
                _ => {}
            }
        }
        return RusotoError::Unknown(res);
    }
}
impl fmt::Display for PutSecretValueError {
    fn fmt(&self, f: &mut fmt::Formatter) -> fmt::Result {
        write!(f, "{}", self.description())
    }
}
impl Error for PutSecretValueError {
    fn description(&self) -> &str {
        match *self {
            PutSecretValueError::EncryptionFailure(ref cause) => cause,
            PutSecretValueError::InternalServiceError(ref cause) => cause,
            PutSecretValueError::InvalidParameter(ref cause) => cause,
            PutSecretValueError::InvalidRequest(ref cause) => cause,
            PutSecretValueError::LimitExceeded(ref cause) => cause,
            PutSecretValueError::ResourceExists(ref cause) => cause,
            PutSecretValueError::ResourceNotFound(ref cause) => cause,
        }
    }
}
/// Errors returned by RestoreSecret
#[derive(Debug, PartialEq)]
pub enum RestoreSecretError {
    /// <p>An error occurred on the server side.</p>
    InternalServiceError(String),
    /// <p>You provided an invalid value for a parameter.</p>
    InvalidParameter(String),
    /// <p><p>You provided a parameter value that is not valid for the current state of the resource.</p> <p>Possible causes:</p> <ul> <li> <p>You tried to perform the operation on a secret that&#39;s currently marked deleted.</p> </li> <li> <p>You tried to enable rotation on a secret that doesn&#39;t already have a Lambda function ARN configured and you didn&#39;t include such an ARN as a parameter in this call. </p> </li> </ul></p>
    InvalidRequest(String),
    /// <p>We can't find the resource that you asked for.</p>
    ResourceNotFound(String),
}

impl RestoreSecretError {
    pub fn from_response(res: BufferedHttpResponse) -> RusotoError<RestoreSecretError> {
        if let Some(err) = proto::json::Error::parse(&res) {
            match err.typ.as_str() {
                "InternalServiceError" => {
                    return RusotoError::Service(RestoreSecretError::InternalServiceError(err.msg))
                }
                "InvalidParameterException" => {
                    return RusotoError::Service(RestoreSecretError::InvalidParameter(err.msg))
                }
                "InvalidRequestException" => {
                    return RusotoError::Service(RestoreSecretError::InvalidRequest(err.msg))
                }
                "ResourceNotFoundException" => {
                    return RusotoError::Service(RestoreSecretError::ResourceNotFound(err.msg))
                }
                "ValidationException" => return RusotoError::Validation(err.msg),
                _ => {}
            }
        }
        return RusotoError::Unknown(res);
    }
}
impl fmt::Display for RestoreSecretError {
    fn fmt(&self, f: &mut fmt::Formatter) -> fmt::Result {
        write!(f, "{}", self.description())
    }
}
impl Error for RestoreSecretError {
    fn description(&self) -> &str {
        match *self {
            RestoreSecretError::InternalServiceError(ref cause) => cause,
            RestoreSecretError::InvalidParameter(ref cause) => cause,
            RestoreSecretError::InvalidRequest(ref cause) => cause,
            RestoreSecretError::ResourceNotFound(ref cause) => cause,
        }
    }
}
/// Errors returned by RotateSecret
#[derive(Debug, PartialEq)]
pub enum RotateSecretError {
    /// <p>An error occurred on the server side.</p>
    InternalServiceError(String),
    /// <p>You provided an invalid value for a parameter.</p>
    InvalidParameter(String),
    /// <p><p>You provided a parameter value that is not valid for the current state of the resource.</p> <p>Possible causes:</p> <ul> <li> <p>You tried to perform the operation on a secret that&#39;s currently marked deleted.</p> </li> <li> <p>You tried to enable rotation on a secret that doesn&#39;t already have a Lambda function ARN configured and you didn&#39;t include such an ARN as a parameter in this call. </p> </li> </ul></p>
    InvalidRequest(String),
    /// <p>We can't find the resource that you asked for.</p>
    ResourceNotFound(String),
}

impl RotateSecretError {
    pub fn from_response(res: BufferedHttpResponse) -> RusotoError<RotateSecretError> {
        if let Some(err) = proto::json::Error::parse(&res) {
            match err.typ.as_str() {
                "InternalServiceError" => {
                    return RusotoError::Service(RotateSecretError::InternalServiceError(err.msg))
                }
                "InvalidParameterException" => {
                    return RusotoError::Service(RotateSecretError::InvalidParameter(err.msg))
                }
                "InvalidRequestException" => {
                    return RusotoError::Service(RotateSecretError::InvalidRequest(err.msg))
                }
                "ResourceNotFoundException" => {
                    return RusotoError::Service(RotateSecretError::ResourceNotFound(err.msg))
                }
                "ValidationException" => return RusotoError::Validation(err.msg),
                _ => {}
            }
        }
        return RusotoError::Unknown(res);
    }
}
impl fmt::Display for RotateSecretError {
    fn fmt(&self, f: &mut fmt::Formatter) -> fmt::Result {
        write!(f, "{}", self.description())
    }
}
impl Error for RotateSecretError {
    fn description(&self) -> &str {
        match *self {
            RotateSecretError::InternalServiceError(ref cause) => cause,
            RotateSecretError::InvalidParameter(ref cause) => cause,
            RotateSecretError::InvalidRequest(ref cause) => cause,
            RotateSecretError::ResourceNotFound(ref cause) => cause,
        }
    }
}
/// Errors returned by TagResource
#[derive(Debug, PartialEq)]
pub enum TagResourceError {
    /// <p>An error occurred on the server side.</p>
    InternalServiceError(String),
    /// <p>You provided an invalid value for a parameter.</p>
    InvalidParameter(String),
    /// <p><p>You provided a parameter value that is not valid for the current state of the resource.</p> <p>Possible causes:</p> <ul> <li> <p>You tried to perform the operation on a secret that&#39;s currently marked deleted.</p> </li> <li> <p>You tried to enable rotation on a secret that doesn&#39;t already have a Lambda function ARN configured and you didn&#39;t include such an ARN as a parameter in this call. </p> </li> </ul></p>
    InvalidRequest(String),
    /// <p>We can't find the resource that you asked for.</p>
    ResourceNotFound(String),
}

impl TagResourceError {
    pub fn from_response(res: BufferedHttpResponse) -> RusotoError<TagResourceError> {
        if let Some(err) = proto::json::Error::parse(&res) {
            match err.typ.as_str() {
                "InternalServiceError" => {
                    return RusotoError::Service(TagResourceError::InternalServiceError(err.msg))
                }
                "InvalidParameterException" => {
                    return RusotoError::Service(TagResourceError::InvalidParameter(err.msg))
                }
                "InvalidRequestException" => {
                    return RusotoError::Service(TagResourceError::InvalidRequest(err.msg))
                }
                "ResourceNotFoundException" => {
                    return RusotoError::Service(TagResourceError::ResourceNotFound(err.msg))
                }
                "ValidationException" => return RusotoError::Validation(err.msg),
                _ => {}
            }
        }
        return RusotoError::Unknown(res);
    }
}
impl fmt::Display for TagResourceError {
    fn fmt(&self, f: &mut fmt::Formatter) -> fmt::Result {
        write!(f, "{}", self.description())
    }
}
impl Error for TagResourceError {
    fn description(&self) -> &str {
        match *self {
            TagResourceError::InternalServiceError(ref cause) => cause,
            TagResourceError::InvalidParameter(ref cause) => cause,
            TagResourceError::InvalidRequest(ref cause) => cause,
            TagResourceError::ResourceNotFound(ref cause) => cause,
        }
    }
}
/// Errors returned by UntagResource
#[derive(Debug, PartialEq)]
pub enum UntagResourceError {
    /// <p>An error occurred on the server side.</p>
    InternalServiceError(String),
    /// <p>You provided an invalid value for a parameter.</p>
    InvalidParameter(String),
    /// <p><p>You provided a parameter value that is not valid for the current state of the resource.</p> <p>Possible causes:</p> <ul> <li> <p>You tried to perform the operation on a secret that&#39;s currently marked deleted.</p> </li> <li> <p>You tried to enable rotation on a secret that doesn&#39;t already have a Lambda function ARN configured and you didn&#39;t include such an ARN as a parameter in this call. </p> </li> </ul></p>
    InvalidRequest(String),
    /// <p>We can't find the resource that you asked for.</p>
    ResourceNotFound(String),
}

impl UntagResourceError {
    pub fn from_response(res: BufferedHttpResponse) -> RusotoError<UntagResourceError> {
        if let Some(err) = proto::json::Error::parse(&res) {
            match err.typ.as_str() {
                "InternalServiceError" => {
                    return RusotoError::Service(UntagResourceError::InternalServiceError(err.msg))
                }
                "InvalidParameterException" => {
                    return RusotoError::Service(UntagResourceError::InvalidParameter(err.msg))
                }
                "InvalidRequestException" => {
                    return RusotoError::Service(UntagResourceError::InvalidRequest(err.msg))
                }
                "ResourceNotFoundException" => {
                    return RusotoError::Service(UntagResourceError::ResourceNotFound(err.msg))
                }
                "ValidationException" => return RusotoError::Validation(err.msg),
                _ => {}
            }
        }
        return RusotoError::Unknown(res);
    }
}
impl fmt::Display for UntagResourceError {
    fn fmt(&self, f: &mut fmt::Formatter) -> fmt::Result {
        write!(f, "{}", self.description())
    }
}
impl Error for UntagResourceError {
    fn description(&self) -> &str {
        match *self {
            UntagResourceError::InternalServiceError(ref cause) => cause,
            UntagResourceError::InvalidParameter(ref cause) => cause,
            UntagResourceError::InvalidRequest(ref cause) => cause,
            UntagResourceError::ResourceNotFound(ref cause) => cause,
        }
    }
}
/// Errors returned by UpdateSecret
#[derive(Debug, PartialEq)]
pub enum UpdateSecretError {
    /// <p>Secrets Manager can't encrypt the protected secret text using the provided KMS key. Check that the customer master key (CMK) is available, enabled, and not in an invalid state. For more information, see <a href="http://docs.aws.amazon.com/kms/latest/developerguide/key-state.html">How Key State Affects Use of a Customer Master Key</a>.</p>
    EncryptionFailure(String),
    /// <p>An error occurred on the server side.</p>
    InternalServiceError(String),
    /// <p>You provided an invalid value for a parameter.</p>
    InvalidParameter(String),
    /// <p><p>You provided a parameter value that is not valid for the current state of the resource.</p> <p>Possible causes:</p> <ul> <li> <p>You tried to perform the operation on a secret that&#39;s currently marked deleted.</p> </li> <li> <p>You tried to enable rotation on a secret that doesn&#39;t already have a Lambda function ARN configured and you didn&#39;t include such an ARN as a parameter in this call. </p> </li> </ul></p>
    InvalidRequest(String),
    /// <p>The request failed because it would exceed one of the Secrets Manager internal limits.</p>
    LimitExceeded(String),
    /// <p>The policy document that you provided isn't valid.</p>
    MalformedPolicyDocument(String),
    /// <p>The request failed because you did not complete all the prerequisite steps.</p>
    PreconditionNotMet(String),
    /// <p>A resource with the ID you requested already exists.</p>
    ResourceExists(String),
    /// <p>We can't find the resource that you asked for.</p>
    ResourceNotFound(String),
}

impl UpdateSecretError {
    pub fn from_response(res: BufferedHttpResponse) -> RusotoError<UpdateSecretError> {
        if let Some(err) = proto::json::Error::parse(&res) {
            match err.typ.as_str() {
                "EncryptionFailure" => {
                    return RusotoError::Service(UpdateSecretError::EncryptionFailure(err.msg))
                }
                "InternalServiceError" => {
                    return RusotoError::Service(UpdateSecretError::InternalServiceError(err.msg))
                }
                "InvalidParameterException" => {
                    return RusotoError::Service(UpdateSecretError::InvalidParameter(err.msg))
                }
                "InvalidRequestException" => {
                    return RusotoError::Service(UpdateSecretError::InvalidRequest(err.msg))
                }
                "LimitExceededException" => {
                    return RusotoError::Service(UpdateSecretError::LimitExceeded(err.msg))
                }
                "MalformedPolicyDocumentException" => {
                    return RusotoError::Service(UpdateSecretError::MalformedPolicyDocument(
                        err.msg,
                    ))
                }
                "PreconditionNotMetException" => {
                    return RusotoError::Service(UpdateSecretError::PreconditionNotMet(err.msg))
                }
                "ResourceExistsException" => {
                    return RusotoError::Service(UpdateSecretError::ResourceExists(err.msg))
                }
                "ResourceNotFoundException" => {
                    return RusotoError::Service(UpdateSecretError::ResourceNotFound(err.msg))
                }
                "ValidationException" => return RusotoError::Validation(err.msg),
                _ => {}
            }
        }
        return RusotoError::Unknown(res);
    }
}
impl fmt::Display for UpdateSecretError {
    fn fmt(&self, f: &mut fmt::Formatter) -> fmt::Result {
        write!(f, "{}", self.description())
    }
}
impl Error for UpdateSecretError {
    fn description(&self) -> &str {
        match *self {
            UpdateSecretError::EncryptionFailure(ref cause) => cause,
            UpdateSecretError::InternalServiceError(ref cause) => cause,
            UpdateSecretError::InvalidParameter(ref cause) => cause,
            UpdateSecretError::InvalidRequest(ref cause) => cause,
            UpdateSecretError::LimitExceeded(ref cause) => cause,
            UpdateSecretError::MalformedPolicyDocument(ref cause) => cause,
            UpdateSecretError::PreconditionNotMet(ref cause) => cause,
            UpdateSecretError::ResourceExists(ref cause) => cause,
            UpdateSecretError::ResourceNotFound(ref cause) => cause,
        }
    }
}
/// Errors returned by UpdateSecretVersionStage
#[derive(Debug, PartialEq)]
pub enum UpdateSecretVersionStageError {
    /// <p>An error occurred on the server side.</p>
    InternalServiceError(String),
    /// <p>You provided an invalid value for a parameter.</p>
    InvalidParameter(String),
    /// <p><p>You provided a parameter value that is not valid for the current state of the resource.</p> <p>Possible causes:</p> <ul> <li> <p>You tried to perform the operation on a secret that&#39;s currently marked deleted.</p> </li> <li> <p>You tried to enable rotation on a secret that doesn&#39;t already have a Lambda function ARN configured and you didn&#39;t include such an ARN as a parameter in this call. </p> </li> </ul></p>
    InvalidRequest(String),
    /// <p>The request failed because it would exceed one of the Secrets Manager internal limits.</p>
    LimitExceeded(String),
    /// <p>We can't find the resource that you asked for.</p>
    ResourceNotFound(String),
}

impl UpdateSecretVersionStageError {
    pub fn from_response(res: BufferedHttpResponse) -> RusotoError<UpdateSecretVersionStageError> {
        if let Some(err) = proto::json::Error::parse(&res) {
            match err.typ.as_str() {
                "InternalServiceError" => {
                    return RusotoError::Service(
                        UpdateSecretVersionStageError::InternalServiceError(err.msg),
                    )
                }
                "InvalidParameterException" => {
                    return RusotoError::Service(UpdateSecretVersionStageError::InvalidParameter(
                        err.msg,
                    ))
                }
                "InvalidRequestException" => {
                    return RusotoError::Service(UpdateSecretVersionStageError::InvalidRequest(
                        err.msg,
                    ))
                }
                "LimitExceededException" => {
                    return RusotoError::Service(UpdateSecretVersionStageError::LimitExceeded(
                        err.msg,
                    ))
                }
                "ResourceNotFoundException" => {
                    return RusotoError::Service(UpdateSecretVersionStageError::ResourceNotFound(
                        err.msg,
                    ))
                }
                "ValidationException" => return RusotoError::Validation(err.msg),
                _ => {}
            }
        }
        return RusotoError::Unknown(res);
    }
}
impl fmt::Display for UpdateSecretVersionStageError {
    fn fmt(&self, f: &mut fmt::Formatter) -> fmt::Result {
        write!(f, "{}", self.description())
    }
}
impl Error for UpdateSecretVersionStageError {
    fn description(&self) -> &str {
        match *self {
            UpdateSecretVersionStageError::InternalServiceError(ref cause) => cause,
            UpdateSecretVersionStageError::InvalidParameter(ref cause) => cause,
            UpdateSecretVersionStageError::InvalidRequest(ref cause) => cause,
            UpdateSecretVersionStageError::LimitExceeded(ref cause) => cause,
            UpdateSecretVersionStageError::ResourceNotFound(ref cause) => cause,
        }
    }
}
/// Trait representing the capabilities of the AWS Secrets Manager API. AWS Secrets Manager clients implement this trait.
#[async_trait]
pub trait SecretsManager {
    /// <p><p>Disables automatic scheduled rotation and cancels the rotation of a secret if one is currently in progress.</p> <p>To re-enable scheduled rotation, call <a>RotateSecret</a> with <code>AutomaticallyRotateAfterDays</code> set to a value greater than 0. This will immediately rotate your secret and then enable the automatic schedule.</p> <note> <p>If you cancel a rotation that is in progress, it can leave the <code>VersionStage</code> labels in an unexpected state. Depending on what step of the rotation was in progress, you might need to remove the staging label <code>AWSPENDING</code> from the partially created version, specified by the <code>VersionId</code> response value. You should also evaluate the partially rotated new version to see if it should be deleted, which you can do by removing all staging labels from the new version&#39;s <code>VersionStage</code> field.</p> </note> <p>To successfully start a rotation, the staging label <code>AWSPENDING</code> must be in one of the following states:</p> <ul> <li> <p>Not be attached to any version at all</p> </li> <li> <p>Attached to the same version as the staging label <code>AWSCURRENT</code> </p> </li> </ul> <p>If the staging label <code>AWSPENDING</code> is attached to a different version than the version with <code>AWSCURRENT</code> then the attempt to rotate fails.</p> <p> <b>Minimum permissions</b> </p> <p>To run this command, you must have the following permissions:</p> <ul> <li> <p>secretsmanager:CancelRotateSecret</p> </li> </ul> <p> <b>Related operations</b> </p> <ul> <li> <p>To configure rotation for a secret or to manually trigger a rotation, use <a>RotateSecret</a>.</p> </li> <li> <p>To get the rotation configuration details for a secret, use <a>DescribeSecret</a>.</p> </li> <li> <p>To list all of the currently available secrets, use <a>ListSecrets</a>.</p> </li> <li> <p>To list all of the versions currently associated with a secret, use <a>ListSecretVersionIds</a>.</p> </li> </ul></p>
    async fn cancel_rotate_secret(
        &self,
        input: CancelRotateSecretRequest,
    ) -> Result<CancelRotateSecretResponse, RusotoError<CancelRotateSecretError>>;

    /// <p><p>Creates a new secret. A secret in Secrets Manager consists of both the protected secret data and the important information needed to manage the secret.</p> <p>Secrets Manager stores the encrypted secret data in one of a collection of &quot;versions&quot; associated with the secret. Each version contains a copy of the encrypted secret data. Each version is associated with one or more &quot;staging labels&quot; that identify where the version is in the rotation cycle. The <code>SecretVersionsToStages</code> field of the secret contains the mapping of staging labels to the active versions of the secret. Versions without a staging label are considered deprecated and are not included in the list.</p> <p>You provide the secret data to be encrypted by putting text in either the <code>SecretString</code> parameter or binary data in the <code>SecretBinary</code> parameter, but not both. If you include <code>SecretString</code> or <code>SecretBinary</code> then Secrets Manager also creates an initial secret version and automatically attaches the staging label <code>AWSCURRENT</code> to the new version.</p> <note> <ul> <li> <p>If you call an operation that needs to encrypt or decrypt the <code>SecretString</code> or <code>SecretBinary</code> for a secret in the same account as the calling user and that secret doesn&#39;t specify a AWS KMS encryption key, Secrets Manager uses the account&#39;s default AWS managed customer master key (CMK) with the alias <code>aws/secretsmanager</code>. If this key doesn&#39;t already exist in your account then Secrets Manager creates it for you automatically. All users and roles in the same AWS account automatically have access to use the default CMK. Note that if an Secrets Manager API call results in AWS having to create the account&#39;s AWS-managed CMK, it can result in a one-time significant delay in returning the result.</p> </li> <li> <p>If the secret is in a different AWS account from the credentials calling an API that requires encryption or decryption of the secret value then you must create and use a custom AWS KMS CMK because you can&#39;t access the default CMK for the account using credentials from a different AWS account. Store the ARN of the CMK in the secret when you create the secret or when you update it by including it in the <code>KMSKeyId</code>. If you call an API that must encrypt or decrypt <code>SecretString</code> or <code>SecretBinary</code> using credentials from a different account then the AWS KMS key policy must grant cross-account access to that other account&#39;s user or role for both the kms:GenerateDataKey and kms:Decrypt operations.</p> </li> </ul> </note> <p> </p> <p> <b>Minimum permissions</b> </p> <p>To run this command, you must have the following permissions:</p> <ul> <li> <p>secretsmanager:CreateSecret</p> </li> <li> <p>kms:GenerateDataKey - needed only if you use a customer-managed AWS KMS key to encrypt the secret. You do not need this permission to use the account&#39;s default AWS managed CMK for Secrets Manager.</p> </li> <li> <p>kms:Decrypt - needed only if you use a customer-managed AWS KMS key to encrypt the secret. You do not need this permission to use the account&#39;s default AWS managed CMK for Secrets Manager.</p> </li> <li> <p>secretsmanager:TagResource - needed only if you include the <code>Tags</code> parameter. </p> </li> </ul> <p> <b>Related operations</b> </p> <ul> <li> <p>To delete a secret, use <a>DeleteSecret</a>.</p> </li> <li> <p>To modify an existing secret, use <a>UpdateSecret</a>.</p> </li> <li> <p>To create a new version of a secret, use <a>PutSecretValue</a>.</p> </li> <li> <p>To retrieve the encrypted secure string and secure binary values, use <a>GetSecretValue</a>.</p> </li> <li> <p>To retrieve all other details for a secret, use <a>DescribeSecret</a>. This does not include the encrypted secure string and secure binary values.</p> </li> <li> <p>To retrieve the list of secret versions associated with the current secret, use <a>DescribeSecret</a> and examine the <code>SecretVersionsToStages</code> response value.</p> </li> </ul></p>
    async fn create_secret(
        &self,
        input: CreateSecretRequest,
    ) -> Result<CreateSecretResponse, RusotoError<CreateSecretError>>;

    /// <p><p>Deletes the resource-based permission policy that&#39;s attached to the secret.</p> <p> <b>Minimum permissions</b> </p> <p>To run this command, you must have the following permissions:</p> <ul> <li> <p>secretsmanager:DeleteResourcePolicy</p> </li> </ul> <p> <b>Related operations</b> </p> <ul> <li> <p>To attach a resource policy to a secret, use <a>PutResourcePolicy</a>.</p> </li> <li> <p>To retrieve the current resource-based policy that&#39;s attached to a secret, use <a>GetResourcePolicy</a>.</p> </li> <li> <p>To list all of the currently available secrets, use <a>ListSecrets</a>.</p> </li> </ul></p>
    async fn delete_resource_policy(
        &self,
        input: DeleteResourcePolicyRequest,
    ) -> Result<DeleteResourcePolicyResponse, RusotoError<DeleteResourcePolicyError>>;

    /// <p><p>Deletes an entire secret and all of its versions. You can optionally include a recovery window during which you can restore the secret. If you don&#39;t specify a recovery window value, the operation defaults to 30 days. Secrets Manager attaches a <code>DeletionDate</code> stamp to the secret that specifies the end of the recovery window. At the end of the recovery window, Secrets Manager deletes the secret permanently.</p> <p>At any time before recovery window ends, you can use <a>RestoreSecret</a> to remove the <code>DeletionDate</code> and cancel the deletion of the secret.</p> <p>You cannot access the encrypted secret information in any secret that is scheduled for deletion. If you need to access that information, you must cancel the deletion with <a>RestoreSecret</a> and then retrieve the information.</p> <note> <ul> <li> <p>There is no explicit operation to delete a version of a secret. Instead, remove all staging labels from the <code>VersionStage</code> field of a version. That marks the version as deprecated and allows Secrets Manager to delete it as needed. Versions that do not have any staging labels do not show up in <a>ListSecretVersionIds</a> unless you specify <code>IncludeDeprecated</code>.</p> </li> <li> <p>The permanent secret deletion at the end of the waiting period is performed as a background task with low priority. There is no guarantee of a specific time after the recovery window for the actual delete operation to occur.</p> </li> </ul> </note> <p> <b>Minimum permissions</b> </p> <p>To run this command, you must have the following permissions:</p> <ul> <li> <p>secretsmanager:DeleteSecret</p> </li> </ul> <p> <b>Related operations</b> </p> <ul> <li> <p>To create a secret, use <a>CreateSecret</a>.</p> </li> <li> <p>To cancel deletion of a version of a secret before the recovery window has expired, use <a>RestoreSecret</a>.</p> </li> </ul></p>
    async fn delete_secret(
        &self,
        input: DeleteSecretRequest,
    ) -> Result<DeleteSecretResponse, RusotoError<DeleteSecretError>>;

    /// <p><p>Retrieves the details of a secret. It does not include the encrypted fields. Only those fields that are populated with a value are returned in the response. </p> <p> <b>Minimum permissions</b> </p> <p>To run this command, you must have the following permissions:</p> <ul> <li> <p>secretsmanager:DescribeSecret</p> </li> </ul> <p> <b>Related operations</b> </p> <ul> <li> <p>To create a secret, use <a>CreateSecret</a>.</p> </li> <li> <p>To modify a secret, use <a>UpdateSecret</a>.</p> </li> <li> <p>To retrieve the encrypted secret information in a version of the secret, use <a>GetSecretValue</a>.</p> </li> <li> <p>To list all of the secrets in the AWS account, use <a>ListSecrets</a>.</p> </li> </ul></p>
    async fn describe_secret(
        &self,
        input: DescribeSecretRequest,
    ) -> Result<DescribeSecretResponse, RusotoError<DescribeSecretError>>;

    /// <p><p>Generates a random password of the specified complexity. This operation is intended for use in the Lambda rotation function. Per best practice, we recommend that you specify the maximum length and include every character type that the system you are generating a password for can support.</p> <p> <b>Minimum permissions</b> </p> <p>To run this command, you must have the following permissions:</p> <ul> <li> <p>secretsmanager:GetRandomPassword</p> </li> </ul></p>
    async fn get_random_password(
        &self,
        input: GetRandomPasswordRequest,
    ) -> Result<GetRandomPasswordResponse, RusotoError<GetRandomPasswordError>>;

    /// <p><p>Retrieves the JSON text of the resource-based policy document that&#39;s attached to the specified secret. The JSON request string input and response output are shown formatted with white space and line breaks for better readability. Submit your input as a single line JSON string.</p> <p> <b>Minimum permissions</b> </p> <p>To run this command, you must have the following permissions:</p> <ul> <li> <p>secretsmanager:GetResourcePolicy</p> </li> </ul> <p> <b>Related operations</b> </p> <ul> <li> <p>To attach a resource policy to a secret, use <a>PutResourcePolicy</a>.</p> </li> <li> <p>To delete the resource-based policy that&#39;s attached to a secret, use <a>DeleteResourcePolicy</a>.</p> </li> <li> <p>To list all of the currently available secrets, use <a>ListSecrets</a>.</p> </li> </ul></p>
    async fn get_resource_policy(
        &self,
        input: GetResourcePolicyRequest,
    ) -> Result<GetResourcePolicyResponse, RusotoError<GetResourcePolicyError>>;

    /// <p><p>Retrieves the contents of the encrypted fields <code>SecretString</code> or <code>SecretBinary</code> from the specified version of a secret, whichever contains content.</p> <p> <b>Minimum permissions</b> </p> <p>To run this command, you must have the following permissions:</p> <ul> <li> <p>secretsmanager:GetSecretValue</p> </li> <li> <p>kms:Decrypt - required only if you use a customer-managed AWS KMS key to encrypt the secret. You do not need this permission to use the account&#39;s default AWS managed CMK for Secrets Manager.</p> </li> </ul> <p> <b>Related operations</b> </p> <ul> <li> <p>To create a new version of the secret with different encrypted information, use <a>PutSecretValue</a>.</p> </li> <li> <p>To retrieve the non-encrypted details for the secret, use <a>DescribeSecret</a>.</p> </li> </ul></p>
    async fn get_secret_value(
        &self,
        input: GetSecretValueRequest,
    ) -> Result<GetSecretValueResponse, RusotoError<GetSecretValueError>>;

    /// <p><p>Lists all of the versions attached to the specified secret. The output does not include the <code>SecretString</code> or <code>SecretBinary</code> fields. By default, the list includes only versions that have at least one staging label in <code>VersionStage</code> attached.</p> <note> <p>Always check the <code>NextToken</code> response parameter when calling any of the <code>List*</code> operations. These operations can occasionally return an empty or shorter than expected list of results even when there are more results available. When this happens, the <code>NextToken</code> response parameter contains a value to pass to the next call to the same API to request the next part of the list.</p> </note> <p> <b>Minimum permissions</b> </p> <p>To run this command, you must have the following permissions:</p> <ul> <li> <p>secretsmanager:ListSecretVersionIds</p> </li> </ul> <p> <b>Related operations</b> </p> <ul> <li> <p>To list the secrets in an account, use <a>ListSecrets</a>.</p> </li> </ul></p>
    async fn list_secret_version_ids(
        &self,
        input: ListSecretVersionIdsRequest,
    ) -> Result<ListSecretVersionIdsResponse, RusotoError<ListSecretVersionIdsError>>;

    /// <p><p>Lists all of the secrets that are stored by Secrets Manager in the AWS account. To list the versions currently stored for a specific secret, use <a>ListSecretVersionIds</a>. The encrypted fields <code>SecretString</code> and <code>SecretBinary</code> are not included in the output. To get that information, call the <a>GetSecretValue</a> operation.</p> <note> <p>Always check the <code>NextToken</code> response parameter when calling any of the <code>List*</code> operations. These operations can occasionally return an empty or shorter than expected list of results even when there are more results available. When this happens, the <code>NextToken</code> response parameter contains a value to pass to the next call to the same API to request the next part of the list.</p> </note> <p> <b>Minimum permissions</b> </p> <p>To run this command, you must have the following permissions:</p> <ul> <li> <p>secretsmanager:ListSecrets</p> </li> </ul> <p> <b>Related operations</b> </p> <ul> <li> <p>To list the versions attached to a secret, use <a>ListSecretVersionIds</a>.</p> </li> </ul></p>
    async fn list_secrets(
        &self,
        input: ListSecretsRequest,
    ) -> Result<ListSecretsResponse, RusotoError<ListSecretsError>>;

    /// <p><p>Attaches the contents of the specified resource-based permission policy to a secret. A resource-based policy is optional. Alternatively, you can use IAM identity-based policies that specify the secret&#39;s Amazon Resource Name (ARN) in the policy statement&#39;s <code>Resources</code> element. You can also use a combination of both identity-based and resource-based policies. The affected users and roles receive the permissions that are permitted by all of the relevant policies. For more information, see <a href="http://docs.aws.amazon.com/secretsmanager/latest/userguide/auth-and-access_resource-based-policies.html">Using Resource-Based Policies for AWS Secrets Manager</a>. For the complete description of the AWS policy syntax and grammar, see <a href="https://docs.aws.amazon.com/IAM/latest/UserGuide/reference_policies.html">IAM JSON Policy Reference</a> in the <i>IAM User Guide</i>.</p> <p> <b>Minimum permissions</b> </p> <p>To run this command, you must have the following permissions:</p> <ul> <li> <p>secretsmanager:PutResourcePolicy</p> </li> </ul> <p> <b>Related operations</b> </p> <ul> <li> <p>To retrieve the resource policy that&#39;s attached to a secret, use <a>GetResourcePolicy</a>.</p> </li> <li> <p>To delete the resource-based policy that&#39;s attached to a secret, use <a>DeleteResourcePolicy</a>.</p> </li> <li> <p>To list all of the currently available secrets, use <a>ListSecrets</a>.</p> </li> </ul></p>
    async fn put_resource_policy(
        &self,
        input: PutResourcePolicyRequest,
    ) -> Result<PutResourcePolicyResponse, RusotoError<PutResourcePolicyError>>;

    /// <p><p>Stores a new encrypted secret value in the specified secret. To do this, the operation creates a new version and attaches it to the secret. The version can contain a new <code>SecretString</code> value or a new <code>SecretBinary</code> value. You can also specify the staging labels that are initially attached to the new version.</p> <note> <p>The Secrets Manager console uses only the <code>SecretString</code> field. To add binary data to a secret with the <code>SecretBinary</code> field you must use the AWS CLI or one of the AWS SDKs.</p> </note> <ul> <li> <p>If this operation creates the first version for the secret then Secrets Manager automatically attaches the staging label <code>AWSCURRENT</code> to the new version.</p> </li> <li> <p>If another version of this secret already exists, then this operation does not automatically move any staging labels other than those that you explicitly specify in the <code>VersionStages</code> parameter.</p> </li> <li> <p>If this operation moves the staging label <code>AWSCURRENT</code> from another version to this version (because you included it in the <code>StagingLabels</code> parameter) then Secrets Manager also automatically moves the staging label <code>AWSPREVIOUS</code> to the version that <code>AWSCURRENT</code> was removed from.</p> </li> <li> <p>This operation is idempotent. If a version with a <code>VersionId</code> with the same value as the <code>ClientRequestToken</code> parameter already exists and you specify the same secret data, the operation succeeds but does nothing. However, if the secret data is different, then the operation fails because you cannot modify an existing version; you can only create new ones.</p> </li> </ul> <note> <ul> <li> <p>If you call an operation that needs to encrypt or decrypt the <code>SecretString</code> or <code>SecretBinary</code> for a secret in the same account as the calling user and that secret doesn&#39;t specify a AWS KMS encryption key, Secrets Manager uses the account&#39;s default AWS managed customer master key (CMK) with the alias <code>aws/secretsmanager</code>. If this key doesn&#39;t already exist in your account then Secrets Manager creates it for you automatically. All users and roles in the same AWS account automatically have access to use the default CMK. Note that if an Secrets Manager API call results in AWS having to create the account&#39;s AWS-managed CMK, it can result in a one-time significant delay in returning the result.</p> </li> <li> <p>If the secret is in a different AWS account from the credentials calling an API that requires encryption or decryption of the secret value then you must create and use a custom AWS KMS CMK because you can&#39;t access the default CMK for the account using credentials from a different AWS account. Store the ARN of the CMK in the secret when you create the secret or when you update it by including it in the <code>KMSKeyId</code>. If you call an API that must encrypt or decrypt <code>SecretString</code> or <code>SecretBinary</code> using credentials from a different account then the AWS KMS key policy must grant cross-account access to that other account&#39;s user or role for both the kms:GenerateDataKey and kms:Decrypt operations.</p> </li> </ul> </note> <p> <b>Minimum permissions</b> </p> <p>To run this command, you must have the following permissions:</p> <ul> <li> <p>secretsmanager:PutSecretValue</p> </li> <li> <p>kms:GenerateDataKey - needed only if you use a customer-managed AWS KMS key to encrypt the secret. You do not need this permission to use the account&#39;s default AWS managed CMK for Secrets Manager.</p> </li> </ul> <p> <b>Related operations</b> </p> <ul> <li> <p>To retrieve the encrypted value you store in the version of a secret, use <a>GetSecretValue</a>.</p> </li> <li> <p>To create a secret, use <a>CreateSecret</a>.</p> </li> <li> <p>To get the details for a secret, use <a>DescribeSecret</a>.</p> </li> <li> <p>To list the versions attached to a secret, use <a>ListSecretVersionIds</a>.</p> </li> </ul></p>
    async fn put_secret_value(
        &self,
        input: PutSecretValueRequest,
    ) -> Result<PutSecretValueResponse, RusotoError<PutSecretValueError>>;

    /// <p><p>Cancels the scheduled deletion of a secret by removing the <code>DeletedDate</code> time stamp. This makes the secret accessible to query once again.</p> <p> <b>Minimum permissions</b> </p> <p>To run this command, you must have the following permissions:</p> <ul> <li> <p>secretsmanager:RestoreSecret</p> </li> </ul> <p> <b>Related operations</b> </p> <ul> <li> <p>To delete a secret, use <a>DeleteSecret</a>.</p> </li> </ul></p>
    async fn restore_secret(
        &self,
        input: RestoreSecretRequest,
    ) -> Result<RestoreSecretResponse, RusotoError<RestoreSecretError>>;

    /// <p><p>Configures and starts the asynchronous process of rotating this secret. If you include the configuration parameters, the operation sets those values for the secret and then immediately starts a rotation. If you do not include the configuration parameters, the operation starts a rotation with the values already stored in the secret. After the rotation completes, the protected service and its clients all use the new version of the secret. </p> <p>This required configuration information includes the ARN of an AWS Lambda function and the time between scheduled rotations. The Lambda rotation function creates a new version of the secret and creates or updates the credentials on the protected service to match. After testing the new credentials, the function marks the new secret with the staging label <code>AWSCURRENT</code> so that your clients all immediately begin to use the new version. For more information about rotating secrets and how to configure a Lambda function to rotate the secrets for your protected service, see <a href="https://docs.aws.amazon.com/secretsmanager/latest/userguide/rotating-secrets.html">Rotating Secrets in AWS Secrets Manager</a> in the <i>AWS Secrets Manager User Guide</i>.</p> <p>Secrets Manager schedules the next rotation when the previous one is complete. Secrets Manager schedules the date by adding the rotation interval (number of days) to the actual date of the last rotation. The service chooses the hour within that 24-hour date window randomly. The minute is also chosen somewhat randomly, but weighted towards the top of the hour and influenced by a variety of factors that help distribute load.</p> <p>The rotation function must end with the versions of the secret in one of two states:</p> <ul> <li> <p>The <code>AWSPENDING</code> and <code>AWSCURRENT</code> staging labels are attached to the same version of the secret, or</p> </li> <li> <p>The <code>AWSPENDING</code> staging label is not attached to any version of the secret.</p> </li> </ul> <p>If instead the <code>AWSPENDING</code> staging label is present but is not attached to the same version as <code>AWSCURRENT</code> then any later invocation of <code>RotateSecret</code> assumes that a previous rotation request is still in progress and returns an error.</p> <p> <b>Minimum permissions</b> </p> <p>To run this command, you must have the following permissions:</p> <ul> <li> <p>secretsmanager:RotateSecret</p> </li> <li> <p>lambda:InvokeFunction (on the function specified in the secret&#39;s metadata)</p> </li> </ul> <p> <b>Related operations</b> </p> <ul> <li> <p>To list the secrets in your account, use <a>ListSecrets</a>.</p> </li> <li> <p>To get the details for a version of a secret, use <a>DescribeSecret</a>.</p> </li> <li> <p>To create a new version of a secret, use <a>CreateSecret</a>.</p> </li> <li> <p>To attach staging labels to or remove staging labels from a version of a secret, use <a>UpdateSecretVersionStage</a>.</p> </li> </ul></p>
    async fn rotate_secret(
        &self,
        input: RotateSecretRequest,
    ) -> Result<RotateSecretResponse, RusotoError<RotateSecretError>>;

    /// <p><p>Attaches one or more tags, each consisting of a key name and a value, to the specified secret. Tags are part of the secret&#39;s overall metadata, and are not associated with any specific version of the secret. This operation only appends tags to the existing list of tags. To remove tags, you must use <a>UntagResource</a>.</p> <p>The following basic restrictions apply to tags:</p> <ul> <li> <p>Maximum number of tags per secret—50</p> </li> <li> <p>Maximum key length—127 Unicode characters in UTF-8</p> </li> <li> <p>Maximum value length—255 Unicode characters in UTF-8</p> </li> <li> <p>Tag keys and values are case sensitive.</p> </li> <li> <p>Do not use the <code>aws:</code> prefix in your tag names or values because it is reserved for AWS use. You can&#39;t edit or delete tag names or values with this prefix. Tags with this prefix do not count against your tags per secret limit.</p> </li> <li> <p>If your tagging schema will be used across multiple services and resources, remember that other services might have restrictions on allowed characters. Generally allowed characters are: letters, spaces, and numbers representable in UTF-8, plus the following special characters: + - = . _ : / @.</p> </li> </ul> <important> <p>If you use tags as part of your security strategy, then adding or removing a tag can change permissions. If successfully completing this operation would result in you losing your permissions for this secret, then the operation is blocked and returns an Access Denied error.</p> </important> <p> <b>Minimum permissions</b> </p> <p>To run this command, you must have the following permissions:</p> <ul> <li> <p>secretsmanager:TagResource</p> </li> </ul> <p> <b>Related operations</b> </p> <ul> <li> <p>To remove one or more tags from the collection attached to a secret, use <a>UntagResource</a>.</p> </li> <li> <p>To view the list of tags attached to a secret, use <a>DescribeSecret</a>.</p> </li> </ul></p>
    async fn tag_resource(
        &self,
        input: TagResourceRequest,
    ) -> Result<(), RusotoError<TagResourceError>>;

    /// <p><p>Removes one or more tags from the specified secret.</p> <p>This operation is idempotent. If a requested tag is not attached to the secret, no error is returned and the secret metadata is unchanged.</p> <important> <p>If you use tags as part of your security strategy, then removing a tag can change permissions. If successfully completing this operation would result in you losing your permissions for this secret, then the operation is blocked and returns an Access Denied error.</p> </important> <p> <b>Minimum permissions</b> </p> <p>To run this command, you must have the following permissions:</p> <ul> <li> <p>secretsmanager:UntagResource</p> </li> </ul> <p> <b>Related operations</b> </p> <ul> <li> <p>To add one or more tags to the collection attached to a secret, use <a>TagResource</a>.</p> </li> <li> <p>To view the list of tags attached to a secret, use <a>DescribeSecret</a>.</p> </li> </ul></p>
    async fn untag_resource(
        &self,
        input: UntagResourceRequest,
    ) -> Result<(), RusotoError<UntagResourceError>>;

    /// <p><p>Modifies many of the details of the specified secret. If you include a <code>ClientRequestToken</code> and <i>either</i> <code>SecretString</code> or <code>SecretBinary</code> then it also creates a new version attached to the secret.</p> <p>To modify the rotation configuration of a secret, use <a>RotateSecret</a> instead.</p> <note> <p>The Secrets Manager console uses only the <code>SecretString</code> parameter and therefore limits you to encrypting and storing only a text string. To encrypt and store binary data as part of the version of a secret, you must use either the AWS CLI or one of the AWS SDKs.</p> </note> <ul> <li> <p>If a version with a <code>VersionId</code> with the same value as the <code>ClientRequestToken</code> parameter already exists, the operation results in an error. You cannot modify an existing version, you can only create a new version.</p> </li> <li> <p>If you include <code>SecretString</code> or <code>SecretBinary</code> to create a new secret version, Secrets Manager automatically attaches the staging label <code>AWSCURRENT</code> to the new version. </p> </li> </ul> <note> <ul> <li> <p>If you call an operation that needs to encrypt or decrypt the <code>SecretString</code> or <code>SecretBinary</code> for a secret in the same account as the calling user and that secret doesn&#39;t specify a AWS KMS encryption key, Secrets Manager uses the account&#39;s default AWS managed customer master key (CMK) with the alias <code>aws/secretsmanager</code>. If this key doesn&#39;t already exist in your account then Secrets Manager creates it for you automatically. All users and roles in the same AWS account automatically have access to use the default CMK. Note that if an Secrets Manager API call results in AWS having to create the account&#39;s AWS-managed CMK, it can result in a one-time significant delay in returning the result.</p> </li> <li> <p>If the secret is in a different AWS account from the credentials calling an API that requires encryption or decryption of the secret value then you must create and use a custom AWS KMS CMK because you can&#39;t access the default CMK for the account using credentials from a different AWS account. Store the ARN of the CMK in the secret when you create the secret or when you update it by including it in the <code>KMSKeyId</code>. If you call an API that must encrypt or decrypt <code>SecretString</code> or <code>SecretBinary</code> using credentials from a different account then the AWS KMS key policy must grant cross-account access to that other account&#39;s user or role for both the kms:GenerateDataKey and kms:Decrypt operations.</p> </li> </ul> </note> <p> <b>Minimum permissions</b> </p> <p>To run this command, you must have the following permissions:</p> <ul> <li> <p>secretsmanager:UpdateSecret</p> </li> <li> <p>kms:GenerateDataKey - needed only if you use a custom AWS KMS key to encrypt the secret. You do not need this permission to use the account&#39;s AWS managed CMK for Secrets Manager.</p> </li> <li> <p>kms:Decrypt - needed only if you use a custom AWS KMS key to encrypt the secret. You do not need this permission to use the account&#39;s AWS managed CMK for Secrets Manager.</p> </li> </ul> <p> <b>Related operations</b> </p> <ul> <li> <p>To create a new secret, use <a>CreateSecret</a>.</p> </li> <li> <p>To add only a new version to an existing secret, use <a>PutSecretValue</a>.</p> </li> <li> <p>To get the details for a secret, use <a>DescribeSecret</a>.</p> </li> <li> <p>To list the versions contained in a secret, use <a>ListSecretVersionIds</a>.</p> </li> </ul></p>
    async fn update_secret(
        &self,
        input: UpdateSecretRequest,
    ) -> Result<UpdateSecretResponse, RusotoError<UpdateSecretError>>;

    /// <p><p>Modifies the staging labels attached to a version of a secret. Staging labels are used to track a version as it progresses through the secret rotation process. You can attach a staging label to only one version of a secret at a time. If a staging label to be added is already attached to another version, then it is moved--removed from the other version first and then attached to this one. For more information about staging labels, see <a href="https://docs.aws.amazon.com/secretsmanager/latest/userguide/terms-concepts.html#term_staging-label">Staging Labels</a> in the <i>AWS Secrets Manager User Guide</i>. </p> <p>The staging labels that you specify in the <code>VersionStage</code> parameter are added to the existing list of staging labels--they don&#39;t replace it.</p> <p>You can move the <code>AWSCURRENT</code> staging label to this version by including it in this call.</p> <note> <p>Whenever you move <code>AWSCURRENT</code>, Secrets Manager automatically moves the label <code>AWSPREVIOUS</code> to the version that <code>AWSCURRENT</code> was removed from.</p> </note> <p>If this action results in the last label being removed from a version, then the version is considered to be &#39;deprecated&#39; and can be deleted by Secrets Manager.</p> <p> <b>Minimum permissions</b> </p> <p>To run this command, you must have the following permissions:</p> <ul> <li> <p>secretsmanager:UpdateSecretVersionStage</p> </li> </ul> <p> <b>Related operations</b> </p> <ul> <li> <p>To get the list of staging labels that are currently associated with a version of a secret, use <code> <a>DescribeSecret</a> </code> and examine the <code>SecretVersionsToStages</code> response value. </p> </li> </ul></p>
    async fn update_secret_version_stage(
        &self,
        input: UpdateSecretVersionStageRequest,
    ) -> Result<UpdateSecretVersionStageResponse, RusotoError<UpdateSecretVersionStageError>>;
}
/// A client for the AWS Secrets Manager API.
#[derive(Clone)]
pub struct SecretsManagerClient {
    client: Client,
    region: region::Region,
}

impl SecretsManagerClient {
    /// Creates a client backed by the default tokio event loop.
    ///
    /// The client will use the default credentials provider and tls client.
    pub fn new(region: region::Region) -> SecretsManagerClient {
        Self::new_with_client(Client::shared(), region)
    }

    pub fn new_with<P, D>(
        request_dispatcher: D,
        credentials_provider: P,
        region: region::Region,
    ) -> SecretsManagerClient
    where
        P: ProvideAwsCredentials + Send + Sync + 'static,
        D: DispatchSignedRequest + Send + Sync + 'static,
    {
        Self::new_with_client(
            Client::new_with(credentials_provider, request_dispatcher),
            region,
        )
    }

    pub fn new_with_client(client: Client, region: region::Region) -> SecretsManagerClient {
        SecretsManagerClient { client, region }
    }
}

impl fmt::Debug for SecretsManagerClient {
    fn fmt(&self, f: &mut fmt::Formatter<'_>) -> fmt::Result {
        f.debug_struct("SecretsManagerClient")
            .field("region", &self.region)
            .finish()
    }
}

#[async_trait]
impl SecretsManager for SecretsManagerClient {
    /// <p><p>Disables automatic scheduled rotation and cancels the rotation of a secret if one is currently in progress.</p> <p>To re-enable scheduled rotation, call <a>RotateSecret</a> with <code>AutomaticallyRotateAfterDays</code> set to a value greater than 0. This will immediately rotate your secret and then enable the automatic schedule.</p> <note> <p>If you cancel a rotation that is in progress, it can leave the <code>VersionStage</code> labels in an unexpected state. Depending on what step of the rotation was in progress, you might need to remove the staging label <code>AWSPENDING</code> from the partially created version, specified by the <code>VersionId</code> response value. You should also evaluate the partially rotated new version to see if it should be deleted, which you can do by removing all staging labels from the new version&#39;s <code>VersionStage</code> field.</p> </note> <p>To successfully start a rotation, the staging label <code>AWSPENDING</code> must be in one of the following states:</p> <ul> <li> <p>Not be attached to any version at all</p> </li> <li> <p>Attached to the same version as the staging label <code>AWSCURRENT</code> </p> </li> </ul> <p>If the staging label <code>AWSPENDING</code> is attached to a different version than the version with <code>AWSCURRENT</code> then the attempt to rotate fails.</p> <p> <b>Minimum permissions</b> </p> <p>To run this command, you must have the following permissions:</p> <ul> <li> <p>secretsmanager:CancelRotateSecret</p> </li> </ul> <p> <b>Related operations</b> </p> <ul> <li> <p>To configure rotation for a secret or to manually trigger a rotation, use <a>RotateSecret</a>.</p> </li> <li> <p>To get the rotation configuration details for a secret, use <a>DescribeSecret</a>.</p> </li> <li> <p>To list all of the currently available secrets, use <a>ListSecrets</a>.</p> </li> <li> <p>To list all of the versions currently associated with a secret, use <a>ListSecretVersionIds</a>.</p> </li> </ul></p>
    async fn cancel_rotate_secret(
        &self,
        input: CancelRotateSecretRequest,
    ) -> Result<CancelRotateSecretResponse, RusotoError<CancelRotateSecretError>> {
        let mut request = SignedRequest::new("POST", "secretsmanager", &self.region, "/");

        request.set_content_type("application/x-amz-json-1.1".to_owned());
        request.add_header("x-amz-target", "secretsmanager.CancelRotateSecret");
        let encoded = serde_json::to_string(&input).unwrap();
        request.set_payload(Some(encoded));

        let mut response = self
            .client
            .sign_and_dispatch(request)
            .await
            .map_err(RusotoError::from)?;
        if response.status.is_success() {
            let response = response.buffer().await.map_err(RusotoError::HttpDispatch)?;
            proto::json::ResponsePayload::new(&response)
                .deserialize::<CancelRotateSecretResponse, _>()
        } else {
            let try_response = response.buffer().await;
            let response = try_response.map_err(RusotoError::HttpDispatch)?;
            Err(CancelRotateSecretError::from_response(response))
        }
    }

    /// <p><p>Creates a new secret. A secret in Secrets Manager consists of both the protected secret data and the important information needed to manage the secret.</p> <p>Secrets Manager stores the encrypted secret data in one of a collection of &quot;versions&quot; associated with the secret. Each version contains a copy of the encrypted secret data. Each version is associated with one or more &quot;staging labels&quot; that identify where the version is in the rotation cycle. The <code>SecretVersionsToStages</code> field of the secret contains the mapping of staging labels to the active versions of the secret. Versions without a staging label are considered deprecated and are not included in the list.</p> <p>You provide the secret data to be encrypted by putting text in either the <code>SecretString</code> parameter or binary data in the <code>SecretBinary</code> parameter, but not both. If you include <code>SecretString</code> or <code>SecretBinary</code> then Secrets Manager also creates an initial secret version and automatically attaches the staging label <code>AWSCURRENT</code> to the new version.</p> <note> <ul> <li> <p>If you call an operation that needs to encrypt or decrypt the <code>SecretString</code> or <code>SecretBinary</code> for a secret in the same account as the calling user and that secret doesn&#39;t specify a AWS KMS encryption key, Secrets Manager uses the account&#39;s default AWS managed customer master key (CMK) with the alias <code>aws/secretsmanager</code>. If this key doesn&#39;t already exist in your account then Secrets Manager creates it for you automatically. All users and roles in the same AWS account automatically have access to use the default CMK. Note that if an Secrets Manager API call results in AWS having to create the account&#39;s AWS-managed CMK, it can result in a one-time significant delay in returning the result.</p> </li> <li> <p>If the secret is in a different AWS account from the credentials calling an API that requires encryption or decryption of the secret value then you must create and use a custom AWS KMS CMK because you can&#39;t access the default CMK for the account using credentials from a different AWS account. Store the ARN of the CMK in the secret when you create the secret or when you update it by including it in the <code>KMSKeyId</code>. If you call an API that must encrypt or decrypt <code>SecretString</code> or <code>SecretBinary</code> using credentials from a different account then the AWS KMS key policy must grant cross-account access to that other account&#39;s user or role for both the kms:GenerateDataKey and kms:Decrypt operations.</p> </li> </ul> </note> <p> </p> <p> <b>Minimum permissions</b> </p> <p>To run this command, you must have the following permissions:</p> <ul> <li> <p>secretsmanager:CreateSecret</p> </li> <li> <p>kms:GenerateDataKey - needed only if you use a customer-managed AWS KMS key to encrypt the secret. You do not need this permission to use the account&#39;s default AWS managed CMK for Secrets Manager.</p> </li> <li> <p>kms:Decrypt - needed only if you use a customer-managed AWS KMS key to encrypt the secret. You do not need this permission to use the account&#39;s default AWS managed CMK for Secrets Manager.</p> </li> <li> <p>secretsmanager:TagResource - needed only if you include the <code>Tags</code> parameter. </p> </li> </ul> <p> <b>Related operations</b> </p> <ul> <li> <p>To delete a secret, use <a>DeleteSecret</a>.</p> </li> <li> <p>To modify an existing secret, use <a>UpdateSecret</a>.</p> </li> <li> <p>To create a new version of a secret, use <a>PutSecretValue</a>.</p> </li> <li> <p>To retrieve the encrypted secure string and secure binary values, use <a>GetSecretValue</a>.</p> </li> <li> <p>To retrieve all other details for a secret, use <a>DescribeSecret</a>. This does not include the encrypted secure string and secure binary values.</p> </li> <li> <p>To retrieve the list of secret versions associated with the current secret, use <a>DescribeSecret</a> and examine the <code>SecretVersionsToStages</code> response value.</p> </li> </ul></p>
    async fn create_secret(
        &self,
        input: CreateSecretRequest,
    ) -> Result<CreateSecretResponse, RusotoError<CreateSecretError>> {
        let mut request = SignedRequest::new("POST", "secretsmanager", &self.region, "/");

        request.set_content_type("application/x-amz-json-1.1".to_owned());
        request.add_header("x-amz-target", "secretsmanager.CreateSecret");
        let encoded = serde_json::to_string(&input).unwrap();
        request.set_payload(Some(encoded));

        let mut response = self
            .client
            .sign_and_dispatch(request)
            .await
            .map_err(RusotoError::from)?;
        if response.status.is_success() {
            let response = response.buffer().await.map_err(RusotoError::HttpDispatch)?;
            proto::json::ResponsePayload::new(&response).deserialize::<CreateSecretResponse, _>()
        } else {
            let try_response = response.buffer().await;
            let response = try_response.map_err(RusotoError::HttpDispatch)?;
            Err(CreateSecretError::from_response(response))
        }
    }

    /// <p><p>Deletes the resource-based permission policy that&#39;s attached to the secret.</p> <p> <b>Minimum permissions</b> </p> <p>To run this command, you must have the following permissions:</p> <ul> <li> <p>secretsmanager:DeleteResourcePolicy</p> </li> </ul> <p> <b>Related operations</b> </p> <ul> <li> <p>To attach a resource policy to a secret, use <a>PutResourcePolicy</a>.</p> </li> <li> <p>To retrieve the current resource-based policy that&#39;s attached to a secret, use <a>GetResourcePolicy</a>.</p> </li> <li> <p>To list all of the currently available secrets, use <a>ListSecrets</a>.</p> </li> </ul></p>
    async fn delete_resource_policy(
        &self,
        input: DeleteResourcePolicyRequest,
    ) -> Result<DeleteResourcePolicyResponse, RusotoError<DeleteResourcePolicyError>> {
        let mut request = SignedRequest::new("POST", "secretsmanager", &self.region, "/");

        request.set_content_type("application/x-amz-json-1.1".to_owned());
        request.add_header("x-amz-target", "secretsmanager.DeleteResourcePolicy");
        let encoded = serde_json::to_string(&input).unwrap();
        request.set_payload(Some(encoded));

        let mut response = self
            .client
            .sign_and_dispatch(request)
            .await
            .map_err(RusotoError::from)?;
        if response.status.is_success() {
            let response = response.buffer().await.map_err(RusotoError::HttpDispatch)?;
            proto::json::ResponsePayload::new(&response)
                .deserialize::<DeleteResourcePolicyResponse, _>()
        } else {
            let try_response = response.buffer().await;
            let response = try_response.map_err(RusotoError::HttpDispatch)?;
            Err(DeleteResourcePolicyError::from_response(response))
        }
    }

    /// <p><p>Deletes an entire secret and all of its versions. You can optionally include a recovery window during which you can restore the secret. If you don&#39;t specify a recovery window value, the operation defaults to 30 days. Secrets Manager attaches a <code>DeletionDate</code> stamp to the secret that specifies the end of the recovery window. At the end of the recovery window, Secrets Manager deletes the secret permanently.</p> <p>At any time before recovery window ends, you can use <a>RestoreSecret</a> to remove the <code>DeletionDate</code> and cancel the deletion of the secret.</p> <p>You cannot access the encrypted secret information in any secret that is scheduled for deletion. If you need to access that information, you must cancel the deletion with <a>RestoreSecret</a> and then retrieve the information.</p> <note> <ul> <li> <p>There is no explicit operation to delete a version of a secret. Instead, remove all staging labels from the <code>VersionStage</code> field of a version. That marks the version as deprecated and allows Secrets Manager to delete it as needed. Versions that do not have any staging labels do not show up in <a>ListSecretVersionIds</a> unless you specify <code>IncludeDeprecated</code>.</p> </li> <li> <p>The permanent secret deletion at the end of the waiting period is performed as a background task with low priority. There is no guarantee of a specific time after the recovery window for the actual delete operation to occur.</p> </li> </ul> </note> <p> <b>Minimum permissions</b> </p> <p>To run this command, you must have the following permissions:</p> <ul> <li> <p>secretsmanager:DeleteSecret</p> </li> </ul> <p> <b>Related operations</b> </p> <ul> <li> <p>To create a secret, use <a>CreateSecret</a>.</p> </li> <li> <p>To cancel deletion of a version of a secret before the recovery window has expired, use <a>RestoreSecret</a>.</p> </li> </ul></p>
    async fn delete_secret(
        &self,
        input: DeleteSecretRequest,
    ) -> Result<DeleteSecretResponse, RusotoError<DeleteSecretError>> {
        let mut request = SignedRequest::new("POST", "secretsmanager", &self.region, "/");

        request.set_content_type("application/x-amz-json-1.1".to_owned());
        request.add_header("x-amz-target", "secretsmanager.DeleteSecret");
        let encoded = serde_json::to_string(&input).unwrap();
        request.set_payload(Some(encoded));

        let mut response = self
            .client
            .sign_and_dispatch(request)
            .await
            .map_err(RusotoError::from)?;
        if response.status.is_success() {
            let response = response.buffer().await.map_err(RusotoError::HttpDispatch)?;
            proto::json::ResponsePayload::new(&response).deserialize::<DeleteSecretResponse, _>()
        } else {
            let try_response = response.buffer().await;
            let response = try_response.map_err(RusotoError::HttpDispatch)?;
            Err(DeleteSecretError::from_response(response))
        }
    }

    /// <p><p>Retrieves the details of a secret. It does not include the encrypted fields. Only those fields that are populated with a value are returned in the response. </p> <p> <b>Minimum permissions</b> </p> <p>To run this command, you must have the following permissions:</p> <ul> <li> <p>secretsmanager:DescribeSecret</p> </li> </ul> <p> <b>Related operations</b> </p> <ul> <li> <p>To create a secret, use <a>CreateSecret</a>.</p> </li> <li> <p>To modify a secret, use <a>UpdateSecret</a>.</p> </li> <li> <p>To retrieve the encrypted secret information in a version of the secret, use <a>GetSecretValue</a>.</p> </li> <li> <p>To list all of the secrets in the AWS account, use <a>ListSecrets</a>.</p> </li> </ul></p>
    async fn describe_secret(
        &self,
        input: DescribeSecretRequest,
    ) -> Result<DescribeSecretResponse, RusotoError<DescribeSecretError>> {
        let mut request = SignedRequest::new("POST", "secretsmanager", &self.region, "/");

        request.set_content_type("application/x-amz-json-1.1".to_owned());
        request.add_header("x-amz-target", "secretsmanager.DescribeSecret");
        let encoded = serde_json::to_string(&input).unwrap();
        request.set_payload(Some(encoded));

        let mut response = self
            .client
            .sign_and_dispatch(request)
            .await
            .map_err(RusotoError::from)?;
        if response.status.is_success() {
            let response = response.buffer().await.map_err(RusotoError::HttpDispatch)?;
            proto::json::ResponsePayload::new(&response).deserialize::<DescribeSecretResponse, _>()
        } else {
            let try_response = response.buffer().await;
            let response = try_response.map_err(RusotoError::HttpDispatch)?;
            Err(DescribeSecretError::from_response(response))
        }
    }

    /// <p><p>Generates a random password of the specified complexity. This operation is intended for use in the Lambda rotation function. Per best practice, we recommend that you specify the maximum length and include every character type that the system you are generating a password for can support.</p> <p> <b>Minimum permissions</b> </p> <p>To run this command, you must have the following permissions:</p> <ul> <li> <p>secretsmanager:GetRandomPassword</p> </li> </ul></p>
    async fn get_random_password(
        &self,
        input: GetRandomPasswordRequest,
    ) -> Result<GetRandomPasswordResponse, RusotoError<GetRandomPasswordError>> {
        let mut request = SignedRequest::new("POST", "secretsmanager", &self.region, "/");

        request.set_content_type("application/x-amz-json-1.1".to_owned());
        request.add_header("x-amz-target", "secretsmanager.GetRandomPassword");
        let encoded = serde_json::to_string(&input).unwrap();
        request.set_payload(Some(encoded));

        let mut response = self
            .client
            .sign_and_dispatch(request)
            .await
            .map_err(RusotoError::from)?;
        if response.status.is_success() {
            let response = response.buffer().await.map_err(RusotoError::HttpDispatch)?;
            proto::json::ResponsePayload::new(&response)
                .deserialize::<GetRandomPasswordResponse, _>()
        } else {
            let try_response = response.buffer().await;
            let response = try_response.map_err(RusotoError::HttpDispatch)?;
            Err(GetRandomPasswordError::from_response(response))
        }
    }

    /// <p><p>Retrieves the JSON text of the resource-based policy document that&#39;s attached to the specified secret. The JSON request string input and response output are shown formatted with white space and line breaks for better readability. Submit your input as a single line JSON string.</p> <p> <b>Minimum permissions</b> </p> <p>To run this command, you must have the following permissions:</p> <ul> <li> <p>secretsmanager:GetResourcePolicy</p> </li> </ul> <p> <b>Related operations</b> </p> <ul> <li> <p>To attach a resource policy to a secret, use <a>PutResourcePolicy</a>.</p> </li> <li> <p>To delete the resource-based policy that&#39;s attached to a secret, use <a>DeleteResourcePolicy</a>.</p> </li> <li> <p>To list all of the currently available secrets, use <a>ListSecrets</a>.</p> </li> </ul></p>
    async fn get_resource_policy(
        &self,
        input: GetResourcePolicyRequest,
    ) -> Result<GetResourcePolicyResponse, RusotoError<GetResourcePolicyError>> {
        let mut request = SignedRequest::new("POST", "secretsmanager", &self.region, "/");

        request.set_content_type("application/x-amz-json-1.1".to_owned());
        request.add_header("x-amz-target", "secretsmanager.GetResourcePolicy");
        let encoded = serde_json::to_string(&input).unwrap();
        request.set_payload(Some(encoded));

        let mut response = self
            .client
            .sign_and_dispatch(request)
            .await
            .map_err(RusotoError::from)?;
        if response.status.is_success() {
            let response = response.buffer().await.map_err(RusotoError::HttpDispatch)?;
            proto::json::ResponsePayload::new(&response)
                .deserialize::<GetResourcePolicyResponse, _>()
        } else {
            let try_response = response.buffer().await;
            let response = try_response.map_err(RusotoError::HttpDispatch)?;
            Err(GetResourcePolicyError::from_response(response))
        }
    }

    /// <p><p>Retrieves the contents of the encrypted fields <code>SecretString</code> or <code>SecretBinary</code> from the specified version of a secret, whichever contains content.</p> <p> <b>Minimum permissions</b> </p> <p>To run this command, you must have the following permissions:</p> <ul> <li> <p>secretsmanager:GetSecretValue</p> </li> <li> <p>kms:Decrypt - required only if you use a customer-managed AWS KMS key to encrypt the secret. You do not need this permission to use the account&#39;s default AWS managed CMK for Secrets Manager.</p> </li> </ul> <p> <b>Related operations</b> </p> <ul> <li> <p>To create a new version of the secret with different encrypted information, use <a>PutSecretValue</a>.</p> </li> <li> <p>To retrieve the non-encrypted details for the secret, use <a>DescribeSecret</a>.</p> </li> </ul></p>
    async fn get_secret_value(
        &self,
        input: GetSecretValueRequest,
    ) -> Result<GetSecretValueResponse, RusotoError<GetSecretValueError>> {
        let mut request = SignedRequest::new("POST", "secretsmanager", &self.region, "/");

        request.set_content_type("application/x-amz-json-1.1".to_owned());
        request.add_header("x-amz-target", "secretsmanager.GetSecretValue");
        let encoded = serde_json::to_string(&input).unwrap();
        request.set_payload(Some(encoded));

        let mut response = self
            .client
            .sign_and_dispatch(request)
            .await
            .map_err(RusotoError::from)?;
        if response.status.is_success() {
            let response = response.buffer().await.map_err(RusotoError::HttpDispatch)?;
            proto::json::ResponsePayload::new(&response).deserialize::<GetSecretValueResponse, _>()
        } else {
            let try_response = response.buffer().await;
            let response = try_response.map_err(RusotoError::HttpDispatch)?;
            Err(GetSecretValueError::from_response(response))
        }
    }

    /// <p><p>Lists all of the versions attached to the specified secret. The output does not include the <code>SecretString</code> or <code>SecretBinary</code> fields. By default, the list includes only versions that have at least one staging label in <code>VersionStage</code> attached.</p> <note> <p>Always check the <code>NextToken</code> response parameter when calling any of the <code>List*</code> operations. These operations can occasionally return an empty or shorter than expected list of results even when there are more results available. When this happens, the <code>NextToken</code> response parameter contains a value to pass to the next call to the same API to request the next part of the list.</p> </note> <p> <b>Minimum permissions</b> </p> <p>To run this command, you must have the following permissions:</p> <ul> <li> <p>secretsmanager:ListSecretVersionIds</p> </li> </ul> <p> <b>Related operations</b> </p> <ul> <li> <p>To list the secrets in an account, use <a>ListSecrets</a>.</p> </li> </ul></p>
    async fn list_secret_version_ids(
        &self,
        input: ListSecretVersionIdsRequest,
    ) -> Result<ListSecretVersionIdsResponse, RusotoError<ListSecretVersionIdsError>> {
        let mut request = SignedRequest::new("POST", "secretsmanager", &self.region, "/");

        request.set_content_type("application/x-amz-json-1.1".to_owned());
        request.add_header("x-amz-target", "secretsmanager.ListSecretVersionIds");
        let encoded = serde_json::to_string(&input).unwrap();
        request.set_payload(Some(encoded));

        let mut response = self
            .client
            .sign_and_dispatch(request)
            .await
            .map_err(RusotoError::from)?;
        if response.status.is_success() {
            let response = response.buffer().await.map_err(RusotoError::HttpDispatch)?;
            proto::json::ResponsePayload::new(&response)
                .deserialize::<ListSecretVersionIdsResponse, _>()
        } else {
            let try_response = response.buffer().await;
            let response = try_response.map_err(RusotoError::HttpDispatch)?;
            Err(ListSecretVersionIdsError::from_response(response))
        }
    }

    /// <p><p>Lists all of the secrets that are stored by Secrets Manager in the AWS account. To list the versions currently stored for a specific secret, use <a>ListSecretVersionIds</a>. The encrypted fields <code>SecretString</code> and <code>SecretBinary</code> are not included in the output. To get that information, call the <a>GetSecretValue</a> operation.</p> <note> <p>Always check the <code>NextToken</code> response parameter when calling any of the <code>List*</code> operations. These operations can occasionally return an empty or shorter than expected list of results even when there are more results available. When this happens, the <code>NextToken</code> response parameter contains a value to pass to the next call to the same API to request the next part of the list.</p> </note> <p> <b>Minimum permissions</b> </p> <p>To run this command, you must have the following permissions:</p> <ul> <li> <p>secretsmanager:ListSecrets</p> </li> </ul> <p> <b>Related operations</b> </p> <ul> <li> <p>To list the versions attached to a secret, use <a>ListSecretVersionIds</a>.</p> </li> </ul></p>
    async fn list_secrets(
        &self,
        input: ListSecretsRequest,
    ) -> Result<ListSecretsResponse, RusotoError<ListSecretsError>> {
        let mut request = SignedRequest::new("POST", "secretsmanager", &self.region, "/");

        request.set_content_type("application/x-amz-json-1.1".to_owned());
        request.add_header("x-amz-target", "secretsmanager.ListSecrets");
        let encoded = serde_json::to_string(&input).unwrap();
        request.set_payload(Some(encoded));

        let mut response = self
            .client
            .sign_and_dispatch(request)
            .await
            .map_err(RusotoError::from)?;
        if response.status.is_success() {
            let response = response.buffer().await.map_err(RusotoError::HttpDispatch)?;
            proto::json::ResponsePayload::new(&response).deserialize::<ListSecretsResponse, _>()
        } else {
            let try_response = response.buffer().await;
            let response = try_response.map_err(RusotoError::HttpDispatch)?;
            Err(ListSecretsError::from_response(response))
        }
    }

    /// <p><p>Attaches the contents of the specified resource-based permission policy to a secret. A resource-based policy is optional. Alternatively, you can use IAM identity-based policies that specify the secret&#39;s Amazon Resource Name (ARN) in the policy statement&#39;s <code>Resources</code> element. You can also use a combination of both identity-based and resource-based policies. The affected users and roles receive the permissions that are permitted by all of the relevant policies. For more information, see <a href="http://docs.aws.amazon.com/secretsmanager/latest/userguide/auth-and-access_resource-based-policies.html">Using Resource-Based Policies for AWS Secrets Manager</a>. For the complete description of the AWS policy syntax and grammar, see <a href="https://docs.aws.amazon.com/IAM/latest/UserGuide/reference_policies.html">IAM JSON Policy Reference</a> in the <i>IAM User Guide</i>.</p> <p> <b>Minimum permissions</b> </p> <p>To run this command, you must have the following permissions:</p> <ul> <li> <p>secretsmanager:PutResourcePolicy</p> </li> </ul> <p> <b>Related operations</b> </p> <ul> <li> <p>To retrieve the resource policy that&#39;s attached to a secret, use <a>GetResourcePolicy</a>.</p> </li> <li> <p>To delete the resource-based policy that&#39;s attached to a secret, use <a>DeleteResourcePolicy</a>.</p> </li> <li> <p>To list all of the currently available secrets, use <a>ListSecrets</a>.</p> </li> </ul></p>
    async fn put_resource_policy(
        &self,
        input: PutResourcePolicyRequest,
    ) -> Result<PutResourcePolicyResponse, RusotoError<PutResourcePolicyError>> {
        let mut request = SignedRequest::new("POST", "secretsmanager", &self.region, "/");

        request.set_content_type("application/x-amz-json-1.1".to_owned());
        request.add_header("x-amz-target", "secretsmanager.PutResourcePolicy");
        let encoded = serde_json::to_string(&input).unwrap();
        request.set_payload(Some(encoded));

        let mut response = self
            .client
            .sign_and_dispatch(request)
            .await
            .map_err(RusotoError::from)?;
        if response.status.is_success() {
            let response = response.buffer().await.map_err(RusotoError::HttpDispatch)?;
            proto::json::ResponsePayload::new(&response)
                .deserialize::<PutResourcePolicyResponse, _>()
        } else {
            let try_response = response.buffer().await;
            let response = try_response.map_err(RusotoError::HttpDispatch)?;
            Err(PutResourcePolicyError::from_response(response))
        }
    }

    /// <p><p>Stores a new encrypted secret value in the specified secret. To do this, the operation creates a new version and attaches it to the secret. The version can contain a new <code>SecretString</code> value or a new <code>SecretBinary</code> value. You can also specify the staging labels that are initially attached to the new version.</p> <note> <p>The Secrets Manager console uses only the <code>SecretString</code> field. To add binary data to a secret with the <code>SecretBinary</code> field you must use the AWS CLI or one of the AWS SDKs.</p> </note> <ul> <li> <p>If this operation creates the first version for the secret then Secrets Manager automatically attaches the staging label <code>AWSCURRENT</code> to the new version.</p> </li> <li> <p>If another version of this secret already exists, then this operation does not automatically move any staging labels other than those that you explicitly specify in the <code>VersionStages</code> parameter.</p> </li> <li> <p>If this operation moves the staging label <code>AWSCURRENT</code> from another version to this version (because you included it in the <code>StagingLabels</code> parameter) then Secrets Manager also automatically moves the staging label <code>AWSPREVIOUS</code> to the version that <code>AWSCURRENT</code> was removed from.</p> </li> <li> <p>This operation is idempotent. If a version with a <code>VersionId</code> with the same value as the <code>ClientRequestToken</code> parameter already exists and you specify the same secret data, the operation succeeds but does nothing. However, if the secret data is different, then the operation fails because you cannot modify an existing version; you can only create new ones.</p> </li> </ul> <note> <ul> <li> <p>If you call an operation that needs to encrypt or decrypt the <code>SecretString</code> or <code>SecretBinary</code> for a secret in the same account as the calling user and that secret doesn&#39;t specify a AWS KMS encryption key, Secrets Manager uses the account&#39;s default AWS managed customer master key (CMK) with the alias <code>aws/secretsmanager</code>. If this key doesn&#39;t already exist in your account then Secrets Manager creates it for you automatically. All users and roles in the same AWS account automatically have access to use the default CMK. Note that if an Secrets Manager API call results in AWS having to create the account&#39;s AWS-managed CMK, it can result in a one-time significant delay in returning the result.</p> </li> <li> <p>If the secret is in a different AWS account from the credentials calling an API that requires encryption or decryption of the secret value then you must create and use a custom AWS KMS CMK because you can&#39;t access the default CMK for the account using credentials from a different AWS account. Store the ARN of the CMK in the secret when you create the secret or when you update it by including it in the <code>KMSKeyId</code>. If you call an API that must encrypt or decrypt <code>SecretString</code> or <code>SecretBinary</code> using credentials from a different account then the AWS KMS key policy must grant cross-account access to that other account&#39;s user or role for both the kms:GenerateDataKey and kms:Decrypt operations.</p> </li> </ul> </note> <p> <b>Minimum permissions</b> </p> <p>To run this command, you must have the following permissions:</p> <ul> <li> <p>secretsmanager:PutSecretValue</p> </li> <li> <p>kms:GenerateDataKey - needed only if you use a customer-managed AWS KMS key to encrypt the secret. You do not need this permission to use the account&#39;s default AWS managed CMK for Secrets Manager.</p> </li> </ul> <p> <b>Related operations</b> </p> <ul> <li> <p>To retrieve the encrypted value you store in the version of a secret, use <a>GetSecretValue</a>.</p> </li> <li> <p>To create a secret, use <a>CreateSecret</a>.</p> </li> <li> <p>To get the details for a secret, use <a>DescribeSecret</a>.</p> </li> <li> <p>To list the versions attached to a secret, use <a>ListSecretVersionIds</a>.</p> </li> </ul></p>
    async fn put_secret_value(
        &self,
        input: PutSecretValueRequest,
    ) -> Result<PutSecretValueResponse, RusotoError<PutSecretValueError>> {
        let mut request = SignedRequest::new("POST", "secretsmanager", &self.region, "/");

        request.set_content_type("application/x-amz-json-1.1".to_owned());
        request.add_header("x-amz-target", "secretsmanager.PutSecretValue");
        let encoded = serde_json::to_string(&input).unwrap();
        request.set_payload(Some(encoded));

        let mut response = self
            .client
            .sign_and_dispatch(request)
            .await
            .map_err(RusotoError::from)?;
        if response.status.is_success() {
            let response = response.buffer().await.map_err(RusotoError::HttpDispatch)?;
            proto::json::ResponsePayload::new(&response).deserialize::<PutSecretValueResponse, _>()
        } else {
            let try_response = response.buffer().await;
            let response = try_response.map_err(RusotoError::HttpDispatch)?;
            Err(PutSecretValueError::from_response(response))
        }
    }

    /// <p><p>Cancels the scheduled deletion of a secret by removing the <code>DeletedDate</code> time stamp. This makes the secret accessible to query once again.</p> <p> <b>Minimum permissions</b> </p> <p>To run this command, you must have the following permissions:</p> <ul> <li> <p>secretsmanager:RestoreSecret</p> </li> </ul> <p> <b>Related operations</b> </p> <ul> <li> <p>To delete a secret, use <a>DeleteSecret</a>.</p> </li> </ul></p>
    async fn restore_secret(
        &self,
        input: RestoreSecretRequest,
    ) -> Result<RestoreSecretResponse, RusotoError<RestoreSecretError>> {
        let mut request = SignedRequest::new("POST", "secretsmanager", &self.region, "/");

        request.set_content_type("application/x-amz-json-1.1".to_owned());
        request.add_header("x-amz-target", "secretsmanager.RestoreSecret");
        let encoded = serde_json::to_string(&input).unwrap();
        request.set_payload(Some(encoded));

        let mut response = self
            .client
            .sign_and_dispatch(request)
            .await
            .map_err(RusotoError::from)?;
        if response.status.is_success() {
            let response = response.buffer().await.map_err(RusotoError::HttpDispatch)?;
            proto::json::ResponsePayload::new(&response).deserialize::<RestoreSecretResponse, _>()
        } else {
            let try_response = response.buffer().await;
            let response = try_response.map_err(RusotoError::HttpDispatch)?;
            Err(RestoreSecretError::from_response(response))
        }
    }

    /// <p><p>Configures and starts the asynchronous process of rotating this secret. If you include the configuration parameters, the operation sets those values for the secret and then immediately starts a rotation. If you do not include the configuration parameters, the operation starts a rotation with the values already stored in the secret. After the rotation completes, the protected service and its clients all use the new version of the secret. </p> <p>This required configuration information includes the ARN of an AWS Lambda function and the time between scheduled rotations. The Lambda rotation function creates a new version of the secret and creates or updates the credentials on the protected service to match. After testing the new credentials, the function marks the new secret with the staging label <code>AWSCURRENT</code> so that your clients all immediately begin to use the new version. For more information about rotating secrets and how to configure a Lambda function to rotate the secrets for your protected service, see <a href="https://docs.aws.amazon.com/secretsmanager/latest/userguide/rotating-secrets.html">Rotating Secrets in AWS Secrets Manager</a> in the <i>AWS Secrets Manager User Guide</i>.</p> <p>Secrets Manager schedules the next rotation when the previous one is complete. Secrets Manager schedules the date by adding the rotation interval (number of days) to the actual date of the last rotation. The service chooses the hour within that 24-hour date window randomly. The minute is also chosen somewhat randomly, but weighted towards the top of the hour and influenced by a variety of factors that help distribute load.</p> <p>The rotation function must end with the versions of the secret in one of two states:</p> <ul> <li> <p>The <code>AWSPENDING</code> and <code>AWSCURRENT</code> staging labels are attached to the same version of the secret, or</p> </li> <li> <p>The <code>AWSPENDING</code> staging label is not attached to any version of the secret.</p> </li> </ul> <p>If instead the <code>AWSPENDING</code> staging label is present but is not attached to the same version as <code>AWSCURRENT</code> then any later invocation of <code>RotateSecret</code> assumes that a previous rotation request is still in progress and returns an error.</p> <p> <b>Minimum permissions</b> </p> <p>To run this command, you must have the following permissions:</p> <ul> <li> <p>secretsmanager:RotateSecret</p> </li> <li> <p>lambda:InvokeFunction (on the function specified in the secret&#39;s metadata)</p> </li> </ul> <p> <b>Related operations</b> </p> <ul> <li> <p>To list the secrets in your account, use <a>ListSecrets</a>.</p> </li> <li> <p>To get the details for a version of a secret, use <a>DescribeSecret</a>.</p> </li> <li> <p>To create a new version of a secret, use <a>CreateSecret</a>.</p> </li> <li> <p>To attach staging labels to or remove staging labels from a version of a secret, use <a>UpdateSecretVersionStage</a>.</p> </li> </ul></p>
    async fn rotate_secret(
        &self,
        input: RotateSecretRequest,
    ) -> Result<RotateSecretResponse, RusotoError<RotateSecretError>> {
        let mut request = SignedRequest::new("POST", "secretsmanager", &self.region, "/");

        request.set_content_type("application/x-amz-json-1.1".to_owned());
        request.add_header("x-amz-target", "secretsmanager.RotateSecret");
        let encoded = serde_json::to_string(&input).unwrap();
        request.set_payload(Some(encoded));

        let mut response = self
            .client
            .sign_and_dispatch(request)
            .await
            .map_err(RusotoError::from)?;
        if response.status.is_success() {
            let response = response.buffer().await.map_err(RusotoError::HttpDispatch)?;
            proto::json::ResponsePayload::new(&response).deserialize::<RotateSecretResponse, _>()
        } else {
            let try_response = response.buffer().await;
            let response = try_response.map_err(RusotoError::HttpDispatch)?;
            Err(RotateSecretError::from_response(response))
        }
    }

    /// <p><p>Attaches one or more tags, each consisting of a key name and a value, to the specified secret. Tags are part of the secret&#39;s overall metadata, and are not associated with any specific version of the secret. This operation only appends tags to the existing list of tags. To remove tags, you must use <a>UntagResource</a>.</p> <p>The following basic restrictions apply to tags:</p> <ul> <li> <p>Maximum number of tags per secret—50</p> </li> <li> <p>Maximum key length—127 Unicode characters in UTF-8</p> </li> <li> <p>Maximum value length—255 Unicode characters in UTF-8</p> </li> <li> <p>Tag keys and values are case sensitive.</p> </li> <li> <p>Do not use the <code>aws:</code> prefix in your tag names or values because it is reserved for AWS use. You can&#39;t edit or delete tag names or values with this prefix. Tags with this prefix do not count against your tags per secret limit.</p> </li> <li> <p>If your tagging schema will be used across multiple services and resources, remember that other services might have restrictions on allowed characters. Generally allowed characters are: letters, spaces, and numbers representable in UTF-8, plus the following special characters: + - = . _ : / @.</p> </li> </ul> <important> <p>If you use tags as part of your security strategy, then adding or removing a tag can change permissions. If successfully completing this operation would result in you losing your permissions for this secret, then the operation is blocked and returns an Access Denied error.</p> </important> <p> <b>Minimum permissions</b> </p> <p>To run this command, you must have the following permissions:</p> <ul> <li> <p>secretsmanager:TagResource</p> </li> </ul> <p> <b>Related operations</b> </p> <ul> <li> <p>To remove one or more tags from the collection attached to a secret, use <a>UntagResource</a>.</p> </li> <li> <p>To view the list of tags attached to a secret, use <a>DescribeSecret</a>.</p> </li> </ul></p>
    async fn tag_resource(
        &self,
        input: TagResourceRequest,
    ) -> Result<(), RusotoError<TagResourceError>> {
        let mut request = SignedRequest::new("POST", "secretsmanager", &self.region, "/");

        request.set_content_type("application/x-amz-json-1.1".to_owned());
        request.add_header("x-amz-target", "secretsmanager.TagResource");
        let encoded = serde_json::to_string(&input).unwrap();
        request.set_payload(Some(encoded));

        let mut response = self
            .client
            .sign_and_dispatch(request)
            .await
            .map_err(RusotoError::from)?;
        if response.status.is_success() {
            Ok(std::mem::drop(response))
        } else {
            let try_response = response.buffer().await;
            let response = try_response.map_err(RusotoError::HttpDispatch)?;
            Err(TagResourceError::from_response(response))
        }
    }

    /// <p><p>Removes one or more tags from the specified secret.</p> <p>This operation is idempotent. If a requested tag is not attached to the secret, no error is returned and the secret metadata is unchanged.</p> <important> <p>If you use tags as part of your security strategy, then removing a tag can change permissions. If successfully completing this operation would result in you losing your permissions for this secret, then the operation is blocked and returns an Access Denied error.</p> </important> <p> <b>Minimum permissions</b> </p> <p>To run this command, you must have the following permissions:</p> <ul> <li> <p>secretsmanager:UntagResource</p> </li> </ul> <p> <b>Related operations</b> </p> <ul> <li> <p>To add one or more tags to the collection attached to a secret, use <a>TagResource</a>.</p> </li> <li> <p>To view the list of tags attached to a secret, use <a>DescribeSecret</a>.</p> </li> </ul></p>
    async fn untag_resource(
        &self,
        input: UntagResourceRequest,
    ) -> Result<(), RusotoError<UntagResourceError>> {
        let mut request = SignedRequest::new("POST", "secretsmanager", &self.region, "/");

        request.set_content_type("application/x-amz-json-1.1".to_owned());
        request.add_header("x-amz-target", "secretsmanager.UntagResource");
        let encoded = serde_json::to_string(&input).unwrap();
        request.set_payload(Some(encoded));

        let mut response = self
            .client
            .sign_and_dispatch(request)
            .await
            .map_err(RusotoError::from)?;
        if response.status.is_success() {
            Ok(std::mem::drop(response))
        } else {
            let try_response = response.buffer().await;
            let response = try_response.map_err(RusotoError::HttpDispatch)?;
            Err(UntagResourceError::from_response(response))
        }
    }

    /// <p><p>Modifies many of the details of the specified secret. If you include a <code>ClientRequestToken</code> and <i>either</i> <code>SecretString</code> or <code>SecretBinary</code> then it also creates a new version attached to the secret.</p> <p>To modify the rotation configuration of a secret, use <a>RotateSecret</a> instead.</p> <note> <p>The Secrets Manager console uses only the <code>SecretString</code> parameter and therefore limits you to encrypting and storing only a text string. To encrypt and store binary data as part of the version of a secret, you must use either the AWS CLI or one of the AWS SDKs.</p> </note> <ul> <li> <p>If a version with a <code>VersionId</code> with the same value as the <code>ClientRequestToken</code> parameter already exists, the operation results in an error. You cannot modify an existing version, you can only create a new version.</p> </li> <li> <p>If you include <code>SecretString</code> or <code>SecretBinary</code> to create a new secret version, Secrets Manager automatically attaches the staging label <code>AWSCURRENT</code> to the new version. </p> </li> </ul> <note> <ul> <li> <p>If you call an operation that needs to encrypt or decrypt the <code>SecretString</code> or <code>SecretBinary</code> for a secret in the same account as the calling user and that secret doesn&#39;t specify a AWS KMS encryption key, Secrets Manager uses the account&#39;s default AWS managed customer master key (CMK) with the alias <code>aws/secretsmanager</code>. If this key doesn&#39;t already exist in your account then Secrets Manager creates it for you automatically. All users and roles in the same AWS account automatically have access to use the default CMK. Note that if an Secrets Manager API call results in AWS having to create the account&#39;s AWS-managed CMK, it can result in a one-time significant delay in returning the result.</p> </li> <li> <p>If the secret is in a different AWS account from the credentials calling an API that requires encryption or decryption of the secret value then you must create and use a custom AWS KMS CMK because you can&#39;t access the default CMK for the account using credentials from a different AWS account. Store the ARN of the CMK in the secret when you create the secret or when you update it by including it in the <code>KMSKeyId</code>. If you call an API that must encrypt or decrypt <code>SecretString</code> or <code>SecretBinary</code> using credentials from a different account then the AWS KMS key policy must grant cross-account access to that other account&#39;s user or role for both the kms:GenerateDataKey and kms:Decrypt operations.</p> </li> </ul> </note> <p> <b>Minimum permissions</b> </p> <p>To run this command, you must have the following permissions:</p> <ul> <li> <p>secretsmanager:UpdateSecret</p> </li> <li> <p>kms:GenerateDataKey - needed only if you use a custom AWS KMS key to encrypt the secret. You do not need this permission to use the account&#39;s AWS managed CMK for Secrets Manager.</p> </li> <li> <p>kms:Decrypt - needed only if you use a custom AWS KMS key to encrypt the secret. You do not need this permission to use the account&#39;s AWS managed CMK for Secrets Manager.</p> </li> </ul> <p> <b>Related operations</b> </p> <ul> <li> <p>To create a new secret, use <a>CreateSecret</a>.</p> </li> <li> <p>To add only a new version to an existing secret, use <a>PutSecretValue</a>.</p> </li> <li> <p>To get the details for a secret, use <a>DescribeSecret</a>.</p> </li> <li> <p>To list the versions contained in a secret, use <a>ListSecretVersionIds</a>.</p> </li> </ul></p>
    async fn update_secret(
        &self,
        input: UpdateSecretRequest,
    ) -> Result<UpdateSecretResponse, RusotoError<UpdateSecretError>> {
        let mut request = SignedRequest::new("POST", "secretsmanager", &self.region, "/");

        request.set_content_type("application/x-amz-json-1.1".to_owned());
        request.add_header("x-amz-target", "secretsmanager.UpdateSecret");
        let encoded = serde_json::to_string(&input).unwrap();
        request.set_payload(Some(encoded));

        let mut response = self
            .client
            .sign_and_dispatch(request)
            .await
            .map_err(RusotoError::from)?;
        if response.status.is_success() {
            let response = response.buffer().await.map_err(RusotoError::HttpDispatch)?;
            proto::json::ResponsePayload::new(&response).deserialize::<UpdateSecretResponse, _>()
        } else {
            let try_response = response.buffer().await;
            let response = try_response.map_err(RusotoError::HttpDispatch)?;
            Err(UpdateSecretError::from_response(response))
        }
    }

    /// <p><p>Modifies the staging labels attached to a version of a secret. Staging labels are used to track a version as it progresses through the secret rotation process. You can attach a staging label to only one version of a secret at a time. If a staging label to be added is already attached to another version, then it is moved--removed from the other version first and then attached to this one. For more information about staging labels, see <a href="https://docs.aws.amazon.com/secretsmanager/latest/userguide/terms-concepts.html#term_staging-label">Staging Labels</a> in the <i>AWS Secrets Manager User Guide</i>. </p> <p>The staging labels that you specify in the <code>VersionStage</code> parameter are added to the existing list of staging labels--they don&#39;t replace it.</p> <p>You can move the <code>AWSCURRENT</code> staging label to this version by including it in this call.</p> <note> <p>Whenever you move <code>AWSCURRENT</code>, Secrets Manager automatically moves the label <code>AWSPREVIOUS</code> to the version that <code>AWSCURRENT</code> was removed from.</p> </note> <p>If this action results in the last label being removed from a version, then the version is considered to be &#39;deprecated&#39; and can be deleted by Secrets Manager.</p> <p> <b>Minimum permissions</b> </p> <p>To run this command, you must have the following permissions:</p> <ul> <li> <p>secretsmanager:UpdateSecretVersionStage</p> </li> </ul> <p> <b>Related operations</b> </p> <ul> <li> <p>To get the list of staging labels that are currently associated with a version of a secret, use <code> <a>DescribeSecret</a> </code> and examine the <code>SecretVersionsToStages</code> response value. </p> </li> </ul></p>
    async fn update_secret_version_stage(
        &self,
        input: UpdateSecretVersionStageRequest,
    ) -> Result<UpdateSecretVersionStageResponse, RusotoError<UpdateSecretVersionStageError>> {
        let mut request = SignedRequest::new("POST", "secretsmanager", &self.region, "/");

        request.set_content_type("application/x-amz-json-1.1".to_owned());
        request.add_header("x-amz-target", "secretsmanager.UpdateSecretVersionStage");
        let encoded = serde_json::to_string(&input).unwrap();
        request.set_payload(Some(encoded));

        let mut response = self
            .client
            .sign_and_dispatch(request)
            .await
            .map_err(RusotoError::from)?;
        if response.status.is_success() {
            let response = response.buffer().await.map_err(RusotoError::HttpDispatch)?;
            proto::json::ResponsePayload::new(&response)
                .deserialize::<UpdateSecretVersionStageResponse, _>()
        } else {
            let try_response = response.buffer().await;
            let response = try_response.map_err(RusotoError::HttpDispatch)?;
            Err(UpdateSecretVersionStageError::from_response(response))
        }
    }
}<|MERGE_RESOLUTION|>--- conflicted
+++ resolved
@@ -9,28 +9,16 @@
 //  must be updated to generate the changes.
 //
 // =================================================================
-#![allow(warnings)]
-
-<<<<<<< HEAD
-use futures::future;
-use futures::Future;
-=======
+
 use std::error::Error;
 use std::fmt;
 
 use async_trait::async_trait;
->>>>>>> 62832c4b
 use rusoto_core::credential::ProvideAwsCredentials;
 use rusoto_core::region;
 #[allow(warnings)]
 use rusoto_core::request::{BufferedHttpResponse, DispatchSignedRequest};
-<<<<<<< HEAD
-use rusoto_core::{Client, RusotoError, RusotoFuture};
-use std::error::Error;
-use std::fmt;
-=======
 use rusoto_core::{Client, RusotoError};
->>>>>>> 62832c4b
 
 use rusoto_core::proto;
 use rusoto_core::signature::SignedRequest;
@@ -44,7 +32,7 @@
 }
 
 #[derive(Default, Debug, Clone, PartialEq, Deserialize)]
-#[cfg_attr(any(test, feature = "serialize_structs"), derive(Serialize))]
+#[cfg_attr(test, derive(Serialize))]
 pub struct CancelRotateSecretResponse {
     /// <p>The ARN of the secret for which rotation was canceled.</p>
     #[serde(rename = "ARN")]
@@ -97,7 +85,7 @@
 }
 
 #[derive(Default, Debug, Clone, PartialEq, Deserialize)]
-#[cfg_attr(any(test, feature = "serialize_structs"), derive(Serialize))]
+#[cfg_attr(test, derive(Serialize))]
 pub struct CreateSecretResponse {
     /// <p><p>The Amazon Resource Name (ARN) of the secret that you just created.</p> <note> <p>Secrets Manager automatically adds several random characters to the name at the end of the ARN when you initially create a secret. This affects only the ARN and not the actual friendly name. This ensures that if you create a new secret with the same name as an old secret that you previously deleted, then users with access to the old secret <i>don&#39;t</i> automatically get access to the new secret because the ARNs are different.</p> </note></p>
     #[serde(rename = "ARN")]
@@ -121,7 +109,7 @@
 }
 
 #[derive(Default, Debug, Clone, PartialEq, Deserialize)]
-#[cfg_attr(any(test, feature = "serialize_structs"), derive(Serialize))]
+#[cfg_attr(test, derive(Serialize))]
 pub struct DeleteResourcePolicyResponse {
     /// <p>The ARN of the secret that the resource-based policy was deleted for.</p>
     #[serde(rename = "ARN")]
@@ -149,7 +137,7 @@
 }
 
 #[derive(Default, Debug, Clone, PartialEq, Deserialize)]
-#[cfg_attr(any(test, feature = "serialize_structs"), derive(Serialize))]
+#[cfg_attr(test, derive(Serialize))]
 pub struct DeleteSecretResponse {
     /// <p>The ARN of the secret that is now scheduled for deletion.</p>
     #[serde(rename = "ARN")]
@@ -173,7 +161,7 @@
 }
 
 #[derive(Default, Debug, Clone, PartialEq, Deserialize)]
-#[cfg_attr(any(test, feature = "serialize_structs"), derive(Serialize))]
+#[cfg_attr(test, derive(Serialize))]
 pub struct DescribeSecretResponse {
     /// <p>The ARN of the secret.</p>
     #[serde(rename = "ARN")]
@@ -207,9 +195,6 @@
     #[serde(rename = "Name")]
     #[serde(skip_serializing_if = "Option::is_none")]
     pub name: Option<String>,
-    #[serde(rename = "OwningService")]
-    #[serde(skip_serializing_if = "Option::is_none")]
-    pub owning_service: Option<String>,
     /// <p>Specifies whether automatic rotation is enabled for this secret.</p> <p>To enable rotation, use <a>RotateSecret</a> with <code>AutomaticallyRotateAfterDays</code> set to a value greater than 0. To disable rotation, use <a>CancelRotateSecret</a>.</p>
     #[serde(rename = "RotationEnabled")]
     #[serde(skip_serializing_if = "Option::is_none")]
@@ -269,7 +254,7 @@
 }
 
 #[derive(Default, Debug, Clone, PartialEq, Deserialize)]
-#[cfg_attr(any(test, feature = "serialize_structs"), derive(Serialize))]
+#[cfg_attr(test, derive(Serialize))]
 pub struct GetRandomPasswordResponse {
     /// <p>A string with the generated password.</p>
     #[serde(rename = "RandomPassword")]
@@ -285,7 +270,7 @@
 }
 
 #[derive(Default, Debug, Clone, PartialEq, Deserialize)]
-#[cfg_attr(any(test, feature = "serialize_structs"), derive(Serialize))]
+#[cfg_attr(test, derive(Serialize))]
 pub struct GetResourcePolicyResponse {
     /// <p>The ARN of the secret that the resource-based policy was retrieved for.</p>
     #[serde(rename = "ARN")]
@@ -317,7 +302,7 @@
 }
 
 #[derive(Default, Debug, Clone, PartialEq, Deserialize)]
-#[cfg_attr(any(test, feature = "serialize_structs"), derive(Serialize))]
+#[cfg_attr(test, derive(Serialize))]
 pub struct GetSecretValueResponse {
     /// <p>The ARN of the secret.</p>
     #[serde(rename = "ARN")]
@@ -374,7 +359,7 @@
 }
 
 #[derive(Default, Debug, Clone, PartialEq, Deserialize)]
-#[cfg_attr(any(test, feature = "serialize_structs"), derive(Serialize))]
+#[cfg_attr(test, derive(Serialize))]
 pub struct ListSecretVersionIdsResponse {
     /// <p><p>The Amazon Resource Name (ARN) for the secret.</p> <note> <p>Secrets Manager automatically adds several random characters to the name at the end of the ARN when you initially create a secret. This affects only the ARN and not the actual friendly name. This ensures that if you create a new secret with the same name as an old secret that you previously deleted, then users with access to the old secret <i>don&#39;t</i> automatically get access to the new secret because the ARNs are different.</p> </note></p>
     #[serde(rename = "ARN")]
@@ -407,7 +392,7 @@
 }
 
 #[derive(Default, Debug, Clone, PartialEq, Deserialize)]
-#[cfg_attr(any(test, feature = "serialize_structs"), derive(Serialize))]
+#[cfg_attr(test, derive(Serialize))]
 pub struct ListSecretsResponse {
     /// <p>If present in the response, this value indicates that there's more output available than what's included in the current response. This can occur even when the response includes no values at all, such as when you ask for a filtered view of a very long list. Use this value in the <code>NextToken</code> request parameter in a subsequent call to the operation to continue processing and get the next part of the output. You should repeat this until the <code>NextToken</code> response element comes back empty (as <code>null</code>).</p>
     #[serde(rename = "NextToken")]
@@ -430,7 +415,7 @@
 }
 
 #[derive(Default, Debug, Clone, PartialEq, Deserialize)]
-#[cfg_attr(any(test, feature = "serialize_structs"), derive(Serialize))]
+#[cfg_attr(test, derive(Serialize))]
 pub struct PutResourcePolicyResponse {
     /// <p>The ARN of the secret that the resource-based policy was retrieved for.</p>
     #[serde(rename = "ARN")]
@@ -471,7 +456,7 @@
 }
 
 #[derive(Default, Debug, Clone, PartialEq, Deserialize)]
-#[cfg_attr(any(test, feature = "serialize_structs"), derive(Serialize))]
+#[cfg_attr(test, derive(Serialize))]
 pub struct PutSecretValueResponse {
     /// <p>The Amazon Resource Name (ARN) for the secret for which you just created a version.</p>
     #[serde(rename = "ARN")]
@@ -499,7 +484,7 @@
 }
 
 #[derive(Default, Debug, Clone, PartialEq, Deserialize)]
-#[cfg_attr(any(test, feature = "serialize_structs"), derive(Serialize))]
+#[cfg_attr(test, derive(Serialize))]
 pub struct RestoreSecretResponse {
     /// <p>The ARN of the secret that was restored.</p>
     #[serde(rename = "ARN")]
@@ -531,7 +516,7 @@
 }
 
 #[derive(Default, Debug, Clone, PartialEq, Deserialize)]
-#[cfg_attr(any(test, feature = "serialize_structs"), derive(Serialize))]
+#[cfg_attr(test, derive(Serialize))]
 pub struct RotateSecretResponse {
     /// <p>The ARN of the secret.</p>
     #[serde(rename = "ARN")]
@@ -558,7 +543,7 @@
 
 /// <p>A structure that contains the details about a secret. It does not include the encrypted <code>SecretString</code> and <code>SecretBinary</code> values. To get those values, use the <a>GetSecretValue</a> operation.</p>
 #[derive(Default, Debug, Clone, PartialEq, Deserialize)]
-#[cfg_attr(any(test, feature = "serialize_structs"), derive(Serialize))]
+#[cfg_attr(test, derive(Serialize))]
 pub struct SecretListEntry {
     /// <p>The Amazon Resource Name (ARN) of the secret.</p> <p>For more information about ARNs in Secrets Manager, see <a href="https://docs.aws.amazon.com/secretsmanager/latest/userguide/reference_iam-permissions.html#iam-resources">Policy Resources</a> in the <i>AWS Secrets Manager User Guide</i>.</p>
     #[serde(rename = "ARN")]
@@ -592,9 +577,6 @@
     #[serde(rename = "Name")]
     #[serde(skip_serializing_if = "Option::is_none")]
     pub name: Option<String>,
-    #[serde(rename = "OwningService")]
-    #[serde(skip_serializing_if = "Option::is_none")]
-    pub owning_service: Option<String>,
     /// <p>Indicated whether automatic, scheduled rotation is enabled for this secret.</p>
     #[serde(rename = "RotationEnabled")]
     #[serde(skip_serializing_if = "Option::is_none")]
@@ -619,7 +601,7 @@
 
 /// <p>A structure that contains information about one version of a secret.</p>
 #[derive(Default, Debug, Clone, PartialEq, Deserialize)]
-#[cfg_attr(any(test, feature = "serialize_structs"), derive(Serialize))]
+#[cfg_attr(test, derive(Serialize))]
 pub struct SecretVersionsListEntry {
     /// <p>The date and time this version of the secret was created.</p>
     #[serde(rename = "CreatedDate")]
@@ -705,7 +687,7 @@
 }
 
 #[derive(Default, Debug, Clone, PartialEq, Deserialize)]
-#[cfg_attr(any(test, feature = "serialize_structs"), derive(Serialize))]
+#[cfg_attr(test, derive(Serialize))]
 pub struct UpdateSecretResponse {
     /// <p><p>The ARN of the secret that was updated.</p> <note> <p>Secrets Manager automatically adds several random characters to the name at the end of the ARN when you initially create a secret. This affects only the ARN and not the actual friendly name. This ensures that if you create a new secret with the same name as an old secret that you previously deleted, then users with access to the old secret <i>don&#39;t</i> automatically get access to the new secret because the ARNs are different.</p> </note></p>
     #[serde(rename = "ARN")]
@@ -740,7 +722,7 @@
 }
 
 #[derive(Default, Debug, Clone, PartialEq, Deserialize)]
-#[cfg_attr(any(test, feature = "serialize_structs"), derive(Serialize))]
+#[cfg_attr(test, derive(Serialize))]
 pub struct UpdateSecretVersionStageResponse {
     /// <p>The ARN of the secret with the staging label that was modified.</p>
     #[serde(rename = "ARN")]
@@ -1881,7 +1863,10 @@
     ///
     /// The client will use the default credentials provider and tls client.
     pub fn new(region: region::Region) -> SecretsManagerClient {
-        Self::new_with_client(Client::shared(), region)
+        SecretsManagerClient {
+            client: Client::shared(),
+            region,
+        }
     }
 
     pub fn new_with<P, D>(
@@ -1893,22 +1878,10 @@
         P: ProvideAwsCredentials + Send + Sync + 'static,
         D: DispatchSignedRequest + Send + Sync + 'static,
     {
-        Self::new_with_client(
-            Client::new_with(credentials_provider, request_dispatcher),
+        SecretsManagerClient {
+            client: Client::new_with(credentials_provider, request_dispatcher),
             region,
-        )
-    }
-
-    pub fn new_with_client(client: Client, region: region::Region) -> SecretsManagerClient {
-        SecretsManagerClient { client, region }
-    }
-}
-
-impl fmt::Debug for SecretsManagerClient {
-    fn fmt(&self, f: &mut fmt::Formatter<'_>) -> fmt::Result {
-        f.debug_struct("SecretsManagerClient")
-            .field("region", &self.region)
-            .finish()
+        }
     }
 }
 
