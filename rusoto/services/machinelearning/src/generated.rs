--- conflicted
+++ resolved
@@ -11,26 +11,15 @@
 // =================================================================
 #![allow(warnings)]
 
-<<<<<<< HEAD
 use std::error::Error;
 use std::fmt;
 
 use async_trait::async_trait;
-=======
-use futures::future;
-use futures::Future;
->>>>>>> f58d1ce6
 use rusoto_core::credential::ProvideAwsCredentials;
 use rusoto_core::region;
 #[allow(warnings)]
 use rusoto_core::request::{BufferedHttpResponse, DispatchSignedRequest};
-<<<<<<< HEAD
 use rusoto_core::{Client, RusotoError};
-=======
-use rusoto_core::{Client, RusotoError, RusotoFuture};
-use std::error::Error;
-use std::fmt;
->>>>>>> f58d1ce6
 
 use rusoto_core::proto;
 use rusoto_core::signature::SignedRequest;
@@ -3141,14 +3130,6 @@
     }
 }
 
-impl fmt::Debug for MachineLearningClient {
-    fn fmt(&self, f: &mut fmt::Formatter<'_>) -> fmt::Result {
-        f.debug_struct("MachineLearningClient")
-            .field("region", &self.region)
-            .finish()
-    }
-}
-
 #[async_trait]
 impl MachineLearning for MachineLearningClient {
     /// <p>Adds one or more tags to an object, up to a limit of 10. Each tag consists of a key and an optional value. If you add a tag using a key that is already associated with the ML object, <code>AddTags</code> updates the tag's value.</p>
