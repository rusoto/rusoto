// =================================================================
//
//                           * WARNING *
//
//                    This file is generated!
//
//  Changes made to this file will be overwritten. If changes are
//  required to the generated code, the service_crategen project
//  must be updated to generate the changes.
//
// =================================================================
#![allow(warnings)]

<<<<<<< HEAD
use futures::future;
use futures::Future;
=======
use std::error::Error;
use std::fmt;

use async_trait::async_trait;
>>>>>>> 62832c4b
use rusoto_core::credential::ProvideAwsCredentials;
use rusoto_core::region;
#[allow(warnings)]
use rusoto_core::request::{BufferedHttpResponse, DispatchSignedRequest};
<<<<<<< HEAD
use rusoto_core::{Client, RusotoError, RusotoFuture};
use std::error::Error;
use std::fmt;
=======
use rusoto_core::{Client, RusotoError};
>>>>>>> 62832c4b

use rusoto_core::proto;
use rusoto_core::signature::SignedRequest;
use serde::{Deserialize, Serialize};
use serde_json;
#[derive(Default, Debug, Clone, PartialEq, Serialize)]
pub struct AddTagsInput {
    /// <p>The ID of the ML object to tag. For example, <code>exampleModelId</code>.</p>
    #[serde(rename = "ResourceId")]
    pub resource_id: String,
    /// <p>The type of the ML object to tag. </p>
    #[serde(rename = "ResourceType")]
    pub resource_type: String,
    /// <p>The key-value pairs to use to create tags. If you specify a key without specifying a value, Amazon ML creates a tag with the specified key and a value of null.</p>
    #[serde(rename = "Tags")]
    pub tags: Vec<Tag>,
}

/// <p>Amazon ML returns the following elements. </p>
#[derive(Default, Debug, Clone, PartialEq, Deserialize)]
#[cfg_attr(any(test, feature = "serialize_structs"), derive(Serialize))]
pub struct AddTagsOutput {
    /// <p>The ID of the ML object that was tagged.</p>
    #[serde(rename = "ResourceId")]
    #[serde(skip_serializing_if = "Option::is_none")]
    pub resource_id: Option<String>,
    /// <p>The type of the ML object that was tagged.</p>
    #[serde(rename = "ResourceType")]
    #[serde(skip_serializing_if = "Option::is_none")]
    pub resource_type: Option<String>,
}

/// <p> Represents the output of a <code>GetBatchPrediction</code> operation.</p> <p> The content consists of the detailed metadata, the status, and the data file information of a <code>Batch Prediction</code>.</p>
#[derive(Default, Debug, Clone, PartialEq, Deserialize)]
#[cfg_attr(any(test, feature = "serialize_structs"), derive(Serialize))]
pub struct BatchPrediction {
    /// <p>The ID of the <code>DataSource</code> that points to the group of observations to predict.</p>
    #[serde(rename = "BatchPredictionDataSourceId")]
    #[serde(skip_serializing_if = "Option::is_none")]
    pub batch_prediction_data_source_id: Option<String>,
    /// <p>The ID assigned to the <code>BatchPrediction</code> at creation. This value should be identical to the value of the <code>BatchPredictionID</code> in the request. </p>
    #[serde(rename = "BatchPredictionId")]
    #[serde(skip_serializing_if = "Option::is_none")]
    pub batch_prediction_id: Option<String>,
    #[serde(rename = "ComputeTime")]
    #[serde(skip_serializing_if = "Option::is_none")]
    pub compute_time: Option<i64>,
    /// <p>The time that the <code>BatchPrediction</code> was created. The time is expressed in epoch time.</p>
    #[serde(rename = "CreatedAt")]
    #[serde(skip_serializing_if = "Option::is_none")]
    pub created_at: Option<f64>,
    /// <p>The AWS user account that invoked the <code>BatchPrediction</code>. The account type can be either an AWS root account or an AWS Identity and Access Management (IAM) user account.</p>
    #[serde(rename = "CreatedByIamUser")]
    #[serde(skip_serializing_if = "Option::is_none")]
    pub created_by_iam_user: Option<String>,
    #[serde(rename = "FinishedAt")]
    #[serde(skip_serializing_if = "Option::is_none")]
    pub finished_at: Option<f64>,
    /// <p>The location of the data file or directory in Amazon Simple Storage Service (Amazon S3).</p>
    #[serde(rename = "InputDataLocationS3")]
    #[serde(skip_serializing_if = "Option::is_none")]
    pub input_data_location_s3: Option<String>,
    #[serde(rename = "InvalidRecordCount")]
    #[serde(skip_serializing_if = "Option::is_none")]
    pub invalid_record_count: Option<i64>,
    /// <p>The time of the most recent edit to the <code>BatchPrediction</code>. The time is expressed in epoch time.</p>
    #[serde(rename = "LastUpdatedAt")]
    #[serde(skip_serializing_if = "Option::is_none")]
    pub last_updated_at: Option<f64>,
    /// <p>The ID of the <code>MLModel</code> that generated predictions for the <code>BatchPrediction</code> request.</p>
    #[serde(rename = "MLModelId")]
    #[serde(skip_serializing_if = "Option::is_none")]
    pub ml_model_id: Option<String>,
    /// <p>A description of the most recent details about processing the batch prediction request.</p>
    #[serde(rename = "Message")]
    #[serde(skip_serializing_if = "Option::is_none")]
    pub message: Option<String>,
    /// <p>A user-supplied name or description of the <code>BatchPrediction</code>.</p>
    #[serde(rename = "Name")]
    #[serde(skip_serializing_if = "Option::is_none")]
    pub name: Option<String>,
    /// <p>The location of an Amazon S3 bucket or directory to receive the operation results. The following substrings are not allowed in the <code>s3 key</code> portion of the <code>outputURI</code> field: ':', '//', '/./', '/../'.</p>
    #[serde(rename = "OutputUri")]
    #[serde(skip_serializing_if = "Option::is_none")]
    pub output_uri: Option<String>,
    #[serde(rename = "StartedAt")]
    #[serde(skip_serializing_if = "Option::is_none")]
    pub started_at: Option<f64>,
    /// <p><p>The status of the <code>BatchPrediction</code>. This element can have one of the following values:</p> <ul> <li> <code>PENDING</code> - Amazon Machine Learning (Amazon ML) submitted a request to generate predictions for a batch of observations.</li> <li> <code>INPROGRESS</code> - The process is underway.</li> <li> <code>FAILED</code> - The request to perform a batch prediction did not run to completion. It is not usable.</li> <li> <code>COMPLETED</code> - The batch prediction process completed successfully.</li> <li> <code>DELETED</code> - The <code>BatchPrediction</code> is marked as deleted. It is not usable.</li> </ul></p>
    #[serde(rename = "Status")]
    #[serde(skip_serializing_if = "Option::is_none")]
    pub status: Option<String>,
    #[serde(rename = "TotalRecordCount")]
    #[serde(skip_serializing_if = "Option::is_none")]
    pub total_record_count: Option<i64>,
}

#[derive(Default, Debug, Clone, PartialEq, Serialize)]
pub struct CreateBatchPredictionInput {
    /// <p>The ID of the <code>DataSource</code> that points to the group of observations to predict.</p>
    #[serde(rename = "BatchPredictionDataSourceId")]
    pub batch_prediction_data_source_id: String,
    /// <p>A user-supplied ID that uniquely identifies the <code>BatchPrediction</code>.</p>
    #[serde(rename = "BatchPredictionId")]
    pub batch_prediction_id: String,
    /// <p>A user-supplied name or description of the <code>BatchPrediction</code>. <code>BatchPredictionName</code> can only use the UTF-8 character set.</p>
    #[serde(rename = "BatchPredictionName")]
    #[serde(skip_serializing_if = "Option::is_none")]
    pub batch_prediction_name: Option<String>,
    /// <p>The ID of the <code>MLModel</code> that will generate predictions for the group of observations. </p>
    #[serde(rename = "MLModelId")]
    pub ml_model_id: String,
    /// <p>The location of an Amazon Simple Storage Service (Amazon S3) bucket or directory to store the batch prediction results. The following substrings are not allowed in the <code>s3 key</code> portion of the <code>outputURI</code> field: ':', '//', '/./', '/../'.</p> <p>Amazon ML needs permissions to store and retrieve the logs on your behalf. For information about how to set permissions, see the <a href="http://docs.aws.amazon.com/machine-learning/latest/dg">Amazon Machine Learning Developer Guide</a>.</p>
    #[serde(rename = "OutputUri")]
    pub output_uri: String,
}

/// <p> Represents the output of a <code>CreateBatchPrediction</code> operation, and is an acknowledgement that Amazon ML received the request.</p> <p>The <code>CreateBatchPrediction</code> operation is asynchronous. You can poll for status updates by using the <code>&gt;GetBatchPrediction</code> operation and checking the <code>Status</code> parameter of the result. </p>
#[derive(Default, Debug, Clone, PartialEq, Deserialize)]
#[cfg_attr(any(test, feature = "serialize_structs"), derive(Serialize))]
pub struct CreateBatchPredictionOutput {
    /// <p>A user-supplied ID that uniquely identifies the <code>BatchPrediction</code>. This value is identical to the value of the <code>BatchPredictionId</code> in the request.</p>
    #[serde(rename = "BatchPredictionId")]
    #[serde(skip_serializing_if = "Option::is_none")]
    pub batch_prediction_id: Option<String>,
}

#[derive(Default, Debug, Clone, PartialEq, Serialize)]
pub struct CreateDataSourceFromRDSInput {
    /// <p>The compute statistics for a <code>DataSource</code>. The statistics are generated from the observation data referenced by a <code>DataSource</code>. Amazon ML uses the statistics internally during <code>MLModel</code> training. This parameter must be set to <code>true</code> if the <code></code>DataSource<code></code> needs to be used for <code>MLModel</code> training. </p>
    #[serde(rename = "ComputeStatistics")]
    #[serde(skip_serializing_if = "Option::is_none")]
    pub compute_statistics: Option<bool>,
    /// <p>A user-supplied ID that uniquely identifies the <code>DataSource</code>. Typically, an Amazon Resource Number (ARN) becomes the ID for a <code>DataSource</code>.</p>
    #[serde(rename = "DataSourceId")]
    pub data_source_id: String,
    /// <p>A user-supplied name or description of the <code>DataSource</code>.</p>
    #[serde(rename = "DataSourceName")]
    #[serde(skip_serializing_if = "Option::is_none")]
    pub data_source_name: Option<String>,
    /// <p><p>The data specification of an Amazon RDS <code>DataSource</code>:</p> <ul> <li><p>DatabaseInformation - <ul> <li> <code>DatabaseName</code> - The name of the Amazon RDS database.</li> <li> <code>InstanceIdentifier </code> - A unique identifier for the Amazon RDS database instance.</li> </ul> </p></li> <li><p>DatabaseCredentials - AWS Identity and Access Management (IAM) credentials that are used to connect to the Amazon RDS database.</p></li> <li><p>ResourceRole - A role (DataPipelineDefaultResourceRole) assumed by an EC2 instance to carry out the copy task from Amazon RDS to Amazon Simple Storage Service (Amazon S3). For more information, see <a href="http://docs.aws.amazon.com/datapipeline/latest/DeveloperGuide/dp-iam-roles.html">Role templates</a> for data pipelines.</p></li> <li><p>ServiceRole - A role (DataPipelineDefaultRole) assumed by the AWS Data Pipeline service to monitor the progress of the copy task from Amazon RDS to Amazon S3. For more information, see <a href="http://docs.aws.amazon.com/datapipeline/latest/DeveloperGuide/dp-iam-roles.html">Role templates</a> for data pipelines.</p></li> <li><p>SecurityInfo - The security information to use to access an RDS DB instance. You need to set up appropriate ingress rules for the security entity IDs provided to allow access to the Amazon RDS instance. Specify a [<code>SubnetId</code>, <code>SecurityGroupIds</code>] pair for a VPC-based RDS DB instance.</p></li> <li><p>SelectSqlQuery - A query that is used to retrieve the observation data for the <code>Datasource</code>.</p></li> <li><p>S3StagingLocation - The Amazon S3 location for staging Amazon RDS data. The data retrieved from Amazon RDS using <code>SelectSqlQuery</code> is stored in this location.</p></li> <li><p>DataSchemaUri - The Amazon S3 location of the <code>DataSchema</code>.</p></li> <li><p>DataSchema - A JSON string representing the schema. This is not required if <code>DataSchemaUri</code> is specified. </p></li> <li> <p>DataRearrangement - A JSON string that represents the splitting and rearrangement requirements for the <code>Datasource</code>. </p> <br> <p> Sample - <code> &quot;{&quot;splitting&quot;:{&quot;percentBegin&quot;:10,&quot;percentEnd&quot;:60}}&quot;</code> </p> </li> </ul></p>
    #[serde(rename = "RDSData")]
    pub rds_data: RDSDataSpec,
    /// <p>The role that Amazon ML assumes on behalf of the user to create and activate a data pipeline in the user's account and copy data using the <code>SelectSqlQuery</code> query from Amazon RDS to Amazon S3.</p> <p> </p>
    #[serde(rename = "RoleARN")]
    pub role_arn: String,
}

/// <p> Represents the output of a <code>CreateDataSourceFromRDS</code> operation, and is an acknowledgement that Amazon ML received the request.</p> <p>The <code>CreateDataSourceFromRDS</code>&gt; operation is asynchronous. You can poll for updates by using the <code>GetBatchPrediction</code> operation and checking the <code>Status</code> parameter. You can inspect the <code>Message</code> when <code>Status</code> shows up as <code>FAILED</code>. You can also check the progress of the copy operation by going to the <code>DataPipeline</code> console and looking up the pipeline using the <code>pipelineId </code> from the describe call.</p>
#[derive(Default, Debug, Clone, PartialEq, Deserialize)]
#[cfg_attr(any(test, feature = "serialize_structs"), derive(Serialize))]
pub struct CreateDataSourceFromRDSOutput {
    /// <p>A user-supplied ID that uniquely identifies the datasource. This value should be identical to the value of the <code>DataSourceID</code> in the request. </p>
    #[serde(rename = "DataSourceId")]
    #[serde(skip_serializing_if = "Option::is_none")]
    pub data_source_id: Option<String>,
}

#[derive(Default, Debug, Clone, PartialEq, Serialize)]
pub struct CreateDataSourceFromRedshiftInput {
    /// <p>The compute statistics for a <code>DataSource</code>. The statistics are generated from the observation data referenced by a <code>DataSource</code>. Amazon ML uses the statistics internally during <code>MLModel</code> training. This parameter must be set to <code>true</code> if the <code>DataSource</code> needs to be used for <code>MLModel</code> training.</p>
    #[serde(rename = "ComputeStatistics")]
    #[serde(skip_serializing_if = "Option::is_none")]
    pub compute_statistics: Option<bool>,
    /// <p>A user-supplied ID that uniquely identifies the <code>DataSource</code>.</p>
    #[serde(rename = "DataSourceId")]
    pub data_source_id: String,
    /// <p>A user-supplied name or description of the <code>DataSource</code>. </p>
    #[serde(rename = "DataSourceName")]
    #[serde(skip_serializing_if = "Option::is_none")]
    pub data_source_name: Option<String>,
    /// <p><p>The data specification of an Amazon Redshift <code>DataSource</code>:</p> <ul> <li><p>DatabaseInformation - <ul> <li> <code>DatabaseName</code> - The name of the Amazon Redshift database. </li> <li> <code> ClusterIdentifier</code> - The unique ID for the Amazon Redshift cluster.</li> </ul></p></li> <li><p>DatabaseCredentials - The AWS Identity and Access Management (IAM) credentials that are used to connect to the Amazon Redshift database.</p></li> <li><p>SelectSqlQuery - The query that is used to retrieve the observation data for the <code>Datasource</code>.</p></li> <li><p>S3StagingLocation - The Amazon Simple Storage Service (Amazon S3) location for staging Amazon Redshift data. The data retrieved from Amazon Redshift using the <code>SelectSqlQuery</code> query is stored in this location.</p></li> <li><p>DataSchemaUri - The Amazon S3 location of the <code>DataSchema</code>.</p></li> <li><p>DataSchema - A JSON string representing the schema. This is not required if <code>DataSchemaUri</code> is specified. </p></li> <li> <p>DataRearrangement - A JSON string that represents the splitting and rearrangement requirements for the <code>DataSource</code>.</p> <p> Sample - <code> &quot;{&quot;splitting&quot;:{&quot;percentBegin&quot;:10,&quot;percentEnd&quot;:60}}&quot;</code> </p> </li> </ul></p>
    #[serde(rename = "DataSpec")]
    pub data_spec: RedshiftDataSpec,
    /// <p>A fully specified role Amazon Resource Name (ARN). Amazon ML assumes the role on behalf of the user to create the following: </p> <p> <ul> <li><p>A security group to allow Amazon ML to execute the <code>SelectSqlQuery</code> query on an Amazon Redshift cluster</p></li> <li><p>An Amazon S3 bucket policy to grant Amazon ML read/write permissions on the <code>S3StagingLocation</code></p></li> </ul> </p>
    #[serde(rename = "RoleARN")]
    pub role_arn: String,
}

/// <p> Represents the output of a <code>CreateDataSourceFromRedshift</code> operation, and is an acknowledgement that Amazon ML received the request.</p> <p>The <code>CreateDataSourceFromRedshift</code> operation is asynchronous. You can poll for updates by using the <code>GetBatchPrediction</code> operation and checking the <code>Status</code> parameter. </p>
#[derive(Default, Debug, Clone, PartialEq, Deserialize)]
#[cfg_attr(any(test, feature = "serialize_structs"), derive(Serialize))]
pub struct CreateDataSourceFromRedshiftOutput {
    /// <p>A user-supplied ID that uniquely identifies the datasource. This value should be identical to the value of the <code>DataSourceID</code> in the request. </p>
    #[serde(rename = "DataSourceId")]
    #[serde(skip_serializing_if = "Option::is_none")]
    pub data_source_id: Option<String>,
}

#[derive(Default, Debug, Clone, PartialEq, Serialize)]
pub struct CreateDataSourceFromS3Input {
    /// <p>The compute statistics for a <code>DataSource</code>. The statistics are generated from the observation data referenced by a <code>DataSource</code>. Amazon ML uses the statistics internally during <code>MLModel</code> training. This parameter must be set to <code>true</code> if the <code></code>DataSource<code></code> needs to be used for <code>MLModel</code> training.</p>
    #[serde(rename = "ComputeStatistics")]
    #[serde(skip_serializing_if = "Option::is_none")]
    pub compute_statistics: Option<bool>,
    /// <p>A user-supplied identifier that uniquely identifies the <code>DataSource</code>. </p>
    #[serde(rename = "DataSourceId")]
    pub data_source_id: String,
    /// <p>A user-supplied name or description of the <code>DataSource</code>. </p>
    #[serde(rename = "DataSourceName")]
    #[serde(skip_serializing_if = "Option::is_none")]
    pub data_source_name: Option<String>,
    /// <p><p>The data specification of a <code>DataSource</code>:</p> <ul> <li><p>DataLocationS3 - The Amazon S3 location of the observation data.</p></li> <li><p>DataSchemaLocationS3 - The Amazon S3 location of the <code>DataSchema</code>.</p></li> <li><p>DataSchema - A JSON string representing the schema. This is not required if <code>DataSchemaUri</code> is specified. </p></li> <li> <p>DataRearrangement - A JSON string that represents the splitting and rearrangement requirements for the <code>Datasource</code>. </p> <p> Sample - <code> &quot;{&quot;splitting&quot;:{&quot;percentBegin&quot;:10,&quot;percentEnd&quot;:60}}&quot;</code> </p> </li> </ul></p>
    #[serde(rename = "DataSpec")]
    pub data_spec: S3DataSpec,
}

/// <p> Represents the output of a <code>CreateDataSourceFromS3</code> operation, and is an acknowledgement that Amazon ML received the request.</p> <p>The <code>CreateDataSourceFromS3</code> operation is asynchronous. You can poll for updates by using the <code>GetBatchPrediction</code> operation and checking the <code>Status</code> parameter. </p>
#[derive(Default, Debug, Clone, PartialEq, Deserialize)]
#[cfg_attr(any(test, feature = "serialize_structs"), derive(Serialize))]
pub struct CreateDataSourceFromS3Output {
    /// <p>A user-supplied ID that uniquely identifies the <code>DataSource</code>. This value should be identical to the value of the <code>DataSourceID</code> in the request. </p>
    #[serde(rename = "DataSourceId")]
    #[serde(skip_serializing_if = "Option::is_none")]
    pub data_source_id: Option<String>,
}

#[derive(Default, Debug, Clone, PartialEq, Serialize)]
pub struct CreateEvaluationInput {
    /// <p>The ID of the <code>DataSource</code> for the evaluation. The schema of the <code>DataSource</code> must match the schema used to create the <code>MLModel</code>.</p>
    #[serde(rename = "EvaluationDataSourceId")]
    pub evaluation_data_source_id: String,
    /// <p>A user-supplied ID that uniquely identifies the <code>Evaluation</code>.</p>
    #[serde(rename = "EvaluationId")]
    pub evaluation_id: String,
    /// <p>A user-supplied name or description of the <code>Evaluation</code>.</p>
    #[serde(rename = "EvaluationName")]
    #[serde(skip_serializing_if = "Option::is_none")]
    pub evaluation_name: Option<String>,
    /// <p>The ID of the <code>MLModel</code> to evaluate.</p> <p>The schema used in creating the <code>MLModel</code> must match the schema of the <code>DataSource</code> used in the <code>Evaluation</code>.</p>
    #[serde(rename = "MLModelId")]
    pub ml_model_id: String,
}

/// <p> Represents the output of a <code>CreateEvaluation</code> operation, and is an acknowledgement that Amazon ML received the request.</p> <p><code>CreateEvaluation</code> operation is asynchronous. You can poll for status updates by using the <code>GetEvcaluation</code> operation and checking the <code>Status</code> parameter. </p>
#[derive(Default, Debug, Clone, PartialEq, Deserialize)]
#[cfg_attr(any(test, feature = "serialize_structs"), derive(Serialize))]
pub struct CreateEvaluationOutput {
    /// <p>The user-supplied ID that uniquely identifies the <code>Evaluation</code>. This value should be identical to the value of the <code>EvaluationId</code> in the request.</p>
    #[serde(rename = "EvaluationId")]
    #[serde(skip_serializing_if = "Option::is_none")]
    pub evaluation_id: Option<String>,
}

#[derive(Default, Debug, Clone, PartialEq, Serialize)]
pub struct CreateMLModelInput {
    /// <p>A user-supplied ID that uniquely identifies the <code>MLModel</code>.</p>
    #[serde(rename = "MLModelId")]
    pub ml_model_id: String,
    /// <p>A user-supplied name or description of the <code>MLModel</code>.</p>
    #[serde(rename = "MLModelName")]
    #[serde(skip_serializing_if = "Option::is_none")]
    pub ml_model_name: Option<String>,
    /// <p>The category of supervised learning that this <code>MLModel</code> will address. Choose from the following types:</p> <ul> <li>Choose <code>REGRESSION</code> if the <code>MLModel</code> will be used to predict a numeric value.</li> <li>Choose <code>BINARY</code> if the <code>MLModel</code> result has two possible values.</li> <li>Choose <code>MULTICLASS</code> if the <code>MLModel</code> result has a limited number of values. </li> </ul> <p> For more information, see the <a href="http://docs.aws.amazon.com/machine-learning/latest/dg">Amazon Machine Learning Developer Guide</a>.</p>
    #[serde(rename = "MLModelType")]
    pub ml_model_type: String,
    /// <p><p>A list of the training parameters in the <code>MLModel</code>. The list is implemented as a map of key-value pairs.</p> <p>The following is the current set of training parameters: </p> <ul> <li> <p><code>sgd.maxMLModelSizeInBytes</code> - The maximum allowed size of the model. Depending on the input data, the size of the model might affect its performance.</p> <p> The value is an integer that ranges from <code>100000</code> to <code>2147483648</code>. The default value is <code>33554432</code>.</p> </li> <li><p><code>sgd.maxPasses</code> - The number of times that the training process traverses the observations to build the <code>MLModel</code>. The value is an integer that ranges from <code>1</code> to <code>10000</code>. The default value is <code>10</code>.</p></li> <li> <p><code>sgd.shuffleType</code> - Whether Amazon ML shuffles the training data. Shuffling the data improves a model&#39;s ability to find the optimal solution for a variety of data types. The valid values are <code>auto</code> and <code>none</code>. The default value is <code>none</code>. We &lt;?oxy<em>insert</em>start author=&quot;laurama&quot; timestamp=&quot;20160329T131121-0700&quot;&gt;strongly recommend that you shuffle your data.&lt;?oxy<em>insert</em>end&gt;</p> </li> <li> <p><code>sgd.l1RegularizationAmount</code> - The coefficient regularization L1 norm. It controls overfitting the data by penalizing large coefficients. This tends to drive coefficients to zero, resulting in a sparse feature set. If you use this parameter, start by specifying a small value, such as <code>1.0E-08</code>.</p> <p>The value is a double that ranges from <code>0</code> to <code>MAX<em>DOUBLE</code>. The default is to not use L1 normalization. This parameter can&#39;t be used when <code>L2</code> is specified. Use this parameter sparingly.</p> </li> <li> <p><code>sgd.l2RegularizationAmount</code> - The coefficient regularization L2 norm. It controls overfitting the data by penalizing large coefficients. This tends to drive coefficients to small, nonzero values. If you use this parameter, start by specifying a small value, such as <code>1.0E-08</code>.</p> <p>The value is a double that ranges from <code>0</code> to <code>MAX</em>DOUBLE</code>. The default is to not use L2 normalization. This parameter can&#39;t be used when <code>L1</code> is specified. Use this parameter sparingly.</p> </li> </ul></p>
    #[serde(rename = "Parameters")]
    #[serde(skip_serializing_if = "Option::is_none")]
    pub parameters: Option<::std::collections::HashMap<String, String>>,
    /// <p>The data recipe for creating the <code>MLModel</code>. You must specify either the recipe or its URI. If you don't specify a recipe or its URI, Amazon ML creates a default.</p>
    #[serde(rename = "Recipe")]
    #[serde(skip_serializing_if = "Option::is_none")]
    pub recipe: Option<String>,
    /// <p>The Amazon Simple Storage Service (Amazon S3) location and file name that contains the <code>MLModel</code> recipe. You must specify either the recipe or its URI. If you don't specify a recipe or its URI, Amazon ML creates a default.</p>
    #[serde(rename = "RecipeUri")]
    #[serde(skip_serializing_if = "Option::is_none")]
    pub recipe_uri: Option<String>,
    /// <p>The <code>DataSource</code> that points to the training data.</p>
    #[serde(rename = "TrainingDataSourceId")]
    pub training_data_source_id: String,
}

/// <p> Represents the output of a <code>CreateMLModel</code> operation, and is an acknowledgement that Amazon ML received the request.</p> <p>The <code>CreateMLModel</code> operation is asynchronous. You can poll for status updates by using the <code>GetMLModel</code> operation and checking the <code>Status</code> parameter. </p>
#[derive(Default, Debug, Clone, PartialEq, Deserialize)]
#[cfg_attr(any(test, feature = "serialize_structs"), derive(Serialize))]
pub struct CreateMLModelOutput {
    /// <p>A user-supplied ID that uniquely identifies the <code>MLModel</code>. This value should be identical to the value of the <code>MLModelId</code> in the request. </p>
    #[serde(rename = "MLModelId")]
    #[serde(skip_serializing_if = "Option::is_none")]
    pub ml_model_id: Option<String>,
}

#[derive(Default, Debug, Clone, PartialEq, Serialize)]
pub struct CreateRealtimeEndpointInput {
    /// <p>The ID assigned to the <code>MLModel</code> during creation.</p>
    #[serde(rename = "MLModelId")]
    pub ml_model_id: String,
}

/// <p><p>Represents the output of an <code>CreateRealtimeEndpoint</code> operation.</p> <p>The result contains the <code>MLModelId</code> and the endpoint information for the <code>MLModel</code>.</p> <note> <p>The endpoint information includes the URI of the <code>MLModel</code>; that is, the location to send online prediction requests for the specified <code>MLModel</code>.</p> </note></p>
#[derive(Default, Debug, Clone, PartialEq, Deserialize)]
#[cfg_attr(any(test, feature = "serialize_structs"), derive(Serialize))]
pub struct CreateRealtimeEndpointOutput {
    /// <p>A user-supplied ID that uniquely identifies the <code>MLModel</code>. This value should be identical to the value of the <code>MLModelId</code> in the request.</p>
    #[serde(rename = "MLModelId")]
    #[serde(skip_serializing_if = "Option::is_none")]
    pub ml_model_id: Option<String>,
    /// <p>The endpoint information of the <code>MLModel</code> </p>
    #[serde(rename = "RealtimeEndpointInfo")]
    #[serde(skip_serializing_if = "Option::is_none")]
    pub realtime_endpoint_info: Option<RealtimeEndpointInfo>,
}

/// <p> Represents the output of the <code>GetDataSource</code> operation. </p> <p> The content consists of the detailed metadata and data file information and the current status of the <code>DataSource</code>. </p>
#[derive(Default, Debug, Clone, PartialEq, Deserialize)]
#[cfg_attr(any(test, feature = "serialize_structs"), derive(Serialize))]
pub struct DataSource {
    /// <p> The parameter is <code>true</code> if statistics need to be generated from the observation data. </p>
    #[serde(rename = "ComputeStatistics")]
    #[serde(skip_serializing_if = "Option::is_none")]
    pub compute_statistics: Option<bool>,
    #[serde(rename = "ComputeTime")]
    #[serde(skip_serializing_if = "Option::is_none")]
    pub compute_time: Option<i64>,
    /// <p>The time that the <code>DataSource</code> was created. The time is expressed in epoch time.</p>
    #[serde(rename = "CreatedAt")]
    #[serde(skip_serializing_if = "Option::is_none")]
    pub created_at: Option<f64>,
    /// <p>The AWS user account from which the <code>DataSource</code> was created. The account type can be either an AWS root account or an AWS Identity and Access Management (IAM) user account.</p>
    #[serde(rename = "CreatedByIamUser")]
    #[serde(skip_serializing_if = "Option::is_none")]
    pub created_by_iam_user: Option<String>,
    /// <p>The location and name of the data in Amazon Simple Storage Service (Amazon S3) that is used by a <code>DataSource</code>.</p>
    #[serde(rename = "DataLocationS3")]
    #[serde(skip_serializing_if = "Option::is_none")]
    pub data_location_s3: Option<String>,
    /// <p>A JSON string that represents the splitting and rearrangement requirement used when this <code>DataSource</code> was created.</p>
    #[serde(rename = "DataRearrangement")]
    #[serde(skip_serializing_if = "Option::is_none")]
    pub data_rearrangement: Option<String>,
    /// <p>The total number of observations contained in the data files that the <code>DataSource</code> references.</p>
    #[serde(rename = "DataSizeInBytes")]
    #[serde(skip_serializing_if = "Option::is_none")]
    pub data_size_in_bytes: Option<i64>,
    /// <p>The ID that is assigned to the <code>DataSource</code> during creation.</p>
    #[serde(rename = "DataSourceId")]
    #[serde(skip_serializing_if = "Option::is_none")]
    pub data_source_id: Option<String>,
    #[serde(rename = "FinishedAt")]
    #[serde(skip_serializing_if = "Option::is_none")]
    pub finished_at: Option<f64>,
    /// <p>The time of the most recent edit to the <code>BatchPrediction</code>. The time is expressed in epoch time.</p>
    #[serde(rename = "LastUpdatedAt")]
    #[serde(skip_serializing_if = "Option::is_none")]
    pub last_updated_at: Option<f64>,
    /// <p>A description of the most recent details about creating the <code>DataSource</code>.</p>
    #[serde(rename = "Message")]
    #[serde(skip_serializing_if = "Option::is_none")]
    pub message: Option<String>,
    /// <p>A user-supplied name or description of the <code>DataSource</code>.</p>
    #[serde(rename = "Name")]
    #[serde(skip_serializing_if = "Option::is_none")]
    pub name: Option<String>,
    /// <p>The number of data files referenced by the <code>DataSource</code>.</p>
    #[serde(rename = "NumberOfFiles")]
    #[serde(skip_serializing_if = "Option::is_none")]
    pub number_of_files: Option<i64>,
    #[serde(rename = "RDSMetadata")]
    #[serde(skip_serializing_if = "Option::is_none")]
    pub rds_metadata: Option<RDSMetadata>,
    #[serde(rename = "RedshiftMetadata")]
    #[serde(skip_serializing_if = "Option::is_none")]
    pub redshift_metadata: Option<RedshiftMetadata>,
    #[serde(rename = "RoleARN")]
    #[serde(skip_serializing_if = "Option::is_none")]
    pub role_arn: Option<String>,
    #[serde(rename = "StartedAt")]
    #[serde(skip_serializing_if = "Option::is_none")]
    pub started_at: Option<f64>,
    /// <p><p>The current status of the <code>DataSource</code>. This element can have one of the following values: </p> <ul> <li>PENDING - Amazon Machine Learning (Amazon ML) submitted a request to create a <code>DataSource</code>.</li> <li>INPROGRESS - The creation process is underway.</li> <li>FAILED - The request to create a <code>DataSource</code> did not run to completion. It is not usable.</li> <li>COMPLETED - The creation process completed successfully.</li> <li>DELETED - The <code>DataSource</code> is marked as deleted. It is not usable.</li> </ul></p>
    #[serde(rename = "Status")]
    #[serde(skip_serializing_if = "Option::is_none")]
    pub status: Option<String>,
}

#[derive(Default, Debug, Clone, PartialEq, Serialize)]
pub struct DeleteBatchPredictionInput {
    /// <p>A user-supplied ID that uniquely identifies the <code>BatchPrediction</code>.</p>
    #[serde(rename = "BatchPredictionId")]
    pub batch_prediction_id: String,
}

/// <p> Represents the output of a <code>DeleteBatchPrediction</code> operation.</p> <p>You can use the <code>GetBatchPrediction</code> operation and check the value of the <code>Status</code> parameter to see whether a <code>BatchPrediction</code> is marked as <code>DELETED</code>.</p>
#[derive(Default, Debug, Clone, PartialEq, Deserialize)]
#[cfg_attr(any(test, feature = "serialize_structs"), derive(Serialize))]
pub struct DeleteBatchPredictionOutput {
    /// <p>A user-supplied ID that uniquely identifies the <code>BatchPrediction</code>. This value should be identical to the value of the <code>BatchPredictionID</code> in the request.</p>
    #[serde(rename = "BatchPredictionId")]
    #[serde(skip_serializing_if = "Option::is_none")]
    pub batch_prediction_id: Option<String>,
}

#[derive(Default, Debug, Clone, PartialEq, Serialize)]
pub struct DeleteDataSourceInput {
    /// <p>A user-supplied ID that uniquely identifies the <code>DataSource</code>.</p>
    #[serde(rename = "DataSourceId")]
    pub data_source_id: String,
}

/// <p> Represents the output of a <code>DeleteDataSource</code> operation.</p>
#[derive(Default, Debug, Clone, PartialEq, Deserialize)]
#[cfg_attr(any(test, feature = "serialize_structs"), derive(Serialize))]
pub struct DeleteDataSourceOutput {
    /// <p>A user-supplied ID that uniquely identifies the <code>DataSource</code>. This value should be identical to the value of the <code>DataSourceID</code> in the request.</p>
    #[serde(rename = "DataSourceId")]
    #[serde(skip_serializing_if = "Option::is_none")]
    pub data_source_id: Option<String>,
}

#[derive(Default, Debug, Clone, PartialEq, Serialize)]
pub struct DeleteEvaluationInput {
    /// <p>A user-supplied ID that uniquely identifies the <code>Evaluation</code> to delete.</p>
    #[serde(rename = "EvaluationId")]
    pub evaluation_id: String,
}

/// <p> Represents the output of a <code>DeleteEvaluation</code> operation. The output indicates that Amazon Machine Learning (Amazon ML) received the request.</p> <p>You can use the <code>GetEvaluation</code> operation and check the value of the <code>Status</code> parameter to see whether an <code>Evaluation</code> is marked as <code>DELETED</code>.</p>
#[derive(Default, Debug, Clone, PartialEq, Deserialize)]
#[cfg_attr(any(test, feature = "serialize_structs"), derive(Serialize))]
pub struct DeleteEvaluationOutput {
    /// <p>A user-supplied ID that uniquely identifies the <code>Evaluation</code>. This value should be identical to the value of the <code>EvaluationId</code> in the request.</p>
    #[serde(rename = "EvaluationId")]
    #[serde(skip_serializing_if = "Option::is_none")]
    pub evaluation_id: Option<String>,
}

#[derive(Default, Debug, Clone, PartialEq, Serialize)]
pub struct DeleteMLModelInput {
    /// <p>A user-supplied ID that uniquely identifies the <code>MLModel</code>.</p>
    #[serde(rename = "MLModelId")]
    pub ml_model_id: String,
}

/// <p>Represents the output of a <code>DeleteMLModel</code> operation.</p> <p>You can use the <code>GetMLModel</code> operation and check the value of the <code>Status</code> parameter to see whether an <code>MLModel</code> is marked as <code>DELETED</code>.</p>
#[derive(Default, Debug, Clone, PartialEq, Deserialize)]
#[cfg_attr(any(test, feature = "serialize_structs"), derive(Serialize))]
pub struct DeleteMLModelOutput {
    /// <p>A user-supplied ID that uniquely identifies the <code>MLModel</code>. This value should be identical to the value of the <code>MLModelID</code> in the request.</p>
    #[serde(rename = "MLModelId")]
    #[serde(skip_serializing_if = "Option::is_none")]
    pub ml_model_id: Option<String>,
}

#[derive(Default, Debug, Clone, PartialEq, Serialize)]
pub struct DeleteRealtimeEndpointInput {
    /// <p>The ID assigned to the <code>MLModel</code> during creation.</p>
    #[serde(rename = "MLModelId")]
    pub ml_model_id: String,
}

/// <p>Represents the output of an <code>DeleteRealtimeEndpoint</code> operation.</p> <p>The result contains the <code>MLModelId</code> and the endpoint information for the <code>MLModel</code>. </p>
#[derive(Default, Debug, Clone, PartialEq, Deserialize)]
#[cfg_attr(any(test, feature = "serialize_structs"), derive(Serialize))]
pub struct DeleteRealtimeEndpointOutput {
    /// <p>A user-supplied ID that uniquely identifies the <code>MLModel</code>. This value should be identical to the value of the <code>MLModelId</code> in the request.</p>
    #[serde(rename = "MLModelId")]
    #[serde(skip_serializing_if = "Option::is_none")]
    pub ml_model_id: Option<String>,
    /// <p>The endpoint information of the <code>MLModel</code> </p>
    #[serde(rename = "RealtimeEndpointInfo")]
    #[serde(skip_serializing_if = "Option::is_none")]
    pub realtime_endpoint_info: Option<RealtimeEndpointInfo>,
}

#[derive(Default, Debug, Clone, PartialEq, Serialize)]
pub struct DeleteTagsInput {
    /// <p>The ID of the tagged ML object. For example, <code>exampleModelId</code>.</p>
    #[serde(rename = "ResourceId")]
    pub resource_id: String,
    /// <p>The type of the tagged ML object.</p>
    #[serde(rename = "ResourceType")]
    pub resource_type: String,
    /// <p>One or more tags to delete.</p>
    #[serde(rename = "TagKeys")]
    pub tag_keys: Vec<String>,
}

/// <p>Amazon ML returns the following elements. </p>
#[derive(Default, Debug, Clone, PartialEq, Deserialize)]
#[cfg_attr(any(test, feature = "serialize_structs"), derive(Serialize))]
pub struct DeleteTagsOutput {
    /// <p>The ID of the ML object from which tags were deleted.</p>
    #[serde(rename = "ResourceId")]
    #[serde(skip_serializing_if = "Option::is_none")]
    pub resource_id: Option<String>,
    /// <p>The type of the ML object from which tags were deleted.</p>
    #[serde(rename = "ResourceType")]
    #[serde(skip_serializing_if = "Option::is_none")]
    pub resource_type: Option<String>,
}

#[derive(Default, Debug, Clone, PartialEq, Serialize)]
pub struct DescribeBatchPredictionsInput {
    /// <p>The equal to operator. The <code>BatchPrediction</code> results will have <code>FilterVariable</code> values that exactly match the value specified with <code>EQ</code>.</p>
    #[serde(rename = "EQ")]
    #[serde(skip_serializing_if = "Option::is_none")]
    pub eq: Option<String>,
    /// <p><p>Use one of the following variables to filter a list of <code>BatchPrediction</code>:</p> <ul> <li> <code>CreatedAt</code> - Sets the search criteria to the <code>BatchPrediction</code> creation date.</li> <li> <code>Status</code> - Sets the search criteria to the <code>BatchPrediction</code> status.</li> <li> <code>Name</code> - Sets the search criteria to the contents of the <code>BatchPrediction</code><b> </b> <code>Name</code>.</li> <li> <code>IAMUser</code> - Sets the search criteria to the user account that invoked the <code>BatchPrediction</code> creation.</li> <li> <code>MLModelId</code> - Sets the search criteria to the <code>MLModel</code> used in the <code>BatchPrediction</code>.</li> <li> <code>DataSourceId</code> - Sets the search criteria to the <code>DataSource</code> used in the <code>BatchPrediction</code>.</li> <li> <code>DataURI</code> - Sets the search criteria to the data file(s) used in the <code>BatchPrediction</code>. The URL can identify either a file or an Amazon Simple Storage Solution (Amazon S3) bucket or directory.</li> </ul></p>
    #[serde(rename = "FilterVariable")]
    #[serde(skip_serializing_if = "Option::is_none")]
    pub filter_variable: Option<String>,
    /// <p>The greater than or equal to operator. The <code>BatchPrediction</code> results will have <code>FilterVariable</code> values that are greater than or equal to the value specified with <code>GE</code>. </p>
    #[serde(rename = "GE")]
    #[serde(skip_serializing_if = "Option::is_none")]
    pub ge: Option<String>,
    /// <p>The greater than operator. The <code>BatchPrediction</code> results will have <code>FilterVariable</code> values that are greater than the value specified with <code>GT</code>.</p>
    #[serde(rename = "GT")]
    #[serde(skip_serializing_if = "Option::is_none")]
    pub gt: Option<String>,
    /// <p>The less than or equal to operator. The <code>BatchPrediction</code> results will have <code>FilterVariable</code> values that are less than or equal to the value specified with <code>LE</code>.</p>
    #[serde(rename = "LE")]
    #[serde(skip_serializing_if = "Option::is_none")]
    pub le: Option<String>,
    /// <p>The less than operator. The <code>BatchPrediction</code> results will have <code>FilterVariable</code> values that are less than the value specified with <code>LT</code>.</p>
    #[serde(rename = "LT")]
    #[serde(skip_serializing_if = "Option::is_none")]
    pub lt: Option<String>,
    /// <p>The number of pages of information to include in the result. The range of acceptable values is <code>1</code> through <code>100</code>. The default value is <code>100</code>.</p>
    #[serde(rename = "Limit")]
    #[serde(skip_serializing_if = "Option::is_none")]
    pub limit: Option<i64>,
    /// <p>The not equal to operator. The <code>BatchPrediction</code> results will have <code>FilterVariable</code> values not equal to the value specified with <code>NE</code>.</p>
    #[serde(rename = "NE")]
    #[serde(skip_serializing_if = "Option::is_none")]
    pub ne: Option<String>,
    /// <p>An ID of the page in the paginated results.</p>
    #[serde(rename = "NextToken")]
    #[serde(skip_serializing_if = "Option::is_none")]
    pub next_token: Option<String>,
    /// <p><p>A string that is found at the beginning of a variable, such as <code>Name</code> or <code>Id</code>.</p> <p>For example, a <code>Batch Prediction</code> operation could have the <code>Name</code> <code>2014-09-09-HolidayGiftMailer</code>. To search for this <code>BatchPrediction</code>, select <code>Name</code> for the <code>FilterVariable</code> and any of the following strings for the <code>Prefix</code>: </p> <ul> <li><p>2014-09</p></li> <li><p>2014-09-09</p></li> <li><p>2014-09-09-Holiday</p></li> </ul></p>
    #[serde(rename = "Prefix")]
    #[serde(skip_serializing_if = "Option::is_none")]
    pub prefix: Option<String>,
    /// <p>A two-value parameter that determines the sequence of the resulting list of <code>MLModel</code>s.</p> <ul> <li> <code>asc</code> - Arranges the list in ascending order (A-Z, 0-9).</li> <li> <code>dsc</code> - Arranges the list in descending order (Z-A, 9-0).</li> </ul> <p>Results are sorted by <code>FilterVariable</code>.</p>
    #[serde(rename = "SortOrder")]
    #[serde(skip_serializing_if = "Option::is_none")]
    pub sort_order: Option<String>,
}

/// <p>Represents the output of a <code>DescribeBatchPredictions</code> operation. The content is essentially a list of <code>BatchPrediction</code>s.</p>
#[derive(Default, Debug, Clone, PartialEq, Deserialize)]
#[cfg_attr(any(test, feature = "serialize_structs"), derive(Serialize))]
pub struct DescribeBatchPredictionsOutput {
    /// <p>The ID of the next page in the paginated results that indicates at least one more page follows.</p>
    #[serde(rename = "NextToken")]
    #[serde(skip_serializing_if = "Option::is_none")]
    pub next_token: Option<String>,
    /// <p>A list of <code>BatchPrediction</code> objects that meet the search criteria. </p>
    #[serde(rename = "Results")]
    #[serde(skip_serializing_if = "Option::is_none")]
    pub results: Option<Vec<BatchPrediction>>,
}

#[derive(Default, Debug, Clone, PartialEq, Serialize)]
pub struct DescribeDataSourcesInput {
    /// <p>The equal to operator. The <code>DataSource</code> results will have <code>FilterVariable</code> values that exactly match the value specified with <code>EQ</code>.</p>
    #[serde(rename = "EQ")]
    #[serde(skip_serializing_if = "Option::is_none")]
    pub eq: Option<String>,
    /// <p><p>Use one of the following variables to filter a list of <code>DataSource</code>:</p> <ul> <li> <code>CreatedAt</code> - Sets the search criteria to <code>DataSource</code> creation dates.</li> <li> <code>Status</code> - Sets the search criteria to <code>DataSource</code> statuses.</li> <li> <code>Name</code> - Sets the search criteria to the contents of <code>DataSource</code> <b> </b> <code>Name</code>.</li> <li> <code>DataUri</code> - Sets the search criteria to the URI of data files used to create the <code>DataSource</code>. The URI can identify either a file or an Amazon Simple Storage Service (Amazon S3) bucket or directory.</li> <li> <code>IAMUser</code> - Sets the search criteria to the user account that invoked the <code>DataSource</code> creation.</li> </ul></p>
    #[serde(rename = "FilterVariable")]
    #[serde(skip_serializing_if = "Option::is_none")]
    pub filter_variable: Option<String>,
    /// <p>The greater than or equal to operator. The <code>DataSource</code> results will have <code>FilterVariable</code> values that are greater than or equal to the value specified with <code>GE</code>. </p>
    #[serde(rename = "GE")]
    #[serde(skip_serializing_if = "Option::is_none")]
    pub ge: Option<String>,
    /// <p>The greater than operator. The <code>DataSource</code> results will have <code>FilterVariable</code> values that are greater than the value specified with <code>GT</code>.</p>
    #[serde(rename = "GT")]
    #[serde(skip_serializing_if = "Option::is_none")]
    pub gt: Option<String>,
    /// <p>The less than or equal to operator. The <code>DataSource</code> results will have <code>FilterVariable</code> values that are less than or equal to the value specified with <code>LE</code>.</p>
    #[serde(rename = "LE")]
    #[serde(skip_serializing_if = "Option::is_none")]
    pub le: Option<String>,
    /// <p>The less than operator. The <code>DataSource</code> results will have <code>FilterVariable</code> values that are less than the value specified with <code>LT</code>.</p>
    #[serde(rename = "LT")]
    #[serde(skip_serializing_if = "Option::is_none")]
    pub lt: Option<String>,
    /// <p> The maximum number of <code>DataSource</code> to include in the result.</p>
    #[serde(rename = "Limit")]
    #[serde(skip_serializing_if = "Option::is_none")]
    pub limit: Option<i64>,
    /// <p>The not equal to operator. The <code>DataSource</code> results will have <code>FilterVariable</code> values not equal to the value specified with <code>NE</code>.</p>
    #[serde(rename = "NE")]
    #[serde(skip_serializing_if = "Option::is_none")]
    pub ne: Option<String>,
    /// <p>The ID of the page in the paginated results.</p>
    #[serde(rename = "NextToken")]
    #[serde(skip_serializing_if = "Option::is_none")]
    pub next_token: Option<String>,
    /// <p><p>A string that is found at the beginning of a variable, such as <code>Name</code> or <code>Id</code>.</p> <p>For example, a <code>DataSource</code> could have the <code>Name</code> <code>2014-09-09-HolidayGiftMailer</code>. To search for this <code>DataSource</code>, select <code>Name</code> for the <code>FilterVariable</code> and any of the following strings for the <code>Prefix</code>: </p> <ul> <li><p>2014-09</p></li> <li><p>2014-09-09</p></li> <li><p>2014-09-09-Holiday</p></li> </ul></p>
    #[serde(rename = "Prefix")]
    #[serde(skip_serializing_if = "Option::is_none")]
    pub prefix: Option<String>,
    /// <p>A two-value parameter that determines the sequence of the resulting list of <code>DataSource</code>.</p> <ul> <li> <code>asc</code> - Arranges the list in ascending order (A-Z, 0-9).</li> <li> <code>dsc</code> - Arranges the list in descending order (Z-A, 9-0).</li> </ul> <p>Results are sorted by <code>FilterVariable</code>.</p>
    #[serde(rename = "SortOrder")]
    #[serde(skip_serializing_if = "Option::is_none")]
    pub sort_order: Option<String>,
}

/// <p>Represents the query results from a <a>DescribeDataSources</a> operation. The content is essentially a list of <code>DataSource</code>.</p>
#[derive(Default, Debug, Clone, PartialEq, Deserialize)]
#[cfg_attr(any(test, feature = "serialize_structs"), derive(Serialize))]
pub struct DescribeDataSourcesOutput {
    /// <p>An ID of the next page in the paginated results that indicates at least one more page follows.</p>
    #[serde(rename = "NextToken")]
    #[serde(skip_serializing_if = "Option::is_none")]
    pub next_token: Option<String>,
    /// <p>A list of <code>DataSource</code> that meet the search criteria. </p>
    #[serde(rename = "Results")]
    #[serde(skip_serializing_if = "Option::is_none")]
    pub results: Option<Vec<DataSource>>,
}

#[derive(Default, Debug, Clone, PartialEq, Serialize)]
pub struct DescribeEvaluationsInput {
    /// <p>The equal to operator. The <code>Evaluation</code> results will have <code>FilterVariable</code> values that exactly match the value specified with <code>EQ</code>.</p>
    #[serde(rename = "EQ")]
    #[serde(skip_serializing_if = "Option::is_none")]
    pub eq: Option<String>,
    /// <p><p>Use one of the following variable to filter a list of <code>Evaluation</code> objects:</p> <ul> <li> <code>CreatedAt</code> - Sets the search criteria to the <code>Evaluation</code> creation date.</li> <li> <code>Status</code> - Sets the search criteria to the <code>Evaluation</code> status.</li> <li> <code>Name</code> - Sets the search criteria to the contents of <code>Evaluation</code> <b> </b> <code>Name</code>.</li> <li> <code>IAMUser</code> - Sets the search criteria to the user account that invoked an <code>Evaluation</code>.</li> <li> <code>MLModelId</code> - Sets the search criteria to the <code>MLModel</code> that was evaluated.</li> <li> <code>DataSourceId</code> - Sets the search criteria to the <code>DataSource</code> used in <code>Evaluation</code>.</li> <li> <code>DataUri</code> - Sets the search criteria to the data file(s) used in <code>Evaluation</code>. The URL can identify either a file or an Amazon Simple Storage Solution (Amazon S3) bucket or directory.</li> </ul></p>
    #[serde(rename = "FilterVariable")]
    #[serde(skip_serializing_if = "Option::is_none")]
    pub filter_variable: Option<String>,
    /// <p>The greater than or equal to operator. The <code>Evaluation</code> results will have <code>FilterVariable</code> values that are greater than or equal to the value specified with <code>GE</code>. </p>
    #[serde(rename = "GE")]
    #[serde(skip_serializing_if = "Option::is_none")]
    pub ge: Option<String>,
    /// <p>The greater than operator. The <code>Evaluation</code> results will have <code>FilterVariable</code> values that are greater than the value specified with <code>GT</code>.</p>
    #[serde(rename = "GT")]
    #[serde(skip_serializing_if = "Option::is_none")]
    pub gt: Option<String>,
    /// <p>The less than or equal to operator. The <code>Evaluation</code> results will have <code>FilterVariable</code> values that are less than or equal to the value specified with <code>LE</code>.</p>
    #[serde(rename = "LE")]
    #[serde(skip_serializing_if = "Option::is_none")]
    pub le: Option<String>,
    /// <p>The less than operator. The <code>Evaluation</code> results will have <code>FilterVariable</code> values that are less than the value specified with <code>LT</code>.</p>
    #[serde(rename = "LT")]
    #[serde(skip_serializing_if = "Option::is_none")]
    pub lt: Option<String>,
    /// <p> The maximum number of <code>Evaluation</code> to include in the result.</p>
    #[serde(rename = "Limit")]
    #[serde(skip_serializing_if = "Option::is_none")]
    pub limit: Option<i64>,
    /// <p>The not equal to operator. The <code>Evaluation</code> results will have <code>FilterVariable</code> values not equal to the value specified with <code>NE</code>.</p>
    #[serde(rename = "NE")]
    #[serde(skip_serializing_if = "Option::is_none")]
    pub ne: Option<String>,
    /// <p>The ID of the page in the paginated results.</p>
    #[serde(rename = "NextToken")]
    #[serde(skip_serializing_if = "Option::is_none")]
    pub next_token: Option<String>,
    /// <p><p>A string that is found at the beginning of a variable, such as <code>Name</code> or <code>Id</code>.</p> <p>For example, an <code>Evaluation</code> could have the <code>Name</code> <code>2014-09-09-HolidayGiftMailer</code>. To search for this <code>Evaluation</code>, select <code>Name</code> for the <code>FilterVariable</code> and any of the following strings for the <code>Prefix</code>: </p> <ul> <li><p>2014-09</p></li> <li><p>2014-09-09</p></li> <li><p>2014-09-09-Holiday</p></li> </ul></p>
    #[serde(rename = "Prefix")]
    #[serde(skip_serializing_if = "Option::is_none")]
    pub prefix: Option<String>,
    /// <p>A two-value parameter that determines the sequence of the resulting list of <code>Evaluation</code>.</p> <ul> <li> <code>asc</code> - Arranges the list in ascending order (A-Z, 0-9).</li> <li> <code>dsc</code> - Arranges the list in descending order (Z-A, 9-0).</li> </ul> <p>Results are sorted by <code>FilterVariable</code>.</p>
    #[serde(rename = "SortOrder")]
    #[serde(skip_serializing_if = "Option::is_none")]
    pub sort_order: Option<String>,
}

/// <p>Represents the query results from a <code>DescribeEvaluations</code> operation. The content is essentially a list of <code>Evaluation</code>.</p>
#[derive(Default, Debug, Clone, PartialEq, Deserialize)]
#[cfg_attr(any(test, feature = "serialize_structs"), derive(Serialize))]
pub struct DescribeEvaluationsOutput {
    /// <p>The ID of the next page in the paginated results that indicates at least one more page follows.</p>
    #[serde(rename = "NextToken")]
    #[serde(skip_serializing_if = "Option::is_none")]
    pub next_token: Option<String>,
    /// <p>A list of <code>Evaluation</code> that meet the search criteria. </p>
    #[serde(rename = "Results")]
    #[serde(skip_serializing_if = "Option::is_none")]
    pub results: Option<Vec<Evaluation>>,
}

#[derive(Default, Debug, Clone, PartialEq, Serialize)]
pub struct DescribeMLModelsInput {
    /// <p>The equal to operator. The <code>MLModel</code> results will have <code>FilterVariable</code> values that exactly match the value specified with <code>EQ</code>.</p>
    #[serde(rename = "EQ")]
    #[serde(skip_serializing_if = "Option::is_none")]
    pub eq: Option<String>,
    /// <p><p>Use one of the following variables to filter a list of <code>MLModel</code>:</p> <ul> <li> <code>CreatedAt</code> - Sets the search criteria to <code>MLModel</code> creation date.</li> <li> <code>Status</code> - Sets the search criteria to <code>MLModel</code> status.</li> <li> <code>Name</code> - Sets the search criteria to the contents of <code>MLModel</code><b> </b> <code>Name</code>.</li> <li> <code>IAMUser</code> - Sets the search criteria to the user account that invoked the <code>MLModel</code> creation.</li> <li> <code>TrainingDataSourceId</code> - Sets the search criteria to the <code>DataSource</code> used to train one or more <code>MLModel</code>.</li> <li> <code>RealtimeEndpointStatus</code> - Sets the search criteria to the <code>MLModel</code> real-time endpoint status.</li> <li> <code>MLModelType</code> - Sets the search criteria to <code>MLModel</code> type: binary, regression, or multi-class.</li> <li> <code>Algorithm</code> - Sets the search criteria to the algorithm that the <code>MLModel</code> uses.</li> <li> <code>TrainingDataURI</code> - Sets the search criteria to the data file(s) used in training a <code>MLModel</code>. The URL can identify either a file or an Amazon Simple Storage Service (Amazon S3) bucket or directory.</li> </ul></p>
    #[serde(rename = "FilterVariable")]
    #[serde(skip_serializing_if = "Option::is_none")]
    pub filter_variable: Option<String>,
    /// <p>The greater than or equal to operator. The <code>MLModel</code> results will have <code>FilterVariable</code> values that are greater than or equal to the value specified with <code>GE</code>. </p>
    #[serde(rename = "GE")]
    #[serde(skip_serializing_if = "Option::is_none")]
    pub ge: Option<String>,
    /// <p>The greater than operator. The <code>MLModel</code> results will have <code>FilterVariable</code> values that are greater than the value specified with <code>GT</code>.</p>
    #[serde(rename = "GT")]
    #[serde(skip_serializing_if = "Option::is_none")]
    pub gt: Option<String>,
    /// <p>The less than or equal to operator. The <code>MLModel</code> results will have <code>FilterVariable</code> values that are less than or equal to the value specified with <code>LE</code>.</p>
    #[serde(rename = "LE")]
    #[serde(skip_serializing_if = "Option::is_none")]
    pub le: Option<String>,
    /// <p>The less than operator. The <code>MLModel</code> results will have <code>FilterVariable</code> values that are less than the value specified with <code>LT</code>.</p>
    #[serde(rename = "LT")]
    #[serde(skip_serializing_if = "Option::is_none")]
    pub lt: Option<String>,
    /// <p>The number of pages of information to include in the result. The range of acceptable values is <code>1</code> through <code>100</code>. The default value is <code>100</code>.</p>
    #[serde(rename = "Limit")]
    #[serde(skip_serializing_if = "Option::is_none")]
    pub limit: Option<i64>,
    /// <p>The not equal to operator. The <code>MLModel</code> results will have <code>FilterVariable</code> values not equal to the value specified with <code>NE</code>.</p>
    #[serde(rename = "NE")]
    #[serde(skip_serializing_if = "Option::is_none")]
    pub ne: Option<String>,
    /// <p>The ID of the page in the paginated results.</p>
    #[serde(rename = "NextToken")]
    #[serde(skip_serializing_if = "Option::is_none")]
    pub next_token: Option<String>,
    /// <p><p>A string that is found at the beginning of a variable, such as <code>Name</code> or <code>Id</code>.</p> <p>For example, an <code>MLModel</code> could have the <code>Name</code> <code>2014-09-09-HolidayGiftMailer</code>. To search for this <code>MLModel</code>, select <code>Name</code> for the <code>FilterVariable</code> and any of the following strings for the <code>Prefix</code>: </p> <ul> <li><p>2014-09</p></li> <li><p>2014-09-09</p></li> <li><p>2014-09-09-Holiday</p></li> </ul></p>
    #[serde(rename = "Prefix")]
    #[serde(skip_serializing_if = "Option::is_none")]
    pub prefix: Option<String>,
    /// <p>A two-value parameter that determines the sequence of the resulting list of <code>MLModel</code>.</p> <ul> <li> <code>asc</code> - Arranges the list in ascending order (A-Z, 0-9).</li> <li> <code>dsc</code> - Arranges the list in descending order (Z-A, 9-0).</li> </ul> <p>Results are sorted by <code>FilterVariable</code>.</p>
    #[serde(rename = "SortOrder")]
    #[serde(skip_serializing_if = "Option::is_none")]
    pub sort_order: Option<String>,
}

/// <p>Represents the output of a <code>DescribeMLModels</code> operation. The content is essentially a list of <code>MLModel</code>.</p>
#[derive(Default, Debug, Clone, PartialEq, Deserialize)]
#[cfg_attr(any(test, feature = "serialize_structs"), derive(Serialize))]
pub struct DescribeMLModelsOutput {
    /// <p>The ID of the next page in the paginated results that indicates at least one more page follows.</p>
    #[serde(rename = "NextToken")]
    #[serde(skip_serializing_if = "Option::is_none")]
    pub next_token: Option<String>,
    /// <p>A list of <code>MLModel</code> that meet the search criteria.</p>
    #[serde(rename = "Results")]
    #[serde(skip_serializing_if = "Option::is_none")]
    pub results: Option<Vec<MLModel>>,
}

#[derive(Default, Debug, Clone, PartialEq, Serialize)]
pub struct DescribeTagsInput {
    /// <p>The ID of the ML object. For example, <code>exampleModelId</code>. </p>
    #[serde(rename = "ResourceId")]
    pub resource_id: String,
    /// <p>The type of the ML object.</p>
    #[serde(rename = "ResourceType")]
    pub resource_type: String,
}

/// <p>Amazon ML returns the following elements. </p>
#[derive(Default, Debug, Clone, PartialEq, Deserialize)]
#[cfg_attr(any(test, feature = "serialize_structs"), derive(Serialize))]
pub struct DescribeTagsOutput {
    /// <p>The ID of the tagged ML object.</p>
    #[serde(rename = "ResourceId")]
    #[serde(skip_serializing_if = "Option::is_none")]
    pub resource_id: Option<String>,
    /// <p>The type of the tagged ML object.</p>
    #[serde(rename = "ResourceType")]
    #[serde(skip_serializing_if = "Option::is_none")]
    pub resource_type: Option<String>,
    /// <p>A list of tags associated with the ML object.</p>
    #[serde(rename = "Tags")]
    #[serde(skip_serializing_if = "Option::is_none")]
    pub tags: Option<Vec<Tag>>,
}

/// <p> Represents the output of <code>GetEvaluation</code> operation. </p> <p>The content consists of the detailed metadata and data file information and the current status of the <code>Evaluation</code>.</p>
#[derive(Default, Debug, Clone, PartialEq, Deserialize)]
#[cfg_attr(any(test, feature = "serialize_structs"), derive(Serialize))]
pub struct Evaluation {
    #[serde(rename = "ComputeTime")]
    #[serde(skip_serializing_if = "Option::is_none")]
    pub compute_time: Option<i64>,
    /// <p>The time that the <code>Evaluation</code> was created. The time is expressed in epoch time.</p>
    #[serde(rename = "CreatedAt")]
    #[serde(skip_serializing_if = "Option::is_none")]
    pub created_at: Option<f64>,
    /// <p>The AWS user account that invoked the evaluation. The account type can be either an AWS root account or an AWS Identity and Access Management (IAM) user account.</p>
    #[serde(rename = "CreatedByIamUser")]
    #[serde(skip_serializing_if = "Option::is_none")]
    pub created_by_iam_user: Option<String>,
    /// <p>The ID of the <code>DataSource</code> that is used to evaluate the <code>MLModel</code>.</p>
    #[serde(rename = "EvaluationDataSourceId")]
    #[serde(skip_serializing_if = "Option::is_none")]
    pub evaluation_data_source_id: Option<String>,
    /// <p>The ID that is assigned to the <code>Evaluation</code> at creation.</p>
    #[serde(rename = "EvaluationId")]
    #[serde(skip_serializing_if = "Option::is_none")]
    pub evaluation_id: Option<String>,
    #[serde(rename = "FinishedAt")]
    #[serde(skip_serializing_if = "Option::is_none")]
    pub finished_at: Option<f64>,
    /// <p>The location and name of the data in Amazon Simple Storage Server (Amazon S3) that is used in the evaluation.</p>
    #[serde(rename = "InputDataLocationS3")]
    #[serde(skip_serializing_if = "Option::is_none")]
    pub input_data_location_s3: Option<String>,
    /// <p>The time of the most recent edit to the <code>Evaluation</code>. The time is expressed in epoch time.</p>
    #[serde(rename = "LastUpdatedAt")]
    #[serde(skip_serializing_if = "Option::is_none")]
    pub last_updated_at: Option<f64>,
    /// <p>The ID of the <code>MLModel</code> that is the focus of the evaluation.</p>
    #[serde(rename = "MLModelId")]
    #[serde(skip_serializing_if = "Option::is_none")]
    pub ml_model_id: Option<String>,
    /// <p>A description of the most recent details about evaluating the <code>MLModel</code>.</p>
    #[serde(rename = "Message")]
    #[serde(skip_serializing_if = "Option::is_none")]
    pub message: Option<String>,
    /// <p>A user-supplied name or description of the <code>Evaluation</code>. </p>
    #[serde(rename = "Name")]
    #[serde(skip_serializing_if = "Option::is_none")]
    pub name: Option<String>,
    /// <p>Measurements of how well the <code>MLModel</code> performed, using observations referenced by the <code>DataSource</code>. One of the following metrics is returned, based on the type of the <code>MLModel</code>: </p> <ul> <li> <p>BinaryAUC: A binary <code>MLModel</code> uses the Area Under the Curve (AUC) technique to measure performance. </p> </li> <li> <p>RegressionRMSE: A regression <code>MLModel</code> uses the Root Mean Square Error (RMSE) technique to measure performance. RMSE measures the difference between predicted and actual values for a single variable.</p> </li> <li> <p>MulticlassAvgFScore: A multiclass <code>MLModel</code> uses the F1 score technique to measure performance. </p> </li> </ul> <p> For more information about performance metrics, please see the <a href="http://docs.aws.amazon.com/machine-learning/latest/dg">Amazon Machine Learning Developer Guide</a>. </p>
    #[serde(rename = "PerformanceMetrics")]
    #[serde(skip_serializing_if = "Option::is_none")]
    pub performance_metrics: Option<PerformanceMetrics>,
    #[serde(rename = "StartedAt")]
    #[serde(skip_serializing_if = "Option::is_none")]
    pub started_at: Option<f64>,
    /// <p><p>The status of the evaluation. This element can have one of the following values:</p> <ul> <li> <code>PENDING</code> - Amazon Machine Learning (Amazon ML) submitted a request to evaluate an <code>MLModel</code>.</li> <li> <code>INPROGRESS</code> - The evaluation is underway.</li> <li> <code>FAILED</code> - The request to evaluate an <code>MLModel</code> did not run to completion. It is not usable.</li> <li> <code>COMPLETED</code> - The evaluation process completed successfully.</li> <li> <code>DELETED</code> - The <code>Evaluation</code> is marked as deleted. It is not usable.</li> </ul></p>
    #[serde(rename = "Status")]
    #[serde(skip_serializing_if = "Option::is_none")]
    pub status: Option<String>,
}

#[derive(Default, Debug, Clone, PartialEq, Serialize)]
pub struct GetBatchPredictionInput {
    /// <p>An ID assigned to the <code>BatchPrediction</code> at creation.</p>
    #[serde(rename = "BatchPredictionId")]
    pub batch_prediction_id: String,
}

/// <p>Represents the output of a <code>GetBatchPrediction</code> operation and describes a <code>BatchPrediction</code>.</p>
#[derive(Default, Debug, Clone, PartialEq, Deserialize)]
#[cfg_attr(any(test, feature = "serialize_structs"), derive(Serialize))]
pub struct GetBatchPredictionOutput {
    /// <p>The ID of the <code>DataSource</code> that was used to create the <code>BatchPrediction</code>. </p>
    #[serde(rename = "BatchPredictionDataSourceId")]
    #[serde(skip_serializing_if = "Option::is_none")]
    pub batch_prediction_data_source_id: Option<String>,
    /// <p>An ID assigned to the <code>BatchPrediction</code> at creation. This value should be identical to the value of the <code>BatchPredictionID</code> in the request.</p>
    #[serde(rename = "BatchPredictionId")]
    #[serde(skip_serializing_if = "Option::is_none")]
    pub batch_prediction_id: Option<String>,
    /// <p>The approximate CPU time in milliseconds that Amazon Machine Learning spent processing the <code>BatchPrediction</code>, normalized and scaled on computation resources. <code>ComputeTime</code> is only available if the <code>BatchPrediction</code> is in the <code>COMPLETED</code> state.</p>
    #[serde(rename = "ComputeTime")]
    #[serde(skip_serializing_if = "Option::is_none")]
    pub compute_time: Option<i64>,
    /// <p>The time when the <code>BatchPrediction</code> was created. The time is expressed in epoch time.</p>
    #[serde(rename = "CreatedAt")]
    #[serde(skip_serializing_if = "Option::is_none")]
    pub created_at: Option<f64>,
    /// <p>The AWS user account that invoked the <code>BatchPrediction</code>. The account type can be either an AWS root account or an AWS Identity and Access Management (IAM) user account.</p>
    #[serde(rename = "CreatedByIamUser")]
    #[serde(skip_serializing_if = "Option::is_none")]
    pub created_by_iam_user: Option<String>,
    /// <p>The epoch time when Amazon Machine Learning marked the <code>BatchPrediction</code> as <code>COMPLETED</code> or <code>FAILED</code>. <code>FinishedAt</code> is only available when the <code>BatchPrediction</code> is in the <code>COMPLETED</code> or <code>FAILED</code> state.</p>
    #[serde(rename = "FinishedAt")]
    #[serde(skip_serializing_if = "Option::is_none")]
    pub finished_at: Option<f64>,
    /// <p>The location of the data file or directory in Amazon Simple Storage Service (Amazon S3).</p>
    #[serde(rename = "InputDataLocationS3")]
    #[serde(skip_serializing_if = "Option::is_none")]
    pub input_data_location_s3: Option<String>,
    /// <p>The number of invalid records that Amazon Machine Learning saw while processing the <code>BatchPrediction</code>.</p>
    #[serde(rename = "InvalidRecordCount")]
    #[serde(skip_serializing_if = "Option::is_none")]
    pub invalid_record_count: Option<i64>,
    /// <p>The time of the most recent edit to <code>BatchPrediction</code>. The time is expressed in epoch time.</p>
    #[serde(rename = "LastUpdatedAt")]
    #[serde(skip_serializing_if = "Option::is_none")]
    pub last_updated_at: Option<f64>,
    /// <p>A link to the file that contains logs of the <code>CreateBatchPrediction</code> operation.</p>
    #[serde(rename = "LogUri")]
    #[serde(skip_serializing_if = "Option::is_none")]
    pub log_uri: Option<String>,
    /// <p>The ID of the <code>MLModel</code> that generated predictions for the <code>BatchPrediction</code> request.</p>
    #[serde(rename = "MLModelId")]
    #[serde(skip_serializing_if = "Option::is_none")]
    pub ml_model_id: Option<String>,
    /// <p>A description of the most recent details about processing the batch prediction request.</p>
    #[serde(rename = "Message")]
    #[serde(skip_serializing_if = "Option::is_none")]
    pub message: Option<String>,
    /// <p>A user-supplied name or description of the <code>BatchPrediction</code>.</p>
    #[serde(rename = "Name")]
    #[serde(skip_serializing_if = "Option::is_none")]
    pub name: Option<String>,
    /// <p>The location of an Amazon S3 bucket or directory to receive the operation results.</p>
    #[serde(rename = "OutputUri")]
    #[serde(skip_serializing_if = "Option::is_none")]
    pub output_uri: Option<String>,
    /// <p>The epoch time when Amazon Machine Learning marked the <code>BatchPrediction</code> as <code>INPROGRESS</code>. <code>StartedAt</code> isn't available if the <code>BatchPrediction</code> is in the <code>PENDING</code> state.</p>
    #[serde(rename = "StartedAt")]
    #[serde(skip_serializing_if = "Option::is_none")]
    pub started_at: Option<f64>,
    /// <p><p>The status of the <code>BatchPrediction</code>, which can be one of the following values:</p> <ul> <li> <code>PENDING</code> - Amazon Machine Learning (Amazon ML) submitted a request to generate batch predictions.</li> <li> <code>INPROGRESS</code> - The batch predictions are in progress.</li> <li> <code>FAILED</code> - The request to perform a batch prediction did not run to completion. It is not usable.</li> <li> <code>COMPLETED</code> - The batch prediction process completed successfully.</li> <li> <code>DELETED</code> - The <code>BatchPrediction</code> is marked as deleted. It is not usable.</li> </ul></p>
    #[serde(rename = "Status")]
    #[serde(skip_serializing_if = "Option::is_none")]
    pub status: Option<String>,
    /// <p>The number of total records that Amazon Machine Learning saw while processing the <code>BatchPrediction</code>.</p>
    #[serde(rename = "TotalRecordCount")]
    #[serde(skip_serializing_if = "Option::is_none")]
    pub total_record_count: Option<i64>,
}

#[derive(Default, Debug, Clone, PartialEq, Serialize)]
pub struct GetDataSourceInput {
    /// <p>The ID assigned to the <code>DataSource</code> at creation.</p>
    #[serde(rename = "DataSourceId")]
    pub data_source_id: String,
    /// <p>Specifies whether the <code>GetDataSource</code> operation should return <code>DataSourceSchema</code>.</p> <p>If true, <code>DataSourceSchema</code> is returned.</p> <p>If false, <code>DataSourceSchema</code> is not returned.</p>
    #[serde(rename = "Verbose")]
    #[serde(skip_serializing_if = "Option::is_none")]
    pub verbose: Option<bool>,
}

/// <p>Represents the output of a <code>GetDataSource</code> operation and describes a <code>DataSource</code>.</p>
#[derive(Default, Debug, Clone, PartialEq, Deserialize)]
#[cfg_attr(any(test, feature = "serialize_structs"), derive(Serialize))]
pub struct GetDataSourceOutput {
    /// <p> The parameter is <code>true</code> if statistics need to be generated from the observation data. </p>
    #[serde(rename = "ComputeStatistics")]
    #[serde(skip_serializing_if = "Option::is_none")]
    pub compute_statistics: Option<bool>,
    /// <p>The approximate CPU time in milliseconds that Amazon Machine Learning spent processing the <code>DataSource</code>, normalized and scaled on computation resources. <code>ComputeTime</code> is only available if the <code>DataSource</code> is in the <code>COMPLETED</code> state and the <code>ComputeStatistics</code> is set to true.</p>
    #[serde(rename = "ComputeTime")]
    #[serde(skip_serializing_if = "Option::is_none")]
    pub compute_time: Option<i64>,
    /// <p>The time that the <code>DataSource</code> was created. The time is expressed in epoch time.</p>
    #[serde(rename = "CreatedAt")]
    #[serde(skip_serializing_if = "Option::is_none")]
    pub created_at: Option<f64>,
    /// <p>The AWS user account from which the <code>DataSource</code> was created. The account type can be either an AWS root account or an AWS Identity and Access Management (IAM) user account.</p>
    #[serde(rename = "CreatedByIamUser")]
    #[serde(skip_serializing_if = "Option::is_none")]
    pub created_by_iam_user: Option<String>,
    /// <p>The location of the data file or directory in Amazon Simple Storage Service (Amazon S3).</p>
    #[serde(rename = "DataLocationS3")]
    #[serde(skip_serializing_if = "Option::is_none")]
    pub data_location_s3: Option<String>,
    /// <p>A JSON string that represents the splitting and rearrangement requirement used when this <code>DataSource</code> was created.</p>
    #[serde(rename = "DataRearrangement")]
    #[serde(skip_serializing_if = "Option::is_none")]
    pub data_rearrangement: Option<String>,
    /// <p>The total size of observations in the data files.</p>
    #[serde(rename = "DataSizeInBytes")]
    #[serde(skip_serializing_if = "Option::is_none")]
    pub data_size_in_bytes: Option<i64>,
    /// <p>The ID assigned to the <code>DataSource</code> at creation. This value should be identical to the value of the <code>DataSourceId</code> in the request.</p>
    #[serde(rename = "DataSourceId")]
    #[serde(skip_serializing_if = "Option::is_none")]
    pub data_source_id: Option<String>,
    /// <p><p>The schema used by all of the data files of this <code>DataSource</code>.</p> <note><title>Note</title> <p>This parameter is provided as part of the verbose format.</p></note></p>
    #[serde(rename = "DataSourceSchema")]
    #[serde(skip_serializing_if = "Option::is_none")]
    pub data_source_schema: Option<String>,
    /// <p>The epoch time when Amazon Machine Learning marked the <code>DataSource</code> as <code>COMPLETED</code> or <code>FAILED</code>. <code>FinishedAt</code> is only available when the <code>DataSource</code> is in the <code>COMPLETED</code> or <code>FAILED</code> state.</p>
    #[serde(rename = "FinishedAt")]
    #[serde(skip_serializing_if = "Option::is_none")]
    pub finished_at: Option<f64>,
    /// <p>The time of the most recent edit to the <code>DataSource</code>. The time is expressed in epoch time.</p>
    #[serde(rename = "LastUpdatedAt")]
    #[serde(skip_serializing_if = "Option::is_none")]
    pub last_updated_at: Option<f64>,
    /// <p>A link to the file containing logs of <code>CreateDataSourceFrom*</code> operations.</p>
    #[serde(rename = "LogUri")]
    #[serde(skip_serializing_if = "Option::is_none")]
    pub log_uri: Option<String>,
    /// <p>The user-supplied description of the most recent details about creating the <code>DataSource</code>.</p>
    #[serde(rename = "Message")]
    #[serde(skip_serializing_if = "Option::is_none")]
    pub message: Option<String>,
    /// <p>A user-supplied name or description of the <code>DataSource</code>.</p>
    #[serde(rename = "Name")]
    #[serde(skip_serializing_if = "Option::is_none")]
    pub name: Option<String>,
    /// <p>The number of data files referenced by the <code>DataSource</code>.</p>
    #[serde(rename = "NumberOfFiles")]
    #[serde(skip_serializing_if = "Option::is_none")]
    pub number_of_files: Option<i64>,
    #[serde(rename = "RDSMetadata")]
    #[serde(skip_serializing_if = "Option::is_none")]
    pub rds_metadata: Option<RDSMetadata>,
    #[serde(rename = "RedshiftMetadata")]
    #[serde(skip_serializing_if = "Option::is_none")]
    pub redshift_metadata: Option<RedshiftMetadata>,
    #[serde(rename = "RoleARN")]
    #[serde(skip_serializing_if = "Option::is_none")]
    pub role_arn: Option<String>,
    /// <p>The epoch time when Amazon Machine Learning marked the <code>DataSource</code> as <code>INPROGRESS</code>. <code>StartedAt</code> isn't available if the <code>DataSource</code> is in the <code>PENDING</code> state.</p>
    #[serde(rename = "StartedAt")]
    #[serde(skip_serializing_if = "Option::is_none")]
    pub started_at: Option<f64>,
    /// <p><p>The current status of the <code>DataSource</code>. This element can have one of the following values:</p> <ul> <li> <code>PENDING</code> - Amazon ML submitted a request to create a <code>DataSource</code>.</li> <li> <code>INPROGRESS</code> - The creation process is underway.</li> <li> <code>FAILED</code> - The request to create a <code>DataSource</code> did not run to completion. It is not usable.</li> <li> <code>COMPLETED</code> - The creation process completed successfully.</li> <li> <code>DELETED</code> - The <code>DataSource</code> is marked as deleted. It is not usable.</li> </ul></p>
    #[serde(rename = "Status")]
    #[serde(skip_serializing_if = "Option::is_none")]
    pub status: Option<String>,
}

#[derive(Default, Debug, Clone, PartialEq, Serialize)]
pub struct GetEvaluationInput {
    /// <p>The ID of the <code>Evaluation</code> to retrieve. The evaluation of each <code>MLModel</code> is recorded and cataloged. The ID provides the means to access the information. </p>
    #[serde(rename = "EvaluationId")]
    pub evaluation_id: String,
}

/// <p>Represents the output of a <code>GetEvaluation</code> operation and describes an <code>Evaluation</code>.</p>
#[derive(Default, Debug, Clone, PartialEq, Deserialize)]
#[cfg_attr(any(test, feature = "serialize_structs"), derive(Serialize))]
pub struct GetEvaluationOutput {
    /// <p>The approximate CPU time in milliseconds that Amazon Machine Learning spent processing the <code>Evaluation</code>, normalized and scaled on computation resources. <code>ComputeTime</code> is only available if the <code>Evaluation</code> is in the <code>COMPLETED</code> state.</p>
    #[serde(rename = "ComputeTime")]
    #[serde(skip_serializing_if = "Option::is_none")]
    pub compute_time: Option<i64>,
    /// <p>The time that the <code>Evaluation</code> was created. The time is expressed in epoch time.</p>
    #[serde(rename = "CreatedAt")]
    #[serde(skip_serializing_if = "Option::is_none")]
    pub created_at: Option<f64>,
    /// <p>The AWS user account that invoked the evaluation. The account type can be either an AWS root account or an AWS Identity and Access Management (IAM) user account.</p>
    #[serde(rename = "CreatedByIamUser")]
    #[serde(skip_serializing_if = "Option::is_none")]
    pub created_by_iam_user: Option<String>,
    /// <p>The <code>DataSource</code> used for this evaluation.</p>
    #[serde(rename = "EvaluationDataSourceId")]
    #[serde(skip_serializing_if = "Option::is_none")]
    pub evaluation_data_source_id: Option<String>,
    /// <p>The evaluation ID which is same as the <code>EvaluationId</code> in the request.</p>
    #[serde(rename = "EvaluationId")]
    #[serde(skip_serializing_if = "Option::is_none")]
    pub evaluation_id: Option<String>,
    /// <p>The epoch time when Amazon Machine Learning marked the <code>Evaluation</code> as <code>COMPLETED</code> or <code>FAILED</code>. <code>FinishedAt</code> is only available when the <code>Evaluation</code> is in the <code>COMPLETED</code> or <code>FAILED</code> state.</p>
    #[serde(rename = "FinishedAt")]
    #[serde(skip_serializing_if = "Option::is_none")]
    pub finished_at: Option<f64>,
    /// <p>The location of the data file or directory in Amazon Simple Storage Service (Amazon S3).</p>
    #[serde(rename = "InputDataLocationS3")]
    #[serde(skip_serializing_if = "Option::is_none")]
    pub input_data_location_s3: Option<String>,
    /// <p>The time of the most recent edit to the <code>Evaluation</code>. The time is expressed in epoch time.</p>
    #[serde(rename = "LastUpdatedAt")]
    #[serde(skip_serializing_if = "Option::is_none")]
    pub last_updated_at: Option<f64>,
    /// <p>A link to the file that contains logs of the <code>CreateEvaluation</code> operation.</p>
    #[serde(rename = "LogUri")]
    #[serde(skip_serializing_if = "Option::is_none")]
    pub log_uri: Option<String>,
    /// <p>The ID of the <code>MLModel</code> that was the focus of the evaluation.</p>
    #[serde(rename = "MLModelId")]
    #[serde(skip_serializing_if = "Option::is_none")]
    pub ml_model_id: Option<String>,
    /// <p>A description of the most recent details about evaluating the <code>MLModel</code>.</p>
    #[serde(rename = "Message")]
    #[serde(skip_serializing_if = "Option::is_none")]
    pub message: Option<String>,
    /// <p>A user-supplied name or description of the <code>Evaluation</code>. </p>
    #[serde(rename = "Name")]
    #[serde(skip_serializing_if = "Option::is_none")]
    pub name: Option<String>,
    /// <p>Measurements of how well the <code>MLModel</code> performed using observations referenced by the <code>DataSource</code>. One of the following metric is returned based on the type of the <code>MLModel</code>: </p> <ul> <li> <p>BinaryAUC: A binary <code>MLModel</code> uses the Area Under the Curve (AUC) technique to measure performance. </p> </li> <li> <p>RegressionRMSE: A regression <code>MLModel</code> uses the Root Mean Square Error (RMSE) technique to measure performance. RMSE measures the difference between predicted and actual values for a single variable.</p> </li> <li> <p>MulticlassAvgFScore: A multiclass <code>MLModel</code> uses the F1 score technique to measure performance. </p> </li> </ul> <p> For more information about performance metrics, please see the <a href="http://docs.aws.amazon.com/machine-learning/latest/dg">Amazon Machine Learning Developer Guide</a>. </p>
    #[serde(rename = "PerformanceMetrics")]
    #[serde(skip_serializing_if = "Option::is_none")]
    pub performance_metrics: Option<PerformanceMetrics>,
    /// <p>The epoch time when Amazon Machine Learning marked the <code>Evaluation</code> as <code>INPROGRESS</code>. <code>StartedAt</code> isn't available if the <code>Evaluation</code> is in the <code>PENDING</code> state.</p>
    #[serde(rename = "StartedAt")]
    #[serde(skip_serializing_if = "Option::is_none")]
    pub started_at: Option<f64>,
    /// <p><p>The status of the evaluation. This element can have one of the following values:</p> <ul> <li> <code>PENDING</code> - Amazon Machine Language (Amazon ML) submitted a request to evaluate an <code>MLModel</code>.</li> <li> <code>INPROGRESS</code> - The evaluation is underway.</li> <li> <code>FAILED</code> - The request to evaluate an <code>MLModel</code> did not run to completion. It is not usable.</li> <li> <code>COMPLETED</code> - The evaluation process completed successfully.</li> <li> <code>DELETED</code> - The <code>Evaluation</code> is marked as deleted. It is not usable.</li> </ul></p>
    #[serde(rename = "Status")]
    #[serde(skip_serializing_if = "Option::is_none")]
    pub status: Option<String>,
}

#[derive(Default, Debug, Clone, PartialEq, Serialize)]
pub struct GetMLModelInput {
    /// <p>The ID assigned to the <code>MLModel</code> at creation.</p>
    #[serde(rename = "MLModelId")]
    pub ml_model_id: String,
    /// <p>Specifies whether the <code>GetMLModel</code> operation should return <code>Recipe</code>.</p> <p>If true, <code>Recipe</code> is returned.</p> <p>If false, <code>Recipe</code> is not returned.</p>
    #[serde(rename = "Verbose")]
    #[serde(skip_serializing_if = "Option::is_none")]
    pub verbose: Option<bool>,
}

/// <p>Represents the output of a <code>GetMLModel</code> operation, and provides detailed information about a <code>MLModel</code>.</p>
#[derive(Default, Debug, Clone, PartialEq, Deserialize)]
#[cfg_attr(any(test, feature = "serialize_structs"), derive(Serialize))]
pub struct GetMLModelOutput {
    /// <p>The approximate CPU time in milliseconds that Amazon Machine Learning spent processing the <code>MLModel</code>, normalized and scaled on computation resources. <code>ComputeTime</code> is only available if the <code>MLModel</code> is in the <code>COMPLETED</code> state.</p>
    #[serde(rename = "ComputeTime")]
    #[serde(skip_serializing_if = "Option::is_none")]
    pub compute_time: Option<i64>,
    /// <p>The time that the <code>MLModel</code> was created. The time is expressed in epoch time.</p>
    #[serde(rename = "CreatedAt")]
    #[serde(skip_serializing_if = "Option::is_none")]
    pub created_at: Option<f64>,
    /// <p>The AWS user account from which the <code>MLModel</code> was created. The account type can be either an AWS root account or an AWS Identity and Access Management (IAM) user account.</p>
    #[serde(rename = "CreatedByIamUser")]
    #[serde(skip_serializing_if = "Option::is_none")]
    pub created_by_iam_user: Option<String>,
    /// <p>The current endpoint of the <code>MLModel</code></p>
    #[serde(rename = "EndpointInfo")]
    #[serde(skip_serializing_if = "Option::is_none")]
    pub endpoint_info: Option<RealtimeEndpointInfo>,
    /// <p>The epoch time when Amazon Machine Learning marked the <code>MLModel</code> as <code>COMPLETED</code> or <code>FAILED</code>. <code>FinishedAt</code> is only available when the <code>MLModel</code> is in the <code>COMPLETED</code> or <code>FAILED</code> state.</p>
    #[serde(rename = "FinishedAt")]
    #[serde(skip_serializing_if = "Option::is_none")]
    pub finished_at: Option<f64>,
    /// <p>The location of the data file or directory in Amazon Simple Storage Service (Amazon S3).</p>
    #[serde(rename = "InputDataLocationS3")]
    #[serde(skip_serializing_if = "Option::is_none")]
    pub input_data_location_s3: Option<String>,
    /// <p>The time of the most recent edit to the <code>MLModel</code>. The time is expressed in epoch time.</p>
    #[serde(rename = "LastUpdatedAt")]
    #[serde(skip_serializing_if = "Option::is_none")]
    pub last_updated_at: Option<f64>,
    /// <p>A link to the file that contains logs of the <code>CreateMLModel</code> operation.</p>
    #[serde(rename = "LogUri")]
    #[serde(skip_serializing_if = "Option::is_none")]
    pub log_uri: Option<String>,
    /// <p>The MLModel ID<?oxy_insert_start author="annbech" timestamp="20160328T151251-0700">,<?oxy_insert_end> which is same as the <code>MLModelId</code> in the request.</p>
    #[serde(rename = "MLModelId")]
    #[serde(skip_serializing_if = "Option::is_none")]
    pub ml_model_id: Option<String>,
    /// <p><p>Identifies the <code>MLModel</code> category. The following are the available types: </p> <ul> <li>REGRESSION -- Produces a numeric result. For example, &quot;What price should a house be listed at?&quot;</li> <li>BINARY -- Produces one of two possible results. For example, &quot;Is this an e-commerce website?&quot;</li> <li>MULTICLASS -- Produces one of several possible results. For example, &quot;Is this a HIGH, LOW or MEDIUM risk trade?&quot;</li> </ul></p>
    #[serde(rename = "MLModelType")]
    #[serde(skip_serializing_if = "Option::is_none")]
    pub ml_model_type: Option<String>,
    /// <p>A description of the most recent details about accessing the <code>MLModel</code>.</p>
    #[serde(rename = "Message")]
    #[serde(skip_serializing_if = "Option::is_none")]
    pub message: Option<String>,
    /// <p>A user-supplied name or description of the <code>MLModel</code>.</p>
    #[serde(rename = "Name")]
    #[serde(skip_serializing_if = "Option::is_none")]
    pub name: Option<String>,
    /// <p><p>The recipe to use when training the <code>MLModel</code>. The <code>Recipe</code> provides detailed information about the observation data to use during training, and manipulations to perform on the observation data during training.</p> <note><title>Note</title> <p>This parameter is provided as part of the verbose format.</p></note></p>
    #[serde(rename = "Recipe")]
    #[serde(skip_serializing_if = "Option::is_none")]
    pub recipe: Option<String>,
    /// <p><p>The schema used by all of the data files referenced by the <code>DataSource</code>.</p> <note><title>Note</title> <p>This parameter is provided as part of the verbose format.</p></note></p>
    #[serde(rename = "Schema")]
    #[serde(skip_serializing_if = "Option::is_none")]
    pub schema: Option<String>,
    /// <p>The scoring threshold is used in binary classification <code>MLModel</code><?oxy_insert_start author="laurama" timestamp="20160329T114851-0700"> <?oxy_insert_end>models. It marks the boundary between a positive prediction and a negative prediction.</p> <p>Output values greater than or equal to the threshold receive a positive result from the MLModel, such as <code>true</code>. Output values less than the threshold receive a negative response from the MLModel, such as <code>false</code>.</p>
    #[serde(rename = "ScoreThreshold")]
    #[serde(skip_serializing_if = "Option::is_none")]
    pub score_threshold: Option<f32>,
    /// <p>The time of the most recent edit to the <code>ScoreThreshold</code>. The time is expressed in epoch time.</p>
    #[serde(rename = "ScoreThresholdLastUpdatedAt")]
    #[serde(skip_serializing_if = "Option::is_none")]
    pub score_threshold_last_updated_at: Option<f64>,
    #[serde(rename = "SizeInBytes")]
    #[serde(skip_serializing_if = "Option::is_none")]
    pub size_in_bytes: Option<i64>,
    /// <p>The epoch time when Amazon Machine Learning marked the <code>MLModel</code> as <code>INPROGRESS</code>. <code>StartedAt</code> isn't available if the <code>MLModel</code> is in the <code>PENDING</code> state.</p>
    #[serde(rename = "StartedAt")]
    #[serde(skip_serializing_if = "Option::is_none")]
    pub started_at: Option<f64>,
    /// <p><p>The current status of the <code>MLModel</code>. This element can have one of the following values:</p> <ul> <li> <code>PENDING</code> - Amazon Machine Learning (Amazon ML) submitted a request to describe a <code>MLModel</code>.</li> <li> <code>INPROGRESS</code> - The request is processing.</li> <li> <code>FAILED</code> - The request did not run to completion. The ML model isn&#39;t usable.</li> <li> <code>COMPLETED</code> - The request completed successfully.</li> <li> <code>DELETED</code> - The <code>MLModel</code> is marked as deleted. It isn&#39;t usable.</li> </ul></p>
    #[serde(rename = "Status")]
    #[serde(skip_serializing_if = "Option::is_none")]
    pub status: Option<String>,
    /// <p>The ID of the training <code>DataSource</code>.</p>
    #[serde(rename = "TrainingDataSourceId")]
    #[serde(skip_serializing_if = "Option::is_none")]
    pub training_data_source_id: Option<String>,
    /// <p><p>A list of the training parameters in the <code>MLModel</code>. The list is implemented as a map of key-value pairs.</p> <p>The following is the current set of training parameters: </p> <ul> <li> <p><code>sgd.maxMLModelSizeInBytes</code> - The maximum allowed size of the model. Depending on the input data, the size of the model might affect its performance.</p> <p> The value is an integer that ranges from <code>100000</code> to <code>2147483648</code>. The default value is <code>33554432</code>.</p> </li> <li><p><code>sgd.maxPasses</code> - The number of times that the training process traverses the observations to build the <code>MLModel</code>. The value is an integer that ranges from <code>1</code> to <code>10000</code>. The default value is <code>10</code>.</p></li> <li><p><code>sgd.shuffleType</code> - Whether Amazon ML shuffles the training data. Shuffling data improves a model&#39;s ability to find the optimal solution for a variety of data types. The valid values are <code>auto</code> and <code>none</code>. The default value is <code>none</code>. We strongly recommend that you shuffle your data.</p></li> <li> <p><code>sgd.l1RegularizationAmount</code> - The coefficient regularization L1 norm. It controls overfitting the data by penalizing large coefficients. This tends to drive coefficients to zero, resulting in a sparse feature set. If you use this parameter, start by specifying a small value, such as <code>1.0E-08</code>.</p> <p>The value is a double that ranges from <code>0</code> to <code>MAX<em>DOUBLE</code>. The default is to not use L1 normalization. This parameter can&#39;t be used when <code>L2</code> is specified. Use this parameter sparingly.</p> </li> <li> <p><code>sgd.l2RegularizationAmount</code> - The coefficient regularization L2 norm. It controls overfitting the data by penalizing large coefficients. This tends to drive coefficients to small, nonzero values. If you use this parameter, start by specifying a small value, such as <code>1.0E-08</code>.</p> <p>The value is a double that ranges from <code>0</code> to <code>MAX</em>DOUBLE</code>. The default is to not use L2 normalization. This parameter can&#39;t be used when <code>L1</code> is specified. Use this parameter sparingly.</p> </li> </ul></p>
    #[serde(rename = "TrainingParameters")]
    #[serde(skip_serializing_if = "Option::is_none")]
    pub training_parameters: Option<::std::collections::HashMap<String, String>>,
}

/// <p> Represents the output of a <code>GetMLModel</code> operation. </p> <p>The content consists of the detailed metadata and the current status of the <code>MLModel</code>.</p>
#[derive(Default, Debug, Clone, PartialEq, Deserialize)]
#[cfg_attr(any(test, feature = "serialize_structs"), derive(Serialize))]
pub struct MLModel {
    /// <p><p>The algorithm used to train the <code>MLModel</code>. The following algorithm is supported:</p> <ul> <li> <code>SGD</code> -- Stochastic gradient descent. The goal of <code>SGD</code> is to minimize the gradient of the loss function. </li> </ul></p>
    #[serde(rename = "Algorithm")]
    #[serde(skip_serializing_if = "Option::is_none")]
    pub algorithm: Option<String>,
    #[serde(rename = "ComputeTime")]
    #[serde(skip_serializing_if = "Option::is_none")]
    pub compute_time: Option<i64>,
    /// <p>The time that the <code>MLModel</code> was created. The time is expressed in epoch time.</p>
    #[serde(rename = "CreatedAt")]
    #[serde(skip_serializing_if = "Option::is_none")]
    pub created_at: Option<f64>,
    /// <p>The AWS user account from which the <code>MLModel</code> was created. The account type can be either an AWS root account or an AWS Identity and Access Management (IAM) user account.</p>
    #[serde(rename = "CreatedByIamUser")]
    #[serde(skip_serializing_if = "Option::is_none")]
    pub created_by_iam_user: Option<String>,
    /// <p>The current endpoint of the <code>MLModel</code>.</p>
    #[serde(rename = "EndpointInfo")]
    #[serde(skip_serializing_if = "Option::is_none")]
    pub endpoint_info: Option<RealtimeEndpointInfo>,
    #[serde(rename = "FinishedAt")]
    #[serde(skip_serializing_if = "Option::is_none")]
    pub finished_at: Option<f64>,
    /// <p>The location of the data file or directory in Amazon Simple Storage Service (Amazon S3).</p>
    #[serde(rename = "InputDataLocationS3")]
    #[serde(skip_serializing_if = "Option::is_none")]
    pub input_data_location_s3: Option<String>,
    /// <p>The time of the most recent edit to the <code>MLModel</code>. The time is expressed in epoch time.</p>
    #[serde(rename = "LastUpdatedAt")]
    #[serde(skip_serializing_if = "Option::is_none")]
    pub last_updated_at: Option<f64>,
    /// <p>The ID assigned to the <code>MLModel</code> at creation.</p>
    #[serde(rename = "MLModelId")]
    #[serde(skip_serializing_if = "Option::is_none")]
    pub ml_model_id: Option<String>,
    /// <p><p>Identifies the <code>MLModel</code> category. The following are the available types:</p> <ul> <li> <code>REGRESSION</code> - Produces a numeric result. For example, &quot;What price should a house be listed at?&quot;</li> <li> <code>BINARY</code> - Produces one of two possible results. For example, &quot;Is this a child-friendly web site?&quot;.</li> <li> <code>MULTICLASS</code> - Produces one of several possible results. For example, &quot;Is this a HIGH-, LOW-, or MEDIUM&lt;?oxy<em>delete author=&quot;annbech&quot; timestamp=&quot;20160328T175050-0700&quot; content=&quot; &quot;&gt;&lt;?oxy</em>insert<em>start author=&quot;annbech&quot; timestamp=&quot;20160328T175050-0700&quot;&gt;-&lt;?oxy</em>insert_end&gt;risk trade?&quot;.</li> </ul></p>
    #[serde(rename = "MLModelType")]
    #[serde(skip_serializing_if = "Option::is_none")]
    pub ml_model_type: Option<String>,
    /// <p>A description of the most recent details about accessing the <code>MLModel</code>.</p>
    #[serde(rename = "Message")]
    #[serde(skip_serializing_if = "Option::is_none")]
    pub message: Option<String>,
    /// <p>A user-supplied name or description of the <code>MLModel</code>.</p>
    #[serde(rename = "Name")]
    #[serde(skip_serializing_if = "Option::is_none")]
    pub name: Option<String>,
    #[serde(rename = "ScoreThreshold")]
    #[serde(skip_serializing_if = "Option::is_none")]
    pub score_threshold: Option<f32>,
    /// <p>The time of the most recent edit to the <code>ScoreThreshold</code>. The time is expressed in epoch time.</p>
    #[serde(rename = "ScoreThresholdLastUpdatedAt")]
    #[serde(skip_serializing_if = "Option::is_none")]
    pub score_threshold_last_updated_at: Option<f64>,
    #[serde(rename = "SizeInBytes")]
    #[serde(skip_serializing_if = "Option::is_none")]
    pub size_in_bytes: Option<i64>,
    #[serde(rename = "StartedAt")]
    #[serde(skip_serializing_if = "Option::is_none")]
    pub started_at: Option<f64>,
    /// <p><p>The current status of an <code>MLModel</code>. This element can have one of the following values: </p> <ul> <li> <code>PENDING</code> - Amazon Machine Learning (Amazon ML) submitted a request to create an <code>MLModel</code>.</li> <li> <code>INPROGRESS</code> - The creation process is underway.</li> <li> <code>FAILED</code> - The request to create an <code>MLModel</code> didn&#39;t run to completion. The model isn&#39;t usable.</li> <li> <code>COMPLETED</code> - The creation process completed successfully.</li> <li> <code>DELETED</code> - The <code>MLModel</code> is marked as deleted. It isn&#39;t usable.</li> </ul></p>
    #[serde(rename = "Status")]
    #[serde(skip_serializing_if = "Option::is_none")]
    pub status: Option<String>,
    /// <p>The ID of the training <code>DataSource</code>. The <code>CreateMLModel</code> operation uses the <code>TrainingDataSourceId</code>.</p>
    #[serde(rename = "TrainingDataSourceId")]
    #[serde(skip_serializing_if = "Option::is_none")]
    pub training_data_source_id: Option<String>,
    /// <p><p>A list of the training parameters in the <code>MLModel</code>. The list is implemented as a map of key-value pairs.</p> <p>The following is the current set of training parameters: </p> <ul> <li> <p><code>sgd.maxMLModelSizeInBytes</code> - The maximum allowed size of the model. Depending on the input data, the size of the model might affect its performance.</p> <p> The value is an integer that ranges from <code>100000</code> to <code>2147483648</code>. The default value is <code>33554432</code>.</p> </li> <li><p><code>sgd.maxPasses</code> - The number of times that the training process traverses the observations to build the <code>MLModel</code>. The value is an integer that ranges from <code>1</code> to <code>10000</code>. The default value is <code>10</code>.</p></li> <li><p><code>sgd.shuffleType</code> - Whether Amazon ML shuffles the training data. Shuffling the data improves a model&#39;s ability to find the optimal solution for a variety of data types. The valid values are <code>auto</code> and <code>none</code>. The default value is <code>none</code>.</p></li> <li> <p><code>sgd.l1RegularizationAmount</code> - The coefficient regularization L1 norm, which controls overfitting the data by penalizing large coefficients. This parameter tends to drive coefficients to zero, resulting in sparse feature set. If you use this parameter, start by specifying a small value, such as <code>1.0E-08</code>.</p> <p>The value is a double that ranges from <code>0</code> to <code>MAX<em>DOUBLE</code>. The default is to not use L1 normalization. This parameter can&#39;t be used when <code>L2</code> is specified. Use this parameter sparingly.</p> </li> <li> <p><code>sgd.l2RegularizationAmount</code> - The coefficient regularization L2 norm, which controls overfitting the data by penalizing large coefficients. This tends to drive coefficients to small, nonzero values. If you use this parameter, start by specifying a small value, such as <code>1.0E-08</code>.</p> <p>The value is a double that ranges from <code>0</code> to <code>MAX</em>DOUBLE</code>. The default is to not use L2 normalization. This parameter can&#39;t be used when <code>L1</code> is specified. Use this parameter sparingly.</p> </li> </ul></p>
    #[serde(rename = "TrainingParameters")]
    #[serde(skip_serializing_if = "Option::is_none")]
    pub training_parameters: Option<::std::collections::HashMap<String, String>>,
}

/// <p>Measurements of how well the <code>MLModel</code> performed on known observations. One of the following metrics is returned, based on the type of the <code>MLModel</code>: </p> <ul> <li> <p>BinaryAUC: The binary <code>MLModel</code> uses the Area Under the Curve (AUC) technique to measure performance. </p> </li> <li> <p>RegressionRMSE: The regression <code>MLModel</code> uses the Root Mean Square Error (RMSE) technique to measure performance. RMSE measures the difference between predicted and actual values for a single variable.</p> </li> <li> <p>MulticlassAvgFScore: The multiclass <code>MLModel</code> uses the F1 score technique to measure performance. </p> </li> </ul> <p> For more information about performance metrics, please see the <a href="http://docs.aws.amazon.com/machine-learning/latest/dg">Amazon Machine Learning Developer Guide</a>. </p>
#[derive(Default, Debug, Clone, PartialEq, Deserialize)]
#[cfg_attr(any(test, feature = "serialize_structs"), derive(Serialize))]
pub struct PerformanceMetrics {
    #[serde(rename = "Properties")]
    #[serde(skip_serializing_if = "Option::is_none")]
    pub properties: Option<::std::collections::HashMap<String, String>>,
}

#[derive(Default, Debug, Clone, PartialEq, Serialize)]
pub struct PredictInput {
    /// <p>A unique identifier of the <code>MLModel</code>.</p>
    #[serde(rename = "MLModelId")]
    pub ml_model_id: String,
    #[serde(rename = "PredictEndpoint")]
    pub predict_endpoint: String,
    #[serde(rename = "Record")]
    pub record: ::std::collections::HashMap<String, String>,
}

#[derive(Default, Debug, Clone, PartialEq, Deserialize)]
#[cfg_attr(any(test, feature = "serialize_structs"), derive(Serialize))]
pub struct PredictOutput {
    #[serde(rename = "Prediction")]
    #[serde(skip_serializing_if = "Option::is_none")]
    pub prediction: Option<Prediction>,
}

/// <p><p>The output from a <code>Predict</code> operation: </p> <ul> <li> <p> <code>Details</code> - Contains the following attributes: <code>DetailsAttributes.PREDICTIVE<em>MODEL</em>TYPE - REGRESSION | BINARY | MULTICLASS</code> <code>DetailsAttributes.ALGORITHM - SGD</code> </p> </li> <li> <p> <code>PredictedLabel</code> - Present for either a <code>BINARY</code> or <code>MULTICLASS</code> <code>MLModel</code> request. </p> </li> <li> <p> <code>PredictedScores</code> - Contains the raw classification score corresponding to each label. </p> </li> <li> <p> <code>PredictedValue</code> - Present for a <code>REGRESSION</code> <code>MLModel</code> request. </p> </li> </ul></p>
#[derive(Default, Debug, Clone, PartialEq, Deserialize)]
#[cfg_attr(any(test, feature = "serialize_structs"), derive(Serialize))]
pub struct Prediction {
    #[serde(rename = "details")]
    #[serde(skip_serializing_if = "Option::is_none")]
    pub details: Option<::std::collections::HashMap<String, String>>,
    /// <p>The prediction label for either a <code>BINARY</code> or <code>MULTICLASS</code> <code>MLModel</code>.</p>
    #[serde(rename = "predictedLabel")]
    #[serde(skip_serializing_if = "Option::is_none")]
    pub predicted_label: Option<String>,
    #[serde(rename = "predictedScores")]
    #[serde(skip_serializing_if = "Option::is_none")]
    pub predicted_scores: Option<::std::collections::HashMap<String, f32>>,
    /// <p>The prediction value for <code>REGRESSION</code> <code>MLModel</code>.</p>
    #[serde(rename = "predictedValue")]
    #[serde(skip_serializing_if = "Option::is_none")]
    pub predicted_value: Option<f32>,
}

/// <p>The data specification of an Amazon Relational Database Service (Amazon RDS) <code>DataSource</code>.</p>
#[derive(Default, Debug, Clone, PartialEq, Serialize)]
pub struct RDSDataSpec {
    /// <p><p>A JSON string that represents the splitting and rearrangement processing to be applied to a <code>DataSource</code>. If the <code>DataRearrangement</code> parameter is not provided, all of the input data is used to create the <code>Datasource</code>.</p> <p>There are multiple parameters that control what data is used to create a datasource:</p> <ul> <li><p><b><code>percentBegin</code></b></p> <p>Use <code>percentBegin</code> to indicate the beginning of the range of the data used to create the Datasource. If you do not include <code>percentBegin</code> and <code>percentEnd</code>, Amazon ML includes all of the data when creating the datasource.</p></li> <li><p><b><code>percentEnd</code></b></p> <p>Use <code>percentEnd</code> to indicate the end of the range of the data used to create the Datasource. If you do not include <code>percentBegin</code> and <code>percentEnd</code>, Amazon ML includes all of the data when creating the datasource.</p></li> <li><p><b><code>complement</code></b></p> <p>The <code>complement</code> parameter instructs Amazon ML to use the data that is not included in the range of <code>percentBegin</code> to <code>percentEnd</code> to create a datasource. The <code>complement</code> parameter is useful if you need to create complementary datasources for training and evaluation. To create a complementary datasource, use the same values for <code>percentBegin</code> and <code>percentEnd</code>, along with the <code>complement</code> parameter.</p> <p>For example, the following two datasources do not share any data, and can be used to train and evaluate a model. The first datasource has 25 percent of the data, and the second one has 75 percent of the data.</p> <p>Datasource for evaluation: <code>{&quot;splitting&quot;:{&quot;percentBegin&quot;:0, &quot;percentEnd&quot;:25}}</code></p> <p>Datasource for training: <code>{&quot;splitting&quot;:{&quot;percentBegin&quot;:0, &quot;percentEnd&quot;:25, &quot;complement&quot;:&quot;true&quot;}}</code></p> </li> <li><p><b><code>strategy</code></b></p> <p>To change how Amazon ML splits the data for a datasource, use the <code>strategy</code> parameter.</p> <p>The default value for the <code>strategy</code> parameter is <code>sequential</code>, meaning that Amazon ML takes all of the data records between the <code>percentBegin</code> and <code>percentEnd</code> parameters for the datasource, in the order that the records appear in the input data.</p> <p>The following two <code>DataRearrangement</code> lines are examples of sequentially ordered training and evaluation datasources:</p> <p>Datasource for evaluation: <code>{&quot;splitting&quot;:{&quot;percentBegin&quot;:70, &quot;percentEnd&quot;:100, &quot;strategy&quot;:&quot;sequential&quot;}}</code></p> <p>Datasource for training: <code>{&quot;splitting&quot;:{&quot;percentBegin&quot;:70, &quot;percentEnd&quot;:100, &quot;strategy&quot;:&quot;sequential&quot;, &quot;complement&quot;:&quot;true&quot;}}</code></p> <p>To randomly split the input data into the proportions indicated by the percentBegin and percentEnd parameters, set the <code>strategy</code> parameter to <code>random</code> and provide a string that is used as the seed value for the random data splitting (for example, you can use the S3 path to your data as the random seed string). If you choose the random split strategy, Amazon ML assigns each row of data a pseudo-random number between 0 and 100, and then selects the rows that have an assigned number between <code>percentBegin</code> and <code>percentEnd</code>. Pseudo-random numbers are assigned using both the input seed string value and the byte offset as a seed, so changing the data results in a different split. Any existing ordering is preserved. The random splitting strategy ensures that variables in the training and evaluation data are distributed similarly. It is useful in the cases where the input data may have an implicit sort order, which would otherwise result in training and evaluation datasources containing non-similar data records.</p> <p>The following two <code>DataRearrangement</code> lines are examples of non-sequentially ordered training and evaluation datasources:</p> <p>Datasource for evaluation: <code>{&quot;splitting&quot;:{&quot;percentBegin&quot;:70, &quot;percentEnd&quot;:100, &quot;strategy&quot;:&quot;random&quot;, &quot;randomSeed&quot;=&quot;s3://my<em>s3</em>path/bucket/file.csv&quot;}}</code></p> <p>Datasource for training: <code>{&quot;splitting&quot;:{&quot;percentBegin&quot;:70, &quot;percentEnd&quot;:100, &quot;strategy&quot;:&quot;random&quot;, &quot;randomSeed&quot;=&quot;s3://my<em>s3</em>path/bucket/file.csv&quot;, &quot;complement&quot;:&quot;true&quot;}}</code></p> </li> </ul></p>
    #[serde(rename = "DataRearrangement")]
    #[serde(skip_serializing_if = "Option::is_none")]
    pub data_rearrangement: Option<String>,
    /// <p><p>A JSON string that represents the schema for an Amazon RDS <code>DataSource</code>. The <code>DataSchema</code> defines the structure of the observation data in the data file(s) referenced in the <code>DataSource</code>.</p> <p>A <code>DataSchema</code> is not required if you specify a <code>DataSchemaUri</code></p> <p>Define your <code>DataSchema</code> as a series of key-value pairs. <code>attributes</code> and <code>excludedVariableNames</code> have an array of key-value pairs for their value. Use the following format to define your <code>DataSchema</code>.</p> <p>{ &quot;version&quot;: &quot;1.0&quot;,</p> <p> &quot;recordAnnotationFieldName&quot;: &quot;F1&quot;,</p> <p> &quot;recordWeightFieldName&quot;: &quot;F2&quot;,</p> <p> &quot;targetFieldName&quot;: &quot;F3&quot;,</p> <p> &quot;dataFormat&quot;: &quot;CSV&quot;,</p> <p> &quot;dataFileContainsHeader&quot;: true,</p> <p> &quot;attributes&quot;: [</p> <p> { &quot;fieldName&quot;: &quot;F1&quot;, &quot;fieldType&quot;: &quot;TEXT&quot; }, { &quot;fieldName&quot;: &quot;F2&quot;, &quot;fieldType&quot;: &quot;NUMERIC&quot; }, { &quot;fieldName&quot;: &quot;F3&quot;, &quot;fieldType&quot;: &quot;CATEGORICAL&quot; }, { &quot;fieldName&quot;: &quot;F4&quot;, &quot;fieldType&quot;: &quot;NUMERIC&quot; }, { &quot;fieldName&quot;: &quot;F5&quot;, &quot;fieldType&quot;: &quot;CATEGORICAL&quot; }, { &quot;fieldName&quot;: &quot;F6&quot;, &quot;fieldType&quot;: &quot;TEXT&quot; }, { &quot;fieldName&quot;: &quot;F7&quot;, &quot;fieldType&quot;: &quot;WEIGHTED<em>INT</em>SEQUENCE&quot; }, { &quot;fieldName&quot;: &quot;F8&quot;, &quot;fieldType&quot;: &quot;WEIGHTED<em>STRING</em>SEQUENCE&quot; } ],</p> <p> &quot;excludedVariableNames&quot;: [ &quot;F6&quot; ] } </p> &lt;?oxy<em>insert</em>end&gt;</p>
    #[serde(rename = "DataSchema")]
    #[serde(skip_serializing_if = "Option::is_none")]
    pub data_schema: Option<String>,
    /// <p>The Amazon S3 location of the <code>DataSchema</code>. </p>
    #[serde(rename = "DataSchemaUri")]
    #[serde(skip_serializing_if = "Option::is_none")]
    pub data_schema_uri: Option<String>,
    /// <p>The AWS Identity and Access Management (IAM) credentials that are used connect to the Amazon RDS database.</p>
    #[serde(rename = "DatabaseCredentials")]
    pub database_credentials: RDSDatabaseCredentials,
    /// <p>Describes the <code>DatabaseName</code> and <code>InstanceIdentifier</code> of an Amazon RDS database.</p>
    #[serde(rename = "DatabaseInformation")]
    pub database_information: RDSDatabase,
    /// <p>The role (DataPipelineDefaultResourceRole) assumed by an Amazon Elastic Compute Cloud (Amazon EC2) instance to carry out the copy operation from Amazon RDS to an Amazon S3 task. For more information, see <a href="http://docs.aws.amazon.com/datapipeline/latest/DeveloperGuide/dp-iam-roles.html">Role templates</a> for data pipelines.</p>
    #[serde(rename = "ResourceRole")]
    pub resource_role: String,
    /// <p>The Amazon S3 location for staging Amazon RDS data. The data retrieved from Amazon RDS using <code>SelectSqlQuery</code> is stored in this location.</p>
    #[serde(rename = "S3StagingLocation")]
    pub s3_staging_location: String,
    /// <p>The security group IDs to be used to access a VPC-based RDS DB instance. Ensure that there are appropriate ingress rules set up to allow access to the RDS DB instance. This attribute is used by Data Pipeline to carry out the copy operation from Amazon RDS to an Amazon S3 task.</p>
    #[serde(rename = "SecurityGroupIds")]
    pub security_group_ids: Vec<String>,
    /// <p>The query that is used to retrieve the observation data for the <code>DataSource</code>.</p>
    #[serde(rename = "SelectSqlQuery")]
    pub select_sql_query: String,
    /// <p>The role (DataPipelineDefaultRole) assumed by AWS Data Pipeline service to monitor the progress of the copy task from Amazon RDS to Amazon S3. For more information, see <a href="http://docs.aws.amazon.com/datapipeline/latest/DeveloperGuide/dp-iam-roles.html">Role templates</a> for data pipelines.</p>
    #[serde(rename = "ServiceRole")]
    pub service_role: String,
    /// <p>The subnet ID to be used to access a VPC-based RDS DB instance. This attribute is used by Data Pipeline to carry out the copy task from Amazon RDS to Amazon S3.</p>
    #[serde(rename = "SubnetId")]
    pub subnet_id: String,
}

/// <p>The database details of an Amazon RDS database.</p>
#[derive(Default, Debug, Clone, PartialEq, Serialize, Deserialize)]
pub struct RDSDatabase {
    #[serde(rename = "DatabaseName")]
    pub database_name: String,
    /// <p>The ID of an RDS DB instance.</p>
    #[serde(rename = "InstanceIdentifier")]
    pub instance_identifier: String,
}

/// <p>The database credentials to connect to a database on an RDS DB instance.</p>
#[derive(Default, Debug, Clone, PartialEq, Serialize)]
pub struct RDSDatabaseCredentials {
    #[serde(rename = "Password")]
    pub password: String,
    #[serde(rename = "Username")]
    pub username: String,
}

/// <p>The datasource details that are specific to Amazon RDS.</p>
#[derive(Default, Debug, Clone, PartialEq, Deserialize)]
#[cfg_attr(any(test, feature = "serialize_structs"), derive(Serialize))]
pub struct RDSMetadata {
    /// <p>The ID of the Data Pipeline instance that is used to carry to copy data from Amazon RDS to Amazon S3. You can use the ID to find details about the instance in the Data Pipeline console.</p>
    #[serde(rename = "DataPipelineId")]
    #[serde(skip_serializing_if = "Option::is_none")]
    pub data_pipeline_id: Option<String>,
    /// <p>The database details required to connect to an Amazon RDS.</p>
    #[serde(rename = "Database")]
    #[serde(skip_serializing_if = "Option::is_none")]
    pub database: Option<RDSDatabase>,
    #[serde(rename = "DatabaseUserName")]
    #[serde(skip_serializing_if = "Option::is_none")]
    pub database_user_name: Option<String>,
    /// <p>The role (DataPipelineDefaultResourceRole) assumed by an Amazon EC2 instance to carry out the copy task from Amazon RDS to Amazon S3. For more information, see <a href="http://docs.aws.amazon.com/datapipeline/latest/DeveloperGuide/dp-iam-roles.html">Role templates</a> for data pipelines.</p>
    #[serde(rename = "ResourceRole")]
    #[serde(skip_serializing_if = "Option::is_none")]
    pub resource_role: Option<String>,
    /// <p>The SQL query that is supplied during <a>CreateDataSourceFromRDS</a>. Returns only if <code>Verbose</code> is true in <code>GetDataSourceInput</code>. </p>
    #[serde(rename = "SelectSqlQuery")]
    #[serde(skip_serializing_if = "Option::is_none")]
    pub select_sql_query: Option<String>,
    /// <p>The role (DataPipelineDefaultRole) assumed by the Data Pipeline service to monitor the progress of the copy task from Amazon RDS to Amazon S3. For more information, see <a href="http://docs.aws.amazon.com/datapipeline/latest/DeveloperGuide/dp-iam-roles.html">Role templates</a> for data pipelines.</p>
    #[serde(rename = "ServiceRole")]
    #[serde(skip_serializing_if = "Option::is_none")]
    pub service_role: Option<String>,
}

/// <p> Describes the real-time endpoint information for an <code>MLModel</code>.</p>
#[derive(Default, Debug, Clone, PartialEq, Deserialize)]
#[cfg_attr(any(test, feature = "serialize_structs"), derive(Serialize))]
pub struct RealtimeEndpointInfo {
    /// <p>The time that the request to create the real-time endpoint for the <code>MLModel</code> was received. The time is expressed in epoch time.</p>
    #[serde(rename = "CreatedAt")]
    #[serde(skip_serializing_if = "Option::is_none")]
    pub created_at: Option<f64>,
    /// <p><p> The current status of the real-time endpoint for the <code>MLModel</code>. This element can have one of the following values: </p> <ul> <li> <code>NONE</code> - Endpoint does not exist or was previously deleted.</li> <li> <code>READY</code> - Endpoint is ready to be used for real-time predictions.</li> <li> <code>UPDATING</code> - Updating/creating the endpoint. </li> </ul></p>
    #[serde(rename = "EndpointStatus")]
    #[serde(skip_serializing_if = "Option::is_none")]
    pub endpoint_status: Option<String>,
    /// <p><p>The URI that specifies where to send real-time prediction requests for the <code>MLModel</code>.</p> <note><title>Note</title> <p>The application must wait until the real-time endpoint is ready before using this URI.</p> </note></p>
    #[serde(rename = "EndpointUrl")]
    #[serde(skip_serializing_if = "Option::is_none")]
    pub endpoint_url: Option<String>,
    /// <p> The maximum processing rate for the real-time endpoint for <code>MLModel</code>, measured in incoming requests per second.</p>
    #[serde(rename = "PeakRequestsPerSecond")]
    #[serde(skip_serializing_if = "Option::is_none")]
    pub peak_requests_per_second: Option<i64>,
}

/// <p>Describes the data specification of an Amazon Redshift <code>DataSource</code>.</p>
#[derive(Default, Debug, Clone, PartialEq, Serialize)]
pub struct RedshiftDataSpec {
    /// <p><p>A JSON string that represents the splitting and rearrangement processing to be applied to a <code>DataSource</code>. If the <code>DataRearrangement</code> parameter is not provided, all of the input data is used to create the <code>Datasource</code>.</p> <p>There are multiple parameters that control what data is used to create a datasource:</p> <ul> <li><p><b><code>percentBegin</code></b></p> <p>Use <code>percentBegin</code> to indicate the beginning of the range of the data used to create the Datasource. If you do not include <code>percentBegin</code> and <code>percentEnd</code>, Amazon ML includes all of the data when creating the datasource.</p></li> <li><p><b><code>percentEnd</code></b></p> <p>Use <code>percentEnd</code> to indicate the end of the range of the data used to create the Datasource. If you do not include <code>percentBegin</code> and <code>percentEnd</code>, Amazon ML includes all of the data when creating the datasource.</p></li> <li><p><b><code>complement</code></b></p> <p>The <code>complement</code> parameter instructs Amazon ML to use the data that is not included in the range of <code>percentBegin</code> to <code>percentEnd</code> to create a datasource. The <code>complement</code> parameter is useful if you need to create complementary datasources for training and evaluation. To create a complementary datasource, use the same values for <code>percentBegin</code> and <code>percentEnd</code>, along with the <code>complement</code> parameter.</p> <p>For example, the following two datasources do not share any data, and can be used to train and evaluate a model. The first datasource has 25 percent of the data, and the second one has 75 percent of the data.</p> <p>Datasource for evaluation: <code>{&quot;splitting&quot;:{&quot;percentBegin&quot;:0, &quot;percentEnd&quot;:25}}</code></p> <p>Datasource for training: <code>{&quot;splitting&quot;:{&quot;percentBegin&quot;:0, &quot;percentEnd&quot;:25, &quot;complement&quot;:&quot;true&quot;}}</code></p> </li> <li><p><b><code>strategy</code></b></p> <p>To change how Amazon ML splits the data for a datasource, use the <code>strategy</code> parameter.</p> <p>The default value for the <code>strategy</code> parameter is <code>sequential</code>, meaning that Amazon ML takes all of the data records between the <code>percentBegin</code> and <code>percentEnd</code> parameters for the datasource, in the order that the records appear in the input data.</p> <p>The following two <code>DataRearrangement</code> lines are examples of sequentially ordered training and evaluation datasources:</p> <p>Datasource for evaluation: <code>{&quot;splitting&quot;:{&quot;percentBegin&quot;:70, &quot;percentEnd&quot;:100, &quot;strategy&quot;:&quot;sequential&quot;}}</code></p> <p>Datasource for training: <code>{&quot;splitting&quot;:{&quot;percentBegin&quot;:70, &quot;percentEnd&quot;:100, &quot;strategy&quot;:&quot;sequential&quot;, &quot;complement&quot;:&quot;true&quot;}}</code></p> <p>To randomly split the input data into the proportions indicated by the percentBegin and percentEnd parameters, set the <code>strategy</code> parameter to <code>random</code> and provide a string that is used as the seed value for the random data splitting (for example, you can use the S3 path to your data as the random seed string). If you choose the random split strategy, Amazon ML assigns each row of data a pseudo-random number between 0 and 100, and then selects the rows that have an assigned number between <code>percentBegin</code> and <code>percentEnd</code>. Pseudo-random numbers are assigned using both the input seed string value and the byte offset as a seed, so changing the data results in a different split. Any existing ordering is preserved. The random splitting strategy ensures that variables in the training and evaluation data are distributed similarly. It is useful in the cases where the input data may have an implicit sort order, which would otherwise result in training and evaluation datasources containing non-similar data records.</p> <p>The following two <code>DataRearrangement</code> lines are examples of non-sequentially ordered training and evaluation datasources:</p> <p>Datasource for evaluation: <code>{&quot;splitting&quot;:{&quot;percentBegin&quot;:70, &quot;percentEnd&quot;:100, &quot;strategy&quot;:&quot;random&quot;, &quot;randomSeed&quot;=&quot;s3://my<em>s3</em>path/bucket/file.csv&quot;}}</code></p> <p>Datasource for training: <code>{&quot;splitting&quot;:{&quot;percentBegin&quot;:70, &quot;percentEnd&quot;:100, &quot;strategy&quot;:&quot;random&quot;, &quot;randomSeed&quot;=&quot;s3://my<em>s3</em>path/bucket/file.csv&quot;, &quot;complement&quot;:&quot;true&quot;}}</code></p> </li> </ul></p>
    #[serde(rename = "DataRearrangement")]
    #[serde(skip_serializing_if = "Option::is_none")]
    pub data_rearrangement: Option<String>,
    /// <p>A JSON string that represents the schema for an Amazon Redshift <code>DataSource</code>. The <code>DataSchema</code> defines the structure of the observation data in the data file(s) referenced in the <code>DataSource</code>.</p> <p>A <code>DataSchema</code> is not required if you specify a <code>DataSchemaUri</code>.</p> <p>Define your <code>DataSchema</code> as a series of key-value pairs. <code>attributes</code> and <code>excludedVariableNames</code> have an array of key-value pairs for their value. Use the following format to define your <code>DataSchema</code>.</p> <p>{ "version": "1.0",</p> <p> "recordAnnotationFieldName": "F1",</p> <p> "recordWeightFieldName": "F2",</p> <p> "targetFieldName": "F3",</p> <p> "dataFormat": "CSV",</p> <p> "dataFileContainsHeader": true,</p> <p> "attributes": [</p> <p> { "fieldName": "F1", "fieldType": "TEXT" }, { "fieldName": "F2", "fieldType": "NUMERIC" }, { "fieldName": "F3", "fieldType": "CATEGORICAL" }, { "fieldName": "F4", "fieldType": "NUMERIC" }, { "fieldName": "F5", "fieldType": "CATEGORICAL" }, { "fieldName": "F6", "fieldType": "TEXT" }, { "fieldName": "F7", "fieldType": "WEIGHTED_INT_SEQUENCE" }, { "fieldName": "F8", "fieldType": "WEIGHTED_STRING_SEQUENCE" } ],</p> <p> "excludedVariableNames": [ "F6" ] } </p>
    #[serde(rename = "DataSchema")]
    #[serde(skip_serializing_if = "Option::is_none")]
    pub data_schema: Option<String>,
    /// <p>Describes the schema location for an Amazon Redshift <code>DataSource</code>.</p>
    #[serde(rename = "DataSchemaUri")]
    #[serde(skip_serializing_if = "Option::is_none")]
    pub data_schema_uri: Option<String>,
    /// <p>Describes AWS Identity and Access Management (IAM) credentials that are used connect to the Amazon Redshift database.</p>
    #[serde(rename = "DatabaseCredentials")]
    pub database_credentials: RedshiftDatabaseCredentials,
    /// <p>Describes the <code>DatabaseName</code> and <code>ClusterIdentifier</code> for an Amazon Redshift <code>DataSource</code>.</p>
    #[serde(rename = "DatabaseInformation")]
    pub database_information: RedshiftDatabase,
    /// <p>Describes an Amazon S3 location to store the result set of the <code>SelectSqlQuery</code> query.</p>
    #[serde(rename = "S3StagingLocation")]
    pub s3_staging_location: String,
    /// <p>Describes the SQL Query to execute on an Amazon Redshift database for an Amazon Redshift <code>DataSource</code>.</p>
    #[serde(rename = "SelectSqlQuery")]
    pub select_sql_query: String,
}

/// <p>Describes the database details required to connect to an Amazon Redshift database.</p>
#[derive(Default, Debug, Clone, PartialEq, Serialize, Deserialize)]
pub struct RedshiftDatabase {
    #[serde(rename = "ClusterIdentifier")]
    pub cluster_identifier: String,
    #[serde(rename = "DatabaseName")]
    pub database_name: String,
}

/// <p> Describes the database credentials for connecting to a database on an Amazon Redshift cluster.</p>
#[derive(Default, Debug, Clone, PartialEq, Serialize)]
pub struct RedshiftDatabaseCredentials {
    #[serde(rename = "Password")]
    pub password: String,
    #[serde(rename = "Username")]
    pub username: String,
}

/// <p>Describes the <code>DataSource</code> details specific to Amazon Redshift.</p>
#[derive(Default, Debug, Clone, PartialEq, Deserialize)]
#[cfg_attr(any(test, feature = "serialize_structs"), derive(Serialize))]
pub struct RedshiftMetadata {
    #[serde(rename = "DatabaseUserName")]
    #[serde(skip_serializing_if = "Option::is_none")]
    pub database_user_name: Option<String>,
    #[serde(rename = "RedshiftDatabase")]
    #[serde(skip_serializing_if = "Option::is_none")]
    pub redshift_database: Option<RedshiftDatabase>,
    /// <p> The SQL query that is specified during <a>CreateDataSourceFromRedshift</a>. Returns only if <code>Verbose</code> is true in GetDataSourceInput. </p>
    #[serde(rename = "SelectSqlQuery")]
    #[serde(skip_serializing_if = "Option::is_none")]
    pub select_sql_query: Option<String>,
}

/// <p> Describes the data specification of a <code>DataSource</code>.</p>
#[derive(Default, Debug, Clone, PartialEq, Serialize)]
pub struct S3DataSpec {
    /// <p>The location of the data file(s) used by a <code>DataSource</code>. The URI specifies a data file or an Amazon Simple Storage Service (Amazon S3) directory or bucket containing data files.</p>
    #[serde(rename = "DataLocationS3")]
    pub data_location_s3: String,
    /// <p><p>A JSON string that represents the splitting and rearrangement processing to be applied to a <code>DataSource</code>. If the <code>DataRearrangement</code> parameter is not provided, all of the input data is used to create the <code>Datasource</code>.</p> <p>There are multiple parameters that control what data is used to create a datasource:</p> <ul> <li><p><b><code>percentBegin</code></b></p> <p>Use <code>percentBegin</code> to indicate the beginning of the range of the data used to create the Datasource. If you do not include <code>percentBegin</code> and <code>percentEnd</code>, Amazon ML includes all of the data when creating the datasource.</p></li> <li><p><b><code>percentEnd</code></b></p> <p>Use <code>percentEnd</code> to indicate the end of the range of the data used to create the Datasource. If you do not include <code>percentBegin</code> and <code>percentEnd</code>, Amazon ML includes all of the data when creating the datasource.</p></li> <li><p><b><code>complement</code></b></p> <p>The <code>complement</code> parameter instructs Amazon ML to use the data that is not included in the range of <code>percentBegin</code> to <code>percentEnd</code> to create a datasource. The <code>complement</code> parameter is useful if you need to create complementary datasources for training and evaluation. To create a complementary datasource, use the same values for <code>percentBegin</code> and <code>percentEnd</code>, along with the <code>complement</code> parameter.</p> <p>For example, the following two datasources do not share any data, and can be used to train and evaluate a model. The first datasource has 25 percent of the data, and the second one has 75 percent of the data.</p> <p>Datasource for evaluation: <code>{&quot;splitting&quot;:{&quot;percentBegin&quot;:0, &quot;percentEnd&quot;:25}}</code></p> <p>Datasource for training: <code>{&quot;splitting&quot;:{&quot;percentBegin&quot;:0, &quot;percentEnd&quot;:25, &quot;complement&quot;:&quot;true&quot;}}</code></p> </li> <li><p><b><code>strategy</code></b></p> <p>To change how Amazon ML splits the data for a datasource, use the <code>strategy</code> parameter.</p> <p>The default value for the <code>strategy</code> parameter is <code>sequential</code>, meaning that Amazon ML takes all of the data records between the <code>percentBegin</code> and <code>percentEnd</code> parameters for the datasource, in the order that the records appear in the input data.</p> <p>The following two <code>DataRearrangement</code> lines are examples of sequentially ordered training and evaluation datasources:</p> <p>Datasource for evaluation: <code>{&quot;splitting&quot;:{&quot;percentBegin&quot;:70, &quot;percentEnd&quot;:100, &quot;strategy&quot;:&quot;sequential&quot;}}</code></p> <p>Datasource for training: <code>{&quot;splitting&quot;:{&quot;percentBegin&quot;:70, &quot;percentEnd&quot;:100, &quot;strategy&quot;:&quot;sequential&quot;, &quot;complement&quot;:&quot;true&quot;}}</code></p> <p>To randomly split the input data into the proportions indicated by the percentBegin and percentEnd parameters, set the <code>strategy</code> parameter to <code>random</code> and provide a string that is used as the seed value for the random data splitting (for example, you can use the S3 path to your data as the random seed string). If you choose the random split strategy, Amazon ML assigns each row of data a pseudo-random number between 0 and 100, and then selects the rows that have an assigned number between <code>percentBegin</code> and <code>percentEnd</code>. Pseudo-random numbers are assigned using both the input seed string value and the byte offset as a seed, so changing the data results in a different split. Any existing ordering is preserved. The random splitting strategy ensures that variables in the training and evaluation data are distributed similarly. It is useful in the cases where the input data may have an implicit sort order, which would otherwise result in training and evaluation datasources containing non-similar data records.</p> <p>The following two <code>DataRearrangement</code> lines are examples of non-sequentially ordered training and evaluation datasources:</p> <p>Datasource for evaluation: <code>{&quot;splitting&quot;:{&quot;percentBegin&quot;:70, &quot;percentEnd&quot;:100, &quot;strategy&quot;:&quot;random&quot;, &quot;randomSeed&quot;=&quot;s3://my<em>s3</em>path/bucket/file.csv&quot;}}</code></p> <p>Datasource for training: <code>{&quot;splitting&quot;:{&quot;percentBegin&quot;:70, &quot;percentEnd&quot;:100, &quot;strategy&quot;:&quot;random&quot;, &quot;randomSeed&quot;=&quot;s3://my<em>s3</em>path/bucket/file.csv&quot;, &quot;complement&quot;:&quot;true&quot;}}</code></p> </li> </ul></p>
    #[serde(rename = "DataRearrangement")]
    #[serde(skip_serializing_if = "Option::is_none")]
    pub data_rearrangement: Option<String>,
    /// <p><p> A JSON string that represents the schema for an Amazon S3 <code>DataSource</code>. The <code>DataSchema</code> defines the structure of the observation data in the data file(s) referenced in the <code>DataSource</code>.</p> <p>You must provide either the <code>DataSchema</code> or the <code>DataSchemaLocationS3</code>.</p> <p>Define your <code>DataSchema</code> as a series of key-value pairs. <code>attributes</code> and <code>excludedVariableNames</code> have an array of key-value pairs for their value. Use the following format to define your <code>DataSchema</code>.</p> <p>{ &quot;version&quot;: &quot;1.0&quot;,</p> <p> &quot;recordAnnotationFieldName&quot;: &quot;F1&quot;,</p> <p> &quot;recordWeightFieldName&quot;: &quot;F2&quot;,</p> <p> &quot;targetFieldName&quot;: &quot;F3&quot;,</p> <p> &quot;dataFormat&quot;: &quot;CSV&quot;,</p> <p> &quot;dataFileContainsHeader&quot;: true,</p> <p> &quot;attributes&quot;: [</p> <p> { &quot;fieldName&quot;: &quot;F1&quot;, &quot;fieldType&quot;: &quot;TEXT&quot; }, { &quot;fieldName&quot;: &quot;F2&quot;, &quot;fieldType&quot;: &quot;NUMERIC&quot; }, { &quot;fieldName&quot;: &quot;F3&quot;, &quot;fieldType&quot;: &quot;CATEGORICAL&quot; }, { &quot;fieldName&quot;: &quot;F4&quot;, &quot;fieldType&quot;: &quot;NUMERIC&quot; }, { &quot;fieldName&quot;: &quot;F5&quot;, &quot;fieldType&quot;: &quot;CATEGORICAL&quot; }, { &quot;fieldName&quot;: &quot;F6&quot;, &quot;fieldType&quot;: &quot;TEXT&quot; }, { &quot;fieldName&quot;: &quot;F7&quot;, &quot;fieldType&quot;: &quot;WEIGHTED<em>INT</em>SEQUENCE&quot; }, { &quot;fieldName&quot;: &quot;F8&quot;, &quot;fieldType&quot;: &quot;WEIGHTED<em>STRING</em>SEQUENCE&quot; } ],</p> <p> &quot;excludedVariableNames&quot;: [ &quot;F6&quot; ] } </p> &lt;?oxy<em>insert</em>end&gt;</p>
    #[serde(rename = "DataSchema")]
    #[serde(skip_serializing_if = "Option::is_none")]
    pub data_schema: Option<String>,
    /// <p>Describes the schema location in Amazon S3. You must provide either the <code>DataSchema</code> or the <code>DataSchemaLocationS3</code>.</p>
    #[serde(rename = "DataSchemaLocationS3")]
    #[serde(skip_serializing_if = "Option::is_none")]
    pub data_schema_location_s3: Option<String>,
}

/// <p>A custom key-value pair associated with an ML object, such as an ML model.</p>
#[derive(Default, Debug, Clone, PartialEq, Serialize, Deserialize)]
pub struct Tag {
    /// <p>A unique identifier for the tag. Valid characters include Unicode letters, digits, white space, _, ., /, =, +, -, %, and @.</p>
    #[serde(rename = "Key")]
    #[serde(skip_serializing_if = "Option::is_none")]
    pub key: Option<String>,
    /// <p>An optional string, typically used to describe or define the tag. Valid characters include Unicode letters, digits, white space, _, ., /, =, +, -, %, and @.</p>
    #[serde(rename = "Value")]
    #[serde(skip_serializing_if = "Option::is_none")]
    pub value: Option<String>,
}

#[derive(Default, Debug, Clone, PartialEq, Serialize)]
pub struct UpdateBatchPredictionInput {
    /// <p>The ID assigned to the <code>BatchPrediction</code> during creation.</p>
    #[serde(rename = "BatchPredictionId")]
    pub batch_prediction_id: String,
    /// <p>A new user-supplied name or description of the <code>BatchPrediction</code>.</p>
    #[serde(rename = "BatchPredictionName")]
    pub batch_prediction_name: String,
}

/// <p>Represents the output of an <code>UpdateBatchPrediction</code> operation.</p> <p>You can see the updated content by using the <code>GetBatchPrediction</code> operation.</p>
#[derive(Default, Debug, Clone, PartialEq, Deserialize)]
#[cfg_attr(any(test, feature = "serialize_structs"), derive(Serialize))]
pub struct UpdateBatchPredictionOutput {
    /// <p>The ID assigned to the <code>BatchPrediction</code> during creation. This value should be identical to the value of the <code>BatchPredictionId</code> in the request.</p>
    #[serde(rename = "BatchPredictionId")]
    #[serde(skip_serializing_if = "Option::is_none")]
    pub batch_prediction_id: Option<String>,
}

#[derive(Default, Debug, Clone, PartialEq, Serialize)]
pub struct UpdateDataSourceInput {
    /// <p>The ID assigned to the <code>DataSource</code> during creation.</p>
    #[serde(rename = "DataSourceId")]
    pub data_source_id: String,
    /// <p>A new user-supplied name or description of the <code>DataSource</code> that will replace the current description. </p>
    #[serde(rename = "DataSourceName")]
    pub data_source_name: String,
}

/// <p>Represents the output of an <code>UpdateDataSource</code> operation.</p> <p>You can see the updated content by using the <code>GetBatchPrediction</code> operation.</p>
#[derive(Default, Debug, Clone, PartialEq, Deserialize)]
#[cfg_attr(any(test, feature = "serialize_structs"), derive(Serialize))]
pub struct UpdateDataSourceOutput {
    /// <p>The ID assigned to the <code>DataSource</code> during creation. This value should be identical to the value of the <code>DataSourceID</code> in the request.</p>
    #[serde(rename = "DataSourceId")]
    #[serde(skip_serializing_if = "Option::is_none")]
    pub data_source_id: Option<String>,
}

#[derive(Default, Debug, Clone, PartialEq, Serialize)]
pub struct UpdateEvaluationInput {
    /// <p>The ID assigned to the <code>Evaluation</code> during creation.</p>
    #[serde(rename = "EvaluationId")]
    pub evaluation_id: String,
    /// <p>A new user-supplied name or description of the <code>Evaluation</code> that will replace the current content. </p>
    #[serde(rename = "EvaluationName")]
    pub evaluation_name: String,
}

/// <p>Represents the output of an <code>UpdateEvaluation</code> operation.</p> <p>You can see the updated content by using the <code>GetEvaluation</code> operation.</p>
#[derive(Default, Debug, Clone, PartialEq, Deserialize)]
#[cfg_attr(any(test, feature = "serialize_structs"), derive(Serialize))]
pub struct UpdateEvaluationOutput {
    /// <p>The ID assigned to the <code>Evaluation</code> during creation. This value should be identical to the value of the <code>Evaluation</code> in the request.</p>
    #[serde(rename = "EvaluationId")]
    #[serde(skip_serializing_if = "Option::is_none")]
    pub evaluation_id: Option<String>,
}

#[derive(Default, Debug, Clone, PartialEq, Serialize)]
pub struct UpdateMLModelInput {
    /// <p>The ID assigned to the <code>MLModel</code> during creation.</p>
    #[serde(rename = "MLModelId")]
    pub ml_model_id: String,
    /// <p>A user-supplied name or description of the <code>MLModel</code>.</p>
    #[serde(rename = "MLModelName")]
    #[serde(skip_serializing_if = "Option::is_none")]
    pub ml_model_name: Option<String>,
    /// <p>The <code>ScoreThreshold</code> used in binary classification <code>MLModel</code> that marks the boundary between a positive prediction and a negative prediction.</p> <p>Output values greater than or equal to the <code>ScoreThreshold</code> receive a positive result from the <code>MLModel</code>, such as <code>true</code>. Output values less than the <code>ScoreThreshold</code> receive a negative response from the <code>MLModel</code>, such as <code>false</code>.</p>
    #[serde(rename = "ScoreThreshold")]
    #[serde(skip_serializing_if = "Option::is_none")]
    pub score_threshold: Option<f32>,
}

/// <p>Represents the output of an <code>UpdateMLModel</code> operation.</p> <p>You can see the updated content by using the <code>GetMLModel</code> operation.</p>
#[derive(Default, Debug, Clone, PartialEq, Deserialize)]
#[cfg_attr(any(test, feature = "serialize_structs"), derive(Serialize))]
pub struct UpdateMLModelOutput {
    /// <p>The ID assigned to the <code>MLModel</code> during creation. This value should be identical to the value of the <code>MLModelID</code> in the request.</p>
    #[serde(rename = "MLModelId")]
    #[serde(skip_serializing_if = "Option::is_none")]
    pub ml_model_id: Option<String>,
}

/// Errors returned by AddTags
#[derive(Debug, PartialEq)]
pub enum AddTagsError {
    /// <p>An error on the server occurred when trying to process a request.</p>
    InternalServer(String),
    /// <p>An error on the client occurred. Typically, the cause is an invalid input value.</p>
    InvalidInput(String),

    InvalidTag(String),
    /// <p>A specified resource cannot be located.</p>
    ResourceNotFound(String),

    TagLimitExceeded(String),
}

impl AddTagsError {
    pub fn from_response(res: BufferedHttpResponse) -> RusotoError<AddTagsError> {
        if let Some(err) = proto::json::Error::parse(&res) {
            match err.typ.as_str() {
                "InternalServerException" => {
                    return RusotoError::Service(AddTagsError::InternalServer(err.msg))
                }
                "InvalidInputException" => {
                    return RusotoError::Service(AddTagsError::InvalidInput(err.msg))
                }
                "InvalidTagException" => {
                    return RusotoError::Service(AddTagsError::InvalidTag(err.msg))
                }
                "ResourceNotFoundException" => {
                    return RusotoError::Service(AddTagsError::ResourceNotFound(err.msg))
                }
                "TagLimitExceededException" => {
                    return RusotoError::Service(AddTagsError::TagLimitExceeded(err.msg))
                }
                "ValidationException" => return RusotoError::Validation(err.msg),
                _ => {}
            }
        }
        return RusotoError::Unknown(res);
    }
}
impl fmt::Display for AddTagsError {
    fn fmt(&self, f: &mut fmt::Formatter) -> fmt::Result {
        write!(f, "{}", self.description())
    }
}
impl Error for AddTagsError {
    fn description(&self) -> &str {
        match *self {
            AddTagsError::InternalServer(ref cause) => cause,
            AddTagsError::InvalidInput(ref cause) => cause,
            AddTagsError::InvalidTag(ref cause) => cause,
            AddTagsError::ResourceNotFound(ref cause) => cause,
            AddTagsError::TagLimitExceeded(ref cause) => cause,
        }
    }
}
/// Errors returned by CreateBatchPrediction
#[derive(Debug, PartialEq)]
pub enum CreateBatchPredictionError {
    /// <p>A second request to use or change an object was not allowed. This can result from retrying a request using a parameter that was not present in the original request.</p>
    IdempotentParameterMismatch(String),
    /// <p>An error on the server occurred when trying to process a request.</p>
    InternalServer(String),
    /// <p>An error on the client occurred. Typically, the cause is an invalid input value.</p>
    InvalidInput(String),
}

impl CreateBatchPredictionError {
    pub fn from_response(res: BufferedHttpResponse) -> RusotoError<CreateBatchPredictionError> {
        if let Some(err) = proto::json::Error::parse(&res) {
            match err.typ.as_str() {
                "IdempotentParameterMismatchException" => {
                    return RusotoError::Service(
                        CreateBatchPredictionError::IdempotentParameterMismatch(err.msg),
                    )
                }
                "InternalServerException" => {
                    return RusotoError::Service(CreateBatchPredictionError::InternalServer(
                        err.msg,
                    ))
                }
                "InvalidInputException" => {
                    return RusotoError::Service(CreateBatchPredictionError::InvalidInput(err.msg))
                }
                "ValidationException" => return RusotoError::Validation(err.msg),
                _ => {}
            }
        }
        return RusotoError::Unknown(res);
    }
}
impl fmt::Display for CreateBatchPredictionError {
    fn fmt(&self, f: &mut fmt::Formatter) -> fmt::Result {
        write!(f, "{}", self.description())
    }
}
impl Error for CreateBatchPredictionError {
    fn description(&self) -> &str {
        match *self {
            CreateBatchPredictionError::IdempotentParameterMismatch(ref cause) => cause,
            CreateBatchPredictionError::InternalServer(ref cause) => cause,
            CreateBatchPredictionError::InvalidInput(ref cause) => cause,
        }
    }
}
/// Errors returned by CreateDataSourceFromRDS
#[derive(Debug, PartialEq)]
pub enum CreateDataSourceFromRDSError {
    /// <p>A second request to use or change an object was not allowed. This can result from retrying a request using a parameter that was not present in the original request.</p>
    IdempotentParameterMismatch(String),
    /// <p>An error on the server occurred when trying to process a request.</p>
    InternalServer(String),
    /// <p>An error on the client occurred. Typically, the cause is an invalid input value.</p>
    InvalidInput(String),
}

impl CreateDataSourceFromRDSError {
    pub fn from_response(res: BufferedHttpResponse) -> RusotoError<CreateDataSourceFromRDSError> {
        if let Some(err) = proto::json::Error::parse(&res) {
            match err.typ.as_str() {
                "IdempotentParameterMismatchException" => {
                    return RusotoError::Service(
                        CreateDataSourceFromRDSError::IdempotentParameterMismatch(err.msg),
                    )
                }
                "InternalServerException" => {
                    return RusotoError::Service(CreateDataSourceFromRDSError::InternalServer(
                        err.msg,
                    ))
                }
                "InvalidInputException" => {
                    return RusotoError::Service(CreateDataSourceFromRDSError::InvalidInput(
                        err.msg,
                    ))
                }
                "ValidationException" => return RusotoError::Validation(err.msg),
                _ => {}
            }
        }
        return RusotoError::Unknown(res);
    }
}
impl fmt::Display for CreateDataSourceFromRDSError {
    fn fmt(&self, f: &mut fmt::Formatter) -> fmt::Result {
        write!(f, "{}", self.description())
    }
}
impl Error for CreateDataSourceFromRDSError {
    fn description(&self) -> &str {
        match *self {
            CreateDataSourceFromRDSError::IdempotentParameterMismatch(ref cause) => cause,
            CreateDataSourceFromRDSError::InternalServer(ref cause) => cause,
            CreateDataSourceFromRDSError::InvalidInput(ref cause) => cause,
        }
    }
}
/// Errors returned by CreateDataSourceFromRedshift
#[derive(Debug, PartialEq)]
pub enum CreateDataSourceFromRedshiftError {
    /// <p>A second request to use or change an object was not allowed. This can result from retrying a request using a parameter that was not present in the original request.</p>
    IdempotentParameterMismatch(String),
    /// <p>An error on the server occurred when trying to process a request.</p>
    InternalServer(String),
    /// <p>An error on the client occurred. Typically, the cause is an invalid input value.</p>
    InvalidInput(String),
}

impl CreateDataSourceFromRedshiftError {
    pub fn from_response(
        res: BufferedHttpResponse,
    ) -> RusotoError<CreateDataSourceFromRedshiftError> {
        if let Some(err) = proto::json::Error::parse(&res) {
            match err.typ.as_str() {
                "IdempotentParameterMismatchException" => {
                    return RusotoError::Service(
                        CreateDataSourceFromRedshiftError::IdempotentParameterMismatch(err.msg),
                    )
                }
                "InternalServerException" => {
                    return RusotoError::Service(CreateDataSourceFromRedshiftError::InternalServer(
                        err.msg,
                    ))
                }
                "InvalidInputException" => {
                    return RusotoError::Service(CreateDataSourceFromRedshiftError::InvalidInput(
                        err.msg,
                    ))
                }
                "ValidationException" => return RusotoError::Validation(err.msg),
                _ => {}
            }
        }
        return RusotoError::Unknown(res);
    }
}
impl fmt::Display for CreateDataSourceFromRedshiftError {
    fn fmt(&self, f: &mut fmt::Formatter) -> fmt::Result {
        write!(f, "{}", self.description())
    }
}
impl Error for CreateDataSourceFromRedshiftError {
    fn description(&self) -> &str {
        match *self {
            CreateDataSourceFromRedshiftError::IdempotentParameterMismatch(ref cause) => cause,
            CreateDataSourceFromRedshiftError::InternalServer(ref cause) => cause,
            CreateDataSourceFromRedshiftError::InvalidInput(ref cause) => cause,
        }
    }
}
/// Errors returned by CreateDataSourceFromS3
#[derive(Debug, PartialEq)]
pub enum CreateDataSourceFromS3Error {
    /// <p>A second request to use or change an object was not allowed. This can result from retrying a request using a parameter that was not present in the original request.</p>
    IdempotentParameterMismatch(String),
    /// <p>An error on the server occurred when trying to process a request.</p>
    InternalServer(String),
    /// <p>An error on the client occurred. Typically, the cause is an invalid input value.</p>
    InvalidInput(String),
}

impl CreateDataSourceFromS3Error {
    pub fn from_response(res: BufferedHttpResponse) -> RusotoError<CreateDataSourceFromS3Error> {
        if let Some(err) = proto::json::Error::parse(&res) {
            match err.typ.as_str() {
                "IdempotentParameterMismatchException" => {
                    return RusotoError::Service(
                        CreateDataSourceFromS3Error::IdempotentParameterMismatch(err.msg),
                    )
                }
                "InternalServerException" => {
                    return RusotoError::Service(CreateDataSourceFromS3Error::InternalServer(
                        err.msg,
                    ))
                }
                "InvalidInputException" => {
                    return RusotoError::Service(CreateDataSourceFromS3Error::InvalidInput(err.msg))
                }
                "ValidationException" => return RusotoError::Validation(err.msg),
                _ => {}
            }
        }
        return RusotoError::Unknown(res);
    }
}
impl fmt::Display for CreateDataSourceFromS3Error {
    fn fmt(&self, f: &mut fmt::Formatter) -> fmt::Result {
        write!(f, "{}", self.description())
    }
}
impl Error for CreateDataSourceFromS3Error {
    fn description(&self) -> &str {
        match *self {
            CreateDataSourceFromS3Error::IdempotentParameterMismatch(ref cause) => cause,
            CreateDataSourceFromS3Error::InternalServer(ref cause) => cause,
            CreateDataSourceFromS3Error::InvalidInput(ref cause) => cause,
        }
    }
}
/// Errors returned by CreateEvaluation
#[derive(Debug, PartialEq)]
pub enum CreateEvaluationError {
    /// <p>A second request to use or change an object was not allowed. This can result from retrying a request using a parameter that was not present in the original request.</p>
    IdempotentParameterMismatch(String),
    /// <p>An error on the server occurred when trying to process a request.</p>
    InternalServer(String),
    /// <p>An error on the client occurred. Typically, the cause is an invalid input value.</p>
    InvalidInput(String),
}

impl CreateEvaluationError {
    pub fn from_response(res: BufferedHttpResponse) -> RusotoError<CreateEvaluationError> {
        if let Some(err) = proto::json::Error::parse(&res) {
            match err.typ.as_str() {
                "IdempotentParameterMismatchException" => {
                    return RusotoError::Service(
                        CreateEvaluationError::IdempotentParameterMismatch(err.msg),
                    )
                }
                "InternalServerException" => {
                    return RusotoError::Service(CreateEvaluationError::InternalServer(err.msg))
                }
                "InvalidInputException" => {
                    return RusotoError::Service(CreateEvaluationError::InvalidInput(err.msg))
                }
                "ValidationException" => return RusotoError::Validation(err.msg),
                _ => {}
            }
        }
        return RusotoError::Unknown(res);
    }
}
impl fmt::Display for CreateEvaluationError {
    fn fmt(&self, f: &mut fmt::Formatter) -> fmt::Result {
        write!(f, "{}", self.description())
    }
}
impl Error for CreateEvaluationError {
    fn description(&self) -> &str {
        match *self {
            CreateEvaluationError::IdempotentParameterMismatch(ref cause) => cause,
            CreateEvaluationError::InternalServer(ref cause) => cause,
            CreateEvaluationError::InvalidInput(ref cause) => cause,
        }
    }
}
/// Errors returned by CreateMLModel
#[derive(Debug, PartialEq)]
pub enum CreateMLModelError {
    /// <p>A second request to use or change an object was not allowed. This can result from retrying a request using a parameter that was not present in the original request.</p>
    IdempotentParameterMismatch(String),
    /// <p>An error on the server occurred when trying to process a request.</p>
    InternalServer(String),
    /// <p>An error on the client occurred. Typically, the cause is an invalid input value.</p>
    InvalidInput(String),
}

impl CreateMLModelError {
    pub fn from_response(res: BufferedHttpResponse) -> RusotoError<CreateMLModelError> {
        if let Some(err) = proto::json::Error::parse(&res) {
            match err.typ.as_str() {
                "IdempotentParameterMismatchException" => {
                    return RusotoError::Service(CreateMLModelError::IdempotentParameterMismatch(
                        err.msg,
                    ))
                }
                "InternalServerException" => {
                    return RusotoError::Service(CreateMLModelError::InternalServer(err.msg))
                }
                "InvalidInputException" => {
                    return RusotoError::Service(CreateMLModelError::InvalidInput(err.msg))
                }
                "ValidationException" => return RusotoError::Validation(err.msg),
                _ => {}
            }
        }
        return RusotoError::Unknown(res);
    }
}
impl fmt::Display for CreateMLModelError {
    fn fmt(&self, f: &mut fmt::Formatter) -> fmt::Result {
        write!(f, "{}", self.description())
    }
}
impl Error for CreateMLModelError {
    fn description(&self) -> &str {
        match *self {
            CreateMLModelError::IdempotentParameterMismatch(ref cause) => cause,
            CreateMLModelError::InternalServer(ref cause) => cause,
            CreateMLModelError::InvalidInput(ref cause) => cause,
        }
    }
}
/// Errors returned by CreateRealtimeEndpoint
#[derive(Debug, PartialEq)]
pub enum CreateRealtimeEndpointError {
    /// <p>An error on the server occurred when trying to process a request.</p>
    InternalServer(String),
    /// <p>An error on the client occurred. Typically, the cause is an invalid input value.</p>
    InvalidInput(String),
    /// <p>A specified resource cannot be located.</p>
    ResourceNotFound(String),
}

impl CreateRealtimeEndpointError {
    pub fn from_response(res: BufferedHttpResponse) -> RusotoError<CreateRealtimeEndpointError> {
        if let Some(err) = proto::json::Error::parse(&res) {
            match err.typ.as_str() {
                "InternalServerException" => {
                    return RusotoError::Service(CreateRealtimeEndpointError::InternalServer(
                        err.msg,
                    ))
                }
                "InvalidInputException" => {
                    return RusotoError::Service(CreateRealtimeEndpointError::InvalidInput(err.msg))
                }
                "ResourceNotFoundException" => {
                    return RusotoError::Service(CreateRealtimeEndpointError::ResourceNotFound(
                        err.msg,
                    ))
                }
                "ValidationException" => return RusotoError::Validation(err.msg),
                _ => {}
            }
        }
        return RusotoError::Unknown(res);
    }
}
impl fmt::Display for CreateRealtimeEndpointError {
    fn fmt(&self, f: &mut fmt::Formatter) -> fmt::Result {
        write!(f, "{}", self.description())
    }
}
impl Error for CreateRealtimeEndpointError {
    fn description(&self) -> &str {
        match *self {
            CreateRealtimeEndpointError::InternalServer(ref cause) => cause,
            CreateRealtimeEndpointError::InvalidInput(ref cause) => cause,
            CreateRealtimeEndpointError::ResourceNotFound(ref cause) => cause,
        }
    }
}
/// Errors returned by DeleteBatchPrediction
#[derive(Debug, PartialEq)]
pub enum DeleteBatchPredictionError {
    /// <p>An error on the server occurred when trying to process a request.</p>
    InternalServer(String),
    /// <p>An error on the client occurred. Typically, the cause is an invalid input value.</p>
    InvalidInput(String),
    /// <p>A specified resource cannot be located.</p>
    ResourceNotFound(String),
}

impl DeleteBatchPredictionError {
    pub fn from_response(res: BufferedHttpResponse) -> RusotoError<DeleteBatchPredictionError> {
        if let Some(err) = proto::json::Error::parse(&res) {
            match err.typ.as_str() {
                "InternalServerException" => {
                    return RusotoError::Service(DeleteBatchPredictionError::InternalServer(
                        err.msg,
                    ))
                }
                "InvalidInputException" => {
                    return RusotoError::Service(DeleteBatchPredictionError::InvalidInput(err.msg))
                }
                "ResourceNotFoundException" => {
                    return RusotoError::Service(DeleteBatchPredictionError::ResourceNotFound(
                        err.msg,
                    ))
                }
                "ValidationException" => return RusotoError::Validation(err.msg),
                _ => {}
            }
        }
        return RusotoError::Unknown(res);
    }
}
impl fmt::Display for DeleteBatchPredictionError {
    fn fmt(&self, f: &mut fmt::Formatter) -> fmt::Result {
        write!(f, "{}", self.description())
    }
}
impl Error for DeleteBatchPredictionError {
    fn description(&self) -> &str {
        match *self {
            DeleteBatchPredictionError::InternalServer(ref cause) => cause,
            DeleteBatchPredictionError::InvalidInput(ref cause) => cause,
            DeleteBatchPredictionError::ResourceNotFound(ref cause) => cause,
        }
    }
}
/// Errors returned by DeleteDataSource
#[derive(Debug, PartialEq)]
pub enum DeleteDataSourceError {
    /// <p>An error on the server occurred when trying to process a request.</p>
    InternalServer(String),
    /// <p>An error on the client occurred. Typically, the cause is an invalid input value.</p>
    InvalidInput(String),
    /// <p>A specified resource cannot be located.</p>
    ResourceNotFound(String),
}

impl DeleteDataSourceError {
    pub fn from_response(res: BufferedHttpResponse) -> RusotoError<DeleteDataSourceError> {
        if let Some(err) = proto::json::Error::parse(&res) {
            match err.typ.as_str() {
                "InternalServerException" => {
                    return RusotoError::Service(DeleteDataSourceError::InternalServer(err.msg))
                }
                "InvalidInputException" => {
                    return RusotoError::Service(DeleteDataSourceError::InvalidInput(err.msg))
                }
                "ResourceNotFoundException" => {
                    return RusotoError::Service(DeleteDataSourceError::ResourceNotFound(err.msg))
                }
                "ValidationException" => return RusotoError::Validation(err.msg),
                _ => {}
            }
        }
        return RusotoError::Unknown(res);
    }
}
impl fmt::Display for DeleteDataSourceError {
    fn fmt(&self, f: &mut fmt::Formatter) -> fmt::Result {
        write!(f, "{}", self.description())
    }
}
impl Error for DeleteDataSourceError {
    fn description(&self) -> &str {
        match *self {
            DeleteDataSourceError::InternalServer(ref cause) => cause,
            DeleteDataSourceError::InvalidInput(ref cause) => cause,
            DeleteDataSourceError::ResourceNotFound(ref cause) => cause,
        }
    }
}
/// Errors returned by DeleteEvaluation
#[derive(Debug, PartialEq)]
pub enum DeleteEvaluationError {
    /// <p>An error on the server occurred when trying to process a request.</p>
    InternalServer(String),
    /// <p>An error on the client occurred. Typically, the cause is an invalid input value.</p>
    InvalidInput(String),
    /// <p>A specified resource cannot be located.</p>
    ResourceNotFound(String),
}

impl DeleteEvaluationError {
    pub fn from_response(res: BufferedHttpResponse) -> RusotoError<DeleteEvaluationError> {
        if let Some(err) = proto::json::Error::parse(&res) {
            match err.typ.as_str() {
                "InternalServerException" => {
                    return RusotoError::Service(DeleteEvaluationError::InternalServer(err.msg))
                }
                "InvalidInputException" => {
                    return RusotoError::Service(DeleteEvaluationError::InvalidInput(err.msg))
                }
                "ResourceNotFoundException" => {
                    return RusotoError::Service(DeleteEvaluationError::ResourceNotFound(err.msg))
                }
                "ValidationException" => return RusotoError::Validation(err.msg),
                _ => {}
            }
        }
        return RusotoError::Unknown(res);
    }
}
impl fmt::Display for DeleteEvaluationError {
    fn fmt(&self, f: &mut fmt::Formatter) -> fmt::Result {
        write!(f, "{}", self.description())
    }
}
impl Error for DeleteEvaluationError {
    fn description(&self) -> &str {
        match *self {
            DeleteEvaluationError::InternalServer(ref cause) => cause,
            DeleteEvaluationError::InvalidInput(ref cause) => cause,
            DeleteEvaluationError::ResourceNotFound(ref cause) => cause,
        }
    }
}
/// Errors returned by DeleteMLModel
#[derive(Debug, PartialEq)]
pub enum DeleteMLModelError {
    /// <p>An error on the server occurred when trying to process a request.</p>
    InternalServer(String),
    /// <p>An error on the client occurred. Typically, the cause is an invalid input value.</p>
    InvalidInput(String),
    /// <p>A specified resource cannot be located.</p>
    ResourceNotFound(String),
}

impl DeleteMLModelError {
    pub fn from_response(res: BufferedHttpResponse) -> RusotoError<DeleteMLModelError> {
        if let Some(err) = proto::json::Error::parse(&res) {
            match err.typ.as_str() {
                "InternalServerException" => {
                    return RusotoError::Service(DeleteMLModelError::InternalServer(err.msg))
                }
                "InvalidInputException" => {
                    return RusotoError::Service(DeleteMLModelError::InvalidInput(err.msg))
                }
                "ResourceNotFoundException" => {
                    return RusotoError::Service(DeleteMLModelError::ResourceNotFound(err.msg))
                }
                "ValidationException" => return RusotoError::Validation(err.msg),
                _ => {}
            }
        }
        return RusotoError::Unknown(res);
    }
}
impl fmt::Display for DeleteMLModelError {
    fn fmt(&self, f: &mut fmt::Formatter) -> fmt::Result {
        write!(f, "{}", self.description())
    }
}
impl Error for DeleteMLModelError {
    fn description(&self) -> &str {
        match *self {
            DeleteMLModelError::InternalServer(ref cause) => cause,
            DeleteMLModelError::InvalidInput(ref cause) => cause,
            DeleteMLModelError::ResourceNotFound(ref cause) => cause,
        }
    }
}
/// Errors returned by DeleteRealtimeEndpoint
#[derive(Debug, PartialEq)]
pub enum DeleteRealtimeEndpointError {
    /// <p>An error on the server occurred when trying to process a request.</p>
    InternalServer(String),
    /// <p>An error on the client occurred. Typically, the cause is an invalid input value.</p>
    InvalidInput(String),
    /// <p>A specified resource cannot be located.</p>
    ResourceNotFound(String),
}

impl DeleteRealtimeEndpointError {
    pub fn from_response(res: BufferedHttpResponse) -> RusotoError<DeleteRealtimeEndpointError> {
        if let Some(err) = proto::json::Error::parse(&res) {
            match err.typ.as_str() {
                "InternalServerException" => {
                    return RusotoError::Service(DeleteRealtimeEndpointError::InternalServer(
                        err.msg,
                    ))
                }
                "InvalidInputException" => {
                    return RusotoError::Service(DeleteRealtimeEndpointError::InvalidInput(err.msg))
                }
                "ResourceNotFoundException" => {
                    return RusotoError::Service(DeleteRealtimeEndpointError::ResourceNotFound(
                        err.msg,
                    ))
                }
                "ValidationException" => return RusotoError::Validation(err.msg),
                _ => {}
            }
        }
        return RusotoError::Unknown(res);
    }
}
impl fmt::Display for DeleteRealtimeEndpointError {
    fn fmt(&self, f: &mut fmt::Formatter) -> fmt::Result {
        write!(f, "{}", self.description())
    }
}
impl Error for DeleteRealtimeEndpointError {
    fn description(&self) -> &str {
        match *self {
            DeleteRealtimeEndpointError::InternalServer(ref cause) => cause,
            DeleteRealtimeEndpointError::InvalidInput(ref cause) => cause,
            DeleteRealtimeEndpointError::ResourceNotFound(ref cause) => cause,
        }
    }
}
/// Errors returned by DeleteTags
#[derive(Debug, PartialEq)]
pub enum DeleteTagsError {
    /// <p>An error on the server occurred when trying to process a request.</p>
    InternalServer(String),
    /// <p>An error on the client occurred. Typically, the cause is an invalid input value.</p>
    InvalidInput(String),

    InvalidTag(String),
    /// <p>A specified resource cannot be located.</p>
    ResourceNotFound(String),
}

impl DeleteTagsError {
    pub fn from_response(res: BufferedHttpResponse) -> RusotoError<DeleteTagsError> {
        if let Some(err) = proto::json::Error::parse(&res) {
            match err.typ.as_str() {
                "InternalServerException" => {
                    return RusotoError::Service(DeleteTagsError::InternalServer(err.msg))
                }
                "InvalidInputException" => {
                    return RusotoError::Service(DeleteTagsError::InvalidInput(err.msg))
                }
                "InvalidTagException" => {
                    return RusotoError::Service(DeleteTagsError::InvalidTag(err.msg))
                }
                "ResourceNotFoundException" => {
                    return RusotoError::Service(DeleteTagsError::ResourceNotFound(err.msg))
                }
                "ValidationException" => return RusotoError::Validation(err.msg),
                _ => {}
            }
        }
        return RusotoError::Unknown(res);
    }
}
impl fmt::Display for DeleteTagsError {
    fn fmt(&self, f: &mut fmt::Formatter) -> fmt::Result {
        write!(f, "{}", self.description())
    }
}
impl Error for DeleteTagsError {
    fn description(&self) -> &str {
        match *self {
            DeleteTagsError::InternalServer(ref cause) => cause,
            DeleteTagsError::InvalidInput(ref cause) => cause,
            DeleteTagsError::InvalidTag(ref cause) => cause,
            DeleteTagsError::ResourceNotFound(ref cause) => cause,
        }
    }
}
/// Errors returned by DescribeBatchPredictions
#[derive(Debug, PartialEq)]
pub enum DescribeBatchPredictionsError {
    /// <p>An error on the server occurred when trying to process a request.</p>
    InternalServer(String),
    /// <p>An error on the client occurred. Typically, the cause is an invalid input value.</p>
    InvalidInput(String),
}

impl DescribeBatchPredictionsError {
    pub fn from_response(res: BufferedHttpResponse) -> RusotoError<DescribeBatchPredictionsError> {
        if let Some(err) = proto::json::Error::parse(&res) {
            match err.typ.as_str() {
                "InternalServerException" => {
                    return RusotoError::Service(DescribeBatchPredictionsError::InternalServer(
                        err.msg,
                    ))
                }
                "InvalidInputException" => {
                    return RusotoError::Service(DescribeBatchPredictionsError::InvalidInput(
                        err.msg,
                    ))
                }
                "ValidationException" => return RusotoError::Validation(err.msg),
                _ => {}
            }
        }
        return RusotoError::Unknown(res);
    }
}
impl fmt::Display for DescribeBatchPredictionsError {
    fn fmt(&self, f: &mut fmt::Formatter) -> fmt::Result {
        write!(f, "{}", self.description())
    }
}
impl Error for DescribeBatchPredictionsError {
    fn description(&self) -> &str {
        match *self {
            DescribeBatchPredictionsError::InternalServer(ref cause) => cause,
            DescribeBatchPredictionsError::InvalidInput(ref cause) => cause,
        }
    }
}
/// Errors returned by DescribeDataSources
#[derive(Debug, PartialEq)]
pub enum DescribeDataSourcesError {
    /// <p>An error on the server occurred when trying to process a request.</p>
    InternalServer(String),
    /// <p>An error on the client occurred. Typically, the cause is an invalid input value.</p>
    InvalidInput(String),
}

impl DescribeDataSourcesError {
    pub fn from_response(res: BufferedHttpResponse) -> RusotoError<DescribeDataSourcesError> {
        if let Some(err) = proto::json::Error::parse(&res) {
            match err.typ.as_str() {
                "InternalServerException" => {
                    return RusotoError::Service(DescribeDataSourcesError::InternalServer(err.msg))
                }
                "InvalidInputException" => {
                    return RusotoError::Service(DescribeDataSourcesError::InvalidInput(err.msg))
                }
                "ValidationException" => return RusotoError::Validation(err.msg),
                _ => {}
            }
        }
        return RusotoError::Unknown(res);
    }
}
impl fmt::Display for DescribeDataSourcesError {
    fn fmt(&self, f: &mut fmt::Formatter) -> fmt::Result {
        write!(f, "{}", self.description())
    }
}
impl Error for DescribeDataSourcesError {
    fn description(&self) -> &str {
        match *self {
            DescribeDataSourcesError::InternalServer(ref cause) => cause,
            DescribeDataSourcesError::InvalidInput(ref cause) => cause,
        }
    }
}
/// Errors returned by DescribeEvaluations
#[derive(Debug, PartialEq)]
pub enum DescribeEvaluationsError {
    /// <p>An error on the server occurred when trying to process a request.</p>
    InternalServer(String),
    /// <p>An error on the client occurred. Typically, the cause is an invalid input value.</p>
    InvalidInput(String),
}

impl DescribeEvaluationsError {
    pub fn from_response(res: BufferedHttpResponse) -> RusotoError<DescribeEvaluationsError> {
        if let Some(err) = proto::json::Error::parse(&res) {
            match err.typ.as_str() {
                "InternalServerException" => {
                    return RusotoError::Service(DescribeEvaluationsError::InternalServer(err.msg))
                }
                "InvalidInputException" => {
                    return RusotoError::Service(DescribeEvaluationsError::InvalidInput(err.msg))
                }
                "ValidationException" => return RusotoError::Validation(err.msg),
                _ => {}
            }
        }
        return RusotoError::Unknown(res);
    }
}
impl fmt::Display for DescribeEvaluationsError {
    fn fmt(&self, f: &mut fmt::Formatter) -> fmt::Result {
        write!(f, "{}", self.description())
    }
}
impl Error for DescribeEvaluationsError {
    fn description(&self) -> &str {
        match *self {
            DescribeEvaluationsError::InternalServer(ref cause) => cause,
            DescribeEvaluationsError::InvalidInput(ref cause) => cause,
        }
    }
}
/// Errors returned by DescribeMLModels
#[derive(Debug, PartialEq)]
pub enum DescribeMLModelsError {
    /// <p>An error on the server occurred when trying to process a request.</p>
    InternalServer(String),
    /// <p>An error on the client occurred. Typically, the cause is an invalid input value.</p>
    InvalidInput(String),
}

impl DescribeMLModelsError {
    pub fn from_response(res: BufferedHttpResponse) -> RusotoError<DescribeMLModelsError> {
        if let Some(err) = proto::json::Error::parse(&res) {
            match err.typ.as_str() {
                "InternalServerException" => {
                    return RusotoError::Service(DescribeMLModelsError::InternalServer(err.msg))
                }
                "InvalidInputException" => {
                    return RusotoError::Service(DescribeMLModelsError::InvalidInput(err.msg))
                }
                "ValidationException" => return RusotoError::Validation(err.msg),
                _ => {}
            }
        }
        return RusotoError::Unknown(res);
    }
}
impl fmt::Display for DescribeMLModelsError {
    fn fmt(&self, f: &mut fmt::Formatter) -> fmt::Result {
        write!(f, "{}", self.description())
    }
}
impl Error for DescribeMLModelsError {
    fn description(&self) -> &str {
        match *self {
            DescribeMLModelsError::InternalServer(ref cause) => cause,
            DescribeMLModelsError::InvalidInput(ref cause) => cause,
        }
    }
}
/// Errors returned by DescribeTags
#[derive(Debug, PartialEq)]
pub enum DescribeTagsError {
    /// <p>An error on the server occurred when trying to process a request.</p>
    InternalServer(String),
    /// <p>An error on the client occurred. Typically, the cause is an invalid input value.</p>
    InvalidInput(String),
    /// <p>A specified resource cannot be located.</p>
    ResourceNotFound(String),
}

impl DescribeTagsError {
    pub fn from_response(res: BufferedHttpResponse) -> RusotoError<DescribeTagsError> {
        if let Some(err) = proto::json::Error::parse(&res) {
            match err.typ.as_str() {
                "InternalServerException" => {
                    return RusotoError::Service(DescribeTagsError::InternalServer(err.msg))
                }
                "InvalidInputException" => {
                    return RusotoError::Service(DescribeTagsError::InvalidInput(err.msg))
                }
                "ResourceNotFoundException" => {
                    return RusotoError::Service(DescribeTagsError::ResourceNotFound(err.msg))
                }
                "ValidationException" => return RusotoError::Validation(err.msg),
                _ => {}
            }
        }
        return RusotoError::Unknown(res);
    }
}
impl fmt::Display for DescribeTagsError {
    fn fmt(&self, f: &mut fmt::Formatter) -> fmt::Result {
        write!(f, "{}", self.description())
    }
}
impl Error for DescribeTagsError {
    fn description(&self) -> &str {
        match *self {
            DescribeTagsError::InternalServer(ref cause) => cause,
            DescribeTagsError::InvalidInput(ref cause) => cause,
            DescribeTagsError::ResourceNotFound(ref cause) => cause,
        }
    }
}
/// Errors returned by GetBatchPrediction
#[derive(Debug, PartialEq)]
pub enum GetBatchPredictionError {
    /// <p>An error on the server occurred when trying to process a request.</p>
    InternalServer(String),
    /// <p>An error on the client occurred. Typically, the cause is an invalid input value.</p>
    InvalidInput(String),
    /// <p>A specified resource cannot be located.</p>
    ResourceNotFound(String),
}

impl GetBatchPredictionError {
    pub fn from_response(res: BufferedHttpResponse) -> RusotoError<GetBatchPredictionError> {
        if let Some(err) = proto::json::Error::parse(&res) {
            match err.typ.as_str() {
                "InternalServerException" => {
                    return RusotoError::Service(GetBatchPredictionError::InternalServer(err.msg))
                }
                "InvalidInputException" => {
                    return RusotoError::Service(GetBatchPredictionError::InvalidInput(err.msg))
                }
                "ResourceNotFoundException" => {
                    return RusotoError::Service(GetBatchPredictionError::ResourceNotFound(err.msg))
                }
                "ValidationException" => return RusotoError::Validation(err.msg),
                _ => {}
            }
        }
        return RusotoError::Unknown(res);
    }
}
impl fmt::Display for GetBatchPredictionError {
    fn fmt(&self, f: &mut fmt::Formatter) -> fmt::Result {
        write!(f, "{}", self.description())
    }
}
impl Error for GetBatchPredictionError {
    fn description(&self) -> &str {
        match *self {
            GetBatchPredictionError::InternalServer(ref cause) => cause,
            GetBatchPredictionError::InvalidInput(ref cause) => cause,
            GetBatchPredictionError::ResourceNotFound(ref cause) => cause,
        }
    }
}
/// Errors returned by GetDataSource
#[derive(Debug, PartialEq)]
pub enum GetDataSourceError {
    /// <p>An error on the server occurred when trying to process a request.</p>
    InternalServer(String),
    /// <p>An error on the client occurred. Typically, the cause is an invalid input value.</p>
    InvalidInput(String),
    /// <p>A specified resource cannot be located.</p>
    ResourceNotFound(String),
}

impl GetDataSourceError {
    pub fn from_response(res: BufferedHttpResponse) -> RusotoError<GetDataSourceError> {
        if let Some(err) = proto::json::Error::parse(&res) {
            match err.typ.as_str() {
                "InternalServerException" => {
                    return RusotoError::Service(GetDataSourceError::InternalServer(err.msg))
                }
                "InvalidInputException" => {
                    return RusotoError::Service(GetDataSourceError::InvalidInput(err.msg))
                }
                "ResourceNotFoundException" => {
                    return RusotoError::Service(GetDataSourceError::ResourceNotFound(err.msg))
                }
                "ValidationException" => return RusotoError::Validation(err.msg),
                _ => {}
            }
        }
        return RusotoError::Unknown(res);
    }
}
impl fmt::Display for GetDataSourceError {
    fn fmt(&self, f: &mut fmt::Formatter) -> fmt::Result {
        write!(f, "{}", self.description())
    }
}
impl Error for GetDataSourceError {
    fn description(&self) -> &str {
        match *self {
            GetDataSourceError::InternalServer(ref cause) => cause,
            GetDataSourceError::InvalidInput(ref cause) => cause,
            GetDataSourceError::ResourceNotFound(ref cause) => cause,
        }
    }
}
/// Errors returned by GetEvaluation
#[derive(Debug, PartialEq)]
pub enum GetEvaluationError {
    /// <p>An error on the server occurred when trying to process a request.</p>
    InternalServer(String),
    /// <p>An error on the client occurred. Typically, the cause is an invalid input value.</p>
    InvalidInput(String),
    /// <p>A specified resource cannot be located.</p>
    ResourceNotFound(String),
}

impl GetEvaluationError {
    pub fn from_response(res: BufferedHttpResponse) -> RusotoError<GetEvaluationError> {
        if let Some(err) = proto::json::Error::parse(&res) {
            match err.typ.as_str() {
                "InternalServerException" => {
                    return RusotoError::Service(GetEvaluationError::InternalServer(err.msg))
                }
                "InvalidInputException" => {
                    return RusotoError::Service(GetEvaluationError::InvalidInput(err.msg))
                }
                "ResourceNotFoundException" => {
                    return RusotoError::Service(GetEvaluationError::ResourceNotFound(err.msg))
                }
                "ValidationException" => return RusotoError::Validation(err.msg),
                _ => {}
            }
        }
        return RusotoError::Unknown(res);
    }
}
impl fmt::Display for GetEvaluationError {
    fn fmt(&self, f: &mut fmt::Formatter) -> fmt::Result {
        write!(f, "{}", self.description())
    }
}
impl Error for GetEvaluationError {
    fn description(&self) -> &str {
        match *self {
            GetEvaluationError::InternalServer(ref cause) => cause,
            GetEvaluationError::InvalidInput(ref cause) => cause,
            GetEvaluationError::ResourceNotFound(ref cause) => cause,
        }
    }
}
/// Errors returned by GetMLModel
#[derive(Debug, PartialEq)]
pub enum GetMLModelError {
    /// <p>An error on the server occurred when trying to process a request.</p>
    InternalServer(String),
    /// <p>An error on the client occurred. Typically, the cause is an invalid input value.</p>
    InvalidInput(String),
    /// <p>A specified resource cannot be located.</p>
    ResourceNotFound(String),
}

impl GetMLModelError {
    pub fn from_response(res: BufferedHttpResponse) -> RusotoError<GetMLModelError> {
        if let Some(err) = proto::json::Error::parse(&res) {
            match err.typ.as_str() {
                "InternalServerException" => {
                    return RusotoError::Service(GetMLModelError::InternalServer(err.msg))
                }
                "InvalidInputException" => {
                    return RusotoError::Service(GetMLModelError::InvalidInput(err.msg))
                }
                "ResourceNotFoundException" => {
                    return RusotoError::Service(GetMLModelError::ResourceNotFound(err.msg))
                }
                "ValidationException" => return RusotoError::Validation(err.msg),
                _ => {}
            }
        }
        return RusotoError::Unknown(res);
    }
}
impl fmt::Display for GetMLModelError {
    fn fmt(&self, f: &mut fmt::Formatter) -> fmt::Result {
        write!(f, "{}", self.description())
    }
}
impl Error for GetMLModelError {
    fn description(&self) -> &str {
        match *self {
            GetMLModelError::InternalServer(ref cause) => cause,
            GetMLModelError::InvalidInput(ref cause) => cause,
            GetMLModelError::ResourceNotFound(ref cause) => cause,
        }
    }
}
/// Errors returned by Predict
#[derive(Debug, PartialEq)]
pub enum PredictError {
    /// <p>An error on the server occurred when trying to process a request.</p>
    InternalServer(String),
    /// <p>An error on the client occurred. Typically, the cause is an invalid input value.</p>
    InvalidInput(String),
    /// <p>The subscriber exceeded the maximum number of operations. This exception can occur when listing objects such as <code>DataSource</code>.</p>
    LimitExceeded(String),
    /// <p>The exception is thrown when a predict request is made to an unmounted <code>MLModel</code>.</p>
    PredictorNotMounted(String),
    /// <p>A specified resource cannot be located.</p>
    ResourceNotFound(String),
}

impl PredictError {
    pub fn from_response(res: BufferedHttpResponse) -> RusotoError<PredictError> {
        if let Some(err) = proto::json::Error::parse(&res) {
            match err.typ.as_str() {
                "InternalServerException" => {
                    return RusotoError::Service(PredictError::InternalServer(err.msg))
                }
                "InvalidInputException" => {
                    return RusotoError::Service(PredictError::InvalidInput(err.msg))
                }
                "LimitExceededException" => {
                    return RusotoError::Service(PredictError::LimitExceeded(err.msg))
                }
                "PredictorNotMountedException" => {
                    return RusotoError::Service(PredictError::PredictorNotMounted(err.msg))
                }
                "ResourceNotFoundException" => {
                    return RusotoError::Service(PredictError::ResourceNotFound(err.msg))
                }
                "ValidationException" => return RusotoError::Validation(err.msg),
                _ => {}
            }
        }
        return RusotoError::Unknown(res);
    }
}
impl fmt::Display for PredictError {
    fn fmt(&self, f: &mut fmt::Formatter) -> fmt::Result {
        write!(f, "{}", self.description())
    }
}
impl Error for PredictError {
    fn description(&self) -> &str {
        match *self {
            PredictError::InternalServer(ref cause) => cause,
            PredictError::InvalidInput(ref cause) => cause,
            PredictError::LimitExceeded(ref cause) => cause,
            PredictError::PredictorNotMounted(ref cause) => cause,
            PredictError::ResourceNotFound(ref cause) => cause,
        }
    }
}
/// Errors returned by UpdateBatchPrediction
#[derive(Debug, PartialEq)]
pub enum UpdateBatchPredictionError {
    /// <p>An error on the server occurred when trying to process a request.</p>
    InternalServer(String),
    /// <p>An error on the client occurred. Typically, the cause is an invalid input value.</p>
    InvalidInput(String),
    /// <p>A specified resource cannot be located.</p>
    ResourceNotFound(String),
}

impl UpdateBatchPredictionError {
    pub fn from_response(res: BufferedHttpResponse) -> RusotoError<UpdateBatchPredictionError> {
        if let Some(err) = proto::json::Error::parse(&res) {
            match err.typ.as_str() {
                "InternalServerException" => {
                    return RusotoError::Service(UpdateBatchPredictionError::InternalServer(
                        err.msg,
                    ))
                }
                "InvalidInputException" => {
                    return RusotoError::Service(UpdateBatchPredictionError::InvalidInput(err.msg))
                }
                "ResourceNotFoundException" => {
                    return RusotoError::Service(UpdateBatchPredictionError::ResourceNotFound(
                        err.msg,
                    ))
                }
                "ValidationException" => return RusotoError::Validation(err.msg),
                _ => {}
            }
        }
        return RusotoError::Unknown(res);
    }
}
impl fmt::Display for UpdateBatchPredictionError {
    fn fmt(&self, f: &mut fmt::Formatter) -> fmt::Result {
        write!(f, "{}", self.description())
    }
}
impl Error for UpdateBatchPredictionError {
    fn description(&self) -> &str {
        match *self {
            UpdateBatchPredictionError::InternalServer(ref cause) => cause,
            UpdateBatchPredictionError::InvalidInput(ref cause) => cause,
            UpdateBatchPredictionError::ResourceNotFound(ref cause) => cause,
        }
    }
}
/// Errors returned by UpdateDataSource
#[derive(Debug, PartialEq)]
pub enum UpdateDataSourceError {
    /// <p>An error on the server occurred when trying to process a request.</p>
    InternalServer(String),
    /// <p>An error on the client occurred. Typically, the cause is an invalid input value.</p>
    InvalidInput(String),
    /// <p>A specified resource cannot be located.</p>
    ResourceNotFound(String),
}

impl UpdateDataSourceError {
    pub fn from_response(res: BufferedHttpResponse) -> RusotoError<UpdateDataSourceError> {
        if let Some(err) = proto::json::Error::parse(&res) {
            match err.typ.as_str() {
                "InternalServerException" => {
                    return RusotoError::Service(UpdateDataSourceError::InternalServer(err.msg))
                }
                "InvalidInputException" => {
                    return RusotoError::Service(UpdateDataSourceError::InvalidInput(err.msg))
                }
                "ResourceNotFoundException" => {
                    return RusotoError::Service(UpdateDataSourceError::ResourceNotFound(err.msg))
                }
                "ValidationException" => return RusotoError::Validation(err.msg),
                _ => {}
            }
        }
        return RusotoError::Unknown(res);
    }
}
impl fmt::Display for UpdateDataSourceError {
    fn fmt(&self, f: &mut fmt::Formatter) -> fmt::Result {
        write!(f, "{}", self.description())
    }
}
impl Error for UpdateDataSourceError {
    fn description(&self) -> &str {
        match *self {
            UpdateDataSourceError::InternalServer(ref cause) => cause,
            UpdateDataSourceError::InvalidInput(ref cause) => cause,
            UpdateDataSourceError::ResourceNotFound(ref cause) => cause,
        }
    }
}
/// Errors returned by UpdateEvaluation
#[derive(Debug, PartialEq)]
pub enum UpdateEvaluationError {
    /// <p>An error on the server occurred when trying to process a request.</p>
    InternalServer(String),
    /// <p>An error on the client occurred. Typically, the cause is an invalid input value.</p>
    InvalidInput(String),
    /// <p>A specified resource cannot be located.</p>
    ResourceNotFound(String),
}

impl UpdateEvaluationError {
    pub fn from_response(res: BufferedHttpResponse) -> RusotoError<UpdateEvaluationError> {
        if let Some(err) = proto::json::Error::parse(&res) {
            match err.typ.as_str() {
                "InternalServerException" => {
                    return RusotoError::Service(UpdateEvaluationError::InternalServer(err.msg))
                }
                "InvalidInputException" => {
                    return RusotoError::Service(UpdateEvaluationError::InvalidInput(err.msg))
                }
                "ResourceNotFoundException" => {
                    return RusotoError::Service(UpdateEvaluationError::ResourceNotFound(err.msg))
                }
                "ValidationException" => return RusotoError::Validation(err.msg),
                _ => {}
            }
        }
        return RusotoError::Unknown(res);
    }
}
impl fmt::Display for UpdateEvaluationError {
    fn fmt(&self, f: &mut fmt::Formatter) -> fmt::Result {
        write!(f, "{}", self.description())
    }
}
impl Error for UpdateEvaluationError {
    fn description(&self) -> &str {
        match *self {
            UpdateEvaluationError::InternalServer(ref cause) => cause,
            UpdateEvaluationError::InvalidInput(ref cause) => cause,
            UpdateEvaluationError::ResourceNotFound(ref cause) => cause,
        }
    }
}
/// Errors returned by UpdateMLModel
#[derive(Debug, PartialEq)]
pub enum UpdateMLModelError {
    /// <p>An error on the server occurred when trying to process a request.</p>
    InternalServer(String),
    /// <p>An error on the client occurred. Typically, the cause is an invalid input value.</p>
    InvalidInput(String),
    /// <p>A specified resource cannot be located.</p>
    ResourceNotFound(String),
}

impl UpdateMLModelError {
    pub fn from_response(res: BufferedHttpResponse) -> RusotoError<UpdateMLModelError> {
        if let Some(err) = proto::json::Error::parse(&res) {
            match err.typ.as_str() {
                "InternalServerException" => {
                    return RusotoError::Service(UpdateMLModelError::InternalServer(err.msg))
                }
                "InvalidInputException" => {
                    return RusotoError::Service(UpdateMLModelError::InvalidInput(err.msg))
                }
                "ResourceNotFoundException" => {
                    return RusotoError::Service(UpdateMLModelError::ResourceNotFound(err.msg))
                }
                "ValidationException" => return RusotoError::Validation(err.msg),
                _ => {}
            }
        }
        return RusotoError::Unknown(res);
    }
}
impl fmt::Display for UpdateMLModelError {
    fn fmt(&self, f: &mut fmt::Formatter) -> fmt::Result {
        write!(f, "{}", self.description())
    }
}
impl Error for UpdateMLModelError {
    fn description(&self) -> &str {
        match *self {
            UpdateMLModelError::InternalServer(ref cause) => cause,
            UpdateMLModelError::InvalidInput(ref cause) => cause,
            UpdateMLModelError::ResourceNotFound(ref cause) => cause,
        }
    }
}
/// Trait representing the capabilities of the Amazon Machine Learning API. Amazon Machine Learning clients implement this trait.
#[async_trait]
pub trait MachineLearning {
    /// <p>Adds one or more tags to an object, up to a limit of 10. Each tag consists of a key and an optional value. If you add a tag using a key that is already associated with the ML object, <code>AddTags</code> updates the tag's value.</p>
    async fn add_tags(
        &self,
        input: AddTagsInput,
    ) -> Result<AddTagsOutput, RusotoError<AddTagsError>>;

    /// <p>Generates predictions for a group of observations. The observations to process exist in one or more data files referenced by a <code>DataSource</code>. This operation creates a new <code>BatchPrediction</code>, and uses an <code>MLModel</code> and the data files referenced by the <code>DataSource</code> as information sources. </p> <p><code>CreateBatchPrediction</code> is an asynchronous operation. In response to <code>CreateBatchPrediction</code>, Amazon Machine Learning (Amazon ML) immediately returns and sets the <code>BatchPrediction</code> status to <code>PENDING</code>. After the <code>BatchPrediction</code> completes, Amazon ML sets the status to <code>COMPLETED</code>. </p> <p>You can poll for status updates by using the <a>GetBatchPrediction</a> operation and checking the <code>Status</code> parameter of the result. After the <code>COMPLETED</code> status appears, the results are available in the location specified by the <code>OutputUri</code> parameter.</p>
    async fn create_batch_prediction(
        &self,
        input: CreateBatchPredictionInput,
    ) -> Result<CreateBatchPredictionOutput, RusotoError<CreateBatchPredictionError>>;

    /// <p>Creates a <code>DataSource</code> object from an <a href="http://aws.amazon.com/rds/"> Amazon Relational Database Service</a> (Amazon RDS). A <code>DataSource</code> references data that can be used to perform <code>CreateMLModel</code>, <code>CreateEvaluation</code>, or <code>CreateBatchPrediction</code> operations.</p> <p><code>CreateDataSourceFromRDS</code> is an asynchronous operation. In response to <code>CreateDataSourceFromRDS</code>, Amazon Machine Learning (Amazon ML) immediately returns and sets the <code>DataSource</code> status to <code>PENDING</code>. After the <code>DataSource</code> is created and ready for use, Amazon ML sets the <code>Status</code> parameter to <code>COMPLETED</code>. <code>DataSource</code> in the <code>COMPLETED</code> or <code>PENDING</code> state can be used only to perform <code>&gt;CreateMLModel</code>&gt;, <code>CreateEvaluation</code>, or <code>CreateBatchPrediction</code> operations. </p> <p> If Amazon ML cannot accept the input source, it sets the <code>Status</code> parameter to <code>FAILED</code> and includes an error message in the <code>Message</code> attribute of the <code>GetDataSource</code> operation response. </p>
    async fn create_data_source_from_rds(
        &self,
        input: CreateDataSourceFromRDSInput,
    ) -> Result<CreateDataSourceFromRDSOutput, RusotoError<CreateDataSourceFromRDSError>>;

    /// <p><p>Creates a <code>DataSource</code> from a database hosted on an Amazon Redshift cluster. A <code>DataSource</code> references data that can be used to perform either <code>CreateMLModel</code>, <code>CreateEvaluation</code>, or <code>CreateBatchPrediction</code> operations.</p> <p><code>CreateDataSourceFromRedshift</code> is an asynchronous operation. In response to <code>CreateDataSourceFromRedshift</code>, Amazon Machine Learning (Amazon ML) immediately returns and sets the <code>DataSource</code> status to <code>PENDING</code>. After the <code>DataSource</code> is created and ready for use, Amazon ML sets the <code>Status</code> parameter to <code>COMPLETED</code>. <code>DataSource</code> in <code>COMPLETED</code> or <code>PENDING</code> states can be used to perform only <code>CreateMLModel</code>, <code>CreateEvaluation</code>, or <code>CreateBatchPrediction</code> operations. </p> <p> If Amazon ML can&#39;t accept the input source, it sets the <code>Status</code> parameter to <code>FAILED</code> and includes an error message in the <code>Message</code> attribute of the <code>GetDataSource</code> operation response. </p> <p>The observations should be contained in the database hosted on an Amazon Redshift cluster and should be specified by a <code>SelectSqlQuery</code> query. Amazon ML executes an <code>Unload</code> command in Amazon Redshift to transfer the result set of the <code>SelectSqlQuery</code> query to <code>S3StagingLocation</code>.</p> <p>After the <code>DataSource</code> has been created, it&#39;s ready for use in evaluations and batch predictions. If you plan to use the <code>DataSource</code> to train an <code>MLModel</code>, the <code>DataSource</code> also requires a recipe. A recipe describes how each input variable will be used in training an <code>MLModel</code>. Will the variable be included or excluded from training? Will the variable be manipulated; for example, will it be combined with another variable or will it be split apart into word combinations? The recipe provides answers to these questions.</p> &lt;?oxy<em>insert</em>start author=&quot;laurama&quot; timestamp=&quot;20160406T153842-0700&quot;&gt;<p>You can&#39;t change an existing datasource, but you can copy and modify the settings from an existing Amazon Redshift datasource to create a new datasource. To do so, call <code>GetDataSource</code> for an existing datasource and copy the values to a <code>CreateDataSource</code> call. Change the settings that you want to change and make sure that all required fields have the appropriate values.</p> &lt;?oxy<em>insert</em>end&gt;</p>
    async fn create_data_source_from_redshift(
        &self,
        input: CreateDataSourceFromRedshiftInput,
    ) -> Result<CreateDataSourceFromRedshiftOutput, RusotoError<CreateDataSourceFromRedshiftError>>;

    /// <p>Creates a <code>DataSource</code> object. A <code>DataSource</code> references data that can be used to perform <code>CreateMLModel</code>, <code>CreateEvaluation</code>, or <code>CreateBatchPrediction</code> operations.</p> <p><code>CreateDataSourceFromS3</code> is an asynchronous operation. In response to <code>CreateDataSourceFromS3</code>, Amazon Machine Learning (Amazon ML) immediately returns and sets the <code>DataSource</code> status to <code>PENDING</code>. After the <code>DataSource</code> has been created and is ready for use, Amazon ML sets the <code>Status</code> parameter to <code>COMPLETED</code>. <code>DataSource</code> in the <code>COMPLETED</code> or <code>PENDING</code> state can be used to perform only <code>CreateMLModel</code>, <code>CreateEvaluation</code> or <code>CreateBatchPrediction</code> operations. </p> <p> If Amazon ML can't accept the input source, it sets the <code>Status</code> parameter to <code>FAILED</code> and includes an error message in the <code>Message</code> attribute of the <code>GetDataSource</code> operation response. </p> <p>The observation data used in a <code>DataSource</code> should be ready to use; that is, it should have a consistent structure, and missing data values should be kept to a minimum. The observation data must reside in one or more .csv files in an Amazon Simple Storage Service (Amazon S3) location, along with a schema that describes the data items by name and type. The same schema must be used for all of the data files referenced by the <code>DataSource</code>. </p> <p>After the <code>DataSource</code> has been created, it's ready to use in evaluations and batch predictions. If you plan to use the <code>DataSource</code> to train an <code>MLModel</code>, the <code>DataSource</code> also needs a recipe. A recipe describes how each input variable will be used in training an <code>MLModel</code>. Will the variable be included or excluded from training? Will the variable be manipulated; for example, will it be combined with another variable or will it be split apart into word combinations? The recipe provides answers to these questions.</p>
    async fn create_data_source_from_s3(
        &self,
        input: CreateDataSourceFromS3Input,
    ) -> Result<CreateDataSourceFromS3Output, RusotoError<CreateDataSourceFromS3Error>>;

    /// <p>Creates a new <code>Evaluation</code> of an <code>MLModel</code>. An <code>MLModel</code> is evaluated on a set of observations associated to a <code>DataSource</code>. Like a <code>DataSource</code> for an <code>MLModel</code>, the <code>DataSource</code> for an <code>Evaluation</code> contains values for the <code>Target Variable</code>. The <code>Evaluation</code> compares the predicted result for each observation to the actual outcome and provides a summary so that you know how effective the <code>MLModel</code> functions on the test data. Evaluation generates a relevant performance metric, such as BinaryAUC, RegressionRMSE or MulticlassAvgFScore based on the corresponding <code>MLModelType</code>: <code>BINARY</code>, <code>REGRESSION</code> or <code>MULTICLASS</code>. </p> <p><code>CreateEvaluation</code> is an asynchronous operation. In response to <code>CreateEvaluation</code>, Amazon Machine Learning (Amazon ML) immediately returns and sets the evaluation status to <code>PENDING</code>. After the <code>Evaluation</code> is created and ready for use, Amazon ML sets the status to <code>COMPLETED</code>. </p> <p>You can use the <code>GetEvaluation</code> operation to check progress of the evaluation during the creation operation.</p>
    async fn create_evaluation(
        &self,
        input: CreateEvaluationInput,
    ) -> Result<CreateEvaluationOutput, RusotoError<CreateEvaluationError>>;

    /// <p>Creates a new <code>MLModel</code> using the <code>DataSource</code> and the recipe as information sources. </p> <p>An <code>MLModel</code> is nearly immutable. Users can update only the <code>MLModelName</code> and the <code>ScoreThreshold</code> in an <code>MLModel</code> without creating a new <code>MLModel</code>. </p> <p><code>CreateMLModel</code> is an asynchronous operation. In response to <code>CreateMLModel</code>, Amazon Machine Learning (Amazon ML) immediately returns and sets the <code>MLModel</code> status to <code>PENDING</code>. After the <code>MLModel</code> has been created and ready is for use, Amazon ML sets the status to <code>COMPLETED</code>. </p> <p>You can use the <code>GetMLModel</code> operation to check the progress of the <code>MLModel</code> during the creation operation.</p> <p> <code>CreateMLModel</code> requires a <code>DataSource</code> with computed statistics, which can be created by setting <code>ComputeStatistics</code> to <code>true</code> in <code>CreateDataSourceFromRDS</code>, <code>CreateDataSourceFromS3</code>, or <code>CreateDataSourceFromRedshift</code> operations. </p>
    async fn create_ml_model(
        &self,
        input: CreateMLModelInput,
    ) -> Result<CreateMLModelOutput, RusotoError<CreateMLModelError>>;

    /// <p>Creates a real-time endpoint for the <code>MLModel</code>. The endpoint contains the URI of the <code>MLModel</code>; that is, the location to send real-time prediction requests for the specified <code>MLModel</code>.</p>
    async fn create_realtime_endpoint(
        &self,
        input: CreateRealtimeEndpointInput,
    ) -> Result<CreateRealtimeEndpointOutput, RusotoError<CreateRealtimeEndpointError>>;

    /// <p>Assigns the DELETED status to a <code>BatchPrediction</code>, rendering it unusable.</p> <p>After using the <code>DeleteBatchPrediction</code> operation, you can use the <a>GetBatchPrediction</a> operation to verify that the status of the <code>BatchPrediction</code> changed to DELETED.</p> <p><b>Caution:</b> The result of the <code>DeleteBatchPrediction</code> operation is irreversible.</p>
    async fn delete_batch_prediction(
        &self,
        input: DeleteBatchPredictionInput,
    ) -> Result<DeleteBatchPredictionOutput, RusotoError<DeleteBatchPredictionError>>;

    /// <p>Assigns the DELETED status to a <code>DataSource</code>, rendering it unusable.</p> <p>After using the <code>DeleteDataSource</code> operation, you can use the <a>GetDataSource</a> operation to verify that the status of the <code>DataSource</code> changed to DELETED.</p> <p><b>Caution:</b> The results of the <code>DeleteDataSource</code> operation are irreversible.</p>
    async fn delete_data_source(
        &self,
        input: DeleteDataSourceInput,
    ) -> Result<DeleteDataSourceOutput, RusotoError<DeleteDataSourceError>>;

    /// <p><p>Assigns the <code>DELETED</code> status to an <code>Evaluation</code>, rendering it unusable.</p> <p>After invoking the <code>DeleteEvaluation</code> operation, you can use the <code>GetEvaluation</code> operation to verify that the status of the <code>Evaluation</code> changed to <code>DELETED</code>.</p> <caution><title>Caution</title> <p>The results of the <code>DeleteEvaluation</code> operation are irreversible.</p></caution></p>
    async fn delete_evaluation(
        &self,
        input: DeleteEvaluationInput,
    ) -> Result<DeleteEvaluationOutput, RusotoError<DeleteEvaluationError>>;

    /// <p>Assigns the <code>DELETED</code> status to an <code>MLModel</code>, rendering it unusable.</p> <p>After using the <code>DeleteMLModel</code> operation, you can use the <code>GetMLModel</code> operation to verify that the status of the <code>MLModel</code> changed to DELETED.</p> <p><b>Caution:</b> The result of the <code>DeleteMLModel</code> operation is irreversible.</p>
    async fn delete_ml_model(
        &self,
        input: DeleteMLModelInput,
    ) -> Result<DeleteMLModelOutput, RusotoError<DeleteMLModelError>>;

    /// <p>Deletes a real time endpoint of an <code>MLModel</code>.</p>
    async fn delete_realtime_endpoint(
        &self,
        input: DeleteRealtimeEndpointInput,
    ) -> Result<DeleteRealtimeEndpointOutput, RusotoError<DeleteRealtimeEndpointError>>;

    /// <p>Deletes the specified tags associated with an ML object. After this operation is complete, you can't recover deleted tags.</p> <p>If you specify a tag that doesn't exist, Amazon ML ignores it.</p>
    async fn delete_tags(
        &self,
        input: DeleteTagsInput,
    ) -> Result<DeleteTagsOutput, RusotoError<DeleteTagsError>>;

    /// <p>Returns a list of <code>BatchPrediction</code> operations that match the search criteria in the request.</p>
    async fn describe_batch_predictions(
        &self,
        input: DescribeBatchPredictionsInput,
    ) -> Result<DescribeBatchPredictionsOutput, RusotoError<DescribeBatchPredictionsError>>;

    /// <p>Returns a list of <code>DataSource</code> that match the search criteria in the request.</p>
    async fn describe_data_sources(
        &self,
        input: DescribeDataSourcesInput,
    ) -> Result<DescribeDataSourcesOutput, RusotoError<DescribeDataSourcesError>>;

    /// <p>Returns a list of <code>DescribeEvaluations</code> that match the search criteria in the request.</p>
    async fn describe_evaluations(
        &self,
        input: DescribeEvaluationsInput,
    ) -> Result<DescribeEvaluationsOutput, RusotoError<DescribeEvaluationsError>>;

    /// <p>Returns a list of <code>MLModel</code> that match the search criteria in the request.</p>
    async fn describe_ml_models(
        &self,
        input: DescribeMLModelsInput,
    ) -> Result<DescribeMLModelsOutput, RusotoError<DescribeMLModelsError>>;

    /// <p>Describes one or more of the tags for your Amazon ML object.</p>
    async fn describe_tags(
        &self,
        input: DescribeTagsInput,
    ) -> Result<DescribeTagsOutput, RusotoError<DescribeTagsError>>;

    /// <p>Returns a <code>BatchPrediction</code> that includes detailed metadata, status, and data file information for a <code>Batch Prediction</code> request.</p>
    async fn get_batch_prediction(
        &self,
        input: GetBatchPredictionInput,
    ) -> Result<GetBatchPredictionOutput, RusotoError<GetBatchPredictionError>>;

    /// <p>Returns a <code>DataSource</code> that includes metadata and data file information, as well as the current status of the <code>DataSource</code>.</p> <p><code>GetDataSource</code> provides results in normal or verbose format. The verbose format adds the schema description and the list of files pointed to by the DataSource to the normal format.</p>
    async fn get_data_source(
        &self,
        input: GetDataSourceInput,
    ) -> Result<GetDataSourceOutput, RusotoError<GetDataSourceError>>;

    /// <p>Returns an <code>Evaluation</code> that includes metadata as well as the current status of the <code>Evaluation</code>.</p>
    async fn get_evaluation(
        &self,
        input: GetEvaluationInput,
    ) -> Result<GetEvaluationOutput, RusotoError<GetEvaluationError>>;

    /// <p>Returns an <code>MLModel</code> that includes detailed metadata, data source information, and the current status of the <code>MLModel</code>.</p> <p><code>GetMLModel</code> provides results in normal or verbose format. </p>
    async fn get_ml_model(
        &self,
        input: GetMLModelInput,
    ) -> Result<GetMLModelOutput, RusotoError<GetMLModelError>>;

    /// <p><p>Generates a prediction for the observation using the specified <code>ML Model</code>.</p> <note><title>Note</title> <p>Not all response parameters will be populated. Whether a response parameter is populated depends on the type of model requested.</p></note></p>
    async fn predict(
        &self,
        input: PredictInput,
    ) -> Result<PredictOutput, RusotoError<PredictError>>;

    /// <p>Updates the <code>BatchPredictionName</code> of a <code>BatchPrediction</code>.</p> <p>You can use the <code>GetBatchPrediction</code> operation to view the contents of the updated data element.</p>
    async fn update_batch_prediction(
        &self,
        input: UpdateBatchPredictionInput,
    ) -> Result<UpdateBatchPredictionOutput, RusotoError<UpdateBatchPredictionError>>;

    /// <p>Updates the <code>DataSourceName</code> of a <code>DataSource</code>.</p> <p>You can use the <code>GetDataSource</code> operation to view the contents of the updated data element.</p>
    async fn update_data_source(
        &self,
        input: UpdateDataSourceInput,
    ) -> Result<UpdateDataSourceOutput, RusotoError<UpdateDataSourceError>>;

    /// <p>Updates the <code>EvaluationName</code> of an <code>Evaluation</code>.</p> <p>You can use the <code>GetEvaluation</code> operation to view the contents of the updated data element.</p>
    async fn update_evaluation(
        &self,
        input: UpdateEvaluationInput,
    ) -> Result<UpdateEvaluationOutput, RusotoError<UpdateEvaluationError>>;

    /// <p>Updates the <code>MLModelName</code> and the <code>ScoreThreshold</code> of an <code>MLModel</code>.</p> <p>You can use the <code>GetMLModel</code> operation to view the contents of the updated data element.</p>
    async fn update_ml_model(
        &self,
        input: UpdateMLModelInput,
    ) -> Result<UpdateMLModelOutput, RusotoError<UpdateMLModelError>>;
}
/// A client for the Amazon Machine Learning API.
#[derive(Clone)]
pub struct MachineLearningClient {
    client: Client,
    region: region::Region,
}

impl MachineLearningClient {
    /// Creates a client backed by the default tokio event loop.
    ///
    /// The client will use the default credentials provider and tls client.
    pub fn new(region: region::Region) -> MachineLearningClient {
        Self::new_with_client(Client::shared(), region)
    }

    pub fn new_with<P, D>(
        request_dispatcher: D,
        credentials_provider: P,
        region: region::Region,
    ) -> MachineLearningClient
    where
        P: ProvideAwsCredentials + Send + Sync + 'static,
        D: DispatchSignedRequest + Send + Sync + 'static,
    {
        Self::new_with_client(
            Client::new_with(credentials_provider, request_dispatcher),
            region,
        )
    }

    pub fn new_with_client(client: Client, region: region::Region) -> MachineLearningClient {
        MachineLearningClient { client, region }
    }
}

impl fmt::Debug for MachineLearningClient {
    fn fmt(&self, f: &mut fmt::Formatter<'_>) -> fmt::Result {
        f.debug_struct("MachineLearningClient")
            .field("region", &self.region)
            .finish()
    }
}

#[async_trait]
impl MachineLearning for MachineLearningClient {
    /// <p>Adds one or more tags to an object, up to a limit of 10. Each tag consists of a key and an optional value. If you add a tag using a key that is already associated with the ML object, <code>AddTags</code> updates the tag's value.</p>
    async fn add_tags(
        &self,
        input: AddTagsInput,
    ) -> Result<AddTagsOutput, RusotoError<AddTagsError>> {
        let mut request = SignedRequest::new("POST", "machinelearning", &self.region, "/");

        request.set_content_type("application/x-amz-json-1.1".to_owned());
        request.add_header("x-amz-target", "AmazonML_20141212.AddTags");
        let encoded = serde_json::to_string(&input).unwrap();
        request.set_payload(Some(encoded));

        let mut response = self
            .client
            .sign_and_dispatch(request)
            .await
            .map_err(RusotoError::from)?;
        if response.status.is_success() {
            let response = response.buffer().await.map_err(RusotoError::HttpDispatch)?;
            proto::json::ResponsePayload::new(&response).deserialize::<AddTagsOutput, _>()
        } else {
            let try_response = response.buffer().await;
            let response = try_response.map_err(RusotoError::HttpDispatch)?;
            Err(AddTagsError::from_response(response))
        }
    }

    /// <p>Generates predictions for a group of observations. The observations to process exist in one or more data files referenced by a <code>DataSource</code>. This operation creates a new <code>BatchPrediction</code>, and uses an <code>MLModel</code> and the data files referenced by the <code>DataSource</code> as information sources. </p> <p><code>CreateBatchPrediction</code> is an asynchronous operation. In response to <code>CreateBatchPrediction</code>, Amazon Machine Learning (Amazon ML) immediately returns and sets the <code>BatchPrediction</code> status to <code>PENDING</code>. After the <code>BatchPrediction</code> completes, Amazon ML sets the status to <code>COMPLETED</code>. </p> <p>You can poll for status updates by using the <a>GetBatchPrediction</a> operation and checking the <code>Status</code> parameter of the result. After the <code>COMPLETED</code> status appears, the results are available in the location specified by the <code>OutputUri</code> parameter.</p>
    async fn create_batch_prediction(
        &self,
        input: CreateBatchPredictionInput,
    ) -> Result<CreateBatchPredictionOutput, RusotoError<CreateBatchPredictionError>> {
        let mut request = SignedRequest::new("POST", "machinelearning", &self.region, "/");

        request.set_content_type("application/x-amz-json-1.1".to_owned());
        request.add_header("x-amz-target", "AmazonML_20141212.CreateBatchPrediction");
        let encoded = serde_json::to_string(&input).unwrap();
        request.set_payload(Some(encoded));

        let mut response = self
            .client
            .sign_and_dispatch(request)
            .await
            .map_err(RusotoError::from)?;
        if response.status.is_success() {
            let response = response.buffer().await.map_err(RusotoError::HttpDispatch)?;
            proto::json::ResponsePayload::new(&response)
                .deserialize::<CreateBatchPredictionOutput, _>()
        } else {
            let try_response = response.buffer().await;
            let response = try_response.map_err(RusotoError::HttpDispatch)?;
            Err(CreateBatchPredictionError::from_response(response))
        }
    }

    /// <p>Creates a <code>DataSource</code> object from an <a href="http://aws.amazon.com/rds/"> Amazon Relational Database Service</a> (Amazon RDS). A <code>DataSource</code> references data that can be used to perform <code>CreateMLModel</code>, <code>CreateEvaluation</code>, or <code>CreateBatchPrediction</code> operations.</p> <p><code>CreateDataSourceFromRDS</code> is an asynchronous operation. In response to <code>CreateDataSourceFromRDS</code>, Amazon Machine Learning (Amazon ML) immediately returns and sets the <code>DataSource</code> status to <code>PENDING</code>. After the <code>DataSource</code> is created and ready for use, Amazon ML sets the <code>Status</code> parameter to <code>COMPLETED</code>. <code>DataSource</code> in the <code>COMPLETED</code> or <code>PENDING</code> state can be used only to perform <code>&gt;CreateMLModel</code>&gt;, <code>CreateEvaluation</code>, or <code>CreateBatchPrediction</code> operations. </p> <p> If Amazon ML cannot accept the input source, it sets the <code>Status</code> parameter to <code>FAILED</code> and includes an error message in the <code>Message</code> attribute of the <code>GetDataSource</code> operation response. </p>
    async fn create_data_source_from_rds(
        &self,
        input: CreateDataSourceFromRDSInput,
    ) -> Result<CreateDataSourceFromRDSOutput, RusotoError<CreateDataSourceFromRDSError>> {
        let mut request = SignedRequest::new("POST", "machinelearning", &self.region, "/");

        request.set_content_type("application/x-amz-json-1.1".to_owned());
        request.add_header("x-amz-target", "AmazonML_20141212.CreateDataSourceFromRDS");
        let encoded = serde_json::to_string(&input).unwrap();
        request.set_payload(Some(encoded));

        let mut response = self
            .client
            .sign_and_dispatch(request)
            .await
            .map_err(RusotoError::from)?;
        if response.status.is_success() {
            let response = response.buffer().await.map_err(RusotoError::HttpDispatch)?;
            proto::json::ResponsePayload::new(&response)
                .deserialize::<CreateDataSourceFromRDSOutput, _>()
        } else {
            let try_response = response.buffer().await;
            let response = try_response.map_err(RusotoError::HttpDispatch)?;
            Err(CreateDataSourceFromRDSError::from_response(response))
        }
    }

    /// <p><p>Creates a <code>DataSource</code> from a database hosted on an Amazon Redshift cluster. A <code>DataSource</code> references data that can be used to perform either <code>CreateMLModel</code>, <code>CreateEvaluation</code>, or <code>CreateBatchPrediction</code> operations.</p> <p><code>CreateDataSourceFromRedshift</code> is an asynchronous operation. In response to <code>CreateDataSourceFromRedshift</code>, Amazon Machine Learning (Amazon ML) immediately returns and sets the <code>DataSource</code> status to <code>PENDING</code>. After the <code>DataSource</code> is created and ready for use, Amazon ML sets the <code>Status</code> parameter to <code>COMPLETED</code>. <code>DataSource</code> in <code>COMPLETED</code> or <code>PENDING</code> states can be used to perform only <code>CreateMLModel</code>, <code>CreateEvaluation</code>, or <code>CreateBatchPrediction</code> operations. </p> <p> If Amazon ML can&#39;t accept the input source, it sets the <code>Status</code> parameter to <code>FAILED</code> and includes an error message in the <code>Message</code> attribute of the <code>GetDataSource</code> operation response. </p> <p>The observations should be contained in the database hosted on an Amazon Redshift cluster and should be specified by a <code>SelectSqlQuery</code> query. Amazon ML executes an <code>Unload</code> command in Amazon Redshift to transfer the result set of the <code>SelectSqlQuery</code> query to <code>S3StagingLocation</code>.</p> <p>After the <code>DataSource</code> has been created, it&#39;s ready for use in evaluations and batch predictions. If you plan to use the <code>DataSource</code> to train an <code>MLModel</code>, the <code>DataSource</code> also requires a recipe. A recipe describes how each input variable will be used in training an <code>MLModel</code>. Will the variable be included or excluded from training? Will the variable be manipulated; for example, will it be combined with another variable or will it be split apart into word combinations? The recipe provides answers to these questions.</p> &lt;?oxy<em>insert</em>start author=&quot;laurama&quot; timestamp=&quot;20160406T153842-0700&quot;&gt;<p>You can&#39;t change an existing datasource, but you can copy and modify the settings from an existing Amazon Redshift datasource to create a new datasource. To do so, call <code>GetDataSource</code> for an existing datasource and copy the values to a <code>CreateDataSource</code> call. Change the settings that you want to change and make sure that all required fields have the appropriate values.</p> &lt;?oxy<em>insert</em>end&gt;</p>
    async fn create_data_source_from_redshift(
        &self,
        input: CreateDataSourceFromRedshiftInput,
    ) -> Result<CreateDataSourceFromRedshiftOutput, RusotoError<CreateDataSourceFromRedshiftError>>
    {
        let mut request = SignedRequest::new("POST", "machinelearning", &self.region, "/");

        request.set_content_type("application/x-amz-json-1.1".to_owned());
        request.add_header(
            "x-amz-target",
            "AmazonML_20141212.CreateDataSourceFromRedshift",
        );
        let encoded = serde_json::to_string(&input).unwrap();
        request.set_payload(Some(encoded));

        let mut response = self
            .client
            .sign_and_dispatch(request)
            .await
            .map_err(RusotoError::from)?;
        if response.status.is_success() {
            let response = response.buffer().await.map_err(RusotoError::HttpDispatch)?;
            proto::json::ResponsePayload::new(&response)
                .deserialize::<CreateDataSourceFromRedshiftOutput, _>()
        } else {
            let try_response = response.buffer().await;
            let response = try_response.map_err(RusotoError::HttpDispatch)?;
            Err(CreateDataSourceFromRedshiftError::from_response(response))
        }
    }

    /// <p>Creates a <code>DataSource</code> object. A <code>DataSource</code> references data that can be used to perform <code>CreateMLModel</code>, <code>CreateEvaluation</code>, or <code>CreateBatchPrediction</code> operations.</p> <p><code>CreateDataSourceFromS3</code> is an asynchronous operation. In response to <code>CreateDataSourceFromS3</code>, Amazon Machine Learning (Amazon ML) immediately returns and sets the <code>DataSource</code> status to <code>PENDING</code>. After the <code>DataSource</code> has been created and is ready for use, Amazon ML sets the <code>Status</code> parameter to <code>COMPLETED</code>. <code>DataSource</code> in the <code>COMPLETED</code> or <code>PENDING</code> state can be used to perform only <code>CreateMLModel</code>, <code>CreateEvaluation</code> or <code>CreateBatchPrediction</code> operations. </p> <p> If Amazon ML can't accept the input source, it sets the <code>Status</code> parameter to <code>FAILED</code> and includes an error message in the <code>Message</code> attribute of the <code>GetDataSource</code> operation response. </p> <p>The observation data used in a <code>DataSource</code> should be ready to use; that is, it should have a consistent structure, and missing data values should be kept to a minimum. The observation data must reside in one or more .csv files in an Amazon Simple Storage Service (Amazon S3) location, along with a schema that describes the data items by name and type. The same schema must be used for all of the data files referenced by the <code>DataSource</code>. </p> <p>After the <code>DataSource</code> has been created, it's ready to use in evaluations and batch predictions. If you plan to use the <code>DataSource</code> to train an <code>MLModel</code>, the <code>DataSource</code> also needs a recipe. A recipe describes how each input variable will be used in training an <code>MLModel</code>. Will the variable be included or excluded from training? Will the variable be manipulated; for example, will it be combined with another variable or will it be split apart into word combinations? The recipe provides answers to these questions.</p>
    async fn create_data_source_from_s3(
        &self,
        input: CreateDataSourceFromS3Input,
    ) -> Result<CreateDataSourceFromS3Output, RusotoError<CreateDataSourceFromS3Error>> {
        let mut request = SignedRequest::new("POST", "machinelearning", &self.region, "/");

        request.set_content_type("application/x-amz-json-1.1".to_owned());
        request.add_header("x-amz-target", "AmazonML_20141212.CreateDataSourceFromS3");
        let encoded = serde_json::to_string(&input).unwrap();
        request.set_payload(Some(encoded));

        let mut response = self
            .client
            .sign_and_dispatch(request)
            .await
            .map_err(RusotoError::from)?;
        if response.status.is_success() {
            let response = response.buffer().await.map_err(RusotoError::HttpDispatch)?;
            proto::json::ResponsePayload::new(&response)
                .deserialize::<CreateDataSourceFromS3Output, _>()
        } else {
            let try_response = response.buffer().await;
            let response = try_response.map_err(RusotoError::HttpDispatch)?;
            Err(CreateDataSourceFromS3Error::from_response(response))
        }
    }

    /// <p>Creates a new <code>Evaluation</code> of an <code>MLModel</code>. An <code>MLModel</code> is evaluated on a set of observations associated to a <code>DataSource</code>. Like a <code>DataSource</code> for an <code>MLModel</code>, the <code>DataSource</code> for an <code>Evaluation</code> contains values for the <code>Target Variable</code>. The <code>Evaluation</code> compares the predicted result for each observation to the actual outcome and provides a summary so that you know how effective the <code>MLModel</code> functions on the test data. Evaluation generates a relevant performance metric, such as BinaryAUC, RegressionRMSE or MulticlassAvgFScore based on the corresponding <code>MLModelType</code>: <code>BINARY</code>, <code>REGRESSION</code> or <code>MULTICLASS</code>. </p> <p><code>CreateEvaluation</code> is an asynchronous operation. In response to <code>CreateEvaluation</code>, Amazon Machine Learning (Amazon ML) immediately returns and sets the evaluation status to <code>PENDING</code>. After the <code>Evaluation</code> is created and ready for use, Amazon ML sets the status to <code>COMPLETED</code>. </p> <p>You can use the <code>GetEvaluation</code> operation to check progress of the evaluation during the creation operation.</p>
    async fn create_evaluation(
        &self,
        input: CreateEvaluationInput,
    ) -> Result<CreateEvaluationOutput, RusotoError<CreateEvaluationError>> {
        let mut request = SignedRequest::new("POST", "machinelearning", &self.region, "/");

        request.set_content_type("application/x-amz-json-1.1".to_owned());
        request.add_header("x-amz-target", "AmazonML_20141212.CreateEvaluation");
        let encoded = serde_json::to_string(&input).unwrap();
        request.set_payload(Some(encoded));

        let mut response = self
            .client
            .sign_and_dispatch(request)
            .await
            .map_err(RusotoError::from)?;
        if response.status.is_success() {
            let response = response.buffer().await.map_err(RusotoError::HttpDispatch)?;
            proto::json::ResponsePayload::new(&response).deserialize::<CreateEvaluationOutput, _>()
        } else {
            let try_response = response.buffer().await;
            let response = try_response.map_err(RusotoError::HttpDispatch)?;
            Err(CreateEvaluationError::from_response(response))
        }
    }

    /// <p>Creates a new <code>MLModel</code> using the <code>DataSource</code> and the recipe as information sources. </p> <p>An <code>MLModel</code> is nearly immutable. Users can update only the <code>MLModelName</code> and the <code>ScoreThreshold</code> in an <code>MLModel</code> without creating a new <code>MLModel</code>. </p> <p><code>CreateMLModel</code> is an asynchronous operation. In response to <code>CreateMLModel</code>, Amazon Machine Learning (Amazon ML) immediately returns and sets the <code>MLModel</code> status to <code>PENDING</code>. After the <code>MLModel</code> has been created and ready is for use, Amazon ML sets the status to <code>COMPLETED</code>. </p> <p>You can use the <code>GetMLModel</code> operation to check the progress of the <code>MLModel</code> during the creation operation.</p> <p> <code>CreateMLModel</code> requires a <code>DataSource</code> with computed statistics, which can be created by setting <code>ComputeStatistics</code> to <code>true</code> in <code>CreateDataSourceFromRDS</code>, <code>CreateDataSourceFromS3</code>, or <code>CreateDataSourceFromRedshift</code> operations. </p>
    async fn create_ml_model(
        &self,
        input: CreateMLModelInput,
    ) -> Result<CreateMLModelOutput, RusotoError<CreateMLModelError>> {
        let mut request = SignedRequest::new("POST", "machinelearning", &self.region, "/");

        request.set_content_type("application/x-amz-json-1.1".to_owned());
        request.add_header("x-amz-target", "AmazonML_20141212.CreateMLModel");
        let encoded = serde_json::to_string(&input).unwrap();
        request.set_payload(Some(encoded));

        let mut response = self
            .client
            .sign_and_dispatch(request)
            .await
            .map_err(RusotoError::from)?;
        if response.status.is_success() {
            let response = response.buffer().await.map_err(RusotoError::HttpDispatch)?;
            proto::json::ResponsePayload::new(&response).deserialize::<CreateMLModelOutput, _>()
        } else {
            let try_response = response.buffer().await;
            let response = try_response.map_err(RusotoError::HttpDispatch)?;
            Err(CreateMLModelError::from_response(response))
        }
    }

    /// <p>Creates a real-time endpoint for the <code>MLModel</code>. The endpoint contains the URI of the <code>MLModel</code>; that is, the location to send real-time prediction requests for the specified <code>MLModel</code>.</p>
    async fn create_realtime_endpoint(
        &self,
        input: CreateRealtimeEndpointInput,
    ) -> Result<CreateRealtimeEndpointOutput, RusotoError<CreateRealtimeEndpointError>> {
        let mut request = SignedRequest::new("POST", "machinelearning", &self.region, "/");

        request.set_content_type("application/x-amz-json-1.1".to_owned());
        request.add_header("x-amz-target", "AmazonML_20141212.CreateRealtimeEndpoint");
        let encoded = serde_json::to_string(&input).unwrap();
        request.set_payload(Some(encoded));

        let mut response = self
            .client
            .sign_and_dispatch(request)
            .await
            .map_err(RusotoError::from)?;
        if response.status.is_success() {
            let response = response.buffer().await.map_err(RusotoError::HttpDispatch)?;
            proto::json::ResponsePayload::new(&response)
                .deserialize::<CreateRealtimeEndpointOutput, _>()
        } else {
            let try_response = response.buffer().await;
            let response = try_response.map_err(RusotoError::HttpDispatch)?;
            Err(CreateRealtimeEndpointError::from_response(response))
        }
    }

    /// <p>Assigns the DELETED status to a <code>BatchPrediction</code>, rendering it unusable.</p> <p>After using the <code>DeleteBatchPrediction</code> operation, you can use the <a>GetBatchPrediction</a> operation to verify that the status of the <code>BatchPrediction</code> changed to DELETED.</p> <p><b>Caution:</b> The result of the <code>DeleteBatchPrediction</code> operation is irreversible.</p>
    async fn delete_batch_prediction(
        &self,
        input: DeleteBatchPredictionInput,
    ) -> Result<DeleteBatchPredictionOutput, RusotoError<DeleteBatchPredictionError>> {
        let mut request = SignedRequest::new("POST", "machinelearning", &self.region, "/");

        request.set_content_type("application/x-amz-json-1.1".to_owned());
        request.add_header("x-amz-target", "AmazonML_20141212.DeleteBatchPrediction");
        let encoded = serde_json::to_string(&input).unwrap();
        request.set_payload(Some(encoded));

        let mut response = self
            .client
            .sign_and_dispatch(request)
            .await
            .map_err(RusotoError::from)?;
        if response.status.is_success() {
            let response = response.buffer().await.map_err(RusotoError::HttpDispatch)?;
            proto::json::ResponsePayload::new(&response)
                .deserialize::<DeleteBatchPredictionOutput, _>()
        } else {
            let try_response = response.buffer().await;
            let response = try_response.map_err(RusotoError::HttpDispatch)?;
            Err(DeleteBatchPredictionError::from_response(response))
        }
    }

    /// <p>Assigns the DELETED status to a <code>DataSource</code>, rendering it unusable.</p> <p>After using the <code>DeleteDataSource</code> operation, you can use the <a>GetDataSource</a> operation to verify that the status of the <code>DataSource</code> changed to DELETED.</p> <p><b>Caution:</b> The results of the <code>DeleteDataSource</code> operation are irreversible.</p>
    async fn delete_data_source(
        &self,
        input: DeleteDataSourceInput,
    ) -> Result<DeleteDataSourceOutput, RusotoError<DeleteDataSourceError>> {
        let mut request = SignedRequest::new("POST", "machinelearning", &self.region, "/");

        request.set_content_type("application/x-amz-json-1.1".to_owned());
        request.add_header("x-amz-target", "AmazonML_20141212.DeleteDataSource");
        let encoded = serde_json::to_string(&input).unwrap();
        request.set_payload(Some(encoded));

        let mut response = self
            .client
            .sign_and_dispatch(request)
            .await
            .map_err(RusotoError::from)?;
        if response.status.is_success() {
            let response = response.buffer().await.map_err(RusotoError::HttpDispatch)?;
            proto::json::ResponsePayload::new(&response).deserialize::<DeleteDataSourceOutput, _>()
        } else {
            let try_response = response.buffer().await;
            let response = try_response.map_err(RusotoError::HttpDispatch)?;
            Err(DeleteDataSourceError::from_response(response))
        }
    }

    /// <p><p>Assigns the <code>DELETED</code> status to an <code>Evaluation</code>, rendering it unusable.</p> <p>After invoking the <code>DeleteEvaluation</code> operation, you can use the <code>GetEvaluation</code> operation to verify that the status of the <code>Evaluation</code> changed to <code>DELETED</code>.</p> <caution><title>Caution</title> <p>The results of the <code>DeleteEvaluation</code> operation are irreversible.</p></caution></p>
    async fn delete_evaluation(
        &self,
        input: DeleteEvaluationInput,
    ) -> Result<DeleteEvaluationOutput, RusotoError<DeleteEvaluationError>> {
        let mut request = SignedRequest::new("POST", "machinelearning", &self.region, "/");

        request.set_content_type("application/x-amz-json-1.1".to_owned());
        request.add_header("x-amz-target", "AmazonML_20141212.DeleteEvaluation");
        let encoded = serde_json::to_string(&input).unwrap();
        request.set_payload(Some(encoded));

        let mut response = self
            .client
            .sign_and_dispatch(request)
            .await
            .map_err(RusotoError::from)?;
        if response.status.is_success() {
            let response = response.buffer().await.map_err(RusotoError::HttpDispatch)?;
            proto::json::ResponsePayload::new(&response).deserialize::<DeleteEvaluationOutput, _>()
        } else {
            let try_response = response.buffer().await;
            let response = try_response.map_err(RusotoError::HttpDispatch)?;
            Err(DeleteEvaluationError::from_response(response))
        }
    }

    /// <p>Assigns the <code>DELETED</code> status to an <code>MLModel</code>, rendering it unusable.</p> <p>After using the <code>DeleteMLModel</code> operation, you can use the <code>GetMLModel</code> operation to verify that the status of the <code>MLModel</code> changed to DELETED.</p> <p><b>Caution:</b> The result of the <code>DeleteMLModel</code> operation is irreversible.</p>
    async fn delete_ml_model(
        &self,
        input: DeleteMLModelInput,
    ) -> Result<DeleteMLModelOutput, RusotoError<DeleteMLModelError>> {
        let mut request = SignedRequest::new("POST", "machinelearning", &self.region, "/");

        request.set_content_type("application/x-amz-json-1.1".to_owned());
        request.add_header("x-amz-target", "AmazonML_20141212.DeleteMLModel");
        let encoded = serde_json::to_string(&input).unwrap();
        request.set_payload(Some(encoded));

        let mut response = self
            .client
            .sign_and_dispatch(request)
            .await
            .map_err(RusotoError::from)?;
        if response.status.is_success() {
            let response = response.buffer().await.map_err(RusotoError::HttpDispatch)?;
            proto::json::ResponsePayload::new(&response).deserialize::<DeleteMLModelOutput, _>()
        } else {
            let try_response = response.buffer().await;
            let response = try_response.map_err(RusotoError::HttpDispatch)?;
            Err(DeleteMLModelError::from_response(response))
        }
    }

    /// <p>Deletes a real time endpoint of an <code>MLModel</code>.</p>
    async fn delete_realtime_endpoint(
        &self,
        input: DeleteRealtimeEndpointInput,
    ) -> Result<DeleteRealtimeEndpointOutput, RusotoError<DeleteRealtimeEndpointError>> {
        let mut request = SignedRequest::new("POST", "machinelearning", &self.region, "/");

        request.set_content_type("application/x-amz-json-1.1".to_owned());
        request.add_header("x-amz-target", "AmazonML_20141212.DeleteRealtimeEndpoint");
        let encoded = serde_json::to_string(&input).unwrap();
        request.set_payload(Some(encoded));

        let mut response = self
            .client
            .sign_and_dispatch(request)
            .await
            .map_err(RusotoError::from)?;
        if response.status.is_success() {
            let response = response.buffer().await.map_err(RusotoError::HttpDispatch)?;
            proto::json::ResponsePayload::new(&response)
                .deserialize::<DeleteRealtimeEndpointOutput, _>()
        } else {
            let try_response = response.buffer().await;
            let response = try_response.map_err(RusotoError::HttpDispatch)?;
            Err(DeleteRealtimeEndpointError::from_response(response))
        }
    }

    /// <p>Deletes the specified tags associated with an ML object. After this operation is complete, you can't recover deleted tags.</p> <p>If you specify a tag that doesn't exist, Amazon ML ignores it.</p>
    async fn delete_tags(
        &self,
        input: DeleteTagsInput,
    ) -> Result<DeleteTagsOutput, RusotoError<DeleteTagsError>> {
        let mut request = SignedRequest::new("POST", "machinelearning", &self.region, "/");

        request.set_content_type("application/x-amz-json-1.1".to_owned());
        request.add_header("x-amz-target", "AmazonML_20141212.DeleteTags");
        let encoded = serde_json::to_string(&input).unwrap();
        request.set_payload(Some(encoded));

        let mut response = self
            .client
            .sign_and_dispatch(request)
            .await
            .map_err(RusotoError::from)?;
        if response.status.is_success() {
            let response = response.buffer().await.map_err(RusotoError::HttpDispatch)?;
            proto::json::ResponsePayload::new(&response).deserialize::<DeleteTagsOutput, _>()
        } else {
            let try_response = response.buffer().await;
            let response = try_response.map_err(RusotoError::HttpDispatch)?;
            Err(DeleteTagsError::from_response(response))
        }
    }

    /// <p>Returns a list of <code>BatchPrediction</code> operations that match the search criteria in the request.</p>
    async fn describe_batch_predictions(
        &self,
        input: DescribeBatchPredictionsInput,
    ) -> Result<DescribeBatchPredictionsOutput, RusotoError<DescribeBatchPredictionsError>> {
        let mut request = SignedRequest::new("POST", "machinelearning", &self.region, "/");

        request.set_content_type("application/x-amz-json-1.1".to_owned());
        request.add_header("x-amz-target", "AmazonML_20141212.DescribeBatchPredictions");
        let encoded = serde_json::to_string(&input).unwrap();
        request.set_payload(Some(encoded));

        let mut response = self
            .client
            .sign_and_dispatch(request)
            .await
            .map_err(RusotoError::from)?;
        if response.status.is_success() {
            let response = response.buffer().await.map_err(RusotoError::HttpDispatch)?;
            proto::json::ResponsePayload::new(&response)
                .deserialize::<DescribeBatchPredictionsOutput, _>()
        } else {
            let try_response = response.buffer().await;
            let response = try_response.map_err(RusotoError::HttpDispatch)?;
            Err(DescribeBatchPredictionsError::from_response(response))
        }
    }

    /// <p>Returns a list of <code>DataSource</code> that match the search criteria in the request.</p>
    async fn describe_data_sources(
        &self,
        input: DescribeDataSourcesInput,
    ) -> Result<DescribeDataSourcesOutput, RusotoError<DescribeDataSourcesError>> {
        let mut request = SignedRequest::new("POST", "machinelearning", &self.region, "/");

        request.set_content_type("application/x-amz-json-1.1".to_owned());
        request.add_header("x-amz-target", "AmazonML_20141212.DescribeDataSources");
        let encoded = serde_json::to_string(&input).unwrap();
        request.set_payload(Some(encoded));

        let mut response = self
            .client
            .sign_and_dispatch(request)
            .await
            .map_err(RusotoError::from)?;
        if response.status.is_success() {
            let response = response.buffer().await.map_err(RusotoError::HttpDispatch)?;
            proto::json::ResponsePayload::new(&response)
                .deserialize::<DescribeDataSourcesOutput, _>()
        } else {
            let try_response = response.buffer().await;
            let response = try_response.map_err(RusotoError::HttpDispatch)?;
            Err(DescribeDataSourcesError::from_response(response))
        }
    }

    /// <p>Returns a list of <code>DescribeEvaluations</code> that match the search criteria in the request.</p>
    async fn describe_evaluations(
        &self,
        input: DescribeEvaluationsInput,
    ) -> Result<DescribeEvaluationsOutput, RusotoError<DescribeEvaluationsError>> {
        let mut request = SignedRequest::new("POST", "machinelearning", &self.region, "/");

        request.set_content_type("application/x-amz-json-1.1".to_owned());
        request.add_header("x-amz-target", "AmazonML_20141212.DescribeEvaluations");
        let encoded = serde_json::to_string(&input).unwrap();
        request.set_payload(Some(encoded));

        let mut response = self
            .client
            .sign_and_dispatch(request)
            .await
            .map_err(RusotoError::from)?;
        if response.status.is_success() {
            let response = response.buffer().await.map_err(RusotoError::HttpDispatch)?;
            proto::json::ResponsePayload::new(&response)
                .deserialize::<DescribeEvaluationsOutput, _>()
        } else {
            let try_response = response.buffer().await;
            let response = try_response.map_err(RusotoError::HttpDispatch)?;
            Err(DescribeEvaluationsError::from_response(response))
        }
    }

    /// <p>Returns a list of <code>MLModel</code> that match the search criteria in the request.</p>
    async fn describe_ml_models(
        &self,
        input: DescribeMLModelsInput,
    ) -> Result<DescribeMLModelsOutput, RusotoError<DescribeMLModelsError>> {
        let mut request = SignedRequest::new("POST", "machinelearning", &self.region, "/");

        request.set_content_type("application/x-amz-json-1.1".to_owned());
        request.add_header("x-amz-target", "AmazonML_20141212.DescribeMLModels");
        let encoded = serde_json::to_string(&input).unwrap();
        request.set_payload(Some(encoded));

        let mut response = self
            .client
            .sign_and_dispatch(request)
            .await
            .map_err(RusotoError::from)?;
        if response.status.is_success() {
            let response = response.buffer().await.map_err(RusotoError::HttpDispatch)?;
            proto::json::ResponsePayload::new(&response).deserialize::<DescribeMLModelsOutput, _>()
        } else {
            let try_response = response.buffer().await;
            let response = try_response.map_err(RusotoError::HttpDispatch)?;
            Err(DescribeMLModelsError::from_response(response))
        }
    }

    /// <p>Describes one or more of the tags for your Amazon ML object.</p>
    async fn describe_tags(
        &self,
        input: DescribeTagsInput,
    ) -> Result<DescribeTagsOutput, RusotoError<DescribeTagsError>> {
        let mut request = SignedRequest::new("POST", "machinelearning", &self.region, "/");

        request.set_content_type("application/x-amz-json-1.1".to_owned());
        request.add_header("x-amz-target", "AmazonML_20141212.DescribeTags");
        let encoded = serde_json::to_string(&input).unwrap();
        request.set_payload(Some(encoded));

        let mut response = self
            .client
            .sign_and_dispatch(request)
            .await
            .map_err(RusotoError::from)?;
        if response.status.is_success() {
            let response = response.buffer().await.map_err(RusotoError::HttpDispatch)?;
            proto::json::ResponsePayload::new(&response).deserialize::<DescribeTagsOutput, _>()
        } else {
            let try_response = response.buffer().await;
            let response = try_response.map_err(RusotoError::HttpDispatch)?;
            Err(DescribeTagsError::from_response(response))
        }
    }

    /// <p>Returns a <code>BatchPrediction</code> that includes detailed metadata, status, and data file information for a <code>Batch Prediction</code> request.</p>
    async fn get_batch_prediction(
        &self,
        input: GetBatchPredictionInput,
    ) -> Result<GetBatchPredictionOutput, RusotoError<GetBatchPredictionError>> {
        let mut request = SignedRequest::new("POST", "machinelearning", &self.region, "/");

        request.set_content_type("application/x-amz-json-1.1".to_owned());
        request.add_header("x-amz-target", "AmazonML_20141212.GetBatchPrediction");
        let encoded = serde_json::to_string(&input).unwrap();
        request.set_payload(Some(encoded));

        let mut response = self
            .client
            .sign_and_dispatch(request)
            .await
            .map_err(RusotoError::from)?;
        if response.status.is_success() {
            let response = response.buffer().await.map_err(RusotoError::HttpDispatch)?;
            proto::json::ResponsePayload::new(&response)
                .deserialize::<GetBatchPredictionOutput, _>()
        } else {
            let try_response = response.buffer().await;
            let response = try_response.map_err(RusotoError::HttpDispatch)?;
            Err(GetBatchPredictionError::from_response(response))
        }
    }

    /// <p>Returns a <code>DataSource</code> that includes metadata and data file information, as well as the current status of the <code>DataSource</code>.</p> <p><code>GetDataSource</code> provides results in normal or verbose format. The verbose format adds the schema description and the list of files pointed to by the DataSource to the normal format.</p>
    async fn get_data_source(
        &self,
        input: GetDataSourceInput,
    ) -> Result<GetDataSourceOutput, RusotoError<GetDataSourceError>> {
        let mut request = SignedRequest::new("POST", "machinelearning", &self.region, "/");

        request.set_content_type("application/x-amz-json-1.1".to_owned());
        request.add_header("x-amz-target", "AmazonML_20141212.GetDataSource");
        let encoded = serde_json::to_string(&input).unwrap();
        request.set_payload(Some(encoded));

        let mut response = self
            .client
            .sign_and_dispatch(request)
            .await
            .map_err(RusotoError::from)?;
        if response.status.is_success() {
            let response = response.buffer().await.map_err(RusotoError::HttpDispatch)?;
            proto::json::ResponsePayload::new(&response).deserialize::<GetDataSourceOutput, _>()
        } else {
            let try_response = response.buffer().await;
            let response = try_response.map_err(RusotoError::HttpDispatch)?;
            Err(GetDataSourceError::from_response(response))
        }
    }

    /// <p>Returns an <code>Evaluation</code> that includes metadata as well as the current status of the <code>Evaluation</code>.</p>
    async fn get_evaluation(
        &self,
        input: GetEvaluationInput,
    ) -> Result<GetEvaluationOutput, RusotoError<GetEvaluationError>> {
        let mut request = SignedRequest::new("POST", "machinelearning", &self.region, "/");

        request.set_content_type("application/x-amz-json-1.1".to_owned());
        request.add_header("x-amz-target", "AmazonML_20141212.GetEvaluation");
        let encoded = serde_json::to_string(&input).unwrap();
        request.set_payload(Some(encoded));

        let mut response = self
            .client
            .sign_and_dispatch(request)
            .await
            .map_err(RusotoError::from)?;
        if response.status.is_success() {
            let response = response.buffer().await.map_err(RusotoError::HttpDispatch)?;
            proto::json::ResponsePayload::new(&response).deserialize::<GetEvaluationOutput, _>()
        } else {
            let try_response = response.buffer().await;
            let response = try_response.map_err(RusotoError::HttpDispatch)?;
            Err(GetEvaluationError::from_response(response))
        }
    }

    /// <p>Returns an <code>MLModel</code> that includes detailed metadata, data source information, and the current status of the <code>MLModel</code>.</p> <p><code>GetMLModel</code> provides results in normal or verbose format. </p>
    async fn get_ml_model(
        &self,
        input: GetMLModelInput,
    ) -> Result<GetMLModelOutput, RusotoError<GetMLModelError>> {
        let mut request = SignedRequest::new("POST", "machinelearning", &self.region, "/");

        request.set_content_type("application/x-amz-json-1.1".to_owned());
        request.add_header("x-amz-target", "AmazonML_20141212.GetMLModel");
        let encoded = serde_json::to_string(&input).unwrap();
        request.set_payload(Some(encoded));

        let mut response = self
            .client
            .sign_and_dispatch(request)
            .await
            .map_err(RusotoError::from)?;
        if response.status.is_success() {
            let response = response.buffer().await.map_err(RusotoError::HttpDispatch)?;
            proto::json::ResponsePayload::new(&response).deserialize::<GetMLModelOutput, _>()
        } else {
            let try_response = response.buffer().await;
            let response = try_response.map_err(RusotoError::HttpDispatch)?;
            Err(GetMLModelError::from_response(response))
        }
    }

    /// <p><p>Generates a prediction for the observation using the specified <code>ML Model</code>.</p> <note><title>Note</title> <p>Not all response parameters will be populated. Whether a response parameter is populated depends on the type of model requested.</p></note></p>
    async fn predict(
        &self,
        input: PredictInput,
    ) -> Result<PredictOutput, RusotoError<PredictError>> {
        let mut request = SignedRequest::new("POST", "machinelearning", &self.region, "/");

        request.set_content_type("application/x-amz-json-1.1".to_owned());
        request.add_header("x-amz-target", "AmazonML_20141212.Predict");
        let encoded = serde_json::to_string(&input).unwrap();
        request.set_payload(Some(encoded));

        let mut response = self
            .client
            .sign_and_dispatch(request)
            .await
            .map_err(RusotoError::from)?;
        if response.status.is_success() {
            let response = response.buffer().await.map_err(RusotoError::HttpDispatch)?;
            proto::json::ResponsePayload::new(&response).deserialize::<PredictOutput, _>()
        } else {
            let try_response = response.buffer().await;
            let response = try_response.map_err(RusotoError::HttpDispatch)?;
            Err(PredictError::from_response(response))
        }
    }

    /// <p>Updates the <code>BatchPredictionName</code> of a <code>BatchPrediction</code>.</p> <p>You can use the <code>GetBatchPrediction</code> operation to view the contents of the updated data element.</p>
    async fn update_batch_prediction(
        &self,
        input: UpdateBatchPredictionInput,
    ) -> Result<UpdateBatchPredictionOutput, RusotoError<UpdateBatchPredictionError>> {
        let mut request = SignedRequest::new("POST", "machinelearning", &self.region, "/");

        request.set_content_type("application/x-amz-json-1.1".to_owned());
        request.add_header("x-amz-target", "AmazonML_20141212.UpdateBatchPrediction");
        let encoded = serde_json::to_string(&input).unwrap();
        request.set_payload(Some(encoded));

        let mut response = self
            .client
            .sign_and_dispatch(request)
            .await
            .map_err(RusotoError::from)?;
        if response.status.is_success() {
            let response = response.buffer().await.map_err(RusotoError::HttpDispatch)?;
            proto::json::ResponsePayload::new(&response)
                .deserialize::<UpdateBatchPredictionOutput, _>()
        } else {
            let try_response = response.buffer().await;
            let response = try_response.map_err(RusotoError::HttpDispatch)?;
            Err(UpdateBatchPredictionError::from_response(response))
        }
    }

    /// <p>Updates the <code>DataSourceName</code> of a <code>DataSource</code>.</p> <p>You can use the <code>GetDataSource</code> operation to view the contents of the updated data element.</p>
    async fn update_data_source(
        &self,
        input: UpdateDataSourceInput,
    ) -> Result<UpdateDataSourceOutput, RusotoError<UpdateDataSourceError>> {
        let mut request = SignedRequest::new("POST", "machinelearning", &self.region, "/");

        request.set_content_type("application/x-amz-json-1.1".to_owned());
        request.add_header("x-amz-target", "AmazonML_20141212.UpdateDataSource");
        let encoded = serde_json::to_string(&input).unwrap();
        request.set_payload(Some(encoded));

        let mut response = self
            .client
            .sign_and_dispatch(request)
            .await
            .map_err(RusotoError::from)?;
        if response.status.is_success() {
            let response = response.buffer().await.map_err(RusotoError::HttpDispatch)?;
            proto::json::ResponsePayload::new(&response).deserialize::<UpdateDataSourceOutput, _>()
        } else {
            let try_response = response.buffer().await;
            let response = try_response.map_err(RusotoError::HttpDispatch)?;
            Err(UpdateDataSourceError::from_response(response))
        }
    }

    /// <p>Updates the <code>EvaluationName</code> of an <code>Evaluation</code>.</p> <p>You can use the <code>GetEvaluation</code> operation to view the contents of the updated data element.</p>
    async fn update_evaluation(
        &self,
        input: UpdateEvaluationInput,
    ) -> Result<UpdateEvaluationOutput, RusotoError<UpdateEvaluationError>> {
        let mut request = SignedRequest::new("POST", "machinelearning", &self.region, "/");

        request.set_content_type("application/x-amz-json-1.1".to_owned());
        request.add_header("x-amz-target", "AmazonML_20141212.UpdateEvaluation");
        let encoded = serde_json::to_string(&input).unwrap();
        request.set_payload(Some(encoded));

        let mut response = self
            .client
            .sign_and_dispatch(request)
            .await
            .map_err(RusotoError::from)?;
        if response.status.is_success() {
            let response = response.buffer().await.map_err(RusotoError::HttpDispatch)?;
            proto::json::ResponsePayload::new(&response).deserialize::<UpdateEvaluationOutput, _>()
        } else {
            let try_response = response.buffer().await;
            let response = try_response.map_err(RusotoError::HttpDispatch)?;
            Err(UpdateEvaluationError::from_response(response))
        }
    }

    /// <p>Updates the <code>MLModelName</code> and the <code>ScoreThreshold</code> of an <code>MLModel</code>.</p> <p>You can use the <code>GetMLModel</code> operation to view the contents of the updated data element.</p>
    async fn update_ml_model(
        &self,
        input: UpdateMLModelInput,
    ) -> Result<UpdateMLModelOutput, RusotoError<UpdateMLModelError>> {
        let mut request = SignedRequest::new("POST", "machinelearning", &self.region, "/");

        request.set_content_type("application/x-amz-json-1.1".to_owned());
        request.add_header("x-amz-target", "AmazonML_20141212.UpdateMLModel");
        let encoded = serde_json::to_string(&input).unwrap();
        request.set_payload(Some(encoded));

        let mut response = self
            .client
            .sign_and_dispatch(request)
            .await
            .map_err(RusotoError::from)?;
        if response.status.is_success() {
            let response = response.buffer().await.map_err(RusotoError::HttpDispatch)?;
            proto::json::ResponsePayload::new(&response).deserialize::<UpdateMLModelOutput, _>()
        } else {
            let try_response = response.buffer().await;
            let response = try_response.map_err(RusotoError::HttpDispatch)?;
            Err(UpdateMLModelError::from_response(response))
        }
    }
}<|MERGE_RESOLUTION|>--- conflicted
+++ resolved
@@ -9,28 +9,16 @@
 //  must be updated to generate the changes.
 //
 // =================================================================
-#![allow(warnings)]
-
-<<<<<<< HEAD
-use futures::future;
-use futures::Future;
-=======
+
 use std::error::Error;
 use std::fmt;
 
 use async_trait::async_trait;
->>>>>>> 62832c4b
 use rusoto_core::credential::ProvideAwsCredentials;
 use rusoto_core::region;
 #[allow(warnings)]
 use rusoto_core::request::{BufferedHttpResponse, DispatchSignedRequest};
-<<<<<<< HEAD
-use rusoto_core::{Client, RusotoError, RusotoFuture};
-use std::error::Error;
-use std::fmt;
-=======
 use rusoto_core::{Client, RusotoError};
->>>>>>> 62832c4b
 
 use rusoto_core::proto;
 use rusoto_core::signature::SignedRequest;
@@ -51,7 +39,7 @@
 
 /// <p>Amazon ML returns the following elements. </p>
 #[derive(Default, Debug, Clone, PartialEq, Deserialize)]
-#[cfg_attr(any(test, feature = "serialize_structs"), derive(Serialize))]
+#[cfg_attr(test, derive(Serialize))]
 pub struct AddTagsOutput {
     /// <p>The ID of the ML object that was tagged.</p>
     #[serde(rename = "ResourceId")]
@@ -65,7 +53,7 @@
 
 /// <p> Represents the output of a <code>GetBatchPrediction</code> operation.</p> <p> The content consists of the detailed metadata, the status, and the data file information of a <code>Batch Prediction</code>.</p>
 #[derive(Default, Debug, Clone, PartialEq, Deserialize)]
-#[cfg_attr(any(test, feature = "serialize_structs"), derive(Serialize))]
+#[cfg_attr(test, derive(Serialize))]
 pub struct BatchPrediction {
     /// <p>The ID of the <code>DataSource</code> that points to the group of observations to predict.</p>
     #[serde(rename = "BatchPredictionDataSourceId")]
@@ -150,7 +138,7 @@
 
 /// <p> Represents the output of a <code>CreateBatchPrediction</code> operation, and is an acknowledgement that Amazon ML received the request.</p> <p>The <code>CreateBatchPrediction</code> operation is asynchronous. You can poll for status updates by using the <code>&gt;GetBatchPrediction</code> operation and checking the <code>Status</code> parameter of the result. </p>
 #[derive(Default, Debug, Clone, PartialEq, Deserialize)]
-#[cfg_attr(any(test, feature = "serialize_structs"), derive(Serialize))]
+#[cfg_attr(test, derive(Serialize))]
 pub struct CreateBatchPredictionOutput {
     /// <p>A user-supplied ID that uniquely identifies the <code>BatchPrediction</code>. This value is identical to the value of the <code>BatchPredictionId</code> in the request.</p>
     #[serde(rename = "BatchPredictionId")]
@@ -181,7 +169,7 @@
 
 /// <p> Represents the output of a <code>CreateDataSourceFromRDS</code> operation, and is an acknowledgement that Amazon ML received the request.</p> <p>The <code>CreateDataSourceFromRDS</code>&gt; operation is asynchronous. You can poll for updates by using the <code>GetBatchPrediction</code> operation and checking the <code>Status</code> parameter. You can inspect the <code>Message</code> when <code>Status</code> shows up as <code>FAILED</code>. You can also check the progress of the copy operation by going to the <code>DataPipeline</code> console and looking up the pipeline using the <code>pipelineId </code> from the describe call.</p>
 #[derive(Default, Debug, Clone, PartialEq, Deserialize)]
-#[cfg_attr(any(test, feature = "serialize_structs"), derive(Serialize))]
+#[cfg_attr(test, derive(Serialize))]
 pub struct CreateDataSourceFromRDSOutput {
     /// <p>A user-supplied ID that uniquely identifies the datasource. This value should be identical to the value of the <code>DataSourceID</code> in the request. </p>
     #[serde(rename = "DataSourceId")]
@@ -212,7 +200,7 @@
 
 /// <p> Represents the output of a <code>CreateDataSourceFromRedshift</code> operation, and is an acknowledgement that Amazon ML received the request.</p> <p>The <code>CreateDataSourceFromRedshift</code> operation is asynchronous. You can poll for updates by using the <code>GetBatchPrediction</code> operation and checking the <code>Status</code> parameter. </p>
 #[derive(Default, Debug, Clone, PartialEq, Deserialize)]
-#[cfg_attr(any(test, feature = "serialize_structs"), derive(Serialize))]
+#[cfg_attr(test, derive(Serialize))]
 pub struct CreateDataSourceFromRedshiftOutput {
     /// <p>A user-supplied ID that uniquely identifies the datasource. This value should be identical to the value of the <code>DataSourceID</code> in the request. </p>
     #[serde(rename = "DataSourceId")]
@@ -240,7 +228,7 @@
 
 /// <p> Represents the output of a <code>CreateDataSourceFromS3</code> operation, and is an acknowledgement that Amazon ML received the request.</p> <p>The <code>CreateDataSourceFromS3</code> operation is asynchronous. You can poll for updates by using the <code>GetBatchPrediction</code> operation and checking the <code>Status</code> parameter. </p>
 #[derive(Default, Debug, Clone, PartialEq, Deserialize)]
-#[cfg_attr(any(test, feature = "serialize_structs"), derive(Serialize))]
+#[cfg_attr(test, derive(Serialize))]
 pub struct CreateDataSourceFromS3Output {
     /// <p>A user-supplied ID that uniquely identifies the <code>DataSource</code>. This value should be identical to the value of the <code>DataSourceID</code> in the request. </p>
     #[serde(rename = "DataSourceId")]
@@ -267,7 +255,7 @@
 
 /// <p> Represents the output of a <code>CreateEvaluation</code> operation, and is an acknowledgement that Amazon ML received the request.</p> <p><code>CreateEvaluation</code> operation is asynchronous. You can poll for status updates by using the <code>GetEvcaluation</code> operation and checking the <code>Status</code> parameter. </p>
 #[derive(Default, Debug, Clone, PartialEq, Deserialize)]
-#[cfg_attr(any(test, feature = "serialize_structs"), derive(Serialize))]
+#[cfg_attr(test, derive(Serialize))]
 pub struct CreateEvaluationOutput {
     /// <p>The user-supplied ID that uniquely identifies the <code>Evaluation</code>. This value should be identical to the value of the <code>EvaluationId</code> in the request.</p>
     #[serde(rename = "EvaluationId")]
@@ -306,7 +294,7 @@
 
 /// <p> Represents the output of a <code>CreateMLModel</code> operation, and is an acknowledgement that Amazon ML received the request.</p> <p>The <code>CreateMLModel</code> operation is asynchronous. You can poll for status updates by using the <code>GetMLModel</code> operation and checking the <code>Status</code> parameter. </p>
 #[derive(Default, Debug, Clone, PartialEq, Deserialize)]
-#[cfg_attr(any(test, feature = "serialize_structs"), derive(Serialize))]
+#[cfg_attr(test, derive(Serialize))]
 pub struct CreateMLModelOutput {
     /// <p>A user-supplied ID that uniquely identifies the <code>MLModel</code>. This value should be identical to the value of the <code>MLModelId</code> in the request. </p>
     #[serde(rename = "MLModelId")]
@@ -323,7 +311,7 @@
 
 /// <p><p>Represents the output of an <code>CreateRealtimeEndpoint</code> operation.</p> <p>The result contains the <code>MLModelId</code> and the endpoint information for the <code>MLModel</code>.</p> <note> <p>The endpoint information includes the URI of the <code>MLModel</code>; that is, the location to send online prediction requests for the specified <code>MLModel</code>.</p> </note></p>
 #[derive(Default, Debug, Clone, PartialEq, Deserialize)]
-#[cfg_attr(any(test, feature = "serialize_structs"), derive(Serialize))]
+#[cfg_attr(test, derive(Serialize))]
 pub struct CreateRealtimeEndpointOutput {
     /// <p>A user-supplied ID that uniquely identifies the <code>MLModel</code>. This value should be identical to the value of the <code>MLModelId</code> in the request.</p>
     #[serde(rename = "MLModelId")]
@@ -337,7 +325,7 @@
 
 /// <p> Represents the output of the <code>GetDataSource</code> operation. </p> <p> The content consists of the detailed metadata and data file information and the current status of the <code>DataSource</code>. </p>
 #[derive(Default, Debug, Clone, PartialEq, Deserialize)]
-#[cfg_attr(any(test, feature = "serialize_structs"), derive(Serialize))]
+#[cfg_attr(test, derive(Serialize))]
 pub struct DataSource {
     /// <p> The parameter is <code>true</code> if statistics need to be generated from the observation data. </p>
     #[serde(rename = "ComputeStatistics")]
@@ -416,7 +404,7 @@
 
 /// <p> Represents the output of a <code>DeleteBatchPrediction</code> operation.</p> <p>You can use the <code>GetBatchPrediction</code> operation and check the value of the <code>Status</code> parameter to see whether a <code>BatchPrediction</code> is marked as <code>DELETED</code>.</p>
 #[derive(Default, Debug, Clone, PartialEq, Deserialize)]
-#[cfg_attr(any(test, feature = "serialize_structs"), derive(Serialize))]
+#[cfg_attr(test, derive(Serialize))]
 pub struct DeleteBatchPredictionOutput {
     /// <p>A user-supplied ID that uniquely identifies the <code>BatchPrediction</code>. This value should be identical to the value of the <code>BatchPredictionID</code> in the request.</p>
     #[serde(rename = "BatchPredictionId")]
@@ -433,7 +421,7 @@
 
 /// <p> Represents the output of a <code>DeleteDataSource</code> operation.</p>
 #[derive(Default, Debug, Clone, PartialEq, Deserialize)]
-#[cfg_attr(any(test, feature = "serialize_structs"), derive(Serialize))]
+#[cfg_attr(test, derive(Serialize))]
 pub struct DeleteDataSourceOutput {
     /// <p>A user-supplied ID that uniquely identifies the <code>DataSource</code>. This value should be identical to the value of the <code>DataSourceID</code> in the request.</p>
     #[serde(rename = "DataSourceId")]
@@ -450,7 +438,7 @@
 
 /// <p> Represents the output of a <code>DeleteEvaluation</code> operation. The output indicates that Amazon Machine Learning (Amazon ML) received the request.</p> <p>You can use the <code>GetEvaluation</code> operation and check the value of the <code>Status</code> parameter to see whether an <code>Evaluation</code> is marked as <code>DELETED</code>.</p>
 #[derive(Default, Debug, Clone, PartialEq, Deserialize)]
-#[cfg_attr(any(test, feature = "serialize_structs"), derive(Serialize))]
+#[cfg_attr(test, derive(Serialize))]
 pub struct DeleteEvaluationOutput {
     /// <p>A user-supplied ID that uniquely identifies the <code>Evaluation</code>. This value should be identical to the value of the <code>EvaluationId</code> in the request.</p>
     #[serde(rename = "EvaluationId")]
@@ -467,7 +455,7 @@
 
 /// <p>Represents the output of a <code>DeleteMLModel</code> operation.</p> <p>You can use the <code>GetMLModel</code> operation and check the value of the <code>Status</code> parameter to see whether an <code>MLModel</code> is marked as <code>DELETED</code>.</p>
 #[derive(Default, Debug, Clone, PartialEq, Deserialize)]
-#[cfg_attr(any(test, feature = "serialize_structs"), derive(Serialize))]
+#[cfg_attr(test, derive(Serialize))]
 pub struct DeleteMLModelOutput {
     /// <p>A user-supplied ID that uniquely identifies the <code>MLModel</code>. This value should be identical to the value of the <code>MLModelID</code> in the request.</p>
     #[serde(rename = "MLModelId")]
@@ -484,7 +472,7 @@
 
 /// <p>Represents the output of an <code>DeleteRealtimeEndpoint</code> operation.</p> <p>The result contains the <code>MLModelId</code> and the endpoint information for the <code>MLModel</code>. </p>
 #[derive(Default, Debug, Clone, PartialEq, Deserialize)]
-#[cfg_attr(any(test, feature = "serialize_structs"), derive(Serialize))]
+#[cfg_attr(test, derive(Serialize))]
 pub struct DeleteRealtimeEndpointOutput {
     /// <p>A user-supplied ID that uniquely identifies the <code>MLModel</code>. This value should be identical to the value of the <code>MLModelId</code> in the request.</p>
     #[serde(rename = "MLModelId")]
@@ -511,7 +499,7 @@
 
 /// <p>Amazon ML returns the following elements. </p>
 #[derive(Default, Debug, Clone, PartialEq, Deserialize)]
-#[cfg_attr(any(test, feature = "serialize_structs"), derive(Serialize))]
+#[cfg_attr(test, derive(Serialize))]
 pub struct DeleteTagsOutput {
     /// <p>The ID of the ML object from which tags were deleted.</p>
     #[serde(rename = "ResourceId")]
@@ -573,7 +561,7 @@
 
 /// <p>Represents the output of a <code>DescribeBatchPredictions</code> operation. The content is essentially a list of <code>BatchPrediction</code>s.</p>
 #[derive(Default, Debug, Clone, PartialEq, Deserialize)]
-#[cfg_attr(any(test, feature = "serialize_structs"), derive(Serialize))]
+#[cfg_attr(test, derive(Serialize))]
 pub struct DescribeBatchPredictionsOutput {
     /// <p>The ID of the next page in the paginated results that indicates at least one more page follows.</p>
     #[serde(rename = "NextToken")]
@@ -635,7 +623,7 @@
 
 /// <p>Represents the query results from a <a>DescribeDataSources</a> operation. The content is essentially a list of <code>DataSource</code>.</p>
 #[derive(Default, Debug, Clone, PartialEq, Deserialize)]
-#[cfg_attr(any(test, feature = "serialize_structs"), derive(Serialize))]
+#[cfg_attr(test, derive(Serialize))]
 pub struct DescribeDataSourcesOutput {
     /// <p>An ID of the next page in the paginated results that indicates at least one more page follows.</p>
     #[serde(rename = "NextToken")]
@@ -697,7 +685,7 @@
 
 /// <p>Represents the query results from a <code>DescribeEvaluations</code> operation. The content is essentially a list of <code>Evaluation</code>.</p>
 #[derive(Default, Debug, Clone, PartialEq, Deserialize)]
-#[cfg_attr(any(test, feature = "serialize_structs"), derive(Serialize))]
+#[cfg_attr(test, derive(Serialize))]
 pub struct DescribeEvaluationsOutput {
     /// <p>The ID of the next page in the paginated results that indicates at least one more page follows.</p>
     #[serde(rename = "NextToken")]
@@ -759,7 +747,7 @@
 
 /// <p>Represents the output of a <code>DescribeMLModels</code> operation. The content is essentially a list of <code>MLModel</code>.</p>
 #[derive(Default, Debug, Clone, PartialEq, Deserialize)]
-#[cfg_attr(any(test, feature = "serialize_structs"), derive(Serialize))]
+#[cfg_attr(test, derive(Serialize))]
 pub struct DescribeMLModelsOutput {
     /// <p>The ID of the next page in the paginated results that indicates at least one more page follows.</p>
     #[serde(rename = "NextToken")]
@@ -783,7 +771,7 @@
 
 /// <p>Amazon ML returns the following elements. </p>
 #[derive(Default, Debug, Clone, PartialEq, Deserialize)]
-#[cfg_attr(any(test, feature = "serialize_structs"), derive(Serialize))]
+#[cfg_attr(test, derive(Serialize))]
 pub struct DescribeTagsOutput {
     /// <p>The ID of the tagged ML object.</p>
     #[serde(rename = "ResourceId")]
@@ -801,7 +789,7 @@
 
 /// <p> Represents the output of <code>GetEvaluation</code> operation. </p> <p>The content consists of the detailed metadata and data file information and the current status of the <code>Evaluation</code>.</p>
 #[derive(Default, Debug, Clone, PartialEq, Deserialize)]
-#[cfg_attr(any(test, feature = "serialize_structs"), derive(Serialize))]
+#[cfg_attr(test, derive(Serialize))]
 pub struct Evaluation {
     #[serde(rename = "ComputeTime")]
     #[serde(skip_serializing_if = "Option::is_none")]
@@ -867,7 +855,7 @@
 
 /// <p>Represents the output of a <code>GetBatchPrediction</code> operation and describes a <code>BatchPrediction</code>.</p>
 #[derive(Default, Debug, Clone, PartialEq, Deserialize)]
-#[cfg_attr(any(test, feature = "serialize_structs"), derive(Serialize))]
+#[cfg_attr(test, derive(Serialize))]
 pub struct GetBatchPredictionOutput {
     /// <p>The ID of the <code>DataSource</code> that was used to create the <code>BatchPrediction</code>. </p>
     #[serde(rename = "BatchPredictionDataSourceId")]
@@ -952,7 +940,7 @@
 
 /// <p>Represents the output of a <code>GetDataSource</code> operation and describes a <code>DataSource</code>.</p>
 #[derive(Default, Debug, Clone, PartialEq, Deserialize)]
-#[cfg_attr(any(test, feature = "serialize_structs"), derive(Serialize))]
+#[cfg_attr(test, derive(Serialize))]
 pub struct GetDataSourceOutput {
     /// <p> The parameter is <code>true</code> if statistics need to be generated from the observation data. </p>
     #[serde(rename = "ComputeStatistics")]
@@ -1042,7 +1030,7 @@
 
 /// <p>Represents the output of a <code>GetEvaluation</code> operation and describes an <code>Evaluation</code>.</p>
 #[derive(Default, Debug, Clone, PartialEq, Deserialize)]
-#[cfg_attr(any(test, feature = "serialize_structs"), derive(Serialize))]
+#[cfg_attr(test, derive(Serialize))]
 pub struct GetEvaluationOutput {
     /// <p>The approximate CPU time in milliseconds that Amazon Machine Learning spent processing the <code>Evaluation</code>, normalized and scaled on computation resources. <code>ComputeTime</code> is only available if the <code>Evaluation</code> is in the <code>COMPLETED</code> state.</p>
     #[serde(rename = "ComputeTime")]
@@ -1119,7 +1107,7 @@
 
 /// <p>Represents the output of a <code>GetMLModel</code> operation, and provides detailed information about a <code>MLModel</code>.</p>
 #[derive(Default, Debug, Clone, PartialEq, Deserialize)]
-#[cfg_attr(any(test, feature = "serialize_structs"), derive(Serialize))]
+#[cfg_attr(test, derive(Serialize))]
 pub struct GetMLModelOutput {
     /// <p>The approximate CPU time in milliseconds that Amazon Machine Learning spent processing the <code>MLModel</code>, normalized and scaled on computation resources. <code>ComputeTime</code> is only available if the <code>MLModel</code> is in the <code>COMPLETED</code> state.</p>
     #[serde(rename = "ComputeTime")]
@@ -1208,7 +1196,7 @@
 
 /// <p> Represents the output of a <code>GetMLModel</code> operation. </p> <p>The content consists of the detailed metadata and the current status of the <code>MLModel</code>.</p>
 #[derive(Default, Debug, Clone, PartialEq, Deserialize)]
-#[cfg_attr(any(test, feature = "serialize_structs"), derive(Serialize))]
+#[cfg_attr(test, derive(Serialize))]
 pub struct MLModel {
     /// <p><p>The algorithm used to train the <code>MLModel</code>. The following algorithm is supported:</p> <ul> <li> <code>SGD</code> -- Stochastic gradient descent. The goal of <code>SGD</code> is to minimize the gradient of the loss function. </li> </ul></p>
     #[serde(rename = "Algorithm")]
@@ -1285,7 +1273,7 @@
 
 /// <p>Measurements of how well the <code>MLModel</code> performed on known observations. One of the following metrics is returned, based on the type of the <code>MLModel</code>: </p> <ul> <li> <p>BinaryAUC: The binary <code>MLModel</code> uses the Area Under the Curve (AUC) technique to measure performance. </p> </li> <li> <p>RegressionRMSE: The regression <code>MLModel</code> uses the Root Mean Square Error (RMSE) technique to measure performance. RMSE measures the difference between predicted and actual values for a single variable.</p> </li> <li> <p>MulticlassAvgFScore: The multiclass <code>MLModel</code> uses the F1 score technique to measure performance. </p> </li> </ul> <p> For more information about performance metrics, please see the <a href="http://docs.aws.amazon.com/machine-learning/latest/dg">Amazon Machine Learning Developer Guide</a>. </p>
 #[derive(Default, Debug, Clone, PartialEq, Deserialize)]
-#[cfg_attr(any(test, feature = "serialize_structs"), derive(Serialize))]
+#[cfg_attr(test, derive(Serialize))]
 pub struct PerformanceMetrics {
     #[serde(rename = "Properties")]
     #[serde(skip_serializing_if = "Option::is_none")]
@@ -1304,7 +1292,7 @@
 }
 
 #[derive(Default, Debug, Clone, PartialEq, Deserialize)]
-#[cfg_attr(any(test, feature = "serialize_structs"), derive(Serialize))]
+#[cfg_attr(test, derive(Serialize))]
 pub struct PredictOutput {
     #[serde(rename = "Prediction")]
     #[serde(skip_serializing_if = "Option::is_none")]
@@ -1313,7 +1301,7 @@
 
 /// <p><p>The output from a <code>Predict</code> operation: </p> <ul> <li> <p> <code>Details</code> - Contains the following attributes: <code>DetailsAttributes.PREDICTIVE<em>MODEL</em>TYPE - REGRESSION | BINARY | MULTICLASS</code> <code>DetailsAttributes.ALGORITHM - SGD</code> </p> </li> <li> <p> <code>PredictedLabel</code> - Present for either a <code>BINARY</code> or <code>MULTICLASS</code> <code>MLModel</code> request. </p> </li> <li> <p> <code>PredictedScores</code> - Contains the raw classification score corresponding to each label. </p> </li> <li> <p> <code>PredictedValue</code> - Present for a <code>REGRESSION</code> <code>MLModel</code> request. </p> </li> </ul></p>
 #[derive(Default, Debug, Clone, PartialEq, Deserialize)]
-#[cfg_attr(any(test, feature = "serialize_structs"), derive(Serialize))]
+#[cfg_attr(test, derive(Serialize))]
 pub struct Prediction {
     #[serde(rename = "details")]
     #[serde(skip_serializing_if = "Option::is_none")]
@@ -1393,7 +1381,7 @@
 
 /// <p>The datasource details that are specific to Amazon RDS.</p>
 #[derive(Default, Debug, Clone, PartialEq, Deserialize)]
-#[cfg_attr(any(test, feature = "serialize_structs"), derive(Serialize))]
+#[cfg_attr(test, derive(Serialize))]
 pub struct RDSMetadata {
     /// <p>The ID of the Data Pipeline instance that is used to carry to copy data from Amazon RDS to Amazon S3. You can use the ID to find details about the instance in the Data Pipeline console.</p>
     #[serde(rename = "DataPipelineId")]
@@ -1422,7 +1410,7 @@
 
 /// <p> Describes the real-time endpoint information for an <code>MLModel</code>.</p>
 #[derive(Default, Debug, Clone, PartialEq, Deserialize)]
-#[cfg_attr(any(test, feature = "serialize_structs"), derive(Serialize))]
+#[cfg_attr(test, derive(Serialize))]
 pub struct RealtimeEndpointInfo {
     /// <p>The time that the request to create the real-time endpoint for the <code>MLModel</code> was received. The time is expressed in epoch time.</p>
     #[serde(rename = "CreatedAt")]
@@ -1491,7 +1479,7 @@
 
 /// <p>Describes the <code>DataSource</code> details specific to Amazon Redshift.</p>
 #[derive(Default, Debug, Clone, PartialEq, Deserialize)]
-#[cfg_attr(any(test, feature = "serialize_structs"), derive(Serialize))]
+#[cfg_attr(test, derive(Serialize))]
 pub struct RedshiftMetadata {
     #[serde(rename = "DatabaseUserName")]
     #[serde(skip_serializing_if = "Option::is_none")]
@@ -1550,7 +1538,7 @@
 
 /// <p>Represents the output of an <code>UpdateBatchPrediction</code> operation.</p> <p>You can see the updated content by using the <code>GetBatchPrediction</code> operation.</p>
 #[derive(Default, Debug, Clone, PartialEq, Deserialize)]
-#[cfg_attr(any(test, feature = "serialize_structs"), derive(Serialize))]
+#[cfg_attr(test, derive(Serialize))]
 pub struct UpdateBatchPredictionOutput {
     /// <p>The ID assigned to the <code>BatchPrediction</code> during creation. This value should be identical to the value of the <code>BatchPredictionId</code> in the request.</p>
     #[serde(rename = "BatchPredictionId")]
@@ -1570,7 +1558,7 @@
 
 /// <p>Represents the output of an <code>UpdateDataSource</code> operation.</p> <p>You can see the updated content by using the <code>GetBatchPrediction</code> operation.</p>
 #[derive(Default, Debug, Clone, PartialEq, Deserialize)]
-#[cfg_attr(any(test, feature = "serialize_structs"), derive(Serialize))]
+#[cfg_attr(test, derive(Serialize))]
 pub struct UpdateDataSourceOutput {
     /// <p>The ID assigned to the <code>DataSource</code> during creation. This value should be identical to the value of the <code>DataSourceID</code> in the request.</p>
     #[serde(rename = "DataSourceId")]
@@ -1590,7 +1578,7 @@
 
 /// <p>Represents the output of an <code>UpdateEvaluation</code> operation.</p> <p>You can see the updated content by using the <code>GetEvaluation</code> operation.</p>
 #[derive(Default, Debug, Clone, PartialEq, Deserialize)]
-#[cfg_attr(any(test, feature = "serialize_structs"), derive(Serialize))]
+#[cfg_attr(test, derive(Serialize))]
 pub struct UpdateEvaluationOutput {
     /// <p>The ID assigned to the <code>Evaluation</code> during creation. This value should be identical to the value of the <code>Evaluation</code> in the request.</p>
     #[serde(rename = "EvaluationId")]
@@ -1615,7 +1603,7 @@
 
 /// <p>Represents the output of an <code>UpdateMLModel</code> operation.</p> <p>You can see the updated content by using the <code>GetMLModel</code> operation.</p>
 #[derive(Default, Debug, Clone, PartialEq, Deserialize)]
-#[cfg_attr(any(test, feature = "serialize_structs"), derive(Serialize))]
+#[cfg_attr(test, derive(Serialize))]
 pub struct UpdateMLModelOutput {
     /// <p>The ID assigned to the <code>MLModel</code> during creation. This value should be identical to the value of the <code>MLModelID</code> in the request.</p>
     #[serde(rename = "MLModelId")]
@@ -3118,7 +3106,10 @@
     ///
     /// The client will use the default credentials provider and tls client.
     pub fn new(region: region::Region) -> MachineLearningClient {
-        Self::new_with_client(Client::shared(), region)
+        MachineLearningClient {
+            client: Client::shared(),
+            region,
+        }
     }
 
     pub fn new_with<P, D>(
@@ -3130,22 +3121,10 @@
         P: ProvideAwsCredentials + Send + Sync + 'static,
         D: DispatchSignedRequest + Send + Sync + 'static,
     {
-        Self::new_with_client(
-            Client::new_with(credentials_provider, request_dispatcher),
+        MachineLearningClient {
+            client: Client::new_with(credentials_provider, request_dispatcher),
             region,
-        )
-    }
-
-    pub fn new_with_client(client: Client, region: region::Region) -> MachineLearningClient {
-        MachineLearningClient { client, region }
-    }
-}
-
-impl fmt::Debug for MachineLearningClient {
-    fn fmt(&self, f: &mut fmt::Formatter<'_>) -> fmt::Result {
-        f.debug_struct("MachineLearningClient")
-            .field("region", &self.region)
-            .finish()
+        }
     }
 }
 
