--- conflicted
+++ resolved
@@ -9,66 +9,30 @@
 //  must be updated to generate the changes.
 //
 // =================================================================
-#![allow(warnings)]
-
-<<<<<<< HEAD
-use futures::future;
-use futures::Future;
-=======
+
 use std::error::Error;
 use std::fmt;
 
 use async_trait::async_trait;
->>>>>>> 62832c4b
 use rusoto_core::credential::ProvideAwsCredentials;
 use rusoto_core::region;
 #[allow(warnings)]
 use rusoto_core::request::{BufferedHttpResponse, DispatchSignedRequest};
-<<<<<<< HEAD
-use rusoto_core::{Client, RusotoError, RusotoFuture};
-use std::error::Error;
-use std::fmt;
-=======
 use rusoto_core::{Client, RusotoError};
->>>>>>> 62832c4b
 
 use rusoto_core::proto;
 use rusoto_core::signature::SignedRequest;
 use serde::{Deserialize, Serialize};
 use serde_json;
-/// <p>Contains an array.</p>
-#[derive(Default, Debug, Clone, PartialEq, Serialize, Deserialize)]
-pub struct ArrayValue {
-    /// <p>An array of arrays.</p>
-    #[serde(rename = "arrayValues")]
-    #[serde(skip_serializing_if = "Option::is_none")]
-    pub array_values: Option<Vec<ArrayValue>>,
-    /// <p>An array of Boolean values.</p>
-    #[serde(rename = "booleanValues")]
-    #[serde(skip_serializing_if = "Option::is_none")]
-    pub boolean_values: Option<Vec<bool>>,
-    /// <p>An array of integers.</p>
-    #[serde(rename = "doubleValues")]
-    #[serde(skip_serializing_if = "Option::is_none")]
-    pub double_values: Option<Vec<f64>>,
-    /// <p>An array of floating point numbers.</p>
-    #[serde(rename = "longValues")]
-    #[serde(skip_serializing_if = "Option::is_none")]
-    pub long_values: Option<Vec<i64>>,
-    /// <p>An array of strings.</p>
-    #[serde(rename = "stringValues")]
-    #[serde(skip_serializing_if = "Option::is_none")]
-    pub string_values: Option<Vec<String>>,
-}
-
-/// <p>The request parameters represent the input of a SQL statement over an array of data.</p>
+/// <p>The request parameters represent the input of a SQL statement over an array of
+/// data.</p>
 #[derive(Default, Debug, Clone, PartialEq, Serialize)]
 pub struct BatchExecuteStatementRequest {
     /// <p>The name of the database.</p>
     #[serde(rename = "database")]
     #[serde(skip_serializing_if = "Option::is_none")]
     pub database: Option<String>,
-    /// <p>The parameter set for the batch operation.</p> <p>The maximum number of parameters in a parameter set is 1,000.</p>
+    /// <p>The parameter set for the batch operation.</p>
     #[serde(rename = "parameterSets")]
     #[serde(skip_serializing_if = "Option::is_none")]
     pub parameter_sets: Option<Vec<Vec<SqlParameter>>>,
@@ -85,15 +49,22 @@
     /// <p>The SQL statement to run.</p>
     #[serde(rename = "sql")]
     pub sql: String,
-    /// <p>The identifier of a transaction that was started by using the <code>BeginTransaction</code> operation. Specify the transaction ID of the transaction that you want to include the SQL statement in.</p> <p>If the SQL statement is not part of a transaction, don't set this parameter.</p>
+    /// <p>The identifier of a transaction that was started by using the
+    /// <code>BeginTransaction</code> operation. Specify the transaction ID of the
+    /// transaction that you want to include the SQL statement in.</p>
+    ///
+    /// <pre><code>    &lt;p&gt;If the SQL statement is not part of a transaction, don&#39;t set this
+    /// parameter.&lt;/p&gt;
+    /// </code></pre>
     #[serde(rename = "transactionId")]
     #[serde(skip_serializing_if = "Option::is_none")]
     pub transaction_id: Option<String>,
 }
 
-/// <p>The response elements represent the output of a SQL statement over an array of data.</p>
-#[derive(Default, Debug, Clone, PartialEq, Deserialize)]
-#[cfg_attr(any(test, feature = "serialize_structs"), derive(Serialize))]
+/// <p>The response elements represent the output of a SQL statement over an array of
+/// data.</p>
+#[derive(Default, Debug, Clone, PartialEq, Deserialize)]
+#[cfg_attr(test, derive(Serialize))]
 pub struct BatchExecuteStatementResponse {
     /// <p>The execution results of each batch entry.</p>
     #[serde(rename = "updateResults")]
@@ -101,7 +72,8 @@
     pub update_results: Option<Vec<UpdateResult>>,
 }
 
-/// <p>The request parameters represent the input of a request to start a SQL transaction.</p>
+/// <p>The request parameters represent the input of a request to start a SQL
+/// transaction.</p>
 #[derive(Default, Debug, Clone, PartialEq, Serialize)]
 pub struct BeginTransactionRequest {
     /// <p>The name of the database.</p>
@@ -120,9 +92,10 @@
     pub secret_arn: String,
 }
 
-/// <p>The response elements represent the output of a request to start a SQL transaction.</p>
-#[derive(Default, Debug, Clone, PartialEq, Deserialize)]
-#[cfg_attr(any(test, feature = "serialize_structs"), derive(Serialize))]
+/// <p>The response elements represent the output of a request to start a SQL
+/// transaction.</p>
+#[derive(Default, Debug, Clone, PartialEq, Deserialize)]
+#[cfg_attr(test, derive(Serialize))]
 pub struct BeginTransactionResponse {
     /// <p>The transaction ID of the transaction started by the call.</p>
     #[serde(rename = "transactionId")]
@@ -132,7 +105,7 @@
 
 /// <p>Contains the metadata for a column.</p>
 #[derive(Default, Debug, Clone, PartialEq, Deserialize)]
-#[cfg_attr(any(test, feature = "serialize_structs"), derive(Serialize))]
+#[cfg_attr(test, derive(Serialize))]
 pub struct ColumnMetadata {
     /// <p>The type of the column.</p>
     #[serde(rename = "arrayBaseColumnType")]
@@ -208,7 +181,7 @@
 
 /// <p>The response elements represent the output of a commit transaction request.</p>
 #[derive(Default, Debug, Clone, PartialEq, Deserialize)]
-#[cfg_attr(any(test, feature = "serialize_structs"), derive(Serialize))]
+#[cfg_attr(test, derive(Serialize))]
 pub struct CommitTransactionResponse {
     /// <p>The status of the commit operation.</p>
     #[serde(rename = "transactionStatus")]
@@ -216,7 +189,8 @@
     pub transaction_status: Option<String>,
 }
 
-/// <p>The request parameters represent the input of a request to run one or more SQL statements.</p>
+/// <p>The request parameters represent the input of a request to run one or more SQL
+/// statements.</p>
 #[derive(Default, Debug, Clone, PartialEq, Serialize)]
 pub struct ExecuteSqlRequest {
     /// <p>The Amazon Resource Name (ARN) of the secret that enables access to the DB cluster.</p>
@@ -233,14 +207,20 @@
     #[serde(rename = "schema")]
     #[serde(skip_serializing_if = "Option::is_none")]
     pub schema: Option<String>,
-    /// <p>One or more SQL statements to run on the DB cluster.</p> <p>You can separate SQL statements from each other with a semicolon (;). Any valid SQL statement is permitted, including data definition, data manipulation, and commit statements. </p>
+    /// <p>One or more SQL statements to run on the DB cluster.</p>
+    ///
+    /// <pre><code>    &lt;p&gt;You can separate SQL statements from each other with a semicolon (;). Any valid SQL
+    /// statement is permitted, including data definition, data manipulation, and commit
+    /// statements. &lt;/p&gt;
+    /// </code></pre>
     #[serde(rename = "sqlStatements")]
     pub sql_statements: String,
 }
 
-/// <p>The response elements represent the output of a request to run one or more SQL statements.</p>
-#[derive(Default, Debug, Clone, PartialEq, Deserialize)]
-#[cfg_attr(any(test, feature = "serialize_structs"), derive(Serialize))]
+/// <p>The response elements represent the output of a request to run one or more SQL
+/// statements.</p>
+#[derive(Default, Debug, Clone, PartialEq, Deserialize)]
+#[cfg_attr(test, derive(Serialize))]
 pub struct ExecuteSqlResponse {
     /// <p>The results of the SQL statement or statements.</p>
     #[serde(rename = "sqlStatementResults")]
@@ -248,10 +228,20 @@
     pub sql_statement_results: Option<Vec<SqlStatementResult>>,
 }
 
-/// <p>The request parameters represent the input of a request to run a SQL statement against a database.</p>
+/// <p>The request parameters represent the input of a request to run a SQL statement against
+/// a database.</p>
 #[derive(Default, Debug, Clone, PartialEq, Serialize)]
 pub struct ExecuteStatementRequest {
-    /// <p><p>A value that indicates whether to continue running the statement after the call times out. By default, the statement stops running when the call times out.</p> <important> <p>For DDL statements, we recommend continuing to run the statement after the call times out. When a DDL statement terminates before it is finished running, it can result in errors and possibly corrupted data structures.</p> </important></p>
+    /// <p>A value that indicates whether to continue running the statement after
+    /// the call times out. By default, the statement stops running when the call
+    /// times out.</p>
+    ///
+    /// <pre><code>    &lt;important&gt;
+    /// &lt;p&gt;For DDL statements, we recommend continuing to run the statement after
+    /// the call times out. When a DDL statement terminates before it is finished
+    /// running, it can result in errors and possibly corrupted data structures.&lt;/p&gt;
+    /// &lt;/important&gt;
+    /// </code></pre>
     #[serde(rename = "continueAfterTimeout")]
     #[serde(skip_serializing_if = "Option::is_none")]
     pub continue_after_timeout: Option<bool>,
@@ -270,10 +260,6 @@
     /// <p>The Amazon Resource Name (ARN) of the Aurora Serverless DB cluster.</p>
     #[serde(rename = "resourceArn")]
     pub resource_arn: String,
-    /// <p>Options that control how the result set is returned.</p>
-    #[serde(rename = "resultSetOptions")]
-    #[serde(skip_serializing_if = "Option::is_none")]
-    pub result_set_options: Option<ResultSetOptions>,
     /// <p>The name of the database schema.</p>
     #[serde(rename = "schema")]
     #[serde(skip_serializing_if = "Option::is_none")]
@@ -284,21 +270,27 @@
     /// <p>The SQL statement to run.</p>
     #[serde(rename = "sql")]
     pub sql: String,
-    /// <p>The identifier of a transaction that was started by using the <code>BeginTransaction</code> operation. Specify the transaction ID of the transaction that you want to include the SQL statement in.</p> <p>If the SQL statement is not part of a transaction, don't set this parameter.</p>
+    /// <p>The identifier of a transaction that was started by using the
+    /// <code>BeginTransaction</code> operation. Specify the transaction ID of the
+    /// transaction that you want to include the SQL statement in.</p>
+    ///
+    /// <pre><code>    &lt;p&gt;If the SQL statement is not part of a transaction, don&#39;t set this parameter.&lt;/p&gt;
+    /// </code></pre>
     #[serde(rename = "transactionId")]
     #[serde(skip_serializing_if = "Option::is_none")]
     pub transaction_id: Option<String>,
 }
 
-/// <p>The response elements represent the output of a request to run a SQL statement against a database.</p>
-#[derive(Default, Debug, Clone, PartialEq, Deserialize)]
-#[cfg_attr(any(test, feature = "serialize_structs"), derive(Serialize))]
+/// <p>The response elements represent the output of a request to run a SQL statement against
+/// a database.</p>
+#[derive(Default, Debug, Clone, PartialEq, Deserialize)]
+#[cfg_attr(test, derive(Serialize))]
 pub struct ExecuteStatementResponse {
     /// <p>Metadata for the columns included in the results.</p>
     #[serde(rename = "columnMetadata")]
     #[serde(skip_serializing_if = "Option::is_none")]
     pub column_metadata: Option<Vec<ColumnMetadata>>,
-    /// <p><p>Values for fields generated during the request.</p> <pre><code> &lt;note&gt; &lt;p&gt;The &lt;code&gt;generatedFields&lt;/code&gt; data isn&#39;t supported by Aurora PostgreSQL. To get the values of generated fields, use the &lt;code&gt;RETURNING&lt;/code&gt; clause. For more information, see &lt;a href=&quot;https://www.postgresql.org/docs/10/dml-returning.html&quot;&gt;Returning Data From Modified Rows&lt;/a&gt; in the PostgreSQL documentation.&lt;/p&gt; &lt;/note&gt; </code></pre></p>
+    /// <p>Values for fields generated during the request.</p>
     #[serde(rename = "generatedFields")]
     #[serde(skip_serializing_if = "Option::is_none")]
     pub generated_fields: Option<Vec<Field>>,
@@ -315,10 +307,6 @@
 /// <p>Contains a value.</p>
 #[derive(Default, Debug, Clone, PartialEq, Serialize, Deserialize)]
 pub struct Field {
-    /// <p>An array of values.</p>
-    #[serde(rename = "arrayValue")]
-    #[serde(skip_serializing_if = "Option::is_none")]
-    pub array_value: Option<ArrayValue>,
     /// <p>A value of BLOB data type.</p>
     #[serde(rename = "blobValue")]
     #[serde(
@@ -352,7 +340,7 @@
 
 /// <p>A record returned by a call.</p>
 #[derive(Default, Debug, Clone, PartialEq, Deserialize)]
-#[cfg_attr(any(test, feature = "serialize_structs"), derive(Serialize))]
+#[cfg_attr(test, derive(Serialize))]
 pub struct Record {
     /// <p>The values returned in the record.</p>
     #[serde(rename = "values")]
@@ -362,7 +350,7 @@
 
 /// <p>The result set returned by a SQL statement.</p>
 #[derive(Default, Debug, Clone, PartialEq, Deserialize)]
-#[cfg_attr(any(test, feature = "serialize_structs"), derive(Serialize))]
+#[cfg_attr(test, derive(Serialize))]
 pub struct ResultFrame {
     /// <p>The records in the result set.</p>
     #[serde(rename = "records")]
@@ -376,7 +364,7 @@
 
 /// <p>The metadata of the result set returned by a SQL statement.</p>
 #[derive(Default, Debug, Clone, PartialEq, Deserialize)]
-#[cfg_attr(any(test, feature = "serialize_structs"), derive(Serialize))]
+#[cfg_attr(test, derive(Serialize))]
 pub struct ResultSetMetadata {
     /// <p>The number of columns in the result set.</p>
     #[serde(rename = "columnCount")]
@@ -388,16 +376,8 @@
     pub column_metadata: Option<Vec<ColumnMetadata>>,
 }
 
-/// <p>Options that control how the result set is returned.</p>
-#[derive(Default, Debug, Clone, PartialEq, Serialize)]
-pub struct ResultSetOptions {
-    /// <p><p>A value that indicates how a field of <code>DECIMAL</code> type is represented in the response. The value of <code>STRING</code>, the default, specifies that it is converted to a String value. The value of <code>DOUBLE<em>OR</em>LONG</code> specifies that it is converted to a Long value if its scale is 0, or to a Double value otherwise.</p> <important> <p>Conversion to Double or Long can result in roundoff errors due to precision loss. We recommend converting to String, especially when working with currency values.</p> </important></p>
-    #[serde(rename = "decimalReturnType")]
-    #[serde(skip_serializing_if = "Option::is_none")]
-    pub decimal_return_type: Option<String>,
-}
-
-/// <p>The request parameters represent the input of a request to perform a rollback of a transaction.</p>
+/// <p>The request parameters represent the input of a request to perform a rollback of a
+/// transaction.</p>
 #[derive(Default, Debug, Clone, PartialEq, Serialize)]
 pub struct RollbackTransactionRequest {
     /// <p>The Amazon Resource Name (ARN) of the Aurora Serverless DB cluster.</p>
@@ -411,9 +391,10 @@
     pub transaction_id: String,
 }
 
-/// <p>The response elements represent the output of a request to perform a rollback of a transaction.</p>
-#[derive(Default, Debug, Clone, PartialEq, Deserialize)]
-#[cfg_attr(any(test, feature = "serialize_structs"), derive(Serialize))]
+/// <p>The response elements represent the output of a request to perform a rollback of a
+/// transaction.</p>
+#[derive(Default, Debug, Clone, PartialEq, Deserialize)]
+#[cfg_attr(test, derive(Serialize))]
 pub struct RollbackTransactionResponse {
     /// <p>The status of the rollback operation.</p>
     #[serde(rename = "transactionStatus")]
@@ -428,19 +409,15 @@
     #[serde(rename = "name")]
     #[serde(skip_serializing_if = "Option::is_none")]
     pub name: Option<String>,
-    /// <p><p>A hint that specifies the correct object type for data type mapping.</p> <p> <b>Values:</b> </p> <ul> <li> <p> <code>DECIMAL</code> - The corresponding <code>String</code> parameter value is sent as an object of <code>DECIMAL</code> type to the database.</p> </li> <li> <p> <code>TIMESTAMP</code> - The corresponding <code>String</code> parameter value is sent as an object of <code>TIMESTAMP</code> type to the database. The accepted format is <code>YYYY-MM-DD HH:MM:SS[.FFF]</code>.</p> </li> <li> <p> <code>TIME</code> - The corresponding <code>String</code> parameter value is sent as an object of <code>TIME</code> type to the database. The accepted format is <code>HH:MM:SS[.FFF]</code>.</p> </li> <li> <p> <code>DATE</code> - The corresponding <code>String</code> parameter value is sent as an object of <code>DATE</code> type to the database. The accepted format is <code>YYYY-MM-DD</code>.</p> </li> </ul></p>
-    #[serde(rename = "typeHint")]
-    #[serde(skip_serializing_if = "Option::is_none")]
-    pub type_hint: Option<String>,
     /// <p>The value of the parameter.</p>
     #[serde(rename = "value")]
     #[serde(skip_serializing_if = "Option::is_none")]
     pub value: Option<Field>,
 }
 
-/// <p><p>The result of a SQL statement.</p> <pre><code> &lt;important&gt; &lt;p&gt;This data type is deprecated.&lt;/p&gt; &lt;/important&gt; </code></pre></p>
-#[derive(Default, Debug, Clone, PartialEq, Deserialize)]
-#[cfg_attr(any(test, feature = "serialize_structs"), derive(Serialize))]
+/// <p>The result of a SQL statement.</p>
+#[derive(Default, Debug, Clone, PartialEq, Deserialize)]
+#[cfg_attr(test, derive(Serialize))]
 pub struct SqlStatementResult {
     /// <p>The number of records updated by a SQL statement.</p>
     #[serde(rename = "numberOfRecordsUpdated")]
@@ -454,7 +431,7 @@
 
 /// <p>A structure value returned by a call.</p>
 #[derive(Default, Debug, Clone, PartialEq, Deserialize)]
-#[cfg_attr(any(test, feature = "serialize_structs"), derive(Serialize))]
+#[cfg_attr(test, derive(Serialize))]
 pub struct StructValue {
     /// <p>The attributes returned in the record.</p>
     #[serde(rename = "attributes")]
@@ -464,7 +441,7 @@
 
 /// <p>The response elements represent the results of an update.</p>
 #[derive(Default, Debug, Clone, PartialEq, Deserialize)]
-#[cfg_attr(any(test, feature = "serialize_structs"), derive(Serialize))]
+#[cfg_attr(test, derive(Serialize))]
 pub struct UpdateResult {
     /// <p>Values for fields generated during the request.</p>
     #[serde(rename = "generatedFields")]
@@ -472,9 +449,9 @@
     pub generated_fields: Option<Vec<Field>>,
 }
 
-/// <p><p>Contains the value of a column.</p> <pre><code> &lt;important&gt; &lt;p&gt;This data type is deprecated.&lt;/p&gt; &lt;/important&gt; </code></pre></p>
-#[derive(Default, Debug, Clone, PartialEq, Deserialize)]
-#[cfg_attr(any(test, feature = "serialize_structs"), derive(Serialize))]
+/// <p>Contains the value of a column.</p>
+#[derive(Default, Debug, Clone, PartialEq, Deserialize)]
+#[cfg_attr(test, derive(Serialize))]
 pub struct Value {
     /// <p>An array of column values.</p>
     #[serde(rename = "arrayValues")]
@@ -532,7 +509,8 @@
     Forbidden(String),
     /// <p>An internal error occurred.</p>
     InternalServerError(String),
-    /// <p>The service specified by the <code>resourceArn</code> parameter is not available.</p>
+    /// <p>The service specified by the <code>resourceArn</code> parameter is not
+    /// available.</p>
     ServiceUnavailableError(String),
     /// <p>The execution of the SQL statement timed out.</p>
     StatementTimeout(String),
@@ -595,7 +573,8 @@
     Forbidden(String),
     /// <p>An internal error occurred.</p>
     InternalServerError(String),
-    /// <p>The service specified by the <code>resourceArn</code> parameter is not available.</p>
+    /// <p>The service specified by the <code>resourceArn</code> parameter is not
+    /// available.</p>
     ServiceUnavailableError(String),
     /// <p>The execution of the SQL statement timed out.</p>
     StatementTimeout(String),
@@ -658,10 +637,9 @@
     InternalServerError(String),
     /// <p>The <code>resourceArn</code>, <code>secretArn</code>, or <code>transactionId</code> value can't be found.</p>
     NotFound(String),
-    /// <p>The service specified by the <code>resourceArn</code> parameter is not available.</p>
+    /// <p>The service specified by the <code>resourceArn</code> parameter is not
+    /// available.</p>
     ServiceUnavailableError(String),
-    /// <p>The execution of the SQL statement timed out.</p>
-    StatementTimeout(String),
 }
 
 impl CommitTransactionError {
@@ -686,9 +664,6 @@
                     return RusotoError::Service(CommitTransactionError::ServiceUnavailableError(
                         err.msg,
                     ))
-                }
-                "StatementTimeoutException" => {
-                    return RusotoError::Service(CommitTransactionError::StatementTimeout(err.msg))
                 }
                 "ValidationException" => return RusotoError::Validation(err.msg),
                 _ => {}
@@ -710,7 +685,6 @@
             CommitTransactionError::InternalServerError(ref cause) => cause,
             CommitTransactionError::NotFound(ref cause) => cause,
             CommitTransactionError::ServiceUnavailableError(ref cause) => cause,
-            CommitTransactionError::StatementTimeout(ref cause) => cause,
         }
     }
 }
@@ -723,7 +697,8 @@
     Forbidden(String),
     /// <p>An internal error occurred.</p>
     InternalServerError(String),
-    /// <p>The service specified by the <code>resourceArn</code> parameter is not available.</p>
+    /// <p>The service specified by the <code>resourceArn</code> parameter is not
+    /// available.</p>
     ServiceUnavailableError(String),
 }
 
@@ -774,7 +749,8 @@
     Forbidden(String),
     /// <p>An internal error occurred.</p>
     InternalServerError(String),
-    /// <p>The service specified by the <code>resourceArn</code> parameter is not available.</p>
+    /// <p>The service specified by the <code>resourceArn</code> parameter is not
+    /// available.</p>
     ServiceUnavailableError(String),
     /// <p>The execution of the SQL statement timed out.</p>
     StatementTimeout(String),
@@ -837,10 +813,9 @@
     InternalServerError(String),
     /// <p>The <code>resourceArn</code>, <code>secretArn</code>, or <code>transactionId</code> value can't be found.</p>
     NotFound(String),
-    /// <p>The service specified by the <code>resourceArn</code> parameter is not available.</p>
+    /// <p>The service specified by the <code>resourceArn</code> parameter is not
+    /// available.</p>
     ServiceUnavailableError(String),
-    /// <p>The execution of the SQL statement timed out.</p>
-    StatementTimeout(String),
 }
 
 impl RollbackTransactionError {
@@ -863,11 +838,6 @@
                 }
                 "ServiceUnavailableError" => {
                     return RusotoError::Service(RollbackTransactionError::ServiceUnavailableError(
-                        err.msg,
-                    ))
-                }
-                "StatementTimeoutException" => {
-                    return RusotoError::Service(RollbackTransactionError::StatementTimeout(
                         err.msg,
                     ))
                 }
@@ -891,17 +861,12 @@
             RollbackTransactionError::InternalServerError(ref cause) => cause,
             RollbackTransactionError::NotFound(ref cause) => cause,
             RollbackTransactionError::ServiceUnavailableError(ref cause) => cause,
-            RollbackTransactionError::StatementTimeout(ref cause) => cause,
         }
     }
 }
 /// Trait representing the capabilities of the AWS RDS DataService API. AWS RDS DataService clients implement this trait.
 #[async_trait]
 pub trait RdsData {
-<<<<<<< HEAD
-    /// <p><p>Runs a batch SQL statement over an array of data.</p> <p>You can run bulk update and insert operations for multiple records using a DML statement with different parameter sets. Bulk operations can provide a significant performance improvement over individual insert and update operations.</p> <important> <p>If a call isn&#39;t part of a transaction because it doesn&#39;t include the <code>transactionID</code> parameter, changes that result from the call are committed automatically.</p> </important></p>
-    fn batch_execute_statement(
-=======
     /// <p>Runs a batch SQL statement over an array of data.</p>
     ///
     /// <pre><code>    &lt;p&gt;You can run bulk update and insert operations for multiple records using a DML
@@ -914,15 +879,10 @@
     /// &lt;/important&gt;
     /// </code></pre>
     async fn batch_execute_statement(
->>>>>>> 62832c4b
         &self,
         input: BatchExecuteStatementRequest,
     ) -> Result<BatchExecuteStatementResponse, RusotoError<BatchExecuteStatementError>>;
 
-<<<<<<< HEAD
-    /// <p><p>Starts a SQL transaction.</p> <pre><code> &lt;important&gt; &lt;p&gt;A transaction can run for a maximum of 24 hours. A transaction is terminated and rolled back automatically after 24 hours.&lt;/p&gt; &lt;p&gt;A transaction times out if no calls use its transaction ID in three minutes. If a transaction times out before it&#39;s committed, it&#39;s rolled back automatically.&lt;/p&gt; &lt;p&gt;DDL statements inside a transaction cause an implicit commit. We recommend that you run each DDL statement in a separate &lt;code&gt;ExecuteStatement&lt;/code&gt; call with &lt;code&gt;continueAfterTimeout&lt;/code&gt; enabled.&lt;/p&gt; &lt;/important&gt; </code></pre></p>
-    fn begin_transaction(
-=======
     /// <p>Starts a SQL transaction.</p>
     ///
     /// <pre><code>    &lt;important&gt;
@@ -937,27 +897,17 @@
     /// &lt;/important&gt;
     /// </code></pre>
     async fn begin_transaction(
->>>>>>> 62832c4b
         &self,
         input: BeginTransactionRequest,
     ) -> Result<BeginTransactionResponse, RusotoError<BeginTransactionError>>;
 
-<<<<<<< HEAD
-    /// <p>Ends a SQL transaction started with the <code>BeginTransaction</code> operation and commits the changes.</p>
-    fn commit_transaction(
-=======
     /// <p>Ends a SQL transaction started with the <code>BeginTransaction</code> operation and
     /// commits the changes.</p>
     async fn commit_transaction(
->>>>>>> 62832c4b
         &self,
         input: CommitTransactionRequest,
     ) -> Result<CommitTransactionResponse, RusotoError<CommitTransactionError>>;
 
-<<<<<<< HEAD
-    /// <p><p>Runs one or more SQL statements.</p> <important> <p>This operation is deprecated. Use the <code>BatchExecuteStatement</code> or <code>ExecuteStatement</code> operation.</p> </important></p>
-    fn execute_sql(
-=======
     /// <p>Runs one or more SQL statements.</p>
     ///
     /// <pre><code>    &lt;important&gt;
@@ -966,15 +916,10 @@
     /// &lt;/important&gt;
     /// </code></pre>
     async fn execute_sql(
->>>>>>> 62832c4b
         &self,
         input: ExecuteSqlRequest,
     ) -> Result<ExecuteSqlResponse, RusotoError<ExecuteSqlError>>;
 
-<<<<<<< HEAD
-    /// <p>Runs a SQL statement against a database.</p> <important> <p>If a call isn't part of a transaction because it doesn't include the <code>transactionID</code> parameter, changes that result from the call are committed automatically.</p> </important> <p>The response size limit is 1 MB or 1,000 records. If the call returns more than 1 MB of response data or over 1,000 records, the call is terminated.</p>
-    fn execute_statement(
-=======
     /// <p>Runs a SQL statement against a database.</p>
     ///
     /// <pre><code>    &lt;important&gt;
@@ -985,7 +930,6 @@
     /// &lt;p&gt;The response size limit is 1 MB or 1,000 records. If the call returns more than 1 MB of response data or over 1,000 records, the call is terminated.&lt;/p&gt;
     /// </code></pre>
     async fn execute_statement(
->>>>>>> 62832c4b
         &self,
         input: ExecuteStatementRequest,
     ) -> Result<ExecuteStatementResponse, RusotoError<ExecuteStatementError>>;
@@ -1008,7 +952,10 @@
     ///
     /// The client will use the default credentials provider and tls client.
     pub fn new(region: region::Region) -> RdsDataClient {
-        Self::new_with_client(Client::shared(), region)
+        RdsDataClient {
+            client: Client::shared(),
+            region,
+        }
     }
 
     pub fn new_with<P, D>(
@@ -1020,31 +967,15 @@
         P: ProvideAwsCredentials + Send + Sync + 'static,
         D: DispatchSignedRequest + Send + Sync + 'static,
     {
-        Self::new_with_client(
-            Client::new_with(credentials_provider, request_dispatcher),
+        RdsDataClient {
+            client: Client::new_with(credentials_provider, request_dispatcher),
             region,
-        )
-    }
-
-    pub fn new_with_client(client: Client, region: region::Region) -> RdsDataClient {
-        RdsDataClient { client, region }
-    }
-}
-
-impl fmt::Debug for RdsDataClient {
-    fn fmt(&self, f: &mut fmt::Formatter<'_>) -> fmt::Result {
-        f.debug_struct("RdsDataClient")
-            .field("region", &self.region)
-            .finish()
+        }
     }
 }
 
 #[async_trait]
 impl RdsData for RdsDataClient {
-<<<<<<< HEAD
-    /// <p><p>Runs a batch SQL statement over an array of data.</p> <p>You can run bulk update and insert operations for multiple records using a DML statement with different parameter sets. Bulk operations can provide a significant performance improvement over individual insert and update operations.</p> <important> <p>If a call isn&#39;t part of a transaction because it doesn&#39;t include the <code>transactionID</code> parameter, changes that result from the call are committed automatically.</p> </important></p>
-    fn batch_execute_statement(
-=======
     /// <p>Runs a batch SQL statement over an array of data.</p>
     ///
     /// <pre><code>    &lt;p&gt;You can run bulk update and insert operations for multiple records using a DML
@@ -1057,7 +988,6 @@
     /// &lt;/important&gt;
     /// </code></pre>
     async fn batch_execute_statement(
->>>>>>> 62832c4b
         &self,
         input: BatchExecuteStatementRequest,
     ) -> Result<BatchExecuteStatementResponse, RusotoError<BatchExecuteStatementError>> {
@@ -1086,10 +1016,6 @@
         }
     }
 
-<<<<<<< HEAD
-    /// <p><p>Starts a SQL transaction.</p> <pre><code> &lt;important&gt; &lt;p&gt;A transaction can run for a maximum of 24 hours. A transaction is terminated and rolled back automatically after 24 hours.&lt;/p&gt; &lt;p&gt;A transaction times out if no calls use its transaction ID in three minutes. If a transaction times out before it&#39;s committed, it&#39;s rolled back automatically.&lt;/p&gt; &lt;p&gt;DDL statements inside a transaction cause an implicit commit. We recommend that you run each DDL statement in a separate &lt;code&gt;ExecuteStatement&lt;/code&gt; call with &lt;code&gt;continueAfterTimeout&lt;/code&gt; enabled.&lt;/p&gt; &lt;/important&gt; </code></pre></p>
-    fn begin_transaction(
-=======
     /// <p>Starts a SQL transaction.</p>
     ///
     /// <pre><code>    &lt;important&gt;
@@ -1104,7 +1030,6 @@
     /// &lt;/important&gt;
     /// </code></pre>
     async fn begin_transaction(
->>>>>>> 62832c4b
         &self,
         input: BeginTransactionRequest,
     ) -> Result<BeginTransactionResponse, RusotoError<BeginTransactionError>> {
@@ -1133,14 +1058,9 @@
         }
     }
 
-<<<<<<< HEAD
-    /// <p>Ends a SQL transaction started with the <code>BeginTransaction</code> operation and commits the changes.</p>
-    fn commit_transaction(
-=======
     /// <p>Ends a SQL transaction started with the <code>BeginTransaction</code> operation and
     /// commits the changes.</p>
     async fn commit_transaction(
->>>>>>> 62832c4b
         &self,
         input: CommitTransactionRequest,
     ) -> Result<CommitTransactionResponse, RusotoError<CommitTransactionError>> {
@@ -1169,10 +1089,6 @@
         }
     }
 
-<<<<<<< HEAD
-    /// <p><p>Runs one or more SQL statements.</p> <important> <p>This operation is deprecated. Use the <code>BatchExecuteStatement</code> or <code>ExecuteStatement</code> operation.</p> </important></p>
-    fn execute_sql(
-=======
     /// <p>Runs one or more SQL statements.</p>
     ///
     /// <pre><code>    &lt;important&gt;
@@ -1181,7 +1097,6 @@
     /// &lt;/important&gt;
     /// </code></pre>
     async fn execute_sql(
->>>>>>> 62832c4b
         &self,
         input: ExecuteSqlRequest,
     ) -> Result<ExecuteSqlResponse, RusotoError<ExecuteSqlError>> {
@@ -1210,10 +1125,6 @@
         }
     }
 
-<<<<<<< HEAD
-    /// <p>Runs a SQL statement against a database.</p> <important> <p>If a call isn't part of a transaction because it doesn't include the <code>transactionID</code> parameter, changes that result from the call are committed automatically.</p> </important> <p>The response size limit is 1 MB or 1,000 records. If the call returns more than 1 MB of response data or over 1,000 records, the call is terminated.</p>
-    fn execute_statement(
-=======
     /// <p>Runs a SQL statement against a database.</p>
     ///
     /// <pre><code>    &lt;important&gt;
@@ -1224,7 +1135,6 @@
     /// &lt;p&gt;The response size limit is 1 MB or 1,000 records. If the call returns more than 1 MB of response data or over 1,000 records, the call is terminated.&lt;/p&gt;
     /// </code></pre>
     async fn execute_statement(
->>>>>>> 62832c4b
         &self,
         input: ExecuteStatementRequest,
     ) -> Result<ExecuteStatementResponse, RusotoError<ExecuteStatementError>> {
