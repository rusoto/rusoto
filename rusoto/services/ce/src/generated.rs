// =================================================================
//
//                           * WARNING *
//
//                    This file is generated!
//
//  Changes made to this file will be overwritten. If changes are
//  required to the generated code, the service_crategen project
//  must be updated to generate the changes.
//
// =================================================================
#![allow(warnings)]

<<<<<<< HEAD
use std::error::Error;
use std::fmt;

use async_trait::async_trait;
=======
use futures::future;
use futures::Future;
>>>>>>> f58d1ce6
use rusoto_core::credential::ProvideAwsCredentials;
use rusoto_core::region;
#[allow(warnings)]
use rusoto_core::request::{BufferedHttpResponse, DispatchSignedRequest};
<<<<<<< HEAD
use rusoto_core::{Client, RusotoError};
=======
use rusoto_core::{Client, RusotoError, RusotoFuture};
use std::error::Error;
use std::fmt;
>>>>>>> f58d1ce6

use rusoto_core::proto;
use rusoto_core::signature::SignedRequest;
use serde::{Deserialize, Serialize};
use serde_json;
/// <p>The amount of instance usage that a reservation covered.</p>
#[derive(Default, Debug, Clone, PartialEq, Deserialize)]
#[cfg_attr(any(test, feature = "serialize_structs"), derive(Serialize))]
pub struct Coverage {
    /// <p>The amount of cost that the reservation covered.</p>
    #[serde(rename = "CoverageCost")]
    #[serde(skip_serializing_if = "Option::is_none")]
    pub coverage_cost: Option<CoverageCost>,
    /// <p>The amount of instance usage that the reservation covered, in hours.</p>
    #[serde(rename = "CoverageHours")]
    #[serde(skip_serializing_if = "Option::is_none")]
    pub coverage_hours: Option<CoverageHours>,
    /// <p>The amount of instance usage that the reservation covered, in normalized units.</p>
    #[serde(rename = "CoverageNormalizedUnits")]
    #[serde(skip_serializing_if = "Option::is_none")]
    pub coverage_normalized_units: Option<CoverageNormalizedUnits>,
}

/// <p>Reservation coverage for a specified period, in hours.</p>
#[derive(Default, Debug, Clone, PartialEq, Deserialize)]
#[cfg_attr(any(test, feature = "serialize_structs"), derive(Serialize))]
pub struct CoverageByTime {
    /// <p>The groups of instances that the reservation covered.</p>
    #[serde(rename = "Groups")]
    #[serde(skip_serializing_if = "Option::is_none")]
    pub groups: Option<Vec<ReservationCoverageGroup>>,
    /// <p>The period that this coverage was used over.</p>
    #[serde(rename = "TimePeriod")]
    #[serde(skip_serializing_if = "Option::is_none")]
    pub time_period: Option<DateInterval>,
    /// <p>The total reservation coverage, in hours.</p>
    #[serde(rename = "Total")]
    #[serde(skip_serializing_if = "Option::is_none")]
    pub total: Option<Coverage>,
}

/// <p>How much it cost to run an instance.</p>
#[derive(Default, Debug, Clone, PartialEq, Deserialize)]
#[cfg_attr(any(test, feature = "serialize_structs"), derive(Serialize))]
pub struct CoverageCost {
    /// <p>How much an On-Demand instance cost.</p>
    #[serde(rename = "OnDemandCost")]
    #[serde(skip_serializing_if = "Option::is_none")]
    pub on_demand_cost: Option<String>,
}

/// <p>How long a running instance either used a reservation or was On-Demand.</p>
#[derive(Default, Debug, Clone, PartialEq, Deserialize)]
#[cfg_attr(any(test, feature = "serialize_structs"), derive(Serialize))]
pub struct CoverageHours {
    /// <p>The percentage of instance hours that a reservation covered.</p>
    #[serde(rename = "CoverageHoursPercentage")]
    #[serde(skip_serializing_if = "Option::is_none")]
    pub coverage_hours_percentage: Option<String>,
    /// <p>The number of instance running hours that On-Demand Instances covered.</p>
    #[serde(rename = "OnDemandHours")]
    #[serde(skip_serializing_if = "Option::is_none")]
    pub on_demand_hours: Option<String>,
    /// <p>The number of instance running hours that reservations covered.</p>
    #[serde(rename = "ReservedHours")]
    #[serde(skip_serializing_if = "Option::is_none")]
    pub reserved_hours: Option<String>,
    /// <p>The total instance usage, in hours.</p>
    #[serde(rename = "TotalRunningHours")]
    #[serde(skip_serializing_if = "Option::is_none")]
    pub total_running_hours: Option<String>,
}

/// <p>The amount of instance usage, in normalized units. Normalized units enable you to see your EC2 usage for multiple sizes of instances in a uniform way. For example, suppose you run an xlarge instance and a 2xlarge instance. If you run both instances for the same amount of time, the 2xlarge instance uses twice as much of your reservation as the xlarge instance, even though both instances show only one instance-hour. Using normalized units instead of instance-hours, the xlarge instance used 8 normalized units, and the 2xlarge instance used 16 normalized units.</p> <p>For more information, see <a href="https://docs.aws.amazon.com/AWSEC2/latest/UserGuide/ri-modifying.html">Modifying Reserved Instances</a> in the <i>Amazon Elastic Compute Cloud User Guide for Linux Instances</i>.</p>
#[derive(Default, Debug, Clone, PartialEq, Deserialize)]
#[cfg_attr(any(test, feature = "serialize_structs"), derive(Serialize))]
pub struct CoverageNormalizedUnits {
    /// <p>The percentage of your used instance normalized units that a reservation covers.</p>
    #[serde(rename = "CoverageNormalizedUnitsPercentage")]
    #[serde(skip_serializing_if = "Option::is_none")]
    pub coverage_normalized_units_percentage: Option<String>,
    /// <p>The number of normalized units that are covered by On-Demand Instances instead of a reservation.</p>
    #[serde(rename = "OnDemandNormalizedUnits")]
    #[serde(skip_serializing_if = "Option::is_none")]
    pub on_demand_normalized_units: Option<String>,
    /// <p>The number of normalized units that a reservation covers.</p>
    #[serde(rename = "ReservedNormalizedUnits")]
    #[serde(skip_serializing_if = "Option::is_none")]
    pub reserved_normalized_units: Option<String>,
    /// <p>The total number of normalized units that you used.</p>
    #[serde(rename = "TotalRunningNormalizedUnits")]
    #[serde(skip_serializing_if = "Option::is_none")]
    pub total_running_normalized_units: Option<String>,
}

/// <p>Context about the current instance.</p>
#[derive(Default, Debug, Clone, PartialEq, Deserialize)]
#[cfg_attr(any(test, feature = "serialize_structs"), derive(Serialize))]
pub struct CurrentInstance {
    /// <p> The currency code that Amazon Web Services used to calculate the costs for this instance.</p>
    #[serde(rename = "CurrencyCode")]
    #[serde(skip_serializing_if = "Option::is_none")]
    pub currency_code: Option<String>,
    /// <p> Current On Demand cost of operating this instance on a monthly basis.</p>
    #[serde(rename = "MonthlyCost")]
    #[serde(skip_serializing_if = "Option::is_none")]
    pub monthly_cost: Option<String>,
    /// <p> Number of hours during the lookback period billed at On Demand rates.</p>
    #[serde(rename = "OnDemandHoursInLookbackPeriod")]
    #[serde(skip_serializing_if = "Option::is_none")]
    pub on_demand_hours_in_lookback_period: Option<String>,
    /// <p> Number of hours during the lookback period covered by reservations.</p>
    #[serde(rename = "ReservationCoveredHoursInLookbackPeriod")]
    #[serde(skip_serializing_if = "Option::is_none")]
    pub reservation_covered_hours_in_lookback_period: Option<String>,
    /// <p> Details about the resource and utilization.</p>
    #[serde(rename = "ResourceDetails")]
    #[serde(skip_serializing_if = "Option::is_none")]
    pub resource_details: Option<ResourceDetails>,
    /// <p>Resource ID of the current instance.</p>
    #[serde(rename = "ResourceId")]
    #[serde(skip_serializing_if = "Option::is_none")]
    pub resource_id: Option<String>,
    /// <p> Utilization information of the current instance during the lookback period.</p>
    #[serde(rename = "ResourceUtilization")]
    #[serde(skip_serializing_if = "Option::is_none")]
    pub resource_utilization: Option<ResourceUtilization>,
    /// <p>Cost allocation resource tags applied to the instance.</p>
    #[serde(rename = "Tags")]
    #[serde(skip_serializing_if = "Option::is_none")]
    pub tags: Option<Vec<TagValues>>,
    /// <p> The total number of hours the instance ran during the lookback period.</p>
    #[serde(rename = "TotalRunningHoursInLookbackPeriod")]
    #[serde(skip_serializing_if = "Option::is_none")]
    pub total_running_hours_in_lookback_period: Option<String>,
}

/// <p>The time period that you want the usage and costs for. </p>
#[derive(Default, Debug, Clone, PartialEq, Serialize, Deserialize)]
pub struct DateInterval {
    /// <p>The end of the time period that you want the usage and costs for. The end date is exclusive. For example, if <code>end</code> is <code>2017-05-01</code>, AWS retrieves cost and usage data from the start date up to, but not including, <code>2017-05-01</code>.</p>
    #[serde(rename = "End")]
    pub end: String,
    /// <p>The beginning of the time period that you want the usage and costs for. The start date is inclusive. For example, if <code>start</code> is <code>2017-01-01</code>, AWS retrieves cost and usage data starting at <code>2017-01-01</code> up to the end date.</p>
    #[serde(rename = "Start")]
    pub start: String,
}

/// <p>The metadata that you can use to filter and group your results. You can use <code>GetDimensionValues</code> to find specific values.</p>
#[derive(Default, Debug, Clone, PartialEq, Serialize)]
pub struct DimensionValues {
    /// <p>The names of the metadata types that you can use to filter and group your results. For example, <code>AZ</code> returns a list of Availability Zones.</p>
    #[serde(rename = "Key")]
    #[serde(skip_serializing_if = "Option::is_none")]
    pub key: Option<String>,
    /// <p>The metadata values that you can use to filter and group your results. You can use <code>GetDimensionValues</code> to find specific values.</p> <p>Valid values for the <code>SERVICE</code> dimension are <code>Amazon Elastic Compute Cloud - Compute</code>, <code>Amazon Elasticsearch Service</code>, <code>Amazon ElastiCache</code>, <code>Amazon Redshift</code>, and <code>Amazon Relational Database Service</code>.</p>
    #[serde(rename = "Values")]
    #[serde(skip_serializing_if = "Option::is_none")]
    pub values: Option<Vec<String>>,
}

/// <p>The metadata of a specific type that you can use to filter and group your results. You can use <code>GetDimensionValues</code> to find specific values.</p>
#[derive(Default, Debug, Clone, PartialEq, Deserialize)]
#[cfg_attr(any(test, feature = "serialize_structs"), derive(Serialize))]
pub struct DimensionValuesWithAttributes {
    /// <p>The attribute that applies to a specific <code>Dimension</code>.</p>
    #[serde(rename = "Attributes")]
    #[serde(skip_serializing_if = "Option::is_none")]
    pub attributes: Option<::std::collections::HashMap<String, String>>,
    /// <p>The value of a dimension with a specific attribute.</p>
    #[serde(rename = "Value")]
    #[serde(skip_serializing_if = "Option::is_none")]
    pub value: Option<String>,
}

/// <p>Details about the Amazon EC2 instances that AWS recommends that you purchase.</p>
#[derive(Default, Debug, Clone, PartialEq, Deserialize)]
#[cfg_attr(any(test, feature = "serialize_structs"), derive(Serialize))]
pub struct EC2InstanceDetails {
    /// <p>The Availability Zone of the recommended reservation.</p>
    #[serde(rename = "AvailabilityZone")]
    #[serde(skip_serializing_if = "Option::is_none")]
    pub availability_zone: Option<String>,
    /// <p>Whether the recommendation is for a current-generation instance. </p>
    #[serde(rename = "CurrentGeneration")]
    #[serde(skip_serializing_if = "Option::is_none")]
    pub current_generation: Option<bool>,
    /// <p>The instance family of the recommended reservation.</p>
    #[serde(rename = "Family")]
    #[serde(skip_serializing_if = "Option::is_none")]
    pub family: Option<String>,
    /// <p>The type of instance that AWS recommends.</p>
    #[serde(rename = "InstanceType")]
    #[serde(skip_serializing_if = "Option::is_none")]
    pub instance_type: Option<String>,
    /// <p>The platform of the recommended reservation. The platform is the specific combination of operating system, license model, and software on an instance.</p>
    #[serde(rename = "Platform")]
    #[serde(skip_serializing_if = "Option::is_none")]
    pub platform: Option<String>,
    /// <p>The AWS Region of the recommended reservation.</p>
    #[serde(rename = "Region")]
    #[serde(skip_serializing_if = "Option::is_none")]
    pub region: Option<String>,
    /// <p>Whether the recommended reservation is size flexible.</p>
    #[serde(rename = "SizeFlexEligible")]
    #[serde(skip_serializing_if = "Option::is_none")]
    pub size_flex_eligible: Option<bool>,
    /// <p>Whether the recommended reservation is dedicated or shared.</p>
    #[serde(rename = "Tenancy")]
    #[serde(skip_serializing_if = "Option::is_none")]
    pub tenancy: Option<String>,
}

/// <p> Details on the Amazon EC2 Resource.</p>
#[derive(Default, Debug, Clone, PartialEq, Deserialize)]
#[cfg_attr(any(test, feature = "serialize_structs"), derive(Serialize))]
pub struct EC2ResourceDetails {
    /// <p> Hourly public On Demand rate for the instance type.</p>
    #[serde(rename = "HourlyOnDemandRate")]
    #[serde(skip_serializing_if = "Option::is_none")]
    pub hourly_on_demand_rate: Option<String>,
    /// <p> The type of Amazon Web Services instance.</p>
    #[serde(rename = "InstanceType")]
    #[serde(skip_serializing_if = "Option::is_none")]
    pub instance_type: Option<String>,
    /// <p> Memory capacity of Amazon Web Services instance.</p>
    #[serde(rename = "Memory")]
    #[serde(skip_serializing_if = "Option::is_none")]
    pub memory: Option<String>,
    /// <p> Network performance capacity of the Amazon Web Services instance.</p>
    #[serde(rename = "NetworkPerformance")]
    #[serde(skip_serializing_if = "Option::is_none")]
    pub network_performance: Option<String>,
    /// <p> The platform of the Amazon Web Services instance. The platform is the specific combination of operating system, license model, and software on an instance.</p>
    #[serde(rename = "Platform")]
    #[serde(skip_serializing_if = "Option::is_none")]
    pub platform: Option<String>,
    /// <p> The Amazon Web Services Region of the instance.</p>
    #[serde(rename = "Region")]
    #[serde(skip_serializing_if = "Option::is_none")]
    pub region: Option<String>,
    /// <p> The SKU of the product.</p>
    #[serde(rename = "Sku")]
    #[serde(skip_serializing_if = "Option::is_none")]
    pub sku: Option<String>,
    /// <p> The disk storage of the Amazon Web Services instance (Not EBS storage).</p>
    #[serde(rename = "Storage")]
    #[serde(skip_serializing_if = "Option::is_none")]
    pub storage: Option<String>,
    /// <p> Number of VCPU cores in the Amazon Web Services instance type.</p>
    #[serde(rename = "Vcpu")]
    #[serde(skip_serializing_if = "Option::is_none")]
    pub vcpu: Option<String>,
}

/// <p> Utilization metrics of the instance. </p>
#[derive(Default, Debug, Clone, PartialEq, Deserialize)]
#[cfg_attr(any(test, feature = "serialize_structs"), derive(Serialize))]
pub struct EC2ResourceUtilization {
    /// <p> Maximum observed or expected CPU utilization of the instance.</p>
    #[serde(rename = "MaxCpuUtilizationPercentage")]
    #[serde(skip_serializing_if = "Option::is_none")]
    pub max_cpu_utilization_percentage: Option<String>,
    /// <p> Maximum observed or expected memory utilization of the instance.</p>
    #[serde(rename = "MaxMemoryUtilizationPercentage")]
    #[serde(skip_serializing_if = "Option::is_none")]
    pub max_memory_utilization_percentage: Option<String>,
    /// <p> Maximum observed or expected storage utilization of the instance (does not measure EBS storage).</p>
    #[serde(rename = "MaxStorageUtilizationPercentage")]
    #[serde(skip_serializing_if = "Option::is_none")]
    pub max_storage_utilization_percentage: Option<String>,
}

/// <p>The Amazon EC2 hardware specifications that you want AWS to provide recommendations for.</p>
#[derive(Default, Debug, Clone, PartialEq, Serialize, Deserialize)]
pub struct EC2Specification {
    /// <p>Whether you want a recommendation for standard or convertible reservations.</p>
    #[serde(rename = "OfferingClass")]
    #[serde(skip_serializing_if = "Option::is_none")]
    pub offering_class: Option<String>,
}

/// <p>Details about the Amazon ES instances that AWS recommends that you purchase.</p>
#[derive(Default, Debug, Clone, PartialEq, Deserialize)]
#[cfg_attr(any(test, feature = "serialize_structs"), derive(Serialize))]
pub struct ESInstanceDetails {
    /// <p>Whether the recommendation is for a current-generation instance.</p>
    #[serde(rename = "CurrentGeneration")]
    #[serde(skip_serializing_if = "Option::is_none")]
    pub current_generation: Option<bool>,
    /// <p>The class of instance that AWS recommends.</p>
    #[serde(rename = "InstanceClass")]
    #[serde(skip_serializing_if = "Option::is_none")]
    pub instance_class: Option<String>,
    /// <p>The size of instance that AWS recommends.</p>
    #[serde(rename = "InstanceSize")]
    #[serde(skip_serializing_if = "Option::is_none")]
    pub instance_size: Option<String>,
    /// <p>The AWS Region of the recommended reservation.</p>
    #[serde(rename = "Region")]
    #[serde(skip_serializing_if = "Option::is_none")]
    pub region: Option<String>,
    /// <p>Whether the recommended reservation is size flexible.</p>
    #[serde(rename = "SizeFlexEligible")]
    #[serde(skip_serializing_if = "Option::is_none")]
    pub size_flex_eligible: Option<bool>,
}

/// <p>Details about the Amazon ElastiCache instances that AWS recommends that you purchase.</p>
#[derive(Default, Debug, Clone, PartialEq, Deserialize)]
#[cfg_attr(any(test, feature = "serialize_structs"), derive(Serialize))]
pub struct ElastiCacheInstanceDetails {
    /// <p>Whether the recommendation is for a current generation instance.</p>
    #[serde(rename = "CurrentGeneration")]
    #[serde(skip_serializing_if = "Option::is_none")]
    pub current_generation: Option<bool>,
    /// <p>The instance family of the recommended reservation.</p>
    #[serde(rename = "Family")]
    #[serde(skip_serializing_if = "Option::is_none")]
    pub family: Option<String>,
    /// <p>The type of node that AWS recommends.</p>
    #[serde(rename = "NodeType")]
    #[serde(skip_serializing_if = "Option::is_none")]
    pub node_type: Option<String>,
    /// <p>The description of the recommended reservation.</p>
    #[serde(rename = "ProductDescription")]
    #[serde(skip_serializing_if = "Option::is_none")]
    pub product_description: Option<String>,
    /// <p>The AWS Region of the recommended reservation.</p>
    #[serde(rename = "Region")]
    #[serde(skip_serializing_if = "Option::is_none")]
    pub region: Option<String>,
    /// <p>Whether the recommended reservation is size flexible.</p>
    #[serde(rename = "SizeFlexEligible")]
    #[serde(skip_serializing_if = "Option::is_none")]
    pub size_flex_eligible: Option<bool>,
}

/// <p><p>Use <code>Expression</code> to filter by cost or by usage. There are two patterns: </p> <ul> <li> <p>Simple dimension values - You can set the dimension name and values for the filters that you plan to use. For example, you can filter for <code>REGION==us-east-1 OR REGION==us-west-1</code>. The <code>Expression</code> for that looks like this:</p> <p> <code>{ &quot;Dimensions&quot;: { &quot;Key&quot;: &quot;REGION&quot;, &quot;Values&quot;: [ &quot;us-east-1&quot;, “us-west-1” ] } }</code> </p> <p>The list of dimension values are OR&#39;d together to retrieve cost or usage data. You can create <code>Expression</code> and <code>DimensionValues</code> objects using either <code>with<em></code> methods or <code>set</em></code> methods in multiple lines. </p> </li> <li> <p>Compound dimension values with logical operations - You can use multiple <code>Expression</code> types and the logical operators <code>AND/OR/NOT</code> to create a list of one or more <code>Expression</code> objects. This allows you to filter on more advanced options. For example, you can filter on <code>((REGION == us-east-1 OR REGION == us-west-1) OR (TAG.Type == Type1)) AND (USAGE<em>TYPE != DataTransfer)</code>. The <code>Expression</code> for that looks like this:</p> <p> <code>{ &quot;And&quot;: [ {&quot;Or&quot;: [ {&quot;Dimensions&quot;: { &quot;Key&quot;: &quot;REGION&quot;, &quot;Values&quot;: [ &quot;us-east-1&quot;, &quot;us-west-1&quot; ] }}, {&quot;Tags&quot;: { &quot;Key&quot;: &quot;TagName&quot;, &quot;Values&quot;: [&quot;Value1&quot;] } } ]}, {&quot;Not&quot;: {&quot;Dimensions&quot;: { &quot;Key&quot;: &quot;USAGE</em>TYPE&quot;, &quot;Values&quot;: [&quot;DataTransfer&quot;] }}} ] } </code> </p> <note> <p>Because each <code>Expression</code> can have only one operator, the service returns an error if more than one is specified. The following example shows an <code>Expression</code> object that creates an error.</p> </note> <p> <code> { &quot;And&quot;: [ ... ], &quot;DimensionValues&quot;: { &quot;Dimension&quot;: &quot;USAGE<em>TYPE&quot;, &quot;Values&quot;: [ &quot;DataTransfer&quot; ] } } </code> </p> </li> </ul> <note> <p>For <code>GetRightsizingRecommendation</code> action, a combination of OR and NOT is not supported. OR is not supported between different dimensions, or dimensions and tags. NOT operators aren&#39;t supported. Dimentions are also limited to <code>LINKED</em>ACCOUNT</code>, <code>REGION</code>, or <code>RIGHTSIZING_TYPE</code>.</p> </note></p>
#[derive(Default, Debug, Clone, PartialEq, Serialize)]
pub struct Expression {
    /// <p>Return results that match both <code>Dimension</code> objects.</p>
    #[serde(rename = "And")]
    #[serde(skip_serializing_if = "Option::is_none")]
    pub and: Option<Vec<Expression>>,
    /// <p>The specific <code>Dimension</code> to use for <code>Expression</code>.</p>
    #[serde(rename = "Dimensions")]
    #[serde(skip_serializing_if = "Option::is_none")]
    pub dimensions: Option<DimensionValues>,
    /// <p>Return results that don't match a <code>Dimension</code> object.</p>
    #[serde(rename = "Not")]
    #[serde(skip_serializing_if = "Option::is_none")]
    pub not: Box<Option<Expression>>,
    /// <p>Return results that match either <code>Dimension</code> object.</p>
    #[serde(rename = "Or")]
    #[serde(skip_serializing_if = "Option::is_none")]
    pub or: Option<Vec<Expression>>,
    /// <p>The specific <code>Tag</code> to use for <code>Expression</code>.</p>
    #[serde(rename = "Tags")]
    #[serde(skip_serializing_if = "Option::is_none")]
    pub tags: Option<TagValues>,
}

/// <p>The forecast created for your query.</p>
#[derive(Default, Debug, Clone, PartialEq, Deserialize)]
#[cfg_attr(any(test, feature = "serialize_structs"), derive(Serialize))]
pub struct ForecastResult {
    /// <p>The mean value of the forecast.</p>
    #[serde(rename = "MeanValue")]
    #[serde(skip_serializing_if = "Option::is_none")]
    pub mean_value: Option<String>,
    /// <p>The lower limit for the prediction interval. </p>
    #[serde(rename = "PredictionIntervalLowerBound")]
    #[serde(skip_serializing_if = "Option::is_none")]
    pub prediction_interval_lower_bound: Option<String>,
    /// <p>The upper limit for the prediction interval. </p>
    #[serde(rename = "PredictionIntervalUpperBound")]
    #[serde(skip_serializing_if = "Option::is_none")]
    pub prediction_interval_upper_bound: Option<String>,
    /// <p>The period of time that the forecast covers.</p>
    #[serde(rename = "TimePeriod")]
    #[serde(skip_serializing_if = "Option::is_none")]
    pub time_period: Option<DateInterval>,
}

#[derive(Default, Debug, Clone, PartialEq, Serialize)]
pub struct GetCostAndUsageRequest {
    /// <p>Filters AWS costs by different dimensions. For example, you can specify <code>SERVICE</code> and <code>LINKED_ACCOUNT</code> and get the costs that are associated with that account's usage of that service. You can nest <code>Expression</code> objects to define any combination of dimension filters. For more information, see <a href="http://docs.aws.amazon.com/aws-cost-management/latest/APIReference/API_Expression.html">Expression</a>. </p>
    #[serde(rename = "Filter")]
    #[serde(skip_serializing_if = "Option::is_none")]
    pub filter: Option<Expression>,
    /// <p>Sets the AWS cost granularity to <code>MONTHLY</code> or <code>DAILY</code>. If <code>Granularity</code> isn't set, the response object doesn't include the <code>Granularity</code>, either <code>MONTHLY</code> or <code>DAILY</code>. </p> <p>The <code>GetCostAndUsageRequest</code> operation supports only <code>DAILY</code> and <code>MONTHLY</code> granularities.</p>
    #[serde(rename = "Granularity")]
    #[serde(skip_serializing_if = "Option::is_none")]
    pub granularity: Option<String>,
    /// <p>You can group AWS costs using up to two different groups, either dimensions, tag keys, or both.</p> <p>When you group by tag key, you get all tag values, including empty strings.</p> <p>Valid values are <code>AZ</code>, <code>INSTANCE_TYPE</code>, <code>LEGAL_ENTITY_NAME</code>, <code>LINKED_ACCOUNT</code>, <code>OPERATION</code>, <code>PLATFORM</code>, <code>PURCHASE_TYPE</code>, <code>SERVICE</code>, <code>TAGS</code>, <code>TENANCY</code>, and <code>USAGE_TYPE</code>.</p>
    #[serde(rename = "GroupBy")]
    #[serde(skip_serializing_if = "Option::is_none")]
    pub group_by: Option<Vec<GroupDefinition>>,
    /// <p>Which metrics are returned in the query. For more information about blended and unblended rates, see <a href="https://aws.amazon.com/premiumsupport/knowledge-center/blended-rates-intro/">Why does the "blended" annotation appear on some line items in my bill?</a>. </p> <p>Valid values are <code>AmortizedCost</code>, <code>BlendedCost</code>, <code>NetAmortizedCost</code>, <code>NetUnblendedCost</code>, <code>NormalizedUsageAmount</code>, <code>UnblendedCost</code>, and <code>UsageQuantity</code>. </p> <note> <p>If you return the <code>UsageQuantity</code> metric, the service aggregates all usage numbers without taking into account the units. For example, if you aggregate <code>usageQuantity</code> across all of Amazon EC2, the results aren't meaningful because Amazon EC2 compute hours and data transfer are measured in different units (for example, hours vs. GB). To get more meaningful <code>UsageQuantity</code> metrics, filter by <code>UsageType</code> or <code>UsageTypeGroups</code>. </p> </note> <p> <code>Metrics</code> is required for <code>GetCostAndUsage</code> requests.</p>
    #[serde(rename = "Metrics")]
    #[serde(skip_serializing_if = "Option::is_none")]
    pub metrics: Option<Vec<String>>,
    /// <p>The token to retrieve the next set of results. AWS provides the token when the response from a previous call has more results than the maximum page size.</p>
    #[serde(rename = "NextPageToken")]
    #[serde(skip_serializing_if = "Option::is_none")]
    pub next_page_token: Option<String>,
    /// <p>Sets the start and end dates for retrieving AWS costs. The start date is inclusive, but the end date is exclusive. For example, if <code>start</code> is <code>2017-01-01</code> and <code>end</code> is <code>2017-05-01</code>, then the cost and usage data is retrieved from <code>2017-01-01</code> up to and including <code>2017-04-30</code> but not including <code>2017-05-01</code>.</p>
    #[serde(rename = "TimePeriod")]
    pub time_period: DateInterval,
}

#[derive(Default, Debug, Clone, PartialEq, Deserialize)]
#[cfg_attr(any(test, feature = "serialize_structs"), derive(Serialize))]
pub struct GetCostAndUsageResponse {
    /// <p>The groups that are specified by the <code>Filter</code> or <code>GroupBy</code> parameters in the request.</p>
    #[serde(rename = "GroupDefinitions")]
    #[serde(skip_serializing_if = "Option::is_none")]
    pub group_definitions: Option<Vec<GroupDefinition>>,
    /// <p>The token for the next set of retrievable results. AWS provides the token when the response from a previous call has more results than the maximum page size.</p>
    #[serde(rename = "NextPageToken")]
    #[serde(skip_serializing_if = "Option::is_none")]
    pub next_page_token: Option<String>,
    /// <p>The time period that is covered by the results in the response.</p>
    #[serde(rename = "ResultsByTime")]
    #[serde(skip_serializing_if = "Option::is_none")]
    pub results_by_time: Option<Vec<ResultByTime>>,
}

#[derive(Default, Debug, Clone, PartialEq, Serialize)]
pub struct GetCostForecastRequest {
    /// <p>The filters that you want to use to filter your forecast. Cost Explorer API supports all of the Cost Explorer filters.</p>
    #[serde(rename = "Filter")]
    #[serde(skip_serializing_if = "Option::is_none")]
    pub filter: Option<Expression>,
    /// <p>How granular you want the forecast to be. You can get 3 months of <code>DAILY</code> forecasts or 12 months of <code>MONTHLY</code> forecasts.</p> <p>The <code>GetCostForecast</code> operation supports only <code>DAILY</code> and <code>MONTHLY</code> granularities.</p>
    #[serde(rename = "Granularity")]
    pub granularity: String,
    /// <p><p>Which metric Cost Explorer uses to create your forecast. For more information about blended and unblended rates, see <a href="https://aws.amazon.com/premiumsupport/knowledge-center/blended-rates-intro/">Why does the &quot;blended&quot; annotation appear on some line items in my bill?</a>. </p> <p>Valid values for a <code>GetCostForecast</code> call are the following:</p> <ul> <li> <p>AMORTIZED<em>COST</p> </li> <li> <p>BLENDED</em>COST</p> </li> <li> <p>NET<em>AMORTIZED</em>COST</p> </li> <li> <p>NET<em>UNBLENDED</em>COST</p> </li> <li> <p>UNBLENDED_COST</p> </li> </ul></p>
    #[serde(rename = "Metric")]
    pub metric: String,
    /// <p>Cost Explorer always returns the mean forecast as a single point. You can request a prediction interval around the mean by specifying a confidence level. The higher the confidence level, the more confident Cost Explorer is about the actual value falling in the prediction interval. Higher confidence levels result in wider prediction intervals.</p>
    #[serde(rename = "PredictionIntervalLevel")]
    #[serde(skip_serializing_if = "Option::is_none")]
    pub prediction_interval_level: Option<i64>,
    /// <p>The period of time that you want the forecast to cover.</p>
    #[serde(rename = "TimePeriod")]
    pub time_period: DateInterval,
}

#[derive(Default, Debug, Clone, PartialEq, Deserialize)]
#[cfg_attr(any(test, feature = "serialize_structs"), derive(Serialize))]
pub struct GetCostForecastResponse {
    /// <p>The forecasts for your query, in order. For <code>DAILY</code> forecasts, this is a list of days. For <code>MONTHLY</code> forecasts, this is a list of months.</p>
    #[serde(rename = "ForecastResultsByTime")]
    #[serde(skip_serializing_if = "Option::is_none")]
    pub forecast_results_by_time: Option<Vec<ForecastResult>>,
    /// <p>How much you are forecasted to spend over the forecast period, in <code>USD</code>.</p>
    #[serde(rename = "Total")]
    #[serde(skip_serializing_if = "Option::is_none")]
    pub total: Option<MetricValue>,
}

#[derive(Default, Debug, Clone, PartialEq, Serialize)]
pub struct GetDimensionValuesRequest {
    /// <p><p>The context for the call to <code>GetDimensionValues</code>. This can be <code>RESERVATIONS</code> or <code>COST<em>AND</em>USAGE</code>. The default value is <code>COST<em>AND</em>USAGE</code>. If the context is set to <code>RESERVATIONS</code>, the resulting dimension values can be used in the <code>GetReservationUtilization</code> operation. If the context is set to <code>COST<em>AND</em>USAGE</code>, the resulting dimension values can be used in the <code>GetCostAndUsage</code> operation.</p> <p>If you set the context to <code>COST<em>AND</em>USAGE</code>, you can use the following dimensions for searching:</p> <ul> <li> <p>AZ - The Availability Zone. An example is <code>us-east-1a</code>.</p> </li> <li> <p>DATABASE<em>ENGINE - The Amazon Relational Database Service database. Examples are Aurora or MySQL.</p> </li> <li> <p>INSTANCE</em>TYPE - The type of Amazon EC2 instance. An example is <code>m4.xlarge</code>.</p> </li> <li> <p>LEGAL<em>ENTITY</em>NAME - The name of the organization that sells you AWS services, such as Amazon Web Services.</p> </li> <li> <p>LINKED<em>ACCOUNT - The description in the attribute map that includes the full name of the member account. The value field contains the AWS ID of the member account.</p> </li> <li> <p>OPERATING</em>SYSTEM - The operating system. Examples are Windows or Linux.</p> </li> <li> <p>OPERATION - The action performed. Examples include <code>RunInstance</code> and <code>CreateBucket</code>.</p> </li> <li> <p>PLATFORM - The Amazon EC2 operating system. Examples are Windows or Linux.</p> </li> <li> <p>PURCHASE<em>TYPE - The reservation type of the purchase to which this usage is related. Examples include On-Demand Instances and Standard Reserved Instances.</p> </li> <li> <p>SERVICE - The AWS service such as Amazon DynamoDB.</p> </li> <li> <p>USAGE</em>TYPE - The type of usage. An example is DataTransfer-In-Bytes. The response for the <code>GetDimensionValues</code> operation includes a unit attribute. Examples include GB and Hrs.</p> </li> <li> <p>USAGE<em>TYPE</em>GROUP - The grouping of common usage types. An example is Amazon EC2: CloudWatch – Alarms. The response for this operation includes a unit attribute.</p> </li> <li> <p>RECORD<em>TYPE - The different types of charges such as RI fees, usage costs, tax refunds, and credits.</p> </li> </ul> <p>If you set the context to <code>RESERVATIONS</code>, you can use the following dimensions for searching:</p> <ul> <li> <p>AZ - The Availability Zone. An example is <code>us-east-1a</code>.</p> </li> <li> <p>CACHE</em>ENGINE - The Amazon ElastiCache operating system. Examples are Windows or Linux.</p> </li> <li> <p>DEPLOYMENT<em>OPTION - The scope of Amazon Relational Database Service deployments. Valid values are <code>SingleAZ</code> and <code>MultiAZ</code>.</p> </li> <li> <p>INSTANCE</em>TYPE - The type of Amazon EC2 instance. An example is <code>m4.xlarge</code>.</p> </li> <li> <p>LINKED_ACCOUNT - The description in the attribute map that includes the full name of the member account. The value field contains the AWS ID of the member account.</p> </li> <li> <p>PLATFORM - The Amazon EC2 operating system. Examples are Windows or Linux.</p> </li> <li> <p>REGION - The AWS Region.</p> </li> <li> <p>SCOPE (Utilization only) - The scope of a Reserved Instance (RI). Values are regional or a single Availability Zone.</p> </li> <li> <p>TAG (Coverage only) - The tags that are associated with a Reserved Instance (RI).</p> </li> <li> <p>TENANCY - The tenancy of a resource. Examples are shared or dedicated.</p> </li> </ul></p>
    #[serde(rename = "Context")]
    #[serde(skip_serializing_if = "Option::is_none")]
    pub context: Option<String>,
    /// <p>The name of the dimension. Each <code>Dimension</code> is available for a different <code>Context</code>. For more information, see <code>Context</code>.</p>
    #[serde(rename = "Dimension")]
    pub dimension: String,
    /// <p>The token to retrieve the next set of results. AWS provides the token when the response from a previous call has more results than the maximum page size.</p>
    #[serde(rename = "NextPageToken")]
    #[serde(skip_serializing_if = "Option::is_none")]
    pub next_page_token: Option<String>,
    /// <p>The value that you want to search the filter values for.</p>
    #[serde(rename = "SearchString")]
    #[serde(skip_serializing_if = "Option::is_none")]
    pub search_string: Option<String>,
    /// <p>The start and end dates for retrieving the dimension values. The start date is inclusive, but the end date is exclusive. For example, if <code>start</code> is <code>2017-01-01</code> and <code>end</code> is <code>2017-05-01</code>, then the cost and usage data is retrieved from <code>2017-01-01</code> up to and including <code>2017-04-30</code> but not including <code>2017-05-01</code>.</p>
    #[serde(rename = "TimePeriod")]
    pub time_period: DateInterval,
}

#[derive(Default, Debug, Clone, PartialEq, Deserialize)]
#[cfg_attr(any(test, feature = "serialize_structs"), derive(Serialize))]
pub struct GetDimensionValuesResponse {
    /// <p><p>The filters that you used to filter your request. Some dimensions are available only for a specific context.</p> <p>If you set the context to <code>COST<em>AND</em>USAGE</code>, you can use the following dimensions for searching:</p> <ul> <li> <p>AZ - The Availability Zone. An example is <code>us-east-1a</code>.</p> </li> <li> <p>DATABASE<em>ENGINE - The Amazon Relational Database Service database. Examples are Aurora or MySQL.</p> </li> <li> <p>INSTANCE</em>TYPE - The type of Amazon EC2 instance. An example is <code>m4.xlarge</code>.</p> </li> <li> <p>LEGAL<em>ENTITY</em>NAME - The name of the organization that sells you AWS services, such as Amazon Web Services.</p> </li> <li> <p>LINKED<em>ACCOUNT - The description in the attribute map that includes the full name of the member account. The value field contains the AWS ID of the member account.</p> </li> <li> <p>OPERATING</em>SYSTEM - The operating system. Examples are Windows or Linux.</p> </li> <li> <p>OPERATION - The action performed. Examples include <code>RunInstance</code> and <code>CreateBucket</code>.</p> </li> <li> <p>PLATFORM - The Amazon EC2 operating system. Examples are Windows or Linux.</p> </li> <li> <p>PURCHASE<em>TYPE - The reservation type of the purchase to which this usage is related. Examples include On-Demand Instances and Standard Reserved Instances.</p> </li> <li> <p>SERVICE - The AWS service such as Amazon DynamoDB.</p> </li> <li> <p>USAGE</em>TYPE - The type of usage. An example is DataTransfer-In-Bytes. The response for the <code>GetDimensionValues</code> operation includes a unit attribute. Examples include GB and Hrs.</p> </li> <li> <p>USAGE<em>TYPE</em>GROUP - The grouping of common usage types. An example is Amazon EC2: CloudWatch – Alarms. The response for this operation includes a unit attribute.</p> </li> <li> <p>RECORD<em>TYPE - The different types of charges such as RI fees, usage costs, tax refunds, and credits.</p> </li> </ul> <p>If you set the context to <code>RESERVATIONS</code>, you can use the following dimensions for searching:</p> <ul> <li> <p>AZ - The Availability Zone. An example is <code>us-east-1a</code>.</p> </li> <li> <p>CACHE</em>ENGINE - The Amazon ElastiCache operating system. Examples are Windows or Linux.</p> </li> <li> <p>DEPLOYMENT<em>OPTION - The scope of Amazon Relational Database Service deployments. Valid values are <code>SingleAZ</code> and <code>MultiAZ</code>.</p> </li> <li> <p>INSTANCE</em>TYPE - The type of Amazon EC2 instance. An example is <code>m4.xlarge</code>.</p> </li> <li> <p>LINKED_ACCOUNT - The description in the attribute map that includes the full name of the member account. The value field contains the AWS ID of the member account.</p> </li> <li> <p>PLATFORM - The Amazon EC2 operating system. Examples are Windows or Linux.</p> </li> <li> <p>REGION - The AWS Region.</p> </li> <li> <p>SCOPE (Utilization only) - The scope of a Reserved Instance (RI). Values are regional or a single Availability Zone.</p> </li> <li> <p>TAG (Coverage only) - The tags that are associated with a Reserved Instance (RI).</p> </li> <li> <p>TENANCY - The tenancy of a resource. Examples are shared or dedicated.</p> </li> </ul></p>
    #[serde(rename = "DimensionValues")]
    pub dimension_values: Vec<DimensionValuesWithAttributes>,
    /// <p>The token for the next set of retrievable results. AWS provides the token when the response from a previous call has more results than the maximum page size.</p>
    #[serde(rename = "NextPageToken")]
    #[serde(skip_serializing_if = "Option::is_none")]
    pub next_page_token: Option<String>,
    /// <p>The number of results that AWS returned at one time.</p>
    #[serde(rename = "ReturnSize")]
    pub return_size: i64,
    /// <p>The total number of search results.</p>
    #[serde(rename = "TotalSize")]
    pub total_size: i64,
}

/// <p>You can use the following request parameters to query for how much of your instance usage a reservation covered.</p>
#[derive(Default, Debug, Clone, PartialEq, Serialize)]
pub struct GetReservationCoverageRequest {
    /// <p>Filters utilization data by dimensions. You can filter by the following dimensions:</p> <ul> <li> <p>AZ</p> </li> <li> <p>CACHE_ENGINE</p> </li> <li> <p>DATABASE_ENGINE</p> </li> <li> <p>DEPLOYMENT_OPTION</p> </li> <li> <p>INSTANCE_TYPE</p> </li> <li> <p>LINKED_ACCOUNT</p> </li> <li> <p>OPERATING_SYSTEM</p> </li> <li> <p>PLATFORM</p> </li> <li> <p>REGION</p> </li> <li> <p>SERVICE</p> </li> <li> <p>TAG</p> </li> <li> <p>TENANCY</p> </li> </ul> <p> <code>GetReservationCoverage</code> uses the same <a href="http://docs.aws.amazon.com/aws-cost-management/latest/APIReference/API_Expression.html">Expression</a> object as the other operations, but only <code>AND</code> is supported among each dimension. You can nest only one level deep. If there are multiple values for a dimension, they are OR'd together.</p> <p>If you don't provide a <code>SERVICE</code> filter, Cost Explorer defaults to EC2.</p>
    #[serde(rename = "Filter")]
    #[serde(skip_serializing_if = "Option::is_none")]
    pub filter: Option<Expression>,
    /// <p>The granularity of the AWS cost data for the reservation. Valid values are <code>MONTHLY</code> and <code>DAILY</code>.</p> <p>If <code>GroupBy</code> is set, <code>Granularity</code> can't be set. If <code>Granularity</code> isn't set, the response object doesn't include <code>Granularity</code>, either <code>MONTHLY</code> or <code>DAILY</code>.</p> <p>The <code>GetReservationCoverage</code> operation supports only <code>DAILY</code> and <code>MONTHLY</code> granularities.</p>
    #[serde(rename = "Granularity")]
    #[serde(skip_serializing_if = "Option::is_none")]
    pub granularity: Option<String>,
    /// <p><p>You can group the data by the following attributes:</p> <ul> <li> <p>AZ</p> </li> <li> <p>CACHE<em>ENGINE</p> </li> <li> <p>DATABASE</em>ENGINE</p> </li> <li> <p>DEPLOYMENT<em>OPTION</p> </li> <li> <p>INSTANCE</em>TYPE</p> </li> <li> <p>LINKED<em>ACCOUNT</p> </li> <li> <p>OPERATING</em>SYSTEM</p> </li> <li> <p>PLATFORM</p> </li> <li> <p>REGION</p> </li> <li> <p>TENANCY</p> </li> </ul></p>
    #[serde(rename = "GroupBy")]
    #[serde(skip_serializing_if = "Option::is_none")]
    pub group_by: Option<Vec<GroupDefinition>>,
    /// <p>The measurement that you want your reservation coverage reported in.</p> <p>Valid values are <code>Hour</code>, <code>Unit</code>, and <code>Cost</code>. You can use multiple values in a request.</p>
    #[serde(rename = "Metrics")]
    #[serde(skip_serializing_if = "Option::is_none")]
    pub metrics: Option<Vec<String>>,
    /// <p>The token to retrieve the next set of results. AWS provides the token when the response from a previous call has more results than the maximum page size.</p>
    #[serde(rename = "NextPageToken")]
    #[serde(skip_serializing_if = "Option::is_none")]
    pub next_page_token: Option<String>,
    /// <p>The start and end dates of the period that you want to retrieve data about reservation coverage for. You can retrieve data for a maximum of 13 months: the last 12 months and the current month. The start date is inclusive, but the end date is exclusive. For example, if <code>start</code> is <code>2017-01-01</code> and <code>end</code> is <code>2017-05-01</code>, then the cost and usage data is retrieved from <code>2017-01-01</code> up to and including <code>2017-04-30</code> but not including <code>2017-05-01</code>. </p>
    #[serde(rename = "TimePeriod")]
    pub time_period: DateInterval,
}

#[derive(Default, Debug, Clone, PartialEq, Deserialize)]
#[cfg_attr(any(test, feature = "serialize_structs"), derive(Serialize))]
pub struct GetReservationCoverageResponse {
    /// <p>The amount of time that your reservations covered.</p>
    #[serde(rename = "CoveragesByTime")]
    pub coverages_by_time: Vec<CoverageByTime>,
    /// <p>The token for the next set of retrievable results. AWS provides the token when the response from a previous call has more results than the maximum page size.</p>
    #[serde(rename = "NextPageToken")]
    #[serde(skip_serializing_if = "Option::is_none")]
    pub next_page_token: Option<String>,
    /// <p>The total amount of instance usage that a reservation covered.</p>
    #[serde(rename = "Total")]
    #[serde(skip_serializing_if = "Option::is_none")]
    pub total: Option<Coverage>,
}

#[derive(Default, Debug, Clone, PartialEq, Serialize)]
pub struct GetReservationPurchaseRecommendationRequest {
    /// <p>The account ID that is associated with the recommendation. </p>
    #[serde(rename = "AccountId")]
    #[serde(skip_serializing_if = "Option::is_none")]
    pub account_id: Option<String>,
    /// <p>The account scope that you want recommendations for. <code>PAYER</code> means that AWS includes the master account and any member accounts when it calculates its recommendations. <code>LINKED</code> means that AWS includes only member accounts when it calculates its recommendations.</p> <p>Valid values are <code>PAYER</code> and <code>LINKED</code>.</p>
    #[serde(rename = "AccountScope")]
    #[serde(skip_serializing_if = "Option::is_none")]
    pub account_scope: Option<String>,
    /// <p>The number of previous days that you want AWS to consider when it calculates your recommendations.</p>
    #[serde(rename = "LookbackPeriodInDays")]
    #[serde(skip_serializing_if = "Option::is_none")]
    pub lookback_period_in_days: Option<String>,
    /// <p>The pagination token that indicates the next set of results that you want to retrieve.</p>
    #[serde(rename = "NextPageToken")]
    #[serde(skip_serializing_if = "Option::is_none")]
    pub next_page_token: Option<String>,
    /// <p>The number of recommendations that you want returned in a single response object.</p>
    #[serde(rename = "PageSize")]
    #[serde(skip_serializing_if = "Option::is_none")]
    pub page_size: Option<i64>,
    /// <p>The reservation purchase option that you want recommendations for.</p>
    #[serde(rename = "PaymentOption")]
    #[serde(skip_serializing_if = "Option::is_none")]
    pub payment_option: Option<String>,
    /// <p>The specific service that you want recommendations for.</p>
    #[serde(rename = "Service")]
    pub service: String,
    /// <p>The hardware specifications for the service instances that you want recommendations for, such as standard or convertible Amazon EC2 instances.</p>
    #[serde(rename = "ServiceSpecification")]
    #[serde(skip_serializing_if = "Option::is_none")]
    pub service_specification: Option<ServiceSpecification>,
    /// <p>The reservation term that you want recommendations for.</p>
    #[serde(rename = "TermInYears")]
    #[serde(skip_serializing_if = "Option::is_none")]
    pub term_in_years: Option<String>,
}

#[derive(Default, Debug, Clone, PartialEq, Deserialize)]
#[cfg_attr(any(test, feature = "serialize_structs"), derive(Serialize))]
pub struct GetReservationPurchaseRecommendationResponse {
    /// <p>Information about this specific recommendation call, such as the time stamp for when Cost Explorer generated this recommendation.</p>
    #[serde(rename = "Metadata")]
    #[serde(skip_serializing_if = "Option::is_none")]
    pub metadata: Option<ReservationPurchaseRecommendationMetadata>,
    /// <p>The pagination token for the next set of retrievable results.</p>
    #[serde(rename = "NextPageToken")]
    #[serde(skip_serializing_if = "Option::is_none")]
    pub next_page_token: Option<String>,
    /// <p>Recommendations for reservations to purchase.</p>
    #[serde(rename = "Recommendations")]
    #[serde(skip_serializing_if = "Option::is_none")]
    pub recommendations: Option<Vec<ReservationPurchaseRecommendation>>,
}

#[derive(Default, Debug, Clone, PartialEq, Serialize)]
pub struct GetReservationUtilizationRequest {
    /// <p>Filters utilization data by dimensions. You can filter by the following dimensions:</p> <ul> <li> <p>AZ</p> </li> <li> <p>CACHE_ENGINE</p> </li> <li> <p>DATABASE_ENGINE</p> </li> <li> <p>DEPLOYMENT_OPTION</p> </li> <li> <p>INSTANCE_TYPE</p> </li> <li> <p>LINKED_ACCOUNT</p> </li> <li> <p>OPERATING_SYSTEM</p> </li> <li> <p>PLATFORM</p> </li> <li> <p>REGION</p> </li> <li> <p>SERVICE</p> </li> <li> <p>SCOPE</p> </li> <li> <p>TENANCY</p> </li> </ul> <p> <code>GetReservationUtilization</code> uses the same <a href="http://docs.aws.amazon.com/aws-cost-management/latest/APIReference/API_Expression.html">Expression</a> object as the other operations, but only <code>AND</code> is supported among each dimension, and nesting is supported up to only one level deep. If there are multiple values for a dimension, they are OR'd together.</p>
    #[serde(rename = "Filter")]
    #[serde(skip_serializing_if = "Option::is_none")]
    pub filter: Option<Expression>,
    /// <p>If <code>GroupBy</code> is set, <code>Granularity</code> can't be set. If <code>Granularity</code> isn't set, the response object doesn't include <code>Granularity</code>, either <code>MONTHLY</code> or <code>DAILY</code>. If both <code>GroupBy</code> and <code>Granularity</code> aren't set, <code>GetReservationUtilization</code> defaults to <code>DAILY</code>.</p> <p>The <code>GetReservationUtilization</code> operation supports only <code>DAILY</code> and <code>MONTHLY</code> granularities.</p>
    #[serde(rename = "Granularity")]
    #[serde(skip_serializing_if = "Option::is_none")]
    pub granularity: Option<String>,
    /// <p>Groups only by <code>SUBSCRIPTION_ID</code>. Metadata is included.</p>
    #[serde(rename = "GroupBy")]
    #[serde(skip_serializing_if = "Option::is_none")]
    pub group_by: Option<Vec<GroupDefinition>>,
    /// <p>The token to retrieve the next set of results. AWS provides the token when the response from a previous call has more results than the maximum page size.</p>
    #[serde(rename = "NextPageToken")]
    #[serde(skip_serializing_if = "Option::is_none")]
    pub next_page_token: Option<String>,
    /// <p>Sets the start and end dates for retrieving RI utilization. The start date is inclusive, but the end date is exclusive. For example, if <code>start</code> is <code>2017-01-01</code> and <code>end</code> is <code>2017-05-01</code>, then the cost and usage data is retrieved from <code>2017-01-01</code> up to and including <code>2017-04-30</code> but not including <code>2017-05-01</code>. </p>
    #[serde(rename = "TimePeriod")]
    pub time_period: DateInterval,
}

#[derive(Default, Debug, Clone, PartialEq, Deserialize)]
#[cfg_attr(any(test, feature = "serialize_structs"), derive(Serialize))]
pub struct GetReservationUtilizationResponse {
    /// <p>The token for the next set of retrievable results. AWS provides the token when the response from a previous call has more results than the maximum page size.</p>
    #[serde(rename = "NextPageToken")]
    #[serde(skip_serializing_if = "Option::is_none")]
    pub next_page_token: Option<String>,
    /// <p>The total amount of time that you used your RIs.</p>
    #[serde(rename = "Total")]
    #[serde(skip_serializing_if = "Option::is_none")]
    pub total: Option<ReservationAggregates>,
    /// <p>The amount of time that you used your RIs.</p>
    #[serde(rename = "UtilizationsByTime")]
    pub utilizations_by_time: Vec<UtilizationByTime>,
}

#[derive(Default, Debug, Clone, PartialEq, Serialize)]
pub struct GetRightsizingRecommendationRequest {
    #[serde(rename = "Filter")]
    #[serde(skip_serializing_if = "Option::is_none")]
    pub filter: Option<Expression>,
    /// <p>The pagination token that indicates the next set of results that you want to retrieve.</p>
    #[serde(rename = "NextPageToken")]
    #[serde(skip_serializing_if = "Option::is_none")]
    pub next_page_token: Option<String>,
    /// <p>The number of recommendations that you want returned in a single response object.</p>
    #[serde(rename = "PageSize")]
    #[serde(skip_serializing_if = "Option::is_none")]
    pub page_size: Option<i64>,
    /// <p>The specific service that you want recommendations for.</p>
    #[serde(rename = "Service")]
    pub service: String,
}

#[derive(Default, Debug, Clone, PartialEq, Deserialize)]
#[cfg_attr(any(test, feature = "serialize_structs"), derive(Serialize))]
pub struct GetRightsizingRecommendationResponse {
    /// <p>Information regarding this specific recommendation set.</p>
    #[serde(rename = "Metadata")]
    #[serde(skip_serializing_if = "Option::is_none")]
    pub metadata: Option<RightsizingRecommendationMetadata>,
    /// <p>The token to retrieve the next set of results.</p>
    #[serde(rename = "NextPageToken")]
    #[serde(skip_serializing_if = "Option::is_none")]
    pub next_page_token: Option<String>,
    /// <p>Recommendations to rightsize resources.</p>
    #[serde(rename = "RightsizingRecommendations")]
    #[serde(skip_serializing_if = "Option::is_none")]
    pub rightsizing_recommendations: Option<Vec<RightsizingRecommendation>>,
    /// <p>Summary of this recommendation set.</p>
    #[serde(rename = "Summary")]
    #[serde(skip_serializing_if = "Option::is_none")]
    pub summary: Option<RightsizingRecommendationSummary>,
}

#[derive(Default, Debug, Clone, PartialEq, Serialize)]
pub struct GetTagsRequest {
    /// <p>The token to retrieve the next set of results. AWS provides the token when the response from a previous call has more results than the maximum page size.</p>
    #[serde(rename = "NextPageToken")]
    #[serde(skip_serializing_if = "Option::is_none")]
    pub next_page_token: Option<String>,
    /// <p>The value that you want to search for.</p>
    #[serde(rename = "SearchString")]
    #[serde(skip_serializing_if = "Option::is_none")]
    pub search_string: Option<String>,
    /// <p>The key of the tag that you want to return values for.</p>
    #[serde(rename = "TagKey")]
    #[serde(skip_serializing_if = "Option::is_none")]
    pub tag_key: Option<String>,
    /// <p>The start and end dates for retrieving the dimension values. The start date is inclusive, but the end date is exclusive. For example, if <code>start</code> is <code>2017-01-01</code> and <code>end</code> is <code>2017-05-01</code>, then the cost and usage data is retrieved from <code>2017-01-01</code> up to and including <code>2017-04-30</code> but not including <code>2017-05-01</code>.</p>
    #[serde(rename = "TimePeriod")]
    pub time_period: DateInterval,
}

#[derive(Default, Debug, Clone, PartialEq, Deserialize)]
#[cfg_attr(any(test, feature = "serialize_structs"), derive(Serialize))]
pub struct GetTagsResponse {
    /// <p>The token for the next set of retrievable results. AWS provides the token when the response from a previous call has more results than the maximum page size.</p>
    #[serde(rename = "NextPageToken")]
    #[serde(skip_serializing_if = "Option::is_none")]
    pub next_page_token: Option<String>,
    /// <p>The number of query results that AWS returns at a time.</p>
    #[serde(rename = "ReturnSize")]
    pub return_size: i64,
    /// <p>The tags that match your request.</p>
    #[serde(rename = "Tags")]
    pub tags: Vec<String>,
    /// <p>The total number of query results.</p>
    #[serde(rename = "TotalSize")]
    pub total_size: i64,
}

#[derive(Default, Debug, Clone, PartialEq, Serialize)]
pub struct GetUsageForecastRequest {
    /// <p>The filters that you want to use to filter your forecast. Cost Explorer API supports all of the Cost Explorer filters.</p>
    #[serde(rename = "Filter")]
    #[serde(skip_serializing_if = "Option::is_none")]
    pub filter: Option<Expression>,
    /// <p>How granular you want the forecast to be. You can get 3 months of <code>DAILY</code> forecasts or 12 months of <code>MONTHLY</code> forecasts.</p> <p>The <code>GetUsageForecast</code> operation supports only <code>DAILY</code> and <code>MONTHLY</code> granularities.</p>
    #[serde(rename = "Granularity")]
    pub granularity: String,
    /// <p><p>Which metric Cost Explorer uses to create your forecast.</p> <p>Valid values for a <code>GetUsageForecast</code> call are the following:</p> <ul> <li> <p>USAGE<em>QUANTITY</p> </li> <li> <p>NORMALIZED</em>USAGE_AMOUNT</p> </li> </ul></p>
    #[serde(rename = "Metric")]
    pub metric: String,
    /// <p>Cost Explorer always returns the mean forecast as a single point. You can request a prediction interval around the mean by specifying a confidence level. The higher the confidence level, the more confident Cost Explorer is about the actual value falling in the prediction interval. Higher confidence levels result in wider prediction intervals.</p>
    #[serde(rename = "PredictionIntervalLevel")]
    #[serde(skip_serializing_if = "Option::is_none")]
    pub prediction_interval_level: Option<i64>,
    /// <p>The start and end dates of the period that you want to retrieve usage forecast for. The start date is inclusive, but the end date is exclusive. For example, if <code>start</code> is <code>2017-01-01</code> and <code>end</code> is <code>2017-05-01</code>, then the cost and usage data is retrieved from <code>2017-01-01</code> up to and including <code>2017-04-30</code> but not including <code>2017-05-01</code>.</p>
    #[serde(rename = "TimePeriod")]
    pub time_period: DateInterval,
}

#[derive(Default, Debug, Clone, PartialEq, Deserialize)]
#[cfg_attr(any(test, feature = "serialize_structs"), derive(Serialize))]
pub struct GetUsageForecastResponse {
    /// <p>The forecasts for your query, in order. For <code>DAILY</code> forecasts, this is a list of days. For <code>MONTHLY</code> forecasts, this is a list of months.</p>
    #[serde(rename = "ForecastResultsByTime")]
    #[serde(skip_serializing_if = "Option::is_none")]
    pub forecast_results_by_time: Option<Vec<ForecastResult>>,
    /// <p>How much you're forecasted to use over the forecast period.</p>
    #[serde(rename = "Total")]
    #[serde(skip_serializing_if = "Option::is_none")]
    pub total: Option<MetricValue>,
}

/// <p>One level of grouped data in the results.</p>
#[derive(Default, Debug, Clone, PartialEq, Deserialize)]
#[cfg_attr(any(test, feature = "serialize_structs"), derive(Serialize))]
pub struct Group {
    /// <p>The keys that are included in this group.</p>
    #[serde(rename = "Keys")]
    #[serde(skip_serializing_if = "Option::is_none")]
    pub keys: Option<Vec<String>>,
    /// <p>The metrics that are included in this group.</p>
    #[serde(rename = "Metrics")]
    #[serde(skip_serializing_if = "Option::is_none")]
    pub metrics: Option<::std::collections::HashMap<String, MetricValue>>,
}

/// <p>Represents a group when you specify a group by criteria or in the response to a query with a specific grouping.</p>
#[derive(Default, Debug, Clone, PartialEq, Serialize, Deserialize)]
pub struct GroupDefinition {
    /// <p>The string that represents a key for a specified group.</p>
    #[serde(rename = "Key")]
    #[serde(skip_serializing_if = "Option::is_none")]
    pub key: Option<String>,
    /// <p>The string that represents the type of group.</p>
    #[serde(rename = "Type")]
    #[serde(skip_serializing_if = "Option::is_none")]
    pub type_: Option<String>,
}

/// <p>Details about the instances that AWS recommends that you purchase.</p>
#[derive(Default, Debug, Clone, PartialEq, Deserialize)]
#[cfg_attr(any(test, feature = "serialize_structs"), derive(Serialize))]
pub struct InstanceDetails {
    /// <p>The Amazon EC2 instances that AWS recommends that you purchase.</p>
    #[serde(rename = "EC2InstanceDetails")]
    #[serde(skip_serializing_if = "Option::is_none")]
    pub ec2_instance_details: Option<EC2InstanceDetails>,
    /// <p>The Amazon ES instances that AWS recommends that you purchase.</p>
    #[serde(rename = "ESInstanceDetails")]
    #[serde(skip_serializing_if = "Option::is_none")]
    pub es_instance_details: Option<ESInstanceDetails>,
    /// <p>The ElastiCache instances that AWS recommends that you purchase.</p>
    #[serde(rename = "ElastiCacheInstanceDetails")]
    #[serde(skip_serializing_if = "Option::is_none")]
    pub elasti_cache_instance_details: Option<ElastiCacheInstanceDetails>,
    /// <p>The Amazon RDS instances that AWS recommends that you purchase.</p>
    #[serde(rename = "RDSInstanceDetails")]
    #[serde(skip_serializing_if = "Option::is_none")]
    pub rds_instance_details: Option<RDSInstanceDetails>,
    /// <p>The Amazon Redshift instances that AWS recommends that you purchase.</p>
    #[serde(rename = "RedshiftInstanceDetails")]
    #[serde(skip_serializing_if = "Option::is_none")]
    pub redshift_instance_details: Option<RedshiftInstanceDetails>,
}

/// <p>The aggregated value for a metric.</p>
#[derive(Default, Debug, Clone, PartialEq, Deserialize)]
#[cfg_attr(any(test, feature = "serialize_structs"), derive(Serialize))]
pub struct MetricValue {
    /// <p>The actual number that represents the metric.</p>
    #[serde(rename = "Amount")]
    #[serde(skip_serializing_if = "Option::is_none")]
    pub amount: Option<String>,
    /// <p>The unit that the metric is given in.</p>
    #[serde(rename = "Unit")]
    #[serde(skip_serializing_if = "Option::is_none")]
    pub unit: Option<String>,
}

/// <p> Details on the modification recommendation.</p>
#[derive(Default, Debug, Clone, PartialEq, Deserialize)]
#[cfg_attr(any(test, feature = "serialize_structs"), derive(Serialize))]
pub struct ModifyRecommendationDetail {
    /// <p> Identifies whether this instance type is the Amazon Web Services default recommendation.</p>
    #[serde(rename = "TargetInstances")]
    #[serde(skip_serializing_if = "Option::is_none")]
    pub target_instances: Option<Vec<TargetInstance>>,
}

/// <p>Details about the Amazon RDS instances that AWS recommends that you purchase.</p>
#[derive(Default, Debug, Clone, PartialEq, Deserialize)]
#[cfg_attr(any(test, feature = "serialize_structs"), derive(Serialize))]
pub struct RDSInstanceDetails {
    /// <p>Whether the recommendation is for a current-generation instance. </p>
    #[serde(rename = "CurrentGeneration")]
    #[serde(skip_serializing_if = "Option::is_none")]
    pub current_generation: Option<bool>,
    /// <p>The database edition that the recommended reservation supports.</p>
    #[serde(rename = "DatabaseEdition")]
    #[serde(skip_serializing_if = "Option::is_none")]
    pub database_edition: Option<String>,
    /// <p>The database engine that the recommended reservation supports.</p>
    #[serde(rename = "DatabaseEngine")]
    #[serde(skip_serializing_if = "Option::is_none")]
    pub database_engine: Option<String>,
    /// <p>Whether the recommendation is for a reservation in a single Availability Zone or a reservation with a backup in a second Availability Zone.</p>
    #[serde(rename = "DeploymentOption")]
    #[serde(skip_serializing_if = "Option::is_none")]
    pub deployment_option: Option<String>,
    /// <p>The instance family of the recommended reservation.</p>
    #[serde(rename = "Family")]
    #[serde(skip_serializing_if = "Option::is_none")]
    pub family: Option<String>,
    /// <p>The type of instance that AWS recommends.</p>
    #[serde(rename = "InstanceType")]
    #[serde(skip_serializing_if = "Option::is_none")]
    pub instance_type: Option<String>,
    /// <p>The license model that the recommended reservation supports.</p>
    #[serde(rename = "LicenseModel")]
    #[serde(skip_serializing_if = "Option::is_none")]
    pub license_model: Option<String>,
    /// <p>The AWS Region of the recommended reservation.</p>
    #[serde(rename = "Region")]
    #[serde(skip_serializing_if = "Option::is_none")]
    pub region: Option<String>,
    /// <p>Whether the recommended reservation is size flexible.</p>
    #[serde(rename = "SizeFlexEligible")]
    #[serde(skip_serializing_if = "Option::is_none")]
    pub size_flex_eligible: Option<bool>,
}

/// <p>Details about the Amazon Redshift instances that AWS recommends that you purchase.</p>
#[derive(Default, Debug, Clone, PartialEq, Deserialize)]
#[cfg_attr(any(test, feature = "serialize_structs"), derive(Serialize))]
pub struct RedshiftInstanceDetails {
    /// <p>Whether the recommendation is for a current-generation instance.</p>
    #[serde(rename = "CurrentGeneration")]
    #[serde(skip_serializing_if = "Option::is_none")]
    pub current_generation: Option<bool>,
    /// <p>The instance family of the recommended reservation.</p>
    #[serde(rename = "Family")]
    #[serde(skip_serializing_if = "Option::is_none")]
    pub family: Option<String>,
    /// <p>The type of node that AWS recommends.</p>
    #[serde(rename = "NodeType")]
    #[serde(skip_serializing_if = "Option::is_none")]
    pub node_type: Option<String>,
    /// <p>The AWS Region of the recommended reservation.</p>
    #[serde(rename = "Region")]
    #[serde(skip_serializing_if = "Option::is_none")]
    pub region: Option<String>,
    /// <p>Whether the recommended reservation is size flexible.</p>
    #[serde(rename = "SizeFlexEligible")]
    #[serde(skip_serializing_if = "Option::is_none")]
    pub size_flex_eligible: Option<bool>,
}

/// <p>The aggregated numbers for your reservation usage.</p>
#[derive(Default, Debug, Clone, PartialEq, Deserialize)]
#[cfg_attr(any(test, feature = "serialize_structs"), derive(Serialize))]
pub struct ReservationAggregates {
    /// <p>The monthly cost of your reservation, amortized over the reservation period.</p>
    #[serde(rename = "AmortizedRecurringFee")]
    #[serde(skip_serializing_if = "Option::is_none")]
    pub amortized_recurring_fee: Option<String>,
    /// <p>The upfront cost of your reservation, amortized over the reservation period.</p>
    #[serde(rename = "AmortizedUpfrontFee")]
    #[serde(skip_serializing_if = "Option::is_none")]
    pub amortized_upfront_fee: Option<String>,
    /// <p>How much you saved due to purchasing and utilizing reservation. AWS calculates this by subtracting <code>TotalAmortizedFee</code> from <code>OnDemandCostOfRIHoursUsed</code>.</p>
    #[serde(rename = "NetRISavings")]
    #[serde(skip_serializing_if = "Option::is_none")]
    pub net_ri_savings: Option<String>,
    /// <p>How much your reservation would cost if charged On-Demand rates.</p>
    #[serde(rename = "OnDemandCostOfRIHoursUsed")]
    #[serde(skip_serializing_if = "Option::is_none")]
    pub on_demand_cost_of_ri_hours_used: Option<String>,
    /// <p>How many reservation hours that you purchased.</p>
    #[serde(rename = "PurchasedHours")]
    #[serde(skip_serializing_if = "Option::is_none")]
    pub purchased_hours: Option<String>,
    /// <p>How many Amazon EC2 reservation hours that you purchased, converted to normalized units. Normalized units are available only for Amazon EC2 usage after November 11, 2017.</p>
    #[serde(rename = "PurchasedUnits")]
    #[serde(skip_serializing_if = "Option::is_none")]
    pub purchased_units: Option<String>,
    /// <p>The total number of reservation hours that you used.</p>
    #[serde(rename = "TotalActualHours")]
    #[serde(skip_serializing_if = "Option::is_none")]
    pub total_actual_hours: Option<String>,
    /// <p>The total number of Amazon EC2 reservation hours that you used, converted to normalized units. Normalized units are available only for Amazon EC2 usage after November 11, 2017.</p>
    #[serde(rename = "TotalActualUnits")]
    #[serde(skip_serializing_if = "Option::is_none")]
    pub total_actual_units: Option<String>,
    /// <p>The total cost of your reservation, amortized over the reservation period.</p>
    #[serde(rename = "TotalAmortizedFee")]
    #[serde(skip_serializing_if = "Option::is_none")]
    pub total_amortized_fee: Option<String>,
    /// <p>How much you could save if you use your entire reservation.</p>
    #[serde(rename = "TotalPotentialRISavings")]
    #[serde(skip_serializing_if = "Option::is_none")]
    pub total_potential_ri_savings: Option<String>,
    /// <p>The number of reservation hours that you didn't use.</p>
    #[serde(rename = "UnusedHours")]
    #[serde(skip_serializing_if = "Option::is_none")]
    pub unused_hours: Option<String>,
    /// <p>The number of Amazon EC2 reservation hours that you didn't use, converted to normalized units. Normalized units are available only for Amazon EC2 usage after November 11, 2017.</p>
    #[serde(rename = "UnusedUnits")]
    #[serde(skip_serializing_if = "Option::is_none")]
    pub unused_units: Option<String>,
    /// <p>The percentage of reservation time that you used.</p>
    #[serde(rename = "UtilizationPercentage")]
    #[serde(skip_serializing_if = "Option::is_none")]
    pub utilization_percentage: Option<String>,
    /// <p>The percentage of Amazon EC2 reservation time that you used, converted to normalized units. Normalized units are available only for Amazon EC2 usage after November 11, 2017.</p>
    #[serde(rename = "UtilizationPercentageInUnits")]
    #[serde(skip_serializing_if = "Option::is_none")]
    pub utilization_percentage_in_units: Option<String>,
}

/// <p>A group of reservations that share a set of attributes.</p>
#[derive(Default, Debug, Clone, PartialEq, Deserialize)]
#[cfg_attr(any(test, feature = "serialize_structs"), derive(Serialize))]
pub struct ReservationCoverageGroup {
    /// <p>The attributes for this group of reservations.</p>
    #[serde(rename = "Attributes")]
    #[serde(skip_serializing_if = "Option::is_none")]
    pub attributes: Option<::std::collections::HashMap<String, String>>,
    /// <p>How much instance usage this group of reservations covered.</p>
    #[serde(rename = "Coverage")]
    #[serde(skip_serializing_if = "Option::is_none")]
    pub coverage: Option<Coverage>,
}

/// <p>A specific reservation that AWS recommends for purchase.</p>
#[derive(Default, Debug, Clone, PartialEq, Deserialize)]
#[cfg_attr(any(test, feature = "serialize_structs"), derive(Serialize))]
pub struct ReservationPurchaseRecommendation {
    /// <p>The account scope that AWS recommends that you purchase this instance for. For example, you can purchase this reservation for an entire organization in AWS Organizations.</p>
    #[serde(rename = "AccountScope")]
    #[serde(skip_serializing_if = "Option::is_none")]
    pub account_scope: Option<String>,
    /// <p>How many days of previous usage that AWS considers when making this recommendation.</p>
    #[serde(rename = "LookbackPeriodInDays")]
    #[serde(skip_serializing_if = "Option::is_none")]
    pub lookback_period_in_days: Option<String>,
    /// <p>The payment option for the reservation. For example, <code>AllUpfront</code> or <code>NoUpfront</code>.</p>
    #[serde(rename = "PaymentOption")]
    #[serde(skip_serializing_if = "Option::is_none")]
    pub payment_option: Option<String>,
    /// <p>Details about the recommended purchases.</p>
    #[serde(rename = "RecommendationDetails")]
    #[serde(skip_serializing_if = "Option::is_none")]
    pub recommendation_details: Option<Vec<ReservationPurchaseRecommendationDetail>>,
    /// <p>A summary about the recommended purchase.</p>
    #[serde(rename = "RecommendationSummary")]
    #[serde(skip_serializing_if = "Option::is_none")]
    pub recommendation_summary: Option<ReservationPurchaseRecommendationSummary>,
    /// <p>Hardware specifications for the service that you want recommendations for.</p>
    #[serde(rename = "ServiceSpecification")]
    #[serde(skip_serializing_if = "Option::is_none")]
    pub service_specification: Option<ServiceSpecification>,
    /// <p>The term of the reservation that you want recommendations for, in years.</p>
    #[serde(rename = "TermInYears")]
    #[serde(skip_serializing_if = "Option::is_none")]
    pub term_in_years: Option<String>,
}

/// <p>Details about your recommended reservation purchase.</p>
#[derive(Default, Debug, Clone, PartialEq, Deserialize)]
#[cfg_attr(any(test, feature = "serialize_structs"), derive(Serialize))]
pub struct ReservationPurchaseRecommendationDetail {
    /// <p>The account that this RI recommendation is for.</p>
    #[serde(rename = "AccountId")]
    #[serde(skip_serializing_if = "Option::is_none")]
    pub account_id: Option<String>,
    /// <p>The average number of normalized units that you used in an hour during the historical period. AWS uses this to calculate your recommended reservation purchases.</p>
    #[serde(rename = "AverageNormalizedUnitsUsedPerHour")]
    #[serde(skip_serializing_if = "Option::is_none")]
    pub average_normalized_units_used_per_hour: Option<String>,
    /// <p>The average number of instances that you used in an hour during the historical period. AWS uses this to calculate your recommended reservation purchases.</p>
    #[serde(rename = "AverageNumberOfInstancesUsedPerHour")]
    #[serde(skip_serializing_if = "Option::is_none")]
    pub average_number_of_instances_used_per_hour: Option<String>,
    /// <p>The average utilization of your instances. AWS uses this to calculate your recommended reservation purchases.</p>
    #[serde(rename = "AverageUtilization")]
    #[serde(skip_serializing_if = "Option::is_none")]
    pub average_utilization: Option<String>,
    /// <p>The currency code that AWS used to calculate the costs for this instance.</p>
    #[serde(rename = "CurrencyCode")]
    #[serde(skip_serializing_if = "Option::is_none")]
    pub currency_code: Option<String>,
    /// <p>How long AWS estimates that it takes for this instance to start saving you money, in months.</p>
    #[serde(rename = "EstimatedBreakEvenInMonths")]
    #[serde(skip_serializing_if = "Option::is_none")]
    pub estimated_break_even_in_months: Option<String>,
    /// <p>How much AWS estimates that you spend on On-Demand Instances in a month.</p>
    #[serde(rename = "EstimatedMonthlyOnDemandCost")]
    #[serde(skip_serializing_if = "Option::is_none")]
    pub estimated_monthly_on_demand_cost: Option<String>,
    /// <p>How much AWS estimates that this specific recommendation could save you in a month.</p>
    #[serde(rename = "EstimatedMonthlySavingsAmount")]
    #[serde(skip_serializing_if = "Option::is_none")]
    pub estimated_monthly_savings_amount: Option<String>,
    /// <p>How much AWS estimates that this specific recommendation could save you in a month, as a percentage of your overall costs.</p>
    #[serde(rename = "EstimatedMonthlySavingsPercentage")]
    #[serde(skip_serializing_if = "Option::is_none")]
    pub estimated_monthly_savings_percentage: Option<String>,
    /// <p>How much AWS estimates that you would have spent for all usage during the specified historical period if you had had a reservation.</p>
    #[serde(rename = "EstimatedReservationCostForLookbackPeriod")]
    #[serde(skip_serializing_if = "Option::is_none")]
    pub estimated_reservation_cost_for_lookback_period: Option<String>,
    /// <p>Details about the instances that AWS recommends that you purchase.</p>
    #[serde(rename = "InstanceDetails")]
    #[serde(skip_serializing_if = "Option::is_none")]
    pub instance_details: Option<InstanceDetails>,
    /// <p>The maximum number of normalized units that you used in an hour during the historical period. AWS uses this to calculate your recommended reservation purchases.</p>
    #[serde(rename = "MaximumNormalizedUnitsUsedPerHour")]
    #[serde(skip_serializing_if = "Option::is_none")]
    pub maximum_normalized_units_used_per_hour: Option<String>,
    /// <p>The maximum number of instances that you used in an hour during the historical period. AWS uses this to calculate your recommended reservation purchases.</p>
    #[serde(rename = "MaximumNumberOfInstancesUsedPerHour")]
    #[serde(skip_serializing_if = "Option::is_none")]
    pub maximum_number_of_instances_used_per_hour: Option<String>,
    /// <p>The minimum number of normalized units that you used in an hour during the historical period. AWS uses this to calculate your recommended reservation purchases.</p>
    #[serde(rename = "MinimumNormalizedUnitsUsedPerHour")]
    #[serde(skip_serializing_if = "Option::is_none")]
    pub minimum_normalized_units_used_per_hour: Option<String>,
    /// <p>The minimum number of instances that you used in an hour during the historical period. AWS uses this to calculate your recommended reservation purchases.</p>
    #[serde(rename = "MinimumNumberOfInstancesUsedPerHour")]
    #[serde(skip_serializing_if = "Option::is_none")]
    pub minimum_number_of_instances_used_per_hour: Option<String>,
    /// <p>The number of normalized units that AWS recommends that you purchase.</p>
    #[serde(rename = "RecommendedNormalizedUnitsToPurchase")]
    #[serde(skip_serializing_if = "Option::is_none")]
    pub recommended_normalized_units_to_purchase: Option<String>,
    /// <p>The number of instances that AWS recommends that you purchase.</p>
    #[serde(rename = "RecommendedNumberOfInstancesToPurchase")]
    #[serde(skip_serializing_if = "Option::is_none")]
    pub recommended_number_of_instances_to_purchase: Option<String>,
    /// <p>How much purchasing this instance costs you on a monthly basis.</p>
    #[serde(rename = "RecurringStandardMonthlyCost")]
    #[serde(skip_serializing_if = "Option::is_none")]
    pub recurring_standard_monthly_cost: Option<String>,
    /// <p>How much purchasing this instance costs you upfront.</p>
    #[serde(rename = "UpfrontCost")]
    #[serde(skip_serializing_if = "Option::is_none")]
    pub upfront_cost: Option<String>,
}

/// <p>Information about this specific recommendation, such as the time stamp for when AWS made a specific recommendation.</p>
#[derive(Default, Debug, Clone, PartialEq, Deserialize)]
#[cfg_attr(any(test, feature = "serialize_structs"), derive(Serialize))]
pub struct ReservationPurchaseRecommendationMetadata {
    /// <p>The time stamp for when AWS made this recommendation.</p>
    #[serde(rename = "GenerationTimestamp")]
    #[serde(skip_serializing_if = "Option::is_none")]
    pub generation_timestamp: Option<String>,
    /// <p>The ID for this specific recommendation.</p>
    #[serde(rename = "RecommendationId")]
    #[serde(skip_serializing_if = "Option::is_none")]
    pub recommendation_id: Option<String>,
}

/// <p>A summary about this recommendation, such as the currency code, the amount that AWS estimates that you could save, and the total amount of reservation to purchase.</p>
#[derive(Default, Debug, Clone, PartialEq, Deserialize)]
#[cfg_attr(any(test, feature = "serialize_structs"), derive(Serialize))]
pub struct ReservationPurchaseRecommendationSummary {
    /// <p>The currency code used for this recommendation.</p>
    #[serde(rename = "CurrencyCode")]
    #[serde(skip_serializing_if = "Option::is_none")]
    pub currency_code: Option<String>,
    /// <p>The total amount that AWS estimates that this recommendation could save you in a month.</p>
    #[serde(rename = "TotalEstimatedMonthlySavingsAmount")]
    #[serde(skip_serializing_if = "Option::is_none")]
    pub total_estimated_monthly_savings_amount: Option<String>,
    /// <p>The total amount that AWS estimates that this recommendation could save you in a month, as a percentage of your costs.</p>
    #[serde(rename = "TotalEstimatedMonthlySavingsPercentage")]
    #[serde(skip_serializing_if = "Option::is_none")]
    pub total_estimated_monthly_savings_percentage: Option<String>,
}

/// <p>A group of reservations that share a set of attributes.</p>
#[derive(Default, Debug, Clone, PartialEq, Deserialize)]
#[cfg_attr(any(test, feature = "serialize_structs"), derive(Serialize))]
pub struct ReservationUtilizationGroup {
    /// <p>The attributes for this group of reservations.</p>
    #[serde(rename = "Attributes")]
    #[serde(skip_serializing_if = "Option::is_none")]
    pub attributes: Option<::std::collections::HashMap<String, String>>,
    /// <p>The key for a specific reservation attribute.</p>
    #[serde(rename = "Key")]
    #[serde(skip_serializing_if = "Option::is_none")]
    pub key: Option<String>,
    /// <p>How much you used this group of reservations.</p>
    #[serde(rename = "Utilization")]
    #[serde(skip_serializing_if = "Option::is_none")]
    pub utilization: Option<ReservationAggregates>,
    /// <p>The value of a specific reservation attribute.</p>
    #[serde(rename = "Value")]
    #[serde(skip_serializing_if = "Option::is_none")]
    pub value: Option<String>,
}

/// <p>Details on the resource.</p>
#[derive(Default, Debug, Clone, PartialEq, Deserialize)]
#[cfg_attr(any(test, feature = "serialize_structs"), derive(Serialize))]
pub struct ResourceDetails {
    /// <p>Details on the Amazon EC2 resource.</p>
    #[serde(rename = "EC2ResourceDetails")]
    #[serde(skip_serializing_if = "Option::is_none")]
    pub ec2_resource_details: Option<EC2ResourceDetails>,
}

/// <p>Resource utilization of current resource. </p>
#[derive(Default, Debug, Clone, PartialEq, Deserialize)]
#[cfg_attr(any(test, feature = "serialize_structs"), derive(Serialize))]
pub struct ResourceUtilization {
    /// <p>Utilization of current Amazon EC2 Instance </p>
    #[serde(rename = "EC2ResourceUtilization")]
    #[serde(skip_serializing_if = "Option::is_none")]
    pub ec2_resource_utilization: Option<EC2ResourceUtilization>,
}

/// <p>The result that is associated with a time period.</p>
#[derive(Default, Debug, Clone, PartialEq, Deserialize)]
#[cfg_attr(any(test, feature = "serialize_structs"), derive(Serialize))]
pub struct ResultByTime {
    /// <p>Whether the result is estimated.</p>
    #[serde(rename = "Estimated")]
    #[serde(skip_serializing_if = "Option::is_none")]
    pub estimated: Option<bool>,
    /// <p>The groups that this time period includes.</p>
    #[serde(rename = "Groups")]
    #[serde(skip_serializing_if = "Option::is_none")]
    pub groups: Option<Vec<Group>>,
    /// <p>The time period that the result covers.</p>
    #[serde(rename = "TimePeriod")]
    #[serde(skip_serializing_if = "Option::is_none")]
    pub time_period: Option<DateInterval>,
    /// <p>The total amount of cost or usage accrued during the time period.</p>
    #[serde(rename = "Total")]
    #[serde(skip_serializing_if = "Option::is_none")]
    pub total: Option<::std::collections::HashMap<String, MetricValue>>,
}

/// <p>Recommendations to rightsize resources.</p>
#[derive(Default, Debug, Clone, PartialEq, Deserialize)]
#[cfg_attr(any(test, feature = "serialize_structs"), derive(Serialize))]
pub struct RightsizingRecommendation {
    /// <p>The account that this recommendation is for.</p>
    #[serde(rename = "AccountId")]
    #[serde(skip_serializing_if = "Option::is_none")]
    pub account_id: Option<String>,
    /// <p> Context regarding the current instance.</p>
    #[serde(rename = "CurrentInstance")]
    #[serde(skip_serializing_if = "Option::is_none")]
    pub current_instance: Option<CurrentInstance>,
    /// <p> Details for modification recommendations. </p>
    #[serde(rename = "ModifyRecommendationDetail")]
    #[serde(skip_serializing_if = "Option::is_none")]
    pub modify_recommendation_detail: Option<ModifyRecommendationDetail>,
    /// <p>Recommendation to either terminate or modify the resource.</p>
    #[serde(rename = "RightsizingType")]
    #[serde(skip_serializing_if = "Option::is_none")]
    pub rightsizing_type: Option<String>,
    /// <p>Details for termination recommendations.</p>
    #[serde(rename = "TerminateRecommendationDetail")]
    #[serde(skip_serializing_if = "Option::is_none")]
    pub terminate_recommendation_detail: Option<TerminateRecommendationDetail>,
}

/// <p>Metadata for this recommendation set.</p>
#[derive(Default, Debug, Clone, PartialEq, Deserialize)]
#[cfg_attr(any(test, feature = "serialize_structs"), derive(Serialize))]
pub struct RightsizingRecommendationMetadata {
    /// <p> The time stamp for when Amazon Web Services made this recommendation.</p>
    #[serde(rename = "GenerationTimestamp")]
    #[serde(skip_serializing_if = "Option::is_none")]
    pub generation_timestamp: Option<String>,
    /// <p> How many days of previous usage that Amazon Web Services considers when making this recommendation.</p>
    #[serde(rename = "LookbackPeriodInDays")]
    #[serde(skip_serializing_if = "Option::is_none")]
    pub lookback_period_in_days: Option<String>,
    /// <p> The ID for this specific recommendation.</p>
    #[serde(rename = "RecommendationId")]
    #[serde(skip_serializing_if = "Option::is_none")]
    pub recommendation_id: Option<String>,
}

/// <p> Summary of rightsizing recommendations </p>
#[derive(Default, Debug, Clone, PartialEq, Deserialize)]
#[cfg_attr(any(test, feature = "serialize_structs"), derive(Serialize))]
pub struct RightsizingRecommendationSummary {
    /// <p> Estimated total savings resulting from modifications, on a monthly basis.</p>
    #[serde(rename = "EstimatedTotalMonthlySavingsAmount")]
    #[serde(skip_serializing_if = "Option::is_none")]
    pub estimated_total_monthly_savings_amount: Option<String>,
    /// <p> The currency code that Amazon Web Services used to calculate the savings.</p>
    #[serde(rename = "SavingsCurrencyCode")]
    #[serde(skip_serializing_if = "Option::is_none")]
    pub savings_currency_code: Option<String>,
    /// <p> Savings percentage based on the recommended modifications, relative to the total On Demand costs associated with these instances.</p>
    #[serde(rename = "SavingsPercentage")]
    #[serde(skip_serializing_if = "Option::is_none")]
    pub savings_percentage: Option<String>,
    /// <p> Total number of instance recommendations.</p>
    #[serde(rename = "TotalRecommendationCount")]
    #[serde(skip_serializing_if = "Option::is_none")]
    pub total_recommendation_count: Option<String>,
}

/// <p>Hardware specifications for the service that you want recommendations for.</p>
#[derive(Default, Debug, Clone, PartialEq, Serialize, Deserialize)]
pub struct ServiceSpecification {
    /// <p>The Amazon EC2 hardware specifications that you want AWS to provide recommendations for.</p>
    #[serde(rename = "EC2Specification")]
    #[serde(skip_serializing_if = "Option::is_none")]
    pub ec2_specification: Option<EC2Specification>,
}

/// <p>The values that are available for a tag.</p>
#[derive(Default, Debug, Clone, PartialEq, Serialize, Deserialize)]
pub struct TagValues {
    /// <p>The key for the tag.</p>
    #[serde(rename = "Key")]
    #[serde(skip_serializing_if = "Option::is_none")]
    pub key: Option<String>,
    /// <p>The specific value of the tag.</p>
    #[serde(rename = "Values")]
    #[serde(skip_serializing_if = "Option::is_none")]
    pub values: Option<Vec<String>>,
}

/// <p> Details on recommended instance.</p>
#[derive(Default, Debug, Clone, PartialEq, Deserialize)]
#[cfg_attr(any(test, feature = "serialize_structs"), derive(Serialize))]
pub struct TargetInstance {
    /// <p> The currency code that Amazon Web Services used to calculate the costs for this instance.</p>
    #[serde(rename = "CurrencyCode")]
    #[serde(skip_serializing_if = "Option::is_none")]
    pub currency_code: Option<String>,
    /// <p> Indicates whether or not this recommendation is the defaulted Amazon Web Services recommendation.</p>
    #[serde(rename = "DefaultTargetInstance")]
    #[serde(skip_serializing_if = "Option::is_none")]
    pub default_target_instance: Option<bool>,
    /// <p> Expected cost to operate this instance type on a monthly basis.</p>
    #[serde(rename = "EstimatedMonthlyCost")]
    #[serde(skip_serializing_if = "Option::is_none")]
    pub estimated_monthly_cost: Option<String>,
    /// <p> Estimated savings resulting from modification, on a monthly basis.</p>
    #[serde(rename = "EstimatedMonthlySavings")]
    #[serde(skip_serializing_if = "Option::is_none")]
    pub estimated_monthly_savings: Option<String>,
    /// <p> Expected utilization metrics for target instance type.</p>
    #[serde(rename = "ExpectedResourceUtilization")]
    #[serde(skip_serializing_if = "Option::is_none")]
    pub expected_resource_utilization: Option<ResourceUtilization>,
    /// <p> Details on the target instance type. </p>
    #[serde(rename = "ResourceDetails")]
    #[serde(skip_serializing_if = "Option::is_none")]
    pub resource_details: Option<ResourceDetails>,
}

/// <p> Details on termination recommendation. </p>
#[derive(Default, Debug, Clone, PartialEq, Deserialize)]
#[cfg_attr(any(test, feature = "serialize_structs"), derive(Serialize))]
pub struct TerminateRecommendationDetail {
    /// <p> The currency code that Amazon Web Services used to calculate the costs for this instance.</p>
    #[serde(rename = "CurrencyCode")]
    #[serde(skip_serializing_if = "Option::is_none")]
    pub currency_code: Option<String>,
    /// <p> Estimated savings resulting from modification, on a monthly basis.</p>
    #[serde(rename = "EstimatedMonthlySavings")]
    #[serde(skip_serializing_if = "Option::is_none")]
    pub estimated_monthly_savings: Option<String>,
}

/// <p>The amount of utilization, in hours.</p>
#[derive(Default, Debug, Clone, PartialEq, Deserialize)]
#[cfg_attr(any(test, feature = "serialize_structs"), derive(Serialize))]
pub struct UtilizationByTime {
    /// <p>The groups that this utilization result uses.</p>
    #[serde(rename = "Groups")]
    #[serde(skip_serializing_if = "Option::is_none")]
    pub groups: Option<Vec<ReservationUtilizationGroup>>,
    /// <p>The period of time that this utilization was used for.</p>
    #[serde(rename = "TimePeriod")]
    #[serde(skip_serializing_if = "Option::is_none")]
    pub time_period: Option<DateInterval>,
    /// <p>The total number of reservation hours that were used.</p>
    #[serde(rename = "Total")]
    #[serde(skip_serializing_if = "Option::is_none")]
    pub total: Option<ReservationAggregates>,
}

/// Errors returned by GetCostAndUsage
#[derive(Debug, PartialEq)]
pub enum GetCostAndUsageError {
    /// <p>The requested report expired. Update the date interval and try again.</p>
    BillExpiration(String),
    /// <p>The requested data is unavailable.</p>
    DataUnavailable(String),
    /// <p>The pagination token is invalid. Try again without a pagination token.</p>
    InvalidNextToken(String),
    /// <p>You made too many calls in a short period of time. Try again later.</p>
    LimitExceeded(String),
    /// <p>Your request parameters changed between pages. Try again with the old parameters or without a pagination token.</p>
    RequestChanged(String),
}

impl GetCostAndUsageError {
    pub fn from_response(res: BufferedHttpResponse) -> RusotoError<GetCostAndUsageError> {
        if let Some(err) = proto::json::Error::parse(&res) {
            match err.typ.as_str() {
                "BillExpirationException" => {
                    return RusotoError::Service(GetCostAndUsageError::BillExpiration(err.msg))
                }
                "DataUnavailableException" => {
                    return RusotoError::Service(GetCostAndUsageError::DataUnavailable(err.msg))
                }
                "InvalidNextTokenException" => {
                    return RusotoError::Service(GetCostAndUsageError::InvalidNextToken(err.msg))
                }
                "LimitExceededException" => {
                    return RusotoError::Service(GetCostAndUsageError::LimitExceeded(err.msg))
                }
                "RequestChangedException" => {
                    return RusotoError::Service(GetCostAndUsageError::RequestChanged(err.msg))
                }
                "ValidationException" => return RusotoError::Validation(err.msg),
                _ => {}
            }
        }
        return RusotoError::Unknown(res);
    }
}
impl fmt::Display for GetCostAndUsageError {
    fn fmt(&self, f: &mut fmt::Formatter) -> fmt::Result {
        write!(f, "{}", self.description())
    }
}
impl Error for GetCostAndUsageError {
    fn description(&self) -> &str {
        match *self {
            GetCostAndUsageError::BillExpiration(ref cause) => cause,
            GetCostAndUsageError::DataUnavailable(ref cause) => cause,
            GetCostAndUsageError::InvalidNextToken(ref cause) => cause,
            GetCostAndUsageError::LimitExceeded(ref cause) => cause,
            GetCostAndUsageError::RequestChanged(ref cause) => cause,
        }
    }
}
/// Errors returned by GetCostForecast
#[derive(Debug, PartialEq)]
pub enum GetCostForecastError {
    /// <p>The requested data is unavailable.</p>
    DataUnavailable(String),
    /// <p>You made too many calls in a short period of time. Try again later.</p>
    LimitExceeded(String),
}

impl GetCostForecastError {
    pub fn from_response(res: BufferedHttpResponse) -> RusotoError<GetCostForecastError> {
        if let Some(err) = proto::json::Error::parse(&res) {
            match err.typ.as_str() {
                "DataUnavailableException" => {
                    return RusotoError::Service(GetCostForecastError::DataUnavailable(err.msg))
                }
                "LimitExceededException" => {
                    return RusotoError::Service(GetCostForecastError::LimitExceeded(err.msg))
                }
                "ValidationException" => return RusotoError::Validation(err.msg),
                _ => {}
            }
        }
        return RusotoError::Unknown(res);
    }
}
impl fmt::Display for GetCostForecastError {
    fn fmt(&self, f: &mut fmt::Formatter) -> fmt::Result {
        write!(f, "{}", self.description())
    }
}
impl Error for GetCostForecastError {
    fn description(&self) -> &str {
        match *self {
            GetCostForecastError::DataUnavailable(ref cause) => cause,
            GetCostForecastError::LimitExceeded(ref cause) => cause,
        }
    }
}
/// Errors returned by GetDimensionValues
#[derive(Debug, PartialEq)]
pub enum GetDimensionValuesError {
    /// <p>The requested report expired. Update the date interval and try again.</p>
    BillExpiration(String),
    /// <p>The requested data is unavailable.</p>
    DataUnavailable(String),
    /// <p>The pagination token is invalid. Try again without a pagination token.</p>
    InvalidNextToken(String),
    /// <p>You made too many calls in a short period of time. Try again later.</p>
    LimitExceeded(String),
    /// <p>Your request parameters changed between pages. Try again with the old parameters or without a pagination token.</p>
    RequestChanged(String),
}

impl GetDimensionValuesError {
    pub fn from_response(res: BufferedHttpResponse) -> RusotoError<GetDimensionValuesError> {
        if let Some(err) = proto::json::Error::parse(&res) {
            match err.typ.as_str() {
                "BillExpirationException" => {
                    return RusotoError::Service(GetDimensionValuesError::BillExpiration(err.msg))
                }
                "DataUnavailableException" => {
                    return RusotoError::Service(GetDimensionValuesError::DataUnavailable(err.msg))
                }
                "InvalidNextTokenException" => {
                    return RusotoError::Service(GetDimensionValuesError::InvalidNextToken(err.msg))
                }
                "LimitExceededException" => {
                    return RusotoError::Service(GetDimensionValuesError::LimitExceeded(err.msg))
                }
                "RequestChangedException" => {
                    return RusotoError::Service(GetDimensionValuesError::RequestChanged(err.msg))
                }
                "ValidationException" => return RusotoError::Validation(err.msg),
                _ => {}
            }
        }
        return RusotoError::Unknown(res);
    }
}
impl fmt::Display for GetDimensionValuesError {
    fn fmt(&self, f: &mut fmt::Formatter) -> fmt::Result {
        write!(f, "{}", self.description())
    }
}
impl Error for GetDimensionValuesError {
    fn description(&self) -> &str {
        match *self {
            GetDimensionValuesError::BillExpiration(ref cause) => cause,
            GetDimensionValuesError::DataUnavailable(ref cause) => cause,
            GetDimensionValuesError::InvalidNextToken(ref cause) => cause,
            GetDimensionValuesError::LimitExceeded(ref cause) => cause,
            GetDimensionValuesError::RequestChanged(ref cause) => cause,
        }
    }
}
/// Errors returned by GetReservationCoverage
#[derive(Debug, PartialEq)]
pub enum GetReservationCoverageError {
    /// <p>The requested data is unavailable.</p>
    DataUnavailable(String),
    /// <p>The pagination token is invalid. Try again without a pagination token.</p>
    InvalidNextToken(String),
    /// <p>You made too many calls in a short period of time. Try again later.</p>
    LimitExceeded(String),
}

impl GetReservationCoverageError {
    pub fn from_response(res: BufferedHttpResponse) -> RusotoError<GetReservationCoverageError> {
        if let Some(err) = proto::json::Error::parse(&res) {
            match err.typ.as_str() {
                "DataUnavailableException" => {
                    return RusotoError::Service(GetReservationCoverageError::DataUnavailable(
                        err.msg,
                    ))
                }
                "InvalidNextTokenException" => {
                    return RusotoError::Service(GetReservationCoverageError::InvalidNextToken(
                        err.msg,
                    ))
                }
                "LimitExceededException" => {
                    return RusotoError::Service(GetReservationCoverageError::LimitExceeded(
                        err.msg,
                    ))
                }
                "ValidationException" => return RusotoError::Validation(err.msg),
                _ => {}
            }
        }
        return RusotoError::Unknown(res);
    }
}
impl fmt::Display for GetReservationCoverageError {
    fn fmt(&self, f: &mut fmt::Formatter) -> fmt::Result {
        write!(f, "{}", self.description())
    }
}
impl Error for GetReservationCoverageError {
    fn description(&self) -> &str {
        match *self {
            GetReservationCoverageError::DataUnavailable(ref cause) => cause,
            GetReservationCoverageError::InvalidNextToken(ref cause) => cause,
            GetReservationCoverageError::LimitExceeded(ref cause) => cause,
        }
    }
}
/// Errors returned by GetReservationPurchaseRecommendation
#[derive(Debug, PartialEq)]
pub enum GetReservationPurchaseRecommendationError {
    /// <p>The requested data is unavailable.</p>
    DataUnavailable(String),
    /// <p>The pagination token is invalid. Try again without a pagination token.</p>
    InvalidNextToken(String),
    /// <p>You made too many calls in a short period of time. Try again later.</p>
    LimitExceeded(String),
}

impl GetReservationPurchaseRecommendationError {
    pub fn from_response(
        res: BufferedHttpResponse,
    ) -> RusotoError<GetReservationPurchaseRecommendationError> {
        if let Some(err) = proto::json::Error::parse(&res) {
            match err.typ.as_str() {
                "DataUnavailableException" => {
                    return RusotoError::Service(
                        GetReservationPurchaseRecommendationError::DataUnavailable(err.msg),
                    )
                }
                "InvalidNextTokenException" => {
                    return RusotoError::Service(
                        GetReservationPurchaseRecommendationError::InvalidNextToken(err.msg),
                    )
                }
                "LimitExceededException" => {
                    return RusotoError::Service(
                        GetReservationPurchaseRecommendationError::LimitExceeded(err.msg),
                    )
                }
                "ValidationException" => return RusotoError::Validation(err.msg),
                _ => {}
            }
        }
        return RusotoError::Unknown(res);
    }
}
impl fmt::Display for GetReservationPurchaseRecommendationError {
    fn fmt(&self, f: &mut fmt::Formatter) -> fmt::Result {
        write!(f, "{}", self.description())
    }
}
impl Error for GetReservationPurchaseRecommendationError {
    fn description(&self) -> &str {
        match *self {
            GetReservationPurchaseRecommendationError::DataUnavailable(ref cause) => cause,
            GetReservationPurchaseRecommendationError::InvalidNextToken(ref cause) => cause,
            GetReservationPurchaseRecommendationError::LimitExceeded(ref cause) => cause,
        }
    }
}
/// Errors returned by GetReservationUtilization
#[derive(Debug, PartialEq)]
pub enum GetReservationUtilizationError {
    /// <p>The requested data is unavailable.</p>
    DataUnavailable(String),
    /// <p>The pagination token is invalid. Try again without a pagination token.</p>
    InvalidNextToken(String),
    /// <p>You made too many calls in a short period of time. Try again later.</p>
    LimitExceeded(String),
}

impl GetReservationUtilizationError {
    pub fn from_response(res: BufferedHttpResponse) -> RusotoError<GetReservationUtilizationError> {
        if let Some(err) = proto::json::Error::parse(&res) {
            match err.typ.as_str() {
                "DataUnavailableException" => {
                    return RusotoError::Service(GetReservationUtilizationError::DataUnavailable(
                        err.msg,
                    ))
                }
                "InvalidNextTokenException" => {
                    return RusotoError::Service(GetReservationUtilizationError::InvalidNextToken(
                        err.msg,
                    ))
                }
                "LimitExceededException" => {
                    return RusotoError::Service(GetReservationUtilizationError::LimitExceeded(
                        err.msg,
                    ))
                }
                "ValidationException" => return RusotoError::Validation(err.msg),
                _ => {}
            }
        }
        return RusotoError::Unknown(res);
    }
}
impl fmt::Display for GetReservationUtilizationError {
    fn fmt(&self, f: &mut fmt::Formatter) -> fmt::Result {
        write!(f, "{}", self.description())
    }
}
impl Error for GetReservationUtilizationError {
    fn description(&self) -> &str {
        match *self {
            GetReservationUtilizationError::DataUnavailable(ref cause) => cause,
            GetReservationUtilizationError::InvalidNextToken(ref cause) => cause,
            GetReservationUtilizationError::LimitExceeded(ref cause) => cause,
        }
    }
}
/// Errors returned by GetRightsizingRecommendation
#[derive(Debug, PartialEq)]
pub enum GetRightsizingRecommendationError {
    /// <p>The pagination token is invalid. Try again without a pagination token.</p>
    InvalidNextToken(String),
    /// <p>You made too many calls in a short period of time. Try again later.</p>
    LimitExceeded(String),
}

impl GetRightsizingRecommendationError {
    pub fn from_response(
        res: BufferedHttpResponse,
    ) -> RusotoError<GetRightsizingRecommendationError> {
        if let Some(err) = proto::json::Error::parse(&res) {
            match err.typ.as_str() {
                "InvalidNextTokenException" => {
                    return RusotoError::Service(
                        GetRightsizingRecommendationError::InvalidNextToken(err.msg),
                    )
                }
                "LimitExceededException" => {
                    return RusotoError::Service(GetRightsizingRecommendationError::LimitExceeded(
                        err.msg,
                    ))
                }
                "ValidationException" => return RusotoError::Validation(err.msg),
                _ => {}
            }
        }
        return RusotoError::Unknown(res);
    }
}
impl fmt::Display for GetRightsizingRecommendationError {
    fn fmt(&self, f: &mut fmt::Formatter) -> fmt::Result {
        write!(f, "{}", self.description())
    }
}
impl Error for GetRightsizingRecommendationError {
    fn description(&self) -> &str {
        match *self {
            GetRightsizingRecommendationError::InvalidNextToken(ref cause) => cause,
            GetRightsizingRecommendationError::LimitExceeded(ref cause) => cause,
        }
    }
}
/// Errors returned by GetTags
#[derive(Debug, PartialEq)]
pub enum GetTagsError {
    /// <p>The requested report expired. Update the date interval and try again.</p>
    BillExpiration(String),
    /// <p>The requested data is unavailable.</p>
    DataUnavailable(String),
    /// <p>The pagination token is invalid. Try again without a pagination token.</p>
    InvalidNextToken(String),
    /// <p>You made too many calls in a short period of time. Try again later.</p>
    LimitExceeded(String),
    /// <p>Your request parameters changed between pages. Try again with the old parameters or without a pagination token.</p>
    RequestChanged(String),
}

impl GetTagsError {
    pub fn from_response(res: BufferedHttpResponse) -> RusotoError<GetTagsError> {
        if let Some(err) = proto::json::Error::parse(&res) {
            match err.typ.as_str() {
                "BillExpirationException" => {
                    return RusotoError::Service(GetTagsError::BillExpiration(err.msg))
                }
                "DataUnavailableException" => {
                    return RusotoError::Service(GetTagsError::DataUnavailable(err.msg))
                }
                "InvalidNextTokenException" => {
                    return RusotoError::Service(GetTagsError::InvalidNextToken(err.msg))
                }
                "LimitExceededException" => {
                    return RusotoError::Service(GetTagsError::LimitExceeded(err.msg))
                }
                "RequestChangedException" => {
                    return RusotoError::Service(GetTagsError::RequestChanged(err.msg))
                }
                "ValidationException" => return RusotoError::Validation(err.msg),
                _ => {}
            }
        }
        return RusotoError::Unknown(res);
    }
}
impl fmt::Display for GetTagsError {
    fn fmt(&self, f: &mut fmt::Formatter) -> fmt::Result {
        write!(f, "{}", self.description())
    }
}
impl Error for GetTagsError {
    fn description(&self) -> &str {
        match *self {
            GetTagsError::BillExpiration(ref cause) => cause,
            GetTagsError::DataUnavailable(ref cause) => cause,
            GetTagsError::InvalidNextToken(ref cause) => cause,
            GetTagsError::LimitExceeded(ref cause) => cause,
            GetTagsError::RequestChanged(ref cause) => cause,
        }
    }
}
/// Errors returned by GetUsageForecast
#[derive(Debug, PartialEq)]
pub enum GetUsageForecastError {
    /// <p>The requested data is unavailable.</p>
    DataUnavailable(String),
    /// <p>You made too many calls in a short period of time. Try again later.</p>
    LimitExceeded(String),
    /// <p>Cost Explorer was unable to identify the usage unit. Provide <code>UsageType/UsageTypeGroup</code> filter selections that contain matching units, for example: <code>hours</code>.</p>
    UnresolvableUsageUnit(String),
}

impl GetUsageForecastError {
    pub fn from_response(res: BufferedHttpResponse) -> RusotoError<GetUsageForecastError> {
        if let Some(err) = proto::json::Error::parse(&res) {
            match err.typ.as_str() {
                "DataUnavailableException" => {
                    return RusotoError::Service(GetUsageForecastError::DataUnavailable(err.msg))
                }
                "LimitExceededException" => {
                    return RusotoError::Service(GetUsageForecastError::LimitExceeded(err.msg))
                }
                "UnresolvableUsageUnitException" => {
                    return RusotoError::Service(GetUsageForecastError::UnresolvableUsageUnit(
                        err.msg,
                    ))
                }
                "ValidationException" => return RusotoError::Validation(err.msg),
                _ => {}
            }
        }
        return RusotoError::Unknown(res);
    }
}
impl fmt::Display for GetUsageForecastError {
    fn fmt(&self, f: &mut fmt::Formatter) -> fmt::Result {
        write!(f, "{}", self.description())
    }
}
impl Error for GetUsageForecastError {
    fn description(&self) -> &str {
        match *self {
            GetUsageForecastError::DataUnavailable(ref cause) => cause,
            GetUsageForecastError::LimitExceeded(ref cause) => cause,
            GetUsageForecastError::UnresolvableUsageUnit(ref cause) => cause,
        }
    }
}
/// Trait representing the capabilities of the AWS Cost Explorer API. AWS Cost Explorer clients implement this trait.
#[async_trait]
pub trait CostExplorer {
    /// <p>Retrieves cost and usage metrics for your account. You can specify which cost and usage-related metric, such as <code>BlendedCosts</code> or <code>UsageQuantity</code>, that you want the request to return. You can also filter and group your data by various dimensions, such as <code>SERVICE</code> or <code>AZ</code>, in a specific time range. For a complete list of valid dimensions, see the <a href="http://docs.aws.amazon.com/aws-cost-management/latest/APIReference/API_GetDimensionValues.html">GetDimensionValues</a> operation. Master accounts in an organization in AWS Organizations have access to all member accounts.</p>
    async fn get_cost_and_usage(
        &self,
        input: GetCostAndUsageRequest,
    ) -> Result<GetCostAndUsageResponse, RusotoError<GetCostAndUsageError>>;

    /// <p>Retrieves a forecast for how much Amazon Web Services predicts that you will spend over the forecast time period that you select, based on your past costs. </p>
    async fn get_cost_forecast(
        &self,
        input: GetCostForecastRequest,
    ) -> Result<GetCostForecastResponse, RusotoError<GetCostForecastError>>;

    /// <p>Retrieves all available filter values for a specified filter over a period of time. You can search the dimension values for an arbitrary string. </p>
    async fn get_dimension_values(
        &self,
        input: GetDimensionValuesRequest,
    ) -> Result<GetDimensionValuesResponse, RusotoError<GetDimensionValuesError>>;

    /// <p>Retrieves the reservation coverage for your account. This enables you to see how much of your Amazon Elastic Compute Cloud, Amazon ElastiCache, Amazon Relational Database Service, or Amazon Redshift usage is covered by a reservation. An organization's master account can see the coverage of the associated member accounts. For any time period, you can filter data about reservation usage by the following dimensions:</p> <ul> <li> <p>AZ</p> </li> <li> <p>CACHE_ENGINE</p> </li> <li> <p>DATABASE_ENGINE</p> </li> <li> <p>DEPLOYMENT_OPTION</p> </li> <li> <p>INSTANCE_TYPE</p> </li> <li> <p>LINKED_ACCOUNT</p> </li> <li> <p>OPERATING_SYSTEM</p> </li> <li> <p>PLATFORM</p> </li> <li> <p>REGION</p> </li> <li> <p>SERVICE</p> </li> <li> <p>TAG</p> </li> <li> <p>TENANCY</p> </li> </ul> <p>To determine valid values for a dimension, use the <code>GetDimensionValues</code> operation. </p>
    async fn get_reservation_coverage(
        &self,
        input: GetReservationCoverageRequest,
    ) -> Result<GetReservationCoverageResponse, RusotoError<GetReservationCoverageError>>;

    /// <p>Gets recommendations for which reservations to purchase. These recommendations could help you reduce your costs. Reservations provide a discounted hourly rate (up to 75%) compared to On-Demand pricing.</p> <p>AWS generates your recommendations by identifying your On-Demand usage during a specific time period and collecting your usage into categories that are eligible for a reservation. After AWS has these categories, it simulates every combination of reservations in each category of usage to identify the best number of each type of RI to purchase to maximize your estimated savings. </p> <p>For example, AWS automatically aggregates your Amazon EC2 Linux, shared tenancy, and c4 family usage in the US West (Oregon) Region and recommends that you buy size-flexible regional reservations to apply to the c4 family usage. AWS recommends the smallest size instance in an instance family. This makes it easier to purchase a size-flexible RI. AWS also shows the equal number of normalized units so that you can purchase any instance size that you want. For this example, your RI recommendation would be for <code>c4.large</code> because that is the smallest size instance in the c4 instance family.</p>
    async fn get_reservation_purchase_recommendation(
        &self,
        input: GetReservationPurchaseRecommendationRequest,
    ) -> Result<
        GetReservationPurchaseRecommendationResponse,
        RusotoError<GetReservationPurchaseRecommendationError>,
    >;

    /// <p>Retrieves the reservation utilization for your account. Master accounts in an organization have access to member accounts. You can filter data by dimensions in a time period. You can use <code>GetDimensionValues</code> to determine the possible dimension values. Currently, you can group only by <code>SUBSCRIPTION_ID</code>. </p>
    async fn get_reservation_utilization(
        &self,
        input: GetReservationUtilizationRequest,
    ) -> Result<GetReservationUtilizationResponse, RusotoError<GetReservationUtilizationError>>;

    /// <p>Creates recommendations that helps you save cost by identifying idle and underutilized Amazon EC2 instances.</p> <p>Recommendations are generated to either downsize or terminate instances, along with providing savings detail and metrics. For details on calculation and function, see <a href="https://docs.aws.amazon.com/awsaccountbilling/latest/aboutv2/ce-what-is.html">Optimizing Your Cost with Rightsizing Recommendations</a>.</p>
    fn get_rightsizing_recommendation(
        &self,
        input: GetRightsizingRecommendationRequest,
    ) -> RusotoFuture<GetRightsizingRecommendationResponse, GetRightsizingRecommendationError>;

    /// <p>Queries for available tag keys and tag values for a specified period. You can search the tag values for an arbitrary string. </p>
<<<<<<< HEAD
    async fn get_tags(
        &self,
        input: GetTagsRequest,
    ) -> Result<GetTagsResponse, RusotoError<GetTagsError>>;
=======
    fn get_tags(&self, input: GetTagsRequest) -> RusotoFuture<GetTagsResponse, GetTagsError>;

    /// <p>Retrieves a forecast for how much Amazon Web Services predicts that you will use over the forecast time period that you select, based on your past usage. </p>
    fn get_usage_forecast(
        &self,
        input: GetUsageForecastRequest,
    ) -> RusotoFuture<GetUsageForecastResponse, GetUsageForecastError>;
>>>>>>> f58d1ce6
}
/// A client for the AWS Cost Explorer API.
#[derive(Clone)]
pub struct CostExplorerClient {
    client: Client,
    region: region::Region,
}

impl CostExplorerClient {
    /// Creates a client backed by the default tokio event loop.
    ///
    /// The client will use the default credentials provider and tls client.
    pub fn new(region: region::Region) -> CostExplorerClient {
        Self::new_with_client(Client::shared(), region)
    }

    pub fn new_with<P, D>(
        request_dispatcher: D,
        credentials_provider: P,
        region: region::Region,
    ) -> CostExplorerClient
    where
        P: ProvideAwsCredentials + Send + Sync + 'static,
        D: DispatchSignedRequest + Send + Sync + 'static,
    {
        Self::new_with_client(
            Client::new_with(credentials_provider, request_dispatcher),
            region,
        )
    }

    pub fn new_with_client(client: Client, region: region::Region) -> CostExplorerClient {
        CostExplorerClient { client, region }
    }
}

impl fmt::Debug for CostExplorerClient {
    fn fmt(&self, f: &mut fmt::Formatter<'_>) -> fmt::Result {
        f.debug_struct("CostExplorerClient")
            .field("region", &self.region)
            .finish()
    }
}

#[async_trait]
impl CostExplorer for CostExplorerClient {
    /// <p>Retrieves cost and usage metrics for your account. You can specify which cost and usage-related metric, such as <code>BlendedCosts</code> or <code>UsageQuantity</code>, that you want the request to return. You can also filter and group your data by various dimensions, such as <code>SERVICE</code> or <code>AZ</code>, in a specific time range. For a complete list of valid dimensions, see the <a href="http://docs.aws.amazon.com/aws-cost-management/latest/APIReference/API_GetDimensionValues.html">GetDimensionValues</a> operation. Master accounts in an organization in AWS Organizations have access to all member accounts.</p>
    async fn get_cost_and_usage(
        &self,
        input: GetCostAndUsageRequest,
    ) -> Result<GetCostAndUsageResponse, RusotoError<GetCostAndUsageError>> {
        let mut request = SignedRequest::new("POST", "ce", &self.region, "/");

        request.set_content_type("application/x-amz-json-1.1".to_owned());
        request.add_header("x-amz-target", "AWSInsightsIndexService.GetCostAndUsage");
        let encoded = serde_json::to_string(&input).unwrap();
        request.set_payload(Some(encoded));

        let mut response = self
            .client
            .sign_and_dispatch(request)
            .await
            .map_err(RusotoError::from)?;
        if response.status.is_success() {
            let response = response.buffer().await.map_err(RusotoError::HttpDispatch)?;
            proto::json::ResponsePayload::new(&response).deserialize::<GetCostAndUsageResponse, _>()
        } else {
            let try_response = response.buffer().await;
            let response = try_response.map_err(RusotoError::HttpDispatch)?;
            Err(GetCostAndUsageError::from_response(response))
        }
    }

    /// <p>Retrieves a forecast for how much Amazon Web Services predicts that you will spend over the forecast time period that you select, based on your past costs. </p>
    async fn get_cost_forecast(
        &self,
        input: GetCostForecastRequest,
    ) -> Result<GetCostForecastResponse, RusotoError<GetCostForecastError>> {
        let mut request = SignedRequest::new("POST", "ce", &self.region, "/");

        request.set_content_type("application/x-amz-json-1.1".to_owned());
        request.add_header("x-amz-target", "AWSInsightsIndexService.GetCostForecast");
        let encoded = serde_json::to_string(&input).unwrap();
        request.set_payload(Some(encoded));

        let mut response = self
            .client
            .sign_and_dispatch(request)
            .await
            .map_err(RusotoError::from)?;
        if response.status.is_success() {
            let response = response.buffer().await.map_err(RusotoError::HttpDispatch)?;
            proto::json::ResponsePayload::new(&response).deserialize::<GetCostForecastResponse, _>()
        } else {
            let try_response = response.buffer().await;
            let response = try_response.map_err(RusotoError::HttpDispatch)?;
            Err(GetCostForecastError::from_response(response))
        }
    }

    /// <p>Retrieves all available filter values for a specified filter over a period of time. You can search the dimension values for an arbitrary string. </p>
    async fn get_dimension_values(
        &self,
        input: GetDimensionValuesRequest,
    ) -> Result<GetDimensionValuesResponse, RusotoError<GetDimensionValuesError>> {
        let mut request = SignedRequest::new("POST", "ce", &self.region, "/");

        request.set_content_type("application/x-amz-json-1.1".to_owned());
        request.add_header("x-amz-target", "AWSInsightsIndexService.GetDimensionValues");
        let encoded = serde_json::to_string(&input).unwrap();
        request.set_payload(Some(encoded));

        let mut response = self
            .client
            .sign_and_dispatch(request)
            .await
            .map_err(RusotoError::from)?;
        if response.status.is_success() {
            let response = response.buffer().await.map_err(RusotoError::HttpDispatch)?;
            proto::json::ResponsePayload::new(&response)
                .deserialize::<GetDimensionValuesResponse, _>()
        } else {
            let try_response = response.buffer().await;
            let response = try_response.map_err(RusotoError::HttpDispatch)?;
            Err(GetDimensionValuesError::from_response(response))
        }
    }

    /// <p>Retrieves the reservation coverage for your account. This enables you to see how much of your Amazon Elastic Compute Cloud, Amazon ElastiCache, Amazon Relational Database Service, or Amazon Redshift usage is covered by a reservation. An organization's master account can see the coverage of the associated member accounts. For any time period, you can filter data about reservation usage by the following dimensions:</p> <ul> <li> <p>AZ</p> </li> <li> <p>CACHE_ENGINE</p> </li> <li> <p>DATABASE_ENGINE</p> </li> <li> <p>DEPLOYMENT_OPTION</p> </li> <li> <p>INSTANCE_TYPE</p> </li> <li> <p>LINKED_ACCOUNT</p> </li> <li> <p>OPERATING_SYSTEM</p> </li> <li> <p>PLATFORM</p> </li> <li> <p>REGION</p> </li> <li> <p>SERVICE</p> </li> <li> <p>TAG</p> </li> <li> <p>TENANCY</p> </li> </ul> <p>To determine valid values for a dimension, use the <code>GetDimensionValues</code> operation. </p>
    async fn get_reservation_coverage(
        &self,
        input: GetReservationCoverageRequest,
    ) -> Result<GetReservationCoverageResponse, RusotoError<GetReservationCoverageError>> {
        let mut request = SignedRequest::new("POST", "ce", &self.region, "/");

        request.set_content_type("application/x-amz-json-1.1".to_owned());
        request.add_header(
            "x-amz-target",
            "AWSInsightsIndexService.GetReservationCoverage",
        );
        let encoded = serde_json::to_string(&input).unwrap();
        request.set_payload(Some(encoded));

        let mut response = self
            .client
            .sign_and_dispatch(request)
            .await
            .map_err(RusotoError::from)?;
        if response.status.is_success() {
            let response = response.buffer().await.map_err(RusotoError::HttpDispatch)?;
            proto::json::ResponsePayload::new(&response)
                .deserialize::<GetReservationCoverageResponse, _>()
        } else {
            let try_response = response.buffer().await;
            let response = try_response.map_err(RusotoError::HttpDispatch)?;
            Err(GetReservationCoverageError::from_response(response))
        }
    }

    /// <p>Gets recommendations for which reservations to purchase. These recommendations could help you reduce your costs. Reservations provide a discounted hourly rate (up to 75%) compared to On-Demand pricing.</p> <p>AWS generates your recommendations by identifying your On-Demand usage during a specific time period and collecting your usage into categories that are eligible for a reservation. After AWS has these categories, it simulates every combination of reservations in each category of usage to identify the best number of each type of RI to purchase to maximize your estimated savings. </p> <p>For example, AWS automatically aggregates your Amazon EC2 Linux, shared tenancy, and c4 family usage in the US West (Oregon) Region and recommends that you buy size-flexible regional reservations to apply to the c4 family usage. AWS recommends the smallest size instance in an instance family. This makes it easier to purchase a size-flexible RI. AWS also shows the equal number of normalized units so that you can purchase any instance size that you want. For this example, your RI recommendation would be for <code>c4.large</code> because that is the smallest size instance in the c4 instance family.</p>
    async fn get_reservation_purchase_recommendation(
        &self,
        input: GetReservationPurchaseRecommendationRequest,
    ) -> Result<
        GetReservationPurchaseRecommendationResponse,
        RusotoError<GetReservationPurchaseRecommendationError>,
    > {
        let mut request = SignedRequest::new("POST", "ce", &self.region, "/");

        request.set_content_type("application/x-amz-json-1.1".to_owned());
        request.add_header(
            "x-amz-target",
            "AWSInsightsIndexService.GetReservationPurchaseRecommendation",
        );
        let encoded = serde_json::to_string(&input).unwrap();
        request.set_payload(Some(encoded));

        let mut response = self
            .client
            .sign_and_dispatch(request)
            .await
            .map_err(RusotoError::from)?;
        if response.status.is_success() {
            let response = response.buffer().await.map_err(RusotoError::HttpDispatch)?;
            proto::json::ResponsePayload::new(&response)
                .deserialize::<GetReservationPurchaseRecommendationResponse, _>()
        } else {
            let try_response = response.buffer().await;
            let response = try_response.map_err(RusotoError::HttpDispatch)?;
            Err(GetReservationPurchaseRecommendationError::from_response(
                response,
            ))
        }
    }

    /// <p>Retrieves the reservation utilization for your account. Master accounts in an organization have access to member accounts. You can filter data by dimensions in a time period. You can use <code>GetDimensionValues</code> to determine the possible dimension values. Currently, you can group only by <code>SUBSCRIPTION_ID</code>. </p>
    async fn get_reservation_utilization(
        &self,
        input: GetReservationUtilizationRequest,
    ) -> Result<GetReservationUtilizationResponse, RusotoError<GetReservationUtilizationError>>
    {
        let mut request = SignedRequest::new("POST", "ce", &self.region, "/");

        request.set_content_type("application/x-amz-json-1.1".to_owned());
        request.add_header(
            "x-amz-target",
            "AWSInsightsIndexService.GetReservationUtilization",
        );
        let encoded = serde_json::to_string(&input).unwrap();
        request.set_payload(Some(encoded));

        let mut response = self
            .client
            .sign_and_dispatch(request)
            .await
            .map_err(RusotoError::from)?;
        if response.status.is_success() {
            let response = response.buffer().await.map_err(RusotoError::HttpDispatch)?;
            proto::json::ResponsePayload::new(&response)
                .deserialize::<GetReservationUtilizationResponse, _>()
        } else {
            let try_response = response.buffer().await;
            let response = try_response.map_err(RusotoError::HttpDispatch)?;
            Err(GetReservationUtilizationError::from_response(response))
        }
    }

    /// <p>Creates recommendations that helps you save cost by identifying idle and underutilized Amazon EC2 instances.</p> <p>Recommendations are generated to either downsize or terminate instances, along with providing savings detail and metrics. For details on calculation and function, see <a href="https://docs.aws.amazon.com/awsaccountbilling/latest/aboutv2/ce-what-is.html">Optimizing Your Cost with Rightsizing Recommendations</a>.</p>
    fn get_rightsizing_recommendation(
        &self,
        input: GetRightsizingRecommendationRequest,
    ) -> RusotoFuture<GetRightsizingRecommendationResponse, GetRightsizingRecommendationError> {
        let mut request = SignedRequest::new("POST", "ce", &self.region, "/");

        request.set_content_type("application/x-amz-json-1.1".to_owned());
        request.add_header(
            "x-amz-target",
            "AWSInsightsIndexService.GetRightsizingRecommendation",
        );
        let encoded = serde_json::to_string(&input).unwrap();
        request.set_payload(Some(encoded));

        self.client.sign_and_dispatch(request, |response| {
            if response.status.is_success() {
                Box::new(response.buffer().from_err().and_then(|response| {
                    proto::json::ResponsePayload::new(&response)
                        .deserialize::<GetRightsizingRecommendationResponse, _>()
                }))
            } else {
                Box::new(response.buffer().from_err().and_then(|response| {
                    Err(GetRightsizingRecommendationError::from_response(response))
                }))
            }
        })
    }

    /// <p>Queries for available tag keys and tag values for a specified period. You can search the tag values for an arbitrary string. </p>
    async fn get_tags(
        &self,
        input: GetTagsRequest,
    ) -> Result<GetTagsResponse, RusotoError<GetTagsError>> {
        let mut request = SignedRequest::new("POST", "ce", &self.region, "/");

        request.set_content_type("application/x-amz-json-1.1".to_owned());
        request.add_header("x-amz-target", "AWSInsightsIndexService.GetTags");
        let encoded = serde_json::to_string(&input).unwrap();
        request.set_payload(Some(encoded));

        let mut response = self
            .client
            .sign_and_dispatch(request)
            .await
            .map_err(RusotoError::from)?;
        if response.status.is_success() {
            let response = response.buffer().await.map_err(RusotoError::HttpDispatch)?;
            proto::json::ResponsePayload::new(&response).deserialize::<GetTagsResponse, _>()
        } else {
            let try_response = response.buffer().await;
            let response = try_response.map_err(RusotoError::HttpDispatch)?;
            Err(GetTagsError::from_response(response))
        }
    }

    /// <p>Retrieves a forecast for how much Amazon Web Services predicts that you will use over the forecast time period that you select, based on your past usage. </p>
    fn get_usage_forecast(
        &self,
        input: GetUsageForecastRequest,
    ) -> RusotoFuture<GetUsageForecastResponse, GetUsageForecastError> {
        let mut request = SignedRequest::new("POST", "ce", &self.region, "/");

        request.set_content_type("application/x-amz-json-1.1".to_owned());
        request.add_header("x-amz-target", "AWSInsightsIndexService.GetUsageForecast");
        let encoded = serde_json::to_string(&input).unwrap();
        request.set_payload(Some(encoded));

        self.client.sign_and_dispatch(request, |response| {
            if response.status.is_success() {
                Box::new(response.buffer().from_err().and_then(|response| {
                    proto::json::ResponsePayload::new(&response)
                        .deserialize::<GetUsageForecastResponse, _>()
                }))
            } else {
                Box::new(
                    response
                        .buffer()
                        .from_err()
                        .and_then(|response| Err(GetUsageForecastError::from_response(response))),
                )
            }
        })
    }
}<|MERGE_RESOLUTION|>--- conflicted
+++ resolved
@@ -11,26 +11,15 @@
 // =================================================================
 #![allow(warnings)]
 
-<<<<<<< HEAD
 use std::error::Error;
 use std::fmt;
 
 use async_trait::async_trait;
-=======
-use futures::future;
-use futures::Future;
->>>>>>> f58d1ce6
 use rusoto_core::credential::ProvideAwsCredentials;
 use rusoto_core::region;
 #[allow(warnings)]
 use rusoto_core::request::{BufferedHttpResponse, DispatchSignedRequest};
-<<<<<<< HEAD
 use rusoto_core::{Client, RusotoError};
-=======
-use rusoto_core::{Client, RusotoError, RusotoFuture};
-use std::error::Error;
-use std::fmt;
->>>>>>> f58d1ce6
 
 use rusoto_core::proto;
 use rusoto_core::signature::SignedRequest;
@@ -1866,26 +1855,22 @@
     ) -> Result<GetReservationUtilizationResponse, RusotoError<GetReservationUtilizationError>>;
 
     /// <p>Creates recommendations that helps you save cost by identifying idle and underutilized Amazon EC2 instances.</p> <p>Recommendations are generated to either downsize or terminate instances, along with providing savings detail and metrics. For details on calculation and function, see <a href="https://docs.aws.amazon.com/awsaccountbilling/latest/aboutv2/ce-what-is.html">Optimizing Your Cost with Rightsizing Recommendations</a>.</p>
-    fn get_rightsizing_recommendation(
+    async fn get_rightsizing_recommendation(
         &self,
         input: GetRightsizingRecommendationRequest,
-    ) -> RusotoFuture<GetRightsizingRecommendationResponse, GetRightsizingRecommendationError>;
+    ) -> Result<GetRightsizingRecommendationResponse, RusotoError<GetRightsizingRecommendationError>>;
 
     /// <p>Queries for available tag keys and tag values for a specified period. You can search the tag values for an arbitrary string. </p>
-<<<<<<< HEAD
     async fn get_tags(
         &self,
         input: GetTagsRequest,
     ) -> Result<GetTagsResponse, RusotoError<GetTagsError>>;
-=======
-    fn get_tags(&self, input: GetTagsRequest) -> RusotoFuture<GetTagsResponse, GetTagsError>;
 
     /// <p>Retrieves a forecast for how much Amazon Web Services predicts that you will use over the forecast time period that you select, based on your past usage. </p>
-    fn get_usage_forecast(
+    async fn get_usage_forecast(
         &self,
         input: GetUsageForecastRequest,
-    ) -> RusotoFuture<GetUsageForecastResponse, GetUsageForecastError>;
->>>>>>> f58d1ce6
+    ) -> Result<GetUsageForecastResponse, RusotoError<GetUsageForecastError>>;
 }
 /// A client for the AWS Cost Explorer API.
 #[derive(Clone)]
@@ -1919,14 +1904,6 @@
 
     pub fn new_with_client(client: Client, region: region::Region) -> CostExplorerClient {
         CostExplorerClient { client, region }
-    }
-}
-
-impl fmt::Debug for CostExplorerClient {
-    fn fmt(&self, f: &mut fmt::Formatter<'_>) -> fmt::Result {
-        f.debug_struct("CostExplorerClient")
-            .field("region", &self.region)
-            .finish()
     }
 }
 
@@ -2114,10 +2091,11 @@
     }
 
     /// <p>Creates recommendations that helps you save cost by identifying idle and underutilized Amazon EC2 instances.</p> <p>Recommendations are generated to either downsize or terminate instances, along with providing savings detail and metrics. For details on calculation and function, see <a href="https://docs.aws.amazon.com/awsaccountbilling/latest/aboutv2/ce-what-is.html">Optimizing Your Cost with Rightsizing Recommendations</a>.</p>
-    fn get_rightsizing_recommendation(
+    async fn get_rightsizing_recommendation(
         &self,
         input: GetRightsizingRecommendationRequest,
-    ) -> RusotoFuture<GetRightsizingRecommendationResponse, GetRightsizingRecommendationError> {
+    ) -> Result<GetRightsizingRecommendationResponse, RusotoError<GetRightsizingRecommendationError>>
+    {
         let mut request = SignedRequest::new("POST", "ce", &self.region, "/");
 
         request.set_content_type("application/x-amz-json-1.1".to_owned());
@@ -2128,18 +2106,20 @@
         let encoded = serde_json::to_string(&input).unwrap();
         request.set_payload(Some(encoded));
 
-        self.client.sign_and_dispatch(request, |response| {
-            if response.status.is_success() {
-                Box::new(response.buffer().from_err().and_then(|response| {
-                    proto::json::ResponsePayload::new(&response)
-                        .deserialize::<GetRightsizingRecommendationResponse, _>()
-                }))
-            } else {
-                Box::new(response.buffer().from_err().and_then(|response| {
-                    Err(GetRightsizingRecommendationError::from_response(response))
-                }))
-            }
-        })
+        let mut response = self
+            .client
+            .sign_and_dispatch(request)
+            .await
+            .map_err(RusotoError::from)?;
+        if response.status.is_success() {
+            let response = response.buffer().await.map_err(RusotoError::HttpDispatch)?;
+            proto::json::ResponsePayload::new(&response)
+                .deserialize::<GetRightsizingRecommendationResponse, _>()
+        } else {
+            let try_response = response.buffer().await;
+            let response = try_response.map_err(RusotoError::HttpDispatch)?;
+            Err(GetRightsizingRecommendationError::from_response(response))
+        }
     }
 
     /// <p>Queries for available tag keys and tag values for a specified period. You can search the tag values for an arbitrary string. </p>
@@ -2170,10 +2150,10 @@
     }
 
     /// <p>Retrieves a forecast for how much Amazon Web Services predicts that you will use over the forecast time period that you select, based on your past usage. </p>
-    fn get_usage_forecast(
+    async fn get_usage_forecast(
         &self,
         input: GetUsageForecastRequest,
-    ) -> RusotoFuture<GetUsageForecastResponse, GetUsageForecastError> {
+    ) -> Result<GetUsageForecastResponse, RusotoError<GetUsageForecastError>> {
         let mut request = SignedRequest::new("POST", "ce", &self.region, "/");
 
         request.set_content_type("application/x-amz-json-1.1".to_owned());
@@ -2181,20 +2161,19 @@
         let encoded = serde_json::to_string(&input).unwrap();
         request.set_payload(Some(encoded));
 
-        self.client.sign_and_dispatch(request, |response| {
-            if response.status.is_success() {
-                Box::new(response.buffer().from_err().and_then(|response| {
-                    proto::json::ResponsePayload::new(&response)
-                        .deserialize::<GetUsageForecastResponse, _>()
-                }))
-            } else {
-                Box::new(
-                    response
-                        .buffer()
-                        .from_err()
-                        .and_then(|response| Err(GetUsageForecastError::from_response(response))),
-                )
-            }
-        })
+        let mut response = self
+            .client
+            .sign_and_dispatch(request)
+            .await
+            .map_err(RusotoError::from)?;
+        if response.status.is_success() {
+            let response = response.buffer().await.map_err(RusotoError::HttpDispatch)?;
+            proto::json::ResponsePayload::new(&response)
+                .deserialize::<GetUsageForecastResponse, _>()
+        } else {
+            let try_response = response.buffer().await;
+            let response = try_response.map_err(RusotoError::HttpDispatch)?;
+            Err(GetUsageForecastError::from_response(response))
+        }
     }
 }