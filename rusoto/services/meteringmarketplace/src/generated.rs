--- conflicted
+++ resolved
@@ -9,28 +9,16 @@
 //  must be updated to generate the changes.
 //
 // =================================================================
-#![allow(warnings)]
-
-<<<<<<< HEAD
-use futures::future;
-use futures::Future;
-=======
+
 use std::error::Error;
 use std::fmt;
 
 use async_trait::async_trait;
->>>>>>> 62832c4b
 use rusoto_core::credential::ProvideAwsCredentials;
 use rusoto_core::region;
 #[allow(warnings)]
 use rusoto_core::request::{BufferedHttpResponse, DispatchSignedRequest};
-<<<<<<< HEAD
-use rusoto_core::{Client, RusotoError, RusotoFuture};
-use std::error::Error;
-use std::fmt;
-=======
 use rusoto_core::{Client, RusotoError};
->>>>>>> 62832c4b
 
 use rusoto_core::proto;
 use rusoto_core::signature::SignedRequest;
@@ -49,7 +37,7 @@
 
 /// <p>Contains the UsageRecords processed by BatchMeterUsage and any records that have failed due to transient error.</p>
 #[derive(Default, Debug, Clone, PartialEq, Deserialize)]
-#[cfg_attr(any(test, feature = "serialize_structs"), derive(Serialize))]
+#[cfg_attr(test, derive(Serialize))]
 pub struct BatchMeterUsageResult {
     /// <p>Contains all UsageRecords processed by BatchMeterUsage. These records were either honored by AWS Marketplace Metering Service or were invalid.</p>
     #[serde(rename = "Results")]
@@ -83,7 +71,7 @@
 }
 
 #[derive(Default, Debug, Clone, PartialEq, Deserialize)]
-#[cfg_attr(any(test, feature = "serialize_structs"), derive(Serialize))]
+#[cfg_attr(test, derive(Serialize))]
 pub struct MeterUsageResult {
     /// <p>Metering record id.</p>
     #[serde(rename = "MeteringRecordId")]
@@ -106,7 +94,7 @@
 }
 
 #[derive(Default, Debug, Clone, PartialEq, Deserialize)]
-#[cfg_attr(any(test, feature = "serialize_structs"), derive(Serialize))]
+#[cfg_attr(test, derive(Serialize))]
 pub struct RegisterUsageResult {
     /// <p>(Optional) Only included when public key version has expired</p>
     #[serde(rename = "PublicKeyRotationTimestamp")]
@@ -128,7 +116,7 @@
 
 /// <p>The result of the ResolveCustomer operation. Contains the CustomerIdentifier and product code.</p>
 #[derive(Default, Debug, Clone, PartialEq, Deserialize)]
-#[cfg_attr(any(test, feature = "serialize_structs"), derive(Serialize))]
+#[cfg_attr(test, derive(Serialize))]
 pub struct ResolveCustomerResult {
     /// <p>The CustomerIdentifier is used to identify an individual customer in your application. Calls to BatchMeterUsage require CustomerIdentifiers for each UsageRecord.</p>
     #[serde(rename = "CustomerIdentifier")]
@@ -160,7 +148,7 @@
 
 /// <p>A UsageRecordResult indicates the status of a given UsageRecord processed by BatchMeterUsage.</p>
 #[derive(Default, Debug, Clone, PartialEq, Deserialize)]
-#[cfg_attr(any(test, feature = "serialize_structs"), derive(Serialize))]
+#[cfg_attr(test, derive(Serialize))]
 pub struct UsageRecordResult {
     /// <p>The MeteringRecordId is a unique identifier for this metering event.</p>
     #[serde(rename = "MeteringRecordId")]
@@ -256,13 +244,11 @@
 /// Errors returned by MeterUsage
 #[derive(Debug, PartialEq)]
 pub enum MeterUsageError {
-    /// <p>Exception thrown when the customer does not have a valid subscription for the product.</p>
-    CustomerNotEntitled(String),
-    /// <p>A metering record has already been emitted by the same EC2 instance, ECS task, or EKS pod for the given {usageDimension, timestamp} with a different usageQuantity.</p>
+    /// <p>A metering record has already been emitted by the same EC2 instance for the given {usageDimension, timestamp} with a different usageQuantity.</p>
     DuplicateRequest(String),
     /// <p>An internal error has occurred. Retry your request. If the problem persists, post a message with details on the AWS forums.</p>
     InternalServiceError(String),
-    /// <p>The endpoint being called is in a AWS Region different from your EC2 instance, ECS task, or EKS pod. The Region of the Metering Service endpoint and the AWS Region of the resource must match.</p>
+    /// <p>The endpoint being called is in a Region different from your EC2 instance. The Region of the Metering Service endpoint and the Region of the EC2 instance must match.</p>
     InvalidEndpointRegion(String),
     /// <p>The product code passed does not match the product code used for publishing the product.</p>
     InvalidProductCode(String),
@@ -278,9 +264,6 @@
     pub fn from_response(res: BufferedHttpResponse) -> RusotoError<MeterUsageError> {
         if let Some(err) = proto::json::Error::parse(&res) {
             match err.typ.as_str() {
-                "CustomerNotEntitledException" => {
-                    return RusotoError::Service(MeterUsageError::CustomerNotEntitled(err.msg))
-                }
                 "DuplicateRequestException" => {
                     return RusotoError::Service(MeterUsageError::DuplicateRequest(err.msg))
                 }
@@ -317,7 +300,6 @@
 impl Error for MeterUsageError {
     fn description(&self) -> &str {
         match *self {
-            MeterUsageError::CustomerNotEntitled(ref cause) => cause,
             MeterUsageError::DuplicateRequest(ref cause) => cause,
             MeterUsageError::InternalServiceError(ref cause) => cause,
             MeterUsageError::InvalidEndpointRegion(ref cause) => cause,
@@ -473,24 +455,14 @@
         input: BatchMeterUsageRequest,
     ) -> Result<BatchMeterUsageResult, RusotoError<BatchMeterUsageError>>;
 
-<<<<<<< HEAD
-    /// <p>API to emit metering records. For identical requests, the API is idempotent. It simply returns the metering record ID.</p> <p>MeterUsage is authenticated on the buyer's AWS account using credentials from the EC2 instance, ECS task, or EKS pod.</p>
-    fn meter_usage(
-=======
     /// <p>API to emit metering records. For identical requests, the API is idempotent. It simply returns the metering record ID.</p> <p>MeterUsage is authenticated on the buyer's AWS account, generally when running from an EC2 instance on the AWS Marketplace.</p>
     async fn meter_usage(
->>>>>>> 62832c4b
         &self,
         input: MeterUsageRequest,
     ) -> Result<MeterUsageResult, RusotoError<MeterUsageError>>;
 
-<<<<<<< HEAD
-    /// <p><p>Paid container software products sold through AWS Marketplace must integrate with the AWS Marketplace Metering Service and call the RegisterUsage operation for software entitlement and metering. Free and BYOL products for Amazon ECS or Amazon EKS aren&#39;t required to call RegisterUsage, but you may choose to do so if you would like to receive usage data in your seller reports. The sections below explain the behavior of RegisterUsage. RegisterUsage performs two primary functions: metering and entitlement.</p> <ul> <li> <p> <i>Entitlement</i>: RegisterUsage allows you to verify that the customer running your paid software is subscribed to your product on AWS Marketplace, enabling you to guard against unauthorized use. Your container image that integrates with RegisterUsage is only required to guard against unauthorized use at container startup, as such a CustomerNotSubscribedException/PlatformNotSupportedException will only be thrown on the initial call to RegisterUsage. Subsequent calls from the same Amazon ECS task instance (e.g. task-id) or Amazon EKS pod will not throw a CustomerNotSubscribedException, even if the customer unsubscribes while the Amazon ECS task or Amazon EKS pod is still running.</p> </li> <li> <p> <i>Metering</i>: RegisterUsage meters software use per ECS task, per hour, or per pod for Amazon EKS with usage prorated to the second. A minimum of 1 minute of usage applies to tasks that are short lived. For example, if a customer has a 10 node Amazon ECS or Amazon EKS cluster and a service configured as a Daemon Set, then Amazon ECS or Amazon EKS will launch a task on all 10 cluster nodes and the customer will be charged: (10 * hourly_rate). Metering for software use is automatically handled by the AWS Marketplace Metering Control Plane -- your software is not required to perform any metering specific actions, other than call RegisterUsage once for metering of software use to commence. The AWS Marketplace Metering Control Plane will also continue to bill customers for running ECS tasks and Amazon EKS pods, regardless of the customers subscription state, removing the need for your software to perform entitlement checks at runtime.</p> </li> </ul></p>
-    fn register_usage(
-=======
     /// <p><p>Paid container software products sold through AWS Marketplace must integrate with the AWS Marketplace Metering Service and call the RegisterUsage operation for software entitlement and metering. Calling RegisterUsage from containers running outside of ECS is not currently supported. Free and BYOL products for ECS aren&#39;t required to call RegisterUsage, but you may choose to do so if you would like to receive usage data in your seller reports. The sections below explain the behavior of RegisterUsage. RegisterUsage performs two primary functions: metering and entitlement.</p> <ul> <li> <p> <i>Entitlement</i>: RegisterUsage allows you to verify that the customer running your paid software is subscribed to your product on AWS Marketplace, enabling you to guard against unauthorized use. Your container image that integrates with RegisterUsage is only required to guard against unauthorized use at container startup, as such a CustomerNotSubscribedException/PlatformNotSupportedException will only be thrown on the initial call to RegisterUsage. Subsequent calls from the same Amazon ECS task instance (e.g. task-id) will not throw a CustomerNotSubscribedException, even if the customer unsubscribes while the Amazon ECS task is still running.</p> </li> <li> <p> <i>Metering</i>: RegisterUsage meters software use per ECS task, per hour, with usage prorated to the second. A minimum of 1 minute of usage applies to tasks that are short lived. For example, if a customer has a 10 node ECS cluster and creates an ECS service configured as a Daemon Set, then ECS will launch a task on all 10 cluster nodes and the customer will be charged: (10 * hourly_rate). Metering for software use is automatically handled by the AWS Marketplace Metering Control Plane -- your software is not required to perform any metering specific actions, other than call RegisterUsage once for metering of software use to commence. The AWS Marketplace Metering Control Plane will also continue to bill customers for running ECS tasks, regardless of the customers subscription state, removing the need for your software to perform entitlement checks at runtime.</p> </li> </ul></p>
     async fn register_usage(
->>>>>>> 62832c4b
         &self,
         input: RegisterUsageRequest,
     ) -> Result<RegisterUsageResult, RusotoError<RegisterUsageError>>;
@@ -513,7 +485,10 @@
     ///
     /// The client will use the default credentials provider and tls client.
     pub fn new(region: region::Region) -> MarketplaceMeteringClient {
-        Self::new_with_client(Client::shared(), region)
+        MarketplaceMeteringClient {
+            client: Client::shared(),
+            region,
+        }
     }
 
     pub fn new_with<P, D>(
@@ -525,22 +500,10 @@
         P: ProvideAwsCredentials + Send + Sync + 'static,
         D: DispatchSignedRequest + Send + Sync + 'static,
     {
-        Self::new_with_client(
-            Client::new_with(credentials_provider, request_dispatcher),
+        MarketplaceMeteringClient {
+            client: Client::new_with(credentials_provider, request_dispatcher),
             region,
-        )
-    }
-
-    pub fn new_with_client(client: Client, region: region::Region) -> MarketplaceMeteringClient {
-        MarketplaceMeteringClient { client, region }
-    }
-}
-
-impl fmt::Debug for MarketplaceMeteringClient {
-    fn fmt(&self, f: &mut fmt::Formatter<'_>) -> fmt::Result {
-        f.debug_struct("MarketplaceMeteringClient")
-            .field("region", &self.region)
-            .finish()
+        }
     }
 }
 
@@ -573,13 +536,8 @@
         }
     }
 
-<<<<<<< HEAD
-    /// <p>API to emit metering records. For identical requests, the API is idempotent. It simply returns the metering record ID.</p> <p>MeterUsage is authenticated on the buyer's AWS account using credentials from the EC2 instance, ECS task, or EKS pod.</p>
-    fn meter_usage(
-=======
     /// <p>API to emit metering records. For identical requests, the API is idempotent. It simply returns the metering record ID.</p> <p>MeterUsage is authenticated on the buyer's AWS account, generally when running from an EC2 instance on the AWS Marketplace.</p>
     async fn meter_usage(
->>>>>>> 62832c4b
         &self,
         input: MeterUsageRequest,
     ) -> Result<MeterUsageResult, RusotoError<MeterUsageError>> {
@@ -605,13 +563,8 @@
         }
     }
 
-<<<<<<< HEAD
-    /// <p><p>Paid container software products sold through AWS Marketplace must integrate with the AWS Marketplace Metering Service and call the RegisterUsage operation for software entitlement and metering. Free and BYOL products for Amazon ECS or Amazon EKS aren&#39;t required to call RegisterUsage, but you may choose to do so if you would like to receive usage data in your seller reports. The sections below explain the behavior of RegisterUsage. RegisterUsage performs two primary functions: metering and entitlement.</p> <ul> <li> <p> <i>Entitlement</i>: RegisterUsage allows you to verify that the customer running your paid software is subscribed to your product on AWS Marketplace, enabling you to guard against unauthorized use. Your container image that integrates with RegisterUsage is only required to guard against unauthorized use at container startup, as such a CustomerNotSubscribedException/PlatformNotSupportedException will only be thrown on the initial call to RegisterUsage. Subsequent calls from the same Amazon ECS task instance (e.g. task-id) or Amazon EKS pod will not throw a CustomerNotSubscribedException, even if the customer unsubscribes while the Amazon ECS task or Amazon EKS pod is still running.</p> </li> <li> <p> <i>Metering</i>: RegisterUsage meters software use per ECS task, per hour, or per pod for Amazon EKS with usage prorated to the second. A minimum of 1 minute of usage applies to tasks that are short lived. For example, if a customer has a 10 node Amazon ECS or Amazon EKS cluster and a service configured as a Daemon Set, then Amazon ECS or Amazon EKS will launch a task on all 10 cluster nodes and the customer will be charged: (10 * hourly_rate). Metering for software use is automatically handled by the AWS Marketplace Metering Control Plane -- your software is not required to perform any metering specific actions, other than call RegisterUsage once for metering of software use to commence. The AWS Marketplace Metering Control Plane will also continue to bill customers for running ECS tasks and Amazon EKS pods, regardless of the customers subscription state, removing the need for your software to perform entitlement checks at runtime.</p> </li> </ul></p>
-    fn register_usage(
-=======
     /// <p><p>Paid container software products sold through AWS Marketplace must integrate with the AWS Marketplace Metering Service and call the RegisterUsage operation for software entitlement and metering. Calling RegisterUsage from containers running outside of ECS is not currently supported. Free and BYOL products for ECS aren&#39;t required to call RegisterUsage, but you may choose to do so if you would like to receive usage data in your seller reports. The sections below explain the behavior of RegisterUsage. RegisterUsage performs two primary functions: metering and entitlement.</p> <ul> <li> <p> <i>Entitlement</i>: RegisterUsage allows you to verify that the customer running your paid software is subscribed to your product on AWS Marketplace, enabling you to guard against unauthorized use. Your container image that integrates with RegisterUsage is only required to guard against unauthorized use at container startup, as such a CustomerNotSubscribedException/PlatformNotSupportedException will only be thrown on the initial call to RegisterUsage. Subsequent calls from the same Amazon ECS task instance (e.g. task-id) will not throw a CustomerNotSubscribedException, even if the customer unsubscribes while the Amazon ECS task is still running.</p> </li> <li> <p> <i>Metering</i>: RegisterUsage meters software use per ECS task, per hour, with usage prorated to the second. A minimum of 1 minute of usage applies to tasks that are short lived. For example, if a customer has a 10 node ECS cluster and creates an ECS service configured as a Daemon Set, then ECS will launch a task on all 10 cluster nodes and the customer will be charged: (10 * hourly_rate). Metering for software use is automatically handled by the AWS Marketplace Metering Control Plane -- your software is not required to perform any metering specific actions, other than call RegisterUsage once for metering of software use to commence. The AWS Marketplace Metering Control Plane will also continue to bill customers for running ECS tasks, regardless of the customers subscription state, removing the need for your software to perform entitlement checks at runtime.</p> </li> </ul></p>
     async fn register_usage(
->>>>>>> 62832c4b
         &self,
         input: RegisterUsageRequest,
     ) -> Result<RegisterUsageResult, RusotoError<RegisterUsageError>> {
