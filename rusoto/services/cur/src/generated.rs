--- conflicted
+++ resolved
@@ -9,28 +9,16 @@
 //  must be updated to generate the changes.
 //
 // =================================================================
-#![allow(warnings)]
-
-<<<<<<< HEAD
-use futures::future;
-use futures::Future;
-=======
+
 use std::error::Error;
 use std::fmt;
 
 use async_trait::async_trait;
->>>>>>> 62832c4b
 use rusoto_core::credential::ProvideAwsCredentials;
 use rusoto_core::region;
 #[allow(warnings)]
 use rusoto_core::request::{BufferedHttpResponse, DispatchSignedRequest};
-<<<<<<< HEAD
-use rusoto_core::{Client, RusotoError, RusotoFuture};
-use std::error::Error;
-use std::fmt;
-=======
 use rusoto_core::{Client, RusotoError};
->>>>>>> 62832c4b
 
 use rusoto_core::proto;
 use rusoto_core::signature::SignedRequest;
@@ -46,7 +34,7 @@
 
 /// <p>If the action is successful, the service sends back an HTTP 200 response.</p>
 #[derive(Default, Debug, Clone, PartialEq, Deserialize)]
-#[cfg_attr(any(test, feature = "serialize_structs"), derive(Serialize))]
+#[cfg_attr(test, derive(Serialize))]
 pub struct DeleteReportDefinitionResponse {
     #[serde(rename = "ResponseMessage")]
     #[serde(skip_serializing_if = "Option::is_none")]
@@ -66,7 +54,7 @@
 
 /// <p>If the action is successful, the service sends back an HTTP 200 response.</p>
 #[derive(Default, Debug, Clone, PartialEq, Deserialize)]
-#[cfg_attr(any(test, feature = "serialize_structs"), derive(Serialize))]
+#[cfg_attr(test, derive(Serialize))]
 pub struct DescribeReportDefinitionsResponse {
     #[serde(rename = "NextToken")]
     #[serde(skip_serializing_if = "Option::is_none")]
@@ -76,18 +64,6 @@
     #[serde(skip_serializing_if = "Option::is_none")]
     pub report_definitions: Option<Vec<ReportDefinition>>,
 }
-
-#[derive(Default, Debug, Clone, PartialEq, Serialize)]
-pub struct ModifyReportDefinitionRequest {
-    #[serde(rename = "ReportDefinition")]
-    pub report_definition: ReportDefinition,
-    #[serde(rename = "ReportName")]
-    pub report_name: String,
-}
-
-#[derive(Default, Debug, Clone, PartialEq, Deserialize)]
-#[cfg_attr(any(test, feature = "serialize_structs"), derive(Serialize))]
-pub struct ModifyReportDefinitionResponse {}
 
 /// <p>Creates a Cost and Usage Report.</p>
 #[derive(Default, Debug, Clone, PartialEq, Serialize)]
@@ -99,7 +75,7 @@
 
 /// <p>If the action is successful, the service sends back an HTTP 200 response with an empty HTTP body.</p>
 #[derive(Default, Debug, Clone, PartialEq, Deserialize)]
-#[cfg_attr(any(test, feature = "serialize_structs"), derive(Serialize))]
+#[cfg_attr(test, derive(Serialize))]
 pub struct PutReportDefinitionResponse {}
 
 /// <p>The definition of AWS Cost and Usage Report. You can specify the report name, time unit, report format, compression format, S3 bucket, additional artifacts, and schema elements in the definition. </p>
@@ -206,41 +182,6 @@
         }
     }
 }
-/// Errors returned by ModifyReportDefinition
-#[derive(Debug, PartialEq)]
-pub enum ModifyReportDefinitionError {
-    /// <p>An error on the server occurred during the processing of your request. Try again later.</p>
-    InternalError(String),
-}
-
-impl ModifyReportDefinitionError {
-    pub fn from_response(res: BufferedHttpResponse) -> RusotoError<ModifyReportDefinitionError> {
-        if let Some(err) = proto::json::Error::parse(&res) {
-            match err.typ.as_str() {
-                "InternalErrorException" => {
-                    return RusotoError::Service(ModifyReportDefinitionError::InternalError(
-                        err.msg,
-                    ))
-                }
-                "ValidationException" => return RusotoError::Validation(err.msg),
-                _ => {}
-            }
-        }
-        return RusotoError::Unknown(res);
-    }
-}
-impl fmt::Display for ModifyReportDefinitionError {
-    fn fmt(&self, f: &mut fmt::Formatter) -> fmt::Result {
-        write!(f, "{}", self.description())
-    }
-}
-impl Error for ModifyReportDefinitionError {
-    fn description(&self) -> &str {
-        match *self {
-            ModifyReportDefinitionError::InternalError(ref cause) => cause,
-        }
-    }
-}
 /// Errors returned by PutReportDefinition
 #[derive(Debug, PartialEq)]
 pub enum PutReportDefinitionError {
@@ -305,12 +246,6 @@
         input: DescribeReportDefinitionsRequest,
     ) -> Result<DescribeReportDefinitionsResponse, RusotoError<DescribeReportDefinitionsError>>;
 
-    /// <p>Allows you to programatically update your report preferences.</p>
-    fn modify_report_definition(
-        &self,
-        input: ModifyReportDefinitionRequest,
-    ) -> RusotoFuture<ModifyReportDefinitionResponse, ModifyReportDefinitionError>;
-
     /// <p>Creates a new report using the description that you provide.</p>
     async fn put_report_definition(
         &self,
@@ -329,7 +264,10 @@
     ///
     /// The client will use the default credentials provider and tls client.
     pub fn new(region: region::Region) -> CostAndUsageReportClient {
-        Self::new_with_client(Client::shared(), region)
+        CostAndUsageReportClient {
+            client: Client::shared(),
+            region,
+        }
     }
 
     pub fn new_with<P, D>(
@@ -341,22 +279,10 @@
         P: ProvideAwsCredentials + Send + Sync + 'static,
         D: DispatchSignedRequest + Send + Sync + 'static,
     {
-        Self::new_with_client(
-            Client::new_with(credentials_provider, request_dispatcher),
+        CostAndUsageReportClient {
+            client: Client::new_with(credentials_provider, request_dispatcher),
             region,
-        )
-    }
-
-    pub fn new_with_client(client: Client, region: region::Region) -> CostAndUsageReportClient {
-        CostAndUsageReportClient { client, region }
-    }
-}
-
-impl fmt::Debug for CostAndUsageReportClient {
-    fn fmt(&self, f: &mut fmt::Formatter<'_>) -> fmt::Result {
-        f.debug_struct("CostAndUsageReportClient")
-            .field("region", &self.region)
-            .finish()
+        }
     }
 }
 
@@ -425,37 +351,6 @@
         }
     }
 
-    /// <p>Allows you to programatically update your report preferences.</p>
-    fn modify_report_definition(
-        &self,
-        input: ModifyReportDefinitionRequest,
-    ) -> RusotoFuture<ModifyReportDefinitionResponse, ModifyReportDefinitionError> {
-        let mut request = SignedRequest::new("POST", "cur", &self.region, "/");
-
-        request.set_content_type("application/x-amz-json-1.1".to_owned());
-        request.add_header(
-            "x-amz-target",
-            "AWSOrigamiServiceGatewayService.ModifyReportDefinition",
-        );
-        let encoded = serde_json::to_string(&input).unwrap();
-        request.set_payload(Some(encoded));
-
-        self.client.sign_and_dispatch(request, |response| {
-            if response.status.is_success() {
-                Box::new(response.buffer().from_err().and_then(|response| {
-                    proto::json::ResponsePayload::new(&response)
-                        .deserialize::<ModifyReportDefinitionResponse, _>()
-                }))
-            } else {
-                Box::new(
-                    response.buffer().from_err().and_then(|response| {
-                        Err(ModifyReportDefinitionError::from_response(response))
-                    }),
-                )
-            }
-        })
-    }
-
     /// <p>Creates a new report using the description that you provide.</p>
     async fn put_report_definition(
         &self,
