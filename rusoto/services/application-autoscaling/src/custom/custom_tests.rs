--- conflicted
+++ resolved
@@ -2,8 +2,8 @@
 
 use crate::generated::*;
 
+use rusoto_core::Region;
 use self::rusoto_mock::*;
-use rusoto_core::Region;
 
 #[tokio::test]
 // regression test for #1002
@@ -11,14 +11,8 @@
     let body = "{}".to_string();
     let mock = MockRequestDispatcher::with_status(200).with_body(&body);
 
-<<<<<<< HEAD
-    let client =
-        ApplicationAutoScalingClient::new_with(mock, MockCredentialsProvider, Region::UsEast1);
-    let result = client.register_scalable_target(Default::default()).sync();
-=======
     let client = ApplicationAutoScalingClient::new_with(mock, MockCredentialsProvider, Region::UsEast1);
     let result = client.register_scalable_target(Default::default()).await;
->>>>>>> 62832c4b
 
     result.expect("Couldn't parse register_scalable_target");
 }
@@ -29,14 +23,8 @@
     let body = "".to_string();
     let mock = MockRequestDispatcher::with_status(200).with_body(&body);
 
-<<<<<<< HEAD
-    let client =
-        ApplicationAutoScalingClient::new_with(mock, MockCredentialsProvider, Region::UsEast1);
-    let result = client.register_scalable_target(Default::default()).sync();
-=======
     let client = ApplicationAutoScalingClient::new_with(mock, MockCredentialsProvider, Region::UsEast1);
     let result = client.register_scalable_target(Default::default()).await;
->>>>>>> 62832c4b
 
     result.expect("Couldn't parse register_scalable_target");
 }