[package]
authors = ["Anthony DiMarco <ocramida@gmail.com>", "Jimmy Cuadra <jimmy@jimmycuadra.com>", "Matthew Mayer <matthewkmayer@gmail.com>", "Nikita Pekin <contact@nikitapek.in>"]
description = "AWS SDK for Rust - Amazon CloudWatch @ 2010-08-01"
documentation = "https://docs.rs/rusoto_cloudwatch"
keywords = ["AWS", "Amazon", "cloudwatch"]
license = "MIT"
name = "rusoto_cloudwatch"
readme = "README.md"
repository = "https://github.com/rusoto/rusoto"
version = "0.42.0"
homepage = "https://www.rusoto.org/"
edition = "2018"
exclude = ["test_resources/*"]

[build-dependencies]

[dependencies]
<<<<<<< HEAD
bytes = "0.4.12"
futures = "0.1.16"
serde_urlencoded = "0.6"
xml-rs = "0.8"
=======
async-trait = "0.1"
bytes = "0.4"
serde_urlencoded = "0.5"
xml-rs = "0.7"
>>>>>>> 62832c4b

[dependencies.futures-preview]
version = "0.3.0-alpha.19"

[dependencies.rusoto_core]
version = "0.42.0"
path = "../../core"
default-features = false

[dev-dependencies]
tokio = "0.2.0-alpha.6"

[dev-dependencies.rusoto_mock]
version = "0.42.0"
path = "../../../mock"
default-features = false

[features]
default = ["native-tls"]
native-tls = ["rusoto_core/native-tls"]
rustls = ["rusoto_core/rustls"]
serialize_structs = []<|MERGE_RESOLUTION|>--- conflicted
+++ resolved
@@ -7,7 +7,7 @@
 name = "rusoto_cloudwatch"
 readme = "README.md"
 repository = "https://github.com/rusoto/rusoto"
-version = "0.42.0"
+version = "0.40.0"
 homepage = "https://www.rusoto.org/"
 edition = "2018"
 exclude = ["test_resources/*"]
@@ -15,23 +15,16 @@
 [build-dependencies]
 
 [dependencies]
-<<<<<<< HEAD
-bytes = "0.4.12"
-futures = "0.1.16"
-serde_urlencoded = "0.6"
-xml-rs = "0.8"
-=======
 async-trait = "0.1"
 bytes = "0.4"
 serde_urlencoded = "0.5"
 xml-rs = "0.7"
->>>>>>> 62832c4b
 
 [dependencies.futures-preview]
 version = "0.3.0-alpha.19"
 
 [dependencies.rusoto_core]
-version = "0.42.0"
+version = "0.40.0"
 path = "../../core"
 default-features = false
 
@@ -39,12 +32,10 @@
 tokio = "0.2.0-alpha.6"
 
 [dev-dependencies.rusoto_mock]
-version = "0.42.0"
+version = "0.40.0"
 path = "../../../mock"
-default-features = false
 
 [features]
 default = ["native-tls"]
 native-tls = ["rusoto_core/native-tls"]
-rustls = ["rusoto_core/rustls"]
-serialize_structs = []+rustls = ["rusoto_core/rustls"]