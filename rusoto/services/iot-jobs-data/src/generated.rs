// =================================================================
//
//                           * WARNING *
//
//                    This file is generated!
//
//  Changes made to this file will be overwritten. If changes are
//  required to the generated code, the service_crategen project
//  must be updated to generate the changes.
//
// =================================================================
#![allow(warnings)]

<<<<<<< HEAD
use futures::future;
use futures::Future;
=======
use std::error::Error;
use std::fmt;

use async_trait::async_trait;
>>>>>>> 62832c4b
use rusoto_core::credential::ProvideAwsCredentials;
use rusoto_core::region;
#[allow(warnings)]
use rusoto_core::request::{BufferedHttpResponse, DispatchSignedRequest};
<<<<<<< HEAD
use rusoto_core::{Client, RusotoError, RusotoFuture};
use std::error::Error;
use std::fmt;
=======
use rusoto_core::{Client, RusotoError};
>>>>>>> 62832c4b

use rusoto_core::param::{Params, ServiceParams};
use rusoto_core::proto;
use rusoto_core::signature::SignedRequest;
use serde::{Deserialize, Serialize};
use serde_json;
#[derive(Default, Debug, Clone, PartialEq, Serialize)]
pub struct DescribeJobExecutionRequest {
    /// <p>Optional. A number that identifies a particular job execution on a particular device. If not specified, the latest job execution is returned.</p>
    #[serde(rename = "executionNumber")]
    #[serde(skip_serializing_if = "Option::is_none")]
    pub execution_number: Option<i64>,
    /// <p>Optional. When set to true, the response contains the job document. The default is false.</p>
    #[serde(rename = "includeJobDocument")]
    #[serde(skip_serializing_if = "Option::is_none")]
    pub include_job_document: Option<bool>,
    /// <p>The unique identifier assigned to this job when it was created.</p>
    #[serde(rename = "jobId")]
    pub job_id: String,
    /// <p>The thing name associated with the device the job execution is running on.</p>
    #[serde(rename = "thingName")]
    pub thing_name: String,
}

#[derive(Default, Debug, Clone, PartialEq, Deserialize)]
#[cfg_attr(any(test, feature = "serialize_structs"), derive(Serialize))]
pub struct DescribeJobExecutionResponse {
    /// <p>Contains data about a job execution.</p>
    #[serde(rename = "execution")]
    #[serde(skip_serializing_if = "Option::is_none")]
    pub execution: Option<JobExecution>,
}

#[derive(Default, Debug, Clone, PartialEq, Serialize)]
pub struct GetPendingJobExecutionsRequest {
    /// <p>The name of the thing that is executing the job.</p>
    #[serde(rename = "thingName")]
    pub thing_name: String,
}

#[derive(Default, Debug, Clone, PartialEq, Deserialize)]
#[cfg_attr(any(test, feature = "serialize_structs"), derive(Serialize))]
pub struct GetPendingJobExecutionsResponse {
    /// <p>A list of JobExecutionSummary objects with status IN_PROGRESS.</p>
    #[serde(rename = "inProgressJobs")]
    #[serde(skip_serializing_if = "Option::is_none")]
    pub in_progress_jobs: Option<Vec<JobExecutionSummary>>,
    /// <p>A list of JobExecutionSummary objects with status QUEUED.</p>
    #[serde(rename = "queuedJobs")]
    #[serde(skip_serializing_if = "Option::is_none")]
    pub queued_jobs: Option<Vec<JobExecutionSummary>>,
}

/// <p>Contains data about a job execution.</p>
#[derive(Default, Debug, Clone, PartialEq, Deserialize)]
#[cfg_attr(any(test, feature = "serialize_structs"), derive(Serialize))]
pub struct JobExecution {
    /// <p>The estimated number of seconds that remain before the job execution status will be changed to <code>TIMED_OUT</code>.</p>
    #[serde(rename = "approximateSecondsBeforeTimedOut")]
    #[serde(skip_serializing_if = "Option::is_none")]
    pub approximate_seconds_before_timed_out: Option<i64>,
    /// <p>A number that identifies a particular job execution on a particular device. It can be used later in commands that return or update job execution information.</p>
    #[serde(rename = "executionNumber")]
    #[serde(skip_serializing_if = "Option::is_none")]
    pub execution_number: Option<i64>,
    /// <p>The content of the job document.</p>
    #[serde(rename = "jobDocument")]
    #[serde(skip_serializing_if = "Option::is_none")]
    pub job_document: Option<String>,
    /// <p>The unique identifier you assigned to this job when it was created.</p>
    #[serde(rename = "jobId")]
    #[serde(skip_serializing_if = "Option::is_none")]
    pub job_id: Option<String>,
    /// <p>The time, in milliseconds since the epoch, when the job execution was last updated. </p>
    #[serde(rename = "lastUpdatedAt")]
    #[serde(skip_serializing_if = "Option::is_none")]
    pub last_updated_at: Option<i64>,
    /// <p>The time, in milliseconds since the epoch, when the job execution was enqueued.</p>
    #[serde(rename = "queuedAt")]
    #[serde(skip_serializing_if = "Option::is_none")]
    pub queued_at: Option<i64>,
    /// <p>The time, in milliseconds since the epoch, when the job execution was started.</p>
    #[serde(rename = "startedAt")]
    #[serde(skip_serializing_if = "Option::is_none")]
    pub started_at: Option<i64>,
    /// <p>The status of the job execution. Can be one of: "QUEUED", "IN_PROGRESS", "FAILED", "SUCCESS", "CANCELED", "REJECTED", or "REMOVED".</p>
    #[serde(rename = "status")]
    #[serde(skip_serializing_if = "Option::is_none")]
    pub status: Option<String>,
    /// <p>A collection of name/value pairs that describe the status of the job execution.</p>
    #[serde(rename = "statusDetails")]
    #[serde(skip_serializing_if = "Option::is_none")]
    pub status_details: Option<::std::collections::HashMap<String, String>>,
    /// <p>The name of the thing that is executing the job.</p>
    #[serde(rename = "thingName")]
    #[serde(skip_serializing_if = "Option::is_none")]
    pub thing_name: Option<String>,
    /// <p>The version of the job execution. Job execution versions are incremented each time they are updated by a device.</p>
    #[serde(rename = "versionNumber")]
    #[serde(skip_serializing_if = "Option::is_none")]
    pub version_number: Option<i64>,
}

/// <p>Contains data about the state of a job execution.</p>
#[derive(Default, Debug, Clone, PartialEq, Deserialize)]
#[cfg_attr(any(test, feature = "serialize_structs"), derive(Serialize))]
pub struct JobExecutionState {
    /// <p>The status of the job execution. Can be one of: "QUEUED", "IN_PROGRESS", "FAILED", "SUCCESS", "CANCELED", "REJECTED", or "REMOVED".</p>
    #[serde(rename = "status")]
    #[serde(skip_serializing_if = "Option::is_none")]
    pub status: Option<String>,
    /// <p>A collection of name/value pairs that describe the status of the job execution.</p>
    #[serde(rename = "statusDetails")]
    #[serde(skip_serializing_if = "Option::is_none")]
    pub status_details: Option<::std::collections::HashMap<String, String>>,
    /// <p>The version of the job execution. Job execution versions are incremented each time they are updated by a device.</p>
    #[serde(rename = "versionNumber")]
    #[serde(skip_serializing_if = "Option::is_none")]
    pub version_number: Option<i64>,
}

/// <p>Contains a subset of information about a job execution.</p>
#[derive(Default, Debug, Clone, PartialEq, Deserialize)]
#[cfg_attr(any(test, feature = "serialize_structs"), derive(Serialize))]
pub struct JobExecutionSummary {
    /// <p>A number that identifies a particular job execution on a particular device.</p>
    #[serde(rename = "executionNumber")]
    #[serde(skip_serializing_if = "Option::is_none")]
    pub execution_number: Option<i64>,
    /// <p>The unique identifier you assigned to this job when it was created.</p>
    #[serde(rename = "jobId")]
    #[serde(skip_serializing_if = "Option::is_none")]
    pub job_id: Option<String>,
    /// <p>The time, in milliseconds since the epoch, when the job execution was last updated.</p>
    #[serde(rename = "lastUpdatedAt")]
    #[serde(skip_serializing_if = "Option::is_none")]
    pub last_updated_at: Option<i64>,
    /// <p>The time, in milliseconds since the epoch, when the job execution was enqueued.</p>
    #[serde(rename = "queuedAt")]
    #[serde(skip_serializing_if = "Option::is_none")]
    pub queued_at: Option<i64>,
    /// <p>The time, in milliseconds since the epoch, when the job execution started.</p>
    #[serde(rename = "startedAt")]
    #[serde(skip_serializing_if = "Option::is_none")]
    pub started_at: Option<i64>,
    /// <p>The version of the job execution. Job execution versions are incremented each time AWS IoT Jobs receives an update from a device.</p>
    #[serde(rename = "versionNumber")]
    #[serde(skip_serializing_if = "Option::is_none")]
    pub version_number: Option<i64>,
}

#[derive(Default, Debug, Clone, PartialEq, Serialize)]
pub struct StartNextPendingJobExecutionRequest {
    /// <p>A collection of name/value pairs that describe the status of the job execution. If not specified, the statusDetails are unchanged.</p>
    #[serde(rename = "statusDetails")]
    #[serde(skip_serializing_if = "Option::is_none")]
    pub status_details: Option<::std::collections::HashMap<String, String>>,
    /// <p>Specifies the amount of time this device has to finish execution of this job. If the job execution status is not set to a terminal state before this timer expires, or before the timer is reset (by calling <code>UpdateJobExecution</code>, setting the status to <code>IN_PROGRESS</code> and specifying a new timeout value in field <code>stepTimeoutInMinutes</code>) the job execution status will be automatically set to <code>TIMED_OUT</code>. Note that setting this timeout has no effect on that job execution timeout which may have been specified when the job was created (<code>CreateJob</code> using field <code>timeoutConfig</code>).</p>
    #[serde(rename = "stepTimeoutInMinutes")]
    #[serde(skip_serializing_if = "Option::is_none")]
    pub step_timeout_in_minutes: Option<i64>,
    /// <p>The name of the thing associated with the device.</p>
    #[serde(rename = "thingName")]
    pub thing_name: String,
}

#[derive(Default, Debug, Clone, PartialEq, Deserialize)]
#[cfg_attr(any(test, feature = "serialize_structs"), derive(Serialize))]
pub struct StartNextPendingJobExecutionResponse {
    /// <p>A JobExecution object.</p>
    #[serde(rename = "execution")]
    #[serde(skip_serializing_if = "Option::is_none")]
    pub execution: Option<JobExecution>,
}

#[derive(Default, Debug, Clone, PartialEq, Serialize)]
pub struct UpdateJobExecutionRequest {
    /// <p>Optional. A number that identifies a particular job execution on a particular device.</p>
    #[serde(rename = "executionNumber")]
    #[serde(skip_serializing_if = "Option::is_none")]
    pub execution_number: Option<i64>,
    /// <p>Optional. The expected current version of the job execution. Each time you update the job execution, its version is incremented. If the version of the job execution stored in Jobs does not match, the update is rejected with a VersionMismatch error, and an ErrorResponse that contains the current job execution status data is returned. (This makes it unnecessary to perform a separate DescribeJobExecution request in order to obtain the job execution status data.)</p>
    #[serde(rename = "expectedVersion")]
    #[serde(skip_serializing_if = "Option::is_none")]
    pub expected_version: Option<i64>,
    /// <p>Optional. When set to true, the response contains the job document. The default is false.</p>
    #[serde(rename = "includeJobDocument")]
    #[serde(skip_serializing_if = "Option::is_none")]
    pub include_job_document: Option<bool>,
    /// <p>Optional. When included and set to true, the response contains the JobExecutionState data. The default is false.</p>
    #[serde(rename = "includeJobExecutionState")]
    #[serde(skip_serializing_if = "Option::is_none")]
    pub include_job_execution_state: Option<bool>,
    /// <p>The unique identifier assigned to this job when it was created.</p>
    #[serde(rename = "jobId")]
    pub job_id: String,
    /// <p>The new status for the job execution (IN_PROGRESS, FAILED, SUCCESS, or REJECTED). This must be specified on every update.</p>
    #[serde(rename = "status")]
    pub status: String,
    /// <p> Optional. A collection of name/value pairs that describe the status of the job execution. If not specified, the statusDetails are unchanged.</p>
    #[serde(rename = "statusDetails")]
    #[serde(skip_serializing_if = "Option::is_none")]
    pub status_details: Option<::std::collections::HashMap<String, String>>,
    /// <p>Specifies the amount of time this device has to finish execution of this job. If the job execution status is not set to a terminal state before this timer expires, or before the timer is reset (by again calling <code>UpdateJobExecution</code>, setting the status to <code>IN_PROGRESS</code> and specifying a new timeout value in this field) the job execution status will be automatically set to <code>TIMED_OUT</code>. Note that setting or resetting this timeout has no effect on that job execution timeout which may have been specified when the job was created (<code>CreateJob</code> using field <code>timeoutConfig</code>).</p>
    #[serde(rename = "stepTimeoutInMinutes")]
    #[serde(skip_serializing_if = "Option::is_none")]
    pub step_timeout_in_minutes: Option<i64>,
    /// <p>The name of the thing associated with the device.</p>
    #[serde(rename = "thingName")]
    pub thing_name: String,
}

#[derive(Default, Debug, Clone, PartialEq, Deserialize)]
#[cfg_attr(any(test, feature = "serialize_structs"), derive(Serialize))]
pub struct UpdateJobExecutionResponse {
    /// <p>A JobExecutionState object.</p>
    #[serde(rename = "executionState")]
    #[serde(skip_serializing_if = "Option::is_none")]
    pub execution_state: Option<JobExecutionState>,
    /// <p>The contents of the Job Documents.</p>
    #[serde(rename = "jobDocument")]
    #[serde(skip_serializing_if = "Option::is_none")]
    pub job_document: Option<String>,
}

/// Errors returned by DescribeJobExecution
#[derive(Debug, PartialEq)]
pub enum DescribeJobExecutionError {
    /// <p>The certificate is invalid.</p>
    CertificateValidation(String),
    /// <p>The contents of the request were invalid. For example, this code is returned when an UpdateJobExecution request contains invalid status details. The message contains details about the error.</p>
    InvalidRequest(String),
    /// <p>The specified resource does not exist.</p>
    ResourceNotFound(String),
    /// <p>The service is temporarily unavailable.</p>
    ServiceUnavailable(String),
    /// <p>The job is in a terminal state.</p>
    TerminalState(String),
    /// <p>The rate exceeds the limit.</p>
    Throttling(String),
}

impl DescribeJobExecutionError {
    pub fn from_response(res: BufferedHttpResponse) -> RusotoError<DescribeJobExecutionError> {
        if let Some(err) = proto::json::Error::parse_rest(&res) {
            match err.typ.as_str() {
                "CertificateValidationException" => {
                    return RusotoError::Service(DescribeJobExecutionError::CertificateValidation(
                        err.msg,
                    ))
                }
                "InvalidRequestException" => {
                    return RusotoError::Service(DescribeJobExecutionError::InvalidRequest(err.msg))
                }
                "ResourceNotFoundException" => {
                    return RusotoError::Service(DescribeJobExecutionError::ResourceNotFound(
                        err.msg,
                    ))
                }
                "ServiceUnavailableException" => {
                    return RusotoError::Service(DescribeJobExecutionError::ServiceUnavailable(
                        err.msg,
                    ))
                }
                "TerminalStateException" => {
                    return RusotoError::Service(DescribeJobExecutionError::TerminalState(err.msg))
                }
                "ThrottlingException" => {
                    return RusotoError::Service(DescribeJobExecutionError::Throttling(err.msg))
                }
                "ValidationException" => return RusotoError::Validation(err.msg),
                _ => {}
            }
        }
        return RusotoError::Unknown(res);
    }
}
impl fmt::Display for DescribeJobExecutionError {
    fn fmt(&self, f: &mut fmt::Formatter) -> fmt::Result {
        write!(f, "{}", self.description())
    }
}
impl Error for DescribeJobExecutionError {
    fn description(&self) -> &str {
        match *self {
            DescribeJobExecutionError::CertificateValidation(ref cause) => cause,
            DescribeJobExecutionError::InvalidRequest(ref cause) => cause,
            DescribeJobExecutionError::ResourceNotFound(ref cause) => cause,
            DescribeJobExecutionError::ServiceUnavailable(ref cause) => cause,
            DescribeJobExecutionError::TerminalState(ref cause) => cause,
            DescribeJobExecutionError::Throttling(ref cause) => cause,
        }
    }
}
/// Errors returned by GetPendingJobExecutions
#[derive(Debug, PartialEq)]
pub enum GetPendingJobExecutionsError {
    /// <p>The certificate is invalid.</p>
    CertificateValidation(String),
    /// <p>The contents of the request were invalid. For example, this code is returned when an UpdateJobExecution request contains invalid status details. The message contains details about the error.</p>
    InvalidRequest(String),
    /// <p>The specified resource does not exist.</p>
    ResourceNotFound(String),
    /// <p>The service is temporarily unavailable.</p>
    ServiceUnavailable(String),
    /// <p>The rate exceeds the limit.</p>
    Throttling(String),
}

impl GetPendingJobExecutionsError {
    pub fn from_response(res: BufferedHttpResponse) -> RusotoError<GetPendingJobExecutionsError> {
        if let Some(err) = proto::json::Error::parse_rest(&res) {
            match err.typ.as_str() {
                "CertificateValidationException" => {
                    return RusotoError::Service(
                        GetPendingJobExecutionsError::CertificateValidation(err.msg),
                    )
                }
                "InvalidRequestException" => {
                    return RusotoError::Service(GetPendingJobExecutionsError::InvalidRequest(
                        err.msg,
                    ))
                }
                "ResourceNotFoundException" => {
                    return RusotoError::Service(GetPendingJobExecutionsError::ResourceNotFound(
                        err.msg,
                    ))
                }
                "ServiceUnavailableException" => {
                    return RusotoError::Service(GetPendingJobExecutionsError::ServiceUnavailable(
                        err.msg,
                    ))
                }
                "ThrottlingException" => {
                    return RusotoError::Service(GetPendingJobExecutionsError::Throttling(err.msg))
                }
                "ValidationException" => return RusotoError::Validation(err.msg),
                _ => {}
            }
        }
        return RusotoError::Unknown(res);
    }
}
impl fmt::Display for GetPendingJobExecutionsError {
    fn fmt(&self, f: &mut fmt::Formatter) -> fmt::Result {
        write!(f, "{}", self.description())
    }
}
impl Error for GetPendingJobExecutionsError {
    fn description(&self) -> &str {
        match *self {
            GetPendingJobExecutionsError::CertificateValidation(ref cause) => cause,
            GetPendingJobExecutionsError::InvalidRequest(ref cause) => cause,
            GetPendingJobExecutionsError::ResourceNotFound(ref cause) => cause,
            GetPendingJobExecutionsError::ServiceUnavailable(ref cause) => cause,
            GetPendingJobExecutionsError::Throttling(ref cause) => cause,
        }
    }
}
/// Errors returned by StartNextPendingJobExecution
#[derive(Debug, PartialEq)]
pub enum StartNextPendingJobExecutionError {
    /// <p>The certificate is invalid.</p>
    CertificateValidation(String),
    /// <p>The contents of the request were invalid. For example, this code is returned when an UpdateJobExecution request contains invalid status details. The message contains details about the error.</p>
    InvalidRequest(String),
    /// <p>The specified resource does not exist.</p>
    ResourceNotFound(String),
    /// <p>The service is temporarily unavailable.</p>
    ServiceUnavailable(String),
    /// <p>The rate exceeds the limit.</p>
    Throttling(String),
}

impl StartNextPendingJobExecutionError {
    pub fn from_response(
        res: BufferedHttpResponse,
    ) -> RusotoError<StartNextPendingJobExecutionError> {
        if let Some(err) = proto::json::Error::parse_rest(&res) {
            match err.typ.as_str() {
                "CertificateValidationException" => {
                    return RusotoError::Service(
                        StartNextPendingJobExecutionError::CertificateValidation(err.msg),
                    )
                }
                "InvalidRequestException" => {
                    return RusotoError::Service(StartNextPendingJobExecutionError::InvalidRequest(
                        err.msg,
                    ))
                }
                "ResourceNotFoundException" => {
                    return RusotoError::Service(
                        StartNextPendingJobExecutionError::ResourceNotFound(err.msg),
                    )
                }
                "ServiceUnavailableException" => {
                    return RusotoError::Service(
                        StartNextPendingJobExecutionError::ServiceUnavailable(err.msg),
                    )
                }
                "ThrottlingException" => {
                    return RusotoError::Service(StartNextPendingJobExecutionError::Throttling(
                        err.msg,
                    ))
                }
                "ValidationException" => return RusotoError::Validation(err.msg),
                _ => {}
            }
        }
        return RusotoError::Unknown(res);
    }
}
impl fmt::Display for StartNextPendingJobExecutionError {
    fn fmt(&self, f: &mut fmt::Formatter) -> fmt::Result {
        write!(f, "{}", self.description())
    }
}
impl Error for StartNextPendingJobExecutionError {
    fn description(&self) -> &str {
        match *self {
            StartNextPendingJobExecutionError::CertificateValidation(ref cause) => cause,
            StartNextPendingJobExecutionError::InvalidRequest(ref cause) => cause,
            StartNextPendingJobExecutionError::ResourceNotFound(ref cause) => cause,
            StartNextPendingJobExecutionError::ServiceUnavailable(ref cause) => cause,
            StartNextPendingJobExecutionError::Throttling(ref cause) => cause,
        }
    }
}
/// Errors returned by UpdateJobExecution
#[derive(Debug, PartialEq)]
pub enum UpdateJobExecutionError {
    /// <p>The certificate is invalid.</p>
    CertificateValidation(String),
    /// <p>The contents of the request were invalid. For example, this code is returned when an UpdateJobExecution request contains invalid status details. The message contains details about the error.</p>
    InvalidRequest(String),
    /// <p>An update attempted to change the job execution to a state that is invalid because of the job execution's current state (for example, an attempt to change a request in state SUCCESS to state IN_PROGRESS). In this case, the body of the error message also contains the executionState field.</p>
    InvalidStateTransition(String),
    /// <p>The specified resource does not exist.</p>
    ResourceNotFound(String),
    /// <p>The service is temporarily unavailable.</p>
    ServiceUnavailable(String),
    /// <p>The rate exceeds the limit.</p>
    Throttling(String),
}

impl UpdateJobExecutionError {
    pub fn from_response(res: BufferedHttpResponse) -> RusotoError<UpdateJobExecutionError> {
        if let Some(err) = proto::json::Error::parse_rest(&res) {
            match err.typ.as_str() {
                "CertificateValidationException" => {
                    return RusotoError::Service(UpdateJobExecutionError::CertificateValidation(
                        err.msg,
                    ))
                }
                "InvalidRequestException" => {
                    return RusotoError::Service(UpdateJobExecutionError::InvalidRequest(err.msg))
                }
                "InvalidStateTransitionException" => {
                    return RusotoError::Service(UpdateJobExecutionError::InvalidStateTransition(
                        err.msg,
                    ))
                }
                "ResourceNotFoundException" => {
                    return RusotoError::Service(UpdateJobExecutionError::ResourceNotFound(err.msg))
                }
                "ServiceUnavailableException" => {
                    return RusotoError::Service(UpdateJobExecutionError::ServiceUnavailable(
                        err.msg,
                    ))
                }
                "ThrottlingException" => {
                    return RusotoError::Service(UpdateJobExecutionError::Throttling(err.msg))
                }
                "ValidationException" => return RusotoError::Validation(err.msg),
                _ => {}
            }
        }
        return RusotoError::Unknown(res);
    }
}
impl fmt::Display for UpdateJobExecutionError {
    fn fmt(&self, f: &mut fmt::Formatter) -> fmt::Result {
        write!(f, "{}", self.description())
    }
}
impl Error for UpdateJobExecutionError {
    fn description(&self) -> &str {
        match *self {
            UpdateJobExecutionError::CertificateValidation(ref cause) => cause,
            UpdateJobExecutionError::InvalidRequest(ref cause) => cause,
            UpdateJobExecutionError::InvalidStateTransition(ref cause) => cause,
            UpdateJobExecutionError::ResourceNotFound(ref cause) => cause,
            UpdateJobExecutionError::ServiceUnavailable(ref cause) => cause,
            UpdateJobExecutionError::Throttling(ref cause) => cause,
        }
    }
}
/// Trait representing the capabilities of the AWS IoT Jobs Data Plane API. AWS IoT Jobs Data Plane clients implement this trait.
#[async_trait]
pub trait IotJobsData {
    /// <p>Gets details of a job execution.</p>
    async fn describe_job_execution(
        &self,
        input: DescribeJobExecutionRequest,
    ) -> Result<DescribeJobExecutionResponse, RusotoError<DescribeJobExecutionError>>;

    /// <p>Gets the list of all jobs for a thing that are not in a terminal status.</p>
    async fn get_pending_job_executions(
        &self,
        input: GetPendingJobExecutionsRequest,
    ) -> Result<GetPendingJobExecutionsResponse, RusotoError<GetPendingJobExecutionsError>>;

    /// <p>Gets and starts the next pending (status IN_PROGRESS or QUEUED) job execution for a thing.</p>
    async fn start_next_pending_job_execution(
        &self,
        input: StartNextPendingJobExecutionRequest,
    ) -> Result<StartNextPendingJobExecutionResponse, RusotoError<StartNextPendingJobExecutionError>>;

    /// <p>Updates the status of a job execution.</p>
    async fn update_job_execution(
        &self,
        input: UpdateJobExecutionRequest,
    ) -> Result<UpdateJobExecutionResponse, RusotoError<UpdateJobExecutionError>>;
}
/// A client for the AWS IoT Jobs Data Plane API.
#[derive(Clone)]
pub struct IotJobsDataClient {
    client: Client,
    region: region::Region,
}

impl IotJobsDataClient {
    /// Creates a client backed by the default tokio event loop.
    ///
    /// The client will use the default credentials provider and tls client.
    pub fn new(region: region::Region) -> IotJobsDataClient {
        Self::new_with_client(Client::shared(), region)
    }

    pub fn new_with<P, D>(
        request_dispatcher: D,
        credentials_provider: P,
        region: region::Region,
    ) -> IotJobsDataClient
    where
        P: ProvideAwsCredentials + Send + Sync + 'static,
        D: DispatchSignedRequest + Send + Sync + 'static,
    {
        Self::new_with_client(
            Client::new_with(credentials_provider, request_dispatcher),
            region,
        )
    }

    pub fn new_with_client(client: Client, region: region::Region) -> IotJobsDataClient {
        IotJobsDataClient { client, region }
    }
}

impl fmt::Debug for IotJobsDataClient {
    fn fmt(&self, f: &mut fmt::Formatter<'_>) -> fmt::Result {
        f.debug_struct("IotJobsDataClient")
            .field("region", &self.region)
            .finish()
    }
}

#[async_trait]
impl IotJobsData for IotJobsDataClient {
    /// <p>Gets details of a job execution.</p>
    async fn describe_job_execution(
        &self,
        input: DescribeJobExecutionRequest,
    ) -> Result<DescribeJobExecutionResponse, RusotoError<DescribeJobExecutionError>> {
        let request_uri = format!(
            "/things/{thing_name}/jobs/{job_id}",
            job_id = input.job_id,
            thing_name = input.thing_name
        );

        let mut request = SignedRequest::new("GET", "iot-jobs-data", &self.region, &request_uri);
        request.set_content_type("application/x-amz-json-1.1".to_owned());

        request.set_endpoint_prefix("data.jobs.iot".to_string());

        let mut params = Params::new();
        if let Some(ref x) = input.execution_number {
            params.put("executionNumber", x);
        }
        if let Some(ref x) = input.include_job_document {
            params.put("includeJobDocument", x);
        }
        request.set_params(params);

        let mut response = self
            .client
            .sign_and_dispatch(request)
            .await
            .map_err(RusotoError::from)?;
        if response.status.is_success() {
            let response = response.buffer().await.map_err(RusotoError::HttpDispatch)?;
            let result = proto::json::ResponsePayload::new(&response)
                .deserialize::<DescribeJobExecutionResponse, _>()?;

            Ok(result)
        } else {
            let response = response.buffer().await.map_err(RusotoError::HttpDispatch)?;
            Err(DescribeJobExecutionError::from_response(response))
        }
    }

    /// <p>Gets the list of all jobs for a thing that are not in a terminal status.</p>
    async fn get_pending_job_executions(
        &self,
        input: GetPendingJobExecutionsRequest,
    ) -> Result<GetPendingJobExecutionsResponse, RusotoError<GetPendingJobExecutionsError>> {
        let request_uri = format!("/things/{thing_name}/jobs", thing_name = input.thing_name);

        let mut request = SignedRequest::new("GET", "iot-jobs-data", &self.region, &request_uri);
        request.set_content_type("application/x-amz-json-1.1".to_owned());

        request.set_endpoint_prefix("data.jobs.iot".to_string());

        let mut response = self
            .client
            .sign_and_dispatch(request)
            .await
            .map_err(RusotoError::from)?;
        if response.status.is_success() {
            let response = response.buffer().await.map_err(RusotoError::HttpDispatch)?;
            let result = proto::json::ResponsePayload::new(&response)
                .deserialize::<GetPendingJobExecutionsResponse, _>()?;

            Ok(result)
        } else {
            let response = response.buffer().await.map_err(RusotoError::HttpDispatch)?;
            Err(GetPendingJobExecutionsError::from_response(response))
        }
    }

    /// <p>Gets and starts the next pending (status IN_PROGRESS or QUEUED) job execution for a thing.</p>
    async fn start_next_pending_job_execution(
        &self,
        input: StartNextPendingJobExecutionRequest,
    ) -> Result<StartNextPendingJobExecutionResponse, RusotoError<StartNextPendingJobExecutionError>>
    {
        let request_uri = format!(
            "/things/{thing_name}/jobs/$next",
            thing_name = input.thing_name
        );

        let mut request = SignedRequest::new("PUT", "iot-jobs-data", &self.region, &request_uri);
        request.set_content_type("application/x-amz-json-1.1".to_owned());

        request.set_endpoint_prefix("data.jobs.iot".to_string());
        let encoded = Some(serde_json::to_vec(&input).unwrap());
        request.set_payload(encoded);

        let mut response = self
            .client
            .sign_and_dispatch(request)
            .await
            .map_err(RusotoError::from)?;
        if response.status.is_success() {
            let response = response.buffer().await.map_err(RusotoError::HttpDispatch)?;
            let result = proto::json::ResponsePayload::new(&response)
                .deserialize::<StartNextPendingJobExecutionResponse, _>()?;

            Ok(result)
        } else {
            let response = response.buffer().await.map_err(RusotoError::HttpDispatch)?;
            Err(StartNextPendingJobExecutionError::from_response(response))
        }
    }

    /// <p>Updates the status of a job execution.</p>
    async fn update_job_execution(
        &self,
        input: UpdateJobExecutionRequest,
    ) -> Result<UpdateJobExecutionResponse, RusotoError<UpdateJobExecutionError>> {
        let request_uri = format!(
            "/things/{thing_name}/jobs/{job_id}",
            job_id = input.job_id,
            thing_name = input.thing_name
        );

        let mut request = SignedRequest::new("POST", "iot-jobs-data", &self.region, &request_uri);
        request.set_content_type("application/x-amz-json-1.1".to_owned());

        request.set_endpoint_prefix("data.jobs.iot".to_string());
        let encoded = Some(serde_json::to_vec(&input).unwrap());
        request.set_payload(encoded);

        let mut response = self
            .client
            .sign_and_dispatch(request)
            .await
            .map_err(RusotoError::from)?;
        if response.status.is_success() {
            let response = response.buffer().await.map_err(RusotoError::HttpDispatch)?;
            let result = proto::json::ResponsePayload::new(&response)
                .deserialize::<UpdateJobExecutionResponse, _>()?;

            Ok(result)
        } else {
            let response = response.buffer().await.map_err(RusotoError::HttpDispatch)?;
            Err(UpdateJobExecutionError::from_response(response))
        }
    }
}<|MERGE_RESOLUTION|>--- conflicted
+++ resolved
@@ -9,28 +9,16 @@
 //  must be updated to generate the changes.
 //
 // =================================================================
-#![allow(warnings)]
-
-<<<<<<< HEAD
-use futures::future;
-use futures::Future;
-=======
+
 use std::error::Error;
 use std::fmt;
 
 use async_trait::async_trait;
->>>>>>> 62832c4b
 use rusoto_core::credential::ProvideAwsCredentials;
 use rusoto_core::region;
 #[allow(warnings)]
 use rusoto_core::request::{BufferedHttpResponse, DispatchSignedRequest};
-<<<<<<< HEAD
-use rusoto_core::{Client, RusotoError, RusotoFuture};
-use std::error::Error;
-use std::fmt;
-=======
 use rusoto_core::{Client, RusotoError};
->>>>>>> 62832c4b
 
 use rusoto_core::param::{Params, ServiceParams};
 use rusoto_core::proto;
@@ -56,7 +44,7 @@
 }
 
 #[derive(Default, Debug, Clone, PartialEq, Deserialize)]
-#[cfg_attr(any(test, feature = "serialize_structs"), derive(Serialize))]
+#[cfg_attr(test, derive(Serialize))]
 pub struct DescribeJobExecutionResponse {
     /// <p>Contains data about a job execution.</p>
     #[serde(rename = "execution")]
@@ -72,7 +60,7 @@
 }
 
 #[derive(Default, Debug, Clone, PartialEq, Deserialize)]
-#[cfg_attr(any(test, feature = "serialize_structs"), derive(Serialize))]
+#[cfg_attr(test, derive(Serialize))]
 pub struct GetPendingJobExecutionsResponse {
     /// <p>A list of JobExecutionSummary objects with status IN_PROGRESS.</p>
     #[serde(rename = "inProgressJobs")]
@@ -86,7 +74,7 @@
 
 /// <p>Contains data about a job execution.</p>
 #[derive(Default, Debug, Clone, PartialEq, Deserialize)]
-#[cfg_attr(any(test, feature = "serialize_structs"), derive(Serialize))]
+#[cfg_attr(test, derive(Serialize))]
 pub struct JobExecution {
     /// <p>The estimated number of seconds that remain before the job execution status will be changed to <code>TIMED_OUT</code>.</p>
     #[serde(rename = "approximateSecondsBeforeTimedOut")]
@@ -136,7 +124,7 @@
 
 /// <p>Contains data about the state of a job execution.</p>
 #[derive(Default, Debug, Clone, PartialEq, Deserialize)]
-#[cfg_attr(any(test, feature = "serialize_structs"), derive(Serialize))]
+#[cfg_attr(test, derive(Serialize))]
 pub struct JobExecutionState {
     /// <p>The status of the job execution. Can be one of: "QUEUED", "IN_PROGRESS", "FAILED", "SUCCESS", "CANCELED", "REJECTED", or "REMOVED".</p>
     #[serde(rename = "status")]
@@ -154,7 +142,7 @@
 
 /// <p>Contains a subset of information about a job execution.</p>
 #[derive(Default, Debug, Clone, PartialEq, Deserialize)]
-#[cfg_attr(any(test, feature = "serialize_structs"), derive(Serialize))]
+#[cfg_attr(test, derive(Serialize))]
 pub struct JobExecutionSummary {
     /// <p>A number that identifies a particular job execution on a particular device.</p>
     #[serde(rename = "executionNumber")]
@@ -198,7 +186,7 @@
 }
 
 #[derive(Default, Debug, Clone, PartialEq, Deserialize)]
-#[cfg_attr(any(test, feature = "serialize_structs"), derive(Serialize))]
+#[cfg_attr(test, derive(Serialize))]
 pub struct StartNextPendingJobExecutionResponse {
     /// <p>A JobExecution object.</p>
     #[serde(rename = "execution")]
@@ -244,7 +232,7 @@
 }
 
 #[derive(Default, Debug, Clone, PartialEq, Deserialize)]
-#[cfg_attr(any(test, feature = "serialize_structs"), derive(Serialize))]
+#[cfg_attr(test, derive(Serialize))]
 pub struct UpdateJobExecutionResponse {
     /// <p>A JobExecutionState object.</p>
     #[serde(rename = "executionState")]
@@ -567,7 +555,10 @@
     ///
     /// The client will use the default credentials provider and tls client.
     pub fn new(region: region::Region) -> IotJobsDataClient {
-        Self::new_with_client(Client::shared(), region)
+        IotJobsDataClient {
+            client: Client::shared(),
+            region,
+        }
     }
 
     pub fn new_with<P, D>(
@@ -579,22 +570,10 @@
         P: ProvideAwsCredentials + Send + Sync + 'static,
         D: DispatchSignedRequest + Send + Sync + 'static,
     {
-        Self::new_with_client(
-            Client::new_with(credentials_provider, request_dispatcher),
+        IotJobsDataClient {
+            client: Client::new_with(credentials_provider, request_dispatcher),
             region,
-        )
-    }
-
-    pub fn new_with_client(client: Client, region: region::Region) -> IotJobsDataClient {
-        IotJobsDataClient { client, region }
-    }
-}
-
-impl fmt::Debug for IotJobsDataClient {
-    fn fmt(&self, f: &mut fmt::Formatter<'_>) -> fmt::Result {
-        f.debug_struct("IotJobsDataClient")
-            .field("region", &self.region)
-            .finish()
+        }
     }
 }
 
