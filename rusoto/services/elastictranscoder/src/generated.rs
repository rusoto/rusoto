// =================================================================
//
//                           * WARNING *
//
//                    This file is generated!
//
//  Changes made to this file will be overwritten. If changes are
//  required to the generated code, the service_crategen project
//  must be updated to generate the changes.
//
// =================================================================
#![allow(warnings)]

<<<<<<< HEAD
use futures::future;
use futures::Future;
=======
use std::error::Error;
use std::fmt;

use async_trait::async_trait;
>>>>>>> 62832c4b
use rusoto_core::credential::ProvideAwsCredentials;
use rusoto_core::region;
#[allow(warnings)]
use rusoto_core::request::{BufferedHttpResponse, DispatchSignedRequest};
<<<<<<< HEAD
use rusoto_core::{Client, RusotoError, RusotoFuture};
use std::error::Error;
use std::fmt;
=======
use rusoto_core::{Client, RusotoError};
>>>>>>> 62832c4b

use rusoto_core::param::{Params, ServiceParams};
use rusoto_core::proto;
use rusoto_core::signature::SignedRequest;
use serde::{Deserialize, Serialize};
use serde_json;
/// <p>The file to be used as album art. There can be multiple artworks associated with an audio file, to a maximum of 20.</p> <p>To remove artwork or leave the artwork empty, you can either set <code>Artwork</code> to null, or set the <code>Merge Policy</code> to "Replace" and use an empty <code>Artwork</code> array.</p> <p>To pass through existing artwork unchanged, set the <code>Merge Policy</code> to "Prepend", "Append", or "Fallback", and use an empty <code>Artwork</code> array.</p>
#[derive(Default, Debug, Clone, PartialEq, Serialize, Deserialize)]
pub struct Artwork {
    /// <p>The format of album art, if any. Valid formats are <code>.jpg</code> and <code>.png</code>.</p>
    #[serde(rename = "AlbumArtFormat")]
    #[serde(skip_serializing_if = "Option::is_none")]
    pub album_art_format: Option<String>,
    /// <p>The encryption settings, if any, that you want Elastic Transcoder to apply to your artwork.</p>
    #[serde(rename = "Encryption")]
    #[serde(skip_serializing_if = "Option::is_none")]
    pub encryption: Option<Encryption>,
    /// <p>The name of the file to be used as album art. To determine which Amazon S3 bucket contains the specified file, Elastic Transcoder checks the pipeline specified by <code>PipelineId</code>; the <code>InputBucket</code> object in that pipeline identifies the bucket.</p> <p>If the file name includes a prefix, for example, <code>cooking/pie.jpg</code>, include the prefix in the key. If the file isn't in the specified bucket, Elastic Transcoder returns an error.</p>
    #[serde(rename = "InputKey")]
    #[serde(skip_serializing_if = "Option::is_none")]
    pub input_key: Option<String>,
    /// <p>The maximum height of the output album art in pixels. If you specify <code>auto</code>, Elastic Transcoder uses 600 as the default value. If you specify a numeric value, enter an even integer between 32 and 3072, inclusive.</p>
    #[serde(rename = "MaxHeight")]
    #[serde(skip_serializing_if = "Option::is_none")]
    pub max_height: Option<String>,
    /// <p>The maximum width of the output album art in pixels. If you specify <code>auto</code>, Elastic Transcoder uses 600 as the default value. If you specify a numeric value, enter an even integer between 32 and 4096, inclusive.</p>
    #[serde(rename = "MaxWidth")]
    #[serde(skip_serializing_if = "Option::is_none")]
    pub max_width: Option<String>,
    /// <p>When you set <code>PaddingPolicy</code> to <code>Pad</code>, Elastic Transcoder may add white bars to the top and bottom and/or left and right sides of the output album art to make the total size of the output art match the values that you specified for <code>MaxWidth</code> and <code>MaxHeight</code>.</p>
    #[serde(rename = "PaddingPolicy")]
    #[serde(skip_serializing_if = "Option::is_none")]
    pub padding_policy: Option<String>,
    /// <p><p>Specify one of the following values to control scaling of the output album art:</p> <ul> <li> <p> <code>Fit:</code> Elastic Transcoder scales the output art so it matches the value that you specified in either <code>MaxWidth</code> or <code>MaxHeight</code> without exceeding the other value.</p> </li> <li> <p> <code>Fill:</code> Elastic Transcoder scales the output art so it matches the value that you specified in either <code>MaxWidth</code> or <code>MaxHeight</code> and matches or exceeds the other value. Elastic Transcoder centers the output art and then crops it in the dimension (if any) that exceeds the maximum value. </p> </li> <li> <p> <code>Stretch:</code> Elastic Transcoder stretches the output art to match the values that you specified for <code>MaxWidth</code> and <code>MaxHeight</code>. If the relative proportions of the input art and the output art are different, the output art will be distorted.</p> </li> <li> <p> <code>Keep:</code> Elastic Transcoder does not scale the output art. If either dimension of the input art exceeds the values that you specified for <code>MaxWidth</code> and <code>MaxHeight</code>, Elastic Transcoder crops the output art.</p> </li> <li> <p> <code>ShrinkToFit:</code> Elastic Transcoder scales the output art down so that its dimensions match the values that you specified for at least one of <code>MaxWidth</code> and <code>MaxHeight</code> without exceeding either value. If you specify this option, Elastic Transcoder does not scale the art up.</p> </li> <li> <p> <code>ShrinkToFill</code> Elastic Transcoder scales the output art down so that its dimensions match the values that you specified for at least one of <code>MaxWidth</code> and <code>MaxHeight</code> without dropping below either value. If you specify this option, Elastic Transcoder does not scale the art up.</p> </li> </ul></p>
    #[serde(rename = "SizingPolicy")]
    #[serde(skip_serializing_if = "Option::is_none")]
    pub sizing_policy: Option<String>,
}

/// <p>Options associated with your audio codec.</p>
#[derive(Default, Debug, Clone, PartialEq, Serialize, Deserialize)]
pub struct AudioCodecOptions {
    /// <p>You can only choose an audio bit depth when you specify <code>flac</code> or <code>pcm</code> for the value of Audio:Codec.</p> <p>The bit depth of a sample is how many bits of information are included in the audio samples. The higher the bit depth, the better the audio, but the larger the file.</p> <p>Valid values are <code>16</code> and <code>24</code>.</p> <p>The most common bit depth is <code>24</code>.</p>
    #[serde(rename = "BitDepth")]
    #[serde(skip_serializing_if = "Option::is_none")]
    pub bit_depth: Option<String>,
    /// <p>You can only choose an audio bit order when you specify <code>pcm</code> for the value of Audio:Codec.</p> <p>The order the bits of a PCM sample are stored in.</p> <p>The supported value is <code>LittleEndian</code>.</p>
    #[serde(rename = "BitOrder")]
    #[serde(skip_serializing_if = "Option::is_none")]
    pub bit_order: Option<String>,
    /// <p><p>You can only choose an audio profile when you specify AAC for the value of Audio:Codec.</p> <p>Specify the AAC profile for the output file. Elastic Transcoder supports the following profiles:</p> <ul> <li> <p> <code>auto</code>: If you specify <code>auto</code>, Elastic Transcoder selects the profile based on the bit rate selected for the output file.</p> </li> <li> <p> <code>AAC-LC</code>: The most common AAC profile. Use for bit rates larger than 64 kbps.</p> </li> <li> <p> <code>HE-AAC</code>: Not supported on some older players and devices. Use for bit rates between 40 and 80 kbps.</p> </li> <li> <p> <code>HE-AACv2</code>: Not supported on some players and devices. Use for bit rates less than 48 kbps.</p> </li> </ul> <p>All outputs in a <code>Smooth</code> playlist must have the same value for <code>Profile</code>.</p> <note> <p>If you created any presets before AAC profiles were added, Elastic Transcoder automatically updated your presets to use AAC-LC. You can change the value as required.</p> </note></p>
    #[serde(rename = "Profile")]
    #[serde(skip_serializing_if = "Option::is_none")]
    pub profile: Option<String>,
    /// <p>You can only choose whether an audio sample is signed when you specify <code>pcm</code> for the value of Audio:Codec.</p> <p>Whether audio samples are represented with negative and positive numbers (signed) or only positive numbers (unsigned).</p> <p>The supported value is <code>Signed</code>.</p>
    #[serde(rename = "Signed")]
    #[serde(skip_serializing_if = "Option::is_none")]
    pub signed: Option<String>,
}

/// <p>Parameters required for transcoding audio.</p>
#[derive(Default, Debug, Clone, PartialEq, Serialize, Deserialize)]
pub struct AudioParameters {
    /// <p><p>The method of organizing audio channels and tracks. Use <code>Audio:Channels</code> to specify the number of channels in your output, and <code>Audio:AudioPackingMode</code> to specify the number of tracks and their relation to the channels. If you do not specify an <code>Audio:AudioPackingMode</code>, Elastic Transcoder uses <code>SingleTrack</code>.</p> <p>The following values are valid:</p> <p> <code>SingleTrack</code>, <code>OneChannelPerTrack</code>, and <code>OneChannelPerTrackWithMosTo8Tracks</code> </p> <p>When you specify <code>SingleTrack</code>, Elastic Transcoder creates a single track for your output. The track can have up to eight channels. Use <code>SingleTrack</code> for all non-<code>mxf</code> containers.</p> <p>The outputs of <code>SingleTrack</code> for a specific channel value and inputs are as follows:</p> <ul> <li> <p> <code>0</code> <b> channels with any input:</b> Audio omitted from the output</p> </li> <li> <p> <code>1, 2, or auto </code> <b>channels with no audio input:</b> Audio omitted from the output</p> </li> <li> <p> <code>1 </code> <b>channel with any input with audio:</b> One track with one channel, downmixed if necessary</p> </li> <li> <p> <code>2 </code> <b>channels with one track with one channel:</b> One track with two identical channels</p> </li> <li> <p> <code>2 or auto </code> <b>channels with two tracks with one channel each:</b> One track with two channels</p> </li> <li> <p> <code>2 or auto </code> <b>channels with one track with two channels:</b> One track with two channels</p> </li> <li> <p> <code>2 </code> <b>channels with one track with multiple channels:</b> One track with two channels</p> </li> <li> <p> <code>auto </code> <b>channels with one track with one channel:</b> One track with one channel</p> </li> <li> <p> <code>auto </code> <b>channels with one track with multiple channels:</b> One track with multiple channels</p> </li> </ul> <p>When you specify <code>OneChannelPerTrack</code>, Elastic Transcoder creates a new track for every channel in your output. Your output can have up to eight single-channel tracks.</p> <p>The outputs of <code>OneChannelPerTrack</code> for a specific channel value and inputs are as follows:</p> <ul> <li> <p> <code>0 </code> <b>channels with any input:</b> Audio omitted from the output</p> </li> <li> <p> <code>1, 2, or auto </code> <b>channels with no audio input:</b> Audio omitted from the output</p> </li> <li> <p> <code>1 </code> <b>channel with any input with audio:</b> One track with one channel, downmixed if necessary</p> </li> <li> <p> <code>2 </code> <b>channels with one track with one channel:</b> Two tracks with one identical channel each</p> </li> <li> <p> <code>2 or auto </code> <b>channels with two tracks with one channel each:</b> Two tracks with one channel each</p> </li> <li> <p> <code>2 or auto </code> <b>channels with one track with two channels:</b> Two tracks with one channel each</p> </li> <li> <p> <code>2 </code> <b>channels with one track with multiple channels:</b> Two tracks with one channel each</p> </li> <li> <p> <code>auto </code> <b>channels with one track with one channel:</b> One track with one channel</p> </li> <li> <p> <code>auto </code> <b>channels with one track with multiple channels:</b> Up to eight tracks with one channel each</p> </li> </ul> <p>When you specify <code>OneChannelPerTrackWithMosTo8Tracks</code>, Elastic Transcoder creates eight single-channel tracks for your output. All tracks that do not contain audio data from an input channel are MOS, or Mit Out Sound, tracks.</p> <p>The outputs of <code>OneChannelPerTrackWithMosTo8Tracks</code> for a specific channel value and inputs are as follows:</p> <ul> <li> <p> <code>0 </code> <b>channels with any input:</b> Audio omitted from the output</p> </li> <li> <p> <code>1, 2, or auto </code> <b>channels with no audio input:</b> Audio omitted from the output</p> </li> <li> <p> <code>1 </code> <b>channel with any input with audio:</b> One track with one channel, downmixed if necessary, plus six MOS tracks</p> </li> <li> <p> <code>2 </code> <b>channels with one track with one channel:</b> Two tracks with one identical channel each, plus six MOS tracks</p> </li> <li> <p> <code>2 or auto </code> <b>channels with two tracks with one channel each:</b> Two tracks with one channel each, plus six MOS tracks</p> </li> <li> <p> <code>2 or auto </code> <b>channels with one track with two channels:</b> Two tracks with one channel each, plus six MOS tracks</p> </li> <li> <p> <code>2 </code> <b>channels with one track with multiple channels:</b> Two tracks with one channel each, plus six MOS tracks</p> </li> <li> <p> <code>auto </code> <b>channels with one track with one channel:</b> One track with one channel, plus seven MOS tracks</p> </li> <li> <p> <code>auto </code> <b>channels with one track with multiple channels:</b> Up to eight tracks with one channel each, plus MOS tracks until there are eight tracks in all</p> </li> </ul></p>
    #[serde(rename = "AudioPackingMode")]
    #[serde(skip_serializing_if = "Option::is_none")]
    pub audio_packing_mode: Option<String>,
    /// <p>The bit rate of the audio stream in the output file, in kilobits/second. Enter an integer between 64 and 320, inclusive.</p>
    #[serde(rename = "BitRate")]
    #[serde(skip_serializing_if = "Option::is_none")]
    pub bit_rate: Option<String>,
    /// <p>The number of audio channels in the output file. The following values are valid:</p> <p> <code>auto</code>, <code>0</code>, <code>1</code>, <code>2</code> </p> <p>One channel carries the information played by a single speaker. For example, a stereo track with two channels sends one channel to the left speaker, and the other channel to the right speaker. The output channels are organized into tracks. If you want Elastic Transcoder to automatically detect the number of audio channels in the input file and use that value for the output file, select <code>auto</code>.</p> <p>The output of a specific channel value and inputs are as follows:</p> <ul> <li> <p> <code>auto</code> <b> channel specified, with any input:</b> Pass through up to eight input channels.</p> </li> <li> <p> <code>0</code> <b> channels specified, with any input:</b> Audio omitted from the output.</p> </li> <li> <p> <code>1</code> <b> channel specified, with at least one input channel:</b> Mono sound.</p> </li> <li> <p> <code>2</code> <b> channels specified, with any input:</b> Two identical mono channels or stereo. For more information about tracks, see <code>Audio:AudioPackingMode.</code> </p> </li> </ul> <p> For more information about how Elastic Transcoder organizes channels and tracks, see <code>Audio:AudioPackingMode</code>.</p>
    #[serde(rename = "Channels")]
    #[serde(skip_serializing_if = "Option::is_none")]
    pub channels: Option<String>,
    /// <p>The audio codec for the output file. Valid values include <code>aac</code>, <code>flac</code>, <code>mp2</code>, <code>mp3</code>, <code>pcm</code>, and <code>vorbis</code>.</p>
    #[serde(rename = "Codec")]
    #[serde(skip_serializing_if = "Option::is_none")]
    pub codec: Option<String>,
    /// <p>If you specified <code>AAC</code> for <code>Audio:Codec</code>, this is the <code>AAC</code> compression profile to use. Valid values include:</p> <p> <code>auto</code>, <code>AAC-LC</code>, <code>HE-AAC</code>, <code>HE-AACv2</code> </p> <p>If you specify <code>auto</code>, Elastic Transcoder chooses a profile based on the bit rate of the output file.</p>
    #[serde(rename = "CodecOptions")]
    #[serde(skip_serializing_if = "Option::is_none")]
    pub codec_options: Option<AudioCodecOptions>,
    /// <p>The sample rate of the audio stream in the output file, in Hertz. Valid values include:</p> <p> <code>auto</code>, <code>22050</code>, <code>32000</code>, <code>44100</code>, <code>48000</code>, <code>96000</code> </p> <p>If you specify <code>auto</code>, Elastic Transcoder automatically detects the sample rate.</p>
    #[serde(rename = "SampleRate")]
    #[serde(skip_serializing_if = "Option::is_none")]
    pub sample_rate: Option<String>,
}

/// <p>The <code>CancelJobRequest</code> structure.</p>
#[derive(Default, Debug, Clone, PartialEq, Serialize)]
pub struct CancelJobRequest {
    /// <p>The identifier of the job that you want to cancel.</p> <p>To get a list of the jobs (including their <code>jobId</code>) that have a status of <code>Submitted</code>, use the <a>ListJobsByStatus</a> API action.</p>
    #[serde(rename = "Id")]
    pub id: String,
}

/// <p>The response body contains a JSON object. If the job is successfully canceled, the value of <code>Success</code> is <code>true</code>.</p>
#[derive(Default, Debug, Clone, PartialEq, Deserialize)]
#[cfg_attr(any(test, feature = "serialize_structs"), derive(Serialize))]
pub struct CancelJobResponse {}

/// <p>The file format of the output captions. If you leave this value blank, Elastic Transcoder returns an error.</p>
#[derive(Default, Debug, Clone, PartialEq, Serialize, Deserialize)]
pub struct CaptionFormat {
    /// <p>The encryption settings, if any, that you want Elastic Transcoder to apply to your caption formats.</p>
    #[serde(rename = "Encryption")]
    #[serde(skip_serializing_if = "Option::is_none")]
    pub encryption: Option<Encryption>,
    /// <p><p>The format you specify determines whether Elastic Transcoder generates an embedded or sidecar caption for this output.</p> <ul> <li> <p> <b>Valid Embedded Caption Formats:</b> </p> <ul> <li> <p> <b>for FLAC</b>: None</p> </li> <li> <p> <b>For MP3</b>: None</p> </li> <li> <p> <b>For MP4</b>: mov-text</p> </li> <li> <p> <b>For MPEG-TS</b>: None</p> </li> <li> <p> <b>For ogg</b>: None</p> </li> <li> <p> <b>For webm</b>: None</p> </li> </ul> </li> <li> <p> <b>Valid Sidecar Caption Formats:</b> Elastic Transcoder supports dfxp (first div element only), scc, srt, and webvtt. If you want ttml or smpte-tt compatible captions, specify dfxp as your output format.</p> <ul> <li> <p> <b>For FMP4</b>: dfxp</p> </li> <li> <p> <b>Non-FMP4 outputs</b>: All sidecar types</p> </li> </ul> <p> <code>fmp4</code> captions have an extension of <code>.ismt</code> </p> </li> </ul></p>
    #[serde(rename = "Format")]
    #[serde(skip_serializing_if = "Option::is_none")]
    pub format: Option<String>,
    /// <p>The prefix for caption filenames, in the form <i>description</i>-<code>{language}</code>, where:</p> <ul> <li> <p> <i>description</i> is a description of the video.</p> </li> <li> <p> <code>{language}</code> is a literal value that Elastic Transcoder replaces with the two- or three-letter code for the language of the caption in the output file names.</p> </li> </ul> <p>If you don't include <code>{language}</code> in the file name pattern, Elastic Transcoder automatically appends "<code>{language}</code>" to the value that you specify for the description. In addition, Elastic Transcoder automatically appends the count to the end of the segment files.</p> <p>For example, suppose you're transcoding into srt format. When you enter "Sydney-{language}-sunrise", and the language of the captions is English (en), the name of the first caption file is be Sydney-en-sunrise00000.srt.</p>
    #[serde(rename = "Pattern")]
    #[serde(skip_serializing_if = "Option::is_none")]
    pub pattern: Option<String>,
}

/// <p>A source file for the input sidecar captions used during the transcoding process.</p>
#[derive(Default, Debug, Clone, PartialEq, Serialize, Deserialize)]
pub struct CaptionSource {
    /// <p>The encryption settings, if any, that Elastic Transcoder needs to decyrpt your caption sources, or that you want Elastic Transcoder to apply to your caption sources.</p>
    #[serde(rename = "Encryption")]
    #[serde(skip_serializing_if = "Option::is_none")]
    pub encryption: Option<Encryption>,
    /// <p>The name of the sidecar caption file that you want Elastic Transcoder to include in the output file.</p>
    #[serde(rename = "Key")]
    #[serde(skip_serializing_if = "Option::is_none")]
    pub key: Option<String>,
    /// <p>The label of the caption shown in the player when choosing a language. We recommend that you put the caption language name here, in the language of the captions.</p>
    #[serde(rename = "Label")]
    #[serde(skip_serializing_if = "Option::is_none")]
    pub label: Option<String>,
    /// <p>A string that specifies the language of the caption. If you specified multiple inputs with captions, the caption language must match in order to be included in the output. Specify this as one of:</p> <ul> <li> <p>2-character ISO 639-1 code</p> </li> <li> <p>3-character ISO 639-2 code</p> </li> </ul> <p>For more information on ISO language codes and language names, see the List of ISO 639-1 codes.</p>
    #[serde(rename = "Language")]
    #[serde(skip_serializing_if = "Option::is_none")]
    pub language: Option<String>,
    /// <p>For clip generation or captions that do not start at the same time as the associated video file, the <code>TimeOffset</code> tells Elastic Transcoder how much of the video to encode before including captions.</p> <p>Specify the TimeOffset in the form [+-]SS.sss or [+-]HH:mm:SS.ss.</p>
    #[serde(rename = "TimeOffset")]
    #[serde(skip_serializing_if = "Option::is_none")]
    pub time_offset: Option<String>,
}

/// <p>The captions to be created, if any.</p>
#[derive(Default, Debug, Clone, PartialEq, Serialize, Deserialize)]
pub struct Captions {
    /// <p>The array of file formats for the output captions. If you leave this value blank, Elastic Transcoder returns an error.</p>
    #[serde(rename = "CaptionFormats")]
    #[serde(skip_serializing_if = "Option::is_none")]
    pub caption_formats: Option<Vec<CaptionFormat>>,
}

/// <p>Settings for one clip in a composition. All jobs in a playlist must have the same clip settings.</p>
#[derive(Default, Debug, Clone, PartialEq)]
pub struct Clip {
    /// <p>Settings that determine when a clip begins and how long it lasts.</p>
    pub time_span: Option<TimeSpan>,
}

/// <p>The <code>CreateJobOutput</code> structure.</p>
#[derive(Default, Debug, Clone, PartialEq, Serialize)]
pub struct CreateJobOutput {
    /// <p>Information about the album art that you want Elastic Transcoder to add to the file during transcoding. You can specify up to twenty album artworks for each output. Settings for each artwork must be defined in the job for the current output.</p>
    #[serde(rename = "AlbumArt")]
    #[serde(skip_serializing_if = "Option::is_none")]
    pub album_art: Option<JobAlbumArt>,
    /// <p>You can configure Elastic Transcoder to transcode captions, or subtitles, from one format to another. All captions must be in UTF-8. Elastic Transcoder supports two types of captions:</p> <ul> <li> <p> <b>Embedded:</b> Embedded captions are included in the same file as the audio and video. Elastic Transcoder supports only one embedded caption per language, to a maximum of 300 embedded captions per file.</p> <p>Valid input values include: <code>CEA-608 (EIA-608</code>, first non-empty channel only), <code>CEA-708 (EIA-708</code>, first non-empty channel only), and <code>mov-text</code> </p> <p>Valid outputs include: <code>mov-text</code> </p> <p>Elastic Transcoder supports a maximum of one embedded format per output.</p> </li> <li> <p> <b>Sidecar:</b> Sidecar captions are kept in a separate metadata file from the audio and video data. Sidecar captions require a player that is capable of understanding the relationship between the video file and the sidecar file. Elastic Transcoder supports only one sidecar caption per language, to a maximum of 20 sidecar captions per file.</p> <p>Valid input values include: <code>dfxp</code> (first div element only), <code>ebu-tt</code>, <code>scc</code>, <code>smpt</code>, <code>srt</code>, <code>ttml</code> (first div element only), and <code>webvtt</code> </p> <p>Valid outputs include: <code>dfxp</code> (first div element only), <code>scc</code>, <code>srt</code>, and <code>webvtt</code>.</p> </li> </ul> <p>If you want ttml or smpte-tt compatible captions, specify dfxp as your output format.</p> <p>Elastic Transcoder does not support OCR (Optical Character Recognition), does not accept pictures as a valid input for captions, and is not available for audio-only transcoding. Elastic Transcoder does not preserve text formatting (for example, italics) during the transcoding process.</p> <p>To remove captions or leave the captions empty, set <code>Captions</code> to null. To pass through existing captions unchanged, set the <code>MergePolicy</code> to <code>MergeRetain</code>, and pass in a null <code>CaptionSources</code> array.</p> <p>For more information on embedded files, see the Subtitles Wikipedia page.</p> <p>For more information on sidecar files, see the Extensible Metadata Platform and Sidecar file Wikipedia pages.</p>
    #[serde(rename = "Captions")]
    #[serde(skip_serializing_if = "Option::is_none")]
    pub captions: Option<Captions>,
    /// <p>You can specify encryption settings for any output files that you want to use for a transcoding job. This includes the output file and any watermarks, thumbnails, album art, or captions that you want to use. You must specify encryption settings for each file individually.</p>
    #[serde(rename = "Encryption")]
    #[serde(skip_serializing_if = "Option::is_none")]
    pub encryption: Option<Encryption>,
    /// <p> The name to assign to the transcoded file. Elastic Transcoder saves the file in the Amazon S3 bucket specified by the <code>OutputBucket</code> object in the pipeline that is specified by the pipeline ID. If a file with the specified name already exists in the output bucket, the job fails. </p>
    #[serde(rename = "Key")]
    #[serde(skip_serializing_if = "Option::is_none")]
    pub key: Option<String>,
    /// <p> The <code>Id</code> of the preset to use for this job. The preset determines the audio, video, and thumbnail settings that Elastic Transcoder uses for transcoding. </p>
    #[serde(rename = "PresetId")]
    #[serde(skip_serializing_if = "Option::is_none")]
    pub preset_id: Option<String>,
    /// <p> The number of degrees clockwise by which you want Elastic Transcoder to rotate the output relative to the input. Enter one of the following values: <code>auto</code>, <code>0</code>, <code>90</code>, <code>180</code>, <code>270</code>. The value <code>auto</code> generally works only if the file that you're transcoding contains rotation metadata. </p>
    #[serde(rename = "Rotate")]
    #[serde(skip_serializing_if = "Option::is_none")]
    pub rotate: Option<String>,
    /// <p><important> <p>(Outputs in Fragmented MP4 or MPEG-TS format only.</p> </important> <p>If you specify a preset in <code>PresetId</code> for which the value of <code>Container</code> is <code>fmp4</code> (Fragmented MP4) or <code>ts</code> (MPEG-TS), <code>SegmentDuration</code> is the target maximum duration of each segment in seconds. For <code>HLSv3</code> format playlists, each media segment is stored in a separate <code>.ts</code> file. For <code>HLSv4</code> and <code>Smooth</code> playlists, all media segments for an output are stored in a single file. Each segment is approximately the length of the <code>SegmentDuration</code>, though individual segments might be shorter or longer.</p> <p>The range of valid values is 1 to 60 seconds. If the duration of the video is not evenly divisible by <code>SegmentDuration</code>, the duration of the last segment is the remainder of total length/SegmentDuration.</p> <p>Elastic Transcoder creates an output-specific playlist for each output <code>HLS</code> output that you specify in OutputKeys. To add an output to the master playlist for this job, include it in the <code>OutputKeys</code> of the associated playlist.</p></p>
    #[serde(rename = "SegmentDuration")]
    #[serde(skip_serializing_if = "Option::is_none")]
    pub segment_duration: Option<String>,
    /// <p>The encryption settings, if any, that you want Elastic Transcoder to apply to your thumbnail.</p>
    #[serde(rename = "ThumbnailEncryption")]
    #[serde(skip_serializing_if = "Option::is_none")]
    pub thumbnail_encryption: Option<Encryption>,
    /// <p>Whether you want Elastic Transcoder to create thumbnails for your videos and, if so, how you want Elastic Transcoder to name the files.</p> <p>If you don't want Elastic Transcoder to create thumbnails, specify "".</p> <p>If you do want Elastic Transcoder to create thumbnails, specify the information that you want to include in the file name for each thumbnail. You can specify the following values in any sequence:</p> <ul> <li> <p> <b> <code>{count}</code> (Required)</b>: If you want to create thumbnails, you must include <code>{count}</code> in the <code>ThumbnailPattern</code> object. Wherever you specify <code>{count}</code>, Elastic Transcoder adds a five-digit sequence number (beginning with <b>00001</b>) to thumbnail file names. The number indicates where a given thumbnail appears in the sequence of thumbnails for a transcoded file. </p> <important> <p>If you specify a literal value and/or <code>{resolution}</code> but you omit <code>{count}</code>, Elastic Transcoder returns a validation error and does not create the job.</p> </important> </li> <li> <p> <b>Literal values (Optional)</b>: You can specify literal values anywhere in the <code>ThumbnailPattern</code> object. For example, you can include them as a file name prefix or as a delimiter between <code>{resolution}</code> and <code>{count}</code>. </p> </li> <li> <p> <b> <code>{resolution}</code> (Optional)</b>: If you want Elastic Transcoder to include the resolution in the file name, include <code>{resolution}</code> in the <code>ThumbnailPattern</code> object. </p> </li> </ul> <p>When creating thumbnails, Elastic Transcoder automatically saves the files in the format (.jpg or .png) that appears in the preset that you specified in the <code>PresetID</code> value of <code>CreateJobOutput</code>. Elastic Transcoder also appends the applicable file name extension.</p>
    #[serde(rename = "ThumbnailPattern")]
    #[serde(skip_serializing_if = "Option::is_none")]
    pub thumbnail_pattern: Option<String>,
    /// <p>Information about the watermarks that you want Elastic Transcoder to add to the video during transcoding. You can specify up to four watermarks for each output. Settings for each watermark must be defined in the preset for the current output.</p>
    #[serde(rename = "Watermarks")]
    #[serde(skip_serializing_if = "Option::is_none")]
    pub watermarks: Option<Vec<JobWatermark>>,
}

/// <p>Information about the master playlist.</p>
#[derive(Default, Debug, Clone, PartialEq, Serialize)]
pub struct CreateJobPlaylist {
    /// <p>The format of the output playlist. Valid formats include <code>HLSv3</code>, <code>HLSv4</code>, and <code>Smooth</code>.</p>
    #[serde(rename = "Format")]
    #[serde(skip_serializing_if = "Option::is_none")]
    pub format: Option<String>,
    /// <p>The HLS content protection settings, if any, that you want Elastic Transcoder to apply to the output files associated with this playlist.</p>
    #[serde(rename = "HlsContentProtection")]
    #[serde(skip_serializing_if = "Option::is_none")]
    pub hls_content_protection: Option<HlsContentProtection>,
    /// <p><p>The name that you want Elastic Transcoder to assign to the master playlist, for example, nyc-vacation.m3u8. If the name includes a <code>/</code> character, the section of the name before the last <code>/</code> must be identical for all <code>Name</code> objects. If you create more than one master playlist, the values of all <code>Name</code> objects must be unique.</p> <note> <p> Elastic Transcoder automatically appends the relevant file extension to the file name (<code>.m3u8</code> for <code>HLSv3</code> and <code>HLSv4</code> playlists, and <code>.ism</code> and <code>.ismc</code> for <code>Smooth</code> playlists). If you include a file extension in <code>Name</code>, the file name will have two extensions.</p> </note></p>
    #[serde(rename = "Name")]
    #[serde(skip_serializing_if = "Option::is_none")]
    pub name: Option<String>,
    /// <p>For each output in this job that you want to include in a master playlist, the value of the <code>Outputs:Key</code> object. </p> <ul> <li> <p>If your output is not <code>HLS</code> or does not have a segment duration set, the name of the output file is a concatenation of <code>OutputKeyPrefix</code> and <code>Outputs:Key</code>:</p> <p>OutputKeyPrefix<code>Outputs:Key</code> </p> </li> <li> <p>If your output is <code>HLSv3</code> and has a segment duration set, or is not included in a playlist, Elastic Transcoder creates an output playlist file with a file extension of <code>.m3u8</code>, and a series of <code>.ts</code> files that include a five-digit sequential counter beginning with 00000:</p> <p>OutputKeyPrefix<code>Outputs:Key</code>.m3u8</p> <p>OutputKeyPrefix<code>Outputs:Key</code>00000.ts</p> </li> <li> <p>If your output is <code>HLSv4</code>, has a segment duration set, and is included in an <code>HLSv4</code> playlist, Elastic Transcoder creates an output playlist file with a file extension of <code>_v4.m3u8</code>. If the output is video, Elastic Transcoder also creates an output file with an extension of <code>_iframe.m3u8</code>:</p> <p>OutputKeyPrefix<code>Outputs:Key</code>_v4.m3u8</p> <p>OutputKeyPrefix<code>Outputs:Key</code>_iframe.m3u8</p> <p>OutputKeyPrefix<code>Outputs:Key</code>.ts</p> </li> </ul> <p>Elastic Transcoder automatically appends the relevant file extension to the file name. If you include a file extension in Output Key, the file name will have two extensions.</p> <p>If you include more than one output in a playlist, any segment duration settings, clip settings, or caption settings must be the same for all outputs in the playlist. For <code>Smooth</code> playlists, the <code>Audio:Profile</code>, <code>Video:Profile</code>, and <code>Video:FrameRate</code> to <code>Video:KeyframesMaxDist</code> ratio must be the same for all outputs.</p>
    #[serde(rename = "OutputKeys")]
    #[serde(skip_serializing_if = "Option::is_none")]
    pub output_keys: Option<Vec<String>>,
    /// <p>The DRM settings, if any, that you want Elastic Transcoder to apply to the output files associated with this playlist.</p>
    #[serde(rename = "PlayReadyDrm")]
    #[serde(skip_serializing_if = "Option::is_none")]
    pub play_ready_drm: Option<PlayReadyDrm>,
}

/// <p>The <code>CreateJobRequest</code> structure.</p>
#[derive(Default, Debug, Clone, PartialEq, Serialize)]
pub struct CreateJobRequest {
    /// <p>A section of the request body that provides information about the file that is being transcoded.</p>
    #[serde(rename = "Input")]
    #[serde(skip_serializing_if = "Option::is_none")]
    pub input: Option<JobInput>,
    /// <p>A section of the request body that provides information about the files that are being transcoded.</p>
    #[serde(rename = "Inputs")]
    #[serde(skip_serializing_if = "Option::is_none")]
    pub inputs: Option<Vec<JobInput>>,
    /// <p> A section of the request body that provides information about the transcoded (target) file. We strongly recommend that you use the <code>Outputs</code> syntax instead of the <code>Output</code> syntax. </p>
    #[serde(rename = "Output")]
    #[serde(skip_serializing_if = "Option::is_none")]
    pub output: Option<CreateJobOutput>,
    /// <p>The value, if any, that you want Elastic Transcoder to prepend to the names of all files that this job creates, including output files, thumbnails, and playlists.</p>
    #[serde(rename = "OutputKeyPrefix")]
    #[serde(skip_serializing_if = "Option::is_none")]
    pub output_key_prefix: Option<String>,
    /// <p> A section of the request body that provides information about the transcoded (target) files. We recommend that you use the <code>Outputs</code> syntax instead of the <code>Output</code> syntax. </p>
    #[serde(rename = "Outputs")]
    #[serde(skip_serializing_if = "Option::is_none")]
    pub outputs: Option<Vec<CreateJobOutput>>,
    /// <p>The <code>Id</code> of the pipeline that you want Elastic Transcoder to use for transcoding. The pipeline determines several settings, including the Amazon S3 bucket from which Elastic Transcoder gets the files to transcode and the bucket into which Elastic Transcoder puts the transcoded files.</p>
    #[serde(rename = "PipelineId")]
    pub pipeline_id: String,
    /// <p>If you specify a preset in <code>PresetId</code> for which the value of <code>Container</code> is fmp4 (Fragmented MP4) or ts (MPEG-TS), Playlists contains information about the master playlists that you want Elastic Transcoder to create.</p> <p>The maximum number of master playlists in a job is 30.</p>
    #[serde(rename = "Playlists")]
    #[serde(skip_serializing_if = "Option::is_none")]
    pub playlists: Option<Vec<CreateJobPlaylist>>,
    /// <p>User-defined metadata that you want to associate with an Elastic Transcoder job. You specify metadata in <code>key/value</code> pairs, and you can add up to 10 <code>key/value</code> pairs per job. Elastic Transcoder does not guarantee that <code>key/value</code> pairs are returned in the same order in which you specify them.</p>
    #[serde(rename = "UserMetadata")]
    #[serde(skip_serializing_if = "Option::is_none")]
    pub user_metadata: Option<::std::collections::HashMap<String, String>>,
}

/// <p>The CreateJobResponse structure.</p>
#[derive(Default, Debug, Clone, PartialEq, Deserialize)]
#[cfg_attr(any(test, feature = "serialize_structs"), derive(Serialize))]
pub struct CreateJobResponse {
    /// <p>A section of the response body that provides information about the job that is created.</p>
    #[serde(rename = "Job")]
    #[serde(skip_serializing_if = "Option::is_none")]
    pub job: Option<Job>,
}

/// <p>The <code>CreatePipelineRequest</code> structure.</p>
#[derive(Default, Debug, Clone, PartialEq, Serialize)]
pub struct CreatePipelineRequest {
    /// <p>The AWS Key Management Service (AWS KMS) key that you want to use with this pipeline.</p> <p>If you use either <code>s3</code> or <code>s3-aws-kms</code> as your <code>Encryption:Mode</code>, you don't need to provide a key with your job because a default key, known as an AWS-KMS key, is created for you automatically. You need to provide an AWS-KMS key only if you want to use a non-default AWS-KMS key, or if you are using an <code>Encryption:Mode</code> of <code>aes-cbc-pkcs7</code>, <code>aes-ctr</code>, or <code>aes-gcm</code>.</p>
    #[serde(rename = "AwsKmsKeyArn")]
    #[serde(skip_serializing_if = "Option::is_none")]
    pub aws_kms_key_arn: Option<String>,
    /// <p><p>The optional <code>ContentConfig</code> object specifies information about the Amazon S3 bucket in which you want Elastic Transcoder to save transcoded files and playlists: which bucket to use, which users you want to have access to the files, the type of access you want users to have, and the storage class that you want to assign to the files.</p> <p>If you specify values for <code>ContentConfig</code>, you must also specify values for <code>ThumbnailConfig</code>.</p> <p>If you specify values for <code>ContentConfig</code> and <code>ThumbnailConfig</code>, omit the <code>OutputBucket</code> object.</p> <ul> <li> <p> <b>Bucket</b>: The Amazon S3 bucket in which you want Elastic Transcoder to save transcoded files and playlists.</p> </li> <li> <p> <b>Permissions</b> (Optional): The Permissions object specifies which users you want to have access to transcoded files and the type of access you want them to have. You can grant permissions to a maximum of 30 users and/or predefined Amazon S3 groups.</p> </li> <li> <p> <b>Grantee Type</b>: Specify the type of value that appears in the <code>Grantee</code> object: </p> <ul> <li> <p> <b>Canonical</b>: The value in the <code>Grantee</code> object is either the canonical user ID for an AWS account or an origin access identity for an Amazon CloudFront distribution. For more information about canonical user IDs, see Access Control List (ACL) Overview in the Amazon Simple Storage Service Developer Guide. For more information about using CloudFront origin access identities to require that users use CloudFront URLs instead of Amazon S3 URLs, see Using an Origin Access Identity to Restrict Access to Your Amazon S3 Content.</p> <important> <p>A canonical user ID is not the same as an AWS account number.</p> </important> </li> <li> <p> <b>Email</b>: The value in the <code>Grantee</code> object is the registered email address of an AWS account.</p> </li> <li> <p> <b>Group</b>: The value in the <code>Grantee</code> object is one of the following predefined Amazon S3 groups: <code>AllUsers</code>, <code>AuthenticatedUsers</code>, or <code>LogDelivery</code>.</p> </li> </ul> </li> <li> <p> <b>Grantee</b>: The AWS user or group that you want to have access to transcoded files and playlists. To identify the user or group, you can specify the canonical user ID for an AWS account, an origin access identity for a CloudFront distribution, the registered email address of an AWS account, or a predefined Amazon S3 group </p> </li> <li> <p> <b>Access</b>: The permission that you want to give to the AWS user that you specified in <code>Grantee</code>. Permissions are granted on the files that Elastic Transcoder adds to the bucket, including playlists and video files. Valid values include: </p> <ul> <li> <p> <code>READ</code>: The grantee can read the objects and metadata for objects that Elastic Transcoder adds to the Amazon S3 bucket.</p> </li> <li> <p> <code>READ<em>ACP</code>: The grantee can read the object ACL for objects that Elastic Transcoder adds to the Amazon S3 bucket.</p> </li> <li> <p> <code>WRITE</em>ACP</code>: The grantee can write the ACL for the objects that Elastic Transcoder adds to the Amazon S3 bucket.</p> </li> <li> <p> <code>FULL<em>CONTROL</code>: The grantee has <code>READ</code>, <code>READ</em>ACP</code>, and <code>WRITE_ACP</code> permissions for the objects that Elastic Transcoder adds to the Amazon S3 bucket.</p> </li> </ul> </li> <li> <p> <b>StorageClass</b>: The Amazon S3 storage class, <code>Standard</code> or <code>ReducedRedundancy</code>, that you want Elastic Transcoder to assign to the video files and playlists that it stores in your Amazon S3 bucket.</p> </li> </ul></p>
    #[serde(rename = "ContentConfig")]
    #[serde(skip_serializing_if = "Option::is_none")]
    pub content_config: Option<PipelineOutputConfig>,
    /// <p>The Amazon S3 bucket in which you saved the media files that you want to transcode.</p>
    #[serde(rename = "InputBucket")]
    pub input_bucket: String,
    /// <p>The name of the pipeline. We recommend that the name be unique within the AWS account, but uniqueness is not enforced.</p> <p>Constraints: Maximum 40 characters.</p>
    #[serde(rename = "Name")]
    pub name: String,
    /// <p><p>The Amazon Simple Notification Service (Amazon SNS) topic that you want to notify to report job status.</p> <important> <p>To receive notifications, you must also subscribe to the new topic in the Amazon SNS console.</p> </important> <ul> <li> <p> <b>Progressing</b>: The topic ARN for the Amazon Simple Notification Service (Amazon SNS) topic that you want to notify when Elastic Transcoder has started to process a job in this pipeline. This is the ARN that Amazon SNS returned when you created the topic. For more information, see Create a Topic in the Amazon Simple Notification Service Developer Guide.</p> </li> <li> <p> <b>Complete</b>: The topic ARN for the Amazon SNS topic that you want to notify when Elastic Transcoder has finished processing a job in this pipeline. This is the ARN that Amazon SNS returned when you created the topic.</p> </li> <li> <p> <b>Warning</b>: The topic ARN for the Amazon SNS topic that you want to notify when Elastic Transcoder encounters a warning condition while processing a job in this pipeline. This is the ARN that Amazon SNS returned when you created the topic.</p> </li> <li> <p> <b>Error</b>: The topic ARN for the Amazon SNS topic that you want to notify when Elastic Transcoder encounters an error condition while processing a job in this pipeline. This is the ARN that Amazon SNS returned when you created the topic.</p> </li> </ul></p>
    #[serde(rename = "Notifications")]
    #[serde(skip_serializing_if = "Option::is_none")]
    pub notifications: Option<Notifications>,
    /// <p>The Amazon S3 bucket in which you want Elastic Transcoder to save the transcoded files. (Use this, or use ContentConfig:Bucket plus ThumbnailConfig:Bucket.)</p> <p>Specify this value when all of the following are true:</p> <ul> <li> <p>You want to save transcoded files, thumbnails (if any), and playlists (if any) together in one bucket.</p> </li> <li> <p>You do not want to specify the users or groups who have access to the transcoded files, thumbnails, and playlists.</p> </li> <li> <p>You do not want to specify the permissions that Elastic Transcoder grants to the files. </p> <important> <p>When Elastic Transcoder saves files in <code>OutputBucket</code>, it grants full control over the files only to the AWS account that owns the role that is specified by <code>Role</code>.</p> </important> </li> <li> <p>You want to associate the transcoded files and thumbnails with the Amazon S3 Standard storage class.</p> </li> </ul> <p>If you want to save transcoded files and playlists in one bucket and thumbnails in another bucket, specify which users can access the transcoded files or the permissions the users have, or change the Amazon S3 storage class, omit <code>OutputBucket</code> and specify values for <code>ContentConfig</code> and <code>ThumbnailConfig</code> instead.</p>
    #[serde(rename = "OutputBucket")]
    #[serde(skip_serializing_if = "Option::is_none")]
    pub output_bucket: Option<String>,
    /// <p>The IAM Amazon Resource Name (ARN) for the role that you want Elastic Transcoder to use to create the pipeline.</p>
    #[serde(rename = "Role")]
    pub role: String,
    /// <p><p>The <code>ThumbnailConfig</code> object specifies several values, including the Amazon S3 bucket in which you want Elastic Transcoder to save thumbnail files, which users you want to have access to the files, the type of access you want users to have, and the storage class that you want to assign to the files.</p> <p>If you specify values for <code>ContentConfig</code>, you must also specify values for <code>ThumbnailConfig</code> even if you don&#39;t want to create thumbnails.</p> <p>If you specify values for <code>ContentConfig</code> and <code>ThumbnailConfig</code>, omit the <code>OutputBucket</code> object.</p> <ul> <li> <p> <b>Bucket</b>: The Amazon S3 bucket in which you want Elastic Transcoder to save thumbnail files.</p> </li> <li> <p> <b>Permissions</b> (Optional): The <code>Permissions</code> object specifies which users and/or predefined Amazon S3 groups you want to have access to thumbnail files, and the type of access you want them to have. You can grant permissions to a maximum of 30 users and/or predefined Amazon S3 groups.</p> </li> <li> <p> <b>GranteeType</b>: Specify the type of value that appears in the Grantee object: </p> <ul> <li> <p> <b>Canonical</b>: The value in the <code>Grantee</code> object is either the canonical user ID for an AWS account or an origin access identity for an Amazon CloudFront distribution.</p> <important> <p>A canonical user ID is not the same as an AWS account number.</p> </important> </li> <li> <p> <b>Email</b>: The value in the <code>Grantee</code> object is the registered email address of an AWS account. </p> </li> <li> <p> <b>Group</b>: The value in the <code>Grantee</code> object is one of the following predefined Amazon S3 groups: <code>AllUsers</code>, <code>AuthenticatedUsers</code>, or <code>LogDelivery</code>.</p> </li> </ul> </li> <li> <p> <b>Grantee</b>: The AWS user or group that you want to have access to thumbnail files. To identify the user or group, you can specify the canonical user ID for an AWS account, an origin access identity for a CloudFront distribution, the registered email address of an AWS account, or a predefined Amazon S3 group. </p> </li> <li> <p> <b>Access</b>: The permission that you want to give to the AWS user that you specified in <code>Grantee</code>. Permissions are granted on the thumbnail files that Elastic Transcoder adds to the bucket. Valid values include: </p> <ul> <li> <p> <code>READ</code>: The grantee can read the thumbnails and metadata for objects that Elastic Transcoder adds to the Amazon S3 bucket.</p> </li> <li> <p> <code>READ<em>ACP</code>: The grantee can read the object ACL for thumbnails that Elastic Transcoder adds to the Amazon S3 bucket.</p> </li> <li> <p> <code>WRITE</em>ACP</code>: The grantee can write the ACL for the thumbnails that Elastic Transcoder adds to the Amazon S3 bucket.</p> </li> <li> <p> <code>FULL<em>CONTROL</code>: The grantee has <code>READ</code>, <code>READ</em>ACP</code>, and <code>WRITE_ACP</code> permissions for the thumbnails that Elastic Transcoder adds to the Amazon S3 bucket.</p> </li> </ul> </li> <li> <p> <b>StorageClass</b>: The Amazon S3 storage class, <code>Standard</code> or <code>ReducedRedundancy</code>, that you want Elastic Transcoder to assign to the thumbnails that it stores in your Amazon S3 bucket.</p> </li> </ul></p>
    #[serde(rename = "ThumbnailConfig")]
    #[serde(skip_serializing_if = "Option::is_none")]
    pub thumbnail_config: Option<PipelineOutputConfig>,
}

/// <p>When you create a pipeline, Elastic Transcoder returns the values that you specified in the request.</p>
#[derive(Default, Debug, Clone, PartialEq, Deserialize)]
#[cfg_attr(any(test, feature = "serialize_structs"), derive(Serialize))]
pub struct CreatePipelineResponse {
    /// <p>A section of the response body that provides information about the pipeline that is created.</p>
    #[serde(rename = "Pipeline")]
    #[serde(skip_serializing_if = "Option::is_none")]
    pub pipeline: Option<Pipeline>,
    /// <p>Elastic Transcoder returns a warning if the resources used by your pipeline are not in the same region as the pipeline.</p> <p>Using resources in the same region, such as your Amazon S3 buckets, Amazon SNS notification topics, and AWS KMS key, reduces processing time and prevents cross-regional charges.</p>
    #[serde(rename = "Warnings")]
    #[serde(skip_serializing_if = "Option::is_none")]
    pub warnings: Option<Vec<Warning>>,
}

/// <p>The <code>CreatePresetRequest</code> structure.</p>
#[derive(Default, Debug, Clone, PartialEq, Serialize)]
pub struct CreatePresetRequest {
    /// <p>A section of the request body that specifies the audio parameters.</p>
    #[serde(rename = "Audio")]
    #[serde(skip_serializing_if = "Option::is_none")]
    pub audio: Option<AudioParameters>,
    /// <p>The container type for the output file. Valid values include <code>flac</code>, <code>flv</code>, <code>fmp4</code>, <code>gif</code>, <code>mp3</code>, <code>mp4</code>, <code>mpg</code>, <code>mxf</code>, <code>oga</code>, <code>ogg</code>, <code>ts</code>, and <code>webm</code>.</p>
    #[serde(rename = "Container")]
    pub container: String,
    /// <p>A description of the preset.</p>
    #[serde(rename = "Description")]
    #[serde(skip_serializing_if = "Option::is_none")]
    pub description: Option<String>,
    /// <p>The name of the preset. We recommend that the name be unique within the AWS account, but uniqueness is not enforced.</p>
    #[serde(rename = "Name")]
    pub name: String,
    /// <p>A section of the request body that specifies the thumbnail parameters, if any.</p>
    #[serde(rename = "Thumbnails")]
    #[serde(skip_serializing_if = "Option::is_none")]
    pub thumbnails: Option<Thumbnails>,
    /// <p>A section of the request body that specifies the video parameters.</p>
    #[serde(rename = "Video")]
    #[serde(skip_serializing_if = "Option::is_none")]
    pub video: Option<VideoParameters>,
}

/// <p>The <code>CreatePresetResponse</code> structure.</p>
#[derive(Default, Debug, Clone, PartialEq, Deserialize)]
#[cfg_attr(any(test, feature = "serialize_structs"), derive(Serialize))]
pub struct CreatePresetResponse {
    /// <p>A section of the response body that provides information about the preset that is created.</p>
    #[serde(rename = "Preset")]
    #[serde(skip_serializing_if = "Option::is_none")]
    pub preset: Option<Preset>,
    /// <p>If the preset settings don't comply with the standards for the video codec but Elastic Transcoder created the preset, this message explains the reason the preset settings don't meet the standard. Elastic Transcoder created the preset because the settings might produce acceptable output.</p>
    #[serde(rename = "Warning")]
    #[serde(skip_serializing_if = "Option::is_none")]
    pub warning: Option<String>,
}

/// <p>The <code>DeletePipelineRequest</code> structure.</p>
#[derive(Default, Debug, Clone, PartialEq, Serialize)]
pub struct DeletePipelineRequest {
    /// <p>The identifier of the pipeline that you want to delete.</p>
    #[serde(rename = "Id")]
    pub id: String,
}

/// <p>The <code>DeletePipelineResponse</code> structure.</p>
#[derive(Default, Debug, Clone, PartialEq, Deserialize)]
#[cfg_attr(any(test, feature = "serialize_structs"), derive(Serialize))]
pub struct DeletePipelineResponse {}

/// <p>The <code>DeletePresetRequest</code> structure.</p>
#[derive(Default, Debug, Clone, PartialEq, Serialize)]
pub struct DeletePresetRequest {
    /// <p>The identifier of the preset for which you want to get detailed information.</p>
    #[serde(rename = "Id")]
    pub id: String,
}

/// <p>The <code>DeletePresetResponse</code> structure.</p>
#[derive(Default, Debug, Clone, PartialEq, Deserialize)]
#[cfg_attr(any(test, feature = "serialize_structs"), derive(Serialize))]
pub struct DeletePresetResponse {}

/// <p>The detected properties of the input file. Elastic Transcoder identifies these values from the input file.</p>
#[derive(Default, Debug, Clone, PartialEq, Serialize, Deserialize)]
pub struct DetectedProperties {
    /// <p>The detected duration of the input file, in milliseconds.</p>
    #[serde(rename = "DurationMillis")]
    #[serde(skip_serializing_if = "Option::is_none")]
    pub duration_millis: Option<i64>,
    /// <p>The detected file size of the input file, in bytes.</p>
    #[serde(rename = "FileSize")]
    #[serde(skip_serializing_if = "Option::is_none")]
    pub file_size: Option<i64>,
    /// <p>The detected frame rate of the input file, in frames per second.</p>
    #[serde(rename = "FrameRate")]
    #[serde(skip_serializing_if = "Option::is_none")]
    pub frame_rate: Option<String>,
    /// <p>The detected height of the input file, in pixels.</p>
    #[serde(rename = "Height")]
    #[serde(skip_serializing_if = "Option::is_none")]
    pub height: Option<i64>,
    /// <p>The detected width of the input file, in pixels.</p>
    #[serde(rename = "Width")]
    #[serde(skip_serializing_if = "Option::is_none")]
    pub width: Option<i64>,
}

/// <p>The encryption settings, if any, that are used for decrypting your input files or encrypting your output files. If your input file is encrypted, you must specify the mode that Elastic Transcoder uses to decrypt your file, otherwise you must specify the mode you want Elastic Transcoder to use to encrypt your output files.</p>
#[derive(Default, Debug, Clone, PartialEq, Serialize, Deserialize)]
pub struct Encryption {
    /// <p>The series of random bits created by a random bit generator, unique for every encryption operation, that you used to encrypt your input files or that you want Elastic Transcoder to use to encrypt your output files. The initialization vector must be base64-encoded, and it must be exactly 16 bytes long before being base64-encoded.</p>
    #[serde(rename = "InitializationVector")]
    #[serde(skip_serializing_if = "Option::is_none")]
    pub initialization_vector: Option<String>,
    /// <p>The data encryption key that you want Elastic Transcoder to use to encrypt your output file, or that was used to encrypt your input file. The key must be base64-encoded and it must be one of the following bit lengths before being base64-encoded:</p> <p> <code>128</code>, <code>192</code>, or <code>256</code>. </p> <p>The key must also be encrypted by using the Amazon Key Management Service.</p>
    #[serde(rename = "Key")]
    #[serde(skip_serializing_if = "Option::is_none")]
    pub key: Option<String>,
    /// <p>The MD5 digest of the key that you used to encrypt your input file, or that you want Elastic Transcoder to use to encrypt your output file. Elastic Transcoder uses the key digest as a checksum to make sure your key was not corrupted in transit. The key MD5 must be base64-encoded, and it must be exactly 16 bytes long before being base64-encoded.</p>
    #[serde(rename = "KeyMd5")]
    #[serde(skip_serializing_if = "Option::is_none")]
    pub key_md_5: Option<String>,
    /// <p><p>The specific server-side encryption mode that you want Elastic Transcoder to use when decrypting your input files or encrypting your output files. Elastic Transcoder supports the following options:</p> <ul> <li> <p> <b>s3:</b> Amazon S3 creates and manages the keys used for encrypting your files.</p> </li> <li> <p> <b>s3-aws-kms:</b> Amazon S3 calls the Amazon Key Management Service, which creates and manages the keys that are used for encrypting your files. If you specify <code>s3-aws-kms</code> and you don&#39;t want to use the default key, you must add the AWS-KMS key that you want to use to your pipeline.</p> </li> <li> <p> <b>aes-cbc-pkcs7:</b> A padded cipher-block mode of operation originally used for HLS files.</p> </li> <li> <p> <b>aes-ctr:</b> AES Counter Mode.</p> </li> <li> <p> <b>aes-gcm:</b> AES Galois Counter Mode, a mode of operation that is an authenticated encryption format, meaning that a file, key, or initialization vector that has been tampered with fails the decryption process.</p> </li> </ul> <p>For all three AES options, you must provide the following settings, which must be base64-encoded:</p> <ul> <li> <p> <b>Key</b> </p> </li> <li> <p> <b>Key MD5</b> </p> </li> <li> <p> <b>Initialization Vector</b> </p> </li> </ul> <important> <p>For the AES modes, your private encryption keys and your unencrypted data are never stored by AWS; therefore, it is important that you safely manage your encryption keys. If you lose them, you won&#39;t be able to unencrypt your data.</p> </important></p>
    #[serde(rename = "Mode")]
    #[serde(skip_serializing_if = "Option::is_none")]
    pub mode: Option<String>,
}

/// <p>The HLS content protection settings, if any, that you want Elastic Transcoder to apply to your output files.</p>
#[derive(Default, Debug, Clone, PartialEq, Serialize, Deserialize)]
pub struct HlsContentProtection {
    /// <p>If Elastic Transcoder is generating your key for you, you must leave this field blank.</p> <p>The series of random bits created by a random bit generator, unique for every encryption operation, that you want Elastic Transcoder to use to encrypt your output files. The initialization vector must be base64-encoded, and it must be exactly 16 bytes before being base64-encoded.</p>
    #[serde(rename = "InitializationVector")]
    #[serde(skip_serializing_if = "Option::is_none")]
    pub initialization_vector: Option<String>,
    /// <p>If you want Elastic Transcoder to generate a key for you, leave this field blank.</p> <p>If you choose to supply your own key, you must encrypt the key by using AWS KMS. The key must be base64-encoded, and it must be one of the following bit lengths before being base64-encoded:</p> <p> <code>128</code>, <code>192</code>, or <code>256</code>. </p>
    #[serde(rename = "Key")]
    #[serde(skip_serializing_if = "Option::is_none")]
    pub key: Option<String>,
    /// <p>If Elastic Transcoder is generating your key for you, you must leave this field blank.</p> <p>The MD5 digest of the key that you want Elastic Transcoder to use to encrypt your output file, and that you want Elastic Transcoder to use as a checksum to make sure your key was not corrupted in transit. The key MD5 must be base64-encoded, and it must be exactly 16 bytes before being base64- encoded.</p>
    #[serde(rename = "KeyMd5")]
    #[serde(skip_serializing_if = "Option::is_none")]
    pub key_md_5: Option<String>,
    /// <p>Specify whether you want Elastic Transcoder to write your HLS license key to an Amazon S3 bucket. If you choose <code>WithVariantPlaylists</code>, <code>LicenseAcquisitionUrl</code> must be left blank and Elastic Transcoder writes your data key into the same bucket as the associated playlist.</p>
    #[serde(rename = "KeyStoragePolicy")]
    #[serde(skip_serializing_if = "Option::is_none")]
    pub key_storage_policy: Option<String>,
    /// <p>The location of the license key required to decrypt your HLS playlist. The URL must be an absolute path, and is referenced in the URI attribute of the EXT-X-KEY metadata tag in the playlist file.</p>
    #[serde(rename = "LicenseAcquisitionUrl")]
    #[serde(skip_serializing_if = "Option::is_none")]
    pub license_acquisition_url: Option<String>,
    /// <p>The content protection method for your output. The only valid value is: <code>aes-128</code>.</p> <p>This value is written into the method attribute of the <code>EXT-X-KEY</code> metadata tag in the output playlist.</p>
    #[serde(rename = "Method")]
    #[serde(skip_serializing_if = "Option::is_none")]
    pub method: Option<String>,
}

/// <p>The captions to be created, if any.</p>
#[derive(Default, Debug, Clone, PartialEq, Serialize, Deserialize)]
pub struct InputCaptions {
    /// <p>Source files for the input sidecar captions used during the transcoding process. To omit all sidecar captions, leave <code>CaptionSources</code> blank.</p>
    #[serde(rename = "CaptionSources")]
    #[serde(skip_serializing_if = "Option::is_none")]
    pub caption_sources: Option<Vec<CaptionSource>>,
    /// <p>A policy that determines how Elastic Transcoder handles the existence of multiple captions.</p> <ul> <li> <p> <b>MergeOverride:</b> Elastic Transcoder transcodes both embedded and sidecar captions into outputs. If captions for a language are embedded in the input file and also appear in a sidecar file, Elastic Transcoder uses the sidecar captions and ignores the embedded captions for that language.</p> </li> <li> <p> <b>MergeRetain:</b> Elastic Transcoder transcodes both embedded and sidecar captions into outputs. If captions for a language are embedded in the input file and also appear in a sidecar file, Elastic Transcoder uses the embedded captions and ignores the sidecar captions for that language. If <code>CaptionSources</code> is empty, Elastic Transcoder omits all sidecar captions from the output files.</p> </li> <li> <p> <b>Override:</b> Elastic Transcoder transcodes only the sidecar captions that you specify in <code>CaptionSources</code>.</p> </li> </ul> <p> <code>MergePolicy</code> cannot be null.</p>
    #[serde(rename = "MergePolicy")]
    #[serde(skip_serializing_if = "Option::is_none")]
    pub merge_policy: Option<String>,
}

/// <p>A section of the response body that provides information about the job that is created.</p>
#[derive(Default, Debug, Clone, PartialEq, Deserialize)]
#[cfg_attr(any(test, feature = "serialize_structs"), derive(Serialize))]
pub struct Job {
    /// <p>The Amazon Resource Name (ARN) for the job.</p>
    #[serde(rename = "Arn")]
    #[serde(skip_serializing_if = "Option::is_none")]
    pub arn: Option<String>,
    /// <p>The identifier that Elastic Transcoder assigned to the job. You use this value to get settings for the job or to delete the job.</p>
    #[serde(rename = "Id")]
    #[serde(skip_serializing_if = "Option::is_none")]
    pub id: Option<String>,
    /// <p>A section of the request or response body that provides information about the file that is being transcoded.</p>
    #[serde(rename = "Input")]
    #[serde(skip_serializing_if = "Option::is_none")]
    pub input: Option<JobInput>,
    /// <p>Information about the files that you're transcoding. If you specified multiple files for this job, Elastic Transcoder stitches the files together to make one output.</p>
    #[serde(rename = "Inputs")]
    #[serde(skip_serializing_if = "Option::is_none")]
    pub inputs: Option<Vec<JobInput>>,
    /// <p>If you specified one output for a job, information about that output. If you specified multiple outputs for a job, the Output object lists information about the first output. This duplicates the information that is listed for the first output in the Outputs object.</p> <important> <p>Outputs recommended instead.</p> </important> <p>A section of the request or response body that provides information about the transcoded (target) file. </p>
    #[serde(rename = "Output")]
    #[serde(skip_serializing_if = "Option::is_none")]
    pub output: Option<JobOutput>,
    /// <p>The value, if any, that you want Elastic Transcoder to prepend to the names of all files that this job creates, including output files, thumbnails, and playlists. We recommend that you add a / or some other delimiter to the end of the <code>OutputKeyPrefix</code>.</p>
    #[serde(rename = "OutputKeyPrefix")]
    #[serde(skip_serializing_if = "Option::is_none")]
    pub output_key_prefix: Option<String>,
    /// <p>Information about the output files. We recommend that you use the <code>Outputs</code> syntax for all jobs, even when you want Elastic Transcoder to transcode a file into only one format. Do not use both the <code>Outputs</code> and <code>Output</code> syntaxes in the same request. You can create a maximum of 30 outputs per job. </p> <p>If you specify more than one output for a job, Elastic Transcoder creates the files for each output in the order in which you specify them in the job.</p>
    #[serde(rename = "Outputs")]
    #[serde(skip_serializing_if = "Option::is_none")]
    pub outputs: Option<Vec<JobOutput>>,
    /// <p> The <code>Id</code> of the pipeline that you want Elastic Transcoder to use for transcoding. The pipeline determines several settings, including the Amazon S3 bucket from which Elastic Transcoder gets the files to transcode and the bucket into which Elastic Transcoder puts the transcoded files. </p>
    #[serde(rename = "PipelineId")]
    #[serde(skip_serializing_if = "Option::is_none")]
    pub pipeline_id: Option<String>,
    /// <p><important> <p>Outputs in Fragmented MP4 or MPEG-TS format only.</p> </important> <p>If you specify a preset in <code>PresetId</code> for which the value of <code>Container</code> is fmp4 (Fragmented MP4) or ts (MPEG-TS), <code>Playlists</code> contains information about the master playlists that you want Elastic Transcoder to create.</p> <p>The maximum number of master playlists in a job is 30.</p></p>
    #[serde(rename = "Playlists")]
    #[serde(skip_serializing_if = "Option::is_none")]
    pub playlists: Option<Vec<Playlist>>,
    /// <p> The status of the job: <code>Submitted</code>, <code>Progressing</code>, <code>Complete</code>, <code>Canceled</code>, or <code>Error</code>. </p>
    #[serde(rename = "Status")]
    #[serde(skip_serializing_if = "Option::is_none")]
    pub status: Option<String>,
    /// <p>Details about the timing of a job.</p>
    #[serde(rename = "Timing")]
    #[serde(skip_serializing_if = "Option::is_none")]
    pub timing: Option<Timing>,
    /// <p><p>User-defined metadata that you want to associate with an Elastic Transcoder job. You specify metadata in <code>key/value</code> pairs, and you can add up to 10 <code>key/value</code> pairs per job. Elastic Transcoder does not guarantee that <code>key/value</code> pairs are returned in the same order in which you specify them.</p> <p>Metadata <code>keys</code> and <code>values</code> must use characters from the following list:</p> <ul> <li> <p> <code>0-9</code> </p> </li> <li> <p> <code>A-Z</code> and <code>a-z</code> </p> </li> <li> <p> <code>Space</code> </p> </li> <li> <p>The following symbols: <code>_.:/=+-%@</code> </p> </li> </ul></p>
    #[serde(rename = "UserMetadata")]
    #[serde(skip_serializing_if = "Option::is_none")]
    pub user_metadata: Option<::std::collections::HashMap<String, String>>,
}

/// <p>The .jpg or .png file associated with an audio file.</p>
#[derive(Default, Debug, Clone, PartialEq, Serialize, Deserialize)]
pub struct JobAlbumArt {
    /// <p>The file to be used as album art. There can be multiple artworks associated with an audio file, to a maximum of 20. Valid formats are <code>.jpg</code> and <code>.png</code> </p>
    #[serde(rename = "Artwork")]
    #[serde(skip_serializing_if = "Option::is_none")]
    pub artwork: Option<Vec<Artwork>>,
    /// <p><p>A policy that determines how Elastic Transcoder handles the existence of multiple album artwork files.</p> <ul> <li> <p> <code>Replace:</code> The specified album art replaces any existing album art.</p> </li> <li> <p> <code>Prepend:</code> The specified album art is placed in front of any existing album art.</p> </li> <li> <p> <code>Append:</code> The specified album art is placed after any existing album art.</p> </li> <li> <p> <code>Fallback:</code> If the original input file contains artwork, Elastic Transcoder uses that artwork for the output. If the original input does not contain artwork, Elastic Transcoder uses the specified album art file.</p> </li> </ul></p>
    #[serde(rename = "MergePolicy")]
    #[serde(skip_serializing_if = "Option::is_none")]
    pub merge_policy: Option<String>,
}

/// <p>Information about the file that you're transcoding.</p>
#[derive(Default, Debug, Clone, PartialEq, Serialize, Deserialize)]
pub struct JobInput {
    /// <p> The aspect ratio of the input file. If you want Elastic Transcoder to automatically detect the aspect ratio of the input file, specify <code>auto</code>. If you want to specify the aspect ratio for the output file, enter one of the following values: </p> <p> <code>1:1</code>, <code>4:3</code>, <code>3:2</code>, <code>16:9</code> </p> <p> If you specify a value other than <code>auto</code>, Elastic Transcoder disables automatic detection of the aspect ratio. </p>
    #[serde(rename = "AspectRatio")]
    #[serde(skip_serializing_if = "Option::is_none")]
    pub aspect_ratio: Option<String>,
    /// <p>The container type for the input file. If you want Elastic Transcoder to automatically detect the container type of the input file, specify <code>auto</code>. If you want to specify the container type for the input file, enter one of the following values: </p> <p> <code>3gp</code>, <code>aac</code>, <code>asf</code>, <code>avi</code>, <code>divx</code>, <code>flv</code>, <code>m4a</code>, <code>mkv</code>, <code>mov</code>, <code>mp3</code>, <code>mp4</code>, <code>mpeg</code>, <code>mpeg-ps</code>, <code>mpeg-ts</code>, <code>mxf</code>, <code>ogg</code>, <code>vob</code>, <code>wav</code>, <code>webm</code> </p>
    #[serde(rename = "Container")]
    #[serde(skip_serializing_if = "Option::is_none")]
    pub container: Option<String>,
    /// <p>The detected properties of the input file.</p>
    #[serde(rename = "DetectedProperties")]
    #[serde(skip_serializing_if = "Option::is_none")]
    pub detected_properties: Option<DetectedProperties>,
    /// <p>The encryption settings, if any, that are used for decrypting your input files. If your input file is encrypted, you must specify the mode that Elastic Transcoder uses to decrypt your file.</p>
    #[serde(rename = "Encryption")]
    #[serde(skip_serializing_if = "Option::is_none")]
    pub encryption: Option<Encryption>,
    /// <p>The frame rate of the input file. If you want Elastic Transcoder to automatically detect the frame rate of the input file, specify <code>auto</code>. If you want to specify the frame rate for the input file, enter one of the following values: </p> <p> <code>10</code>, <code>15</code>, <code>23.97</code>, <code>24</code>, <code>25</code>, <code>29.97</code>, <code>30</code>, <code>60</code> </p> <p>If you specify a value other than <code>auto</code>, Elastic Transcoder disables automatic detection of the frame rate.</p>
    #[serde(rename = "FrameRate")]
    #[serde(skip_serializing_if = "Option::is_none")]
    pub frame_rate: Option<String>,
    /// <p>You can configure Elastic Transcoder to transcode captions, or subtitles, from one format to another. All captions must be in UTF-8. Elastic Transcoder supports two types of captions:</p> <ul> <li> <p> <b>Embedded:</b> Embedded captions are included in the same file as the audio and video. Elastic Transcoder supports only one embedded caption per language, to a maximum of 300 embedded captions per file.</p> <p>Valid input values include: <code>CEA-608 (EIA-608</code>, first non-empty channel only), <code>CEA-708 (EIA-708</code>, first non-empty channel only), and <code>mov-text</code> </p> <p>Valid outputs include: <code>mov-text</code> </p> <p>Elastic Transcoder supports a maximum of one embedded format per output.</p> </li> <li> <p> <b>Sidecar:</b> Sidecar captions are kept in a separate metadata file from the audio and video data. Sidecar captions require a player that is capable of understanding the relationship between the video file and the sidecar file. Elastic Transcoder supports only one sidecar caption per language, to a maximum of 20 sidecar captions per file.</p> <p>Valid input values include: <code>dfxp</code> (first div element only), <code>ebu-tt</code>, <code>scc</code>, <code>smpt</code>, <code>srt</code>, <code>ttml</code> (first div element only), and <code>webvtt</code> </p> <p>Valid outputs include: <code>dfxp</code> (first div element only), <code>scc</code>, <code>srt</code>, and <code>webvtt</code>.</p> </li> </ul> <p>If you want ttml or smpte-tt compatible captions, specify dfxp as your output format.</p> <p>Elastic Transcoder does not support OCR (Optical Character Recognition), does not accept pictures as a valid input for captions, and is not available for audio-only transcoding. Elastic Transcoder does not preserve text formatting (for example, italics) during the transcoding process.</p> <p>To remove captions or leave the captions empty, set <code>Captions</code> to null. To pass through existing captions unchanged, set the <code>MergePolicy</code> to <code>MergeRetain</code>, and pass in a null <code>CaptionSources</code> array.</p> <p>For more information on embedded files, see the Subtitles Wikipedia page.</p> <p>For more information on sidecar files, see the Extensible Metadata Platform and Sidecar file Wikipedia pages.</p>
    #[serde(rename = "InputCaptions")]
    #[serde(skip_serializing_if = "Option::is_none")]
    pub input_captions: Option<InputCaptions>,
    /// <p>Whether the input file is interlaced. If you want Elastic Transcoder to automatically detect whether the input file is interlaced, specify <code>auto</code>. If you want to specify whether the input file is interlaced, enter one of the following values:</p> <p> <code>true</code>, <code>false</code> </p> <p>If you specify a value other than <code>auto</code>, Elastic Transcoder disables automatic detection of interlacing.</p>
    #[serde(rename = "Interlaced")]
    #[serde(skip_serializing_if = "Option::is_none")]
    pub interlaced: Option<String>,
    /// <p> The name of the file to transcode. Elsewhere in the body of the JSON block is the the ID of the pipeline to use for processing the job. The <code>InputBucket</code> object in that pipeline tells Elastic Transcoder which Amazon S3 bucket to get the file from. </p> <p>If the file name includes a prefix, such as <code>cooking/lasagna.mpg</code>, include the prefix in the key. If the file isn't in the specified bucket, Elastic Transcoder returns an error.</p>
    #[serde(rename = "Key")]
    #[serde(skip_serializing_if = "Option::is_none")]
    pub key: Option<String>,
    /// <p>This value must be <code>auto</code>, which causes Elastic Transcoder to automatically detect the resolution of the input file.</p>
    #[serde(rename = "Resolution")]
    #[serde(skip_serializing_if = "Option::is_none")]
    pub resolution: Option<String>,
    /// <p>Settings for clipping an input. Each input can have different clip settings.</p>
    #[serde(rename = "TimeSpan")]
    #[serde(skip_serializing_if = "Option::is_none")]
    pub time_span: Option<TimeSpan>,
}

/// <p><important> <p>Outputs recommended instead.</p> </important> <p>If you specified one output for a job, information about that output. If you specified multiple outputs for a job, the <code>Output</code> object lists information about the first output. This duplicates the information that is listed for the first output in the <code>Outputs</code> object.</p></p>
#[derive(Default, Debug, Clone, PartialEq, Deserialize)]
#[cfg_attr(any(test, feature = "serialize_structs"), derive(Serialize))]
pub struct JobOutput {
    /// <p>The album art to be associated with the output file, if any.</p>
    #[serde(rename = "AlbumArt")]
    #[serde(skip_serializing_if = "Option::is_none")]
    pub album_art: Option<JobAlbumArt>,
    /// <p>If Elastic Transcoder used a preset with a <code>ColorSpaceConversionMode</code> to transcode the output file, the <code>AppliedColorSpaceConversion</code> parameter shows the conversion used. If no <code>ColorSpaceConversionMode</code> was defined in the preset, this parameter is not be included in the job response.</p>
    #[serde(rename = "AppliedColorSpaceConversion")]
    #[serde(skip_serializing_if = "Option::is_none")]
    pub applied_color_space_conversion: Option<String>,
    /// <p>You can configure Elastic Transcoder to transcode captions, or subtitles, from one format to another. All captions must be in UTF-8. Elastic Transcoder supports two types of captions:</p> <ul> <li> <p> <b>Embedded:</b> Embedded captions are included in the same file as the audio and video. Elastic Transcoder supports only one embedded caption per language, to a maximum of 300 embedded captions per file.</p> <p>Valid input values include: <code>CEA-608 (EIA-608</code>, first non-empty channel only), <code>CEA-708 (EIA-708</code>, first non-empty channel only), and <code>mov-text</code> </p> <p>Valid outputs include: <code>mov-text</code> </p> <p>Elastic Transcoder supports a maximum of one embedded format per output.</p> </li> <li> <p> <b>Sidecar:</b> Sidecar captions are kept in a separate metadata file from the audio and video data. Sidecar captions require a player that is capable of understanding the relationship between the video file and the sidecar file. Elastic Transcoder supports only one sidecar caption per language, to a maximum of 20 sidecar captions per file.</p> <p>Valid input values include: <code>dfxp</code> (first div element only), <code>ebu-tt</code>, <code>scc</code>, <code>smpt</code>, <code>srt</code>, <code>ttml</code> (first div element only), and <code>webvtt</code> </p> <p>Valid outputs include: <code>dfxp</code> (first div element only), <code>scc</code>, <code>srt</code>, and <code>webvtt</code>.</p> </li> </ul> <p>If you want ttml or smpte-tt compatible captions, specify dfxp as your output format.</p> <p>Elastic Transcoder does not support OCR (Optical Character Recognition), does not accept pictures as a valid input for captions, and is not available for audio-only transcoding. Elastic Transcoder does not preserve text formatting (for example, italics) during the transcoding process.</p> <p>To remove captions or leave the captions empty, set <code>Captions</code> to null. To pass through existing captions unchanged, set the <code>MergePolicy</code> to <code>MergeRetain</code>, and pass in a null <code>CaptionSources</code> array.</p> <p>For more information on embedded files, see the Subtitles Wikipedia page.</p> <p>For more information on sidecar files, see the Extensible Metadata Platform and Sidecar file Wikipedia pages.</p>
    #[serde(rename = "Captions")]
    #[serde(skip_serializing_if = "Option::is_none")]
    pub captions: Option<Captions>,
    /// <p>Duration of the output file, in seconds.</p>
    #[serde(rename = "Duration")]
    #[serde(skip_serializing_if = "Option::is_none")]
    pub duration: Option<i64>,
    /// <p>Duration of the output file, in milliseconds.</p>
    #[serde(rename = "DurationMillis")]
    #[serde(skip_serializing_if = "Option::is_none")]
    pub duration_millis: Option<i64>,
    /// <p>The encryption settings, if any, that you want Elastic Transcoder to apply to your output files. If you choose to use encryption, you must specify a mode to use. If you choose not to use encryption, Elastic Transcoder writes an unencrypted file to your Amazon S3 bucket.</p>
    #[serde(rename = "Encryption")]
    #[serde(skip_serializing_if = "Option::is_none")]
    pub encryption: Option<Encryption>,
    /// <p>File size of the output file, in bytes.</p>
    #[serde(rename = "FileSize")]
    #[serde(skip_serializing_if = "Option::is_none")]
    pub file_size: Option<i64>,
    /// <p>Frame rate of the output file, in frames per second.</p>
    #[serde(rename = "FrameRate")]
    #[serde(skip_serializing_if = "Option::is_none")]
    pub frame_rate: Option<String>,
    /// <p>Height of the output file, in pixels.</p>
    #[serde(rename = "Height")]
    #[serde(skip_serializing_if = "Option::is_none")]
    pub height: Option<i64>,
    /// <p>A sequential counter, starting with 1, that identifies an output among the outputs from the current job. In the Output syntax, this value is always 1.</p>
    #[serde(rename = "Id")]
    #[serde(skip_serializing_if = "Option::is_none")]
    pub id: Option<String>,
    /// <p> The name to assign to the transcoded file. Elastic Transcoder saves the file in the Amazon S3 bucket specified by the <code>OutputBucket</code> object in the pipeline that is specified by the pipeline ID.</p>
    #[serde(rename = "Key")]
    #[serde(skip_serializing_if = "Option::is_none")]
    pub key: Option<String>,
    /// <p>The value of the <code>Id</code> object for the preset that you want to use for this job. The preset determines the audio, video, and thumbnail settings that Elastic Transcoder uses for transcoding. To use a preset that you created, specify the preset ID that Elastic Transcoder returned in the response when you created the preset. You can also use the Elastic Transcoder system presets, which you can get with <code>ListPresets</code>.</p>
    #[serde(rename = "PresetId")]
    #[serde(skip_serializing_if = "Option::is_none")]
    pub preset_id: Option<String>,
    /// <p>The number of degrees clockwise by which you want Elastic Transcoder to rotate the output relative to the input. Enter one of the following values:</p> <p> <code>auto</code>, <code>0</code>, <code>90</code>, <code>180</code>, <code>270</code> </p> <p> The value <code>auto</code> generally works only if the file that you're transcoding contains rotation metadata.</p>
    #[serde(rename = "Rotate")]
    #[serde(skip_serializing_if = "Option::is_none")]
    pub rotate: Option<String>,
    /// <p><important> <p>(Outputs in Fragmented MP4 or MPEG-TS format only.</p> </important> <p>If you specify a preset in <code>PresetId</code> for which the value of <code>Container</code> is <code>fmp4</code> (Fragmented MP4) or <code>ts</code> (MPEG-TS), <code>SegmentDuration</code> is the target maximum duration of each segment in seconds. For <code>HLSv3</code> format playlists, each media segment is stored in a separate <code>.ts</code> file. For <code>HLSv4</code>, <code>MPEG-DASH</code>, and <code>Smooth</code> playlists, all media segments for an output are stored in a single file. Each segment is approximately the length of the <code>SegmentDuration</code>, though individual segments might be shorter or longer.</p> <p>The range of valid values is 1 to 60 seconds. If the duration of the video is not evenly divisible by <code>SegmentDuration</code>, the duration of the last segment is the remainder of total length/SegmentDuration.</p> <p>Elastic Transcoder creates an output-specific playlist for each output <code>HLS</code> output that you specify in OutputKeys. To add an output to the master playlist for this job, include it in the <code>OutputKeys</code> of the associated playlist.</p></p>
    #[serde(rename = "SegmentDuration")]
    #[serde(skip_serializing_if = "Option::is_none")]
    pub segment_duration: Option<String>,
    /// <p> The status of one output in a job. If you specified only one output for the job, <code>Outputs:Status</code> is always the same as <code>Job:Status</code>. If you specified more than one output: </p> <ul> <li> <p> <code>Job:Status</code> and <code>Outputs:Status</code> for all of the outputs is Submitted until Elastic Transcoder starts to process the first output.</p> </li> <li> <p>When Elastic Transcoder starts to process the first output, <code>Outputs:Status</code> for that output and <code>Job:Status</code> both change to Progressing. For each output, the value of <code>Outputs:Status</code> remains Submitted until Elastic Transcoder starts to process the output.</p> </li> <li> <p>Job:Status remains Progressing until all of the outputs reach a terminal status, either Complete or Error.</p> </li> <li> <p>When all of the outputs reach a terminal status, <code>Job:Status</code> changes to Complete only if <code>Outputs:Status</code> for all of the outputs is <code>Complete</code>. If <code>Outputs:Status</code> for one or more outputs is <code>Error</code>, the terminal status for <code>Job:Status</code> is also <code>Error</code>.</p> </li> </ul> <p>The value of <code>Status</code> is one of the following: <code>Submitted</code>, <code>Progressing</code>, <code>Complete</code>, <code>Canceled</code>, or <code>Error</code>. </p>
    #[serde(rename = "Status")]
    #[serde(skip_serializing_if = "Option::is_none")]
    pub status: Option<String>,
    /// <p>Information that further explains <code>Status</code>.</p>
    #[serde(rename = "StatusDetail")]
    #[serde(skip_serializing_if = "Option::is_none")]
    pub status_detail: Option<String>,
    /// <p>The encryption settings, if any, that you want Elastic Transcoder to apply to your thumbnail.</p>
    #[serde(rename = "ThumbnailEncryption")]
    #[serde(skip_serializing_if = "Option::is_none")]
    pub thumbnail_encryption: Option<Encryption>,
    /// <p>Whether you want Elastic Transcoder to create thumbnails for your videos and, if so, how you want Elastic Transcoder to name the files.</p> <p>If you don't want Elastic Transcoder to create thumbnails, specify "".</p> <p>If you do want Elastic Transcoder to create thumbnails, specify the information that you want to include in the file name for each thumbnail. You can specify the following values in any sequence:</p> <ul> <li> <p> <b> <code>{count}</code> (Required)</b>: If you want to create thumbnails, you must include <code>{count}</code> in the <code>ThumbnailPattern</code> object. Wherever you specify <code>{count}</code>, Elastic Transcoder adds a five-digit sequence number (beginning with <b>00001</b>) to thumbnail file names. The number indicates where a given thumbnail appears in the sequence of thumbnails for a transcoded file. </p> <important> <p>If you specify a literal value and/or <code>{resolution}</code> but you omit <code>{count}</code>, Elastic Transcoder returns a validation error and does not create the job.</p> </important> </li> <li> <p> <b>Literal values (Optional)</b>: You can specify literal values anywhere in the <code>ThumbnailPattern</code> object. For example, you can include them as a file name prefix or as a delimiter between <code>{resolution}</code> and <code>{count}</code>. </p> </li> <li> <p> <b> <code>{resolution}</code> (Optional)</b>: If you want Elastic Transcoder to include the resolution in the file name, include <code>{resolution}</code> in the <code>ThumbnailPattern</code> object. </p> </li> </ul> <p>When creating thumbnails, Elastic Transcoder automatically saves the files in the format (.jpg or .png) that appears in the preset that you specified in the <code>PresetID</code> value of <code>CreateJobOutput</code>. Elastic Transcoder also appends the applicable file name extension.</p>
    #[serde(rename = "ThumbnailPattern")]
    #[serde(skip_serializing_if = "Option::is_none")]
    pub thumbnail_pattern: Option<String>,
    /// <p>Information about the watermarks that you want Elastic Transcoder to add to the video during transcoding. You can specify up to four watermarks for each output. Settings for each watermark must be defined in the preset that you specify in <code>Preset</code> for the current output.</p> <p>Watermarks are added to the output video in the sequence in which you list them in the job output—the first watermark in the list is added to the output video first, the second watermark in the list is added next, and so on. As a result, if the settings in a preset cause Elastic Transcoder to place all watermarks in the same location, the second watermark that you add covers the first one, the third one covers the second, and the fourth one covers the third.</p>
    #[serde(rename = "Watermarks")]
    #[serde(skip_serializing_if = "Option::is_none")]
    pub watermarks: Option<Vec<JobWatermark>>,
    /// <p>Specifies the width of the output file in pixels.</p>
    #[serde(rename = "Width")]
    #[serde(skip_serializing_if = "Option::is_none")]
    pub width: Option<i64>,
}

/// <p>Watermarks can be in .png or .jpg format. If you want to display a watermark that is not rectangular, use the .png format, which supports transparency.</p>
#[derive(Default, Debug, Clone, PartialEq, Serialize, Deserialize)]
pub struct JobWatermark {
    /// <p>The encryption settings, if any, that you want Elastic Transcoder to apply to your watermarks.</p>
    #[serde(rename = "Encryption")]
    #[serde(skip_serializing_if = "Option::is_none")]
    pub encryption: Option<Encryption>,
    /// <p> The name of the .png or .jpg file that you want to use for the watermark. To determine which Amazon S3 bucket contains the specified file, Elastic Transcoder checks the pipeline specified by <code>Pipeline</code>; the <code>Input Bucket</code> object in that pipeline identifies the bucket.</p> <p> If the file name includes a prefix, for example, <b>logos/128x64.png</b>, include the prefix in the key. If the file isn't in the specified bucket, Elastic Transcoder returns an error. </p>
    #[serde(rename = "InputKey")]
    #[serde(skip_serializing_if = "Option::is_none")]
    pub input_key: Option<String>,
    /// <p>The ID of the watermark settings that Elastic Transcoder uses to add watermarks to the video during transcoding. The settings are in the preset specified by Preset for the current output. In that preset, the value of Watermarks Id tells Elastic Transcoder which settings to use.</p>
    #[serde(rename = "PresetWatermarkId")]
    #[serde(skip_serializing_if = "Option::is_none")]
    pub preset_watermark_id: Option<String>,
}

/// <p>The <code>ListJobsByPipelineRequest</code> structure.</p>
#[derive(Default, Debug, Clone, PartialEq, Serialize)]
pub struct ListJobsByPipelineRequest {
    /// <p> To list jobs in chronological order by the date and time that they were submitted, enter <code>true</code>. To list jobs in reverse chronological order, enter <code>false</code>. </p>
    #[serde(rename = "Ascending")]
    #[serde(skip_serializing_if = "Option::is_none")]
    pub ascending: Option<String>,
    /// <p> When Elastic Transcoder returns more than one page of results, use <code>pageToken</code> in subsequent <code>GET</code> requests to get each successive page of results. </p>
    #[serde(rename = "PageToken")]
    #[serde(skip_serializing_if = "Option::is_none")]
    pub page_token: Option<String>,
    /// <p>The ID of the pipeline for which you want to get job information.</p>
    #[serde(rename = "PipelineId")]
    pub pipeline_id: String,
}

/// <p>The <code>ListJobsByPipelineResponse</code> structure.</p>
#[derive(Default, Debug, Clone, PartialEq, Deserialize)]
#[cfg_attr(any(test, feature = "serialize_structs"), derive(Serialize))]
pub struct ListJobsByPipelineResponse {
    /// <p>An array of <code>Job</code> objects that are in the specified pipeline.</p>
    #[serde(rename = "Jobs")]
    #[serde(skip_serializing_if = "Option::is_none")]
    pub jobs: Option<Vec<Job>>,
    /// <p> A value that you use to access the second and subsequent pages of results, if any. When the jobs in the specified pipeline fit on one page or when you've reached the last page of results, the value of <code>NextPageToken</code> is <code>null</code>. </p>
    #[serde(rename = "NextPageToken")]
    #[serde(skip_serializing_if = "Option::is_none")]
    pub next_page_token: Option<String>,
}

/// <p>The <code>ListJobsByStatusRequest</code> structure.</p>
#[derive(Default, Debug, Clone, PartialEq, Serialize)]
pub struct ListJobsByStatusRequest {
    /// <p> To list jobs in chronological order by the date and time that they were submitted, enter <code>true</code>. To list jobs in reverse chronological order, enter <code>false</code>. </p>
    #[serde(rename = "Ascending")]
    #[serde(skip_serializing_if = "Option::is_none")]
    pub ascending: Option<String>,
    /// <p> When Elastic Transcoder returns more than one page of results, use <code>pageToken</code> in subsequent <code>GET</code> requests to get each successive page of results. </p>
    #[serde(rename = "PageToken")]
    #[serde(skip_serializing_if = "Option::is_none")]
    pub page_token: Option<String>,
    /// <p>To get information about all of the jobs associated with the current AWS account that have a given status, specify the following status: <code>Submitted</code>, <code>Progressing</code>, <code>Complete</code>, <code>Canceled</code>, or <code>Error</code>.</p>
    #[serde(rename = "Status")]
    pub status: String,
}

/// <p> The <code>ListJobsByStatusResponse</code> structure. </p>
#[derive(Default, Debug, Clone, PartialEq, Deserialize)]
#[cfg_attr(any(test, feature = "serialize_structs"), derive(Serialize))]
pub struct ListJobsByStatusResponse {
    /// <p>An array of <code>Job</code> objects that have the specified status.</p>
    #[serde(rename = "Jobs")]
    #[serde(skip_serializing_if = "Option::is_none")]
    pub jobs: Option<Vec<Job>>,
    /// <p> A value that you use to access the second and subsequent pages of results, if any. When the jobs in the specified pipeline fit on one page or when you've reached the last page of results, the value of <code>NextPageToken</code> is <code>null</code>. </p>
    #[serde(rename = "NextPageToken")]
    #[serde(skip_serializing_if = "Option::is_none")]
    pub next_page_token: Option<String>,
}

/// <p>The <code>ListPipelineRequest</code> structure.</p>
#[derive(Default, Debug, Clone, PartialEq, Serialize)]
pub struct ListPipelinesRequest {
    /// <p>To list pipelines in chronological order by the date and time that they were created, enter <code>true</code>. To list pipelines in reverse chronological order, enter <code>false</code>.</p>
    #[serde(rename = "Ascending")]
    #[serde(skip_serializing_if = "Option::is_none")]
    pub ascending: Option<String>,
    /// <p>When Elastic Transcoder returns more than one page of results, use <code>pageToken</code> in subsequent <code>GET</code> requests to get each successive page of results. </p>
    #[serde(rename = "PageToken")]
    #[serde(skip_serializing_if = "Option::is_none")]
    pub page_token: Option<String>,
}

/// <p>A list of the pipelines associated with the current AWS account.</p>
#[derive(Default, Debug, Clone, PartialEq, Deserialize)]
#[cfg_attr(any(test, feature = "serialize_structs"), derive(Serialize))]
pub struct ListPipelinesResponse {
    /// <p>A value that you use to access the second and subsequent pages of results, if any. When the pipelines fit on one page or when you've reached the last page of results, the value of <code>NextPageToken</code> is <code>null</code>.</p>
    #[serde(rename = "NextPageToken")]
    #[serde(skip_serializing_if = "Option::is_none")]
    pub next_page_token: Option<String>,
    /// <p>An array of <code>Pipeline</code> objects.</p>
    #[serde(rename = "Pipelines")]
    #[serde(skip_serializing_if = "Option::is_none")]
    pub pipelines: Option<Vec<Pipeline>>,
}

/// <p>The <code>ListPresetsRequest</code> structure.</p>
#[derive(Default, Debug, Clone, PartialEq, Serialize)]
pub struct ListPresetsRequest {
    /// <p>To list presets in chronological order by the date and time that they were created, enter <code>true</code>. To list presets in reverse chronological order, enter <code>false</code>.</p>
    #[serde(rename = "Ascending")]
    #[serde(skip_serializing_if = "Option::is_none")]
    pub ascending: Option<String>,
    /// <p>When Elastic Transcoder returns more than one page of results, use <code>pageToken</code> in subsequent <code>GET</code> requests to get each successive page of results. </p>
    #[serde(rename = "PageToken")]
    #[serde(skip_serializing_if = "Option::is_none")]
    pub page_token: Option<String>,
}

/// <p>The <code>ListPresetsResponse</code> structure.</p>
#[derive(Default, Debug, Clone, PartialEq, Deserialize)]
#[cfg_attr(any(test, feature = "serialize_structs"), derive(Serialize))]
pub struct ListPresetsResponse {
    /// <p>A value that you use to access the second and subsequent pages of results, if any. When the presets fit on one page or when you've reached the last page of results, the value of <code>NextPageToken</code> is <code>null</code>.</p>
    #[serde(rename = "NextPageToken")]
    #[serde(skip_serializing_if = "Option::is_none")]
    pub next_page_token: Option<String>,
    /// <p>An array of <code>Preset</code> objects.</p>
    #[serde(rename = "Presets")]
    #[serde(skip_serializing_if = "Option::is_none")]
    pub presets: Option<Vec<Preset>>,
}

/// <p><p>The Amazon Simple Notification Service (Amazon SNS) topic or topics to notify in order to report job status.</p> <important> <p>To receive notifications, you must also subscribe to the new topic in the Amazon SNS console.</p> </important></p>
#[derive(Default, Debug, Clone, PartialEq, Serialize, Deserialize)]
pub struct Notifications {
    /// <p>The Amazon SNS topic that you want to notify when Elastic Transcoder has finished processing the job.</p>
    #[serde(rename = "Completed")]
    #[serde(skip_serializing_if = "Option::is_none")]
    pub completed: Option<String>,
    /// <p>The Amazon SNS topic that you want to notify when Elastic Transcoder encounters an error condition.</p>
    #[serde(rename = "Error")]
    #[serde(skip_serializing_if = "Option::is_none")]
    pub error: Option<String>,
    /// <p>The Amazon Simple Notification Service (Amazon SNS) topic that you want to notify when Elastic Transcoder has started to process the job.</p>
    #[serde(rename = "Progressing")]
    #[serde(skip_serializing_if = "Option::is_none")]
    pub progressing: Option<String>,
    /// <p>The Amazon SNS topic that you want to notify when Elastic Transcoder encounters a warning condition.</p>
    #[serde(rename = "Warning")]
    #[serde(skip_serializing_if = "Option::is_none")]
    pub warning: Option<String>,
}

/// <p>The <code>Permission</code> structure.</p>
#[derive(Default, Debug, Clone, PartialEq, Serialize, Deserialize)]
pub struct Permission {
    /// <p><p> The permission that you want to give to the AWS user that is listed in Grantee. Valid values include: </p> <ul> <li> <p> <code>READ</code>: The grantee can read the thumbnails and metadata for thumbnails that Elastic Transcoder adds to the Amazon S3 bucket.</p> </li> <li> <p> <code>READ<em>ACP</code>: The grantee can read the object ACL for thumbnails that Elastic Transcoder adds to the Amazon S3 bucket.</p> </li> <li> <p> <code>WRITE</em>ACP</code>: The grantee can write the ACL for the thumbnails that Elastic Transcoder adds to the Amazon S3 bucket.</p> </li> <li> <p> <code>FULL<em>CONTROL</code>: The grantee has READ, READ</em>ACP, and WRITE_ACP permissions for the thumbnails that Elastic Transcoder adds to the Amazon S3 bucket.</p> </li> </ul></p>
    #[serde(rename = "Access")]
    #[serde(skip_serializing_if = "Option::is_none")]
    pub access: Option<Vec<String>>,
    /// <p>The AWS user or group that you want to have access to transcoded files and playlists. To identify the user or group, you can specify the canonical user ID for an AWS account, an origin access identity for a CloudFront distribution, the registered email address of an AWS account, or a predefined Amazon S3 group.</p>
    #[serde(rename = "Grantee")]
    #[serde(skip_serializing_if = "Option::is_none")]
    pub grantee: Option<String>,
    /// <p><p>The type of value that appears in the Grantee object:</p> <ul> <li> <p> <code>Canonical</code>: Either the canonical user ID for an AWS account or an origin access identity for an Amazon CloudFront distribution.</p> <important> <p>A canonical user ID is not the same as an AWS account number.</p> </important> </li> <li> <p> <code>Email</code>: The registered email address of an AWS account.</p> </li> <li> <p> <code>Group</code>: One of the following predefined Amazon S3 groups: <code>AllUsers</code>, <code>AuthenticatedUsers</code>, or <code>LogDelivery</code>.</p> </li> </ul></p>
    #[serde(rename = "GranteeType")]
    #[serde(skip_serializing_if = "Option::is_none")]
    pub grantee_type: Option<String>,
}

/// <p>The pipeline (queue) that is used to manage jobs.</p>
#[derive(Default, Debug, Clone, PartialEq, Deserialize)]
#[cfg_attr(any(test, feature = "serialize_structs"), derive(Serialize))]
pub struct Pipeline {
    /// <p>The Amazon Resource Name (ARN) for the pipeline.</p>
    #[serde(rename = "Arn")]
    #[serde(skip_serializing_if = "Option::is_none")]
    pub arn: Option<String>,
    /// <p>The AWS Key Management Service (AWS KMS) key that you want to use with this pipeline.</p> <p>If you use either <code>s3</code> or <code>s3-aws-kms</code> as your <code>Encryption:Mode</code>, you don't need to provide a key with your job because a default key, known as an AWS-KMS key, is created for you automatically. You need to provide an AWS-KMS key only if you want to use a non-default AWS-KMS key, or if you are using an <code>Encryption:Mode</code> of <code>aes-cbc-pkcs7</code>, <code>aes-ctr</code>, or <code>aes-gcm</code>.</p>
    #[serde(rename = "AwsKmsKeyArn")]
    #[serde(skip_serializing_if = "Option::is_none")]
    pub aws_kms_key_arn: Option<String>,
    /// <p><p>Information about the Amazon S3 bucket in which you want Elastic Transcoder to save transcoded files and playlists. Either you specify both <code>ContentConfig</code> and <code>ThumbnailConfig</code>, or you specify <code>OutputBucket</code>.</p> <ul> <li> <p> <b>Bucket</b>: The Amazon S3 bucket in which you want Elastic Transcoder to save transcoded files and playlists.</p> </li> <li> <p> <b>Permissions</b>: A list of the users and/or predefined Amazon S3 groups you want to have access to transcoded files and playlists, and the type of access that you want them to have. </p> <ul> <li> <p>GranteeType: The type of value that appears in the <code>Grantee</code> object: </p> <ul> <li> <p> <code>Canonical</code>: Either the canonical user ID for an AWS account or an origin access identity for an Amazon CloudFront distribution.</p> </li> <li> <p> <code>Email</code>: The registered email address of an AWS account.</p> </li> <li> <p> <code>Group</code>: One of the following predefined Amazon S3 groups: <code>AllUsers</code>, <code>AuthenticatedUsers</code>, or <code>LogDelivery</code>.</p> </li> </ul> </li> <li> <p> <code>Grantee</code>: The AWS user or group that you want to have access to transcoded files and playlists.</p> </li> <li> <p> <code>Access</code>: The permission that you want to give to the AWS user that is listed in <code>Grantee</code>. Valid values include:</p> <ul> <li> <p> <code>READ</code>: The grantee can read the objects and metadata for objects that Elastic Transcoder adds to the Amazon S3 bucket.</p> </li> <li> <p> <code>READ<em>ACP</code>: The grantee can read the object ACL for objects that Elastic Transcoder adds to the Amazon S3 bucket.</p> </li> <li> <p> <code>WRITE</em>ACP</code>: The grantee can write the ACL for the objects that Elastic Transcoder adds to the Amazon S3 bucket.</p> </li> <li> <p> <code>FULL<em>CONTROL</code>: The grantee has <code>READ</code>, <code>READ</em>ACP</code>, and <code>WRITE_ACP</code> permissions for the objects that Elastic Transcoder adds to the Amazon S3 bucket.</p> </li> </ul> </li> </ul> </li> <li> <p> <b>StorageClass</b>: The Amazon S3 storage class, Standard or ReducedRedundancy, that you want Elastic Transcoder to assign to the video files and playlists that it stores in your Amazon S3 bucket. </p> </li> </ul></p>
    #[serde(rename = "ContentConfig")]
    #[serde(skip_serializing_if = "Option::is_none")]
    pub content_config: Option<PipelineOutputConfig>,
    /// <p>The identifier for the pipeline. You use this value to identify the pipeline in which you want to perform a variety of operations, such as creating a job or a preset.</p>
    #[serde(rename = "Id")]
    #[serde(skip_serializing_if = "Option::is_none")]
    pub id: Option<String>,
    /// <p>The Amazon S3 bucket from which Elastic Transcoder gets media files for transcoding and the graphics files, if any, that you want to use for watermarks.</p>
    #[serde(rename = "InputBucket")]
    #[serde(skip_serializing_if = "Option::is_none")]
    pub input_bucket: Option<String>,
    /// <p>The name of the pipeline. We recommend that the name be unique within the AWS account, but uniqueness is not enforced.</p> <p>Constraints: Maximum 40 characters</p>
    #[serde(rename = "Name")]
    #[serde(skip_serializing_if = "Option::is_none")]
    pub name: Option<String>,
    /// <p><p>The Amazon Simple Notification Service (Amazon SNS) topic that you want to notify to report job status.</p> <important> <p>To receive notifications, you must also subscribe to the new topic in the Amazon SNS console.</p> </important> <ul> <li> <p> <b>Progressing</b> (optional): The Amazon Simple Notification Service (Amazon SNS) topic that you want to notify when Elastic Transcoder has started to process the job.</p> </li> <li> <p> <b>Complete</b> (optional): The Amazon SNS topic that you want to notify when Elastic Transcoder has finished processing the job.</p> </li> <li> <p> <b>Warning</b> (optional): The Amazon SNS topic that you want to notify when Elastic Transcoder encounters a warning condition.</p> </li> <li> <p> <b>Error</b> (optional): The Amazon SNS topic that you want to notify when Elastic Transcoder encounters an error condition.</p> </li> </ul></p>
    #[serde(rename = "Notifications")]
    #[serde(skip_serializing_if = "Option::is_none")]
    pub notifications: Option<Notifications>,
    /// <p>The Amazon S3 bucket in which you want Elastic Transcoder to save transcoded files, thumbnails, and playlists. Either you specify this value, or you specify both <code>ContentConfig</code> and <code>ThumbnailConfig</code>.</p>
    #[serde(rename = "OutputBucket")]
    #[serde(skip_serializing_if = "Option::is_none")]
    pub output_bucket: Option<String>,
    /// <p>The IAM Amazon Resource Name (ARN) for the role that Elastic Transcoder uses to transcode jobs for this pipeline.</p>
    #[serde(rename = "Role")]
    #[serde(skip_serializing_if = "Option::is_none")]
    pub role: Option<String>,
    /// <p><p>The current status of the pipeline:</p> <ul> <li> <p> <code>Active</code>: The pipeline is processing jobs.</p> </li> <li> <p> <code>Paused</code>: The pipeline is not currently processing jobs.</p> </li> </ul></p>
    #[serde(rename = "Status")]
    #[serde(skip_serializing_if = "Option::is_none")]
    pub status: Option<String>,
    /// <p><p>Information about the Amazon S3 bucket in which you want Elastic Transcoder to save thumbnail files. Either you specify both <code>ContentConfig</code> and <code>ThumbnailConfig</code>, or you specify <code>OutputBucket</code>.</p> <ul> <li> <p> <code>Bucket</code>: The Amazon S3 bucket in which you want Elastic Transcoder to save thumbnail files. </p> </li> <li> <p> <code>Permissions</code>: A list of the users and/or predefined Amazon S3 groups you want to have access to thumbnail files, and the type of access that you want them to have. </p> <ul> <li> <p>GranteeType: The type of value that appears in the Grantee object:</p> <ul> <li> <p> <code>Canonical</code>: Either the canonical user ID for an AWS account or an origin access identity for an Amazon CloudFront distribution.</p> <important> <p>A canonical user ID is not the same as an AWS account number.</p> </important> </li> <li> <p> <code>Email</code>: The registered email address of an AWS account.</p> </li> <li> <p> <code>Group</code>: One of the following predefined Amazon S3 groups: <code>AllUsers</code>, <code>AuthenticatedUsers</code>, or <code>LogDelivery</code>.</p> </li> </ul> </li> <li> <p> <code>Grantee</code>: The AWS user or group that you want to have access to thumbnail files.</p> </li> <li> <p>Access: The permission that you want to give to the AWS user that is listed in Grantee. Valid values include: </p> <ul> <li> <p> <code>READ</code>: The grantee can read the thumbnails and metadata for thumbnails that Elastic Transcoder adds to the Amazon S3 bucket.</p> </li> <li> <p> <code>READ<em>ACP</code>: The grantee can read the object ACL for thumbnails that Elastic Transcoder adds to the Amazon S3 bucket.</p> </li> <li> <p> <code>WRITE</em>ACP</code>: The grantee can write the ACL for the thumbnails that Elastic Transcoder adds to the Amazon S3 bucket.</p> </li> <li> <p> <code>FULL<em>CONTROL</code>: The grantee has READ, READ</em>ACP, and WRITE_ACP permissions for the thumbnails that Elastic Transcoder adds to the Amazon S3 bucket.</p> </li> </ul> </li> </ul> </li> <li> <p> <code>StorageClass</code>: The Amazon S3 storage class, <code>Standard</code> or <code>ReducedRedundancy</code>, that you want Elastic Transcoder to assign to the thumbnails that it stores in your Amazon S3 bucket.</p> </li> </ul></p>
    #[serde(rename = "ThumbnailConfig")]
    #[serde(skip_serializing_if = "Option::is_none")]
    pub thumbnail_config: Option<PipelineOutputConfig>,
}

/// <p>The <code>PipelineOutputConfig</code> structure.</p>
#[derive(Default, Debug, Clone, PartialEq, Serialize, Deserialize)]
pub struct PipelineOutputConfig {
    /// <p> The Amazon S3 bucket in which you want Elastic Transcoder to save the transcoded files. Specify this value when all of the following are true:</p> <ul> <li> <p>You want to save transcoded files, thumbnails (if any), and playlists (if any) together in one bucket.</p> </li> <li> <p>You do not want to specify the users or groups who have access to the transcoded files, thumbnails, and playlists.</p> </li> <li> <p>You do not want to specify the permissions that Elastic Transcoder grants to the files.</p> </li> <li> <p>You want to associate the transcoded files and thumbnails with the Amazon S3 Standard storage class.</p> </li> </ul> <p>If you want to save transcoded files and playlists in one bucket and thumbnails in another bucket, specify which users can access the transcoded files or the permissions the users have, or change the Amazon S3 storage class, omit OutputBucket and specify values for <code>ContentConfig</code> and <code>ThumbnailConfig</code> instead. </p>
    #[serde(rename = "Bucket")]
    #[serde(skip_serializing_if = "Option::is_none")]
    pub bucket: Option<String>,
    /// <p>Optional. The <code>Permissions</code> object specifies which users and/or predefined Amazon S3 groups you want to have access to transcoded files and playlists, and the type of access you want them to have. You can grant permissions to a maximum of 30 users and/or predefined Amazon S3 groups.</p> <p>If you include <code>Permissions</code>, Elastic Transcoder grants only the permissions that you specify. It does not grant full permissions to the owner of the role specified by <code>Role</code>. If you want that user to have full control, you must explicitly grant full control to the user.</p> <p> If you omit <code>Permissions</code>, Elastic Transcoder grants full control over the transcoded files and playlists to the owner of the role specified by <code>Role</code>, and grants no other permissions to any other user or group.</p>
    #[serde(rename = "Permissions")]
    #[serde(skip_serializing_if = "Option::is_none")]
    pub permissions: Option<Vec<Permission>>,
    /// <p> The Amazon S3 storage class, <code>Standard</code> or <code>ReducedRedundancy</code>, that you want Elastic Transcoder to assign to the video files and playlists that it stores in your Amazon S3 bucket. </p>
    #[serde(rename = "StorageClass")]
    #[serde(skip_serializing_if = "Option::is_none")]
    pub storage_class: Option<String>,
}

/// <p>The PlayReady DRM settings, if any, that you want Elastic Transcoder to apply to the output files associated with this playlist.</p> <p>PlayReady DRM encrypts your media files using <code>aes-ctr</code> encryption.</p> <p>If you use DRM for an <code>HLSv3</code> playlist, your outputs must have a master playlist.</p>
#[derive(Default, Debug, Clone, PartialEq, Serialize, Deserialize)]
pub struct PlayReadyDrm {
    /// <p>The type of DRM, if any, that you want Elastic Transcoder to apply to the output files associated with this playlist.</p>
    #[serde(rename = "Format")]
    #[serde(skip_serializing_if = "Option::is_none")]
    pub format: Option<String>,
    /// <p>The series of random bits created by a random bit generator, unique for every encryption operation, that you want Elastic Transcoder to use to encrypt your files. The initialization vector must be base64-encoded, and it must be exactly 8 bytes long before being base64-encoded. If no initialization vector is provided, Elastic Transcoder generates one for you.</p>
    #[serde(rename = "InitializationVector")]
    #[serde(skip_serializing_if = "Option::is_none")]
    pub initialization_vector: Option<String>,
    /// <p>The DRM key for your file, provided by your DRM license provider. The key must be base64-encoded, and it must be one of the following bit lengths before being base64-encoded:</p> <p> <code>128</code>, <code>192</code>, or <code>256</code>. </p> <p>The key must also be encrypted by using AWS KMS.</p>
    #[serde(rename = "Key")]
    #[serde(skip_serializing_if = "Option::is_none")]
    pub key: Option<String>,
    /// <p>The ID for your DRM key, so that your DRM license provider knows which key to provide.</p> <p>The key ID must be provided in big endian, and Elastic Transcoder converts it to little endian before inserting it into the PlayReady DRM headers. If you are unsure whether your license server provides your key ID in big or little endian, check with your DRM provider.</p>
    #[serde(rename = "KeyId")]
    #[serde(skip_serializing_if = "Option::is_none")]
    pub key_id: Option<String>,
    /// <p>The MD5 digest of the key used for DRM on your file, and that you want Elastic Transcoder to use as a checksum to make sure your key was not corrupted in transit. The key MD5 must be base64-encoded, and it must be exactly 16 bytes before being base64-encoded.</p>
    #[serde(rename = "KeyMd5")]
    #[serde(skip_serializing_if = "Option::is_none")]
    pub key_md_5: Option<String>,
    /// <p>The location of the license key required to play DRM content. The URL must be an absolute path, and is referenced by the PlayReady header. The PlayReady header is referenced in the protection header of the client manifest for Smooth Streaming outputs, and in the EXT-X-DXDRM and EXT-XDXDRMINFO metadata tags for HLS playlist outputs. An example URL looks like this: <code>https://www.example.com/exampleKey/</code> </p>
    #[serde(rename = "LicenseAcquisitionUrl")]
    #[serde(skip_serializing_if = "Option::is_none")]
    pub license_acquisition_url: Option<String>,
}

/// <p> Use Only for Fragmented MP4 or MPEG-TS Outputs. If you specify a preset for which the value of Container is <code>fmp4</code> (Fragmented MP4) or <code>ts</code> (MPEG-TS), Playlists contains information about the master playlists that you want Elastic Transcoder to create. We recommend that you create only one master playlist per output format. The maximum number of master playlists in a job is 30. </p>
#[derive(Default, Debug, Clone, PartialEq, Deserialize)]
#[cfg_attr(any(test, feature = "serialize_structs"), derive(Serialize))]
pub struct Playlist {
    /// <p>The format of the output playlist. Valid formats include <code>HLSv3</code>, <code>HLSv4</code>, and <code>Smooth</code>.</p>
    #[serde(rename = "Format")]
    #[serde(skip_serializing_if = "Option::is_none")]
    pub format: Option<String>,
    /// <p>The HLS content protection settings, if any, that you want Elastic Transcoder to apply to the output files associated with this playlist.</p>
    #[serde(rename = "HlsContentProtection")]
    #[serde(skip_serializing_if = "Option::is_none")]
    pub hls_content_protection: Option<HlsContentProtection>,
    /// <p><p>The name that you want Elastic Transcoder to assign to the master playlist, for example, nyc-vacation.m3u8. If the name includes a <code>/</code> character, the section of the name before the last <code>/</code> must be identical for all <code>Name</code> objects. If you create more than one master playlist, the values of all <code>Name</code> objects must be unique.</p> <note> <p>Elastic Transcoder automatically appends the relevant file extension to the file name (<code>.m3u8</code> for <code>HLSv3</code> and <code>HLSv4</code> playlists, and <code>.ism</code> and <code>.ismc</code> for <code>Smooth</code> playlists). If you include a file extension in <code>Name</code>, the file name will have two extensions.</p> </note></p>
    #[serde(rename = "Name")]
    #[serde(skip_serializing_if = "Option::is_none")]
    pub name: Option<String>,
    /// <p>For each output in this job that you want to include in a master playlist, the value of the Outputs:Key object.</p> <ul> <li> <p>If your output is not <code>HLS</code> or does not have a segment duration set, the name of the output file is a concatenation of <code>OutputKeyPrefix</code> and <code>Outputs:Key</code>:</p> <p>OutputKeyPrefix<code>Outputs:Key</code> </p> </li> <li> <p>If your output is <code>HLSv3</code> and has a segment duration set, or is not included in a playlist, Elastic Transcoder creates an output playlist file with a file extension of <code>.m3u8</code>, and a series of <code>.ts</code> files that include a five-digit sequential counter beginning with 00000:</p> <p>OutputKeyPrefix<code>Outputs:Key</code>.m3u8</p> <p>OutputKeyPrefix<code>Outputs:Key</code>00000.ts</p> </li> <li> <p>If your output is <code>HLSv4</code>, has a segment duration set, and is included in an <code>HLSv4</code> playlist, Elastic Transcoder creates an output playlist file with a file extension of <code>_v4.m3u8</code>. If the output is video, Elastic Transcoder also creates an output file with an extension of <code>_iframe.m3u8</code>:</p> <p>OutputKeyPrefix<code>Outputs:Key</code>_v4.m3u8</p> <p>OutputKeyPrefix<code>Outputs:Key</code>_iframe.m3u8</p> <p>OutputKeyPrefix<code>Outputs:Key</code>.ts</p> </li> </ul> <p>Elastic Transcoder automatically appends the relevant file extension to the file name. If you include a file extension in Output Key, the file name will have two extensions.</p> <p>If you include more than one output in a playlist, any segment duration settings, clip settings, or caption settings must be the same for all outputs in the playlist. For <code>Smooth</code> playlists, the <code>Audio:Profile</code>, <code>Video:Profile</code>, and <code>Video:FrameRate</code> to <code>Video:KeyframesMaxDist</code> ratio must be the same for all outputs.</p>
    #[serde(rename = "OutputKeys")]
    #[serde(skip_serializing_if = "Option::is_none")]
    pub output_keys: Option<Vec<String>>,
    /// <p>The DRM settings, if any, that you want Elastic Transcoder to apply to the output files associated with this playlist.</p>
    #[serde(rename = "PlayReadyDrm")]
    #[serde(skip_serializing_if = "Option::is_none")]
    pub play_ready_drm: Option<PlayReadyDrm>,
    /// <p>The status of the job with which the playlist is associated.</p>
    #[serde(rename = "Status")]
    #[serde(skip_serializing_if = "Option::is_none")]
    pub status: Option<String>,
    /// <p>Information that further explains the status.</p>
    #[serde(rename = "StatusDetail")]
    #[serde(skip_serializing_if = "Option::is_none")]
    pub status_detail: Option<String>,
}

/// <p>Presets are templates that contain most of the settings for transcoding media files from one format to another. Elastic Transcoder includes some default presets for common formats, for example, several iPod and iPhone versions. You can also create your own presets for formats that aren't included among the default presets. You specify which preset you want to use when you create a job.</p>
#[derive(Default, Debug, Clone, PartialEq, Deserialize)]
#[cfg_attr(any(test, feature = "serialize_structs"), derive(Serialize))]
pub struct Preset {
    /// <p>The Amazon Resource Name (ARN) for the preset.</p>
    #[serde(rename = "Arn")]
    #[serde(skip_serializing_if = "Option::is_none")]
    pub arn: Option<String>,
    /// <p>A section of the response body that provides information about the audio preset values.</p>
    #[serde(rename = "Audio")]
    #[serde(skip_serializing_if = "Option::is_none")]
    pub audio: Option<AudioParameters>,
    /// <p>The container type for the output file. Valid values include <code>flac</code>, <code>flv</code>, <code>fmp4</code>, <code>gif</code>, <code>mp3</code>, <code>mp4</code>, <code>mpg</code>, <code>mxf</code>, <code>oga</code>, <code>ogg</code>, <code>ts</code>, and <code>webm</code>.</p>
    #[serde(rename = "Container")]
    #[serde(skip_serializing_if = "Option::is_none")]
    pub container: Option<String>,
    /// <p>A description of the preset.</p>
    #[serde(rename = "Description")]
    #[serde(skip_serializing_if = "Option::is_none")]
    pub description: Option<String>,
    /// <p>Identifier for the new preset. You use this value to get settings for the preset or to delete it.</p>
    #[serde(rename = "Id")]
    #[serde(skip_serializing_if = "Option::is_none")]
    pub id: Option<String>,
    /// <p>The name of the preset.</p>
    #[serde(rename = "Name")]
    #[serde(skip_serializing_if = "Option::is_none")]
    pub name: Option<String>,
    /// <p>A section of the response body that provides information about the thumbnail preset values, if any.</p>
    #[serde(rename = "Thumbnails")]
    #[serde(skip_serializing_if = "Option::is_none")]
    pub thumbnails: Option<Thumbnails>,
    /// <p>Whether the preset is a default preset provided by Elastic Transcoder (<code>System</code>) or a preset that you have defined (<code>Custom</code>).</p>
    #[serde(rename = "Type")]
    #[serde(skip_serializing_if = "Option::is_none")]
    pub type_: Option<String>,
    /// <p>A section of the response body that provides information about the video preset values.</p>
    #[serde(rename = "Video")]
    #[serde(skip_serializing_if = "Option::is_none")]
    pub video: Option<VideoParameters>,
}

/// <p>Settings for the size, location, and opacity of graphics that you want Elastic Transcoder to overlay over videos that are transcoded using this preset. You can specify settings for up to four watermarks. Watermarks appear in the specified size and location, and with the specified opacity for the duration of the transcoded video.</p> <p>Watermarks can be in .png or .jpg format. If you want to display a watermark that is not rectangular, use the .png format, which supports transparency.</p> <p>When you create a job that uses this preset, you specify the .png or .jpg graphics that you want Elastic Transcoder to include in the transcoded videos. You can specify fewer graphics in the job than you specify watermark settings in the preset, which allows you to use the same preset for up to four watermarks that have different dimensions.</p>
#[derive(Default, Debug, Clone, PartialEq, Serialize, Deserialize)]
pub struct PresetWatermark {
    /// <p><p>The horizontal position of the watermark unless you specify a non-zero value for <code>HorizontalOffset</code>: </p> <ul> <li> <p> <b>Left</b>: The left edge of the watermark is aligned with the left border of the video.</p> </li> <li> <p> <b>Right</b>: The right edge of the watermark is aligned with the right border of the video.</p> </li> <li> <p> <b>Center</b>: The watermark is centered between the left and right borders.</p> </li> </ul></p>
    #[serde(rename = "HorizontalAlign")]
    #[serde(skip_serializing_if = "Option::is_none")]
    pub horizontal_align: Option<String>,
    /// <p>The amount by which you want the horizontal position of the watermark to be offset from the position specified by HorizontalAlign: </p> <ul> <li> <p>number of pixels (px): The minimum value is 0 pixels, and the maximum value is the value of MaxWidth.</p> </li> <li> <p>integer percentage (%): The range of valid values is 0 to 100.</p> </li> </ul> <p>For example, if you specify Left for <code>HorizontalAlign</code> and 5px for <code>HorizontalOffset</code>, the left side of the watermark appears 5 pixels from the left border of the output video.</p> <p> <code>HorizontalOffset</code> is only valid when the value of <code>HorizontalAlign</code> is <code>Left</code> or <code>Right</code>. If you specify an offset that causes the watermark to extend beyond the left or right border and Elastic Transcoder has not added black bars, the watermark is cropped. If Elastic Transcoder has added black bars, the watermark extends into the black bars. If the watermark extends beyond the black bars, it is cropped.</p> <p>Use the value of <code>Target</code> to specify whether you want to include the black bars that are added by Elastic Transcoder, if any, in the offset calculation.</p>
    #[serde(rename = "HorizontalOffset")]
    #[serde(skip_serializing_if = "Option::is_none")]
    pub horizontal_offset: Option<String>,
    /// <p> A unique identifier for the settings for one watermark. The value of <code>Id</code> can be up to 40 characters long. </p>
    #[serde(rename = "Id")]
    #[serde(skip_serializing_if = "Option::is_none")]
    pub id: Option<String>,
    /// <p>The maximum height of the watermark in one of the following formats: </p> <ul> <li> <p>number of pixels (px): The minimum value is 16 pixels, and the maximum value is the value of <code>MaxHeight</code>.</p> </li> <li> <p>integer percentage (%): The range of valid values is 0 to 100. Use the value of <code>Target</code> to specify whether you want Elastic Transcoder to include the black bars that are added by Elastic Transcoder, if any, in the calculation.</p> </li> </ul> <p>If you specify the value in pixels, it must be less than or equal to the value of <code>MaxHeight</code>.</p>
    #[serde(rename = "MaxHeight")]
    #[serde(skip_serializing_if = "Option::is_none")]
    pub max_height: Option<String>,
    /// <p><p>The maximum width of the watermark in one of the following formats: </p> <ul> <li> <p>number of pixels (px): The minimum value is 16 pixels, and the maximum value is the value of <code>MaxWidth</code>.</p> </li> <li> <p>integer percentage (%): The range of valid values is 0 to 100. Use the value of <code>Target</code> to specify whether you want Elastic Transcoder to include the black bars that are added by Elastic Transcoder, if any, in the calculation.</p> <p>If you specify the value in pixels, it must be less than or equal to the value of <code>MaxWidth</code>.</p> </li> </ul></p>
    #[serde(rename = "MaxWidth")]
    #[serde(skip_serializing_if = "Option::is_none")]
    pub max_width: Option<String>,
    /// <p>A percentage that indicates how much you want a watermark to obscure the video in the location where it appears. Valid values are 0 (the watermark is invisible) to 100 (the watermark completely obscures the video in the specified location). The datatype of <code>Opacity</code> is float.</p> <p>Elastic Transcoder supports transparent .png graphics. If you use a transparent .png, the transparent portion of the video appears as if you had specified a value of 0 for <code>Opacity</code>. The .jpg file format doesn't support transparency.</p>
    #[serde(rename = "Opacity")]
    #[serde(skip_serializing_if = "Option::is_none")]
    pub opacity: Option<String>,
    /// <p><p>A value that controls scaling of the watermark: </p> <ul> <li> <p> <b>Fit</b>: Elastic Transcoder scales the watermark so it matches the value that you specified in either <code>MaxWidth</code> or <code>MaxHeight</code> without exceeding the other value.</p> </li> <li> <p> <b>Stretch</b>: Elastic Transcoder stretches the watermark to match the values that you specified for <code>MaxWidth</code> and <code>MaxHeight</code>. If the relative proportions of the watermark and the values of <code>MaxWidth</code> and <code>MaxHeight</code> are different, the watermark will be distorted.</p> </li> <li> <p> <b>ShrinkToFit</b>: Elastic Transcoder scales the watermark down so that its dimensions match the values that you specified for at least one of <code>MaxWidth</code> and <code>MaxHeight</code> without exceeding either value. If you specify this option, Elastic Transcoder does not scale the watermark up.</p> </li> </ul></p>
    #[serde(rename = "SizingPolicy")]
    #[serde(skip_serializing_if = "Option::is_none")]
    pub sizing_policy: Option<String>,
    /// <p><p>A value that determines how Elastic Transcoder interprets values that you specified for <code>HorizontalOffset</code>, <code>VerticalOffset</code>, <code>MaxWidth</code>, and <code>MaxHeight</code>:</p> <ul> <li> <p> <b>Content</b>: <code>HorizontalOffset</code> and <code>VerticalOffset</code> values are calculated based on the borders of the video excluding black bars added by Elastic Transcoder, if any. In addition, <code>MaxWidth</code> and <code>MaxHeight</code>, if specified as a percentage, are calculated based on the borders of the video excluding black bars added by Elastic Transcoder, if any.</p> </li> <li> <p> <b>Frame</b>: <code>HorizontalOffset</code> and <code>VerticalOffset</code> values are calculated based on the borders of the video including black bars added by Elastic Transcoder, if any. In addition, <code>MaxWidth</code> and <code>MaxHeight</code>, if specified as a percentage, are calculated based on the borders of the video including black bars added by Elastic Transcoder, if any.</p> </li> </ul></p>
    #[serde(rename = "Target")]
    #[serde(skip_serializing_if = "Option::is_none")]
    pub target: Option<String>,
    /// <p><p>The vertical position of the watermark unless you specify a non-zero value for <code>VerticalOffset</code>: </p> <ul> <li> <p> <b>Top</b>: The top edge of the watermark is aligned with the top border of the video.</p> </li> <li> <p> <b>Bottom</b>: The bottom edge of the watermark is aligned with the bottom border of the video.</p> </li> <li> <p> <b>Center</b>: The watermark is centered between the top and bottom borders.</p> </li> </ul></p>
    #[serde(rename = "VerticalAlign")]
    #[serde(skip_serializing_if = "Option::is_none")]
    pub vertical_align: Option<String>,
    /// <p> <code>VerticalOffset</code> </p> <p>The amount by which you want the vertical position of the watermark to be offset from the position specified by VerticalAlign:</p> <ul> <li> <p>number of pixels (px): The minimum value is 0 pixels, and the maximum value is the value of <code>MaxHeight</code>.</p> </li> <li> <p>integer percentage (%): The range of valid values is 0 to 100.</p> </li> </ul> <p>For example, if you specify <code>Top</code> for <code>VerticalAlign</code> and <code>5px</code> for <code>VerticalOffset</code>, the top of the watermark appears 5 pixels from the top border of the output video.</p> <p> <code>VerticalOffset</code> is only valid when the value of VerticalAlign is Top or Bottom.</p> <p>If you specify an offset that causes the watermark to extend beyond the top or bottom border and Elastic Transcoder has not added black bars, the watermark is cropped. If Elastic Transcoder has added black bars, the watermark extends into the black bars. If the watermark extends beyond the black bars, it is cropped.</p> <p>Use the value of <code>Target</code> to specify whether you want Elastic Transcoder to include the black bars that are added by Elastic Transcoder, if any, in the offset calculation.</p>
    #[serde(rename = "VerticalOffset")]
    #[serde(skip_serializing_if = "Option::is_none")]
    pub vertical_offset: Option<String>,
}

/// <p>The <code>ReadJobRequest</code> structure.</p>
#[derive(Default, Debug, Clone, PartialEq, Serialize)]
pub struct ReadJobRequest {
    /// <p>The identifier of the job for which you want to get detailed information.</p>
    #[serde(rename = "Id")]
    pub id: String,
}

/// <p>The <code>ReadJobResponse</code> structure.</p>
#[derive(Default, Debug, Clone, PartialEq, Deserialize)]
#[cfg_attr(any(test, feature = "serialize_structs"), derive(Serialize))]
pub struct ReadJobResponse {
    /// <p>A section of the response body that provides information about the job.</p>
    #[serde(rename = "Job")]
    #[serde(skip_serializing_if = "Option::is_none")]
    pub job: Option<Job>,
}

/// <p>The <code>ReadPipelineRequest</code> structure.</p>
#[derive(Default, Debug, Clone, PartialEq, Serialize)]
pub struct ReadPipelineRequest {
    /// <p>The identifier of the pipeline to read.</p>
    #[serde(rename = "Id")]
    pub id: String,
}

/// <p>The <code>ReadPipelineResponse</code> structure.</p>
#[derive(Default, Debug, Clone, PartialEq, Deserialize)]
#[cfg_attr(any(test, feature = "serialize_structs"), derive(Serialize))]
pub struct ReadPipelineResponse {
    /// <p>A section of the response body that provides information about the pipeline.</p>
    #[serde(rename = "Pipeline")]
    #[serde(skip_serializing_if = "Option::is_none")]
    pub pipeline: Option<Pipeline>,
    /// <p>Elastic Transcoder returns a warning if the resources used by your pipeline are not in the same region as the pipeline.</p> <p>Using resources in the same region, such as your Amazon S3 buckets, Amazon SNS notification topics, and AWS KMS key, reduces processing time and prevents cross-regional charges.</p>
    #[serde(rename = "Warnings")]
    #[serde(skip_serializing_if = "Option::is_none")]
    pub warnings: Option<Vec<Warning>>,
}

/// <p>The <code>ReadPresetRequest</code> structure.</p>
#[derive(Default, Debug, Clone, PartialEq, Serialize)]
pub struct ReadPresetRequest {
    /// <p>The identifier of the preset for which you want to get detailed information.</p>
    #[serde(rename = "Id")]
    pub id: String,
}

/// <p>The <code>ReadPresetResponse</code> structure.</p>
#[derive(Default, Debug, Clone, PartialEq, Deserialize)]
#[cfg_attr(any(test, feature = "serialize_structs"), derive(Serialize))]
pub struct ReadPresetResponse {
    /// <p>A section of the response body that provides information about the preset.</p>
    #[serde(rename = "Preset")]
    #[serde(skip_serializing_if = "Option::is_none")]
    pub preset: Option<Preset>,
}

/// <p> The <code>TestRoleRequest</code> structure. </p>
#[derive(Default, Debug, Clone, PartialEq, Serialize)]
pub struct TestRoleRequest {
    /// <p>The Amazon S3 bucket that contains media files to be transcoded. The action attempts to read from this bucket.</p>
    #[serde(rename = "InputBucket")]
    pub input_bucket: String,
    /// <p>The Amazon S3 bucket that Elastic Transcoder writes transcoded media files to. The action attempts to read from this bucket.</p>
    #[serde(rename = "OutputBucket")]
    pub output_bucket: String,
    /// <p>The IAM Amazon Resource Name (ARN) for the role that you want Elastic Transcoder to test.</p>
    #[serde(rename = "Role")]
    pub role: String,
    /// <p>The ARNs of one or more Amazon Simple Notification Service (Amazon SNS) topics that you want the action to send a test notification to.</p>
    #[serde(rename = "Topics")]
    pub topics: Vec<String>,
}

/// <p>The <code>TestRoleResponse</code> structure.</p>
#[derive(Default, Debug, Clone, PartialEq, Deserialize)]
#[cfg_attr(any(test, feature = "serialize_structs"), derive(Serialize))]
pub struct TestRoleResponse {
    /// <p>If the <code>Success</code> element contains <code>false</code>, this value is an array of one or more error messages that were generated during the test process.</p>
    #[serde(rename = "Messages")]
    #[serde(skip_serializing_if = "Option::is_none")]
    pub messages: Option<Vec<String>>,
    /// <p>If the operation is successful, this value is <code>true</code>; otherwise, the value is <code>false</code>.</p>
    #[serde(rename = "Success")]
    #[serde(skip_serializing_if = "Option::is_none")]
    pub success: Option<String>,
}

/// <p>Thumbnails for videos.</p>
#[derive(Default, Debug, Clone, PartialEq, Serialize, Deserialize)]
pub struct Thumbnails {
    /// <p><important> <p>To better control resolution and aspect ratio of thumbnails, we recommend that you use the values <code>MaxWidth</code>, <code>MaxHeight</code>, <code>SizingPolicy</code>, and <code>PaddingPolicy</code> instead of <code>Resolution</code> and <code>AspectRatio</code>. The two groups of settings are mutually exclusive. Do not use them together.</p> </important> <p>The aspect ratio of thumbnails. Valid values include:</p> <p> <code>auto</code>, <code>1:1</code>, <code>4:3</code>, <code>3:2</code>, <code>16:9</code> </p> <p>If you specify <code>auto</code>, Elastic Transcoder tries to preserve the aspect ratio of the video in the output file.</p></p>
    #[serde(rename = "AspectRatio")]
    #[serde(skip_serializing_if = "Option::is_none")]
    pub aspect_ratio: Option<String>,
    /// <p>The format of thumbnails, if any. Valid values are <code>jpg</code> and <code>png</code>. </p> <p>You specify whether you want Elastic Transcoder to create thumbnails when you create a job.</p>
    #[serde(rename = "Format")]
    #[serde(skip_serializing_if = "Option::is_none")]
    pub format: Option<String>,
    /// <p>The approximate number of seconds between thumbnails. Specify an integer value.</p>
    #[serde(rename = "Interval")]
    #[serde(skip_serializing_if = "Option::is_none")]
    pub interval: Option<String>,
    /// <p>The maximum height of thumbnails in pixels. If you specify auto, Elastic Transcoder uses 1080 (Full HD) as the default value. If you specify a numeric value, enter an even integer between 32 and 3072.</p>
    #[serde(rename = "MaxHeight")]
    #[serde(skip_serializing_if = "Option::is_none")]
    pub max_height: Option<String>,
    /// <p>The maximum width of thumbnails in pixels. If you specify auto, Elastic Transcoder uses 1920 (Full HD) as the default value. If you specify a numeric value, enter an even integer between 32 and 4096.</p>
    #[serde(rename = "MaxWidth")]
    #[serde(skip_serializing_if = "Option::is_none")]
    pub max_width: Option<String>,
    /// <p>When you set <code>PaddingPolicy</code> to <code>Pad</code>, Elastic Transcoder may add black bars to the top and bottom and/or left and right sides of thumbnails to make the total size of the thumbnails match the values that you specified for thumbnail <code>MaxWidth</code> and <code>MaxHeight</code> settings.</p>
    #[serde(rename = "PaddingPolicy")]
    #[serde(skip_serializing_if = "Option::is_none")]
    pub padding_policy: Option<String>,
    /// <p><important> <p>To better control resolution and aspect ratio of thumbnails, we recommend that you use the values <code>MaxWidth</code>, <code>MaxHeight</code>, <code>SizingPolicy</code>, and <code>PaddingPolicy</code> instead of <code>Resolution</code> and <code>AspectRatio</code>. The two groups of settings are mutually exclusive. Do not use them together.</p> </important> <p>The width and height of thumbnail files in pixels. Specify a value in the format <code> <i>width</i> </code> x <code> <i>height</i> </code> where both values are even integers. The values cannot exceed the width and height that you specified in the <code>Video:Resolution</code> object.</p></p>
    #[serde(rename = "Resolution")]
    #[serde(skip_serializing_if = "Option::is_none")]
    pub resolution: Option<String>,
    /// <p><p>Specify one of the following values to control scaling of thumbnails:</p> <ul> <li> <p> <code>Fit</code>: Elastic Transcoder scales thumbnails so they match the value that you specified in thumbnail MaxWidth or MaxHeight settings without exceeding the other value. </p> </li> <li> <p> <code>Fill</code>: Elastic Transcoder scales thumbnails so they match the value that you specified in thumbnail <code>MaxWidth</code> or <code>MaxHeight</code> settings and matches or exceeds the other value. Elastic Transcoder centers the image in thumbnails and then crops in the dimension (if any) that exceeds the maximum value.</p> </li> <li> <p> <code>Stretch</code>: Elastic Transcoder stretches thumbnails to match the values that you specified for thumbnail <code>MaxWidth</code> and <code>MaxHeight</code> settings. If the relative proportions of the input video and thumbnails are different, the thumbnails will be distorted.</p> </li> <li> <p> <code>Keep</code>: Elastic Transcoder does not scale thumbnails. If either dimension of the input video exceeds the values that you specified for thumbnail <code>MaxWidth</code> and <code>MaxHeight</code> settings, Elastic Transcoder crops the thumbnails.</p> </li> <li> <p> <code>ShrinkToFit</code>: Elastic Transcoder scales thumbnails down so that their dimensions match the values that you specified for at least one of thumbnail <code>MaxWidth</code> and <code>MaxHeight</code> without exceeding either value. If you specify this option, Elastic Transcoder does not scale thumbnails up.</p> </li> <li> <p> <code>ShrinkToFill</code>: Elastic Transcoder scales thumbnails down so that their dimensions match the values that you specified for at least one of <code>MaxWidth</code> and <code>MaxHeight</code> without dropping below either value. If you specify this option, Elastic Transcoder does not scale thumbnails up.</p> </li> </ul></p>
    #[serde(rename = "SizingPolicy")]
    #[serde(skip_serializing_if = "Option::is_none")]
    pub sizing_policy: Option<String>,
}

/// <p>Settings that determine when a clip begins and how long it lasts.</p>
#[derive(Default, Debug, Clone, PartialEq, Serialize, Deserialize)]
pub struct TimeSpan {
    /// <p>The duration of the clip. The format can be either HH:mm:ss.SSS (maximum value: 23:59:59.999; SSS is thousandths of a second) or sssss.SSS (maximum value: 86399.999). If you don't specify a value, Elastic Transcoder creates an output file from StartTime to the end of the file.</p> <p>If you specify a value longer than the duration of the input file, Elastic Transcoder transcodes the file and returns a warning message.</p>
    #[serde(rename = "Duration")]
    #[serde(skip_serializing_if = "Option::is_none")]
    pub duration: Option<String>,
    /// <p>The place in the input file where you want a clip to start. The format can be either HH:mm:ss.SSS (maximum value: 23:59:59.999; SSS is thousandths of a second) or sssss.SSS (maximum value: 86399.999). If you don't specify a value, Elastic Transcoder starts at the beginning of the input file.</p>
    #[serde(rename = "StartTime")]
    #[serde(skip_serializing_if = "Option::is_none")]
    pub start_time: Option<String>,
}

/// <p>Details about the timing of a job.</p>
#[derive(Default, Debug, Clone, PartialEq, Deserialize)]
#[cfg_attr(any(test, feature = "serialize_structs"), derive(Serialize))]
pub struct Timing {
    /// <p>The time the job finished transcoding, in epoch milliseconds.</p>
    #[serde(rename = "FinishTimeMillis")]
    #[serde(skip_serializing_if = "Option::is_none")]
    pub finish_time_millis: Option<i64>,
    /// <p>The time the job began transcoding, in epoch milliseconds.</p>
    #[serde(rename = "StartTimeMillis")]
    #[serde(skip_serializing_if = "Option::is_none")]
    pub start_time_millis: Option<i64>,
    /// <p>The time the job was submitted to Elastic Transcoder, in epoch milliseconds.</p>
    #[serde(rename = "SubmitTimeMillis")]
    #[serde(skip_serializing_if = "Option::is_none")]
    pub submit_time_millis: Option<i64>,
}

/// <p>The <code>UpdatePipelineNotificationsRequest</code> structure.</p>
#[derive(Default, Debug, Clone, PartialEq, Serialize)]
pub struct UpdatePipelineNotificationsRequest {
    /// <p>The identifier of the pipeline for which you want to change notification settings.</p>
    #[serde(rename = "Id")]
    pub id: String,
    /// <p><p>The topic ARN for the Amazon Simple Notification Service (Amazon SNS) topic that you want to notify to report job status.</p> <important> <p>To receive notifications, you must also subscribe to the new topic in the Amazon SNS console.</p> </important> <ul> <li> <p> <b>Progressing</b>: The topic ARN for the Amazon Simple Notification Service (Amazon SNS) topic that you want to notify when Elastic Transcoder has started to process jobs that are added to this pipeline. This is the ARN that Amazon SNS returned when you created the topic.</p> </li> <li> <p> <b>Complete</b>: The topic ARN for the Amazon SNS topic that you want to notify when Elastic Transcoder has finished processing a job. This is the ARN that Amazon SNS returned when you created the topic.</p> </li> <li> <p> <b>Warning</b>: The topic ARN for the Amazon SNS topic that you want to notify when Elastic Transcoder encounters a warning condition. This is the ARN that Amazon SNS returned when you created the topic.</p> </li> <li> <p> <b>Error</b>: The topic ARN for the Amazon SNS topic that you want to notify when Elastic Transcoder encounters an error condition. This is the ARN that Amazon SNS returned when you created the topic.</p> </li> </ul></p>
    #[serde(rename = "Notifications")]
    pub notifications: Notifications,
}

/// <p>The <code>UpdatePipelineNotificationsResponse</code> structure.</p>
#[derive(Default, Debug, Clone, PartialEq, Deserialize)]
#[cfg_attr(any(test, feature = "serialize_structs"), derive(Serialize))]
pub struct UpdatePipelineNotificationsResponse {
    /// <p>A section of the response body that provides information about the pipeline associated with this notification.</p>
    #[serde(rename = "Pipeline")]
    #[serde(skip_serializing_if = "Option::is_none")]
    pub pipeline: Option<Pipeline>,
}

/// <p>The <code>UpdatePipelineRequest</code> structure.</p>
#[derive(Default, Debug, Clone, PartialEq, Serialize)]
pub struct UpdatePipelineRequest {
    /// <p>The AWS Key Management Service (AWS KMS) key that you want to use with this pipeline.</p> <p>If you use either <code>s3</code> or <code>s3-aws-kms</code> as your <code>Encryption:Mode</code>, you don't need to provide a key with your job because a default key, known as an AWS-KMS key, is created for you automatically. You need to provide an AWS-KMS key only if you want to use a non-default AWS-KMS key, or if you are using an <code>Encryption:Mode</code> of <code>aes-cbc-pkcs7</code>, <code>aes-ctr</code>, or <code>aes-gcm</code>.</p>
    #[serde(rename = "AwsKmsKeyArn")]
    #[serde(skip_serializing_if = "Option::is_none")]
    pub aws_kms_key_arn: Option<String>,
    /// <p><p>The optional <code>ContentConfig</code> object specifies information about the Amazon S3 bucket in which you want Elastic Transcoder to save transcoded files and playlists: which bucket to use, which users you want to have access to the files, the type of access you want users to have, and the storage class that you want to assign to the files.</p> <p>If you specify values for <code>ContentConfig</code>, you must also specify values for <code>ThumbnailConfig</code>.</p> <p>If you specify values for <code>ContentConfig</code> and <code>ThumbnailConfig</code>, omit the <code>OutputBucket</code> object.</p> <ul> <li> <p> <b>Bucket</b>: The Amazon S3 bucket in which you want Elastic Transcoder to save transcoded files and playlists.</p> </li> <li> <p> <b>Permissions</b> (Optional): The Permissions object specifies which users you want to have access to transcoded files and the type of access you want them to have. You can grant permissions to a maximum of 30 users and/or predefined Amazon S3 groups.</p> </li> <li> <p> <b>Grantee Type</b>: Specify the type of value that appears in the <code>Grantee</code> object:</p> <ul> <li> <p> <b>Canonical</b>: The value in the <code>Grantee</code> object is either the canonical user ID for an AWS account or an origin access identity for an Amazon CloudFront distribution. For more information about canonical user IDs, see Access Control List (ACL) Overview in the Amazon Simple Storage Service Developer Guide. For more information about using CloudFront origin access identities to require that users use CloudFront URLs instead of Amazon S3 URLs, see Using an Origin Access Identity to Restrict Access to Your Amazon S3 Content.</p> <important> <p>A canonical user ID is not the same as an AWS account number.</p> </important> </li> <li> <p> <b>Email</b>: The value in the <code>Grantee</code> object is the registered email address of an AWS account.</p> </li> <li> <p> <b>Group</b>: The value in the <code>Grantee</code> object is one of the following predefined Amazon S3 groups: <code>AllUsers</code>, <code>AuthenticatedUsers</code>, or <code>LogDelivery</code>.</p> </li> </ul> </li> <li> <p> <b>Grantee</b>: The AWS user or group that you want to have access to transcoded files and playlists. To identify the user or group, you can specify the canonical user ID for an AWS account, an origin access identity for a CloudFront distribution, the registered email address of an AWS account, or a predefined Amazon S3 group </p> </li> <li> <p> <b>Access</b>: The permission that you want to give to the AWS user that you specified in <code>Grantee</code>. Permissions are granted on the files that Elastic Transcoder adds to the bucket, including playlists and video files. Valid values include: </p> <ul> <li> <p> <code>READ</code>: The grantee can read the objects and metadata for objects that Elastic Transcoder adds to the Amazon S3 bucket.</p> </li> <li> <p> <code>READ<em>ACP</code>: The grantee can read the object ACL for objects that Elastic Transcoder adds to the Amazon S3 bucket. </p> </li> <li> <p> <code>WRITE</em>ACP</code>: The grantee can write the ACL for the objects that Elastic Transcoder adds to the Amazon S3 bucket.</p> </li> <li> <p> <code>FULL<em>CONTROL</code>: The grantee has <code>READ</code>, <code>READ</em>ACP</code>, and <code>WRITE_ACP</code> permissions for the objects that Elastic Transcoder adds to the Amazon S3 bucket.</p> </li> </ul> </li> <li> <p> <b>StorageClass</b>: The Amazon S3 storage class, <code>Standard</code> or <code>ReducedRedundancy</code>, that you want Elastic Transcoder to assign to the video files and playlists that it stores in your Amazon S3 bucket.</p> </li> </ul></p>
    #[serde(rename = "ContentConfig")]
    #[serde(skip_serializing_if = "Option::is_none")]
    pub content_config: Option<PipelineOutputConfig>,
    /// <p>The ID of the pipeline that you want to update.</p>
    #[serde(rename = "Id")]
    pub id: String,
    /// <p>The Amazon S3 bucket in which you saved the media files that you want to transcode and the graphics that you want to use as watermarks.</p>
    #[serde(rename = "InputBucket")]
    #[serde(skip_serializing_if = "Option::is_none")]
    pub input_bucket: Option<String>,
    /// <p>The name of the pipeline. We recommend that the name be unique within the AWS account, but uniqueness is not enforced.</p> <p>Constraints: Maximum 40 characters</p>
    #[serde(rename = "Name")]
    #[serde(skip_serializing_if = "Option::is_none")]
    pub name: Option<String>,
    /// <p><p>The topic ARN for the Amazon Simple Notification Service (Amazon SNS) topic that you want to notify to report job status.</p> <important> <p>To receive notifications, you must also subscribe to the new topic in the Amazon SNS console.</p> </important> <ul> <li> <p> <b>Progressing</b>: The topic ARN for the Amazon Simple Notification Service (Amazon SNS) topic that you want to notify when Elastic Transcoder has started to process jobs that are added to this pipeline. This is the ARN that Amazon SNS returned when you created the topic.</p> </li> <li> <p> <b>Complete</b>: The topic ARN for the Amazon SNS topic that you want to notify when Elastic Transcoder has finished processing a job. This is the ARN that Amazon SNS returned when you created the topic.</p> </li> <li> <p> <b>Warning</b>: The topic ARN for the Amazon SNS topic that you want to notify when Elastic Transcoder encounters a warning condition. This is the ARN that Amazon SNS returned when you created the topic.</p> </li> <li> <p> <b>Error</b>: The topic ARN for the Amazon SNS topic that you want to notify when Elastic Transcoder encounters an error condition. This is the ARN that Amazon SNS returned when you created the topic.</p> </li> </ul></p>
    #[serde(rename = "Notifications")]
    #[serde(skip_serializing_if = "Option::is_none")]
    pub notifications: Option<Notifications>,
    /// <p>The IAM Amazon Resource Name (ARN) for the role that you want Elastic Transcoder to use to transcode jobs for this pipeline.</p>
    #[serde(rename = "Role")]
    #[serde(skip_serializing_if = "Option::is_none")]
    pub role: Option<String>,
    /// <p><p>The <code>ThumbnailConfig</code> object specifies several values, including the Amazon S3 bucket in which you want Elastic Transcoder to save thumbnail files, which users you want to have access to the files, the type of access you want users to have, and the storage class that you want to assign to the files.</p> <p>If you specify values for <code>ContentConfig</code>, you must also specify values for <code>ThumbnailConfig</code> even if you don&#39;t want to create thumbnails.</p> <p>If you specify values for <code>ContentConfig</code> and <code>ThumbnailConfig</code>, omit the <code>OutputBucket</code> object.</p> <ul> <li> <p> <b>Bucket</b>: The Amazon S3 bucket in which you want Elastic Transcoder to save thumbnail files.</p> </li> <li> <p> <b>Permissions</b> (Optional): The <code>Permissions</code> object specifies which users and/or predefined Amazon S3 groups you want to have access to thumbnail files, and the type of access you want them to have. You can grant permissions to a maximum of 30 users and/or predefined Amazon S3 groups.</p> </li> <li> <p> <b>GranteeType</b>: Specify the type of value that appears in the Grantee object:</p> <ul> <li> <p> <b>Canonical</b>: The value in the <code>Grantee</code> object is either the canonical user ID for an AWS account or an origin access identity for an Amazon CloudFront distribution.</p> <important> <p>A canonical user ID is not the same as an AWS account number.</p> </important> </li> <li> <p> <b>Email</b>: The value in the <code>Grantee</code> object is the registered email address of an AWS account.</p> </li> <li> <p> <b>Group</b>: The value in the <code>Grantee</code> object is one of the following predefined Amazon S3 groups: <code>AllUsers</code>, <code>AuthenticatedUsers</code>, or <code>LogDelivery</code>.</p> </li> </ul> </li> <li> <p> <b>Grantee</b>: The AWS user or group that you want to have access to thumbnail files. To identify the user or group, you can specify the canonical user ID for an AWS account, an origin access identity for a CloudFront distribution, the registered email address of an AWS account, or a predefined Amazon S3 group. </p> </li> <li> <p> <b>Access</b>: The permission that you want to give to the AWS user that you specified in <code>Grantee</code>. Permissions are granted on the thumbnail files that Elastic Transcoder adds to the bucket. Valid values include: </p> <ul> <li> <p> <code>READ</code>: The grantee can read the thumbnails and metadata for objects that Elastic Transcoder adds to the Amazon S3 bucket.</p> </li> <li> <p> <code>READ<em>ACP</code>: The grantee can read the object ACL for thumbnails that Elastic Transcoder adds to the Amazon S3 bucket.</p> </li> <li> <p> <code>WRITE</em>ACP</code>: The grantee can write the ACL for the thumbnails that Elastic Transcoder adds to the Amazon S3 bucket.</p> </li> <li> <p> <code>FULL<em>CONTROL</code>: The grantee has <code>READ</code>, <code>READ</em>ACP</code>, and <code>WRITE_ACP</code> permissions for the thumbnails that Elastic Transcoder adds to the Amazon S3 bucket. </p> </li> </ul> </li> <li> <p> <b>StorageClass</b>: The Amazon S3 storage class, <code>Standard</code> or <code>ReducedRedundancy</code>, that you want Elastic Transcoder to assign to the thumbnails that it stores in your Amazon S3 bucket.</p> </li> </ul></p>
    #[serde(rename = "ThumbnailConfig")]
    #[serde(skip_serializing_if = "Option::is_none")]
    pub thumbnail_config: Option<PipelineOutputConfig>,
}

/// <p>When you update a pipeline, Elastic Transcoder returns the values that you specified in the request.</p>
#[derive(Default, Debug, Clone, PartialEq, Deserialize)]
#[cfg_attr(any(test, feature = "serialize_structs"), derive(Serialize))]
pub struct UpdatePipelineResponse {
    /// <p>The pipeline updated by this <code>UpdatePipelineResponse</code> call.</p>
    #[serde(rename = "Pipeline")]
    #[serde(skip_serializing_if = "Option::is_none")]
    pub pipeline: Option<Pipeline>,
    /// <p>Elastic Transcoder returns a warning if the resources used by your pipeline are not in the same region as the pipeline.</p> <p>Using resources in the same region, such as your Amazon S3 buckets, Amazon SNS notification topics, and AWS KMS key, reduces processing time and prevents cross-regional charges.</p>
    #[serde(rename = "Warnings")]
    #[serde(skip_serializing_if = "Option::is_none")]
    pub warnings: Option<Vec<Warning>>,
}

/// <p>The <code>UpdatePipelineStatusRequest</code> structure.</p>
#[derive(Default, Debug, Clone, PartialEq, Serialize)]
pub struct UpdatePipelineStatusRequest {
    /// <p>The identifier of the pipeline to update.</p>
    #[serde(rename = "Id")]
    pub id: String,
    /// <p><p>The desired status of the pipeline:</p> <ul> <li> <p> <code>Active</code>: The pipeline is processing jobs.</p> </li> <li> <p> <code>Paused</code>: The pipeline is not currently processing jobs.</p> </li> </ul></p>
    #[serde(rename = "Status")]
    pub status: String,
}

/// <p>When you update status for a pipeline, Elastic Transcoder returns the values that you specified in the request.</p>
#[derive(Default, Debug, Clone, PartialEq, Deserialize)]
#[cfg_attr(any(test, feature = "serialize_structs"), derive(Serialize))]
pub struct UpdatePipelineStatusResponse {
    /// <p>A section of the response body that provides information about the pipeline.</p>
    #[serde(rename = "Pipeline")]
    #[serde(skip_serializing_if = "Option::is_none")]
    pub pipeline: Option<Pipeline>,
}

/// <p>The <code>VideoParameters</code> structure.</p>
#[derive(Default, Debug, Clone, PartialEq, Serialize, Deserialize)]
pub struct VideoParameters {
    /// <p><important> <p>To better control resolution and aspect ratio of output videos, we recommend that you use the values <code>MaxWidth</code>, <code>MaxHeight</code>, <code>SizingPolicy</code>, <code>PaddingPolicy</code>, and <code>DisplayAspectRatio</code> instead of <code>Resolution</code> and <code>AspectRatio</code>. The two groups of settings are mutually exclusive. Do not use them together.</p> </important> <p>The display aspect ratio of the video in the output file. Valid values include:</p> <p> <code>auto</code>, <code>1:1</code>, <code>4:3</code>, <code>3:2</code>, <code>16:9</code> </p> <p>If you specify <code>auto</code>, Elastic Transcoder tries to preserve the aspect ratio of the input file.</p> <p>If you specify an aspect ratio for the output file that differs from aspect ratio of the input file, Elastic Transcoder adds pillarboxing (black bars on the sides) or letterboxing (black bars on the top and bottom) to maintain the aspect ratio of the active region of the video.</p></p>
    #[serde(rename = "AspectRatio")]
    #[serde(skip_serializing_if = "Option::is_none")]
    pub aspect_ratio: Option<String>,
    /// <p><p>The bit rate of the video stream in the output file, in kilobits/second. Valid values depend on the values of <code>Level</code> and <code>Profile</code>. If you specify <code>auto</code>, Elastic Transcoder uses the detected bit rate of the input source. If you specify a value other than <code>auto</code>, we recommend that you specify a value less than or equal to the maximum H.264-compliant value listed for your level and profile:</p> <p> <i>Level - Maximum video bit rate in kilobits/second (baseline and main Profile) : maximum video bit rate in kilobits/second (high Profile)</i> </p> <ul> <li> <p>1 - 64 : 80</p> </li> <li> <p>1b - 128 : 160</p> </li> <li> <p>1.1 - 192 : 240</p> </li> <li> <p>1.2 - 384 : 480</p> </li> <li> <p>1.3 - 768 : 960</p> </li> <li> <p>2 - 2000 : 2500</p> </li> <li> <p>3 - 10000 : 12500</p> </li> <li> <p>3.1 - 14000 : 17500</p> </li> <li> <p>3.2 - 20000 : 25000</p> </li> <li> <p>4 - 20000 : 25000</p> </li> <li> <p>4.1 - 50000 : 62500</p> </li> </ul></p>
    #[serde(rename = "BitRate")]
    #[serde(skip_serializing_if = "Option::is_none")]
    pub bit_rate: Option<String>,
    /// <p>The video codec for the output file. Valid values include <code>gif</code>, <code>H.264</code>, <code>mpeg2</code>, <code>vp8</code>, and <code>vp9</code>. You can only specify <code>vp8</code> and <code>vp9</code> when the container type is <code>webm</code>, <code>gif</code> when the container type is <code>gif</code>, and <code>mpeg2</code> when the container type is <code>mpg</code>.</p>
    #[serde(rename = "Codec")]
    #[serde(skip_serializing_if = "Option::is_none")]
    pub codec: Option<String>,
    /// <p> <b>Profile (H.264/VP8/VP9 Only)</b> </p> <p>The H.264 profile that you want to use for the output file. Elastic Transcoder supports the following profiles:</p> <ul> <li> <p> <code>baseline</code>: The profile most commonly used for videoconferencing and for mobile applications.</p> </li> <li> <p> <code>main</code>: The profile used for standard-definition digital TV broadcasts.</p> </li> <li> <p> <code>high</code>: The profile used for high-definition digital TV broadcasts and for Blu-ray discs.</p> </li> </ul> <p> <b>Level (H.264 Only)</b> </p> <p>The H.264 level that you want to use for the output file. Elastic Transcoder supports the following levels:</p> <p> <code>1</code>, <code>1b</code>, <code>1.1</code>, <code>1.2</code>, <code>1.3</code>, <code>2</code>, <code>2.1</code>, <code>2.2</code>, <code>3</code>, <code>3.1</code>, <code>3.2</code>, <code>4</code>, <code>4.1</code> </p> <p> <b>MaxReferenceFrames (H.264 Only)</b> </p> <p>Applicable only when the value of Video:Codec is H.264. The maximum number of previously decoded frames to use as a reference for decoding future frames. Valid values are integers 0 through 16, but we recommend that you not use a value greater than the following:</p> <p> <code>Min(Floor(Maximum decoded picture buffer in macroblocks * 256 / (Width in pixels * Height in pixels)), 16)</code> </p> <p>where <i>Width in pixels</i> and <i>Height in pixels</i> represent either MaxWidth and MaxHeight, or Resolution. <i>Maximum decoded picture buffer in macroblocks</i> depends on the value of the <code>Level</code> object. See the list below. (A macroblock is a block of pixels measuring 16x16.) </p> <ul> <li> <p>1 - 396</p> </li> <li> <p>1b - 396</p> </li> <li> <p>1.1 - 900</p> </li> <li> <p>1.2 - 2376</p> </li> <li> <p>1.3 - 2376</p> </li> <li> <p>2 - 2376</p> </li> <li> <p>2.1 - 4752</p> </li> <li> <p>2.2 - 8100</p> </li> <li> <p>3 - 8100</p> </li> <li> <p>3.1 - 18000</p> </li> <li> <p>3.2 - 20480</p> </li> <li> <p>4 - 32768</p> </li> <li> <p>4.1 - 32768</p> </li> </ul> <p> <b>MaxBitRate (Optional, H.264/MPEG2/VP8/VP9 only)</b> </p> <p>The maximum number of bits per second in a video buffer; the size of the buffer is specified by <code>BufferSize</code>. Specify a value between 16 and 62,500. You can reduce the bandwidth required to stream a video by reducing the maximum bit rate, but this also reduces the quality of the video.</p> <p> <b>BufferSize (Optional, H.264/MPEG2/VP8/VP9 only)</b> </p> <p>The maximum number of bits in any x seconds of the output video. This window is commonly 10 seconds, the standard segment duration when you're using FMP4 or MPEG-TS for the container type of the output video. Specify an integer greater than 0. If you specify <code>MaxBitRate</code> and omit <code>BufferSize</code>, Elastic Transcoder sets <code>BufferSize</code> to 10 times the value of <code>MaxBitRate</code>.</p> <p> <b>InterlacedMode (Optional, H.264/MPEG2 Only)</b> </p> <p>The interlace mode for the output video.</p> <p>Interlaced video is used to double the perceived frame rate for a video by interlacing two fields (one field on every other line, the other field on the other lines) so that the human eye registers multiple pictures per frame. Interlacing reduces the bandwidth required for transmitting a video, but can result in blurred images and flickering.</p> <p>Valid values include <code>Progressive</code> (no interlacing, top to bottom), <code>TopFirst</code> (top field first), <code>BottomFirst</code> (bottom field first), and <code>Auto</code>.</p> <p>If <code>InterlaceMode</code> is not specified, Elastic Transcoder uses <code>Progressive</code> for the output. If <code>Auto</code> is specified, Elastic Transcoder interlaces the output.</p> <p> <b>ColorSpaceConversionMode (Optional, H.264/MPEG2 Only)</b> </p> <p>The color space conversion Elastic Transcoder applies to the output video. Color spaces are the algorithms used by the computer to store information about how to render color. <code>Bt.601</code> is the standard for standard definition video, while <code>Bt.709</code> is the standard for high definition video.</p> <p>Valid values include <code>None</code>, <code>Bt709toBt601</code>, <code>Bt601toBt709</code>, and <code>Auto</code>.</p> <p>If you chose <code>Auto</code> for <code>ColorSpaceConversionMode</code> and your output is interlaced, your frame rate is one of <code>23.97</code>, <code>24</code>, <code>25</code>, <code>29.97</code>, <code>50</code>, or <code>60</code>, your <code>SegmentDuration</code> is null, and you are using one of the resolution changes from the list below, Elastic Transcoder applies the following color space conversions:</p> <ul> <li> <p> <i>Standard to HD, 720x480 to 1920x1080</i> - Elastic Transcoder applies <code>Bt601ToBt709</code> </p> </li> <li> <p> <i>Standard to HD, 720x576 to 1920x1080</i> - Elastic Transcoder applies <code>Bt601ToBt709</code> </p> </li> <li> <p> <i>HD to Standard, 1920x1080 to 720x480</i> - Elastic Transcoder applies <code>Bt709ToBt601</code> </p> </li> <li> <p> <i>HD to Standard, 1920x1080 to 720x576</i> - Elastic Transcoder applies <code>Bt709ToBt601</code> </p> </li> </ul> <note> <p>Elastic Transcoder may change the behavior of the <code>ColorspaceConversionMode</code> <code>Auto</code> mode in the future. All outputs in a playlist must use the same <code>ColorSpaceConversionMode</code>.</p> </note> <p>If you do not specify a <code>ColorSpaceConversionMode</code>, Elastic Transcoder does not change the color space of a file. If you are unsure what <code>ColorSpaceConversionMode</code> was applied to your output file, you can check the <code>AppliedColorSpaceConversion</code> parameter included in your job response. If your job does not have an <code>AppliedColorSpaceConversion</code> in its response, no <code>ColorSpaceConversionMode</code> was applied.</p> <p> <b>ChromaSubsampling</b> </p> <p>The sampling pattern for the chroma (color) channels of the output video. Valid values include <code>yuv420p</code> and <code>yuv422p</code>.</p> <p> <code>yuv420p</code> samples the chroma information of every other horizontal and every other vertical line, <code>yuv422p</code> samples the color information of every horizontal line and every other vertical line.</p> <p> <b>LoopCount (Gif Only)</b> </p> <p>The number of times you want the output gif to loop. Valid values include <code>Infinite</code> and integers between <code>0</code> and <code>100</code>, inclusive.</p>
    #[serde(rename = "CodecOptions")]
    #[serde(skip_serializing_if = "Option::is_none")]
    pub codec_options: Option<::std::collections::HashMap<String, String>>,
    /// <p>The value that Elastic Transcoder adds to the metadata in the output file.</p>
    #[serde(rename = "DisplayAspectRatio")]
    #[serde(skip_serializing_if = "Option::is_none")]
    pub display_aspect_ratio: Option<String>,
    /// <p><p>Applicable only when the value of Video:Codec is one of <code>H.264</code>, <code>MPEG2</code>, or <code>VP8</code>.</p> <p>Whether to use a fixed value for <code>FixedGOP</code>. Valid values are <code>true</code> and <code>false</code>:</p> <ul> <li> <p> <code>true</code>: Elastic Transcoder uses the value of <code>KeyframesMaxDist</code> for the distance between key frames (the number of frames in a group of pictures, or GOP).</p> </li> <li> <p> <code>false</code>: The distance between key frames can vary.</p> </li> </ul> <important> <p> <code>FixedGOP</code> must be set to <code>true</code> for <code>fmp4</code> containers.</p> </important></p>
    #[serde(rename = "FixedGOP")]
    #[serde(skip_serializing_if = "Option::is_none")]
    pub fixed_gop: Option<String>,
    /// <p><p>The frames per second for the video stream in the output file. Valid values include:</p> <p> <code>auto</code>, <code>10</code>, <code>15</code>, <code>23.97</code>, <code>24</code>, <code>25</code>, <code>29.97</code>, <code>30</code>, <code>60</code> </p> <p>If you specify <code>auto</code>, Elastic Transcoder uses the detected frame rate of the input source. If you specify a frame rate, we recommend that you perform the following calculation:</p> <p> <code>Frame rate = maximum recommended decoding speed in luma samples/second / (width in pixels * height in pixels)</code> </p> <p>where:</p> <ul> <li> <p> <i>width in pixels</i> and <i>height in pixels</i> represent the Resolution of the output video.</p> </li> <li> <p> <i>maximum recommended decoding speed in Luma samples/second</i> is less than or equal to the maximum value listed in the following table, based on the value that you specified for Level.</p> </li> </ul> <p>The maximum recommended decoding speed in Luma samples/second for each level is described in the following list (<i>Level - Decoding speed</i>):</p> <ul> <li> <p>1 - 380160</p> </li> <li> <p>1b - 380160</p> </li> <li> <p>1.1 - 76800</p> </li> <li> <p>1.2 - 1536000</p> </li> <li> <p>1.3 - 3041280</p> </li> <li> <p>2 - 3041280</p> </li> <li> <p>2.1 - 5068800</p> </li> <li> <p>2.2 - 5184000</p> </li> <li> <p>3 - 10368000</p> </li> <li> <p>3.1 - 27648000</p> </li> <li> <p>3.2 - 55296000</p> </li> <li> <p>4 - 62914560</p> </li> <li> <p>4.1 - 62914560</p> </li> </ul></p>
    #[serde(rename = "FrameRate")]
    #[serde(skip_serializing_if = "Option::is_none")]
    pub frame_rate: Option<String>,
    /// <p>Applicable only when the value of Video:Codec is one of <code>H.264</code>, <code>MPEG2</code>, or <code>VP8</code>.</p> <p>The maximum number of frames between key frames. Key frames are fully encoded frames; the frames between key frames are encoded based, in part, on the content of the key frames. The value is an integer formatted as a string; valid values are between 1 (every frame is a key frame) and 100000, inclusive. A higher value results in higher compression but may also discernibly decrease video quality.</p> <p>For <code>Smooth</code> outputs, the <code>FrameRate</code> must have a constant ratio to the <code>KeyframesMaxDist</code>. This allows <code>Smooth</code> playlists to switch between different quality levels while the file is being played.</p> <p>For example, an input file can have a <code>FrameRate</code> of 30 with a <code>KeyframesMaxDist</code> of 90. The output file then needs to have a ratio of 1:3. Valid outputs would have <code>FrameRate</code> of 30, 25, and 10, and <code>KeyframesMaxDist</code> of 90, 75, and 30, respectively.</p> <p>Alternately, this can be achieved by setting <code>FrameRate</code> to auto and having the same values for <code>MaxFrameRate</code> and <code>KeyframesMaxDist</code>.</p>
    #[serde(rename = "KeyframesMaxDist")]
    #[serde(skip_serializing_if = "Option::is_none")]
    pub keyframes_max_dist: Option<String>,
    /// <p>If you specify <code>auto</code> for <code>FrameRate</code>, Elastic Transcoder uses the frame rate of the input video for the frame rate of the output video. Specify the maximum frame rate that you want Elastic Transcoder to use when the frame rate of the input video is greater than the desired maximum frame rate of the output video. Valid values include: <code>10</code>, <code>15</code>, <code>23.97</code>, <code>24</code>, <code>25</code>, <code>29.97</code>, <code>30</code>, <code>60</code>.</p>
    #[serde(rename = "MaxFrameRate")]
    #[serde(skip_serializing_if = "Option::is_none")]
    pub max_frame_rate: Option<String>,
    /// <p>The maximum height of the output video in pixels. If you specify <code>auto</code>, Elastic Transcoder uses 1080 (Full HD) as the default value. If you specify a numeric value, enter an even integer between 96 and 3072.</p>
    #[serde(rename = "MaxHeight")]
    #[serde(skip_serializing_if = "Option::is_none")]
    pub max_height: Option<String>,
    /// <p> The maximum width of the output video in pixels. If you specify <code>auto</code>, Elastic Transcoder uses 1920 (Full HD) as the default value. If you specify a numeric value, enter an even integer between 128 and 4096. </p>
    #[serde(rename = "MaxWidth")]
    #[serde(skip_serializing_if = "Option::is_none")]
    pub max_width: Option<String>,
    /// <p>When you set <code>PaddingPolicy</code> to <code>Pad</code>, Elastic Transcoder may add black bars to the top and bottom and/or left and right sides of the output video to make the total size of the output video match the values that you specified for <code>MaxWidth</code> and <code>MaxHeight</code>.</p>
    #[serde(rename = "PaddingPolicy")]
    #[serde(skip_serializing_if = "Option::is_none")]
    pub padding_policy: Option<String>,
    /// <p><important> <p>To better control resolution and aspect ratio of output videos, we recommend that you use the values <code>MaxWidth</code>, <code>MaxHeight</code>, <code>SizingPolicy</code>, <code>PaddingPolicy</code>, and <code>DisplayAspectRatio</code> instead of <code>Resolution</code> and <code>AspectRatio</code>. The two groups of settings are mutually exclusive. Do not use them together.</p> </important> <p>The width and height of the video in the output file, in pixels. Valid values are <code>auto</code> and <i>width</i> x <i>height</i>:</p> <ul> <li> <p> <code>auto</code>: Elastic Transcoder attempts to preserve the width and height of the input file, subject to the following rules.</p> </li> <li> <p> <code> <i>width</i> x <i>height</i> </code>: The width and height of the output video in pixels.</p> </li> </ul> <p>Note the following about specifying the width and height:</p> <ul> <li> <p>The width must be an even integer between 128 and 4096, inclusive.</p> </li> <li> <p>The height must be an even integer between 96 and 3072, inclusive.</p> </li> <li> <p>If you specify a resolution that is less than the resolution of the input file, Elastic Transcoder rescales the output file to the lower resolution.</p> </li> <li> <p>If you specify a resolution that is greater than the resolution of the input file, Elastic Transcoder rescales the output to the higher resolution.</p> </li> <li> <p>We recommend that you specify a resolution for which the product of width and height is less than or equal to the applicable value in the following list (<i>List - Max width x height value</i>):</p> <ul> <li> <p>1 - 25344</p> </li> <li> <p>1b - 25344</p> </li> <li> <p>1.1 - 101376</p> </li> <li> <p>1.2 - 101376</p> </li> <li> <p>1.3 - 101376</p> </li> <li> <p>2 - 101376</p> </li> <li> <p>2.1 - 202752</p> </li> <li> <p>2.2 - 404720</p> </li> <li> <p>3 - 404720</p> </li> <li> <p>3.1 - 921600</p> </li> <li> <p>3.2 - 1310720</p> </li> <li> <p>4 - 2097152</p> </li> <li> <p>4.1 - 2097152</p> </li> </ul> </li> </ul></p>
    #[serde(rename = "Resolution")]
    #[serde(skip_serializing_if = "Option::is_none")]
    pub resolution: Option<String>,
    /// <p><p>Specify one of the following values to control scaling of the output video:</p> <ul> <li> <p> <code>Fit</code>: Elastic Transcoder scales the output video so it matches the value that you specified in either <code>MaxWidth</code> or <code>MaxHeight</code> without exceeding the other value.</p> </li> <li> <p> <code>Fill</code>: Elastic Transcoder scales the output video so it matches the value that you specified in either <code>MaxWidth</code> or <code>MaxHeight</code> and matches or exceeds the other value. Elastic Transcoder centers the output video and then crops it in the dimension (if any) that exceeds the maximum value.</p> </li> <li> <p> <code>Stretch</code>: Elastic Transcoder stretches the output video to match the values that you specified for <code>MaxWidth</code> and <code>MaxHeight</code>. If the relative proportions of the input video and the output video are different, the output video will be distorted.</p> </li> <li> <p> <code>Keep</code>: Elastic Transcoder does not scale the output video. If either dimension of the input video exceeds the values that you specified for <code>MaxWidth</code> and <code>MaxHeight</code>, Elastic Transcoder crops the output video.</p> </li> <li> <p> <code>ShrinkToFit</code>: Elastic Transcoder scales the output video down so that its dimensions match the values that you specified for at least one of <code>MaxWidth</code> and <code>MaxHeight</code> without exceeding either value. If you specify this option, Elastic Transcoder does not scale the video up.</p> </li> <li> <p> <code>ShrinkToFill</code>: Elastic Transcoder scales the output video down so that its dimensions match the values that you specified for at least one of <code>MaxWidth</code> and <code>MaxHeight</code> without dropping below either value. If you specify this option, Elastic Transcoder does not scale the video up.</p> </li> </ul></p>
    #[serde(rename = "SizingPolicy")]
    #[serde(skip_serializing_if = "Option::is_none")]
    pub sizing_policy: Option<String>,
    /// <p>Settings for the size, location, and opacity of graphics that you want Elastic Transcoder to overlay over videos that are transcoded using this preset. You can specify settings for up to four watermarks. Watermarks appear in the specified size and location, and with the specified opacity for the duration of the transcoded video.</p> <p>Watermarks can be in .png or .jpg format. If you want to display a watermark that is not rectangular, use the .png format, which supports transparency.</p> <p>When you create a job that uses this preset, you specify the .png or .jpg graphics that you want Elastic Transcoder to include in the transcoded videos. You can specify fewer graphics in the job than you specify watermark settings in the preset, which allows you to use the same preset for up to four watermarks that have different dimensions.</p>
    #[serde(rename = "Watermarks")]
    #[serde(skip_serializing_if = "Option::is_none")]
    pub watermarks: Option<Vec<PresetWatermark>>,
}

/// <p>Elastic Transcoder returns a warning if the resources used by your pipeline are not in the same region as the pipeline.</p> <p>Using resources in the same region, such as your Amazon S3 buckets, Amazon SNS notification topics, and AWS KMS key, reduces processing time and prevents cross-regional charges.</p>
#[derive(Default, Debug, Clone, PartialEq, Deserialize)]
#[cfg_attr(any(test, feature = "serialize_structs"), derive(Serialize))]
pub struct Warning {
    /// <p>The code of the cross-regional warning.</p>
    #[serde(rename = "Code")]
    #[serde(skip_serializing_if = "Option::is_none")]
    pub code: Option<String>,
    /// <p><p>The message explaining what resources are in a different region from the pipeline.</p> <note> <p>AWS KMS keys must be in the same region as the pipeline.</p> </note></p>
    #[serde(rename = "Message")]
    #[serde(skip_serializing_if = "Option::is_none")]
    pub message: Option<String>,
}

/// Errors returned by CancelJob
#[derive(Debug, PartialEq)]
pub enum CancelJobError {
    /// <p>General authentication failure. The request was not signed correctly.</p>
    AccessDenied(String),

    IncompatibleVersion(String),
    /// <p>Elastic Transcoder encountered an unexpected exception while trying to fulfill the request.</p>
    InternalService(String),
    /// <p>The resource you are attempting to change is in use. For example, you are attempting to delete a pipeline that is currently in use.</p>
    ResourceInUse(String),
    /// <p>The requested resource does not exist or is not available. For example, the pipeline to which you're trying to add a job doesn't exist or is still being created.</p>
    ResourceNotFound(String),
}

impl CancelJobError {
    pub fn from_response(res: BufferedHttpResponse) -> RusotoError<CancelJobError> {
        if let Some(err) = proto::json::Error::parse_rest(&res) {
            match err.typ.as_str() {
                "AccessDeniedException" => {
                    return RusotoError::Service(CancelJobError::AccessDenied(err.msg))
                }
                "IncompatibleVersionException" => {
                    return RusotoError::Service(CancelJobError::IncompatibleVersion(err.msg))
                }
                "InternalServiceException" => {
                    return RusotoError::Service(CancelJobError::InternalService(err.msg))
                }
                "ResourceInUseException" => {
                    return RusotoError::Service(CancelJobError::ResourceInUse(err.msg))
                }
                "ResourceNotFoundException" => {
                    return RusotoError::Service(CancelJobError::ResourceNotFound(err.msg))
                }
                "ValidationException" => return RusotoError::Validation(err.msg),
                _ => {}
            }
        }
        return RusotoError::Unknown(res);
    }
}
impl fmt::Display for CancelJobError {
    fn fmt(&self, f: &mut fmt::Formatter) -> fmt::Result {
        write!(f, "{}", self.description())
    }
}
impl Error for CancelJobError {
    fn description(&self) -> &str {
        match *self {
            CancelJobError::AccessDenied(ref cause) => cause,
            CancelJobError::IncompatibleVersion(ref cause) => cause,
            CancelJobError::InternalService(ref cause) => cause,
            CancelJobError::ResourceInUse(ref cause) => cause,
            CancelJobError::ResourceNotFound(ref cause) => cause,
        }
    }
}
/// Errors returned by CreateJob
#[derive(Debug, PartialEq)]
pub enum CreateJobError {
    /// <p>General authentication failure. The request was not signed correctly.</p>
    AccessDenied(String),

    IncompatibleVersion(String),
    /// <p>Elastic Transcoder encountered an unexpected exception while trying to fulfill the request.</p>
    InternalService(String),
    /// <p>Too many operations for a given AWS account. For example, the number of pipelines exceeds the maximum allowed.</p>
    LimitExceeded(String),
    /// <p>The requested resource does not exist or is not available. For example, the pipeline to which you're trying to add a job doesn't exist or is still being created.</p>
    ResourceNotFound(String),
}

impl CreateJobError {
    pub fn from_response(res: BufferedHttpResponse) -> RusotoError<CreateJobError> {
        if let Some(err) = proto::json::Error::parse_rest(&res) {
            match err.typ.as_str() {
                "AccessDeniedException" => {
                    return RusotoError::Service(CreateJobError::AccessDenied(err.msg))
                }
                "IncompatibleVersionException" => {
                    return RusotoError::Service(CreateJobError::IncompatibleVersion(err.msg))
                }
                "InternalServiceException" => {
                    return RusotoError::Service(CreateJobError::InternalService(err.msg))
                }
                "LimitExceededException" => {
                    return RusotoError::Service(CreateJobError::LimitExceeded(err.msg))
                }
                "ResourceNotFoundException" => {
                    return RusotoError::Service(CreateJobError::ResourceNotFound(err.msg))
                }
                "ValidationException" => return RusotoError::Validation(err.msg),
                _ => {}
            }
        }
        return RusotoError::Unknown(res);
    }
}
impl fmt::Display for CreateJobError {
    fn fmt(&self, f: &mut fmt::Formatter) -> fmt::Result {
        write!(f, "{}", self.description())
    }
}
impl Error for CreateJobError {
    fn description(&self) -> &str {
        match *self {
            CreateJobError::AccessDenied(ref cause) => cause,
            CreateJobError::IncompatibleVersion(ref cause) => cause,
            CreateJobError::InternalService(ref cause) => cause,
            CreateJobError::LimitExceeded(ref cause) => cause,
            CreateJobError::ResourceNotFound(ref cause) => cause,
        }
    }
}
/// Errors returned by CreatePipeline
#[derive(Debug, PartialEq)]
pub enum CreatePipelineError {
    /// <p>General authentication failure. The request was not signed correctly.</p>
    AccessDenied(String),

    IncompatibleVersion(String),
    /// <p>Elastic Transcoder encountered an unexpected exception while trying to fulfill the request.</p>
    InternalService(String),
    /// <p>Too many operations for a given AWS account. For example, the number of pipelines exceeds the maximum allowed.</p>
    LimitExceeded(String),
    /// <p>The requested resource does not exist or is not available. For example, the pipeline to which you're trying to add a job doesn't exist or is still being created.</p>
    ResourceNotFound(String),
}

impl CreatePipelineError {
    pub fn from_response(res: BufferedHttpResponse) -> RusotoError<CreatePipelineError> {
        if let Some(err) = proto::json::Error::parse_rest(&res) {
            match err.typ.as_str() {
                "AccessDeniedException" => {
                    return RusotoError::Service(CreatePipelineError::AccessDenied(err.msg))
                }
                "IncompatibleVersionException" => {
                    return RusotoError::Service(CreatePipelineError::IncompatibleVersion(err.msg))
                }
                "InternalServiceException" => {
                    return RusotoError::Service(CreatePipelineError::InternalService(err.msg))
                }
                "LimitExceededException" => {
                    return RusotoError::Service(CreatePipelineError::LimitExceeded(err.msg))
                }
                "ResourceNotFoundException" => {
                    return RusotoError::Service(CreatePipelineError::ResourceNotFound(err.msg))
                }
                "ValidationException" => return RusotoError::Validation(err.msg),
                _ => {}
            }
        }
        return RusotoError::Unknown(res);
    }
}
impl fmt::Display for CreatePipelineError {
    fn fmt(&self, f: &mut fmt::Formatter) -> fmt::Result {
        write!(f, "{}", self.description())
    }
}
impl Error for CreatePipelineError {
    fn description(&self) -> &str {
        match *self {
            CreatePipelineError::AccessDenied(ref cause) => cause,
            CreatePipelineError::IncompatibleVersion(ref cause) => cause,
            CreatePipelineError::InternalService(ref cause) => cause,
            CreatePipelineError::LimitExceeded(ref cause) => cause,
            CreatePipelineError::ResourceNotFound(ref cause) => cause,
        }
    }
}
/// Errors returned by CreatePreset
#[derive(Debug, PartialEq)]
pub enum CreatePresetError {
    /// <p>General authentication failure. The request was not signed correctly.</p>
    AccessDenied(String),

    IncompatibleVersion(String),
    /// <p>Elastic Transcoder encountered an unexpected exception while trying to fulfill the request.</p>
    InternalService(String),
    /// <p>Too many operations for a given AWS account. For example, the number of pipelines exceeds the maximum allowed.</p>
    LimitExceeded(String),
}

impl CreatePresetError {
    pub fn from_response(res: BufferedHttpResponse) -> RusotoError<CreatePresetError> {
        if let Some(err) = proto::json::Error::parse_rest(&res) {
            match err.typ.as_str() {
                "AccessDeniedException" => {
                    return RusotoError::Service(CreatePresetError::AccessDenied(err.msg))
                }
                "IncompatibleVersionException" => {
                    return RusotoError::Service(CreatePresetError::IncompatibleVersion(err.msg))
                }
                "InternalServiceException" => {
                    return RusotoError::Service(CreatePresetError::InternalService(err.msg))
                }
                "LimitExceededException" => {
                    return RusotoError::Service(CreatePresetError::LimitExceeded(err.msg))
                }
                "ValidationException" => return RusotoError::Validation(err.msg),
                _ => {}
            }
        }
        return RusotoError::Unknown(res);
    }
}
impl fmt::Display for CreatePresetError {
    fn fmt(&self, f: &mut fmt::Formatter) -> fmt::Result {
        write!(f, "{}", self.description())
    }
}
impl Error for CreatePresetError {
    fn description(&self) -> &str {
        match *self {
            CreatePresetError::AccessDenied(ref cause) => cause,
            CreatePresetError::IncompatibleVersion(ref cause) => cause,
            CreatePresetError::InternalService(ref cause) => cause,
            CreatePresetError::LimitExceeded(ref cause) => cause,
        }
    }
}
/// Errors returned by DeletePipeline
#[derive(Debug, PartialEq)]
pub enum DeletePipelineError {
    /// <p>General authentication failure. The request was not signed correctly.</p>
    AccessDenied(String),

    IncompatibleVersion(String),
    /// <p>Elastic Transcoder encountered an unexpected exception while trying to fulfill the request.</p>
    InternalService(String),
    /// <p>The resource you are attempting to change is in use. For example, you are attempting to delete a pipeline that is currently in use.</p>
    ResourceInUse(String),
    /// <p>The requested resource does not exist or is not available. For example, the pipeline to which you're trying to add a job doesn't exist or is still being created.</p>
    ResourceNotFound(String),
}

impl DeletePipelineError {
    pub fn from_response(res: BufferedHttpResponse) -> RusotoError<DeletePipelineError> {
        if let Some(err) = proto::json::Error::parse_rest(&res) {
            match err.typ.as_str() {
                "AccessDeniedException" => {
                    return RusotoError::Service(DeletePipelineError::AccessDenied(err.msg))
                }
                "IncompatibleVersionException" => {
                    return RusotoError::Service(DeletePipelineError::IncompatibleVersion(err.msg))
                }
                "InternalServiceException" => {
                    return RusotoError::Service(DeletePipelineError::InternalService(err.msg))
                }
                "ResourceInUseException" => {
                    return RusotoError::Service(DeletePipelineError::ResourceInUse(err.msg))
                }
                "ResourceNotFoundException" => {
                    return RusotoError::Service(DeletePipelineError::ResourceNotFound(err.msg))
                }
                "ValidationException" => return RusotoError::Validation(err.msg),
                _ => {}
            }
        }
        return RusotoError::Unknown(res);
    }
}
impl fmt::Display for DeletePipelineError {
    fn fmt(&self, f: &mut fmt::Formatter) -> fmt::Result {
        write!(f, "{}", self.description())
    }
}
impl Error for DeletePipelineError {
    fn description(&self) -> &str {
        match *self {
            DeletePipelineError::AccessDenied(ref cause) => cause,
            DeletePipelineError::IncompatibleVersion(ref cause) => cause,
            DeletePipelineError::InternalService(ref cause) => cause,
            DeletePipelineError::ResourceInUse(ref cause) => cause,
            DeletePipelineError::ResourceNotFound(ref cause) => cause,
        }
    }
}
/// Errors returned by DeletePreset
#[derive(Debug, PartialEq)]
pub enum DeletePresetError {
    /// <p>General authentication failure. The request was not signed correctly.</p>
    AccessDenied(String),

    IncompatibleVersion(String),
    /// <p>Elastic Transcoder encountered an unexpected exception while trying to fulfill the request.</p>
    InternalService(String),
    /// <p>The requested resource does not exist or is not available. For example, the pipeline to which you're trying to add a job doesn't exist or is still being created.</p>
    ResourceNotFound(String),
}

impl DeletePresetError {
    pub fn from_response(res: BufferedHttpResponse) -> RusotoError<DeletePresetError> {
        if let Some(err) = proto::json::Error::parse_rest(&res) {
            match err.typ.as_str() {
                "AccessDeniedException" => {
                    return RusotoError::Service(DeletePresetError::AccessDenied(err.msg))
                }
                "IncompatibleVersionException" => {
                    return RusotoError::Service(DeletePresetError::IncompatibleVersion(err.msg))
                }
                "InternalServiceException" => {
                    return RusotoError::Service(DeletePresetError::InternalService(err.msg))
                }
                "ResourceNotFoundException" => {
                    return RusotoError::Service(DeletePresetError::ResourceNotFound(err.msg))
                }
                "ValidationException" => return RusotoError::Validation(err.msg),
                _ => {}
            }
        }
        return RusotoError::Unknown(res);
    }
}
impl fmt::Display for DeletePresetError {
    fn fmt(&self, f: &mut fmt::Formatter) -> fmt::Result {
        write!(f, "{}", self.description())
    }
}
impl Error for DeletePresetError {
    fn description(&self) -> &str {
        match *self {
            DeletePresetError::AccessDenied(ref cause) => cause,
            DeletePresetError::IncompatibleVersion(ref cause) => cause,
            DeletePresetError::InternalService(ref cause) => cause,
            DeletePresetError::ResourceNotFound(ref cause) => cause,
        }
    }
}
/// Errors returned by ListJobsByPipeline
#[derive(Debug, PartialEq)]
pub enum ListJobsByPipelineError {
    /// <p>General authentication failure. The request was not signed correctly.</p>
    AccessDenied(String),

    IncompatibleVersion(String),
    /// <p>Elastic Transcoder encountered an unexpected exception while trying to fulfill the request.</p>
    InternalService(String),
    /// <p>The requested resource does not exist or is not available. For example, the pipeline to which you're trying to add a job doesn't exist or is still being created.</p>
    ResourceNotFound(String),
}

impl ListJobsByPipelineError {
    pub fn from_response(res: BufferedHttpResponse) -> RusotoError<ListJobsByPipelineError> {
        if let Some(err) = proto::json::Error::parse_rest(&res) {
            match err.typ.as_str() {
                "AccessDeniedException" => {
                    return RusotoError::Service(ListJobsByPipelineError::AccessDenied(err.msg))
                }
                "IncompatibleVersionException" => {
                    return RusotoError::Service(ListJobsByPipelineError::IncompatibleVersion(
                        err.msg,
                    ))
                }
                "InternalServiceException" => {
                    return RusotoError::Service(ListJobsByPipelineError::InternalService(err.msg))
                }
                "ResourceNotFoundException" => {
                    return RusotoError::Service(ListJobsByPipelineError::ResourceNotFound(err.msg))
                }
                "ValidationException" => return RusotoError::Validation(err.msg),
                _ => {}
            }
        }
        return RusotoError::Unknown(res);
    }
}
impl fmt::Display for ListJobsByPipelineError {
    fn fmt(&self, f: &mut fmt::Formatter) -> fmt::Result {
        write!(f, "{}", self.description())
    }
}
impl Error for ListJobsByPipelineError {
    fn description(&self) -> &str {
        match *self {
            ListJobsByPipelineError::AccessDenied(ref cause) => cause,
            ListJobsByPipelineError::IncompatibleVersion(ref cause) => cause,
            ListJobsByPipelineError::InternalService(ref cause) => cause,
            ListJobsByPipelineError::ResourceNotFound(ref cause) => cause,
        }
    }
}
/// Errors returned by ListJobsByStatus
#[derive(Debug, PartialEq)]
pub enum ListJobsByStatusError {
    /// <p>General authentication failure. The request was not signed correctly.</p>
    AccessDenied(String),

    IncompatibleVersion(String),
    /// <p>Elastic Transcoder encountered an unexpected exception while trying to fulfill the request.</p>
    InternalService(String),
    /// <p>The requested resource does not exist or is not available. For example, the pipeline to which you're trying to add a job doesn't exist or is still being created.</p>
    ResourceNotFound(String),
}

impl ListJobsByStatusError {
    pub fn from_response(res: BufferedHttpResponse) -> RusotoError<ListJobsByStatusError> {
        if let Some(err) = proto::json::Error::parse_rest(&res) {
            match err.typ.as_str() {
                "AccessDeniedException" => {
                    return RusotoError::Service(ListJobsByStatusError::AccessDenied(err.msg))
                }
                "IncompatibleVersionException" => {
                    return RusotoError::Service(ListJobsByStatusError::IncompatibleVersion(
                        err.msg,
                    ))
                }
                "InternalServiceException" => {
                    return RusotoError::Service(ListJobsByStatusError::InternalService(err.msg))
                }
                "ResourceNotFoundException" => {
                    return RusotoError::Service(ListJobsByStatusError::ResourceNotFound(err.msg))
                }
                "ValidationException" => return RusotoError::Validation(err.msg),
                _ => {}
            }
        }
        return RusotoError::Unknown(res);
    }
}
impl fmt::Display for ListJobsByStatusError {
    fn fmt(&self, f: &mut fmt::Formatter) -> fmt::Result {
        write!(f, "{}", self.description())
    }
}
impl Error for ListJobsByStatusError {
    fn description(&self) -> &str {
        match *self {
            ListJobsByStatusError::AccessDenied(ref cause) => cause,
            ListJobsByStatusError::IncompatibleVersion(ref cause) => cause,
            ListJobsByStatusError::InternalService(ref cause) => cause,
            ListJobsByStatusError::ResourceNotFound(ref cause) => cause,
        }
    }
}
/// Errors returned by ListPipelines
#[derive(Debug, PartialEq)]
pub enum ListPipelinesError {
    /// <p>General authentication failure. The request was not signed correctly.</p>
    AccessDenied(String),

    IncompatibleVersion(String),
    /// <p>Elastic Transcoder encountered an unexpected exception while trying to fulfill the request.</p>
    InternalService(String),
}

impl ListPipelinesError {
    pub fn from_response(res: BufferedHttpResponse) -> RusotoError<ListPipelinesError> {
        if let Some(err) = proto::json::Error::parse_rest(&res) {
            match err.typ.as_str() {
                "AccessDeniedException" => {
                    return RusotoError::Service(ListPipelinesError::AccessDenied(err.msg))
                }
                "IncompatibleVersionException" => {
                    return RusotoError::Service(ListPipelinesError::IncompatibleVersion(err.msg))
                }
                "InternalServiceException" => {
                    return RusotoError::Service(ListPipelinesError::InternalService(err.msg))
                }
                "ValidationException" => return RusotoError::Validation(err.msg),
                _ => {}
            }
        }
        return RusotoError::Unknown(res);
    }
}
impl fmt::Display for ListPipelinesError {
    fn fmt(&self, f: &mut fmt::Formatter) -> fmt::Result {
        write!(f, "{}", self.description())
    }
}
impl Error for ListPipelinesError {
    fn description(&self) -> &str {
        match *self {
            ListPipelinesError::AccessDenied(ref cause) => cause,
            ListPipelinesError::IncompatibleVersion(ref cause) => cause,
            ListPipelinesError::InternalService(ref cause) => cause,
        }
    }
}
/// Errors returned by ListPresets
#[derive(Debug, PartialEq)]
pub enum ListPresetsError {
    /// <p>General authentication failure. The request was not signed correctly.</p>
    AccessDenied(String),

    IncompatibleVersion(String),
    /// <p>Elastic Transcoder encountered an unexpected exception while trying to fulfill the request.</p>
    InternalService(String),
}

impl ListPresetsError {
    pub fn from_response(res: BufferedHttpResponse) -> RusotoError<ListPresetsError> {
        if let Some(err) = proto::json::Error::parse_rest(&res) {
            match err.typ.as_str() {
                "AccessDeniedException" => {
                    return RusotoError::Service(ListPresetsError::AccessDenied(err.msg))
                }
                "IncompatibleVersionException" => {
                    return RusotoError::Service(ListPresetsError::IncompatibleVersion(err.msg))
                }
                "InternalServiceException" => {
                    return RusotoError::Service(ListPresetsError::InternalService(err.msg))
                }
                "ValidationException" => return RusotoError::Validation(err.msg),
                _ => {}
            }
        }
        return RusotoError::Unknown(res);
    }
}
impl fmt::Display for ListPresetsError {
    fn fmt(&self, f: &mut fmt::Formatter) -> fmt::Result {
        write!(f, "{}", self.description())
    }
}
impl Error for ListPresetsError {
    fn description(&self) -> &str {
        match *self {
            ListPresetsError::AccessDenied(ref cause) => cause,
            ListPresetsError::IncompatibleVersion(ref cause) => cause,
            ListPresetsError::InternalService(ref cause) => cause,
        }
    }
}
/// Errors returned by ReadJob
#[derive(Debug, PartialEq)]
pub enum ReadJobError {
    /// <p>General authentication failure. The request was not signed correctly.</p>
    AccessDenied(String),

    IncompatibleVersion(String),
    /// <p>Elastic Transcoder encountered an unexpected exception while trying to fulfill the request.</p>
    InternalService(String),
    /// <p>The requested resource does not exist or is not available. For example, the pipeline to which you're trying to add a job doesn't exist or is still being created.</p>
    ResourceNotFound(String),
}

impl ReadJobError {
    pub fn from_response(res: BufferedHttpResponse) -> RusotoError<ReadJobError> {
        if let Some(err) = proto::json::Error::parse_rest(&res) {
            match err.typ.as_str() {
                "AccessDeniedException" => {
                    return RusotoError::Service(ReadJobError::AccessDenied(err.msg))
                }
                "IncompatibleVersionException" => {
                    return RusotoError::Service(ReadJobError::IncompatibleVersion(err.msg))
                }
                "InternalServiceException" => {
                    return RusotoError::Service(ReadJobError::InternalService(err.msg))
                }
                "ResourceNotFoundException" => {
                    return RusotoError::Service(ReadJobError::ResourceNotFound(err.msg))
                }
                "ValidationException" => return RusotoError::Validation(err.msg),
                _ => {}
            }
        }
        return RusotoError::Unknown(res);
    }
}
impl fmt::Display for ReadJobError {
    fn fmt(&self, f: &mut fmt::Formatter) -> fmt::Result {
        write!(f, "{}", self.description())
    }
}
impl Error for ReadJobError {
    fn description(&self) -> &str {
        match *self {
            ReadJobError::AccessDenied(ref cause) => cause,
            ReadJobError::IncompatibleVersion(ref cause) => cause,
            ReadJobError::InternalService(ref cause) => cause,
            ReadJobError::ResourceNotFound(ref cause) => cause,
        }
    }
}
/// Errors returned by ReadPipeline
#[derive(Debug, PartialEq)]
pub enum ReadPipelineError {
    /// <p>General authentication failure. The request was not signed correctly.</p>
    AccessDenied(String),

    IncompatibleVersion(String),
    /// <p>Elastic Transcoder encountered an unexpected exception while trying to fulfill the request.</p>
    InternalService(String),
    /// <p>The requested resource does not exist or is not available. For example, the pipeline to which you're trying to add a job doesn't exist or is still being created.</p>
    ResourceNotFound(String),
}

impl ReadPipelineError {
    pub fn from_response(res: BufferedHttpResponse) -> RusotoError<ReadPipelineError> {
        if let Some(err) = proto::json::Error::parse_rest(&res) {
            match err.typ.as_str() {
                "AccessDeniedException" => {
                    return RusotoError::Service(ReadPipelineError::AccessDenied(err.msg))
                }
                "IncompatibleVersionException" => {
                    return RusotoError::Service(ReadPipelineError::IncompatibleVersion(err.msg))
                }
                "InternalServiceException" => {
                    return RusotoError::Service(ReadPipelineError::InternalService(err.msg))
                }
                "ResourceNotFoundException" => {
                    return RusotoError::Service(ReadPipelineError::ResourceNotFound(err.msg))
                }
                "ValidationException" => return RusotoError::Validation(err.msg),
                _ => {}
            }
        }
        return RusotoError::Unknown(res);
    }
}
impl fmt::Display for ReadPipelineError {
    fn fmt(&self, f: &mut fmt::Formatter) -> fmt::Result {
        write!(f, "{}", self.description())
    }
}
impl Error for ReadPipelineError {
    fn description(&self) -> &str {
        match *self {
            ReadPipelineError::AccessDenied(ref cause) => cause,
            ReadPipelineError::IncompatibleVersion(ref cause) => cause,
            ReadPipelineError::InternalService(ref cause) => cause,
            ReadPipelineError::ResourceNotFound(ref cause) => cause,
        }
    }
}
/// Errors returned by ReadPreset
#[derive(Debug, PartialEq)]
pub enum ReadPresetError {
    /// <p>General authentication failure. The request was not signed correctly.</p>
    AccessDenied(String),

    IncompatibleVersion(String),
    /// <p>Elastic Transcoder encountered an unexpected exception while trying to fulfill the request.</p>
    InternalService(String),
    /// <p>The requested resource does not exist or is not available. For example, the pipeline to which you're trying to add a job doesn't exist or is still being created.</p>
    ResourceNotFound(String),
}

impl ReadPresetError {
    pub fn from_response(res: BufferedHttpResponse) -> RusotoError<ReadPresetError> {
        if let Some(err) = proto::json::Error::parse_rest(&res) {
            match err.typ.as_str() {
                "AccessDeniedException" => {
                    return RusotoError::Service(ReadPresetError::AccessDenied(err.msg))
                }
                "IncompatibleVersionException" => {
                    return RusotoError::Service(ReadPresetError::IncompatibleVersion(err.msg))
                }
                "InternalServiceException" => {
                    return RusotoError::Service(ReadPresetError::InternalService(err.msg))
                }
                "ResourceNotFoundException" => {
                    return RusotoError::Service(ReadPresetError::ResourceNotFound(err.msg))
                }
                "ValidationException" => return RusotoError::Validation(err.msg),
                _ => {}
            }
        }
        return RusotoError::Unknown(res);
    }
}
impl fmt::Display for ReadPresetError {
    fn fmt(&self, f: &mut fmt::Formatter) -> fmt::Result {
        write!(f, "{}", self.description())
    }
}
impl Error for ReadPresetError {
    fn description(&self) -> &str {
        match *self {
            ReadPresetError::AccessDenied(ref cause) => cause,
            ReadPresetError::IncompatibleVersion(ref cause) => cause,
            ReadPresetError::InternalService(ref cause) => cause,
            ReadPresetError::ResourceNotFound(ref cause) => cause,
        }
    }
}
/// Errors returned by TestRole
#[derive(Debug, PartialEq)]
pub enum TestRoleError {
    /// <p>General authentication failure. The request was not signed correctly.</p>
    AccessDenied(String),

    IncompatibleVersion(String),
    /// <p>Elastic Transcoder encountered an unexpected exception while trying to fulfill the request.</p>
    InternalService(String),
    /// <p>The requested resource does not exist or is not available. For example, the pipeline to which you're trying to add a job doesn't exist or is still being created.</p>
    ResourceNotFound(String),
}

impl TestRoleError {
    pub fn from_response(res: BufferedHttpResponse) -> RusotoError<TestRoleError> {
        if let Some(err) = proto::json::Error::parse_rest(&res) {
            match err.typ.as_str() {
                "AccessDeniedException" => {
                    return RusotoError::Service(TestRoleError::AccessDenied(err.msg))
                }
                "IncompatibleVersionException" => {
                    return RusotoError::Service(TestRoleError::IncompatibleVersion(err.msg))
                }
                "InternalServiceException" => {
                    return RusotoError::Service(TestRoleError::InternalService(err.msg))
                }
                "ResourceNotFoundException" => {
                    return RusotoError::Service(TestRoleError::ResourceNotFound(err.msg))
                }
                "ValidationException" => return RusotoError::Validation(err.msg),
                _ => {}
            }
        }
        return RusotoError::Unknown(res);
    }
}
impl fmt::Display for TestRoleError {
    fn fmt(&self, f: &mut fmt::Formatter) -> fmt::Result {
        write!(f, "{}", self.description())
    }
}
impl Error for TestRoleError {
    fn description(&self) -> &str {
        match *self {
            TestRoleError::AccessDenied(ref cause) => cause,
            TestRoleError::IncompatibleVersion(ref cause) => cause,
            TestRoleError::InternalService(ref cause) => cause,
            TestRoleError::ResourceNotFound(ref cause) => cause,
        }
    }
}
/// Errors returned by UpdatePipeline
#[derive(Debug, PartialEq)]
pub enum UpdatePipelineError {
    /// <p>General authentication failure. The request was not signed correctly.</p>
    AccessDenied(String),

    IncompatibleVersion(String),
    /// <p>Elastic Transcoder encountered an unexpected exception while trying to fulfill the request.</p>
    InternalService(String),
    /// <p>The resource you are attempting to change is in use. For example, you are attempting to delete a pipeline that is currently in use.</p>
    ResourceInUse(String),
    /// <p>The requested resource does not exist or is not available. For example, the pipeline to which you're trying to add a job doesn't exist or is still being created.</p>
    ResourceNotFound(String),
}

impl UpdatePipelineError {
    pub fn from_response(res: BufferedHttpResponse) -> RusotoError<UpdatePipelineError> {
        if let Some(err) = proto::json::Error::parse_rest(&res) {
            match err.typ.as_str() {
                "AccessDeniedException" => {
                    return RusotoError::Service(UpdatePipelineError::AccessDenied(err.msg))
                }
                "IncompatibleVersionException" => {
                    return RusotoError::Service(UpdatePipelineError::IncompatibleVersion(err.msg))
                }
                "InternalServiceException" => {
                    return RusotoError::Service(UpdatePipelineError::InternalService(err.msg))
                }
                "ResourceInUseException" => {
                    return RusotoError::Service(UpdatePipelineError::ResourceInUse(err.msg))
                }
                "ResourceNotFoundException" => {
                    return RusotoError::Service(UpdatePipelineError::ResourceNotFound(err.msg))
                }
                "ValidationException" => return RusotoError::Validation(err.msg),
                _ => {}
            }
        }
        return RusotoError::Unknown(res);
    }
}
impl fmt::Display for UpdatePipelineError {
    fn fmt(&self, f: &mut fmt::Formatter) -> fmt::Result {
        write!(f, "{}", self.description())
    }
}
impl Error for UpdatePipelineError {
    fn description(&self) -> &str {
        match *self {
            UpdatePipelineError::AccessDenied(ref cause) => cause,
            UpdatePipelineError::IncompatibleVersion(ref cause) => cause,
            UpdatePipelineError::InternalService(ref cause) => cause,
            UpdatePipelineError::ResourceInUse(ref cause) => cause,
            UpdatePipelineError::ResourceNotFound(ref cause) => cause,
        }
    }
}
/// Errors returned by UpdatePipelineNotifications
#[derive(Debug, PartialEq)]
pub enum UpdatePipelineNotificationsError {
    /// <p>General authentication failure. The request was not signed correctly.</p>
    AccessDenied(String),

    IncompatibleVersion(String),
    /// <p>Elastic Transcoder encountered an unexpected exception while trying to fulfill the request.</p>
    InternalService(String),
    /// <p>The resource you are attempting to change is in use. For example, you are attempting to delete a pipeline that is currently in use.</p>
    ResourceInUse(String),
    /// <p>The requested resource does not exist or is not available. For example, the pipeline to which you're trying to add a job doesn't exist or is still being created.</p>
    ResourceNotFound(String),
}

impl UpdatePipelineNotificationsError {
    pub fn from_response(
        res: BufferedHttpResponse,
    ) -> RusotoError<UpdatePipelineNotificationsError> {
        if let Some(err) = proto::json::Error::parse_rest(&res) {
            match err.typ.as_str() {
                "AccessDeniedException" => {
                    return RusotoError::Service(UpdatePipelineNotificationsError::AccessDenied(
                        err.msg,
                    ))
                }
                "IncompatibleVersionException" => {
                    return RusotoError::Service(
                        UpdatePipelineNotificationsError::IncompatibleVersion(err.msg),
                    )
                }
                "InternalServiceException" => {
                    return RusotoError::Service(UpdatePipelineNotificationsError::InternalService(
                        err.msg,
                    ))
                }
                "ResourceInUseException" => {
                    return RusotoError::Service(UpdatePipelineNotificationsError::ResourceInUse(
                        err.msg,
                    ))
                }
                "ResourceNotFoundException" => {
                    return RusotoError::Service(
                        UpdatePipelineNotificationsError::ResourceNotFound(err.msg),
                    )
                }
                "ValidationException" => return RusotoError::Validation(err.msg),
                _ => {}
            }
        }
        return RusotoError::Unknown(res);
    }
}
impl fmt::Display for UpdatePipelineNotificationsError {
    fn fmt(&self, f: &mut fmt::Formatter) -> fmt::Result {
        write!(f, "{}", self.description())
    }
}
impl Error for UpdatePipelineNotificationsError {
    fn description(&self) -> &str {
        match *self {
            UpdatePipelineNotificationsError::AccessDenied(ref cause) => cause,
            UpdatePipelineNotificationsError::IncompatibleVersion(ref cause) => cause,
            UpdatePipelineNotificationsError::InternalService(ref cause) => cause,
            UpdatePipelineNotificationsError::ResourceInUse(ref cause) => cause,
            UpdatePipelineNotificationsError::ResourceNotFound(ref cause) => cause,
        }
    }
}
/// Errors returned by UpdatePipelineStatus
#[derive(Debug, PartialEq)]
pub enum UpdatePipelineStatusError {
    /// <p>General authentication failure. The request was not signed correctly.</p>
    AccessDenied(String),

    IncompatibleVersion(String),
    /// <p>Elastic Transcoder encountered an unexpected exception while trying to fulfill the request.</p>
    InternalService(String),
    /// <p>The resource you are attempting to change is in use. For example, you are attempting to delete a pipeline that is currently in use.</p>
    ResourceInUse(String),
    /// <p>The requested resource does not exist or is not available. For example, the pipeline to which you're trying to add a job doesn't exist or is still being created.</p>
    ResourceNotFound(String),
}

impl UpdatePipelineStatusError {
    pub fn from_response(res: BufferedHttpResponse) -> RusotoError<UpdatePipelineStatusError> {
        if let Some(err) = proto::json::Error::parse_rest(&res) {
            match err.typ.as_str() {
                "AccessDeniedException" => {
                    return RusotoError::Service(UpdatePipelineStatusError::AccessDenied(err.msg))
                }
                "IncompatibleVersionException" => {
                    return RusotoError::Service(UpdatePipelineStatusError::IncompatibleVersion(
                        err.msg,
                    ))
                }
                "InternalServiceException" => {
                    return RusotoError::Service(UpdatePipelineStatusError::InternalService(
                        err.msg,
                    ))
                }
                "ResourceInUseException" => {
                    return RusotoError::Service(UpdatePipelineStatusError::ResourceInUse(err.msg))
                }
                "ResourceNotFoundException" => {
                    return RusotoError::Service(UpdatePipelineStatusError::ResourceNotFound(
                        err.msg,
                    ))
                }
                "ValidationException" => return RusotoError::Validation(err.msg),
                _ => {}
            }
        }
        return RusotoError::Unknown(res);
    }
}
impl fmt::Display for UpdatePipelineStatusError {
    fn fmt(&self, f: &mut fmt::Formatter) -> fmt::Result {
        write!(f, "{}", self.description())
    }
}
impl Error for UpdatePipelineStatusError {
    fn description(&self) -> &str {
        match *self {
            UpdatePipelineStatusError::AccessDenied(ref cause) => cause,
            UpdatePipelineStatusError::IncompatibleVersion(ref cause) => cause,
            UpdatePipelineStatusError::InternalService(ref cause) => cause,
            UpdatePipelineStatusError::ResourceInUse(ref cause) => cause,
            UpdatePipelineStatusError::ResourceNotFound(ref cause) => cause,
        }
    }
}
/// Trait representing the capabilities of the Amazon Elastic Transcoder API. Amazon Elastic Transcoder clients implement this trait.
#[async_trait]
pub trait Ets {
    /// <p><p>The CancelJob operation cancels an unfinished job.</p> <note> <p>You can only cancel a job that has a status of <code>Submitted</code>. To prevent a pipeline from starting to process a job while you&#39;re getting the job identifier, use <a>UpdatePipelineStatus</a> to temporarily pause the pipeline.</p> </note></p>
    async fn cancel_job(
        &self,
        input: CancelJobRequest,
    ) -> Result<CancelJobResponse, RusotoError<CancelJobError>>;

    /// <p>When you create a job, Elastic Transcoder returns JSON data that includes the values that you specified plus information about the job that is created.</p> <p>If you have specified more than one output for your jobs (for example, one output for the Kindle Fire and another output for the Apple iPhone 4s), you currently must use the Elastic Transcoder API to list the jobs (as opposed to the AWS Console).</p>
    async fn create_job(
        &self,
        input: CreateJobRequest,
    ) -> Result<CreateJobResponse, RusotoError<CreateJobError>>;

    /// <p>The CreatePipeline operation creates a pipeline with settings that you specify.</p>
    async fn create_pipeline(
        &self,
        input: CreatePipelineRequest,
    ) -> Result<CreatePipelineResponse, RusotoError<CreatePipelineError>>;

    /// <p>The CreatePreset operation creates a preset with settings that you specify.</p> <important> <p>Elastic Transcoder checks the CreatePreset settings to ensure that they meet Elastic Transcoder requirements and to determine whether they comply with H.264 standards. If your settings are not valid for Elastic Transcoder, Elastic Transcoder returns an HTTP 400 response (<code>ValidationException</code>) and does not create the preset. If the settings are valid for Elastic Transcoder but aren't strictly compliant with the H.264 standard, Elastic Transcoder creates the preset and returns a warning message in the response. This helps you determine whether your settings comply with the H.264 standard while giving you greater flexibility with respect to the video that Elastic Transcoder produces.</p> </important> <p>Elastic Transcoder uses the H.264 video-compression format. For more information, see the International Telecommunication Union publication <i>Recommendation ITU-T H.264: Advanced video coding for generic audiovisual services</i>.</p>
    async fn create_preset(
        &self,
        input: CreatePresetRequest,
    ) -> Result<CreatePresetResponse, RusotoError<CreatePresetError>>;

    /// <p>The DeletePipeline operation removes a pipeline.</p> <p> You can only delete a pipeline that has never been used or that is not currently in use (doesn't contain any active jobs). If the pipeline is currently in use, <code>DeletePipeline</code> returns an error. </p>
    async fn delete_pipeline(
        &self,
        input: DeletePipelineRequest,
    ) -> Result<DeletePipelineResponse, RusotoError<DeletePipelineError>>;

    /// <p><p>The DeletePreset operation removes a preset that you&#39;ve added in an AWS region.</p> <note> <p>You can&#39;t delete the default presets that are included with Elastic Transcoder.</p> </note></p>
    async fn delete_preset(
        &self,
        input: DeletePresetRequest,
    ) -> Result<DeletePresetResponse, RusotoError<DeletePresetError>>;

    /// <p>The ListJobsByPipeline operation gets a list of the jobs currently in a pipeline.</p> <p>Elastic Transcoder returns all of the jobs currently in the specified pipeline. The response body contains one element for each job that satisfies the search criteria.</p>
    async fn list_jobs_by_pipeline(
        &self,
        input: ListJobsByPipelineRequest,
    ) -> Result<ListJobsByPipelineResponse, RusotoError<ListJobsByPipelineError>>;

    /// <p>The ListJobsByStatus operation gets a list of jobs that have a specified status. The response body contains one element for each job that satisfies the search criteria.</p>
    async fn list_jobs_by_status(
        &self,
        input: ListJobsByStatusRequest,
    ) -> Result<ListJobsByStatusResponse, RusotoError<ListJobsByStatusError>>;

    /// <p>The ListPipelines operation gets a list of the pipelines associated with the current AWS account.</p>
    async fn list_pipelines(
        &self,
        input: ListPipelinesRequest,
    ) -> Result<ListPipelinesResponse, RusotoError<ListPipelinesError>>;

    /// <p>The ListPresets operation gets a list of the default presets included with Elastic Transcoder and the presets that you've added in an AWS region.</p>
    async fn list_presets(
        &self,
        input: ListPresetsRequest,
    ) -> Result<ListPresetsResponse, RusotoError<ListPresetsError>>;

    /// <p>The ReadJob operation returns detailed information about a job.</p>
    async fn read_job(
        &self,
        input: ReadJobRequest,
    ) -> Result<ReadJobResponse, RusotoError<ReadJobError>>;

    /// <p>The ReadPipeline operation gets detailed information about a pipeline.</p>
    async fn read_pipeline(
        &self,
        input: ReadPipelineRequest,
    ) -> Result<ReadPipelineResponse, RusotoError<ReadPipelineError>>;

    /// <p>The ReadPreset operation gets detailed information about a preset.</p>
    async fn read_preset(
        &self,
        input: ReadPresetRequest,
    ) -> Result<ReadPresetResponse, RusotoError<ReadPresetError>>;

    /// <p>The TestRole operation tests the IAM role used to create the pipeline.</p> <p>The <code>TestRole</code> action lets you determine whether the IAM role you are using has sufficient permissions to let Elastic Transcoder perform tasks associated with the transcoding process. The action attempts to assume the specified IAM role, checks read access to the input and output buckets, and tries to send a test notification to Amazon SNS topics that you specify.</p>
    async fn test_role(
        &self,
        input: TestRoleRequest,
    ) -> Result<TestRoleResponse, RusotoError<TestRoleError>>;

    /// <p><p> Use the <code>UpdatePipeline</code> operation to update settings for a pipeline.</p> <important> <p>When you change pipeline settings, your changes take effect immediately. Jobs that you have already submitted and that Elastic Transcoder has not started to process are affected in addition to jobs that you submit after you change settings. </p> </important></p>
    async fn update_pipeline(
        &self,
        input: UpdatePipelineRequest,
    ) -> Result<UpdatePipelineResponse, RusotoError<UpdatePipelineError>>;

    /// <p>With the UpdatePipelineNotifications operation, you can update Amazon Simple Notification Service (Amazon SNS) notifications for a pipeline.</p> <p>When you update notifications for a pipeline, Elastic Transcoder returns the values that you specified in the request.</p>
    async fn update_pipeline_notifications(
        &self,
        input: UpdatePipelineNotificationsRequest,
    ) -> Result<UpdatePipelineNotificationsResponse, RusotoError<UpdatePipelineNotificationsError>>;

    /// <p>The UpdatePipelineStatus operation pauses or reactivates a pipeline, so that the pipeline stops or restarts the processing of jobs.</p> <p>Changing the pipeline status is useful if you want to cancel one or more jobs. You can't cancel jobs after Elastic Transcoder has started processing them; if you pause the pipeline to which you submitted the jobs, you have more time to get the job IDs for the jobs that you want to cancel, and to send a <a>CancelJob</a> request. </p>
    async fn update_pipeline_status(
        &self,
        input: UpdatePipelineStatusRequest,
    ) -> Result<UpdatePipelineStatusResponse, RusotoError<UpdatePipelineStatusError>>;
}
/// A client for the Amazon Elastic Transcoder API.
#[derive(Clone)]
pub struct EtsClient {
    client: Client,
    region: region::Region,
}

impl EtsClient {
    /// Creates a client backed by the default tokio event loop.
    ///
    /// The client will use the default credentials provider and tls client.
    pub fn new(region: region::Region) -> EtsClient {
        Self::new_with_client(Client::shared(), region)
    }

    pub fn new_with<P, D>(
        request_dispatcher: D,
        credentials_provider: P,
        region: region::Region,
    ) -> EtsClient
    where
        P: ProvideAwsCredentials + Send + Sync + 'static,
        D: DispatchSignedRequest + Send + Sync + 'static,
    {
        Self::new_with_client(
            Client::new_with(credentials_provider, request_dispatcher),
            region,
        )
    }

    pub fn new_with_client(client: Client, region: region::Region) -> EtsClient {
        EtsClient { client, region }
    }
}

impl fmt::Debug for EtsClient {
    fn fmt(&self, f: &mut fmt::Formatter<'_>) -> fmt::Result {
        f.debug_struct("EtsClient")
            .field("region", &self.region)
            .finish()
    }
}

#[async_trait]
impl Ets for EtsClient {
    /// <p><p>The CancelJob operation cancels an unfinished job.</p> <note> <p>You can only cancel a job that has a status of <code>Submitted</code>. To prevent a pipeline from starting to process a job while you&#39;re getting the job identifier, use <a>UpdatePipelineStatus</a> to temporarily pause the pipeline.</p> </note></p>
    async fn cancel_job(
        &self,
        input: CancelJobRequest,
    ) -> Result<CancelJobResponse, RusotoError<CancelJobError>> {
        let request_uri = format!("/2012-09-25/jobs/{id}", id = input.id);

        let mut request =
            SignedRequest::new("DELETE", "elastictranscoder", &self.region, &request_uri);
        request.set_content_type("application/x-amz-json-1.1".to_owned());

        let mut response = self
            .client
            .sign_and_dispatch(request)
            .await
            .map_err(RusotoError::from)?;
        if response.status.as_u16() == 202 {
            let response = response.buffer().await.map_err(RusotoError::HttpDispatch)?;
            let result = proto::json::ResponsePayload::new(&response)
                .deserialize::<CancelJobResponse, _>()?;

            Ok(result)
        } else {
            let response = response.buffer().await.map_err(RusotoError::HttpDispatch)?;
            Err(CancelJobError::from_response(response))
        }
    }

    /// <p>When you create a job, Elastic Transcoder returns JSON data that includes the values that you specified plus information about the job that is created.</p> <p>If you have specified more than one output for your jobs (for example, one output for the Kindle Fire and another output for the Apple iPhone 4s), you currently must use the Elastic Transcoder API to list the jobs (as opposed to the AWS Console).</p>
    async fn create_job(
        &self,
        input: CreateJobRequest,
    ) -> Result<CreateJobResponse, RusotoError<CreateJobError>> {
        let request_uri = "/2012-09-25/jobs";

        let mut request =
            SignedRequest::new("POST", "elastictranscoder", &self.region, &request_uri);
        request.set_content_type("application/x-amz-json-1.1".to_owned());

        let encoded = Some(serde_json::to_vec(&input).unwrap());
        request.set_payload(encoded);

        let mut response = self
            .client
            .sign_and_dispatch(request)
            .await
            .map_err(RusotoError::from)?;
        if response.status.as_u16() == 201 {
            let response = response.buffer().await.map_err(RusotoError::HttpDispatch)?;
            let result = proto::json::ResponsePayload::new(&response)
                .deserialize::<CreateJobResponse, _>()?;

            Ok(result)
        } else {
            let response = response.buffer().await.map_err(RusotoError::HttpDispatch)?;
            Err(CreateJobError::from_response(response))
        }
    }

    /// <p>The CreatePipeline operation creates a pipeline with settings that you specify.</p>
    async fn create_pipeline(
        &self,
        input: CreatePipelineRequest,
    ) -> Result<CreatePipelineResponse, RusotoError<CreatePipelineError>> {
        let request_uri = "/2012-09-25/pipelines";

        let mut request =
            SignedRequest::new("POST", "elastictranscoder", &self.region, &request_uri);
        request.set_content_type("application/x-amz-json-1.1".to_owned());

        let encoded = Some(serde_json::to_vec(&input).unwrap());
        request.set_payload(encoded);

        let mut response = self
            .client
            .sign_and_dispatch(request)
            .await
            .map_err(RusotoError::from)?;
        if response.status.as_u16() == 201 {
            let response = response.buffer().await.map_err(RusotoError::HttpDispatch)?;
            let result = proto::json::ResponsePayload::new(&response)
                .deserialize::<CreatePipelineResponse, _>()?;

            Ok(result)
        } else {
            let response = response.buffer().await.map_err(RusotoError::HttpDispatch)?;
            Err(CreatePipelineError::from_response(response))
        }
    }

    /// <p>The CreatePreset operation creates a preset with settings that you specify.</p> <important> <p>Elastic Transcoder checks the CreatePreset settings to ensure that they meet Elastic Transcoder requirements and to determine whether they comply with H.264 standards. If your settings are not valid for Elastic Transcoder, Elastic Transcoder returns an HTTP 400 response (<code>ValidationException</code>) and does not create the preset. If the settings are valid for Elastic Transcoder but aren't strictly compliant with the H.264 standard, Elastic Transcoder creates the preset and returns a warning message in the response. This helps you determine whether your settings comply with the H.264 standard while giving you greater flexibility with respect to the video that Elastic Transcoder produces.</p> </important> <p>Elastic Transcoder uses the H.264 video-compression format. For more information, see the International Telecommunication Union publication <i>Recommendation ITU-T H.264: Advanced video coding for generic audiovisual services</i>.</p>
    async fn create_preset(
        &self,
        input: CreatePresetRequest,
    ) -> Result<CreatePresetResponse, RusotoError<CreatePresetError>> {
        let request_uri = "/2012-09-25/presets";

        let mut request =
            SignedRequest::new("POST", "elastictranscoder", &self.region, &request_uri);
        request.set_content_type("application/x-amz-json-1.1".to_owned());

        let encoded = Some(serde_json::to_vec(&input).unwrap());
        request.set_payload(encoded);

        let mut response = self
            .client
            .sign_and_dispatch(request)
            .await
            .map_err(RusotoError::from)?;
        if response.status.as_u16() == 201 {
            let response = response.buffer().await.map_err(RusotoError::HttpDispatch)?;
            let result = proto::json::ResponsePayload::new(&response)
                .deserialize::<CreatePresetResponse, _>()?;

            Ok(result)
        } else {
            let response = response.buffer().await.map_err(RusotoError::HttpDispatch)?;
            Err(CreatePresetError::from_response(response))
        }
    }

    /// <p>The DeletePipeline operation removes a pipeline.</p> <p> You can only delete a pipeline that has never been used or that is not currently in use (doesn't contain any active jobs). If the pipeline is currently in use, <code>DeletePipeline</code> returns an error. </p>
    async fn delete_pipeline(
        &self,
        input: DeletePipelineRequest,
    ) -> Result<DeletePipelineResponse, RusotoError<DeletePipelineError>> {
        let request_uri = format!("/2012-09-25/pipelines/{id}", id = input.id);

        let mut request =
            SignedRequest::new("DELETE", "elastictranscoder", &self.region, &request_uri);
        request.set_content_type("application/x-amz-json-1.1".to_owned());

        let mut response = self
            .client
            .sign_and_dispatch(request)
            .await
            .map_err(RusotoError::from)?;
        if response.status.as_u16() == 202 {
            let response = response.buffer().await.map_err(RusotoError::HttpDispatch)?;
            let result = proto::json::ResponsePayload::new(&response)
                .deserialize::<DeletePipelineResponse, _>()?;

            Ok(result)
        } else {
            let response = response.buffer().await.map_err(RusotoError::HttpDispatch)?;
            Err(DeletePipelineError::from_response(response))
        }
    }

    /// <p><p>The DeletePreset operation removes a preset that you&#39;ve added in an AWS region.</p> <note> <p>You can&#39;t delete the default presets that are included with Elastic Transcoder.</p> </note></p>
    async fn delete_preset(
        &self,
        input: DeletePresetRequest,
    ) -> Result<DeletePresetResponse, RusotoError<DeletePresetError>> {
        let request_uri = format!("/2012-09-25/presets/{id}", id = input.id);

        let mut request =
            SignedRequest::new("DELETE", "elastictranscoder", &self.region, &request_uri);
        request.set_content_type("application/x-amz-json-1.1".to_owned());

        let mut response = self
            .client
            .sign_and_dispatch(request)
            .await
            .map_err(RusotoError::from)?;
        if response.status.as_u16() == 202 {
            let response = response.buffer().await.map_err(RusotoError::HttpDispatch)?;
            let result = proto::json::ResponsePayload::new(&response)
                .deserialize::<DeletePresetResponse, _>()?;

            Ok(result)
        } else {
            let response = response.buffer().await.map_err(RusotoError::HttpDispatch)?;
            Err(DeletePresetError::from_response(response))
        }
    }

    /// <p>The ListJobsByPipeline operation gets a list of the jobs currently in a pipeline.</p> <p>Elastic Transcoder returns all of the jobs currently in the specified pipeline. The response body contains one element for each job that satisfies the search criteria.</p>
    async fn list_jobs_by_pipeline(
        &self,
        input: ListJobsByPipelineRequest,
    ) -> Result<ListJobsByPipelineResponse, RusotoError<ListJobsByPipelineError>> {
        let request_uri = format!(
            "/2012-09-25/jobsByPipeline/{pipeline_id}",
            pipeline_id = input.pipeline_id
        );

        let mut request =
            SignedRequest::new("GET", "elastictranscoder", &self.region, &request_uri);
        request.set_content_type("application/x-amz-json-1.1".to_owned());

        let mut params = Params::new();
        if let Some(ref x) = input.ascending {
            params.put("Ascending", x);
        }
        if let Some(ref x) = input.page_token {
            params.put("PageToken", x);
        }
        request.set_params(params);

        let mut response = self
            .client
            .sign_and_dispatch(request)
            .await
            .map_err(RusotoError::from)?;
        if response.status.is_success() {
            let response = response.buffer().await.map_err(RusotoError::HttpDispatch)?;
            let result = proto::json::ResponsePayload::new(&response)
                .deserialize::<ListJobsByPipelineResponse, _>()?;

            Ok(result)
        } else {
            let response = response.buffer().await.map_err(RusotoError::HttpDispatch)?;
            Err(ListJobsByPipelineError::from_response(response))
        }
    }

    /// <p>The ListJobsByStatus operation gets a list of jobs that have a specified status. The response body contains one element for each job that satisfies the search criteria.</p>
    async fn list_jobs_by_status(
        &self,
        input: ListJobsByStatusRequest,
    ) -> Result<ListJobsByStatusResponse, RusotoError<ListJobsByStatusError>> {
        let request_uri = format!("/2012-09-25/jobsByStatus/{status}", status = input.status);

        let mut request =
            SignedRequest::new("GET", "elastictranscoder", &self.region, &request_uri);
        request.set_content_type("application/x-amz-json-1.1".to_owned());

        let mut params = Params::new();
        if let Some(ref x) = input.ascending {
            params.put("Ascending", x);
        }
        if let Some(ref x) = input.page_token {
            params.put("PageToken", x);
        }
        request.set_params(params);

        let mut response = self
            .client
            .sign_and_dispatch(request)
            .await
            .map_err(RusotoError::from)?;
        if response.status.is_success() {
            let response = response.buffer().await.map_err(RusotoError::HttpDispatch)?;
            let result = proto::json::ResponsePayload::new(&response)
                .deserialize::<ListJobsByStatusResponse, _>()?;

            Ok(result)
        } else {
            let response = response.buffer().await.map_err(RusotoError::HttpDispatch)?;
            Err(ListJobsByStatusError::from_response(response))
        }
    }

    /// <p>The ListPipelines operation gets a list of the pipelines associated with the current AWS account.</p>
    async fn list_pipelines(
        &self,
        input: ListPipelinesRequest,
    ) -> Result<ListPipelinesResponse, RusotoError<ListPipelinesError>> {
        let request_uri = "/2012-09-25/pipelines";

        let mut request =
            SignedRequest::new("GET", "elastictranscoder", &self.region, &request_uri);
        request.set_content_type("application/x-amz-json-1.1".to_owned());

        let mut params = Params::new();
        if let Some(ref x) = input.ascending {
            params.put("Ascending", x);
        }
        if let Some(ref x) = input.page_token {
            params.put("PageToken", x);
        }
        request.set_params(params);

        let mut response = self
            .client
            .sign_and_dispatch(request)
            .await
            .map_err(RusotoError::from)?;
        if response.status.is_success() {
            let response = response.buffer().await.map_err(RusotoError::HttpDispatch)?;
            let result = proto::json::ResponsePayload::new(&response)
                .deserialize::<ListPipelinesResponse, _>()?;

            Ok(result)
        } else {
            let response = response.buffer().await.map_err(RusotoError::HttpDispatch)?;
            Err(ListPipelinesError::from_response(response))
        }
    }

    /// <p>The ListPresets operation gets a list of the default presets included with Elastic Transcoder and the presets that you've added in an AWS region.</p>
    async fn list_presets(
        &self,
        input: ListPresetsRequest,
    ) -> Result<ListPresetsResponse, RusotoError<ListPresetsError>> {
        let request_uri = "/2012-09-25/presets";

        let mut request =
            SignedRequest::new("GET", "elastictranscoder", &self.region, &request_uri);
        request.set_content_type("application/x-amz-json-1.1".to_owned());

        let mut params = Params::new();
        if let Some(ref x) = input.ascending {
            params.put("Ascending", x);
        }
        if let Some(ref x) = input.page_token {
            params.put("PageToken", x);
        }
        request.set_params(params);

        let mut response = self
            .client
            .sign_and_dispatch(request)
            .await
            .map_err(RusotoError::from)?;
        if response.status.is_success() {
            let response = response.buffer().await.map_err(RusotoError::HttpDispatch)?;
            let result = proto::json::ResponsePayload::new(&response)
                .deserialize::<ListPresetsResponse, _>()?;

            Ok(result)
        } else {
            let response = response.buffer().await.map_err(RusotoError::HttpDispatch)?;
            Err(ListPresetsError::from_response(response))
        }
    }

    /// <p>The ReadJob operation returns detailed information about a job.</p>
    async fn read_job(
        &self,
        input: ReadJobRequest,
    ) -> Result<ReadJobResponse, RusotoError<ReadJobError>> {
        let request_uri = format!("/2012-09-25/jobs/{id}", id = input.id);

        let mut request =
            SignedRequest::new("GET", "elastictranscoder", &self.region, &request_uri);
        request.set_content_type("application/x-amz-json-1.1".to_owned());

        let mut response = self
            .client
            .sign_and_dispatch(request)
            .await
            .map_err(RusotoError::from)?;
        if response.status.is_success() {
            let response = response.buffer().await.map_err(RusotoError::HttpDispatch)?;
            let result =
                proto::json::ResponsePayload::new(&response).deserialize::<ReadJobResponse, _>()?;

            Ok(result)
        } else {
            let response = response.buffer().await.map_err(RusotoError::HttpDispatch)?;
            Err(ReadJobError::from_response(response))
        }
    }

    /// <p>The ReadPipeline operation gets detailed information about a pipeline.</p>
    async fn read_pipeline(
        &self,
        input: ReadPipelineRequest,
    ) -> Result<ReadPipelineResponse, RusotoError<ReadPipelineError>> {
        let request_uri = format!("/2012-09-25/pipelines/{id}", id = input.id);

        let mut request =
            SignedRequest::new("GET", "elastictranscoder", &self.region, &request_uri);
        request.set_content_type("application/x-amz-json-1.1".to_owned());

        let mut response = self
            .client
            .sign_and_dispatch(request)
            .await
            .map_err(RusotoError::from)?;
        if response.status.is_success() {
            let response = response.buffer().await.map_err(RusotoError::HttpDispatch)?;
            let result = proto::json::ResponsePayload::new(&response)
                .deserialize::<ReadPipelineResponse, _>()?;

            Ok(result)
        } else {
            let response = response.buffer().await.map_err(RusotoError::HttpDispatch)?;
            Err(ReadPipelineError::from_response(response))
        }
    }

    /// <p>The ReadPreset operation gets detailed information about a preset.</p>
    async fn read_preset(
        &self,
        input: ReadPresetRequest,
    ) -> Result<ReadPresetResponse, RusotoError<ReadPresetError>> {
        let request_uri = format!("/2012-09-25/presets/{id}", id = input.id);

        let mut request =
            SignedRequest::new("GET", "elastictranscoder", &self.region, &request_uri);
        request.set_content_type("application/x-amz-json-1.1".to_owned());

        let mut response = self
            .client
            .sign_and_dispatch(request)
            .await
            .map_err(RusotoError::from)?;
        if response.status.is_success() {
            let response = response.buffer().await.map_err(RusotoError::HttpDispatch)?;
            let result = proto::json::ResponsePayload::new(&response)
                .deserialize::<ReadPresetResponse, _>()?;

            Ok(result)
        } else {
            let response = response.buffer().await.map_err(RusotoError::HttpDispatch)?;
            Err(ReadPresetError::from_response(response))
        }
    }

    /// <p>The TestRole operation tests the IAM role used to create the pipeline.</p> <p>The <code>TestRole</code> action lets you determine whether the IAM role you are using has sufficient permissions to let Elastic Transcoder perform tasks associated with the transcoding process. The action attempts to assume the specified IAM role, checks read access to the input and output buckets, and tries to send a test notification to Amazon SNS topics that you specify.</p>
    async fn test_role(
        &self,
        input: TestRoleRequest,
    ) -> Result<TestRoleResponse, RusotoError<TestRoleError>> {
        let request_uri = "/2012-09-25/roleTests";

        let mut request =
            SignedRequest::new("POST", "elastictranscoder", &self.region, &request_uri);
        request.set_content_type("application/x-amz-json-1.1".to_owned());

        let encoded = Some(serde_json::to_vec(&input).unwrap());
        request.set_payload(encoded);

        let mut response = self
            .client
            .sign_and_dispatch(request)
            .await
            .map_err(RusotoError::from)?;
        if response.status.as_u16() == 200 {
            let response = response.buffer().await.map_err(RusotoError::HttpDispatch)?;
            let result = proto::json::ResponsePayload::new(&response)
                .deserialize::<TestRoleResponse, _>()?;

            Ok(result)
        } else {
            let response = response.buffer().await.map_err(RusotoError::HttpDispatch)?;
            Err(TestRoleError::from_response(response))
        }
    }

    /// <p><p> Use the <code>UpdatePipeline</code> operation to update settings for a pipeline.</p> <important> <p>When you change pipeline settings, your changes take effect immediately. Jobs that you have already submitted and that Elastic Transcoder has not started to process are affected in addition to jobs that you submit after you change settings. </p> </important></p>
    async fn update_pipeline(
        &self,
        input: UpdatePipelineRequest,
    ) -> Result<UpdatePipelineResponse, RusotoError<UpdatePipelineError>> {
        let request_uri = format!("/2012-09-25/pipelines/{id}", id = input.id);

        let mut request =
            SignedRequest::new("PUT", "elastictranscoder", &self.region, &request_uri);
        request.set_content_type("application/x-amz-json-1.1".to_owned());

        let encoded = Some(serde_json::to_vec(&input).unwrap());
        request.set_payload(encoded);

        let mut response = self
            .client
            .sign_and_dispatch(request)
            .await
            .map_err(RusotoError::from)?;
        if response.status.as_u16() == 200 {
            let response = response.buffer().await.map_err(RusotoError::HttpDispatch)?;
            let result = proto::json::ResponsePayload::new(&response)
                .deserialize::<UpdatePipelineResponse, _>()?;

            Ok(result)
        } else {
            let response = response.buffer().await.map_err(RusotoError::HttpDispatch)?;
            Err(UpdatePipelineError::from_response(response))
        }
    }

    /// <p>With the UpdatePipelineNotifications operation, you can update Amazon Simple Notification Service (Amazon SNS) notifications for a pipeline.</p> <p>When you update notifications for a pipeline, Elastic Transcoder returns the values that you specified in the request.</p>
    async fn update_pipeline_notifications(
        &self,
        input: UpdatePipelineNotificationsRequest,
    ) -> Result<UpdatePipelineNotificationsResponse, RusotoError<UpdatePipelineNotificationsError>>
    {
        let request_uri = format!("/2012-09-25/pipelines/{id}/notifications", id = input.id);

        let mut request =
            SignedRequest::new("POST", "elastictranscoder", &self.region, &request_uri);
        request.set_content_type("application/x-amz-json-1.1".to_owned());

        let encoded = Some(serde_json::to_vec(&input).unwrap());
        request.set_payload(encoded);

        let mut response = self
            .client
            .sign_and_dispatch(request)
            .await
            .map_err(RusotoError::from)?;
        if response.status.is_success() {
            let response = response.buffer().await.map_err(RusotoError::HttpDispatch)?;
            let result = proto::json::ResponsePayload::new(&response)
                .deserialize::<UpdatePipelineNotificationsResponse, _>()?;

            Ok(result)
        } else {
            let response = response.buffer().await.map_err(RusotoError::HttpDispatch)?;
            Err(UpdatePipelineNotificationsError::from_response(response))
        }
    }

    /// <p>The UpdatePipelineStatus operation pauses or reactivates a pipeline, so that the pipeline stops or restarts the processing of jobs.</p> <p>Changing the pipeline status is useful if you want to cancel one or more jobs. You can't cancel jobs after Elastic Transcoder has started processing them; if you pause the pipeline to which you submitted the jobs, you have more time to get the job IDs for the jobs that you want to cancel, and to send a <a>CancelJob</a> request. </p>
    async fn update_pipeline_status(
        &self,
        input: UpdatePipelineStatusRequest,
    ) -> Result<UpdatePipelineStatusResponse, RusotoError<UpdatePipelineStatusError>> {
        let request_uri = format!("/2012-09-25/pipelines/{id}/status", id = input.id);

        let mut request =
            SignedRequest::new("POST", "elastictranscoder", &self.region, &request_uri);
        request.set_content_type("application/x-amz-json-1.1".to_owned());

        let encoded = Some(serde_json::to_vec(&input).unwrap());
        request.set_payload(encoded);

        let mut response = self
            .client
            .sign_and_dispatch(request)
            .await
            .map_err(RusotoError::from)?;
        if response.status.is_success() {
            let response = response.buffer().await.map_err(RusotoError::HttpDispatch)?;
            let result = proto::json::ResponsePayload::new(&response)
                .deserialize::<UpdatePipelineStatusResponse, _>()?;

            Ok(result)
        } else {
            let response = response.buffer().await.map_err(RusotoError::HttpDispatch)?;
            Err(UpdatePipelineStatusError::from_response(response))
        }
    }
}<|MERGE_RESOLUTION|>--- conflicted
+++ resolved
@@ -9,28 +9,16 @@
 //  must be updated to generate the changes.
 //
 // =================================================================
-#![allow(warnings)]
-
-<<<<<<< HEAD
-use futures::future;
-use futures::Future;
-=======
+
 use std::error::Error;
 use std::fmt;
 
 use async_trait::async_trait;
->>>>>>> 62832c4b
 use rusoto_core::credential::ProvideAwsCredentials;
 use rusoto_core::region;
 #[allow(warnings)]
 use rusoto_core::request::{BufferedHttpResponse, DispatchSignedRequest};
-<<<<<<< HEAD
-use rusoto_core::{Client, RusotoError, RusotoFuture};
-use std::error::Error;
-use std::fmt;
-=======
 use rusoto_core::{Client, RusotoError};
->>>>>>> 62832c4b
 
 use rusoto_core::param::{Params, ServiceParams};
 use rusoto_core::proto;
@@ -130,7 +118,7 @@
 
 /// <p>The response body contains a JSON object. If the job is successfully canceled, the value of <code>Success</code> is <code>true</code>.</p>
 #[derive(Default, Debug, Clone, PartialEq, Deserialize)]
-#[cfg_attr(any(test, feature = "serialize_structs"), derive(Serialize))]
+#[cfg_attr(test, derive(Serialize))]
 pub struct CancelJobResponse {}
 
 /// <p>The file format of the output captions. If you leave this value blank, Elastic Transcoder returns an error.</p>
@@ -299,7 +287,7 @@
 
 /// <p>The CreateJobResponse structure.</p>
 #[derive(Default, Debug, Clone, PartialEq, Deserialize)]
-#[cfg_attr(any(test, feature = "serialize_structs"), derive(Serialize))]
+#[cfg_attr(test, derive(Serialize))]
 pub struct CreateJobResponse {
     /// <p>A section of the response body that provides information about the job that is created.</p>
     #[serde(rename = "Job")]
@@ -343,7 +331,7 @@
 
 /// <p>When you create a pipeline, Elastic Transcoder returns the values that you specified in the request.</p>
 #[derive(Default, Debug, Clone, PartialEq, Deserialize)]
-#[cfg_attr(any(test, feature = "serialize_structs"), derive(Serialize))]
+#[cfg_attr(test, derive(Serialize))]
 pub struct CreatePipelineResponse {
     /// <p>A section of the response body that provides information about the pipeline that is created.</p>
     #[serde(rename = "Pipeline")]
@@ -384,7 +372,7 @@
 
 /// <p>The <code>CreatePresetResponse</code> structure.</p>
 #[derive(Default, Debug, Clone, PartialEq, Deserialize)]
-#[cfg_attr(any(test, feature = "serialize_structs"), derive(Serialize))]
+#[cfg_attr(test, derive(Serialize))]
 pub struct CreatePresetResponse {
     /// <p>A section of the response body that provides information about the preset that is created.</p>
     #[serde(rename = "Preset")]
@@ -406,7 +394,7 @@
 
 /// <p>The <code>DeletePipelineResponse</code> structure.</p>
 #[derive(Default, Debug, Clone, PartialEq, Deserialize)]
-#[cfg_attr(any(test, feature = "serialize_structs"), derive(Serialize))]
+#[cfg_attr(test, derive(Serialize))]
 pub struct DeletePipelineResponse {}
 
 /// <p>The <code>DeletePresetRequest</code> structure.</p>
@@ -419,7 +407,7 @@
 
 /// <p>The <code>DeletePresetResponse</code> structure.</p>
 #[derive(Default, Debug, Clone, PartialEq, Deserialize)]
-#[cfg_attr(any(test, feature = "serialize_structs"), derive(Serialize))]
+#[cfg_attr(test, derive(Serialize))]
 pub struct DeletePresetResponse {}
 
 /// <p>The detected properties of the input file. Elastic Transcoder identifies these values from the input file.</p>
@@ -512,7 +500,7 @@
 
 /// <p>A section of the response body that provides information about the job that is created.</p>
 #[derive(Default, Debug, Clone, PartialEq, Deserialize)]
-#[cfg_attr(any(test, feature = "serialize_structs"), derive(Serialize))]
+#[cfg_attr(test, derive(Serialize))]
 pub struct Job {
     /// <p>The Amazon Resource Name (ARN) for the job.</p>
     #[serde(rename = "Arn")]
@@ -624,7 +612,7 @@
 
 /// <p><important> <p>Outputs recommended instead.</p> </important> <p>If you specified one output for a job, information about that output. If you specified multiple outputs for a job, the <code>Output</code> object lists information about the first output. This duplicates the information that is listed for the first output in the <code>Outputs</code> object.</p></p>
 #[derive(Default, Debug, Clone, PartialEq, Deserialize)]
-#[cfg_attr(any(test, feature = "serialize_structs"), derive(Serialize))]
+#[cfg_attr(test, derive(Serialize))]
 pub struct JobOutput {
     /// <p>The album art to be associated with the output file, if any.</p>
     #[serde(rename = "AlbumArt")]
@@ -743,7 +731,7 @@
 
 /// <p>The <code>ListJobsByPipelineResponse</code> structure.</p>
 #[derive(Default, Debug, Clone, PartialEq, Deserialize)]
-#[cfg_attr(any(test, feature = "serialize_structs"), derive(Serialize))]
+#[cfg_attr(test, derive(Serialize))]
 pub struct ListJobsByPipelineResponse {
     /// <p>An array of <code>Job</code> objects that are in the specified pipeline.</p>
     #[serde(rename = "Jobs")]
@@ -773,7 +761,7 @@
 
 /// <p> The <code>ListJobsByStatusResponse</code> structure. </p>
 #[derive(Default, Debug, Clone, PartialEq, Deserialize)]
-#[cfg_attr(any(test, feature = "serialize_structs"), derive(Serialize))]
+#[cfg_attr(test, derive(Serialize))]
 pub struct ListJobsByStatusResponse {
     /// <p>An array of <code>Job</code> objects that have the specified status.</p>
     #[serde(rename = "Jobs")]
@@ -800,7 +788,7 @@
 
 /// <p>A list of the pipelines associated with the current AWS account.</p>
 #[derive(Default, Debug, Clone, PartialEq, Deserialize)]
-#[cfg_attr(any(test, feature = "serialize_structs"), derive(Serialize))]
+#[cfg_attr(test, derive(Serialize))]
 pub struct ListPipelinesResponse {
     /// <p>A value that you use to access the second and subsequent pages of results, if any. When the pipelines fit on one page or when you've reached the last page of results, the value of <code>NextPageToken</code> is <code>null</code>.</p>
     #[serde(rename = "NextPageToken")]
@@ -827,7 +815,7 @@
 
 /// <p>The <code>ListPresetsResponse</code> structure.</p>
 #[derive(Default, Debug, Clone, PartialEq, Deserialize)]
-#[cfg_attr(any(test, feature = "serialize_structs"), derive(Serialize))]
+#[cfg_attr(test, derive(Serialize))]
 pub struct ListPresetsResponse {
     /// <p>A value that you use to access the second and subsequent pages of results, if any. When the presets fit on one page or when you've reached the last page of results, the value of <code>NextPageToken</code> is <code>null</code>.</p>
     #[serde(rename = "NextPageToken")]
@@ -879,7 +867,7 @@
 
 /// <p>The pipeline (queue) that is used to manage jobs.</p>
 #[derive(Default, Debug, Clone, PartialEq, Deserialize)]
-#[cfg_attr(any(test, feature = "serialize_structs"), derive(Serialize))]
+#[cfg_attr(test, derive(Serialize))]
 pub struct Pipeline {
     /// <p>The Amazon Resource Name (ARN) for the pipeline.</p>
     #[serde(rename = "Arn")]
@@ -975,7 +963,7 @@
 
 /// <p> Use Only for Fragmented MP4 or MPEG-TS Outputs. If you specify a preset for which the value of Container is <code>fmp4</code> (Fragmented MP4) or <code>ts</code> (MPEG-TS), Playlists contains information about the master playlists that you want Elastic Transcoder to create. We recommend that you create only one master playlist per output format. The maximum number of master playlists in a job is 30. </p>
 #[derive(Default, Debug, Clone, PartialEq, Deserialize)]
-#[cfg_attr(any(test, feature = "serialize_structs"), derive(Serialize))]
+#[cfg_attr(test, derive(Serialize))]
 pub struct Playlist {
     /// <p>The format of the output playlist. Valid formats include <code>HLSv3</code>, <code>HLSv4</code>, and <code>Smooth</code>.</p>
     #[serde(rename = "Format")]
@@ -1009,7 +997,7 @@
 
 /// <p>Presets are templates that contain most of the settings for transcoding media files from one format to another. Elastic Transcoder includes some default presets for common formats, for example, several iPod and iPhone versions. You can also create your own presets for formats that aren't included among the default presets. You specify which preset you want to use when you create a job.</p>
 #[derive(Default, Debug, Clone, PartialEq, Deserialize)]
-#[cfg_attr(any(test, feature = "serialize_structs"), derive(Serialize))]
+#[cfg_attr(test, derive(Serialize))]
 pub struct Preset {
     /// <p>The Amazon Resource Name (ARN) for the preset.</p>
     #[serde(rename = "Arn")]
@@ -1104,7 +1092,7 @@
 
 /// <p>The <code>ReadJobResponse</code> structure.</p>
 #[derive(Default, Debug, Clone, PartialEq, Deserialize)]
-#[cfg_attr(any(test, feature = "serialize_structs"), derive(Serialize))]
+#[cfg_attr(test, derive(Serialize))]
 pub struct ReadJobResponse {
     /// <p>A section of the response body that provides information about the job.</p>
     #[serde(rename = "Job")]
@@ -1122,7 +1110,7 @@
 
 /// <p>The <code>ReadPipelineResponse</code> structure.</p>
 #[derive(Default, Debug, Clone, PartialEq, Deserialize)]
-#[cfg_attr(any(test, feature = "serialize_structs"), derive(Serialize))]
+#[cfg_attr(test, derive(Serialize))]
 pub struct ReadPipelineResponse {
     /// <p>A section of the response body that provides information about the pipeline.</p>
     #[serde(rename = "Pipeline")]
@@ -1144,7 +1132,7 @@
 
 /// <p>The <code>ReadPresetResponse</code> structure.</p>
 #[derive(Default, Debug, Clone, PartialEq, Deserialize)]
-#[cfg_attr(any(test, feature = "serialize_structs"), derive(Serialize))]
+#[cfg_attr(test, derive(Serialize))]
 pub struct ReadPresetResponse {
     /// <p>A section of the response body that provides information about the preset.</p>
     #[serde(rename = "Preset")]
@@ -1171,7 +1159,7 @@
 
 /// <p>The <code>TestRoleResponse</code> structure.</p>
 #[derive(Default, Debug, Clone, PartialEq, Deserialize)]
-#[cfg_attr(any(test, feature = "serialize_structs"), derive(Serialize))]
+#[cfg_attr(test, derive(Serialize))]
 pub struct TestRoleResponse {
     /// <p>If the <code>Success</code> element contains <code>false</code>, this value is an array of one or more error messages that were generated during the test process.</p>
     #[serde(rename = "Messages")]
@@ -1235,7 +1223,7 @@
 
 /// <p>Details about the timing of a job.</p>
 #[derive(Default, Debug, Clone, PartialEq, Deserialize)]
-#[cfg_attr(any(test, feature = "serialize_structs"), derive(Serialize))]
+#[cfg_attr(test, derive(Serialize))]
 pub struct Timing {
     /// <p>The time the job finished transcoding, in epoch milliseconds.</p>
     #[serde(rename = "FinishTimeMillis")]
@@ -1264,7 +1252,7 @@
 
 /// <p>The <code>UpdatePipelineNotificationsResponse</code> structure.</p>
 #[derive(Default, Debug, Clone, PartialEq, Deserialize)]
-#[cfg_attr(any(test, feature = "serialize_structs"), derive(Serialize))]
+#[cfg_attr(test, derive(Serialize))]
 pub struct UpdatePipelineNotificationsResponse {
     /// <p>A section of the response body that provides information about the pipeline associated with this notification.</p>
     #[serde(rename = "Pipeline")]
@@ -1310,7 +1298,7 @@
 
 /// <p>When you update a pipeline, Elastic Transcoder returns the values that you specified in the request.</p>
 #[derive(Default, Debug, Clone, PartialEq, Deserialize)]
-#[cfg_attr(any(test, feature = "serialize_structs"), derive(Serialize))]
+#[cfg_attr(test, derive(Serialize))]
 pub struct UpdatePipelineResponse {
     /// <p>The pipeline updated by this <code>UpdatePipelineResponse</code> call.</p>
     #[serde(rename = "Pipeline")]
@@ -1335,7 +1323,7 @@
 
 /// <p>When you update status for a pipeline, Elastic Transcoder returns the values that you specified in the request.</p>
 #[derive(Default, Debug, Clone, PartialEq, Deserialize)]
-#[cfg_attr(any(test, feature = "serialize_structs"), derive(Serialize))]
+#[cfg_attr(test, derive(Serialize))]
 pub struct UpdatePipelineStatusResponse {
     /// <p>A section of the response body that provides information about the pipeline.</p>
     #[serde(rename = "Pipeline")]
@@ -1410,7 +1398,7 @@
 
 /// <p>Elastic Transcoder returns a warning if the resources used by your pipeline are not in the same region as the pipeline.</p> <p>Using resources in the same region, such as your Amazon S3 buckets, Amazon SNS notification topics, and AWS KMS key, reduces processing time and prevents cross-regional charges.</p>
 #[derive(Default, Debug, Clone, PartialEq, Deserialize)]
-#[cfg_attr(any(test, feature = "serialize_structs"), derive(Serialize))]
+#[cfg_attr(test, derive(Serialize))]
 pub struct Warning {
     /// <p>The code of the cross-regional warning.</p>
     #[serde(rename = "Code")]
@@ -2458,7 +2446,10 @@
     ///
     /// The client will use the default credentials provider and tls client.
     pub fn new(region: region::Region) -> EtsClient {
-        Self::new_with_client(Client::shared(), region)
+        EtsClient {
+            client: Client::shared(),
+            region,
+        }
     }
 
     pub fn new_with<P, D>(
@@ -2470,22 +2461,10 @@
         P: ProvideAwsCredentials + Send + Sync + 'static,
         D: DispatchSignedRequest + Send + Sync + 'static,
     {
-        Self::new_with_client(
-            Client::new_with(credentials_provider, request_dispatcher),
+        EtsClient {
+            client: Client::new_with(credentials_provider, request_dispatcher),
             region,
-        )
-    }
-
-    pub fn new_with_client(client: Client, region: region::Region) -> EtsClient {
-        EtsClient { client, region }
-    }
-}
-
-impl fmt::Debug for EtsClient {
-    fn fmt(&self, f: &mut fmt::Formatter<'_>) -> fmt::Result {
-        f.debug_struct("EtsClient")
-            .field("region", &self.region)
-            .finish()
+        }
     }
 }
 
