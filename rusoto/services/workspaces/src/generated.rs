// =================================================================
//
//                           * WARNING *
//
//                    This file is generated!
//
//  Changes made to this file will be overwritten. If changes are
//  required to the generated code, the service_crategen project
//  must be updated to generate the changes.
//
// =================================================================
#![allow(warnings)]

<<<<<<< HEAD
use std::error::Error;
use std::fmt;

use async_trait::async_trait;
=======
use futures::future;
use futures::Future;
>>>>>>> f58d1ce6
use rusoto_core::credential::ProvideAwsCredentials;
use rusoto_core::region;
#[allow(warnings)]
use rusoto_core::request::{BufferedHttpResponse, DispatchSignedRequest};
<<<<<<< HEAD
use rusoto_core::{Client, RusotoError};
=======
use rusoto_core::{Client, RusotoError, RusotoFuture};
use std::error::Error;
use std::fmt;
>>>>>>> f58d1ce6

use rusoto_core::proto;
use rusoto_core::signature::SignedRequest;
use serde::{Deserialize, Serialize};
use serde_json;
/// <p>Describes a modification to the configuration of bring your own license (BYOL) for the specified account. </p>
#[derive(Default, Debug, Clone, PartialEq, Deserialize)]
#[cfg_attr(any(test, feature = "serialize_structs"), derive(Serialize))]
pub struct AccountModification {
    /// <p>The IP address range, specified as an IPv4 CIDR block, for the management network interface used for the account.</p>
    #[serde(rename = "DedicatedTenancyManagementCidrRange")]
    #[serde(skip_serializing_if = "Option::is_none")]
    pub dedicated_tenancy_management_cidr_range: Option<String>,
    /// <p>The status of BYOL (whether BYOL is being enabled or disabled).</p>
    #[serde(rename = "DedicatedTenancySupport")]
    #[serde(skip_serializing_if = "Option::is_none")]
    pub dedicated_tenancy_support: Option<String>,
    /// <p>The error code that is returned if the configuration of BYOL cannot be modified.</p>
    #[serde(rename = "ErrorCode")]
    #[serde(skip_serializing_if = "Option::is_none")]
    pub error_code: Option<String>,
    /// <p>The text of the error message that is returned if the configuration of BYOL cannot be modified.</p>
    #[serde(rename = "ErrorMessage")]
    #[serde(skip_serializing_if = "Option::is_none")]
    pub error_message: Option<String>,
    /// <p>The state of the modification to the configuration of BYOL.</p>
    #[serde(rename = "ModificationState")]
    #[serde(skip_serializing_if = "Option::is_none")]
    pub modification_state: Option<String>,
    /// <p>The timestamp when the modification of the BYOL configuration was started.</p>
    #[serde(rename = "StartTime")]
    #[serde(skip_serializing_if = "Option::is_none")]
    pub start_time: Option<f64>,
}

#[derive(Default, Debug, Clone, PartialEq, Serialize)]
pub struct AssociateIpGroupsRequest {
    /// <p>The identifier of the directory.</p>
    #[serde(rename = "DirectoryId")]
    pub directory_id: String,
    /// <p>The identifiers of one or more IP access control groups.</p>
    #[serde(rename = "GroupIds")]
    pub group_ids: Vec<String>,
}

#[derive(Default, Debug, Clone, PartialEq, Deserialize)]
#[cfg_attr(any(test, feature = "serialize_structs"), derive(Serialize))]
pub struct AssociateIpGroupsResult {}

#[derive(Default, Debug, Clone, PartialEq, Serialize)]
pub struct AuthorizeIpRulesRequest {
    /// <p>The identifier of the group.</p>
    #[serde(rename = "GroupId")]
    pub group_id: String,
    /// <p>The rules to add to the group.</p>
    #[serde(rename = "UserRules")]
    pub user_rules: Vec<IpRuleItem>,
}

#[derive(Default, Debug, Clone, PartialEq, Deserialize)]
#[cfg_attr(any(test, feature = "serialize_structs"), derive(Serialize))]
pub struct AuthorizeIpRulesResult {}

/// <p>Describes an Amazon WorkSpaces client.</p>
#[derive(Default, Debug, Clone, PartialEq, Serialize, Deserialize)]
pub struct ClientProperties {
    /// <p>Specifies whether users can cache their credentials on the Amazon WorkSpaces client. When enabled, users can choose to reconnect to their WorkSpaces without re-entering their credentials. </p>
    #[serde(rename = "ReconnectEnabled")]
    #[serde(skip_serializing_if = "Option::is_none")]
    pub reconnect_enabled: Option<String>,
}

/// <p>Information about the Amazon WorkSpaces client.</p>
#[derive(Default, Debug, Clone, PartialEq, Deserialize)]
#[cfg_attr(any(test, feature = "serialize_structs"), derive(Serialize))]
pub struct ClientPropertiesResult {
    /// <p>Information about the Amazon WorkSpaces client.</p>
    #[serde(rename = "ClientProperties")]
    #[serde(skip_serializing_if = "Option::is_none")]
    pub client_properties: Option<ClientProperties>,
    /// <p>The resource identifier, in the form of a directory ID.</p>
    #[serde(rename = "ResourceId")]
    #[serde(skip_serializing_if = "Option::is_none")]
    pub resource_id: Option<String>,
}

/// <p>Describes the compute type.</p>
#[derive(Default, Debug, Clone, PartialEq, Deserialize)]
#[cfg_attr(any(test, feature = "serialize_structs"), derive(Serialize))]
pub struct ComputeType {
    /// <p>The compute type.</p>
    #[serde(rename = "Name")]
    #[serde(skip_serializing_if = "Option::is_none")]
    pub name: Option<String>,
}

#[derive(Default, Debug, Clone, PartialEq, Serialize)]
pub struct CopyWorkspaceImageRequest {
    /// <p>A description of the image.</p>
    #[serde(rename = "Description")]
    #[serde(skip_serializing_if = "Option::is_none")]
    pub description: Option<String>,
    /// <p>The name of the image.</p>
    #[serde(rename = "Name")]
    pub name: String,
    /// <p>The identifier of the source image.</p>
    #[serde(rename = "SourceImageId")]
    pub source_image_id: String,
    /// <p>The identifier of the source Region.</p>
    #[serde(rename = "SourceRegion")]
    pub source_region: String,
    /// <p>The tags for the image.</p>
    #[serde(rename = "Tags")]
    #[serde(skip_serializing_if = "Option::is_none")]
    pub tags: Option<Vec<Tag>>,
}

#[derive(Default, Debug, Clone, PartialEq, Deserialize)]
#[cfg_attr(any(test, feature = "serialize_structs"), derive(Serialize))]
pub struct CopyWorkspaceImageResult {
    /// <p>The identifier of the image.</p>
    #[serde(rename = "ImageId")]
    #[serde(skip_serializing_if = "Option::is_none")]
    pub image_id: Option<String>,
}

#[derive(Default, Debug, Clone, PartialEq, Serialize)]
pub struct CreateIpGroupRequest {
    /// <p>The description of the group.</p>
    #[serde(rename = "GroupDesc")]
    #[serde(skip_serializing_if = "Option::is_none")]
    pub group_desc: Option<String>,
    /// <p>The name of the group.</p>
    #[serde(rename = "GroupName")]
    pub group_name: String,
    /// <p>The tags. Each WorkSpaces resource can have a maximum of 50 tags.</p>
    #[serde(rename = "Tags")]
    #[serde(skip_serializing_if = "Option::is_none")]
    pub tags: Option<Vec<Tag>>,
    /// <p>The rules to add to the group.</p>
    #[serde(rename = "UserRules")]
    #[serde(skip_serializing_if = "Option::is_none")]
    pub user_rules: Option<Vec<IpRuleItem>>,
}

#[derive(Default, Debug, Clone, PartialEq, Deserialize)]
#[cfg_attr(any(test, feature = "serialize_structs"), derive(Serialize))]
pub struct CreateIpGroupResult {
    /// <p>The identifier of the group.</p>
    #[serde(rename = "GroupId")]
    #[serde(skip_serializing_if = "Option::is_none")]
    pub group_id: Option<String>,
}

#[derive(Default, Debug, Clone, PartialEq, Serialize)]
pub struct CreateTagsRequest {
    /// <p>The identifier of the WorkSpaces resource. The supported resource types are WorkSpaces, registered directories, images, custom bundles, and IP access control groups.</p>
    #[serde(rename = "ResourceId")]
    pub resource_id: String,
    /// <p>The tags. Each WorkSpaces resource can have a maximum of 50 tags.</p>
    #[serde(rename = "Tags")]
    pub tags: Vec<Tag>,
}

#[derive(Default, Debug, Clone, PartialEq, Deserialize)]
#[cfg_attr(any(test, feature = "serialize_structs"), derive(Serialize))]
pub struct CreateTagsResult {}

#[derive(Default, Debug, Clone, PartialEq, Serialize)]
pub struct CreateWorkspacesRequest {
    /// <p>The WorkSpaces to create. You can specify up to 25 WorkSpaces.</p>
    #[serde(rename = "Workspaces")]
    pub workspaces: Vec<WorkspaceRequest>,
}

#[derive(Default, Debug, Clone, PartialEq, Deserialize)]
#[cfg_attr(any(test, feature = "serialize_structs"), derive(Serialize))]
pub struct CreateWorkspacesResult {
    /// <p>Information about the WorkSpaces that could not be created.</p>
    #[serde(rename = "FailedRequests")]
    #[serde(skip_serializing_if = "Option::is_none")]
    pub failed_requests: Option<Vec<FailedCreateWorkspaceRequest>>,
    /// <p>Information about the WorkSpaces that were created.</p> <p>Because this operation is asynchronous, the identifier returned is not immediately available for use with other operations. For example, if you call <a>DescribeWorkspaces</a> before the WorkSpace is created, the information returned can be incomplete.</p>
    #[serde(rename = "PendingRequests")]
    #[serde(skip_serializing_if = "Option::is_none")]
    pub pending_requests: Option<Vec<Workspace>>,
}

/// <p>Describes the default values used to create a WorkSpace.</p>
#[derive(Default, Debug, Clone, PartialEq, Deserialize)]
#[cfg_attr(any(test, feature = "serialize_structs"), derive(Serialize))]
pub struct DefaultWorkspaceCreationProperties {
    /// <p>The identifier of any security groups to apply to WorkSpaces when they are created.</p>
    #[serde(rename = "CustomSecurityGroupId")]
    #[serde(skip_serializing_if = "Option::is_none")]
    pub custom_security_group_id: Option<String>,
    /// <p>The organizational unit (OU) in the directory for the WorkSpace machine accounts.</p>
    #[serde(rename = "DefaultOu")]
    #[serde(skip_serializing_if = "Option::is_none")]
    pub default_ou: Option<String>,
    /// <p>The public IP address to attach to all WorkSpaces that are created or rebuilt.</p>
    #[serde(rename = "EnableInternetAccess")]
    #[serde(skip_serializing_if = "Option::is_none")]
    pub enable_internet_access: Option<bool>,
    /// <p>Specifies whether the directory is enabled for Amazon WorkDocs.</p>
    #[serde(rename = "EnableWorkDocs")]
    #[serde(skip_serializing_if = "Option::is_none")]
    pub enable_work_docs: Option<bool>,
    /// <p>Specifies whether the WorkSpace user is an administrator on the WorkSpace.</p>
    #[serde(rename = "UserEnabledAsLocalAdministrator")]
    #[serde(skip_serializing_if = "Option::is_none")]
    pub user_enabled_as_local_administrator: Option<bool>,
}

#[derive(Default, Debug, Clone, PartialEq, Serialize)]
pub struct DeleteIpGroupRequest {
    /// <p>The identifier of the IP access control group.</p>
    #[serde(rename = "GroupId")]
    pub group_id: String,
}

#[derive(Default, Debug, Clone, PartialEq, Deserialize)]
#[cfg_attr(any(test, feature = "serialize_structs"), derive(Serialize))]
pub struct DeleteIpGroupResult {}

#[derive(Default, Debug, Clone, PartialEq, Serialize)]
pub struct DeleteTagsRequest {
    /// <p>The identifier of the WorkSpaces resource. The supported resource types are WorkSpaces, registered directories, images, custom bundles, and IP access control groups.</p>
    #[serde(rename = "ResourceId")]
    pub resource_id: String,
    /// <p>The tag keys.</p>
    #[serde(rename = "TagKeys")]
    pub tag_keys: Vec<String>,
}

#[derive(Default, Debug, Clone, PartialEq, Deserialize)]
#[cfg_attr(any(test, feature = "serialize_structs"), derive(Serialize))]
pub struct DeleteTagsResult {}

#[derive(Default, Debug, Clone, PartialEq, Serialize)]
pub struct DeleteWorkspaceImageRequest {
    /// <p>The identifier of the image.</p>
    #[serde(rename = "ImageId")]
    pub image_id: String,
}

#[derive(Default, Debug, Clone, PartialEq, Deserialize)]
#[cfg_attr(any(test, feature = "serialize_structs"), derive(Serialize))]
pub struct DeleteWorkspaceImageResult {}

#[derive(Default, Debug, Clone, PartialEq, Serialize)]
pub struct DescribeAccountModificationsRequest {
    /// <p>If you received a <code>NextToken</code> from a previous call that was paginated, provide this token to receive the next set of results.</p>
    #[serde(rename = "NextToken")]
    #[serde(skip_serializing_if = "Option::is_none")]
    pub next_token: Option<String>,
}

#[derive(Default, Debug, Clone, PartialEq, Deserialize)]
#[cfg_attr(any(test, feature = "serialize_structs"), derive(Serialize))]
pub struct DescribeAccountModificationsResult {
    /// <p>The list of modifications to the configuration of BYOL.</p>
    #[serde(rename = "AccountModifications")]
    #[serde(skip_serializing_if = "Option::is_none")]
    pub account_modifications: Option<Vec<AccountModification>>,
    /// <p>The token to use to retrieve the next set of results, or null if no more results are available.</p>
    #[serde(rename = "NextToken")]
    #[serde(skip_serializing_if = "Option::is_none")]
    pub next_token: Option<String>,
}

#[derive(Default, Debug, Clone, PartialEq, Serialize)]
pub struct DescribeAccountRequest {}

#[derive(Default, Debug, Clone, PartialEq, Deserialize)]
#[cfg_attr(any(test, feature = "serialize_structs"), derive(Serialize))]
pub struct DescribeAccountResult {
    /// <p>The IP address range, specified as an IPv4 CIDR block, used for the management network interface.</p> <p>The management network interface is connected to a secure Amazon WorkSpaces management network. It is used for interactive streaming of the WorkSpace desktop to Amazon WorkSpaces clients, and to allow Amazon WorkSpaces to manage the WorkSpace.</p>
    #[serde(rename = "DedicatedTenancyManagementCidrRange")]
    #[serde(skip_serializing_if = "Option::is_none")]
    pub dedicated_tenancy_management_cidr_range: Option<String>,
    /// <p>The status of BYOL (whether BYOL is enabled or disabled).</p>
    #[serde(rename = "DedicatedTenancySupport")]
    #[serde(skip_serializing_if = "Option::is_none")]
    pub dedicated_tenancy_support: Option<String>,
}

#[derive(Default, Debug, Clone, PartialEq, Serialize)]
pub struct DescribeClientPropertiesRequest {
    /// <p>The resource identifier, in the form of directory IDs.</p>
    #[serde(rename = "ResourceIds")]
    pub resource_ids: Vec<String>,
}

#[derive(Default, Debug, Clone, PartialEq, Deserialize)]
#[cfg_attr(any(test, feature = "serialize_structs"), derive(Serialize))]
pub struct DescribeClientPropertiesResult {
    /// <p>Information about the specified Amazon WorkSpaces clients.</p>
    #[serde(rename = "ClientPropertiesList")]
    #[serde(skip_serializing_if = "Option::is_none")]
    pub client_properties_list: Option<Vec<ClientPropertiesResult>>,
}

#[derive(Default, Debug, Clone, PartialEq, Serialize)]
pub struct DescribeIpGroupsRequest {
    /// <p>The identifiers of one or more IP access control groups.</p>
    #[serde(rename = "GroupIds")]
    #[serde(skip_serializing_if = "Option::is_none")]
    pub group_ids: Option<Vec<String>>,
    /// <p>The maximum number of items to return.</p>
    #[serde(rename = "MaxResults")]
    #[serde(skip_serializing_if = "Option::is_none")]
    pub max_results: Option<i64>,
    /// <p>If you received a <code>NextToken</code> from a previous call that was paginated, provide this token to receive the next set of results.</p>
    #[serde(rename = "NextToken")]
    #[serde(skip_serializing_if = "Option::is_none")]
    pub next_token: Option<String>,
}

#[derive(Default, Debug, Clone, PartialEq, Deserialize)]
#[cfg_attr(any(test, feature = "serialize_structs"), derive(Serialize))]
pub struct DescribeIpGroupsResult {
    /// <p>The token to use to retrieve the next set of results, or null if no more results are available.</p>
    #[serde(rename = "NextToken")]
    #[serde(skip_serializing_if = "Option::is_none")]
    pub next_token: Option<String>,
    /// <p>Information about the IP access control groups.</p>
    #[serde(rename = "Result")]
    #[serde(skip_serializing_if = "Option::is_none")]
    pub result: Option<Vec<WorkspacesIpGroup>>,
}

#[derive(Default, Debug, Clone, PartialEq, Serialize)]
pub struct DescribeTagsRequest {
    /// <p>The identifier of the WorkSpaces resource. The supported resource types are WorkSpaces, registered directories, images, custom bundles, and IP access control groups.</p>
    #[serde(rename = "ResourceId")]
    pub resource_id: String,
}

#[derive(Default, Debug, Clone, PartialEq, Deserialize)]
#[cfg_attr(any(test, feature = "serialize_structs"), derive(Serialize))]
pub struct DescribeTagsResult {
    /// <p>The tags.</p>
    #[serde(rename = "TagList")]
    #[serde(skip_serializing_if = "Option::is_none")]
    pub tag_list: Option<Vec<Tag>>,
}

#[derive(Default, Debug, Clone, PartialEq, Serialize)]
pub struct DescribeWorkspaceBundlesRequest {
    /// <p>The identifiers of the bundles. You cannot combine this parameter with any other filter.</p>
    #[serde(rename = "BundleIds")]
    #[serde(skip_serializing_if = "Option::is_none")]
    pub bundle_ids: Option<Vec<String>>,
    /// <p>The token for the next set of results. (You received this token from a previous call.)</p>
    #[serde(rename = "NextToken")]
    #[serde(skip_serializing_if = "Option::is_none")]
    pub next_token: Option<String>,
    /// <p>The owner of the bundles. You cannot combine this parameter with any other filter.</p> <p>Specify <code>AMAZON</code> to describe the bundles provided by AWS or null to describe the bundles that belong to your account.</p>
    #[serde(rename = "Owner")]
    #[serde(skip_serializing_if = "Option::is_none")]
    pub owner: Option<String>,
}

#[derive(Default, Debug, Clone, PartialEq, Deserialize)]
#[cfg_attr(any(test, feature = "serialize_structs"), derive(Serialize))]
pub struct DescribeWorkspaceBundlesResult {
    /// <p>Information about the bundles.</p>
    #[serde(rename = "Bundles")]
    #[serde(skip_serializing_if = "Option::is_none")]
    pub bundles: Option<Vec<WorkspaceBundle>>,
    /// <p>The token to use to retrieve the next set of results, or null if there are no more results available. This token is valid for one day and must be used within that time frame.</p>
    #[serde(rename = "NextToken")]
    #[serde(skip_serializing_if = "Option::is_none")]
    pub next_token: Option<String>,
}

#[derive(Default, Debug, Clone, PartialEq, Serialize)]
pub struct DescribeWorkspaceDirectoriesRequest {
    /// <p>The identifiers of the directories. If the value is null, all directories are retrieved.</p>
    #[serde(rename = "DirectoryIds")]
    #[serde(skip_serializing_if = "Option::is_none")]
    pub directory_ids: Option<Vec<String>>,
    /// <p>If you received a <code>NextToken</code> from a previous call that was paginated, provide this token to receive the next set of results.</p>
    #[serde(rename = "NextToken")]
    #[serde(skip_serializing_if = "Option::is_none")]
    pub next_token: Option<String>,
}

#[derive(Default, Debug, Clone, PartialEq, Deserialize)]
#[cfg_attr(any(test, feature = "serialize_structs"), derive(Serialize))]
pub struct DescribeWorkspaceDirectoriesResult {
    /// <p>Information about the directories.</p>
    #[serde(rename = "Directories")]
    #[serde(skip_serializing_if = "Option::is_none")]
    pub directories: Option<Vec<WorkspaceDirectory>>,
    /// <p>The token to use to retrieve the next set of results, or null if no more results are available.</p>
    #[serde(rename = "NextToken")]
    #[serde(skip_serializing_if = "Option::is_none")]
    pub next_token: Option<String>,
}

#[derive(Default, Debug, Clone, PartialEq, Serialize)]
pub struct DescribeWorkspaceImagesRequest {
    /// <p>The identifier of the image.</p>
    #[serde(rename = "ImageIds")]
    #[serde(skip_serializing_if = "Option::is_none")]
    pub image_ids: Option<Vec<String>>,
    /// <p>The maximum number of items to return.</p>
    #[serde(rename = "MaxResults")]
    #[serde(skip_serializing_if = "Option::is_none")]
    pub max_results: Option<i64>,
    /// <p>If you received a <code>NextToken</code> from a previous call that was paginated, provide this token to receive the next set of results.</p>
    #[serde(rename = "NextToken")]
    #[serde(skip_serializing_if = "Option::is_none")]
    pub next_token: Option<String>,
}

#[derive(Default, Debug, Clone, PartialEq, Deserialize)]
#[cfg_attr(any(test, feature = "serialize_structs"), derive(Serialize))]
pub struct DescribeWorkspaceImagesResult {
    /// <p>Information about the images.</p>
    #[serde(rename = "Images")]
    #[serde(skip_serializing_if = "Option::is_none")]
    pub images: Option<Vec<WorkspaceImage>>,
    /// <p>The token to use to retrieve the next set of results, or null if no more results are available.</p>
    #[serde(rename = "NextToken")]
    #[serde(skip_serializing_if = "Option::is_none")]
    pub next_token: Option<String>,
}

#[derive(Default, Debug, Clone, PartialEq, Serialize)]
pub struct DescribeWorkspacesConnectionStatusRequest {
    /// <p>If you received a <code>NextToken</code> from a previous call that was paginated, provide this token to receive the next set of results.</p>
    #[serde(rename = "NextToken")]
    #[serde(skip_serializing_if = "Option::is_none")]
    pub next_token: Option<String>,
    /// <p>The identifiers of the WorkSpaces. You can specify up to 25 WorkSpaces.</p>
    #[serde(rename = "WorkspaceIds")]
    #[serde(skip_serializing_if = "Option::is_none")]
    pub workspace_ids: Option<Vec<String>>,
}

#[derive(Default, Debug, Clone, PartialEq, Deserialize)]
#[cfg_attr(any(test, feature = "serialize_structs"), derive(Serialize))]
pub struct DescribeWorkspacesConnectionStatusResult {
    /// <p>The token to use to retrieve the next set of results, or null if no more results are available.</p>
    #[serde(rename = "NextToken")]
    #[serde(skip_serializing_if = "Option::is_none")]
    pub next_token: Option<String>,
    /// <p>Information about the connection status of the WorkSpace.</p>
    #[serde(rename = "WorkspacesConnectionStatus")]
    #[serde(skip_serializing_if = "Option::is_none")]
    pub workspaces_connection_status: Option<Vec<WorkspaceConnectionStatus>>,
}

#[derive(Default, Debug, Clone, PartialEq, Serialize)]
pub struct DescribeWorkspacesRequest {
    /// <p>The identifier of the bundle. All WorkSpaces that are created from this bundle are retrieved. You cannot combine this parameter with any other filter.</p>
    #[serde(rename = "BundleId")]
    #[serde(skip_serializing_if = "Option::is_none")]
    pub bundle_id: Option<String>,
    /// <p>The identifier of the directory. In addition, you can optionally specify a specific directory user (see <code>UserName</code>). You cannot combine this parameter with any other filter.</p>
    #[serde(rename = "DirectoryId")]
    #[serde(skip_serializing_if = "Option::is_none")]
    pub directory_id: Option<String>,
    /// <p>The maximum number of items to return.</p>
    #[serde(rename = "Limit")]
    #[serde(skip_serializing_if = "Option::is_none")]
    pub limit: Option<i64>,
    /// <p>If you received a <code>NextToken</code> from a previous call that was paginated, provide this token to receive the next set of results.</p>
    #[serde(rename = "NextToken")]
    #[serde(skip_serializing_if = "Option::is_none")]
    pub next_token: Option<String>,
    /// <p>The name of the directory user. You must specify this parameter with <code>DirectoryId</code>.</p>
    #[serde(rename = "UserName")]
    #[serde(skip_serializing_if = "Option::is_none")]
    pub user_name: Option<String>,
    /// <p>The identifiers of the WorkSpaces. You cannot combine this parameter with any other filter.</p> <p>Because the <a>CreateWorkspaces</a> operation is asynchronous, the identifier it returns is not immediately available. If you immediately call <a>DescribeWorkspaces</a> with this identifier, no information is returned.</p>
    #[serde(rename = "WorkspaceIds")]
    #[serde(skip_serializing_if = "Option::is_none")]
    pub workspace_ids: Option<Vec<String>>,
}

#[derive(Default, Debug, Clone, PartialEq, Deserialize)]
#[cfg_attr(any(test, feature = "serialize_structs"), derive(Serialize))]
pub struct DescribeWorkspacesResult {
    /// <p>The token to use to retrieve the next set of results, or null if no more results are available.</p>
    #[serde(rename = "NextToken")]
    #[serde(skip_serializing_if = "Option::is_none")]
    pub next_token: Option<String>,
    /// <p>Information about the WorkSpaces.</p> <p>Because <a>CreateWorkspaces</a> is an asynchronous operation, some of the returned information could be incomplete.</p>
    #[serde(rename = "Workspaces")]
    #[serde(skip_serializing_if = "Option::is_none")]
    pub workspaces: Option<Vec<Workspace>>,
}

#[derive(Default, Debug, Clone, PartialEq, Serialize)]
pub struct DisassociateIpGroupsRequest {
    /// <p>The identifier of the directory.</p>
    #[serde(rename = "DirectoryId")]
    pub directory_id: String,
    /// <p>The identifiers of one or more IP access control groups.</p>
    #[serde(rename = "GroupIds")]
    pub group_ids: Vec<String>,
}

#[derive(Default, Debug, Clone, PartialEq, Deserialize)]
#[cfg_attr(any(test, feature = "serialize_structs"), derive(Serialize))]
pub struct DisassociateIpGroupsResult {}

/// <p>Describes a WorkSpace that cannot be created.</p>
#[derive(Default, Debug, Clone, PartialEq, Deserialize)]
#[cfg_attr(any(test, feature = "serialize_structs"), derive(Serialize))]
pub struct FailedCreateWorkspaceRequest {
    /// <p>The error code that is returned if the WorkSpace cannot be created.</p>
    #[serde(rename = "ErrorCode")]
    #[serde(skip_serializing_if = "Option::is_none")]
    pub error_code: Option<String>,
    /// <p>The text of the error message that is returned if the WorkSpace cannot be created.</p>
    #[serde(rename = "ErrorMessage")]
    #[serde(skip_serializing_if = "Option::is_none")]
    pub error_message: Option<String>,
    /// <p>Information about the WorkSpace.</p>
    #[serde(rename = "WorkspaceRequest")]
    #[serde(skip_serializing_if = "Option::is_none")]
    pub workspace_request: Option<WorkspaceRequest>,
}

/// <p>Describes a WorkSpace that could not be rebooted. (<a>RebootWorkspaces</a>), rebuilt (<a>RebuildWorkspaces</a>), terminated (<a>TerminateWorkspaces</a>), started (<a>StartWorkspaces</a>), or stopped (<a>StopWorkspaces</a>).</p>
#[derive(Default, Debug, Clone, PartialEq, Deserialize)]
#[cfg_attr(any(test, feature = "serialize_structs"), derive(Serialize))]
pub struct FailedWorkspaceChangeRequest {
    /// <p>The error code that is returned if the WorkSpace cannot be rebooted.</p>
    #[serde(rename = "ErrorCode")]
    #[serde(skip_serializing_if = "Option::is_none")]
    pub error_code: Option<String>,
    /// <p>The text of the error message that is returned if the WorkSpace cannot be rebooted.</p>
    #[serde(rename = "ErrorMessage")]
    #[serde(skip_serializing_if = "Option::is_none")]
    pub error_message: Option<String>,
    /// <p>The identifier of the WorkSpace.</p>
    #[serde(rename = "WorkspaceId")]
    #[serde(skip_serializing_if = "Option::is_none")]
    pub workspace_id: Option<String>,
}

#[derive(Default, Debug, Clone, PartialEq, Serialize)]
pub struct ImportWorkspaceImageRequest {
    /// <p>The identifier of the EC2 image.</p>
    #[serde(rename = "Ec2ImageId")]
    pub ec_2_image_id: String,
    /// <p>The description of the WorkSpace image.</p>
    #[serde(rename = "ImageDescription")]
    pub image_description: String,
    /// <p>The name of the WorkSpace image.</p>
    #[serde(rename = "ImageName")]
    pub image_name: String,
    /// <p>The ingestion process to be used when importing the image.</p>
    #[serde(rename = "IngestionProcess")]
    pub ingestion_process: String,
    /// <p>The tags. Each WorkSpaces resource can have a maximum of 50 tags.</p>
    #[serde(rename = "Tags")]
    #[serde(skip_serializing_if = "Option::is_none")]
    pub tags: Option<Vec<Tag>>,
}

#[derive(Default, Debug, Clone, PartialEq, Deserialize)]
#[cfg_attr(any(test, feature = "serialize_structs"), derive(Serialize))]
pub struct ImportWorkspaceImageResult {
    /// <p>The identifier of the WorkSpace image.</p>
    #[serde(rename = "ImageId")]
    #[serde(skip_serializing_if = "Option::is_none")]
    pub image_id: Option<String>,
}

/// <p>Describes a rule for an IP access control group.</p>
#[derive(Default, Debug, Clone, PartialEq, Serialize, Deserialize)]
pub struct IpRuleItem {
    /// <p>The IP address range, in CIDR notation.</p>
    #[serde(rename = "ipRule")]
    #[serde(skip_serializing_if = "Option::is_none")]
    pub ip_rule: Option<String>,
    /// <p>The description.</p>
    #[serde(rename = "ruleDesc")]
    #[serde(skip_serializing_if = "Option::is_none")]
    pub rule_desc: Option<String>,
}

#[derive(Default, Debug, Clone, PartialEq, Serialize)]
pub struct ListAvailableManagementCidrRangesRequest {
    /// <p>The IP address range to search. Specify an IP address range that is compatible with your network and in CIDR notation (that is, specify the range as an IPv4 CIDR block).</p>
    #[serde(rename = "ManagementCidrRangeConstraint")]
    pub management_cidr_range_constraint: String,
    /// <p>The maximum number of items to return.</p>
    #[serde(rename = "MaxResults")]
    #[serde(skip_serializing_if = "Option::is_none")]
    pub max_results: Option<i64>,
    /// <p>If you received a <code>NextToken</code> from a previous call that was paginated, provide this token to receive the next set of results.</p>
    #[serde(rename = "NextToken")]
    #[serde(skip_serializing_if = "Option::is_none")]
    pub next_token: Option<String>,
}

#[derive(Default, Debug, Clone, PartialEq, Deserialize)]
#[cfg_attr(any(test, feature = "serialize_structs"), derive(Serialize))]
pub struct ListAvailableManagementCidrRangesResult {
    /// <p>The list of available IP address ranges, specified as IPv4 CIDR blocks.</p>
    #[serde(rename = "ManagementCidrRanges")]
    #[serde(skip_serializing_if = "Option::is_none")]
    pub management_cidr_ranges: Option<Vec<String>>,
    /// <p>The token to use to retrieve the next set of results, or null if no more results are available.</p>
    #[serde(rename = "NextToken")]
    #[serde(skip_serializing_if = "Option::is_none")]
    pub next_token: Option<String>,
}

/// <p>Describes a WorkSpace modification.</p>
#[derive(Default, Debug, Clone, PartialEq, Deserialize)]
#[cfg_attr(any(test, feature = "serialize_structs"), derive(Serialize))]
pub struct ModificationState {
    /// <p>The resource.</p>
    #[serde(rename = "Resource")]
    #[serde(skip_serializing_if = "Option::is_none")]
    pub resource: Option<String>,
    /// <p>The modification state.</p>
    #[serde(rename = "State")]
    #[serde(skip_serializing_if = "Option::is_none")]
    pub state: Option<String>,
}

#[derive(Default, Debug, Clone, PartialEq, Serialize)]
pub struct ModifyAccountRequest {
    /// <p>The IP address range, specified as an IPv4 CIDR block, for the management network interface. Specify an IP address range that is compatible with your network and in CIDR notation (that is, specify the range as an IPv4 CIDR block). The CIDR block size must be /16 (for example, 203.0.113.25/16). It must also be specified as available by the <code>ListAvailableManagementCidrRanges</code> operation.</p>
    #[serde(rename = "DedicatedTenancyManagementCidrRange")]
    #[serde(skip_serializing_if = "Option::is_none")]
    pub dedicated_tenancy_management_cidr_range: Option<String>,
    /// <p>The status of BYOL.</p>
    #[serde(rename = "DedicatedTenancySupport")]
    #[serde(skip_serializing_if = "Option::is_none")]
    pub dedicated_tenancy_support: Option<String>,
}

#[derive(Default, Debug, Clone, PartialEq, Deserialize)]
#[cfg_attr(any(test, feature = "serialize_structs"), derive(Serialize))]
pub struct ModifyAccountResult {}

#[derive(Default, Debug, Clone, PartialEq, Serialize)]
pub struct ModifyClientPropertiesRequest {
    /// <p>Information about the Amazon WorkSpaces client.</p>
    #[serde(rename = "ClientProperties")]
    pub client_properties: ClientProperties,
    /// <p>The resource identifiers, in the form of directory IDs.</p>
    #[serde(rename = "ResourceId")]
    pub resource_id: String,
}

#[derive(Default, Debug, Clone, PartialEq, Deserialize)]
#[cfg_attr(any(test, feature = "serialize_structs"), derive(Serialize))]
pub struct ModifyClientPropertiesResult {}

#[derive(Default, Debug, Clone, PartialEq, Serialize)]
pub struct ModifyWorkspacePropertiesRequest {
    /// <p>The identifier of the WorkSpace.</p>
    #[serde(rename = "WorkspaceId")]
    pub workspace_id: String,
    /// <p>The properties of the WorkSpace.</p>
    #[serde(rename = "WorkspaceProperties")]
    pub workspace_properties: WorkspaceProperties,
}

#[derive(Default, Debug, Clone, PartialEq, Deserialize)]
#[cfg_attr(any(test, feature = "serialize_structs"), derive(Serialize))]
pub struct ModifyWorkspacePropertiesResult {}

#[derive(Default, Debug, Clone, PartialEq, Serialize)]
pub struct ModifyWorkspaceStateRequest {
    /// <p>The identifier of the WorkSpace.</p>
    #[serde(rename = "WorkspaceId")]
    pub workspace_id: String,
    /// <p>The WorkSpace state.</p>
    #[serde(rename = "WorkspaceState")]
    pub workspace_state: String,
}

#[derive(Default, Debug, Clone, PartialEq, Deserialize)]
#[cfg_attr(any(test, feature = "serialize_structs"), derive(Serialize))]
pub struct ModifyWorkspaceStateResult {}

/// <p>The operating system that the image is running.</p>
#[derive(Default, Debug, Clone, PartialEq, Deserialize)]
#[cfg_attr(any(test, feature = "serialize_structs"), derive(Serialize))]
pub struct OperatingSystem {
    /// <p>The operating system.</p>
    #[serde(rename = "Type")]
    #[serde(skip_serializing_if = "Option::is_none")]
    pub type_: Option<String>,
}

/// <p>Describes the information used to reboot a WorkSpace.</p>
#[derive(Default, Debug, Clone, PartialEq, Serialize)]
pub struct RebootRequest {
    /// <p>The identifier of the WorkSpace.</p>
    #[serde(rename = "WorkspaceId")]
    pub workspace_id: String,
}

#[derive(Default, Debug, Clone, PartialEq, Serialize)]
pub struct RebootWorkspacesRequest {
    /// <p>The WorkSpaces to reboot. You can specify up to 25 WorkSpaces.</p>
    #[serde(rename = "RebootWorkspaceRequests")]
    pub reboot_workspace_requests: Vec<RebootRequest>,
}

#[derive(Default, Debug, Clone, PartialEq, Deserialize)]
#[cfg_attr(any(test, feature = "serialize_structs"), derive(Serialize))]
pub struct RebootWorkspacesResult {
    /// <p>Information about the WorkSpaces that could not be rebooted.</p>
    #[serde(rename = "FailedRequests")]
    #[serde(skip_serializing_if = "Option::is_none")]
    pub failed_requests: Option<Vec<FailedWorkspaceChangeRequest>>,
}

/// <p>Describes the information used to rebuild a WorkSpace.</p>
#[derive(Default, Debug, Clone, PartialEq, Serialize)]
pub struct RebuildRequest {
    /// <p>The identifier of the WorkSpace.</p>
    #[serde(rename = "WorkspaceId")]
    pub workspace_id: String,
}

#[derive(Default, Debug, Clone, PartialEq, Serialize)]
pub struct RebuildWorkspacesRequest {
    /// <p>The WorkSpace to rebuild. You can specify a single WorkSpace.</p>
    #[serde(rename = "RebuildWorkspaceRequests")]
    pub rebuild_workspace_requests: Vec<RebuildRequest>,
}

#[derive(Default, Debug, Clone, PartialEq, Deserialize)]
#[cfg_attr(any(test, feature = "serialize_structs"), derive(Serialize))]
pub struct RebuildWorkspacesResult {
    /// <p>Information about the WorkSpace that could not be rebuilt.</p>
    #[serde(rename = "FailedRequests")]
    #[serde(skip_serializing_if = "Option::is_none")]
    pub failed_requests: Option<Vec<FailedWorkspaceChangeRequest>>,
}

#[derive(Default, Debug, Clone, PartialEq, Serialize)]
pub struct RevokeIpRulesRequest {
    /// <p>The identifier of the group.</p>
    #[serde(rename = "GroupId")]
    pub group_id: String,
    /// <p>The rules to remove from the group.</p>
    #[serde(rename = "UserRules")]
    pub user_rules: Vec<String>,
}

#[derive(Default, Debug, Clone, PartialEq, Deserialize)]
#[cfg_attr(any(test, feature = "serialize_structs"), derive(Serialize))]
pub struct RevokeIpRulesResult {}

/// <p>Describes the root volume for a WorkSpace bundle.</p>
#[derive(Default, Debug, Clone, PartialEq, Deserialize)]
#[cfg_attr(any(test, feature = "serialize_structs"), derive(Serialize))]
pub struct RootStorage {
    /// <p>The size of the root volume.</p>
    #[serde(rename = "Capacity")]
    #[serde(skip_serializing_if = "Option::is_none")]
    pub capacity: Option<String>,
}

/// <p>Information used to start a WorkSpace.</p>
#[derive(Default, Debug, Clone, PartialEq, Serialize)]
pub struct StartRequest {
    /// <p>The identifier of the WorkSpace.</p>
    #[serde(rename = "WorkspaceId")]
    #[serde(skip_serializing_if = "Option::is_none")]
    pub workspace_id: Option<String>,
}

#[derive(Default, Debug, Clone, PartialEq, Serialize)]
pub struct StartWorkspacesRequest {
    /// <p>The WorkSpaces to start. You can specify up to 25 WorkSpaces.</p>
    #[serde(rename = "StartWorkspaceRequests")]
    pub start_workspace_requests: Vec<StartRequest>,
}

#[derive(Default, Debug, Clone, PartialEq, Deserialize)]
#[cfg_attr(any(test, feature = "serialize_structs"), derive(Serialize))]
pub struct StartWorkspacesResult {
    /// <p>Information about the WorkSpaces that could not be started.</p>
    #[serde(rename = "FailedRequests")]
    #[serde(skip_serializing_if = "Option::is_none")]
    pub failed_requests: Option<Vec<FailedWorkspaceChangeRequest>>,
}

/// <p>Describes the information used to stop a WorkSpace.</p>
#[derive(Default, Debug, Clone, PartialEq, Serialize)]
pub struct StopRequest {
    /// <p>The identifier of the WorkSpace.</p>
    #[serde(rename = "WorkspaceId")]
    #[serde(skip_serializing_if = "Option::is_none")]
    pub workspace_id: Option<String>,
}

#[derive(Default, Debug, Clone, PartialEq, Serialize)]
pub struct StopWorkspacesRequest {
    /// <p>The WorkSpaces to stop. You can specify up to 25 WorkSpaces.</p>
    #[serde(rename = "StopWorkspaceRequests")]
    pub stop_workspace_requests: Vec<StopRequest>,
}

#[derive(Default, Debug, Clone, PartialEq, Deserialize)]
#[cfg_attr(any(test, feature = "serialize_structs"), derive(Serialize))]
pub struct StopWorkspacesResult {
    /// <p>Information about the WorkSpaces that could not be stopped.</p>
    #[serde(rename = "FailedRequests")]
    #[serde(skip_serializing_if = "Option::is_none")]
    pub failed_requests: Option<Vec<FailedWorkspaceChangeRequest>>,
}

/// <p>Describes a tag.</p>
#[derive(Default, Debug, Clone, PartialEq, Serialize, Deserialize)]
pub struct Tag {
    /// <p>The key of the tag.</p>
    #[serde(rename = "Key")]
    pub key: String,
    /// <p>The value of the tag.</p>
    #[serde(rename = "Value")]
    #[serde(skip_serializing_if = "Option::is_none")]
    pub value: Option<String>,
}

/// <p>Describes the information used to terminate a WorkSpace.</p>
#[derive(Default, Debug, Clone, PartialEq, Serialize)]
pub struct TerminateRequest {
    /// <p>The identifier of the WorkSpace.</p>
    #[serde(rename = "WorkspaceId")]
    pub workspace_id: String,
}

#[derive(Default, Debug, Clone, PartialEq, Serialize)]
pub struct TerminateWorkspacesRequest {
    /// <p>The WorkSpaces to terminate. You can specify up to 25 WorkSpaces.</p>
    #[serde(rename = "TerminateWorkspaceRequests")]
    pub terminate_workspace_requests: Vec<TerminateRequest>,
}

#[derive(Default, Debug, Clone, PartialEq, Deserialize)]
#[cfg_attr(any(test, feature = "serialize_structs"), derive(Serialize))]
pub struct TerminateWorkspacesResult {
    /// <p>Information about the WorkSpaces that could not be terminated.</p>
    #[serde(rename = "FailedRequests")]
    #[serde(skip_serializing_if = "Option::is_none")]
    pub failed_requests: Option<Vec<FailedWorkspaceChangeRequest>>,
}

#[derive(Default, Debug, Clone, PartialEq, Serialize)]
pub struct UpdateRulesOfIpGroupRequest {
    /// <p>The identifier of the group.</p>
    #[serde(rename = "GroupId")]
    pub group_id: String,
    /// <p>One or more rules.</p>
    #[serde(rename = "UserRules")]
    pub user_rules: Vec<IpRuleItem>,
}

#[derive(Default, Debug, Clone, PartialEq, Deserialize)]
#[cfg_attr(any(test, feature = "serialize_structs"), derive(Serialize))]
pub struct UpdateRulesOfIpGroupResult {}

/// <p>Describes the user storage for a WorkSpace bundle.</p>
#[derive(Default, Debug, Clone, PartialEq, Deserialize)]
#[cfg_attr(any(test, feature = "serialize_structs"), derive(Serialize))]
pub struct UserStorage {
    /// <p>The size of the user storage.</p>
    #[serde(rename = "Capacity")]
    #[serde(skip_serializing_if = "Option::is_none")]
    pub capacity: Option<String>,
}

/// <p>Describes a WorkSpace.</p>
#[derive(Default, Debug, Clone, PartialEq, Deserialize)]
#[cfg_attr(any(test, feature = "serialize_structs"), derive(Serialize))]
pub struct Workspace {
    /// <p>The identifier of the bundle used to create the WorkSpace.</p>
    #[serde(rename = "BundleId")]
    #[serde(skip_serializing_if = "Option::is_none")]
    pub bundle_id: Option<String>,
    /// <p>The name of the WorkSpace, as seen by the operating system.</p>
    #[serde(rename = "ComputerName")]
    #[serde(skip_serializing_if = "Option::is_none")]
    pub computer_name: Option<String>,
    /// <p>The identifier of the AWS Directory Service directory for the WorkSpace.</p>
    #[serde(rename = "DirectoryId")]
    #[serde(skip_serializing_if = "Option::is_none")]
    pub directory_id: Option<String>,
    /// <p>The error code that is returned if the WorkSpace cannot be created.</p>
    #[serde(rename = "ErrorCode")]
    #[serde(skip_serializing_if = "Option::is_none")]
    pub error_code: Option<String>,
    /// <p>The text of the error message that is returned if the WorkSpace cannot be created.</p>
    #[serde(rename = "ErrorMessage")]
    #[serde(skip_serializing_if = "Option::is_none")]
    pub error_message: Option<String>,
    /// <p>The IP address of the WorkSpace.</p>
    #[serde(rename = "IpAddress")]
    #[serde(skip_serializing_if = "Option::is_none")]
    pub ip_address: Option<String>,
    /// <p>The modification states of the WorkSpace.</p>
    #[serde(rename = "ModificationStates")]
    #[serde(skip_serializing_if = "Option::is_none")]
    pub modification_states: Option<Vec<ModificationState>>,
    /// <p>Indicates whether the data stored on the root volume is encrypted.</p>
    #[serde(rename = "RootVolumeEncryptionEnabled")]
    #[serde(skip_serializing_if = "Option::is_none")]
    pub root_volume_encryption_enabled: Option<bool>,
    /// <p>The operational state of the WorkSpace.</p>
    #[serde(rename = "State")]
    #[serde(skip_serializing_if = "Option::is_none")]
    pub state: Option<String>,
    /// <p>The identifier of the subnet for the WorkSpace.</p>
    #[serde(rename = "SubnetId")]
    #[serde(skip_serializing_if = "Option::is_none")]
    pub subnet_id: Option<String>,
    /// <p>The user for the WorkSpace.</p>
    #[serde(rename = "UserName")]
    #[serde(skip_serializing_if = "Option::is_none")]
    pub user_name: Option<String>,
    /// <p>Indicates whether the data stored on the user volume is encrypted.</p>
    #[serde(rename = "UserVolumeEncryptionEnabled")]
    #[serde(skip_serializing_if = "Option::is_none")]
    pub user_volume_encryption_enabled: Option<bool>,
    /// <p>The KMS key used to encrypt data stored on your WorkSpace.</p>
    #[serde(rename = "VolumeEncryptionKey")]
    #[serde(skip_serializing_if = "Option::is_none")]
    pub volume_encryption_key: Option<String>,
    /// <p>The identifier of the WorkSpace.</p>
    #[serde(rename = "WorkspaceId")]
    #[serde(skip_serializing_if = "Option::is_none")]
    pub workspace_id: Option<String>,
    /// <p>The properties of the WorkSpace.</p>
    #[serde(rename = "WorkspaceProperties")]
    #[serde(skip_serializing_if = "Option::is_none")]
    pub workspace_properties: Option<WorkspaceProperties>,
}

/// <p>Describes a WorkSpace bundle.</p>
#[derive(Default, Debug, Clone, PartialEq, Deserialize)]
#[cfg_attr(any(test, feature = "serialize_structs"), derive(Serialize))]
pub struct WorkspaceBundle {
    /// <p>The bundle identifier.</p>
    #[serde(rename = "BundleId")]
    #[serde(skip_serializing_if = "Option::is_none")]
    pub bundle_id: Option<String>,
    /// <p>The compute type. For more information, see <a href="http://aws.amazon.com/workspaces/details/#Amazon_WorkSpaces_Bundles">Amazon WorkSpaces Bundles</a>.</p>
    #[serde(rename = "ComputeType")]
    #[serde(skip_serializing_if = "Option::is_none")]
    pub compute_type: Option<ComputeType>,
    /// <p>A description.</p>
    #[serde(rename = "Description")]
    #[serde(skip_serializing_if = "Option::is_none")]
    pub description: Option<String>,
    /// <p>The name of the bundle.</p>
    #[serde(rename = "Name")]
    #[serde(skip_serializing_if = "Option::is_none")]
    pub name: Option<String>,
    /// <p>The owner of the bundle. This is the account identifier of the owner, or <code>AMAZON</code> if the bundle is provided by AWS.</p>
    #[serde(rename = "Owner")]
    #[serde(skip_serializing_if = "Option::is_none")]
    pub owner: Option<String>,
    /// <p>The size of the root volume.</p>
    #[serde(rename = "RootStorage")]
    #[serde(skip_serializing_if = "Option::is_none")]
    pub root_storage: Option<RootStorage>,
    /// <p>The size of the user storage.</p>
    #[serde(rename = "UserStorage")]
    #[serde(skip_serializing_if = "Option::is_none")]
    pub user_storage: Option<UserStorage>,
}

/// <p>Describes the connection status of a WorkSpace.</p>
#[derive(Default, Debug, Clone, PartialEq, Deserialize)]
#[cfg_attr(any(test, feature = "serialize_structs"), derive(Serialize))]
pub struct WorkspaceConnectionStatus {
    /// <p>The connection state of the WorkSpace. The connection state is unknown if the WorkSpace is stopped.</p>
    #[serde(rename = "ConnectionState")]
    #[serde(skip_serializing_if = "Option::is_none")]
    pub connection_state: Option<String>,
    /// <p>The timestamp of the connection status check.</p>
    #[serde(rename = "ConnectionStateCheckTimestamp")]
    #[serde(skip_serializing_if = "Option::is_none")]
    pub connection_state_check_timestamp: Option<f64>,
    /// <p>The timestamp of the last known user connection.</p>
    #[serde(rename = "LastKnownUserConnectionTimestamp")]
    #[serde(skip_serializing_if = "Option::is_none")]
    pub last_known_user_connection_timestamp: Option<f64>,
    /// <p>The identifier of the WorkSpace.</p>
    #[serde(rename = "WorkspaceId")]
    #[serde(skip_serializing_if = "Option::is_none")]
    pub workspace_id: Option<String>,
}

/// <p>Describes an AWS Directory Service directory that is used with Amazon WorkSpaces.</p>
#[derive(Default, Debug, Clone, PartialEq, Deserialize)]
#[cfg_attr(any(test, feature = "serialize_structs"), derive(Serialize))]
pub struct WorkspaceDirectory {
    /// <p>The directory alias.</p>
    #[serde(rename = "Alias")]
    #[serde(skip_serializing_if = "Option::is_none")]
    pub alias: Option<String>,
    /// <p>The user name for the service account.</p>
    #[serde(rename = "CustomerUserName")]
    #[serde(skip_serializing_if = "Option::is_none")]
    pub customer_user_name: Option<String>,
    /// <p>The directory identifier.</p>
    #[serde(rename = "DirectoryId")]
    #[serde(skip_serializing_if = "Option::is_none")]
    pub directory_id: Option<String>,
    /// <p>The name of the directory.</p>
    #[serde(rename = "DirectoryName")]
    #[serde(skip_serializing_if = "Option::is_none")]
    pub directory_name: Option<String>,
    /// <p>The directory type.</p>
    #[serde(rename = "DirectoryType")]
    #[serde(skip_serializing_if = "Option::is_none")]
    pub directory_type: Option<String>,
    /// <p>The IP addresses of the DNS servers for the directory.</p>
    #[serde(rename = "DnsIpAddresses")]
    #[serde(skip_serializing_if = "Option::is_none")]
    pub dns_ip_addresses: Option<Vec<String>>,
    /// <p>The identifier of the IAM role. This is the role that allows Amazon WorkSpaces to make calls to other services, such as Amazon EC2, on your behalf.</p>
    #[serde(rename = "IamRoleId")]
    #[serde(skip_serializing_if = "Option::is_none")]
    pub iam_role_id: Option<String>,
    /// <p>The registration code for the directory. This is the code that users enter in their Amazon WorkSpaces client application to connect to the directory.</p>
    #[serde(rename = "RegistrationCode")]
    #[serde(skip_serializing_if = "Option::is_none")]
    pub registration_code: Option<String>,
    /// <p>The state of the directory's registration with Amazon WorkSpaces</p>
    #[serde(rename = "State")]
    #[serde(skip_serializing_if = "Option::is_none")]
    pub state: Option<String>,
    /// <p>The identifiers of the subnets used with the directory.</p>
    #[serde(rename = "SubnetIds")]
    #[serde(skip_serializing_if = "Option::is_none")]
    pub subnet_ids: Option<Vec<String>>,
    /// <p>The default creation properties for all WorkSpaces in the directory.</p>
    #[serde(rename = "WorkspaceCreationProperties")]
    #[serde(skip_serializing_if = "Option::is_none")]
    pub workspace_creation_properties: Option<DefaultWorkspaceCreationProperties>,
    /// <p>The identifier of the security group that is assigned to new WorkSpaces.</p>
    #[serde(rename = "WorkspaceSecurityGroupId")]
    #[serde(skip_serializing_if = "Option::is_none")]
    pub workspace_security_group_id: Option<String>,
    /// <p>The identifiers of the IP access control groups associated with the directory.</p>
    #[serde(rename = "ipGroupIds")]
    #[serde(skip_serializing_if = "Option::is_none")]
    pub ip_group_ids: Option<Vec<String>>,
}

/// <p>Describes a WorkSpace image.</p>
#[derive(Default, Debug, Clone, PartialEq, Deserialize)]
#[cfg_attr(any(test, feature = "serialize_structs"), derive(Serialize))]
pub struct WorkspaceImage {
    /// <p>The description of the image.</p>
    #[serde(rename = "Description")]
    #[serde(skip_serializing_if = "Option::is_none")]
    pub description: Option<String>,
    /// <p>The error code that is returned for the image.</p>
    #[serde(rename = "ErrorCode")]
    #[serde(skip_serializing_if = "Option::is_none")]
    pub error_code: Option<String>,
    /// <p>The text of the error message that is returned for the image.</p>
    #[serde(rename = "ErrorMessage")]
    #[serde(skip_serializing_if = "Option::is_none")]
    pub error_message: Option<String>,
    /// <p>The identifier of the image.</p>
    #[serde(rename = "ImageId")]
    #[serde(skip_serializing_if = "Option::is_none")]
    pub image_id: Option<String>,
    /// <p>The name of the image.</p>
    #[serde(rename = "Name")]
    #[serde(skip_serializing_if = "Option::is_none")]
    pub name: Option<String>,
    /// <p>The operating system that the image is running. </p>
    #[serde(rename = "OperatingSystem")]
    #[serde(skip_serializing_if = "Option::is_none")]
    pub operating_system: Option<OperatingSystem>,
    /// <p>Specifies whether the image is running on dedicated hardware. When bring your own license (BYOL) is enabled, this value is set to DEDICATED. </p>
    #[serde(rename = "RequiredTenancy")]
    #[serde(skip_serializing_if = "Option::is_none")]
    pub required_tenancy: Option<String>,
    /// <p>The status of the image.</p>
    #[serde(rename = "State")]
    #[serde(skip_serializing_if = "Option::is_none")]
    pub state: Option<String>,
}

/// <p>Describes a WorkSpace.</p>
#[derive(Default, Debug, Clone, PartialEq, Serialize, Deserialize)]
pub struct WorkspaceProperties {
    /// <p>The compute type. For more information, see <a href="http://aws.amazon.com/workspaces/details/#Amazon_WorkSpaces_Bundles">Amazon WorkSpaces Bundles</a>.</p>
    #[serde(rename = "ComputeTypeName")]
    #[serde(skip_serializing_if = "Option::is_none")]
    pub compute_type_name: Option<String>,
    /// <p>The size of the root volume.</p>
    #[serde(rename = "RootVolumeSizeGib")]
    #[serde(skip_serializing_if = "Option::is_none")]
    pub root_volume_size_gib: Option<i64>,
    /// <p>The running mode. For more information, see <a href="https://docs.aws.amazon.com/workspaces/latest/adminguide/running-mode.html">Manage the WorkSpace Running Mode</a>.</p>
    #[serde(rename = "RunningMode")]
    #[serde(skip_serializing_if = "Option::is_none")]
    pub running_mode: Option<String>,
    /// <p>The time after a user logs off when WorkSpaces are automatically stopped. Configured in 60 minute intervals.</p>
    #[serde(rename = "RunningModeAutoStopTimeoutInMinutes")]
    #[serde(skip_serializing_if = "Option::is_none")]
    pub running_mode_auto_stop_timeout_in_minutes: Option<i64>,
    /// <p>The size of the user storage.</p>
    #[serde(rename = "UserVolumeSizeGib")]
    #[serde(skip_serializing_if = "Option::is_none")]
    pub user_volume_size_gib: Option<i64>,
}

/// <p>Describes the information used to create a WorkSpace.</p>
#[derive(Default, Debug, Clone, PartialEq, Serialize, Deserialize)]
pub struct WorkspaceRequest {
    /// <p>The identifier of the bundle for the WorkSpace. You can use <a>DescribeWorkspaceBundles</a> to list the available bundles.</p>
    #[serde(rename = "BundleId")]
    pub bundle_id: String,
    /// <p>The identifier of the AWS Directory Service directory for the WorkSpace. You can use <a>DescribeWorkspaceDirectories</a> to list the available directories.</p>
    #[serde(rename = "DirectoryId")]
    pub directory_id: String,
    /// <p>Indicates whether the data stored on the root volume is encrypted.</p>
    #[serde(rename = "RootVolumeEncryptionEnabled")]
    #[serde(skip_serializing_if = "Option::is_none")]
    pub root_volume_encryption_enabled: Option<bool>,
    /// <p>The tags for the WorkSpace.</p>
    #[serde(rename = "Tags")]
    #[serde(skip_serializing_if = "Option::is_none")]
    pub tags: Option<Vec<Tag>>,
    /// <p>The username of the user for the WorkSpace. This username must exist in the AWS Directory Service directory for the WorkSpace.</p>
    #[serde(rename = "UserName")]
    pub user_name: String,
    /// <p>Indicates whether the data stored on the user volume is encrypted.</p>
    #[serde(rename = "UserVolumeEncryptionEnabled")]
    #[serde(skip_serializing_if = "Option::is_none")]
    pub user_volume_encryption_enabled: Option<bool>,
    /// <p>The KMS key used to encrypt data stored on your WorkSpace.</p>
    #[serde(rename = "VolumeEncryptionKey")]
    #[serde(skip_serializing_if = "Option::is_none")]
    pub volume_encryption_key: Option<String>,
    /// <p>The WorkSpace properties.</p>
    #[serde(rename = "WorkspaceProperties")]
    #[serde(skip_serializing_if = "Option::is_none")]
    pub workspace_properties: Option<WorkspaceProperties>,
}

/// <p>Describes an IP access control group.</p>
#[derive(Default, Debug, Clone, PartialEq, Deserialize)]
#[cfg_attr(any(test, feature = "serialize_structs"), derive(Serialize))]
pub struct WorkspacesIpGroup {
    /// <p>The description of the group.</p>
    #[serde(rename = "groupDesc")]
    #[serde(skip_serializing_if = "Option::is_none")]
    pub group_desc: Option<String>,
    /// <p>The identifier of the group.</p>
    #[serde(rename = "groupId")]
    #[serde(skip_serializing_if = "Option::is_none")]
    pub group_id: Option<String>,
    /// <p>The name of the group.</p>
    #[serde(rename = "groupName")]
    #[serde(skip_serializing_if = "Option::is_none")]
    pub group_name: Option<String>,
    /// <p>The rules.</p>
    #[serde(rename = "userRules")]
    #[serde(skip_serializing_if = "Option::is_none")]
    pub user_rules: Option<Vec<IpRuleItem>>,
}

/// Errors returned by AssociateIpGroups
#[derive(Debug, PartialEq)]
pub enum AssociateIpGroupsError {
    /// <p>The user is not authorized to access a resource.</p>
    AccessDenied(String),
    /// <p>One or more parameter values are not valid.</p>
    InvalidParameterValues(String),
    /// <p>The state of the resource is not valid for this operation.</p>
    InvalidResourceState(String),
    /// <p>This operation is not supported.</p>
    OperationNotSupported(String),
    /// <p>Your resource limits have been exceeded.</p>
    ResourceLimitExceeded(String),
    /// <p>The resource could not be found.</p>
    ResourceNotFound(String),
}

impl AssociateIpGroupsError {
    pub fn from_response(res: BufferedHttpResponse) -> RusotoError<AssociateIpGroupsError> {
        if let Some(err) = proto::json::Error::parse(&res) {
            match err.typ.as_str() {
                "AccessDeniedException" => {
                    return RusotoError::Service(AssociateIpGroupsError::AccessDenied(err.msg))
                }
                "InvalidParameterValuesException" => {
                    return RusotoError::Service(AssociateIpGroupsError::InvalidParameterValues(
                        err.msg,
                    ))
                }
                "InvalidResourceStateException" => {
                    return RusotoError::Service(AssociateIpGroupsError::InvalidResourceState(
                        err.msg,
                    ))
                }
                "OperationNotSupportedException" => {
                    return RusotoError::Service(AssociateIpGroupsError::OperationNotSupported(
                        err.msg,
                    ))
                }
                "ResourceLimitExceededException" => {
                    return RusotoError::Service(AssociateIpGroupsError::ResourceLimitExceeded(
                        err.msg,
                    ))
                }
                "ResourceNotFoundException" => {
                    return RusotoError::Service(AssociateIpGroupsError::ResourceNotFound(err.msg))
                }
                "ValidationException" => return RusotoError::Validation(err.msg),
                _ => {}
            }
        }
        return RusotoError::Unknown(res);
    }
}
impl fmt::Display for AssociateIpGroupsError {
    fn fmt(&self, f: &mut fmt::Formatter) -> fmt::Result {
        write!(f, "{}", self.description())
    }
}
impl Error for AssociateIpGroupsError {
    fn description(&self) -> &str {
        match *self {
            AssociateIpGroupsError::AccessDenied(ref cause) => cause,
            AssociateIpGroupsError::InvalidParameterValues(ref cause) => cause,
            AssociateIpGroupsError::InvalidResourceState(ref cause) => cause,
            AssociateIpGroupsError::OperationNotSupported(ref cause) => cause,
            AssociateIpGroupsError::ResourceLimitExceeded(ref cause) => cause,
            AssociateIpGroupsError::ResourceNotFound(ref cause) => cause,
        }
    }
}
/// Errors returned by AuthorizeIpRules
#[derive(Debug, PartialEq)]
pub enum AuthorizeIpRulesError {
    /// <p>The user is not authorized to access a resource.</p>
    AccessDenied(String),
    /// <p>One or more parameter values are not valid.</p>
    InvalidParameterValues(String),
    /// <p>The state of the resource is not valid for this operation.</p>
    InvalidResourceState(String),
    /// <p>Your resource limits have been exceeded.</p>
    ResourceLimitExceeded(String),
    /// <p>The resource could not be found.</p>
    ResourceNotFound(String),
}

impl AuthorizeIpRulesError {
    pub fn from_response(res: BufferedHttpResponse) -> RusotoError<AuthorizeIpRulesError> {
        if let Some(err) = proto::json::Error::parse(&res) {
            match err.typ.as_str() {
                "AccessDeniedException" => {
                    return RusotoError::Service(AuthorizeIpRulesError::AccessDenied(err.msg))
                }
                "InvalidParameterValuesException" => {
                    return RusotoError::Service(AuthorizeIpRulesError::InvalidParameterValues(
                        err.msg,
                    ))
                }
                "InvalidResourceStateException" => {
                    return RusotoError::Service(AuthorizeIpRulesError::InvalidResourceState(
                        err.msg,
                    ))
                }
                "ResourceLimitExceededException" => {
                    return RusotoError::Service(AuthorizeIpRulesError::ResourceLimitExceeded(
                        err.msg,
                    ))
                }
                "ResourceNotFoundException" => {
                    return RusotoError::Service(AuthorizeIpRulesError::ResourceNotFound(err.msg))
                }
                "ValidationException" => return RusotoError::Validation(err.msg),
                _ => {}
            }
        }
        return RusotoError::Unknown(res);
    }
}
impl fmt::Display for AuthorizeIpRulesError {
    fn fmt(&self, f: &mut fmt::Formatter) -> fmt::Result {
        write!(f, "{}", self.description())
    }
}
impl Error for AuthorizeIpRulesError {
    fn description(&self) -> &str {
        match *self {
            AuthorizeIpRulesError::AccessDenied(ref cause) => cause,
            AuthorizeIpRulesError::InvalidParameterValues(ref cause) => cause,
            AuthorizeIpRulesError::InvalidResourceState(ref cause) => cause,
            AuthorizeIpRulesError::ResourceLimitExceeded(ref cause) => cause,
            AuthorizeIpRulesError::ResourceNotFound(ref cause) => cause,
        }
    }
}
/// Errors returned by CopyWorkspaceImage
#[derive(Debug, PartialEq)]
pub enum CopyWorkspaceImageError {
    /// <p>The user is not authorized to access a resource.</p>
    AccessDenied(String),
    /// <p>One or more parameter values are not valid.</p>
    InvalidParameterValues(String),
    /// <p>This operation is not supported.</p>
    OperationNotSupported(String),
    /// <p>The specified resource already exists.</p>
    ResourceAlreadyExists(String),
    /// <p>Your resource limits have been exceeded.</p>
    ResourceLimitExceeded(String),
    /// <p>The resource could not be found.</p>
    ResourceNotFound(String),
    /// <p>The specified resource is not available.</p>
    ResourceUnavailable(String),
}

impl CopyWorkspaceImageError {
    pub fn from_response(res: BufferedHttpResponse) -> RusotoError<CopyWorkspaceImageError> {
        if let Some(err) = proto::json::Error::parse(&res) {
            match err.typ.as_str() {
                "AccessDeniedException" => {
                    return RusotoError::Service(CopyWorkspaceImageError::AccessDenied(err.msg))
                }
                "InvalidParameterValuesException" => {
                    return RusotoError::Service(CopyWorkspaceImageError::InvalidParameterValues(
                        err.msg,
                    ))
                }
                "OperationNotSupportedException" => {
                    return RusotoError::Service(CopyWorkspaceImageError::OperationNotSupported(
                        err.msg,
                    ))
                }
                "ResourceAlreadyExistsException" => {
                    return RusotoError::Service(CopyWorkspaceImageError::ResourceAlreadyExists(
                        err.msg,
                    ))
                }
                "ResourceLimitExceededException" => {
                    return RusotoError::Service(CopyWorkspaceImageError::ResourceLimitExceeded(
                        err.msg,
                    ))
                }
                "ResourceNotFoundException" => {
                    return RusotoError::Service(CopyWorkspaceImageError::ResourceNotFound(err.msg))
                }
                "ResourceUnavailableException" => {
                    return RusotoError::Service(CopyWorkspaceImageError::ResourceUnavailable(
                        err.msg,
                    ))
                }
                "ValidationException" => return RusotoError::Validation(err.msg),
                _ => {}
            }
        }
        return RusotoError::Unknown(res);
    }
}
impl fmt::Display for CopyWorkspaceImageError {
    fn fmt(&self, f: &mut fmt::Formatter) -> fmt::Result {
        write!(f, "{}", self.description())
    }
}
impl Error for CopyWorkspaceImageError {
    fn description(&self) -> &str {
        match *self {
            CopyWorkspaceImageError::AccessDenied(ref cause) => cause,
            CopyWorkspaceImageError::InvalidParameterValues(ref cause) => cause,
            CopyWorkspaceImageError::OperationNotSupported(ref cause) => cause,
            CopyWorkspaceImageError::ResourceAlreadyExists(ref cause) => cause,
            CopyWorkspaceImageError::ResourceLimitExceeded(ref cause) => cause,
            CopyWorkspaceImageError::ResourceNotFound(ref cause) => cause,
            CopyWorkspaceImageError::ResourceUnavailable(ref cause) => cause,
        }
    }
}
/// Errors returned by CreateIpGroup
#[derive(Debug, PartialEq)]
pub enum CreateIpGroupError {
    /// <p>The user is not authorized to access a resource.</p>
    AccessDenied(String),
    /// <p>One or more parameter values are not valid.</p>
    InvalidParameterValues(String),
    /// <p>The specified resource already exists.</p>
    ResourceAlreadyExists(String),
    /// <p>The resource could not be created.</p>
    ResourceCreationFailed(String),
    /// <p>Your resource limits have been exceeded.</p>
    ResourceLimitExceeded(String),
}

impl CreateIpGroupError {
    pub fn from_response(res: BufferedHttpResponse) -> RusotoError<CreateIpGroupError> {
        if let Some(err) = proto::json::Error::parse(&res) {
            match err.typ.as_str() {
                "AccessDeniedException" => {
                    return RusotoError::Service(CreateIpGroupError::AccessDenied(err.msg))
                }
                "InvalidParameterValuesException" => {
                    return RusotoError::Service(CreateIpGroupError::InvalidParameterValues(
                        err.msg,
                    ))
                }
                "ResourceAlreadyExistsException" => {
                    return RusotoError::Service(CreateIpGroupError::ResourceAlreadyExists(err.msg))
                }
                "ResourceCreationFailedException" => {
                    return RusotoError::Service(CreateIpGroupError::ResourceCreationFailed(
                        err.msg,
                    ))
                }
                "ResourceLimitExceededException" => {
                    return RusotoError::Service(CreateIpGroupError::ResourceLimitExceeded(err.msg))
                }
                "ValidationException" => return RusotoError::Validation(err.msg),
                _ => {}
            }
        }
        return RusotoError::Unknown(res);
    }
}
impl fmt::Display for CreateIpGroupError {
    fn fmt(&self, f: &mut fmt::Formatter) -> fmt::Result {
        write!(f, "{}", self.description())
    }
}
impl Error for CreateIpGroupError {
    fn description(&self) -> &str {
        match *self {
            CreateIpGroupError::AccessDenied(ref cause) => cause,
            CreateIpGroupError::InvalidParameterValues(ref cause) => cause,
            CreateIpGroupError::ResourceAlreadyExists(ref cause) => cause,
            CreateIpGroupError::ResourceCreationFailed(ref cause) => cause,
            CreateIpGroupError::ResourceLimitExceeded(ref cause) => cause,
        }
    }
}
/// Errors returned by CreateTags
#[derive(Debug, PartialEq)]
pub enum CreateTagsError {
    /// <p>One or more parameter values are not valid.</p>
    InvalidParameterValues(String),
    /// <p>Your resource limits have been exceeded.</p>
    ResourceLimitExceeded(String),
    /// <p>The resource could not be found.</p>
    ResourceNotFound(String),
}

impl CreateTagsError {
    pub fn from_response(res: BufferedHttpResponse) -> RusotoError<CreateTagsError> {
        if let Some(err) = proto::json::Error::parse(&res) {
            match err.typ.as_str() {
                "InvalidParameterValuesException" => {
                    return RusotoError::Service(CreateTagsError::InvalidParameterValues(err.msg))
                }
                "ResourceLimitExceededException" => {
                    return RusotoError::Service(CreateTagsError::ResourceLimitExceeded(err.msg))
                }
                "ResourceNotFoundException" => {
                    return RusotoError::Service(CreateTagsError::ResourceNotFound(err.msg))
                }
                "ValidationException" => return RusotoError::Validation(err.msg),
                _ => {}
            }
        }
        return RusotoError::Unknown(res);
    }
}
impl fmt::Display for CreateTagsError {
    fn fmt(&self, f: &mut fmt::Formatter) -> fmt::Result {
        write!(f, "{}", self.description())
    }
}
impl Error for CreateTagsError {
    fn description(&self) -> &str {
        match *self {
            CreateTagsError::InvalidParameterValues(ref cause) => cause,
            CreateTagsError::ResourceLimitExceeded(ref cause) => cause,
            CreateTagsError::ResourceNotFound(ref cause) => cause,
        }
    }
}
/// Errors returned by CreateWorkspaces
#[derive(Debug, PartialEq)]
pub enum CreateWorkspacesError {
    /// <p>One or more parameter values are not valid.</p>
    InvalidParameterValues(String),
    /// <p>Your resource limits have been exceeded.</p>
    ResourceLimitExceeded(String),
}

impl CreateWorkspacesError {
    pub fn from_response(res: BufferedHttpResponse) -> RusotoError<CreateWorkspacesError> {
        if let Some(err) = proto::json::Error::parse(&res) {
            match err.typ.as_str() {
                "InvalidParameterValuesException" => {
                    return RusotoError::Service(CreateWorkspacesError::InvalidParameterValues(
                        err.msg,
                    ))
                }
                "ResourceLimitExceededException" => {
                    return RusotoError::Service(CreateWorkspacesError::ResourceLimitExceeded(
                        err.msg,
                    ))
                }
                "ValidationException" => return RusotoError::Validation(err.msg),
                _ => {}
            }
        }
        return RusotoError::Unknown(res);
    }
}
impl fmt::Display for CreateWorkspacesError {
    fn fmt(&self, f: &mut fmt::Formatter) -> fmt::Result {
        write!(f, "{}", self.description())
    }
}
impl Error for CreateWorkspacesError {
    fn description(&self) -> &str {
        match *self {
            CreateWorkspacesError::InvalidParameterValues(ref cause) => cause,
            CreateWorkspacesError::ResourceLimitExceeded(ref cause) => cause,
        }
    }
}
/// Errors returned by DeleteIpGroup
#[derive(Debug, PartialEq)]
pub enum DeleteIpGroupError {
    /// <p>The user is not authorized to access a resource.</p>
    AccessDenied(String),
    /// <p>One or more parameter values are not valid.</p>
    InvalidParameterValues(String),
    /// <p>The resource is associated with a directory.</p>
    ResourceAssociated(String),
    /// <p>The resource could not be found.</p>
    ResourceNotFound(String),
}

impl DeleteIpGroupError {
    pub fn from_response(res: BufferedHttpResponse) -> RusotoError<DeleteIpGroupError> {
        if let Some(err) = proto::json::Error::parse(&res) {
            match err.typ.as_str() {
                "AccessDeniedException" => {
                    return RusotoError::Service(DeleteIpGroupError::AccessDenied(err.msg))
                }
                "InvalidParameterValuesException" => {
                    return RusotoError::Service(DeleteIpGroupError::InvalidParameterValues(
                        err.msg,
                    ))
                }
                "ResourceAssociatedException" => {
                    return RusotoError::Service(DeleteIpGroupError::ResourceAssociated(err.msg))
                }
                "ResourceNotFoundException" => {
                    return RusotoError::Service(DeleteIpGroupError::ResourceNotFound(err.msg))
                }
                "ValidationException" => return RusotoError::Validation(err.msg),
                _ => {}
            }
        }
        return RusotoError::Unknown(res);
    }
}
impl fmt::Display for DeleteIpGroupError {
    fn fmt(&self, f: &mut fmt::Formatter) -> fmt::Result {
        write!(f, "{}", self.description())
    }
}
impl Error for DeleteIpGroupError {
    fn description(&self) -> &str {
        match *self {
            DeleteIpGroupError::AccessDenied(ref cause) => cause,
            DeleteIpGroupError::InvalidParameterValues(ref cause) => cause,
            DeleteIpGroupError::ResourceAssociated(ref cause) => cause,
            DeleteIpGroupError::ResourceNotFound(ref cause) => cause,
        }
    }
}
/// Errors returned by DeleteTags
#[derive(Debug, PartialEq)]
pub enum DeleteTagsError {
    /// <p>One or more parameter values are not valid.</p>
    InvalidParameterValues(String),
    /// <p>The resource could not be found.</p>
    ResourceNotFound(String),
}

impl DeleteTagsError {
    pub fn from_response(res: BufferedHttpResponse) -> RusotoError<DeleteTagsError> {
        if let Some(err) = proto::json::Error::parse(&res) {
            match err.typ.as_str() {
                "InvalidParameterValuesException" => {
                    return RusotoError::Service(DeleteTagsError::InvalidParameterValues(err.msg))
                }
                "ResourceNotFoundException" => {
                    return RusotoError::Service(DeleteTagsError::ResourceNotFound(err.msg))
                }
                "ValidationException" => return RusotoError::Validation(err.msg),
                _ => {}
            }
        }
        return RusotoError::Unknown(res);
    }
}
impl fmt::Display for DeleteTagsError {
    fn fmt(&self, f: &mut fmt::Formatter) -> fmt::Result {
        write!(f, "{}", self.description())
    }
}
impl Error for DeleteTagsError {
    fn description(&self) -> &str {
        match *self {
            DeleteTagsError::InvalidParameterValues(ref cause) => cause,
            DeleteTagsError::ResourceNotFound(ref cause) => cause,
        }
    }
}
/// Errors returned by DeleteWorkspaceImage
#[derive(Debug, PartialEq)]
pub enum DeleteWorkspaceImageError {
    /// <p>The user is not authorized to access a resource.</p>
    AccessDenied(String),
    /// <p>The state of the resource is not valid for this operation.</p>
    InvalidResourceState(String),
    /// <p>The resource is associated with a directory.</p>
    ResourceAssociated(String),
}

impl DeleteWorkspaceImageError {
    pub fn from_response(res: BufferedHttpResponse) -> RusotoError<DeleteWorkspaceImageError> {
        if let Some(err) = proto::json::Error::parse(&res) {
            match err.typ.as_str() {
                "AccessDeniedException" => {
                    return RusotoError::Service(DeleteWorkspaceImageError::AccessDenied(err.msg))
                }
                "InvalidResourceStateException" => {
                    return RusotoError::Service(DeleteWorkspaceImageError::InvalidResourceState(
                        err.msg,
                    ))
                }
                "ResourceAssociatedException" => {
                    return RusotoError::Service(DeleteWorkspaceImageError::ResourceAssociated(
                        err.msg,
                    ))
                }
                "ValidationException" => return RusotoError::Validation(err.msg),
                _ => {}
            }
        }
        return RusotoError::Unknown(res);
    }
}
impl fmt::Display for DeleteWorkspaceImageError {
    fn fmt(&self, f: &mut fmt::Formatter) -> fmt::Result {
        write!(f, "{}", self.description())
    }
}
impl Error for DeleteWorkspaceImageError {
    fn description(&self) -> &str {
        match *self {
            DeleteWorkspaceImageError::AccessDenied(ref cause) => cause,
            DeleteWorkspaceImageError::InvalidResourceState(ref cause) => cause,
            DeleteWorkspaceImageError::ResourceAssociated(ref cause) => cause,
        }
    }
}
/// Errors returned by DescribeAccount
#[derive(Debug, PartialEq)]
pub enum DescribeAccountError {
    /// <p>The user is not authorized to access a resource.</p>
    AccessDenied(String),
}

impl DescribeAccountError {
    pub fn from_response(res: BufferedHttpResponse) -> RusotoError<DescribeAccountError> {
        if let Some(err) = proto::json::Error::parse(&res) {
            match err.typ.as_str() {
                "AccessDeniedException" => {
                    return RusotoError::Service(DescribeAccountError::AccessDenied(err.msg))
                }
                "ValidationException" => return RusotoError::Validation(err.msg),
                _ => {}
            }
        }
        return RusotoError::Unknown(res);
    }
}
impl fmt::Display for DescribeAccountError {
    fn fmt(&self, f: &mut fmt::Formatter) -> fmt::Result {
        write!(f, "{}", self.description())
    }
}
impl Error for DescribeAccountError {
    fn description(&self) -> &str {
        match *self {
            DescribeAccountError::AccessDenied(ref cause) => cause,
        }
    }
}
/// Errors returned by DescribeAccountModifications
#[derive(Debug, PartialEq)]
pub enum DescribeAccountModificationsError {
    /// <p>The user is not authorized to access a resource.</p>
    AccessDenied(String),
}

impl DescribeAccountModificationsError {
    pub fn from_response(
        res: BufferedHttpResponse,
    ) -> RusotoError<DescribeAccountModificationsError> {
        if let Some(err) = proto::json::Error::parse(&res) {
            match err.typ.as_str() {
                "AccessDeniedException" => {
                    return RusotoError::Service(DescribeAccountModificationsError::AccessDenied(
                        err.msg,
                    ))
                }
                "ValidationException" => return RusotoError::Validation(err.msg),
                _ => {}
            }
        }
        return RusotoError::Unknown(res);
    }
}
impl fmt::Display for DescribeAccountModificationsError {
    fn fmt(&self, f: &mut fmt::Formatter) -> fmt::Result {
        write!(f, "{}", self.description())
    }
}
impl Error for DescribeAccountModificationsError {
    fn description(&self) -> &str {
        match *self {
            DescribeAccountModificationsError::AccessDenied(ref cause) => cause,
        }
    }
}
/// Errors returned by DescribeClientProperties
#[derive(Debug, PartialEq)]
pub enum DescribeClientPropertiesError {
    /// <p>The user is not authorized to access a resource.</p>
    AccessDenied(String),
    /// <p>One or more parameter values are not valid.</p>
    InvalidParameterValues(String),
    /// <p>The resource could not be found.</p>
    ResourceNotFound(String),
}

impl DescribeClientPropertiesError {
    pub fn from_response(res: BufferedHttpResponse) -> RusotoError<DescribeClientPropertiesError> {
        if let Some(err) = proto::json::Error::parse(&res) {
            match err.typ.as_str() {
                "AccessDeniedException" => {
                    return RusotoError::Service(DescribeClientPropertiesError::AccessDenied(
                        err.msg,
                    ))
                }
                "InvalidParameterValuesException" => {
                    return RusotoError::Service(
                        DescribeClientPropertiesError::InvalidParameterValues(err.msg),
                    )
                }
                "ResourceNotFoundException" => {
                    return RusotoError::Service(DescribeClientPropertiesError::ResourceNotFound(
                        err.msg,
                    ))
                }
                "ValidationException" => return RusotoError::Validation(err.msg),
                _ => {}
            }
        }
        return RusotoError::Unknown(res);
    }
}
impl fmt::Display for DescribeClientPropertiesError {
    fn fmt(&self, f: &mut fmt::Formatter) -> fmt::Result {
        write!(f, "{}", self.description())
    }
}
impl Error for DescribeClientPropertiesError {
    fn description(&self) -> &str {
        match *self {
            DescribeClientPropertiesError::AccessDenied(ref cause) => cause,
            DescribeClientPropertiesError::InvalidParameterValues(ref cause) => cause,
            DescribeClientPropertiesError::ResourceNotFound(ref cause) => cause,
        }
    }
}
/// Errors returned by DescribeIpGroups
#[derive(Debug, PartialEq)]
pub enum DescribeIpGroupsError {
    /// <p>The user is not authorized to access a resource.</p>
    AccessDenied(String),
    /// <p>One or more parameter values are not valid.</p>
    InvalidParameterValues(String),
}

impl DescribeIpGroupsError {
    pub fn from_response(res: BufferedHttpResponse) -> RusotoError<DescribeIpGroupsError> {
        if let Some(err) = proto::json::Error::parse(&res) {
            match err.typ.as_str() {
                "AccessDeniedException" => {
                    return RusotoError::Service(DescribeIpGroupsError::AccessDenied(err.msg))
                }
                "InvalidParameterValuesException" => {
                    return RusotoError::Service(DescribeIpGroupsError::InvalidParameterValues(
                        err.msg,
                    ))
                }
                "ValidationException" => return RusotoError::Validation(err.msg),
                _ => {}
            }
        }
        return RusotoError::Unknown(res);
    }
}
impl fmt::Display for DescribeIpGroupsError {
    fn fmt(&self, f: &mut fmt::Formatter) -> fmt::Result {
        write!(f, "{}", self.description())
    }
}
impl Error for DescribeIpGroupsError {
    fn description(&self) -> &str {
        match *self {
            DescribeIpGroupsError::AccessDenied(ref cause) => cause,
            DescribeIpGroupsError::InvalidParameterValues(ref cause) => cause,
        }
    }
}
/// Errors returned by DescribeTags
#[derive(Debug, PartialEq)]
pub enum DescribeTagsError {
    /// <p>The resource could not be found.</p>
    ResourceNotFound(String),
}

impl DescribeTagsError {
    pub fn from_response(res: BufferedHttpResponse) -> RusotoError<DescribeTagsError> {
        if let Some(err) = proto::json::Error::parse(&res) {
            match err.typ.as_str() {
                "ResourceNotFoundException" => {
                    return RusotoError::Service(DescribeTagsError::ResourceNotFound(err.msg))
                }
                "ValidationException" => return RusotoError::Validation(err.msg),
                _ => {}
            }
        }
        return RusotoError::Unknown(res);
    }
}
impl fmt::Display for DescribeTagsError {
    fn fmt(&self, f: &mut fmt::Formatter) -> fmt::Result {
        write!(f, "{}", self.description())
    }
}
impl Error for DescribeTagsError {
    fn description(&self) -> &str {
        match *self {
            DescribeTagsError::ResourceNotFound(ref cause) => cause,
        }
    }
}
/// Errors returned by DescribeWorkspaceBundles
#[derive(Debug, PartialEq)]
pub enum DescribeWorkspaceBundlesError {
    /// <p>One or more parameter values are not valid.</p>
    InvalidParameterValues(String),
}

impl DescribeWorkspaceBundlesError {
    pub fn from_response(res: BufferedHttpResponse) -> RusotoError<DescribeWorkspaceBundlesError> {
        if let Some(err) = proto::json::Error::parse(&res) {
            match err.typ.as_str() {
                "InvalidParameterValuesException" => {
                    return RusotoError::Service(
                        DescribeWorkspaceBundlesError::InvalidParameterValues(err.msg),
                    )
                }
                "ValidationException" => return RusotoError::Validation(err.msg),
                _ => {}
            }
        }
        return RusotoError::Unknown(res);
    }
}
impl fmt::Display for DescribeWorkspaceBundlesError {
    fn fmt(&self, f: &mut fmt::Formatter) -> fmt::Result {
        write!(f, "{}", self.description())
    }
}
impl Error for DescribeWorkspaceBundlesError {
    fn description(&self) -> &str {
        match *self {
            DescribeWorkspaceBundlesError::InvalidParameterValues(ref cause) => cause,
        }
    }
}
/// Errors returned by DescribeWorkspaceDirectories
#[derive(Debug, PartialEq)]
pub enum DescribeWorkspaceDirectoriesError {
    /// <p>One or more parameter values are not valid.</p>
    InvalidParameterValues(String),
}

impl DescribeWorkspaceDirectoriesError {
    pub fn from_response(
        res: BufferedHttpResponse,
    ) -> RusotoError<DescribeWorkspaceDirectoriesError> {
        if let Some(err) = proto::json::Error::parse(&res) {
            match err.typ.as_str() {
                "InvalidParameterValuesException" => {
                    return RusotoError::Service(
                        DescribeWorkspaceDirectoriesError::InvalidParameterValues(err.msg),
                    )
                }
                "ValidationException" => return RusotoError::Validation(err.msg),
                _ => {}
            }
        }
        return RusotoError::Unknown(res);
    }
}
impl fmt::Display for DescribeWorkspaceDirectoriesError {
    fn fmt(&self, f: &mut fmt::Formatter) -> fmt::Result {
        write!(f, "{}", self.description())
    }
}
impl Error for DescribeWorkspaceDirectoriesError {
    fn description(&self) -> &str {
        match *self {
            DescribeWorkspaceDirectoriesError::InvalidParameterValues(ref cause) => cause,
        }
    }
}
/// Errors returned by DescribeWorkspaceImages
#[derive(Debug, PartialEq)]
pub enum DescribeWorkspaceImagesError {
    /// <p>The user is not authorized to access a resource.</p>
    AccessDenied(String),
}

impl DescribeWorkspaceImagesError {
    pub fn from_response(res: BufferedHttpResponse) -> RusotoError<DescribeWorkspaceImagesError> {
        if let Some(err) = proto::json::Error::parse(&res) {
            match err.typ.as_str() {
                "AccessDeniedException" => {
                    return RusotoError::Service(DescribeWorkspaceImagesError::AccessDenied(
                        err.msg,
                    ))
                }
                "ValidationException" => return RusotoError::Validation(err.msg),
                _ => {}
            }
        }
        return RusotoError::Unknown(res);
    }
}
impl fmt::Display for DescribeWorkspaceImagesError {
    fn fmt(&self, f: &mut fmt::Formatter) -> fmt::Result {
        write!(f, "{}", self.description())
    }
}
impl Error for DescribeWorkspaceImagesError {
    fn description(&self) -> &str {
        match *self {
            DescribeWorkspaceImagesError::AccessDenied(ref cause) => cause,
        }
    }
}
/// Errors returned by DescribeWorkspaces
#[derive(Debug, PartialEq)]
pub enum DescribeWorkspacesError {
    /// <p>One or more parameter values are not valid.</p>
    InvalidParameterValues(String),
    /// <p>The specified resource is not available.</p>
    ResourceUnavailable(String),
}

impl DescribeWorkspacesError {
    pub fn from_response(res: BufferedHttpResponse) -> RusotoError<DescribeWorkspacesError> {
        if let Some(err) = proto::json::Error::parse(&res) {
            match err.typ.as_str() {
                "InvalidParameterValuesException" => {
                    return RusotoError::Service(DescribeWorkspacesError::InvalidParameterValues(
                        err.msg,
                    ))
                }
                "ResourceUnavailableException" => {
                    return RusotoError::Service(DescribeWorkspacesError::ResourceUnavailable(
                        err.msg,
                    ))
                }
                "ValidationException" => return RusotoError::Validation(err.msg),
                _ => {}
            }
        }
        return RusotoError::Unknown(res);
    }
}
impl fmt::Display for DescribeWorkspacesError {
    fn fmt(&self, f: &mut fmt::Formatter) -> fmt::Result {
        write!(f, "{}", self.description())
    }
}
impl Error for DescribeWorkspacesError {
    fn description(&self) -> &str {
        match *self {
            DescribeWorkspacesError::InvalidParameterValues(ref cause) => cause,
            DescribeWorkspacesError::ResourceUnavailable(ref cause) => cause,
        }
    }
}
/// Errors returned by DescribeWorkspacesConnectionStatus
#[derive(Debug, PartialEq)]
pub enum DescribeWorkspacesConnectionStatusError {
    /// <p>One or more parameter values are not valid.</p>
    InvalidParameterValues(String),
}

impl DescribeWorkspacesConnectionStatusError {
    pub fn from_response(
        res: BufferedHttpResponse,
    ) -> RusotoError<DescribeWorkspacesConnectionStatusError> {
        if let Some(err) = proto::json::Error::parse(&res) {
            match err.typ.as_str() {
                "InvalidParameterValuesException" => {
                    return RusotoError::Service(
                        DescribeWorkspacesConnectionStatusError::InvalidParameterValues(err.msg),
                    )
                }
                "ValidationException" => return RusotoError::Validation(err.msg),
                _ => {}
            }
        }
        return RusotoError::Unknown(res);
    }
}
impl fmt::Display for DescribeWorkspacesConnectionStatusError {
    fn fmt(&self, f: &mut fmt::Formatter) -> fmt::Result {
        write!(f, "{}", self.description())
    }
}
impl Error for DescribeWorkspacesConnectionStatusError {
    fn description(&self) -> &str {
        match *self {
            DescribeWorkspacesConnectionStatusError::InvalidParameterValues(ref cause) => cause,
        }
    }
}
/// Errors returned by DisassociateIpGroups
#[derive(Debug, PartialEq)]
pub enum DisassociateIpGroupsError {
    /// <p>The user is not authorized to access a resource.</p>
    AccessDenied(String),
    /// <p>One or more parameter values are not valid.</p>
    InvalidParameterValues(String),
    /// <p>The state of the resource is not valid for this operation.</p>
    InvalidResourceState(String),
    /// <p>The resource could not be found.</p>
    ResourceNotFound(String),
}

impl DisassociateIpGroupsError {
    pub fn from_response(res: BufferedHttpResponse) -> RusotoError<DisassociateIpGroupsError> {
        if let Some(err) = proto::json::Error::parse(&res) {
            match err.typ.as_str() {
                "AccessDeniedException" => {
                    return RusotoError::Service(DisassociateIpGroupsError::AccessDenied(err.msg))
                }
                "InvalidParameterValuesException" => {
                    return RusotoError::Service(DisassociateIpGroupsError::InvalidParameterValues(
                        err.msg,
                    ))
                }
                "InvalidResourceStateException" => {
                    return RusotoError::Service(DisassociateIpGroupsError::InvalidResourceState(
                        err.msg,
                    ))
                }
                "ResourceNotFoundException" => {
                    return RusotoError::Service(DisassociateIpGroupsError::ResourceNotFound(
                        err.msg,
                    ))
                }
                "ValidationException" => return RusotoError::Validation(err.msg),
                _ => {}
            }
        }
        return RusotoError::Unknown(res);
    }
}
impl fmt::Display for DisassociateIpGroupsError {
    fn fmt(&self, f: &mut fmt::Formatter) -> fmt::Result {
        write!(f, "{}", self.description())
    }
}
impl Error for DisassociateIpGroupsError {
    fn description(&self) -> &str {
        match *self {
            DisassociateIpGroupsError::AccessDenied(ref cause) => cause,
            DisassociateIpGroupsError::InvalidParameterValues(ref cause) => cause,
            DisassociateIpGroupsError::InvalidResourceState(ref cause) => cause,
            DisassociateIpGroupsError::ResourceNotFound(ref cause) => cause,
        }
    }
}
/// Errors returned by ImportWorkspaceImage
#[derive(Debug, PartialEq)]
pub enum ImportWorkspaceImageError {
    /// <p>The user is not authorized to access a resource.</p>
    AccessDenied(String),
    /// <p>One or more parameter values are not valid.</p>
    InvalidParameterValues(String),
    /// <p>This operation is not supported.</p>
    OperationNotSupported(String),
    /// <p>The specified resource already exists.</p>
    ResourceAlreadyExists(String),
    /// <p>Your resource limits have been exceeded.</p>
    ResourceLimitExceeded(String),
    /// <p>The resource could not be found.</p>
    ResourceNotFound(String),
}

impl ImportWorkspaceImageError {
    pub fn from_response(res: BufferedHttpResponse) -> RusotoError<ImportWorkspaceImageError> {
        if let Some(err) = proto::json::Error::parse(&res) {
            match err.typ.as_str() {
                "AccessDeniedException" => {
                    return RusotoError::Service(ImportWorkspaceImageError::AccessDenied(err.msg))
                }
                "InvalidParameterValuesException" => {
                    return RusotoError::Service(ImportWorkspaceImageError::InvalidParameterValues(
                        err.msg,
                    ))
                }
                "OperationNotSupportedException" => {
                    return RusotoError::Service(ImportWorkspaceImageError::OperationNotSupported(
                        err.msg,
                    ))
                }
                "ResourceAlreadyExistsException" => {
                    return RusotoError::Service(ImportWorkspaceImageError::ResourceAlreadyExists(
                        err.msg,
                    ))
                }
                "ResourceLimitExceededException" => {
                    return RusotoError::Service(ImportWorkspaceImageError::ResourceLimitExceeded(
                        err.msg,
                    ))
                }
                "ResourceNotFoundException" => {
                    return RusotoError::Service(ImportWorkspaceImageError::ResourceNotFound(
                        err.msg,
                    ))
                }
                "ValidationException" => return RusotoError::Validation(err.msg),
                _ => {}
            }
        }
        return RusotoError::Unknown(res);
    }
}
impl fmt::Display for ImportWorkspaceImageError {
    fn fmt(&self, f: &mut fmt::Formatter) -> fmt::Result {
        write!(f, "{}", self.description())
    }
}
impl Error for ImportWorkspaceImageError {
    fn description(&self) -> &str {
        match *self {
            ImportWorkspaceImageError::AccessDenied(ref cause) => cause,
            ImportWorkspaceImageError::InvalidParameterValues(ref cause) => cause,
            ImportWorkspaceImageError::OperationNotSupported(ref cause) => cause,
            ImportWorkspaceImageError::ResourceAlreadyExists(ref cause) => cause,
            ImportWorkspaceImageError::ResourceLimitExceeded(ref cause) => cause,
            ImportWorkspaceImageError::ResourceNotFound(ref cause) => cause,
        }
    }
}
/// Errors returned by ListAvailableManagementCidrRanges
#[derive(Debug, PartialEq)]
pub enum ListAvailableManagementCidrRangesError {
    /// <p>The user is not authorized to access a resource.</p>
    AccessDenied(String),
    /// <p>One or more parameter values are not valid.</p>
    InvalidParameterValues(String),
}

impl ListAvailableManagementCidrRangesError {
    pub fn from_response(
        res: BufferedHttpResponse,
    ) -> RusotoError<ListAvailableManagementCidrRangesError> {
        if let Some(err) = proto::json::Error::parse(&res) {
            match err.typ.as_str() {
                "AccessDeniedException" => {
                    return RusotoError::Service(
                        ListAvailableManagementCidrRangesError::AccessDenied(err.msg),
                    )
                }
                "InvalidParameterValuesException" => {
                    return RusotoError::Service(
                        ListAvailableManagementCidrRangesError::InvalidParameterValues(err.msg),
                    )
                }
                "ValidationException" => return RusotoError::Validation(err.msg),
                _ => {}
            }
        }
        return RusotoError::Unknown(res);
    }
}
impl fmt::Display for ListAvailableManagementCidrRangesError {
    fn fmt(&self, f: &mut fmt::Formatter) -> fmt::Result {
        write!(f, "{}", self.description())
    }
}
impl Error for ListAvailableManagementCidrRangesError {
    fn description(&self) -> &str {
        match *self {
            ListAvailableManagementCidrRangesError::AccessDenied(ref cause) => cause,
            ListAvailableManagementCidrRangesError::InvalidParameterValues(ref cause) => cause,
        }
    }
}
/// Errors returned by ModifyAccount
#[derive(Debug, PartialEq)]
pub enum ModifyAccountError {
    /// <p>The user is not authorized to access a resource.</p>
    AccessDenied(String),
    /// <p>One or more parameter values are not valid.</p>
    InvalidParameterValues(String),
    /// <p>The state of the resource is not valid for this operation.</p>
    InvalidResourceState(String),
    /// <p>The resource could not be found.</p>
    ResourceNotFound(String),
    /// <p>The specified resource is not available.</p>
    ResourceUnavailable(String),
}

impl ModifyAccountError {
    pub fn from_response(res: BufferedHttpResponse) -> RusotoError<ModifyAccountError> {
        if let Some(err) = proto::json::Error::parse(&res) {
            match err.typ.as_str() {
                "AccessDeniedException" => {
                    return RusotoError::Service(ModifyAccountError::AccessDenied(err.msg))
                }
                "InvalidParameterValuesException" => {
                    return RusotoError::Service(ModifyAccountError::InvalidParameterValues(
                        err.msg,
                    ))
                }
                "InvalidResourceStateException" => {
                    return RusotoError::Service(ModifyAccountError::InvalidResourceState(err.msg))
                }
                "ResourceNotFoundException" => {
                    return RusotoError::Service(ModifyAccountError::ResourceNotFound(err.msg))
                }
                "ResourceUnavailableException" => {
                    return RusotoError::Service(ModifyAccountError::ResourceUnavailable(err.msg))
                }
                "ValidationException" => return RusotoError::Validation(err.msg),
                _ => {}
            }
        }
        return RusotoError::Unknown(res);
    }
}
impl fmt::Display for ModifyAccountError {
    fn fmt(&self, f: &mut fmt::Formatter) -> fmt::Result {
        write!(f, "{}", self.description())
    }
}
impl Error for ModifyAccountError {
    fn description(&self) -> &str {
        match *self {
            ModifyAccountError::AccessDenied(ref cause) => cause,
            ModifyAccountError::InvalidParameterValues(ref cause) => cause,
            ModifyAccountError::InvalidResourceState(ref cause) => cause,
            ModifyAccountError::ResourceNotFound(ref cause) => cause,
            ModifyAccountError::ResourceUnavailable(ref cause) => cause,
        }
    }
}
/// Errors returned by ModifyClientProperties
#[derive(Debug, PartialEq)]
pub enum ModifyClientPropertiesError {
    /// <p>The user is not authorized to access a resource.</p>
    AccessDenied(String),
    /// <p>One or more parameter values are not valid.</p>
    InvalidParameterValues(String),
    /// <p>The resource could not be found.</p>
    ResourceNotFound(String),
}

impl ModifyClientPropertiesError {
    pub fn from_response(res: BufferedHttpResponse) -> RusotoError<ModifyClientPropertiesError> {
        if let Some(err) = proto::json::Error::parse(&res) {
            match err.typ.as_str() {
                "AccessDeniedException" => {
                    return RusotoError::Service(ModifyClientPropertiesError::AccessDenied(err.msg))
                }
                "InvalidParameterValuesException" => {
                    return RusotoError::Service(
                        ModifyClientPropertiesError::InvalidParameterValues(err.msg),
                    )
                }
                "ResourceNotFoundException" => {
                    return RusotoError::Service(ModifyClientPropertiesError::ResourceNotFound(
                        err.msg,
                    ))
                }
                "ValidationException" => return RusotoError::Validation(err.msg),
                _ => {}
            }
        }
        return RusotoError::Unknown(res);
    }
}
impl fmt::Display for ModifyClientPropertiesError {
    fn fmt(&self, f: &mut fmt::Formatter) -> fmt::Result {
        write!(f, "{}", self.description())
    }
}
impl Error for ModifyClientPropertiesError {
    fn description(&self) -> &str {
        match *self {
            ModifyClientPropertiesError::AccessDenied(ref cause) => cause,
            ModifyClientPropertiesError::InvalidParameterValues(ref cause) => cause,
            ModifyClientPropertiesError::ResourceNotFound(ref cause) => cause,
        }
    }
}
/// Errors returned by ModifyWorkspaceProperties
#[derive(Debug, PartialEq)]
pub enum ModifyWorkspacePropertiesError {
    /// <p>The user is not authorized to access a resource.</p>
    AccessDenied(String),
    /// <p>One or more parameter values are not valid.</p>
    InvalidParameterValues(String),
    /// <p>The state of the resource is not valid for this operation.</p>
    InvalidResourceState(String),
    /// <p>The properties of this WorkSpace are currently being modified. Try again in a moment.</p>
    OperationInProgress(String),
    /// <p>The resource could not be found.</p>
    ResourceNotFound(String),
    /// <p>The specified resource is not available.</p>
    ResourceUnavailable(String),
    /// <p>The configuration of this WorkSpace is not supported for this operation. For more information, see the <a href="https://docs.aws.amazon.com/workspaces/latest/adminguide/">Amazon WorkSpaces Administration Guide</a>. </p>
    UnsupportedWorkspaceConfiguration(String),
}

impl ModifyWorkspacePropertiesError {
    pub fn from_response(res: BufferedHttpResponse) -> RusotoError<ModifyWorkspacePropertiesError> {
        if let Some(err) = proto::json::Error::parse(&res) {
            match err.typ.as_str() {
                "AccessDeniedException" => {
                    return RusotoError::Service(ModifyWorkspacePropertiesError::AccessDenied(
                        err.msg,
                    ))
                }
                "InvalidParameterValuesException" => {
                    return RusotoError::Service(
                        ModifyWorkspacePropertiesError::InvalidParameterValues(err.msg),
                    )
                }
                "InvalidResourceStateException" => {
                    return RusotoError::Service(
                        ModifyWorkspacePropertiesError::InvalidResourceState(err.msg),
                    )
                }
                "OperationInProgressException" => {
                    return RusotoError::Service(
                        ModifyWorkspacePropertiesError::OperationInProgress(err.msg),
                    )
                }
                "ResourceNotFoundException" => {
                    return RusotoError::Service(ModifyWorkspacePropertiesError::ResourceNotFound(
                        err.msg,
                    ))
                }
                "ResourceUnavailableException" => {
                    return RusotoError::Service(
                        ModifyWorkspacePropertiesError::ResourceUnavailable(err.msg),
                    )
                }
                "UnsupportedWorkspaceConfigurationException" => {
                    return RusotoError::Service(
                        ModifyWorkspacePropertiesError::UnsupportedWorkspaceConfiguration(err.msg),
                    )
                }
                "ValidationException" => return RusotoError::Validation(err.msg),
                _ => {}
            }
        }
        return RusotoError::Unknown(res);
    }
}
impl fmt::Display for ModifyWorkspacePropertiesError {
    fn fmt(&self, f: &mut fmt::Formatter) -> fmt::Result {
        write!(f, "{}", self.description())
    }
}
impl Error for ModifyWorkspacePropertiesError {
    fn description(&self) -> &str {
        match *self {
            ModifyWorkspacePropertiesError::AccessDenied(ref cause) => cause,
            ModifyWorkspacePropertiesError::InvalidParameterValues(ref cause) => cause,
            ModifyWorkspacePropertiesError::InvalidResourceState(ref cause) => cause,
            ModifyWorkspacePropertiesError::OperationInProgress(ref cause) => cause,
            ModifyWorkspacePropertiesError::ResourceNotFound(ref cause) => cause,
            ModifyWorkspacePropertiesError::ResourceUnavailable(ref cause) => cause,
            ModifyWorkspacePropertiesError::UnsupportedWorkspaceConfiguration(ref cause) => cause,
        }
    }
}
/// Errors returned by ModifyWorkspaceState
#[derive(Debug, PartialEq)]
pub enum ModifyWorkspaceStateError {
    /// <p>One or more parameter values are not valid.</p>
    InvalidParameterValues(String),
    /// <p>The state of the resource is not valid for this operation.</p>
    InvalidResourceState(String),
    /// <p>The resource could not be found.</p>
    ResourceNotFound(String),
}

impl ModifyWorkspaceStateError {
    pub fn from_response(res: BufferedHttpResponse) -> RusotoError<ModifyWorkspaceStateError> {
        if let Some(err) = proto::json::Error::parse(&res) {
            match err.typ.as_str() {
                "InvalidParameterValuesException" => {
                    return RusotoError::Service(ModifyWorkspaceStateError::InvalidParameterValues(
                        err.msg,
                    ))
                }
                "InvalidResourceStateException" => {
                    return RusotoError::Service(ModifyWorkspaceStateError::InvalidResourceState(
                        err.msg,
                    ))
                }
                "ResourceNotFoundException" => {
                    return RusotoError::Service(ModifyWorkspaceStateError::ResourceNotFound(
                        err.msg,
                    ))
                }
                "ValidationException" => return RusotoError::Validation(err.msg),
                _ => {}
            }
        }
        return RusotoError::Unknown(res);
    }
}
impl fmt::Display for ModifyWorkspaceStateError {
    fn fmt(&self, f: &mut fmt::Formatter) -> fmt::Result {
        write!(f, "{}", self.description())
    }
}
impl Error for ModifyWorkspaceStateError {
    fn description(&self) -> &str {
        match *self {
            ModifyWorkspaceStateError::InvalidParameterValues(ref cause) => cause,
            ModifyWorkspaceStateError::InvalidResourceState(ref cause) => cause,
            ModifyWorkspaceStateError::ResourceNotFound(ref cause) => cause,
        }
    }
}
/// Errors returned by RebootWorkspaces
#[derive(Debug, PartialEq)]
pub enum RebootWorkspacesError {}

impl RebootWorkspacesError {
    pub fn from_response(res: BufferedHttpResponse) -> RusotoError<RebootWorkspacesError> {
        if let Some(err) = proto::json::Error::parse(&res) {
            match err.typ.as_str() {
                "ValidationException" => return RusotoError::Validation(err.msg),
                _ => {}
            }
        }
        return RusotoError::Unknown(res);
    }
}
impl fmt::Display for RebootWorkspacesError {
    fn fmt(&self, f: &mut fmt::Formatter) -> fmt::Result {
        write!(f, "{}", self.description())
    }
}
impl Error for RebootWorkspacesError {
    fn description(&self) -> &str {
        match *self {}
    }
}
/// Errors returned by RebuildWorkspaces
#[derive(Debug, PartialEq)]
pub enum RebuildWorkspacesError {}

impl RebuildWorkspacesError {
    pub fn from_response(res: BufferedHttpResponse) -> RusotoError<RebuildWorkspacesError> {
        if let Some(err) = proto::json::Error::parse(&res) {
            match err.typ.as_str() {
                "ValidationException" => return RusotoError::Validation(err.msg),
                _ => {}
            }
        }
        return RusotoError::Unknown(res);
    }
}
impl fmt::Display for RebuildWorkspacesError {
    fn fmt(&self, f: &mut fmt::Formatter) -> fmt::Result {
        write!(f, "{}", self.description())
    }
}
impl Error for RebuildWorkspacesError {
    fn description(&self) -> &str {
        match *self {}
    }
}
/// Errors returned by RevokeIpRules
#[derive(Debug, PartialEq)]
pub enum RevokeIpRulesError {
    /// <p>The user is not authorized to access a resource.</p>
    AccessDenied(String),
    /// <p>One or more parameter values are not valid.</p>
    InvalidParameterValues(String),
    /// <p>The state of the resource is not valid for this operation.</p>
    InvalidResourceState(String),
    /// <p>The resource could not be found.</p>
    ResourceNotFound(String),
}

impl RevokeIpRulesError {
    pub fn from_response(res: BufferedHttpResponse) -> RusotoError<RevokeIpRulesError> {
        if let Some(err) = proto::json::Error::parse(&res) {
            match err.typ.as_str() {
                "AccessDeniedException" => {
                    return RusotoError::Service(RevokeIpRulesError::AccessDenied(err.msg))
                }
                "InvalidParameterValuesException" => {
                    return RusotoError::Service(RevokeIpRulesError::InvalidParameterValues(
                        err.msg,
                    ))
                }
                "InvalidResourceStateException" => {
                    return RusotoError::Service(RevokeIpRulesError::InvalidResourceState(err.msg))
                }
                "ResourceNotFoundException" => {
                    return RusotoError::Service(RevokeIpRulesError::ResourceNotFound(err.msg))
                }
                "ValidationException" => return RusotoError::Validation(err.msg),
                _ => {}
            }
        }
        return RusotoError::Unknown(res);
    }
}
impl fmt::Display for RevokeIpRulesError {
    fn fmt(&self, f: &mut fmt::Formatter) -> fmt::Result {
        write!(f, "{}", self.description())
    }
}
impl Error for RevokeIpRulesError {
    fn description(&self) -> &str {
        match *self {
            RevokeIpRulesError::AccessDenied(ref cause) => cause,
            RevokeIpRulesError::InvalidParameterValues(ref cause) => cause,
            RevokeIpRulesError::InvalidResourceState(ref cause) => cause,
            RevokeIpRulesError::ResourceNotFound(ref cause) => cause,
        }
    }
}
/// Errors returned by StartWorkspaces
#[derive(Debug, PartialEq)]
pub enum StartWorkspacesError {}

impl StartWorkspacesError {
    pub fn from_response(res: BufferedHttpResponse) -> RusotoError<StartWorkspacesError> {
        if let Some(err) = proto::json::Error::parse(&res) {
            match err.typ.as_str() {
                "ValidationException" => return RusotoError::Validation(err.msg),
                _ => {}
            }
        }
        return RusotoError::Unknown(res);
    }
}
impl fmt::Display for StartWorkspacesError {
    fn fmt(&self, f: &mut fmt::Formatter) -> fmt::Result {
        write!(f, "{}", self.description())
    }
}
impl Error for StartWorkspacesError {
    fn description(&self) -> &str {
        match *self {}
    }
}
/// Errors returned by StopWorkspaces
#[derive(Debug, PartialEq)]
pub enum StopWorkspacesError {}

impl StopWorkspacesError {
    pub fn from_response(res: BufferedHttpResponse) -> RusotoError<StopWorkspacesError> {
        if let Some(err) = proto::json::Error::parse(&res) {
            match err.typ.as_str() {
                "ValidationException" => return RusotoError::Validation(err.msg),
                _ => {}
            }
        }
        return RusotoError::Unknown(res);
    }
}
impl fmt::Display for StopWorkspacesError {
    fn fmt(&self, f: &mut fmt::Formatter) -> fmt::Result {
        write!(f, "{}", self.description())
    }
}
impl Error for StopWorkspacesError {
    fn description(&self) -> &str {
        match *self {}
    }
}
/// Errors returned by TerminateWorkspaces
#[derive(Debug, PartialEq)]
pub enum TerminateWorkspacesError {}

impl TerminateWorkspacesError {
    pub fn from_response(res: BufferedHttpResponse) -> RusotoError<TerminateWorkspacesError> {
        if let Some(err) = proto::json::Error::parse(&res) {
            match err.typ.as_str() {
                "ValidationException" => return RusotoError::Validation(err.msg),
                _ => {}
            }
        }
        return RusotoError::Unknown(res);
    }
}
impl fmt::Display for TerminateWorkspacesError {
    fn fmt(&self, f: &mut fmt::Formatter) -> fmt::Result {
        write!(f, "{}", self.description())
    }
}
impl Error for TerminateWorkspacesError {
    fn description(&self) -> &str {
        match *self {}
    }
}
/// Errors returned by UpdateRulesOfIpGroup
#[derive(Debug, PartialEq)]
pub enum UpdateRulesOfIpGroupError {
    /// <p>The user is not authorized to access a resource.</p>
    AccessDenied(String),
    /// <p>One or more parameter values are not valid.</p>
    InvalidParameterValues(String),
    /// <p>The state of the resource is not valid for this operation.</p>
    InvalidResourceState(String),
    /// <p>Your resource limits have been exceeded.</p>
    ResourceLimitExceeded(String),
    /// <p>The resource could not be found.</p>
    ResourceNotFound(String),
}

impl UpdateRulesOfIpGroupError {
    pub fn from_response(res: BufferedHttpResponse) -> RusotoError<UpdateRulesOfIpGroupError> {
        if let Some(err) = proto::json::Error::parse(&res) {
            match err.typ.as_str() {
                "AccessDeniedException" => {
                    return RusotoError::Service(UpdateRulesOfIpGroupError::AccessDenied(err.msg))
                }
                "InvalidParameterValuesException" => {
                    return RusotoError::Service(UpdateRulesOfIpGroupError::InvalidParameterValues(
                        err.msg,
                    ))
                }
                "InvalidResourceStateException" => {
                    return RusotoError::Service(UpdateRulesOfIpGroupError::InvalidResourceState(
                        err.msg,
                    ))
                }
                "ResourceLimitExceededException" => {
                    return RusotoError::Service(UpdateRulesOfIpGroupError::ResourceLimitExceeded(
                        err.msg,
                    ))
                }
                "ResourceNotFoundException" => {
                    return RusotoError::Service(UpdateRulesOfIpGroupError::ResourceNotFound(
                        err.msg,
                    ))
                }
                "ValidationException" => return RusotoError::Validation(err.msg),
                _ => {}
            }
        }
        return RusotoError::Unknown(res);
    }
}
impl fmt::Display for UpdateRulesOfIpGroupError {
    fn fmt(&self, f: &mut fmt::Formatter) -> fmt::Result {
        write!(f, "{}", self.description())
    }
}
impl Error for UpdateRulesOfIpGroupError {
    fn description(&self) -> &str {
        match *self {
            UpdateRulesOfIpGroupError::AccessDenied(ref cause) => cause,
            UpdateRulesOfIpGroupError::InvalidParameterValues(ref cause) => cause,
            UpdateRulesOfIpGroupError::InvalidResourceState(ref cause) => cause,
            UpdateRulesOfIpGroupError::ResourceLimitExceeded(ref cause) => cause,
            UpdateRulesOfIpGroupError::ResourceNotFound(ref cause) => cause,
        }
    }
}
/// Trait representing the capabilities of the Amazon WorkSpaces API. Amazon WorkSpaces clients implement this trait.
#[async_trait]
pub trait Workspaces {
    /// <p>Associates the specified IP access control group with the specified directory.</p>
    async fn associate_ip_groups(
        &self,
        input: AssociateIpGroupsRequest,
    ) -> Result<AssociateIpGroupsResult, RusotoError<AssociateIpGroupsError>>;

    /// <p>Adds one or more rules to the specified IP access control group.</p> <p>This action gives users permission to access their WorkSpaces from the CIDR address ranges specified in the rules.</p>
    async fn authorize_ip_rules(
        &self,
        input: AuthorizeIpRulesRequest,
    ) -> Result<AuthorizeIpRulesResult, RusotoError<AuthorizeIpRulesError>>;

    /// <p>Copies the specified image from the specified Region to the current Region.</p>
    fn copy_workspace_image(
        &self,
        input: CopyWorkspaceImageRequest,
    ) -> RusotoFuture<CopyWorkspaceImageResult, CopyWorkspaceImageError>;

    /// <p>Creates an IP access control group.</p> <p>An IP access control group provides you with the ability to control the IP addresses from which users are allowed to access their WorkSpaces. To specify the CIDR address ranges, add rules to your IP access control group and then associate the group with your directory. You can add rules when you create the group or at any time using <a>AuthorizeIpRules</a>.</p> <p>There is a default IP access control group associated with your directory. If you don't associate an IP access control group with your directory, the default group is used. The default group includes a default rule that allows users to access their WorkSpaces from anywhere. You cannot modify the default IP access control group for your directory.</p>
    async fn create_ip_group(
        &self,
        input: CreateIpGroupRequest,
    ) -> Result<CreateIpGroupResult, RusotoError<CreateIpGroupError>>;

    /// <p>Creates the specified tags for the specified WorkSpaces resource.</p>
    async fn create_tags(
        &self,
        input: CreateTagsRequest,
    ) -> Result<CreateTagsResult, RusotoError<CreateTagsError>>;

    /// <p>Creates one or more WorkSpaces.</p> <p>This operation is asynchronous and returns before the WorkSpaces are created.</p>
    async fn create_workspaces(
        &self,
        input: CreateWorkspacesRequest,
    ) -> Result<CreateWorkspacesResult, RusotoError<CreateWorkspacesError>>;

    /// <p>Deletes the specified IP access control group.</p> <p>You cannot delete an IP access control group that is associated with a directory.</p>
    async fn delete_ip_group(
        &self,
        input: DeleteIpGroupRequest,
    ) -> Result<DeleteIpGroupResult, RusotoError<DeleteIpGroupError>>;

    /// <p>Deletes the specified tags from the specified WorkSpaces resource.</p>
    async fn delete_tags(
        &self,
        input: DeleteTagsRequest,
    ) -> Result<DeleteTagsResult, RusotoError<DeleteTagsError>>;

<<<<<<< HEAD
    /// <p>Deletes the specified image from your account. To delete an image, you must first delete any bundles that are associated with the image. </p>
    async fn delete_workspace_image(
=======
    /// <p>Deletes the specified image from your account. To delete an image, you must first delete any bundles that are associated with the image and un-share the image if it is shared with other accounts. </p>
    fn delete_workspace_image(
>>>>>>> f58d1ce6
        &self,
        input: DeleteWorkspaceImageRequest,
    ) -> Result<DeleteWorkspaceImageResult, RusotoError<DeleteWorkspaceImageError>>;

    /// <p>Retrieves a list that describes the configuration of bring your own license (BYOL) for the specified account.</p>
    async fn describe_account(
        &self,
    ) -> Result<DescribeAccountResult, RusotoError<DescribeAccountError>>;

    /// <p>Retrieves a list that describes modifications to the configuration of bring your own license (BYOL) for the specified account.</p>
    async fn describe_account_modifications(
        &self,
        input: DescribeAccountModificationsRequest,
    ) -> Result<DescribeAccountModificationsResult, RusotoError<DescribeAccountModificationsError>>;

    /// <p>Retrieves a list that describes one or more specified Amazon WorkSpaces clients.</p>
    async fn describe_client_properties(
        &self,
        input: DescribeClientPropertiesRequest,
    ) -> Result<DescribeClientPropertiesResult, RusotoError<DescribeClientPropertiesError>>;

    /// <p>Describes one or more of your IP access control groups.</p>
    async fn describe_ip_groups(
        &self,
        input: DescribeIpGroupsRequest,
    ) -> Result<DescribeIpGroupsResult, RusotoError<DescribeIpGroupsError>>;

    /// <p>Describes the specified tags for the specified WorkSpaces resource.</p>
    async fn describe_tags(
        &self,
        input: DescribeTagsRequest,
    ) -> Result<DescribeTagsResult, RusotoError<DescribeTagsError>>;

    /// <p>Retrieves a list that describes the available WorkSpace bundles.</p> <p>You can filter the results using either bundle ID or owner, but not both.</p>
    async fn describe_workspace_bundles(
        &self,
        input: DescribeWorkspaceBundlesRequest,
    ) -> Result<DescribeWorkspaceBundlesResult, RusotoError<DescribeWorkspaceBundlesError>>;

    /// <p>Describes the available AWS Directory Service directories that are registered with Amazon WorkSpaces.</p>
    async fn describe_workspace_directories(
        &self,
        input: DescribeWorkspaceDirectoriesRequest,
    ) -> Result<DescribeWorkspaceDirectoriesResult, RusotoError<DescribeWorkspaceDirectoriesError>>;

    /// <p>Retrieves a list that describes one or more specified images, if the image identifiers are provided. Otherwise, all images in the account are described. </p>
    async fn describe_workspace_images(
        &self,
        input: DescribeWorkspaceImagesRequest,
    ) -> Result<DescribeWorkspaceImagesResult, RusotoError<DescribeWorkspaceImagesError>>;

    /// <p>Describes the specified WorkSpaces.</p> <p>You can filter the results by using the bundle identifier, directory identifier, or owner, but you can specify only one filter at a time.</p>
    async fn describe_workspaces(
        &self,
        input: DescribeWorkspacesRequest,
    ) -> Result<DescribeWorkspacesResult, RusotoError<DescribeWorkspacesError>>;

    /// <p>Describes the connection status of the specified WorkSpaces.</p>
    async fn describe_workspaces_connection_status(
        &self,
        input: DescribeWorkspacesConnectionStatusRequest,
    ) -> Result<
        DescribeWorkspacesConnectionStatusResult,
        RusotoError<DescribeWorkspacesConnectionStatusError>,
    >;

    /// <p>Disassociates the specified IP access control group from the specified directory.</p>
    async fn disassociate_ip_groups(
        &self,
        input: DisassociateIpGroupsRequest,
    ) -> Result<DisassociateIpGroupsResult, RusotoError<DisassociateIpGroupsError>>;

    /// <p>Imports the specified Windows 7 or Windows 10 bring your own license (BYOL) image into Amazon WorkSpaces. The image must be an already licensed EC2 image that is in your AWS account, and you must own the image. </p>
    async fn import_workspace_image(
        &self,
        input: ImportWorkspaceImageRequest,
    ) -> Result<ImportWorkspaceImageResult, RusotoError<ImportWorkspaceImageError>>;

    /// <p>Retrieves a list of IP address ranges, specified as IPv4 CIDR blocks, that you can use for the network management interface when you enable bring your own license (BYOL). </p> <p>The management network interface is connected to a secure Amazon WorkSpaces management network. It is used for interactive streaming of the WorkSpace desktop to Amazon WorkSpaces clients, and to allow Amazon WorkSpaces to manage the WorkSpace.</p>
    async fn list_available_management_cidr_ranges(
        &self,
        input: ListAvailableManagementCidrRangesRequest,
    ) -> Result<
        ListAvailableManagementCidrRangesResult,
        RusotoError<ListAvailableManagementCidrRangesError>,
    >;

    /// <p>Modifies the configuration of bring your own license (BYOL) for the specified account.</p>
    async fn modify_account(
        &self,
        input: ModifyAccountRequest,
    ) -> Result<ModifyAccountResult, RusotoError<ModifyAccountError>>;

    /// <p>Modifies the properties of the specified Amazon WorkSpaces clients.</p>
    async fn modify_client_properties(
        &self,
        input: ModifyClientPropertiesRequest,
    ) -> Result<ModifyClientPropertiesResult, RusotoError<ModifyClientPropertiesError>>;

    /// <p>Modifies the specified WorkSpace properties.</p>
    async fn modify_workspace_properties(
        &self,
        input: ModifyWorkspacePropertiesRequest,
    ) -> Result<ModifyWorkspacePropertiesResult, RusotoError<ModifyWorkspacePropertiesError>>;

<<<<<<< HEAD
    /// <p>Sets the state of the specified WorkSpace.</p> <p>To maintain a WorkSpace without being interrupted, set the WorkSpace state to <code>ADMIN_MAINTENANCE</code>. WorkSpaces in this state do not respond to requests to reboot, stop, start, or rebuild. An AutoStop WorkSpace in this state is not stopped. Users can log into a WorkSpace in the <code>ADMIN_MAINTENANCE</code> state.</p>
    async fn modify_workspace_state(
=======
    /// <p>Sets the state of the specified WorkSpace.</p> <p>To maintain a WorkSpace without being interrupted, set the WorkSpace state to <code>ADMIN_MAINTENANCE</code>. WorkSpaces in this state do not respond to requests to reboot, stop, start, rebuild, or restore. An AutoStop WorkSpace in this state is not stopped. Users cannot log into a WorkSpace in the <code>ADMIN_MAINTENANCE</code> state.</p>
    fn modify_workspace_state(
>>>>>>> f58d1ce6
        &self,
        input: ModifyWorkspaceStateRequest,
    ) -> Result<ModifyWorkspaceStateResult, RusotoError<ModifyWorkspaceStateError>>;

    /// <p>Reboots the specified WorkSpaces.</p> <p>You cannot reboot a WorkSpace unless its state is <code>AVAILABLE</code> or <code>UNHEALTHY</code>.</p> <p>This operation is asynchronous and returns before the WorkSpaces have rebooted.</p>
    async fn reboot_workspaces(
        &self,
        input: RebootWorkspacesRequest,
    ) -> Result<RebootWorkspacesResult, RusotoError<RebootWorkspacesError>>;

    /// <p>Rebuilds the specified WorkSpace.</p> <p>You cannot rebuild a WorkSpace unless its state is <code>AVAILABLE</code>, <code>ERROR</code>, or <code>UNHEALTHY</code>.</p> <p>Rebuilding a WorkSpace is a potentially destructive action that can result in the loss of data. For more information, see <a href="https://docs.aws.amazon.com/workspaces/latest/adminguide/reset-workspace.html">Rebuild a WorkSpace</a>.</p> <p>This operation is asynchronous and returns before the WorkSpaces have been completely rebuilt.</p>
    async fn rebuild_workspaces(
        &self,
        input: RebuildWorkspacesRequest,
    ) -> Result<RebuildWorkspacesResult, RusotoError<RebuildWorkspacesError>>;

    /// <p>Removes one or more rules from the specified IP access control group.</p>
    async fn revoke_ip_rules(
        &self,
        input: RevokeIpRulesRequest,
    ) -> Result<RevokeIpRulesResult, RusotoError<RevokeIpRulesError>>;

    /// <p>Starts the specified WorkSpaces.</p> <p>You cannot start a WorkSpace unless it has a running mode of <code>AutoStop</code> and a state of <code>STOPPED</code>.</p>
    async fn start_workspaces(
        &self,
        input: StartWorkspacesRequest,
    ) -> Result<StartWorkspacesResult, RusotoError<StartWorkspacesError>>;

    /// <p> Stops the specified WorkSpaces.</p> <p>You cannot stop a WorkSpace unless it has a running mode of <code>AutoStop</code> and a state of <code>AVAILABLE</code>, <code>IMPAIRED</code>, <code>UNHEALTHY</code>, or <code>ERROR</code>.</p>
    async fn stop_workspaces(
        &self,
        input: StopWorkspacesRequest,
    ) -> Result<StopWorkspacesResult, RusotoError<StopWorkspacesError>>;

    /// <p>Terminates the specified WorkSpaces.</p> <p>Terminating a WorkSpace is a permanent action and cannot be undone. The user's data is destroyed. If you need to archive any user data, contact Amazon Web Services before terminating the WorkSpace.</p> <p>You can terminate a WorkSpace that is in any state except <code>SUSPENDED</code>.</p> <p>This operation is asynchronous and returns before the WorkSpaces have been completely terminated.</p>
    async fn terminate_workspaces(
        &self,
        input: TerminateWorkspacesRequest,
    ) -> Result<TerminateWorkspacesResult, RusotoError<TerminateWorkspacesError>>;

    /// <p>Replaces the current rules of the specified IP access control group with the specified rules.</p>
    async fn update_rules_of_ip_group(
        &self,
        input: UpdateRulesOfIpGroupRequest,
    ) -> Result<UpdateRulesOfIpGroupResult, RusotoError<UpdateRulesOfIpGroupError>>;
}
/// A client for the Amazon WorkSpaces API.
#[derive(Clone)]
pub struct WorkspacesClient {
    client: Client,
    region: region::Region,
}

impl WorkspacesClient {
    /// Creates a client backed by the default tokio event loop.
    ///
    /// The client will use the default credentials provider and tls client.
    pub fn new(region: region::Region) -> WorkspacesClient {
        Self::new_with_client(Client::shared(), region)
    }

    pub fn new_with<P, D>(
        request_dispatcher: D,
        credentials_provider: P,
        region: region::Region,
    ) -> WorkspacesClient
    where
        P: ProvideAwsCredentials + Send + Sync + 'static,
        D: DispatchSignedRequest + Send + Sync + 'static,
    {
        Self::new_with_client(
            Client::new_with(credentials_provider, request_dispatcher),
            region,
        )
    }

    pub fn new_with_client(client: Client, region: region::Region) -> WorkspacesClient {
        WorkspacesClient { client, region }
    }
}

impl fmt::Debug for WorkspacesClient {
    fn fmt(&self, f: &mut fmt::Formatter<'_>) -> fmt::Result {
        f.debug_struct("WorkspacesClient")
            .field("region", &self.region)
            .finish()
    }
}

#[async_trait]
impl Workspaces for WorkspacesClient {
    /// <p>Associates the specified IP access control group with the specified directory.</p>
    async fn associate_ip_groups(
        &self,
        input: AssociateIpGroupsRequest,
    ) -> Result<AssociateIpGroupsResult, RusotoError<AssociateIpGroupsError>> {
        let mut request = SignedRequest::new("POST", "workspaces", &self.region, "/");

        request.set_content_type("application/x-amz-json-1.1".to_owned());
        request.add_header("x-amz-target", "WorkspacesService.AssociateIpGroups");
        let encoded = serde_json::to_string(&input).unwrap();
        request.set_payload(Some(encoded));

        let mut response = self
            .client
            .sign_and_dispatch(request)
            .await
            .map_err(RusotoError::from)?;
        if response.status.is_success() {
            let response = response.buffer().await.map_err(RusotoError::HttpDispatch)?;
            proto::json::ResponsePayload::new(&response).deserialize::<AssociateIpGroupsResult, _>()
        } else {
            let try_response = response.buffer().await;
            let response = try_response.map_err(RusotoError::HttpDispatch)?;
            Err(AssociateIpGroupsError::from_response(response))
        }
    }

    /// <p>Adds one or more rules to the specified IP access control group.</p> <p>This action gives users permission to access their WorkSpaces from the CIDR address ranges specified in the rules.</p>
    async fn authorize_ip_rules(
        &self,
        input: AuthorizeIpRulesRequest,
    ) -> Result<AuthorizeIpRulesResult, RusotoError<AuthorizeIpRulesError>> {
        let mut request = SignedRequest::new("POST", "workspaces", &self.region, "/");

        request.set_content_type("application/x-amz-json-1.1".to_owned());
        request.add_header("x-amz-target", "WorkspacesService.AuthorizeIpRules");
        let encoded = serde_json::to_string(&input).unwrap();
        request.set_payload(Some(encoded));

        let mut response = self
            .client
            .sign_and_dispatch(request)
            .await
            .map_err(RusotoError::from)?;
        if response.status.is_success() {
            let response = response.buffer().await.map_err(RusotoError::HttpDispatch)?;
            proto::json::ResponsePayload::new(&response).deserialize::<AuthorizeIpRulesResult, _>()
        } else {
            let try_response = response.buffer().await;
            let response = try_response.map_err(RusotoError::HttpDispatch)?;
            Err(AuthorizeIpRulesError::from_response(response))
        }
    }

    /// <p>Copies the specified image from the specified Region to the current Region.</p>
    fn copy_workspace_image(
        &self,
        input: CopyWorkspaceImageRequest,
    ) -> RusotoFuture<CopyWorkspaceImageResult, CopyWorkspaceImageError> {
        let mut request = SignedRequest::new("POST", "workspaces", &self.region, "/");

        request.set_content_type("application/x-amz-json-1.1".to_owned());
        request.add_header("x-amz-target", "WorkspacesService.CopyWorkspaceImage");
        let encoded = serde_json::to_string(&input).unwrap();
        request.set_payload(Some(encoded));

        self.client.sign_and_dispatch(request, |response| {
            if response.status.is_success() {
                Box::new(response.buffer().from_err().and_then(|response| {
                    proto::json::ResponsePayload::new(&response)
                        .deserialize::<CopyWorkspaceImageResult, _>()
                }))
            } else {
                Box::new(
                    response
                        .buffer()
                        .from_err()
                        .and_then(|response| Err(CopyWorkspaceImageError::from_response(response))),
                )
            }
        })
    }

    /// <p>Creates an IP access control group.</p> <p>An IP access control group provides you with the ability to control the IP addresses from which users are allowed to access their WorkSpaces. To specify the CIDR address ranges, add rules to your IP access control group and then associate the group with your directory. You can add rules when you create the group or at any time using <a>AuthorizeIpRules</a>.</p> <p>There is a default IP access control group associated with your directory. If you don't associate an IP access control group with your directory, the default group is used. The default group includes a default rule that allows users to access their WorkSpaces from anywhere. You cannot modify the default IP access control group for your directory.</p>
    async fn create_ip_group(
        &self,
        input: CreateIpGroupRequest,
    ) -> Result<CreateIpGroupResult, RusotoError<CreateIpGroupError>> {
        let mut request = SignedRequest::new("POST", "workspaces", &self.region, "/");

        request.set_content_type("application/x-amz-json-1.1".to_owned());
        request.add_header("x-amz-target", "WorkspacesService.CreateIpGroup");
        let encoded = serde_json::to_string(&input).unwrap();
        request.set_payload(Some(encoded));

        let mut response = self
            .client
            .sign_and_dispatch(request)
            .await
            .map_err(RusotoError::from)?;
        if response.status.is_success() {
            let response = response.buffer().await.map_err(RusotoError::HttpDispatch)?;
            proto::json::ResponsePayload::new(&response).deserialize::<CreateIpGroupResult, _>()
        } else {
            let try_response = response.buffer().await;
            let response = try_response.map_err(RusotoError::HttpDispatch)?;
            Err(CreateIpGroupError::from_response(response))
        }
    }

    /// <p>Creates the specified tags for the specified WorkSpaces resource.</p>
    async fn create_tags(
        &self,
        input: CreateTagsRequest,
    ) -> Result<CreateTagsResult, RusotoError<CreateTagsError>> {
        let mut request = SignedRequest::new("POST", "workspaces", &self.region, "/");

        request.set_content_type("application/x-amz-json-1.1".to_owned());
        request.add_header("x-amz-target", "WorkspacesService.CreateTags");
        let encoded = serde_json::to_string(&input).unwrap();
        request.set_payload(Some(encoded));

        let mut response = self
            .client
            .sign_and_dispatch(request)
            .await
            .map_err(RusotoError::from)?;
        if response.status.is_success() {
            let response = response.buffer().await.map_err(RusotoError::HttpDispatch)?;
            proto::json::ResponsePayload::new(&response).deserialize::<CreateTagsResult, _>()
        } else {
            let try_response = response.buffer().await;
            let response = try_response.map_err(RusotoError::HttpDispatch)?;
            Err(CreateTagsError::from_response(response))
        }
    }

    /// <p>Creates one or more WorkSpaces.</p> <p>This operation is asynchronous and returns before the WorkSpaces are created.</p>
    async fn create_workspaces(
        &self,
        input: CreateWorkspacesRequest,
    ) -> Result<CreateWorkspacesResult, RusotoError<CreateWorkspacesError>> {
        let mut request = SignedRequest::new("POST", "workspaces", &self.region, "/");

        request.set_content_type("application/x-amz-json-1.1".to_owned());
        request.add_header("x-amz-target", "WorkspacesService.CreateWorkspaces");
        let encoded = serde_json::to_string(&input).unwrap();
        request.set_payload(Some(encoded));

        let mut response = self
            .client
            .sign_and_dispatch(request)
            .await
            .map_err(RusotoError::from)?;
        if response.status.is_success() {
            let response = response.buffer().await.map_err(RusotoError::HttpDispatch)?;
            proto::json::ResponsePayload::new(&response).deserialize::<CreateWorkspacesResult, _>()
        } else {
            let try_response = response.buffer().await;
            let response = try_response.map_err(RusotoError::HttpDispatch)?;
            Err(CreateWorkspacesError::from_response(response))
        }
    }

    /// <p>Deletes the specified IP access control group.</p> <p>You cannot delete an IP access control group that is associated with a directory.</p>
    async fn delete_ip_group(
        &self,
        input: DeleteIpGroupRequest,
    ) -> Result<DeleteIpGroupResult, RusotoError<DeleteIpGroupError>> {
        let mut request = SignedRequest::new("POST", "workspaces", &self.region, "/");

        request.set_content_type("application/x-amz-json-1.1".to_owned());
        request.add_header("x-amz-target", "WorkspacesService.DeleteIpGroup");
        let encoded = serde_json::to_string(&input).unwrap();
        request.set_payload(Some(encoded));

        let mut response = self
            .client
            .sign_and_dispatch(request)
            .await
            .map_err(RusotoError::from)?;
        if response.status.is_success() {
            let response = response.buffer().await.map_err(RusotoError::HttpDispatch)?;
            proto::json::ResponsePayload::new(&response).deserialize::<DeleteIpGroupResult, _>()
        } else {
            let try_response = response.buffer().await;
            let response = try_response.map_err(RusotoError::HttpDispatch)?;
            Err(DeleteIpGroupError::from_response(response))
        }
    }

    /// <p>Deletes the specified tags from the specified WorkSpaces resource.</p>
    async fn delete_tags(
        &self,
        input: DeleteTagsRequest,
    ) -> Result<DeleteTagsResult, RusotoError<DeleteTagsError>> {
        let mut request = SignedRequest::new("POST", "workspaces", &self.region, "/");

        request.set_content_type("application/x-amz-json-1.1".to_owned());
        request.add_header("x-amz-target", "WorkspacesService.DeleteTags");
        let encoded = serde_json::to_string(&input).unwrap();
        request.set_payload(Some(encoded));

        let mut response = self
            .client
            .sign_and_dispatch(request)
            .await
            .map_err(RusotoError::from)?;
        if response.status.is_success() {
            let response = response.buffer().await.map_err(RusotoError::HttpDispatch)?;
            proto::json::ResponsePayload::new(&response).deserialize::<DeleteTagsResult, _>()
        } else {
            let try_response = response.buffer().await;
            let response = try_response.map_err(RusotoError::HttpDispatch)?;
            Err(DeleteTagsError::from_response(response))
        }
    }

<<<<<<< HEAD
    /// <p>Deletes the specified image from your account. To delete an image, you must first delete any bundles that are associated with the image. </p>
    async fn delete_workspace_image(
=======
    /// <p>Deletes the specified image from your account. To delete an image, you must first delete any bundles that are associated with the image and un-share the image if it is shared with other accounts. </p>
    fn delete_workspace_image(
>>>>>>> f58d1ce6
        &self,
        input: DeleteWorkspaceImageRequest,
    ) -> Result<DeleteWorkspaceImageResult, RusotoError<DeleteWorkspaceImageError>> {
        let mut request = SignedRequest::new("POST", "workspaces", &self.region, "/");

        request.set_content_type("application/x-amz-json-1.1".to_owned());
        request.add_header("x-amz-target", "WorkspacesService.DeleteWorkspaceImage");
        let encoded = serde_json::to_string(&input).unwrap();
        request.set_payload(Some(encoded));

        let mut response = self
            .client
            .sign_and_dispatch(request)
            .await
            .map_err(RusotoError::from)?;
        if response.status.is_success() {
            let response = response.buffer().await.map_err(RusotoError::HttpDispatch)?;
            proto::json::ResponsePayload::new(&response)
                .deserialize::<DeleteWorkspaceImageResult, _>()
        } else {
            let try_response = response.buffer().await;
            let response = try_response.map_err(RusotoError::HttpDispatch)?;
            Err(DeleteWorkspaceImageError::from_response(response))
        }
    }

    /// <p>Retrieves a list that describes the configuration of bring your own license (BYOL) for the specified account.</p>
    async fn describe_account(
        &self,
    ) -> Result<DescribeAccountResult, RusotoError<DescribeAccountError>> {
        let mut request = SignedRequest::new("POST", "workspaces", &self.region, "/");

        request.set_content_type("application/x-amz-json-1.1".to_owned());
        request.add_header("x-amz-target", "WorkspacesService.DescribeAccount");
        request.set_payload(Some(bytes::Bytes::from_static(b"{}")));

        let mut response = self
            .client
            .sign_and_dispatch(request)
            .await
            .map_err(RusotoError::from)?;
        if response.status.is_success() {
            let response = response.buffer().await.map_err(RusotoError::HttpDispatch)?;
            proto::json::ResponsePayload::new(&response).deserialize::<DescribeAccountResult, _>()
        } else {
            let try_response = response.buffer().await;
            let response = try_response.map_err(RusotoError::HttpDispatch)?;
            Err(DescribeAccountError::from_response(response))
        }
    }

    /// <p>Retrieves a list that describes modifications to the configuration of bring your own license (BYOL) for the specified account.</p>
    async fn describe_account_modifications(
        &self,
        input: DescribeAccountModificationsRequest,
    ) -> Result<DescribeAccountModificationsResult, RusotoError<DescribeAccountModificationsError>>
    {
        let mut request = SignedRequest::new("POST", "workspaces", &self.region, "/");

        request.set_content_type("application/x-amz-json-1.1".to_owned());
        request.add_header(
            "x-amz-target",
            "WorkspacesService.DescribeAccountModifications",
        );
        let encoded = serde_json::to_string(&input).unwrap();
        request.set_payload(Some(encoded));

        let mut response = self
            .client
            .sign_and_dispatch(request)
            .await
            .map_err(RusotoError::from)?;
        if response.status.is_success() {
            let response = response.buffer().await.map_err(RusotoError::HttpDispatch)?;
            proto::json::ResponsePayload::new(&response)
                .deserialize::<DescribeAccountModificationsResult, _>()
        } else {
            let try_response = response.buffer().await;
            let response = try_response.map_err(RusotoError::HttpDispatch)?;
            Err(DescribeAccountModificationsError::from_response(response))
        }
    }

    /// <p>Retrieves a list that describes one or more specified Amazon WorkSpaces clients.</p>
    async fn describe_client_properties(
        &self,
        input: DescribeClientPropertiesRequest,
    ) -> Result<DescribeClientPropertiesResult, RusotoError<DescribeClientPropertiesError>> {
        let mut request = SignedRequest::new("POST", "workspaces", &self.region, "/");

        request.set_content_type("application/x-amz-json-1.1".to_owned());
        request.add_header("x-amz-target", "WorkspacesService.DescribeClientProperties");
        let encoded = serde_json::to_string(&input).unwrap();
        request.set_payload(Some(encoded));

        let mut response = self
            .client
            .sign_and_dispatch(request)
            .await
            .map_err(RusotoError::from)?;
        if response.status.is_success() {
            let response = response.buffer().await.map_err(RusotoError::HttpDispatch)?;
            proto::json::ResponsePayload::new(&response)
                .deserialize::<DescribeClientPropertiesResult, _>()
        } else {
            let try_response = response.buffer().await;
            let response = try_response.map_err(RusotoError::HttpDispatch)?;
            Err(DescribeClientPropertiesError::from_response(response))
        }
    }

    /// <p>Describes one or more of your IP access control groups.</p>
    async fn describe_ip_groups(
        &self,
        input: DescribeIpGroupsRequest,
    ) -> Result<DescribeIpGroupsResult, RusotoError<DescribeIpGroupsError>> {
        let mut request = SignedRequest::new("POST", "workspaces", &self.region, "/");

        request.set_content_type("application/x-amz-json-1.1".to_owned());
        request.add_header("x-amz-target", "WorkspacesService.DescribeIpGroups");
        let encoded = serde_json::to_string(&input).unwrap();
        request.set_payload(Some(encoded));

        let mut response = self
            .client
            .sign_and_dispatch(request)
            .await
            .map_err(RusotoError::from)?;
        if response.status.is_success() {
            let response = response.buffer().await.map_err(RusotoError::HttpDispatch)?;
            proto::json::ResponsePayload::new(&response).deserialize::<DescribeIpGroupsResult, _>()
        } else {
            let try_response = response.buffer().await;
            let response = try_response.map_err(RusotoError::HttpDispatch)?;
            Err(DescribeIpGroupsError::from_response(response))
        }
    }

    /// <p>Describes the specified tags for the specified WorkSpaces resource.</p>
    async fn describe_tags(
        &self,
        input: DescribeTagsRequest,
    ) -> Result<DescribeTagsResult, RusotoError<DescribeTagsError>> {
        let mut request = SignedRequest::new("POST", "workspaces", &self.region, "/");

        request.set_content_type("application/x-amz-json-1.1".to_owned());
        request.add_header("x-amz-target", "WorkspacesService.DescribeTags");
        let encoded = serde_json::to_string(&input).unwrap();
        request.set_payload(Some(encoded));

        let mut response = self
            .client
            .sign_and_dispatch(request)
            .await
            .map_err(RusotoError::from)?;
        if response.status.is_success() {
            let response = response.buffer().await.map_err(RusotoError::HttpDispatch)?;
            proto::json::ResponsePayload::new(&response).deserialize::<DescribeTagsResult, _>()
        } else {
            let try_response = response.buffer().await;
            let response = try_response.map_err(RusotoError::HttpDispatch)?;
            Err(DescribeTagsError::from_response(response))
        }
    }

    /// <p>Retrieves a list that describes the available WorkSpace bundles.</p> <p>You can filter the results using either bundle ID or owner, but not both.</p>
    async fn describe_workspace_bundles(
        &self,
        input: DescribeWorkspaceBundlesRequest,
    ) -> Result<DescribeWorkspaceBundlesResult, RusotoError<DescribeWorkspaceBundlesError>> {
        let mut request = SignedRequest::new("POST", "workspaces", &self.region, "/");

        request.set_content_type("application/x-amz-json-1.1".to_owned());
        request.add_header("x-amz-target", "WorkspacesService.DescribeWorkspaceBundles");
        let encoded = serde_json::to_string(&input).unwrap();
        request.set_payload(Some(encoded));

        let mut response = self
            .client
            .sign_and_dispatch(request)
            .await
            .map_err(RusotoError::from)?;
        if response.status.is_success() {
            let response = response.buffer().await.map_err(RusotoError::HttpDispatch)?;
            proto::json::ResponsePayload::new(&response)
                .deserialize::<DescribeWorkspaceBundlesResult, _>()
        } else {
            let try_response = response.buffer().await;
            let response = try_response.map_err(RusotoError::HttpDispatch)?;
            Err(DescribeWorkspaceBundlesError::from_response(response))
        }
    }

    /// <p>Describes the available AWS Directory Service directories that are registered with Amazon WorkSpaces.</p>
    async fn describe_workspace_directories(
        &self,
        input: DescribeWorkspaceDirectoriesRequest,
    ) -> Result<DescribeWorkspaceDirectoriesResult, RusotoError<DescribeWorkspaceDirectoriesError>>
    {
        let mut request = SignedRequest::new("POST", "workspaces", &self.region, "/");

        request.set_content_type("application/x-amz-json-1.1".to_owned());
        request.add_header(
            "x-amz-target",
            "WorkspacesService.DescribeWorkspaceDirectories",
        );
        let encoded = serde_json::to_string(&input).unwrap();
        request.set_payload(Some(encoded));

        let mut response = self
            .client
            .sign_and_dispatch(request)
            .await
            .map_err(RusotoError::from)?;
        if response.status.is_success() {
            let response = response.buffer().await.map_err(RusotoError::HttpDispatch)?;
            proto::json::ResponsePayload::new(&response)
                .deserialize::<DescribeWorkspaceDirectoriesResult, _>()
        } else {
            let try_response = response.buffer().await;
            let response = try_response.map_err(RusotoError::HttpDispatch)?;
            Err(DescribeWorkspaceDirectoriesError::from_response(response))
        }
    }

    /// <p>Retrieves a list that describes one or more specified images, if the image identifiers are provided. Otherwise, all images in the account are described. </p>
    async fn describe_workspace_images(
        &self,
        input: DescribeWorkspaceImagesRequest,
    ) -> Result<DescribeWorkspaceImagesResult, RusotoError<DescribeWorkspaceImagesError>> {
        let mut request = SignedRequest::new("POST", "workspaces", &self.region, "/");

        request.set_content_type("application/x-amz-json-1.1".to_owned());
        request.add_header("x-amz-target", "WorkspacesService.DescribeWorkspaceImages");
        let encoded = serde_json::to_string(&input).unwrap();
        request.set_payload(Some(encoded));

        let mut response = self
            .client
            .sign_and_dispatch(request)
            .await
            .map_err(RusotoError::from)?;
        if response.status.is_success() {
            let response = response.buffer().await.map_err(RusotoError::HttpDispatch)?;
            proto::json::ResponsePayload::new(&response)
                .deserialize::<DescribeWorkspaceImagesResult, _>()
        } else {
            let try_response = response.buffer().await;
            let response = try_response.map_err(RusotoError::HttpDispatch)?;
            Err(DescribeWorkspaceImagesError::from_response(response))
        }
    }

    /// <p>Describes the specified WorkSpaces.</p> <p>You can filter the results by using the bundle identifier, directory identifier, or owner, but you can specify only one filter at a time.</p>
    async fn describe_workspaces(
        &self,
        input: DescribeWorkspacesRequest,
    ) -> Result<DescribeWorkspacesResult, RusotoError<DescribeWorkspacesError>> {
        let mut request = SignedRequest::new("POST", "workspaces", &self.region, "/");

        request.set_content_type("application/x-amz-json-1.1".to_owned());
        request.add_header("x-amz-target", "WorkspacesService.DescribeWorkspaces");
        let encoded = serde_json::to_string(&input).unwrap();
        request.set_payload(Some(encoded));

        let mut response = self
            .client
            .sign_and_dispatch(request)
            .await
            .map_err(RusotoError::from)?;
        if response.status.is_success() {
            let response = response.buffer().await.map_err(RusotoError::HttpDispatch)?;
            proto::json::ResponsePayload::new(&response)
                .deserialize::<DescribeWorkspacesResult, _>()
        } else {
            let try_response = response.buffer().await;
            let response = try_response.map_err(RusotoError::HttpDispatch)?;
            Err(DescribeWorkspacesError::from_response(response))
        }
    }

    /// <p>Describes the connection status of the specified WorkSpaces.</p>
    async fn describe_workspaces_connection_status(
        &self,
        input: DescribeWorkspacesConnectionStatusRequest,
    ) -> Result<
        DescribeWorkspacesConnectionStatusResult,
        RusotoError<DescribeWorkspacesConnectionStatusError>,
    > {
        let mut request = SignedRequest::new("POST", "workspaces", &self.region, "/");

        request.set_content_type("application/x-amz-json-1.1".to_owned());
        request.add_header(
            "x-amz-target",
            "WorkspacesService.DescribeWorkspacesConnectionStatus",
        );
        let encoded = serde_json::to_string(&input).unwrap();
        request.set_payload(Some(encoded));

        let mut response = self
            .client
            .sign_and_dispatch(request)
            .await
            .map_err(RusotoError::from)?;
        if response.status.is_success() {
            let response = response.buffer().await.map_err(RusotoError::HttpDispatch)?;
            proto::json::ResponsePayload::new(&response)
                .deserialize::<DescribeWorkspacesConnectionStatusResult, _>()
        } else {
            let try_response = response.buffer().await;
            let response = try_response.map_err(RusotoError::HttpDispatch)?;
            Err(DescribeWorkspacesConnectionStatusError::from_response(
                response,
            ))
        }
    }

    /// <p>Disassociates the specified IP access control group from the specified directory.</p>
    async fn disassociate_ip_groups(
        &self,
        input: DisassociateIpGroupsRequest,
    ) -> Result<DisassociateIpGroupsResult, RusotoError<DisassociateIpGroupsError>> {
        let mut request = SignedRequest::new("POST", "workspaces", &self.region, "/");

        request.set_content_type("application/x-amz-json-1.1".to_owned());
        request.add_header("x-amz-target", "WorkspacesService.DisassociateIpGroups");
        let encoded = serde_json::to_string(&input).unwrap();
        request.set_payload(Some(encoded));

        let mut response = self
            .client
            .sign_and_dispatch(request)
            .await
            .map_err(RusotoError::from)?;
        if response.status.is_success() {
            let response = response.buffer().await.map_err(RusotoError::HttpDispatch)?;
            proto::json::ResponsePayload::new(&response)
                .deserialize::<DisassociateIpGroupsResult, _>()
        } else {
            let try_response = response.buffer().await;
            let response = try_response.map_err(RusotoError::HttpDispatch)?;
            Err(DisassociateIpGroupsError::from_response(response))
        }
    }

    /// <p>Imports the specified Windows 7 or Windows 10 bring your own license (BYOL) image into Amazon WorkSpaces. The image must be an already licensed EC2 image that is in your AWS account, and you must own the image. </p>
    async fn import_workspace_image(
        &self,
        input: ImportWorkspaceImageRequest,
    ) -> Result<ImportWorkspaceImageResult, RusotoError<ImportWorkspaceImageError>> {
        let mut request = SignedRequest::new("POST", "workspaces", &self.region, "/");

        request.set_content_type("application/x-amz-json-1.1".to_owned());
        request.add_header("x-amz-target", "WorkspacesService.ImportWorkspaceImage");
        let encoded = serde_json::to_string(&input).unwrap();
        request.set_payload(Some(encoded));

        let mut response = self
            .client
            .sign_and_dispatch(request)
            .await
            .map_err(RusotoError::from)?;
        if response.status.is_success() {
            let response = response.buffer().await.map_err(RusotoError::HttpDispatch)?;
            proto::json::ResponsePayload::new(&response)
                .deserialize::<ImportWorkspaceImageResult, _>()
        } else {
            let try_response = response.buffer().await;
            let response = try_response.map_err(RusotoError::HttpDispatch)?;
            Err(ImportWorkspaceImageError::from_response(response))
        }
    }

    /// <p>Retrieves a list of IP address ranges, specified as IPv4 CIDR blocks, that you can use for the network management interface when you enable bring your own license (BYOL). </p> <p>The management network interface is connected to a secure Amazon WorkSpaces management network. It is used for interactive streaming of the WorkSpace desktop to Amazon WorkSpaces clients, and to allow Amazon WorkSpaces to manage the WorkSpace.</p>
    async fn list_available_management_cidr_ranges(
        &self,
        input: ListAvailableManagementCidrRangesRequest,
    ) -> Result<
        ListAvailableManagementCidrRangesResult,
        RusotoError<ListAvailableManagementCidrRangesError>,
    > {
        let mut request = SignedRequest::new("POST", "workspaces", &self.region, "/");

        request.set_content_type("application/x-amz-json-1.1".to_owned());
        request.add_header(
            "x-amz-target",
            "WorkspacesService.ListAvailableManagementCidrRanges",
        );
        let encoded = serde_json::to_string(&input).unwrap();
        request.set_payload(Some(encoded));

        let mut response = self
            .client
            .sign_and_dispatch(request)
            .await
            .map_err(RusotoError::from)?;
        if response.status.is_success() {
            let response = response.buffer().await.map_err(RusotoError::HttpDispatch)?;
            proto::json::ResponsePayload::new(&response)
                .deserialize::<ListAvailableManagementCidrRangesResult, _>()
        } else {
            let try_response = response.buffer().await;
            let response = try_response.map_err(RusotoError::HttpDispatch)?;
            Err(ListAvailableManagementCidrRangesError::from_response(
                response,
            ))
        }
    }

    /// <p>Modifies the configuration of bring your own license (BYOL) for the specified account.</p>
    async fn modify_account(
        &self,
        input: ModifyAccountRequest,
    ) -> Result<ModifyAccountResult, RusotoError<ModifyAccountError>> {
        let mut request = SignedRequest::new("POST", "workspaces", &self.region, "/");

        request.set_content_type("application/x-amz-json-1.1".to_owned());
        request.add_header("x-amz-target", "WorkspacesService.ModifyAccount");
        let encoded = serde_json::to_string(&input).unwrap();
        request.set_payload(Some(encoded));

        let mut response = self
            .client
            .sign_and_dispatch(request)
            .await
            .map_err(RusotoError::from)?;
        if response.status.is_success() {
            let response = response.buffer().await.map_err(RusotoError::HttpDispatch)?;
            proto::json::ResponsePayload::new(&response).deserialize::<ModifyAccountResult, _>()
        } else {
            let try_response = response.buffer().await;
            let response = try_response.map_err(RusotoError::HttpDispatch)?;
            Err(ModifyAccountError::from_response(response))
        }
    }

    /// <p>Modifies the properties of the specified Amazon WorkSpaces clients.</p>
    async fn modify_client_properties(
        &self,
        input: ModifyClientPropertiesRequest,
    ) -> Result<ModifyClientPropertiesResult, RusotoError<ModifyClientPropertiesError>> {
        let mut request = SignedRequest::new("POST", "workspaces", &self.region, "/");

        request.set_content_type("application/x-amz-json-1.1".to_owned());
        request.add_header("x-amz-target", "WorkspacesService.ModifyClientProperties");
        let encoded = serde_json::to_string(&input).unwrap();
        request.set_payload(Some(encoded));

        let mut response = self
            .client
            .sign_and_dispatch(request)
            .await
            .map_err(RusotoError::from)?;
        if response.status.is_success() {
            let response = response.buffer().await.map_err(RusotoError::HttpDispatch)?;
            proto::json::ResponsePayload::new(&response)
                .deserialize::<ModifyClientPropertiesResult, _>()
        } else {
            let try_response = response.buffer().await;
            let response = try_response.map_err(RusotoError::HttpDispatch)?;
            Err(ModifyClientPropertiesError::from_response(response))
        }
    }

    /// <p>Modifies the specified WorkSpace properties.</p>
    async fn modify_workspace_properties(
        &self,
        input: ModifyWorkspacePropertiesRequest,
    ) -> Result<ModifyWorkspacePropertiesResult, RusotoError<ModifyWorkspacePropertiesError>> {
        let mut request = SignedRequest::new("POST", "workspaces", &self.region, "/");

        request.set_content_type("application/x-amz-json-1.1".to_owned());
        request.add_header(
            "x-amz-target",
            "WorkspacesService.ModifyWorkspaceProperties",
        );
        let encoded = serde_json::to_string(&input).unwrap();
        request.set_payload(Some(encoded));

        let mut response = self
            .client
            .sign_and_dispatch(request)
            .await
            .map_err(RusotoError::from)?;
        if response.status.is_success() {
            let response = response.buffer().await.map_err(RusotoError::HttpDispatch)?;
            proto::json::ResponsePayload::new(&response)
                .deserialize::<ModifyWorkspacePropertiesResult, _>()
        } else {
            let try_response = response.buffer().await;
            let response = try_response.map_err(RusotoError::HttpDispatch)?;
            Err(ModifyWorkspacePropertiesError::from_response(response))
        }
    }

<<<<<<< HEAD
    /// <p>Sets the state of the specified WorkSpace.</p> <p>To maintain a WorkSpace without being interrupted, set the WorkSpace state to <code>ADMIN_MAINTENANCE</code>. WorkSpaces in this state do not respond to requests to reboot, stop, start, or rebuild. An AutoStop WorkSpace in this state is not stopped. Users can log into a WorkSpace in the <code>ADMIN_MAINTENANCE</code> state.</p>
    async fn modify_workspace_state(
=======
    /// <p>Sets the state of the specified WorkSpace.</p> <p>To maintain a WorkSpace without being interrupted, set the WorkSpace state to <code>ADMIN_MAINTENANCE</code>. WorkSpaces in this state do not respond to requests to reboot, stop, start, rebuild, or restore. An AutoStop WorkSpace in this state is not stopped. Users cannot log into a WorkSpace in the <code>ADMIN_MAINTENANCE</code> state.</p>
    fn modify_workspace_state(
>>>>>>> f58d1ce6
        &self,
        input: ModifyWorkspaceStateRequest,
    ) -> Result<ModifyWorkspaceStateResult, RusotoError<ModifyWorkspaceStateError>> {
        let mut request = SignedRequest::new("POST", "workspaces", &self.region, "/");

        request.set_content_type("application/x-amz-json-1.1".to_owned());
        request.add_header("x-amz-target", "WorkspacesService.ModifyWorkspaceState");
        let encoded = serde_json::to_string(&input).unwrap();
        request.set_payload(Some(encoded));

        let mut response = self
            .client
            .sign_and_dispatch(request)
            .await
            .map_err(RusotoError::from)?;
        if response.status.is_success() {
            let response = response.buffer().await.map_err(RusotoError::HttpDispatch)?;
            proto::json::ResponsePayload::new(&response)
                .deserialize::<ModifyWorkspaceStateResult, _>()
        } else {
            let try_response = response.buffer().await;
            let response = try_response.map_err(RusotoError::HttpDispatch)?;
            Err(ModifyWorkspaceStateError::from_response(response))
        }
    }

    /// <p>Reboots the specified WorkSpaces.</p> <p>You cannot reboot a WorkSpace unless its state is <code>AVAILABLE</code> or <code>UNHEALTHY</code>.</p> <p>This operation is asynchronous and returns before the WorkSpaces have rebooted.</p>
    async fn reboot_workspaces(
        &self,
        input: RebootWorkspacesRequest,
    ) -> Result<RebootWorkspacesResult, RusotoError<RebootWorkspacesError>> {
        let mut request = SignedRequest::new("POST", "workspaces", &self.region, "/");

        request.set_content_type("application/x-amz-json-1.1".to_owned());
        request.add_header("x-amz-target", "WorkspacesService.RebootWorkspaces");
        let encoded = serde_json::to_string(&input).unwrap();
        request.set_payload(Some(encoded));

        let mut response = self
            .client
            .sign_and_dispatch(request)
            .await
            .map_err(RusotoError::from)?;
        if response.status.is_success() {
            let response = response.buffer().await.map_err(RusotoError::HttpDispatch)?;
            proto::json::ResponsePayload::new(&response).deserialize::<RebootWorkspacesResult, _>()
        } else {
            let try_response = response.buffer().await;
            let response = try_response.map_err(RusotoError::HttpDispatch)?;
            Err(RebootWorkspacesError::from_response(response))
        }
    }

    /// <p>Rebuilds the specified WorkSpace.</p> <p>You cannot rebuild a WorkSpace unless its state is <code>AVAILABLE</code>, <code>ERROR</code>, or <code>UNHEALTHY</code>.</p> <p>Rebuilding a WorkSpace is a potentially destructive action that can result in the loss of data. For more information, see <a href="https://docs.aws.amazon.com/workspaces/latest/adminguide/reset-workspace.html">Rebuild a WorkSpace</a>.</p> <p>This operation is asynchronous and returns before the WorkSpaces have been completely rebuilt.</p>
    async fn rebuild_workspaces(
        &self,
        input: RebuildWorkspacesRequest,
    ) -> Result<RebuildWorkspacesResult, RusotoError<RebuildWorkspacesError>> {
        let mut request = SignedRequest::new("POST", "workspaces", &self.region, "/");

        request.set_content_type("application/x-amz-json-1.1".to_owned());
        request.add_header("x-amz-target", "WorkspacesService.RebuildWorkspaces");
        let encoded = serde_json::to_string(&input).unwrap();
        request.set_payload(Some(encoded));

        let mut response = self
            .client
            .sign_and_dispatch(request)
            .await
            .map_err(RusotoError::from)?;
        if response.status.is_success() {
            let response = response.buffer().await.map_err(RusotoError::HttpDispatch)?;
            proto::json::ResponsePayload::new(&response).deserialize::<RebuildWorkspacesResult, _>()
        } else {
            let try_response = response.buffer().await;
            let response = try_response.map_err(RusotoError::HttpDispatch)?;
            Err(RebuildWorkspacesError::from_response(response))
        }
    }

    /// <p>Removes one or more rules from the specified IP access control group.</p>
    async fn revoke_ip_rules(
        &self,
        input: RevokeIpRulesRequest,
    ) -> Result<RevokeIpRulesResult, RusotoError<RevokeIpRulesError>> {
        let mut request = SignedRequest::new("POST", "workspaces", &self.region, "/");

        request.set_content_type("application/x-amz-json-1.1".to_owned());
        request.add_header("x-amz-target", "WorkspacesService.RevokeIpRules");
        let encoded = serde_json::to_string(&input).unwrap();
        request.set_payload(Some(encoded));

        let mut response = self
            .client
            .sign_and_dispatch(request)
            .await
            .map_err(RusotoError::from)?;
        if response.status.is_success() {
            let response = response.buffer().await.map_err(RusotoError::HttpDispatch)?;
            proto::json::ResponsePayload::new(&response).deserialize::<RevokeIpRulesResult, _>()
        } else {
            let try_response = response.buffer().await;
            let response = try_response.map_err(RusotoError::HttpDispatch)?;
            Err(RevokeIpRulesError::from_response(response))
        }
    }

    /// <p>Starts the specified WorkSpaces.</p> <p>You cannot start a WorkSpace unless it has a running mode of <code>AutoStop</code> and a state of <code>STOPPED</code>.</p>
    async fn start_workspaces(
        &self,
        input: StartWorkspacesRequest,
    ) -> Result<StartWorkspacesResult, RusotoError<StartWorkspacesError>> {
        let mut request = SignedRequest::new("POST", "workspaces", &self.region, "/");

        request.set_content_type("application/x-amz-json-1.1".to_owned());
        request.add_header("x-amz-target", "WorkspacesService.StartWorkspaces");
        let encoded = serde_json::to_string(&input).unwrap();
        request.set_payload(Some(encoded));

        let mut response = self
            .client
            .sign_and_dispatch(request)
            .await
            .map_err(RusotoError::from)?;
        if response.status.is_success() {
            let response = response.buffer().await.map_err(RusotoError::HttpDispatch)?;
            proto::json::ResponsePayload::new(&response).deserialize::<StartWorkspacesResult, _>()
        } else {
            let try_response = response.buffer().await;
            let response = try_response.map_err(RusotoError::HttpDispatch)?;
            Err(StartWorkspacesError::from_response(response))
        }
    }

    /// <p> Stops the specified WorkSpaces.</p> <p>You cannot stop a WorkSpace unless it has a running mode of <code>AutoStop</code> and a state of <code>AVAILABLE</code>, <code>IMPAIRED</code>, <code>UNHEALTHY</code>, or <code>ERROR</code>.</p>
    async fn stop_workspaces(
        &self,
        input: StopWorkspacesRequest,
    ) -> Result<StopWorkspacesResult, RusotoError<StopWorkspacesError>> {
        let mut request = SignedRequest::new("POST", "workspaces", &self.region, "/");

        request.set_content_type("application/x-amz-json-1.1".to_owned());
        request.add_header("x-amz-target", "WorkspacesService.StopWorkspaces");
        let encoded = serde_json::to_string(&input).unwrap();
        request.set_payload(Some(encoded));

        let mut response = self
            .client
            .sign_and_dispatch(request)
            .await
            .map_err(RusotoError::from)?;
        if response.status.is_success() {
            let response = response.buffer().await.map_err(RusotoError::HttpDispatch)?;
            proto::json::ResponsePayload::new(&response).deserialize::<StopWorkspacesResult, _>()
        } else {
            let try_response = response.buffer().await;
            let response = try_response.map_err(RusotoError::HttpDispatch)?;
            Err(StopWorkspacesError::from_response(response))
        }
    }

    /// <p>Terminates the specified WorkSpaces.</p> <p>Terminating a WorkSpace is a permanent action and cannot be undone. The user's data is destroyed. If you need to archive any user data, contact Amazon Web Services before terminating the WorkSpace.</p> <p>You can terminate a WorkSpace that is in any state except <code>SUSPENDED</code>.</p> <p>This operation is asynchronous and returns before the WorkSpaces have been completely terminated.</p>
    async fn terminate_workspaces(
        &self,
        input: TerminateWorkspacesRequest,
    ) -> Result<TerminateWorkspacesResult, RusotoError<TerminateWorkspacesError>> {
        let mut request = SignedRequest::new("POST", "workspaces", &self.region, "/");

        request.set_content_type("application/x-amz-json-1.1".to_owned());
        request.add_header("x-amz-target", "WorkspacesService.TerminateWorkspaces");
        let encoded = serde_json::to_string(&input).unwrap();
        request.set_payload(Some(encoded));

        let mut response = self
            .client
            .sign_and_dispatch(request)
            .await
            .map_err(RusotoError::from)?;
        if response.status.is_success() {
            let response = response.buffer().await.map_err(RusotoError::HttpDispatch)?;
            proto::json::ResponsePayload::new(&response)
                .deserialize::<TerminateWorkspacesResult, _>()
        } else {
            let try_response = response.buffer().await;
            let response = try_response.map_err(RusotoError::HttpDispatch)?;
            Err(TerminateWorkspacesError::from_response(response))
        }
    }

    /// <p>Replaces the current rules of the specified IP access control group with the specified rules.</p>
    async fn update_rules_of_ip_group(
        &self,
        input: UpdateRulesOfIpGroupRequest,
    ) -> Result<UpdateRulesOfIpGroupResult, RusotoError<UpdateRulesOfIpGroupError>> {
        let mut request = SignedRequest::new("POST", "workspaces", &self.region, "/");

        request.set_content_type("application/x-amz-json-1.1".to_owned());
        request.add_header("x-amz-target", "WorkspacesService.UpdateRulesOfIpGroup");
        let encoded = serde_json::to_string(&input).unwrap();
        request.set_payload(Some(encoded));

        let mut response = self
            .client
            .sign_and_dispatch(request)
            .await
            .map_err(RusotoError::from)?;
        if response.status.is_success() {
            let response = response.buffer().await.map_err(RusotoError::HttpDispatch)?;
            proto::json::ResponsePayload::new(&response)
                .deserialize::<UpdateRulesOfIpGroupResult, _>()
        } else {
            let try_response = response.buffer().await;
            let response = try_response.map_err(RusotoError::HttpDispatch)?;
            Err(UpdateRulesOfIpGroupError::from_response(response))
        }
    }
}<|MERGE_RESOLUTION|>--- conflicted
+++ resolved
@@ -11,26 +11,15 @@
 // =================================================================
 #![allow(warnings)]
 
-<<<<<<< HEAD
 use std::error::Error;
 use std::fmt;
 
 use async_trait::async_trait;
-=======
-use futures::future;
-use futures::Future;
->>>>>>> f58d1ce6
 use rusoto_core::credential::ProvideAwsCredentials;
 use rusoto_core::region;
 #[allow(warnings)]
 use rusoto_core::request::{BufferedHttpResponse, DispatchSignedRequest};
-<<<<<<< HEAD
 use rusoto_core::{Client, RusotoError};
-=======
-use rusoto_core::{Client, RusotoError, RusotoFuture};
-use std::error::Error;
-use std::fmt;
->>>>>>> f58d1ce6
 
 use rusoto_core::proto;
 use rusoto_core::signature::SignedRequest;
@@ -2772,10 +2761,10 @@
     ) -> Result<AuthorizeIpRulesResult, RusotoError<AuthorizeIpRulesError>>;
 
     /// <p>Copies the specified image from the specified Region to the current Region.</p>
-    fn copy_workspace_image(
+    async fn copy_workspace_image(
         &self,
         input: CopyWorkspaceImageRequest,
-    ) -> RusotoFuture<CopyWorkspaceImageResult, CopyWorkspaceImageError>;
+    ) -> Result<CopyWorkspaceImageResult, RusotoError<CopyWorkspaceImageError>>;
 
     /// <p>Creates an IP access control group.</p> <p>An IP access control group provides you with the ability to control the IP addresses from which users are allowed to access their WorkSpaces. To specify the CIDR address ranges, add rules to your IP access control group and then associate the group with your directory. You can add rules when you create the group or at any time using <a>AuthorizeIpRules</a>.</p> <p>There is a default IP access control group associated with your directory. If you don't associate an IP access control group with your directory, the default group is used. The default group includes a default rule that allows users to access their WorkSpaces from anywhere. You cannot modify the default IP access control group for your directory.</p>
     async fn create_ip_group(
@@ -2807,13 +2796,8 @@
         input: DeleteTagsRequest,
     ) -> Result<DeleteTagsResult, RusotoError<DeleteTagsError>>;
 
-<<<<<<< HEAD
-    /// <p>Deletes the specified image from your account. To delete an image, you must first delete any bundles that are associated with the image. </p>
+    /// <p>Deletes the specified image from your account. To delete an image, you must first delete any bundles that are associated with the image and un-share the image if it is shared with other accounts. </p>
     async fn delete_workspace_image(
-=======
-    /// <p>Deletes the specified image from your account. To delete an image, you must first delete any bundles that are associated with the image and un-share the image if it is shared with other accounts. </p>
-    fn delete_workspace_image(
->>>>>>> f58d1ce6
         &self,
         input: DeleteWorkspaceImageRequest,
     ) -> Result<DeleteWorkspaceImageResult, RusotoError<DeleteWorkspaceImageError>>;
@@ -2919,13 +2903,8 @@
         input: ModifyWorkspacePropertiesRequest,
     ) -> Result<ModifyWorkspacePropertiesResult, RusotoError<ModifyWorkspacePropertiesError>>;
 
-<<<<<<< HEAD
-    /// <p>Sets the state of the specified WorkSpace.</p> <p>To maintain a WorkSpace without being interrupted, set the WorkSpace state to <code>ADMIN_MAINTENANCE</code>. WorkSpaces in this state do not respond to requests to reboot, stop, start, or rebuild. An AutoStop WorkSpace in this state is not stopped. Users can log into a WorkSpace in the <code>ADMIN_MAINTENANCE</code> state.</p>
+    /// <p>Sets the state of the specified WorkSpace.</p> <p>To maintain a WorkSpace without being interrupted, set the WorkSpace state to <code>ADMIN_MAINTENANCE</code>. WorkSpaces in this state do not respond to requests to reboot, stop, start, rebuild, or restore. An AutoStop WorkSpace in this state is not stopped. Users cannot log into a WorkSpace in the <code>ADMIN_MAINTENANCE</code> state.</p>
     async fn modify_workspace_state(
-=======
-    /// <p>Sets the state of the specified WorkSpace.</p> <p>To maintain a WorkSpace without being interrupted, set the WorkSpace state to <code>ADMIN_MAINTENANCE</code>. WorkSpaces in this state do not respond to requests to reboot, stop, start, rebuild, or restore. An AutoStop WorkSpace in this state is not stopped. Users cannot log into a WorkSpace in the <code>ADMIN_MAINTENANCE</code> state.</p>
-    fn modify_workspace_state(
->>>>>>> f58d1ce6
         &self,
         input: ModifyWorkspaceStateRequest,
     ) -> Result<ModifyWorkspaceStateResult, RusotoError<ModifyWorkspaceStateError>>;
@@ -3007,14 +2986,6 @@
     }
 }
 
-impl fmt::Debug for WorkspacesClient {
-    fn fmt(&self, f: &mut fmt::Formatter<'_>) -> fmt::Result {
-        f.debug_struct("WorkspacesClient")
-            .field("region", &self.region)
-            .finish()
-    }
-}
-
 #[async_trait]
 impl Workspaces for WorkspacesClient {
     /// <p>Associates the specified IP access control group with the specified directory.</p>
@@ -3072,10 +3043,10 @@
     }
 
     /// <p>Copies the specified image from the specified Region to the current Region.</p>
-    fn copy_workspace_image(
+    async fn copy_workspace_image(
         &self,
         input: CopyWorkspaceImageRequest,
-    ) -> RusotoFuture<CopyWorkspaceImageResult, CopyWorkspaceImageError> {
+    ) -> Result<CopyWorkspaceImageResult, RusotoError<CopyWorkspaceImageError>> {
         let mut request = SignedRequest::new("POST", "workspaces", &self.region, "/");
 
         request.set_content_type("application/x-amz-json-1.1".to_owned());
@@ -3083,21 +3054,20 @@
         let encoded = serde_json::to_string(&input).unwrap();
         request.set_payload(Some(encoded));
 
-        self.client.sign_and_dispatch(request, |response| {
-            if response.status.is_success() {
-                Box::new(response.buffer().from_err().and_then(|response| {
-                    proto::json::ResponsePayload::new(&response)
-                        .deserialize::<CopyWorkspaceImageResult, _>()
-                }))
-            } else {
-                Box::new(
-                    response
-                        .buffer()
-                        .from_err()
-                        .and_then(|response| Err(CopyWorkspaceImageError::from_response(response))),
-                )
-            }
-        })
+        let mut response = self
+            .client
+            .sign_and_dispatch(request)
+            .await
+            .map_err(RusotoError::from)?;
+        if response.status.is_success() {
+            let response = response.buffer().await.map_err(RusotoError::HttpDispatch)?;
+            proto::json::ResponsePayload::new(&response)
+                .deserialize::<CopyWorkspaceImageResult, _>()
+        } else {
+            let try_response = response.buffer().await;
+            let response = try_response.map_err(RusotoError::HttpDispatch)?;
+            Err(CopyWorkspaceImageError::from_response(response))
+        }
     }
 
     /// <p>Creates an IP access control group.</p> <p>An IP access control group provides you with the ability to control the IP addresses from which users are allowed to access their WorkSpaces. To specify the CIDR address ranges, add rules to your IP access control group and then associate the group with your directory. You can add rules when you create the group or at any time using <a>AuthorizeIpRules</a>.</p> <p>There is a default IP access control group associated with your directory. If you don't associate an IP access control group with your directory, the default group is used. The default group includes a default rule that allows users to access their WorkSpaces from anywhere. You cannot modify the default IP access control group for your directory.</p>
@@ -3235,13 +3205,8 @@
         }
     }
 
-<<<<<<< HEAD
-    /// <p>Deletes the specified image from your account. To delete an image, you must first delete any bundles that are associated with the image. </p>
+    /// <p>Deletes the specified image from your account. To delete an image, you must first delete any bundles that are associated with the image and un-share the image if it is shared with other accounts. </p>
     async fn delete_workspace_image(
-=======
-    /// <p>Deletes the specified image from your account. To delete an image, you must first delete any bundles that are associated with the image and un-share the image if it is shared with other accounts. </p>
-    fn delete_workspace_image(
->>>>>>> f58d1ce6
         &self,
         input: DeleteWorkspaceImageRequest,
     ) -> Result<DeleteWorkspaceImageResult, RusotoError<DeleteWorkspaceImageError>> {
@@ -3737,13 +3702,8 @@
         }
     }
 
-<<<<<<< HEAD
-    /// <p>Sets the state of the specified WorkSpace.</p> <p>To maintain a WorkSpace without being interrupted, set the WorkSpace state to <code>ADMIN_MAINTENANCE</code>. WorkSpaces in this state do not respond to requests to reboot, stop, start, or rebuild. An AutoStop WorkSpace in this state is not stopped. Users can log into a WorkSpace in the <code>ADMIN_MAINTENANCE</code> state.</p>
+    /// <p>Sets the state of the specified WorkSpace.</p> <p>To maintain a WorkSpace without being interrupted, set the WorkSpace state to <code>ADMIN_MAINTENANCE</code>. WorkSpaces in this state do not respond to requests to reboot, stop, start, rebuild, or restore. An AutoStop WorkSpace in this state is not stopped. Users cannot log into a WorkSpace in the <code>ADMIN_MAINTENANCE</code> state.</p>
     async fn modify_workspace_state(
-=======
-    /// <p>Sets the state of the specified WorkSpace.</p> <p>To maintain a WorkSpace without being interrupted, set the WorkSpace state to <code>ADMIN_MAINTENANCE</code>. WorkSpaces in this state do not respond to requests to reboot, stop, start, rebuild, or restore. An AutoStop WorkSpace in this state is not stopped. Users cannot log into a WorkSpace in the <code>ADMIN_MAINTENANCE</code> state.</p>
-    fn modify_workspace_state(
->>>>>>> f58d1ce6
         &self,
         input: ModifyWorkspaceStateRequest,
     ) -> Result<ModifyWorkspaceStateResult, RusotoError<ModifyWorkspaceStateError>> {
