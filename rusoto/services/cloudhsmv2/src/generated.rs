--- conflicted
+++ resolved
@@ -9,28 +9,16 @@
 //  must be updated to generate the changes.
 //
 // =================================================================
-#![allow(warnings)]
-
-<<<<<<< HEAD
-use futures::future;
-use futures::Future;
-=======
+
 use std::error::Error;
 use std::fmt;
 
 use async_trait::async_trait;
->>>>>>> 62832c4b
 use rusoto_core::credential::ProvideAwsCredentials;
 use rusoto_core::region;
 #[allow(warnings)]
 use rusoto_core::request::{BufferedHttpResponse, DispatchSignedRequest};
-<<<<<<< HEAD
-use rusoto_core::{Client, RusotoError, RusotoFuture};
-use std::error::Error;
-use std::fmt;
-=======
 use rusoto_core::{Client, RusotoError};
->>>>>>> 62832c4b
 
 use rusoto_core::proto;
 use rusoto_core::signature::SignedRequest;
@@ -38,7 +26,7 @@
 use serde_json;
 /// <p>Contains information about a backup of an AWS CloudHSM cluster.</p>
 #[derive(Default, Debug, Clone, PartialEq, Deserialize)]
-#[cfg_attr(any(test, feature = "serialize_structs"), derive(Serialize))]
+#[cfg_attr(test, derive(Serialize))]
 pub struct Backup {
     /// <p>The identifier (ID) of the backup.</p>
     #[serde(rename = "BackupId")]
@@ -75,7 +63,7 @@
 
 /// <p>Contains one or more certificates or a certificate signing request (CSR).</p>
 #[derive(Default, Debug, Clone, PartialEq, Deserialize)]
-#[cfg_attr(any(test, feature = "serialize_structs"), derive(Serialize))]
+#[cfg_attr(test, derive(Serialize))]
 pub struct Certificates {
     /// <p>The HSM hardware certificate issued (signed) by AWS CloudHSM.</p>
     #[serde(rename = "AwsHardwareCertificate")]
@@ -101,7 +89,7 @@
 
 /// <p>Contains information about an AWS CloudHSM cluster.</p>
 #[derive(Default, Debug, Clone, PartialEq, Deserialize)]
-#[cfg_attr(any(test, feature = "serialize_structs"), derive(Serialize))]
+#[cfg_attr(test, derive(Serialize))]
 pub struct Cluster {
     /// <p>The cluster's backup policy.</p>
     #[serde(rename = "BackupPolicy")]
@@ -168,7 +156,7 @@
 }
 
 #[derive(Default, Debug, Clone, PartialEq, Deserialize)]
-#[cfg_attr(any(test, feature = "serialize_structs"), derive(Serialize))]
+#[cfg_attr(test, derive(Serialize))]
 pub struct CopyBackupToRegionResponse {
     /// <p>Information on the backup that will be copied to the destination region, including CreateTimestamp, SourceBackup, SourceCluster, and Source Region. CreateTimestamp of the destination backup will be the same as that of the source backup.</p> <p>You will need to use the <code>sourceBackupID</code> returned in this operation to use the <a>DescribeBackups</a> operation on the backup that will be copied to the destination region.</p>
     #[serde(rename = "DestinationBackup")]
@@ -191,7 +179,7 @@
 }
 
 #[derive(Default, Debug, Clone, PartialEq, Deserialize)]
-#[cfg_attr(any(test, feature = "serialize_structs"), derive(Serialize))]
+#[cfg_attr(test, derive(Serialize))]
 pub struct CreateClusterResponse {
     /// <p>Information about the cluster that was created.</p>
     #[serde(rename = "Cluster")]
@@ -214,7 +202,7 @@
 }
 
 #[derive(Default, Debug, Clone, PartialEq, Deserialize)]
-#[cfg_attr(any(test, feature = "serialize_structs"), derive(Serialize))]
+#[cfg_attr(test, derive(Serialize))]
 pub struct CreateHsmResponse {
     /// <p>Information about the HSM that was created.</p>
     #[serde(rename = "Hsm")]
@@ -230,7 +218,7 @@
 }
 
 #[derive(Default, Debug, Clone, PartialEq, Deserialize)]
-#[cfg_attr(any(test, feature = "serialize_structs"), derive(Serialize))]
+#[cfg_attr(test, derive(Serialize))]
 pub struct DeleteBackupResponse {
     /// <p>Information on the <code>Backup</code> object deleted.</p>
     #[serde(rename = "Backup")]
@@ -246,7 +234,7 @@
 }
 
 #[derive(Default, Debug, Clone, PartialEq, Deserialize)]
-#[cfg_attr(any(test, feature = "serialize_structs"), derive(Serialize))]
+#[cfg_attr(test, derive(Serialize))]
 pub struct DeleteClusterResponse {
     /// <p>Information about the cluster that was deleted.</p>
     #[serde(rename = "Cluster")]
@@ -274,7 +262,7 @@
 }
 
 #[derive(Default, Debug, Clone, PartialEq, Deserialize)]
-#[cfg_attr(any(test, feature = "serialize_structs"), derive(Serialize))]
+#[cfg_attr(test, derive(Serialize))]
 pub struct DeleteHsmResponse {
     /// <p>The identifier (ID) of the HSM that was deleted.</p>
     #[serde(rename = "HsmId")]
@@ -302,7 +290,7 @@
 }
 
 #[derive(Default, Debug, Clone, PartialEq, Deserialize)]
-#[cfg_attr(any(test, feature = "serialize_structs"), derive(Serialize))]
+#[cfg_attr(test, derive(Serialize))]
 pub struct DescribeBackupsResponse {
     /// <p>A list of backups.</p>
     #[serde(rename = "Backups")]
@@ -331,7 +319,7 @@
 }
 
 #[derive(Default, Debug, Clone, PartialEq, Deserialize)]
-#[cfg_attr(any(test, feature = "serialize_structs"), derive(Serialize))]
+#[cfg_attr(test, derive(Serialize))]
 pub struct DescribeClustersResponse {
     /// <p>A list of clusters.</p>
     #[serde(rename = "Clusters")]
@@ -344,7 +332,7 @@
 }
 
 #[derive(Default, Debug, Clone, PartialEq, Deserialize)]
-#[cfg_attr(any(test, feature = "serialize_structs"), derive(Serialize))]
+#[cfg_attr(test, derive(Serialize))]
 pub struct DestinationBackup {
     #[serde(rename = "CreateTimestamp")]
     #[serde(skip_serializing_if = "Option::is_none")]
@@ -362,7 +350,7 @@
 
 /// <p>Contains information about a hardware security module (HSM) in an AWS CloudHSM cluster.</p>
 #[derive(Default, Debug, Clone, PartialEq, Deserialize)]
-#[cfg_attr(any(test, feature = "serialize_structs"), derive(Serialize))]
+#[cfg_attr(test, derive(Serialize))]
 pub struct Hsm {
     /// <p>The Availability Zone that contains the HSM.</p>
     #[serde(rename = "AvailabilityZone")]
@@ -411,7 +399,7 @@
 }
 
 #[derive(Default, Debug, Clone, PartialEq, Deserialize)]
-#[cfg_attr(any(test, feature = "serialize_structs"), derive(Serialize))]
+#[cfg_attr(test, derive(Serialize))]
 pub struct InitializeClusterResponse {
     /// <p>The cluster's state.</p>
     #[serde(rename = "State")]
@@ -439,7 +427,7 @@
 }
 
 #[derive(Default, Debug, Clone, PartialEq, Deserialize)]
-#[cfg_attr(any(test, feature = "serialize_structs"), derive(Serialize))]
+#[cfg_attr(test, derive(Serialize))]
 pub struct ListTagsResponse {
     /// <p>An opaque string that indicates that the response contains only a subset of tags. Use this value in a subsequent <code>ListTags</code> request to get more tags.</p>
     #[serde(rename = "NextToken")]
@@ -458,7 +446,7 @@
 }
 
 #[derive(Default, Debug, Clone, PartialEq, Deserialize)]
-#[cfg_attr(any(test, feature = "serialize_structs"), derive(Serialize))]
+#[cfg_attr(test, derive(Serialize))]
 pub struct RestoreBackupResponse {
     /// <p>Information on the <code>Backup</code> object created.</p>
     #[serde(rename = "Backup")]
@@ -488,7 +476,7 @@
 }
 
 #[derive(Default, Debug, Clone, PartialEq, Deserialize)]
-#[cfg_attr(any(test, feature = "serialize_structs"), derive(Serialize))]
+#[cfg_attr(test, derive(Serialize))]
 pub struct TagResourceResponse {}
 
 #[derive(Default, Debug, Clone, PartialEq, Serialize)]
@@ -502,7 +490,7 @@
 }
 
 #[derive(Default, Debug, Clone, PartialEq, Deserialize)]
-#[cfg_attr(any(test, feature = "serialize_structs"), derive(Serialize))]
+#[cfg_attr(test, derive(Serialize))]
 pub struct UntagResourceResponse {}
 
 /// Errors returned by CopyBackupToRegion
@@ -1393,7 +1381,10 @@
     ///
     /// The client will use the default credentials provider and tls client.
     pub fn new(region: region::Region) -> CloudHsmv2Client {
-        Self::new_with_client(Client::shared(), region)
+        CloudHsmv2Client {
+            client: Client::shared(),
+            region,
+        }
     }
 
     pub fn new_with<P, D>(
@@ -1405,22 +1396,10 @@
         P: ProvideAwsCredentials + Send + Sync + 'static,
         D: DispatchSignedRequest + Send + Sync + 'static,
     {
-        Self::new_with_client(
-            Client::new_with(credentials_provider, request_dispatcher),
+        CloudHsmv2Client {
+            client: Client::new_with(credentials_provider, request_dispatcher),
             region,
-        )
-    }
-
-    pub fn new_with_client(client: Client, region: region::Region) -> CloudHsmv2Client {
-        CloudHsmv2Client { client, region }
-    }
-}
-
-impl fmt::Debug for CloudHsmv2Client {
-    fn fmt(&self, f: &mut fmt::Formatter<'_>) -> fmt::Result {
-        f.debug_struct("CloudHsmv2Client")
-            .field("region", &self.region)
-            .finish()
+        }
     }
 }
 
