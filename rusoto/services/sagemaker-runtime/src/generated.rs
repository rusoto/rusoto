// =================================================================
//
//                           * WARNING *
//
//                    This file is generated!
//
//  Changes made to this file will be overwritten. If changes are
//  required to the generated code, the service_crategen project
//  must be updated to generate the changes.
//
// =================================================================
#![allow(warnings)]

<<<<<<< HEAD
use futures::future;
use futures::Future;
=======
use std::error::Error;
use std::fmt;

use async_trait::async_trait;
>>>>>>> 62832c4b
use rusoto_core::credential::ProvideAwsCredentials;
use rusoto_core::region;
#[allow(warnings)]
use rusoto_core::request::{BufferedHttpResponse, DispatchSignedRequest};
<<<<<<< HEAD
use rusoto_core::{Client, RusotoError, RusotoFuture};
use std::error::Error;
use std::fmt;
=======
use rusoto_core::{Client, RusotoError};
>>>>>>> 62832c4b

use rusoto_core::proto;
use rusoto_core::signature::SignedRequest;
use serde::{Deserialize, Serialize};
#[derive(Default, Debug, Clone, PartialEq, Serialize)]
pub struct InvokeEndpointInput {
    /// <p>The desired MIME type of the inference in the response.</p>
    #[serde(rename = "Accept")]
    #[serde(skip_serializing_if = "Option::is_none")]
    pub accept: Option<String>,
    /// <p>Provides input data, in the format specified in the <code>ContentType</code> request header. Amazon SageMaker passes all of the data in the body to the model. </p> <p>For information about the format of the request body, see <a href="https://docs.aws.amazon.com/sagemaker/latest/dg/cdf-inference.html">Common Data Formats—Inference</a>.</p>
    #[serde(rename = "Body")]
    #[serde(
        deserialize_with = "::rusoto_core::serialization::SerdeBlob::deserialize_blob",
        serialize_with = "::rusoto_core::serialization::SerdeBlob::serialize_blob",
        default
    )]
    pub body: bytes::Bytes,
    /// <p>The MIME type of the input data in the request body.</p>
    #[serde(rename = "ContentType")]
    #[serde(skip_serializing_if = "Option::is_none")]
    pub content_type: Option<String>,
    /// <p>Provides additional information about a request for an inference submitted to a model hosted at an Amazon SageMaker endpoint. The information is an opaque value that is forwarded verbatim. You could use this value, for example, to provide an ID that you can use to track a request or to provide other metadata that a service endpoint was programmed to process. The value must consist of no more than 1024 visible US-ASCII characters as specified in <a href="https://tools.ietf.org/html/rfc7230#section-3.2.6">Section 3.3.6. Field Value Components</a> of the Hypertext Transfer Protocol (HTTP/1.1). This feature is currently supported in the AWS SDKs but not in the Amazon SageMaker Python SDK.</p>
    #[serde(rename = "CustomAttributes")]
    #[serde(skip_serializing_if = "Option::is_none")]
    pub custom_attributes: Option<String>,
    /// <p>The name of the endpoint that you specified when you created the endpoint using the <a href="https://docs.aws.amazon.com/sagemaker/latest/dg/API_CreateEndpoint.html">CreateEndpoint</a> API. </p>
    #[serde(rename = "EndpointName")]
    pub endpoint_name: String,
    /// <p>Specifies the model to be requested for an inference when invoking a multi-model endpoint. </p>
    #[serde(rename = "TargetModel")]
    #[serde(skip_serializing_if = "Option::is_none")]
    pub target_model: Option<String>,
}

#[derive(Default, Debug, Clone, PartialEq)]
pub struct InvokeEndpointOutput {
    /// <p>Includes the inference provided by the model.</p> <p>For information about the format of the response body, see <a href="https://docs.aws.amazon.com/sagemaker/latest/dg/cdf-inference.html">Common Data Formats—Inference</a>.</p>
    pub body: bytes::Bytes,
    /// <p>The MIME type of the inference returned in the response body.</p>
    pub content_type: Option<String>,
    /// <p>Provides additional information in the response about the inference returned by a model hosted at an Amazon SageMaker endpoint. The information is an opaque value that is forwarded verbatim. You could use this value, for example, to return an ID received in the <code>CustomAttributes</code> header of a request or other metadata that a service endpoint was programmed to produce. The value must consist of no more than 1024 visible US-ASCII characters as specified in <a href="https://tools.ietf.org/html/rfc7230#section-3.2.6">Section 3.3.6. Field Value Components</a> of the Hypertext Transfer Protocol (HTTP/1.1). If the customer wants the custom attribute returned, the model must set the custom attribute to be included on the way back. </p> <p>This feature is currently supported in the AWS SDKs but not in the Amazon SageMaker Python SDK.</p>
    pub custom_attributes: Option<String>,
    /// <p>Identifies the production variant that was invoked.</p>
    pub invoked_production_variant: Option<String>,
}

/// Errors returned by InvokeEndpoint
#[derive(Debug, PartialEq)]
pub enum InvokeEndpointError {
    /// <p> An internal failure occurred. </p>
    InternalFailure(String),
    /// <p> Model (owned by the customer in the container) returned 4xx or 5xx error code. </p>
    ModelError(String),
    /// <p> The service is unavailable. Try your call again. </p>
    ServiceUnavailable(String),
    /// <p> Inspect your request and try again. </p>
    ValidationError(String),
}

impl InvokeEndpointError {
    pub fn from_response(res: BufferedHttpResponse) -> RusotoError<InvokeEndpointError> {
        if let Some(err) = proto::json::Error::parse_rest(&res) {
            match err.typ.as_str() {
                "InternalFailure" => {
                    return RusotoError::Service(InvokeEndpointError::InternalFailure(err.msg))
                }
                "ModelError" => {
                    return RusotoError::Service(InvokeEndpointError::ModelError(err.msg))
                }
                "ServiceUnavailable" => {
                    return RusotoError::Service(InvokeEndpointError::ServiceUnavailable(err.msg))
                }
                "ValidationError" => {
                    return RusotoError::Service(InvokeEndpointError::ValidationError(err.msg))
                }
                "ValidationException" => return RusotoError::Validation(err.msg),
                _ => {}
            }
        }
        return RusotoError::Unknown(res);
    }
}
impl fmt::Display for InvokeEndpointError {
    fn fmt(&self, f: &mut fmt::Formatter) -> fmt::Result {
        write!(f, "{}", self.description())
    }
}
impl Error for InvokeEndpointError {
    fn description(&self) -> &str {
        match *self {
            InvokeEndpointError::InternalFailure(ref cause) => cause,
            InvokeEndpointError::ModelError(ref cause) => cause,
            InvokeEndpointError::ServiceUnavailable(ref cause) => cause,
            InvokeEndpointError::ValidationError(ref cause) => cause,
        }
    }
}
/// Trait representing the capabilities of the Amazon SageMaker Runtime API. Amazon SageMaker Runtime clients implement this trait.
#[async_trait]
pub trait SageMakerRuntime {
<<<<<<< HEAD
    /// <p><p>After you deploy a model into production using Amazon SageMaker hosting services, your client applications use this API to get inferences from the model hosted at the specified endpoint. </p> <p>For an overview of Amazon SageMaker, see <a href="https://docs.aws.amazon.com/sagemaker/latest/dg/how-it-works.html">How It Works</a>. </p> <p>Amazon SageMaker strips all POST headers except those supported by the API. Amazon SageMaker might add additional headers. You should not rely on the behavior of headers outside those enumerated in the request syntax. </p> <p>Calls to <code>InvokeEndpoint</code> are authenticated by using AWS Signature Version 4. For information, see <a href="http://docs.aws.amazon.com/AmazonS3/latest/API/sig-v4-authenticating-requests.html">Authenticating Requests (AWS Signature Version 4)</a> in the <i>Amazon S3 API Reference</i>.</p> <p>A customer&#39;s model containers must respond to requests within 60 seconds. The model itself can have a maximum processing time of 60 seconds before responding to the /invocations. If your model is going to take 50-60 seconds of processing time, the SDK socket timeout should be set to be 70 seconds.</p> <note> <p>Endpoints are scoped to an individual account, and are not public. The URL does not contain the account ID, but Amazon SageMaker determines the account ID from the authentication token that is supplied by the caller.</p> </note></p>
    fn invoke_endpoint(
=======
    /// <p><p>After you deploy a model into production using Amazon SageMaker hosting services, your client applications use this API to get inferences from the model hosted at the specified endpoint. </p> <p>For an overview of Amazon SageMaker, see <a href="http://docs.aws.amazon.com/sagemaker/latest/dg/how-it-works.html">How It Works</a>. </p> <p>Amazon SageMaker strips all POST headers except those supported by the API. Amazon SageMaker might add additional headers. You should not rely on the behavior of headers outside those enumerated in the request syntax. </p> <p>Cals to <code>InvokeEndpoint</code> are authenticated by using AWS Signature Version 4. For information, see <a href="http://docs.aws.amazon.com/AmazonS3/latest/API/sig-v4-authenticating-requests.html">Authenticating Requests (AWS Signature Version 4)</a> in the <i>Amazon S3 API Reference</i>.</p> <note> <p>Endpoints are scoped to an individual account, and are not public. The URL does not contain the account ID, but Amazon SageMaker determines the account ID from the authentication token that is supplied by the caller.</p> </note></p>
    async fn invoke_endpoint(
>>>>>>> 62832c4b
        &self,
        input: InvokeEndpointInput,
    ) -> Result<InvokeEndpointOutput, RusotoError<InvokeEndpointError>>;
}
/// A client for the Amazon SageMaker Runtime API.
#[derive(Clone)]
pub struct SageMakerRuntimeClient {
    client: Client,
    region: region::Region,
}

impl SageMakerRuntimeClient {
    /// Creates a client backed by the default tokio event loop.
    ///
    /// The client will use the default credentials provider and tls client.
    pub fn new(region: region::Region) -> SageMakerRuntimeClient {
        Self::new_with_client(Client::shared(), region)
    }

    pub fn new_with<P, D>(
        request_dispatcher: D,
        credentials_provider: P,
        region: region::Region,
    ) -> SageMakerRuntimeClient
    where
        P: ProvideAwsCredentials + Send + Sync + 'static,
        D: DispatchSignedRequest + Send + Sync + 'static,
    {
        Self::new_with_client(
            Client::new_with(credentials_provider, request_dispatcher),
            region,
        )
    }

    pub fn new_with_client(client: Client, region: region::Region) -> SageMakerRuntimeClient {
        SageMakerRuntimeClient { client, region }
    }
}

impl fmt::Debug for SageMakerRuntimeClient {
    fn fmt(&self, f: &mut fmt::Formatter<'_>) -> fmt::Result {
        f.debug_struct("SageMakerRuntimeClient")
            .field("region", &self.region)
            .finish()
    }
}

#[async_trait]
impl SageMakerRuntime for SageMakerRuntimeClient {
<<<<<<< HEAD
    /// <p><p>After you deploy a model into production using Amazon SageMaker hosting services, your client applications use this API to get inferences from the model hosted at the specified endpoint. </p> <p>For an overview of Amazon SageMaker, see <a href="https://docs.aws.amazon.com/sagemaker/latest/dg/how-it-works.html">How It Works</a>. </p> <p>Amazon SageMaker strips all POST headers except those supported by the API. Amazon SageMaker might add additional headers. You should not rely on the behavior of headers outside those enumerated in the request syntax. </p> <p>Calls to <code>InvokeEndpoint</code> are authenticated by using AWS Signature Version 4. For information, see <a href="http://docs.aws.amazon.com/AmazonS3/latest/API/sig-v4-authenticating-requests.html">Authenticating Requests (AWS Signature Version 4)</a> in the <i>Amazon S3 API Reference</i>.</p> <p>A customer&#39;s model containers must respond to requests within 60 seconds. The model itself can have a maximum processing time of 60 seconds before responding to the /invocations. If your model is going to take 50-60 seconds of processing time, the SDK socket timeout should be set to be 70 seconds.</p> <note> <p>Endpoints are scoped to an individual account, and are not public. The URL does not contain the account ID, but Amazon SageMaker determines the account ID from the authentication token that is supplied by the caller.</p> </note></p>
    fn invoke_endpoint(
=======
    /// <p><p>After you deploy a model into production using Amazon SageMaker hosting services, your client applications use this API to get inferences from the model hosted at the specified endpoint. </p> <p>For an overview of Amazon SageMaker, see <a href="http://docs.aws.amazon.com/sagemaker/latest/dg/how-it-works.html">How It Works</a>. </p> <p>Amazon SageMaker strips all POST headers except those supported by the API. Amazon SageMaker might add additional headers. You should not rely on the behavior of headers outside those enumerated in the request syntax. </p> <p>Cals to <code>InvokeEndpoint</code> are authenticated by using AWS Signature Version 4. For information, see <a href="http://docs.aws.amazon.com/AmazonS3/latest/API/sig-v4-authenticating-requests.html">Authenticating Requests (AWS Signature Version 4)</a> in the <i>Amazon S3 API Reference</i>.</p> <note> <p>Endpoints are scoped to an individual account, and are not public. The URL does not contain the account ID, but Amazon SageMaker determines the account ID from the authentication token that is supplied by the caller.</p> </note></p>
    async fn invoke_endpoint(
>>>>>>> 62832c4b
        &self,
        input: InvokeEndpointInput,
    ) -> Result<InvokeEndpointOutput, RusotoError<InvokeEndpointError>> {
        let request_uri = format!(
            "/endpoints/{endpoint_name}/invocations",
            endpoint_name = input.endpoint_name
        );

        let mut request = SignedRequest::new("POST", "sagemaker", &self.region, &request_uri);
        if input.content_type.is_none() {
            request.set_content_type("application/x-amz-json-1.1".to_owned());
        }

        request.set_endpoint_prefix("runtime.sagemaker".to_string());
        let encoded = Some(input.body.to_owned());
        request.set_payload(encoded);

        if let Some(ref accept) = input.accept {
            request.add_header("Accept", &accept.to_string());
        }

        if let Some(ref content_type) = input.content_type {
            request.add_header("Content-Type", &content_type.to_string());
        }

        if let Some(ref custom_attributes) = input.custom_attributes {
            request.add_header(
                "X-Amzn-SageMaker-Custom-Attributes",
                &custom_attributes.to_string(),
            );
        }

<<<<<<< HEAD
        if let Some(ref target_model) = input.target_model {
            request.add_header("X-Amzn-SageMaker-Target-Model", &target_model.to_string());
        }

        self.client.sign_and_dispatch(request, |response| {
            if response.status.is_success() {
                Box::new(response.buffer().from_err().and_then(|response| {
                    let mut result = InvokeEndpointOutput::default();
                    result.body = response.body;

                    if let Some(content_type) = response.headers.get("Content-Type") {
                        let value = content_type.to_owned();
                        result.content_type = Some(value)
                    };
                    if let Some(custom_attributes) =
                        response.headers.get("X-Amzn-SageMaker-Custom-Attributes")
                    {
                        let value = custom_attributes.to_owned();
                        result.custom_attributes = Some(value)
                    };
                    if let Some(invoked_production_variant) =
                        response.headers.get("x-Amzn-Invoked-Production-Variant")
                    {
                        let value = invoked_production_variant.to_owned();
                        result.invoked_production_variant = Some(value)
                    };

                    Ok(result)
                }))
            } else {
                Box::new(
                    response
                        .buffer()
                        .from_err()
                        .and_then(|response| Err(InvokeEndpointError::from_response(response))),
                )
            }
        })
=======
        let mut response = self
            .client
            .sign_and_dispatch(request)
            .await
            .map_err(RusotoError::from)?;
        if response.status.is_success() {
            let response = response.buffer().await.map_err(RusotoError::HttpDispatch)?;

            let mut result = InvokeEndpointOutput::default();
            result.body = response.body;

            if let Some(content_type) = response.headers.get("Content-Type") {
                let value = content_type.to_owned();
                result.content_type = Some(value)
            };
            if let Some(custom_attributes) =
                response.headers.get("X-Amzn-SageMaker-Custom-Attributes")
            {
                let value = custom_attributes.to_owned();
                result.custom_attributes = Some(value)
            };
            if let Some(invoked_production_variant) =
                response.headers.get("x-Amzn-Invoked-Production-Variant")
            {
                let value = invoked_production_variant.to_owned();
                result.invoked_production_variant = Some(value)
            };

            Ok(result)
        } else {
            let response = response.buffer().await.map_err(RusotoError::HttpDispatch)?;
            Err(InvokeEndpointError::from_response(response))
        }
>>>>>>> 62832c4b
    }
}<|MERGE_RESOLUTION|>--- conflicted
+++ resolved
@@ -9,28 +9,16 @@
 //  must be updated to generate the changes.
 //
 // =================================================================
-#![allow(warnings)]
-
-<<<<<<< HEAD
-use futures::future;
-use futures::Future;
-=======
+
 use std::error::Error;
 use std::fmt;
 
 use async_trait::async_trait;
->>>>>>> 62832c4b
 use rusoto_core::credential::ProvideAwsCredentials;
 use rusoto_core::region;
 #[allow(warnings)]
 use rusoto_core::request::{BufferedHttpResponse, DispatchSignedRequest};
-<<<<<<< HEAD
-use rusoto_core::{Client, RusotoError, RusotoFuture};
-use std::error::Error;
-use std::fmt;
-=======
 use rusoto_core::{Client, RusotoError};
->>>>>>> 62832c4b
 
 use rusoto_core::proto;
 use rusoto_core::signature::SignedRequest;
@@ -41,7 +29,7 @@
     #[serde(rename = "Accept")]
     #[serde(skip_serializing_if = "Option::is_none")]
     pub accept: Option<String>,
-    /// <p>Provides input data, in the format specified in the <code>ContentType</code> request header. Amazon SageMaker passes all of the data in the body to the model. </p> <p>For information about the format of the request body, see <a href="https://docs.aws.amazon.com/sagemaker/latest/dg/cdf-inference.html">Common Data Formats—Inference</a>.</p>
+    /// <p>Provides input data, in the format specified in the <code>ContentType</code> request header. Amazon SageMaker passes all of the data in the body to the model. </p> <p>For information about the format of the request body, see <a href="http://docs.aws.amazon.com/sagemaker/latest/dg/cdf-inference.html">Common Data Formats—Inference</a>.</p>
     #[serde(rename = "Body")]
     #[serde(
         deserialize_with = "::rusoto_core::serialization::SerdeBlob::deserialize_blob",
@@ -53,26 +41,22 @@
     #[serde(rename = "ContentType")]
     #[serde(skip_serializing_if = "Option::is_none")]
     pub content_type: Option<String>,
-    /// <p>Provides additional information about a request for an inference submitted to a model hosted at an Amazon SageMaker endpoint. The information is an opaque value that is forwarded verbatim. You could use this value, for example, to provide an ID that you can use to track a request or to provide other metadata that a service endpoint was programmed to process. The value must consist of no more than 1024 visible US-ASCII characters as specified in <a href="https://tools.ietf.org/html/rfc7230#section-3.2.6">Section 3.3.6. Field Value Components</a> of the Hypertext Transfer Protocol (HTTP/1.1). This feature is currently supported in the AWS SDKs but not in the Amazon SageMaker Python SDK.</p>
+    /// <p><p/></p>
     #[serde(rename = "CustomAttributes")]
     #[serde(skip_serializing_if = "Option::is_none")]
     pub custom_attributes: Option<String>,
-    /// <p>The name of the endpoint that you specified when you created the endpoint using the <a href="https://docs.aws.amazon.com/sagemaker/latest/dg/API_CreateEndpoint.html">CreateEndpoint</a> API. </p>
+    /// <p>The name of the endpoint that you specified when you created the endpoint using the <a href="http://docs.aws.amazon.com/sagemaker/latest/dg/API_CreateEndpoint.html">CreateEndpoint</a> API. </p>
     #[serde(rename = "EndpointName")]
     pub endpoint_name: String,
-    /// <p>Specifies the model to be requested for an inference when invoking a multi-model endpoint. </p>
-    #[serde(rename = "TargetModel")]
-    #[serde(skip_serializing_if = "Option::is_none")]
-    pub target_model: Option<String>,
 }
 
 #[derive(Default, Debug, Clone, PartialEq)]
 pub struct InvokeEndpointOutput {
-    /// <p>Includes the inference provided by the model.</p> <p>For information about the format of the response body, see <a href="https://docs.aws.amazon.com/sagemaker/latest/dg/cdf-inference.html">Common Data Formats—Inference</a>.</p>
+    /// <p>Includes the inference provided by the model.</p> <p>For information about the format of the response body, see <a href="http://docs.aws.amazon.com/sagemaker/latest/dg/cdf-inference.html">Common Data Formats—Inference</a>.</p>
     pub body: bytes::Bytes,
     /// <p>The MIME type of the inference returned in the response body.</p>
     pub content_type: Option<String>,
-    /// <p>Provides additional information in the response about the inference returned by a model hosted at an Amazon SageMaker endpoint. The information is an opaque value that is forwarded verbatim. You could use this value, for example, to return an ID received in the <code>CustomAttributes</code> header of a request or other metadata that a service endpoint was programmed to produce. The value must consist of no more than 1024 visible US-ASCII characters as specified in <a href="https://tools.ietf.org/html/rfc7230#section-3.2.6">Section 3.3.6. Field Value Components</a> of the Hypertext Transfer Protocol (HTTP/1.1). If the customer wants the custom attribute returned, the model must set the custom attribute to be included on the way back. </p> <p>This feature is currently supported in the AWS SDKs but not in the Amazon SageMaker Python SDK.</p>
+    /// <p><p/></p>
     pub custom_attributes: Option<String>,
     /// <p>Identifies the production variant that was invoked.</p>
     pub invoked_production_variant: Option<String>,
@@ -83,7 +67,7 @@
 pub enum InvokeEndpointError {
     /// <p> An internal failure occurred. </p>
     InternalFailure(String),
-    /// <p> Model (owned by the customer in the container) returned 4xx or 5xx error code. </p>
+    /// <p> Model (owned by the customer in the container) returned an error 500. </p>
     ModelError(String),
     /// <p> The service is unavailable. Try your call again. </p>
     ServiceUnavailable(String),
@@ -132,13 +116,8 @@
 /// Trait representing the capabilities of the Amazon SageMaker Runtime API. Amazon SageMaker Runtime clients implement this trait.
 #[async_trait]
 pub trait SageMakerRuntime {
-<<<<<<< HEAD
-    /// <p><p>After you deploy a model into production using Amazon SageMaker hosting services, your client applications use this API to get inferences from the model hosted at the specified endpoint. </p> <p>For an overview of Amazon SageMaker, see <a href="https://docs.aws.amazon.com/sagemaker/latest/dg/how-it-works.html">How It Works</a>. </p> <p>Amazon SageMaker strips all POST headers except those supported by the API. Amazon SageMaker might add additional headers. You should not rely on the behavior of headers outside those enumerated in the request syntax. </p> <p>Calls to <code>InvokeEndpoint</code> are authenticated by using AWS Signature Version 4. For information, see <a href="http://docs.aws.amazon.com/AmazonS3/latest/API/sig-v4-authenticating-requests.html">Authenticating Requests (AWS Signature Version 4)</a> in the <i>Amazon S3 API Reference</i>.</p> <p>A customer&#39;s model containers must respond to requests within 60 seconds. The model itself can have a maximum processing time of 60 seconds before responding to the /invocations. If your model is going to take 50-60 seconds of processing time, the SDK socket timeout should be set to be 70 seconds.</p> <note> <p>Endpoints are scoped to an individual account, and are not public. The URL does not contain the account ID, but Amazon SageMaker determines the account ID from the authentication token that is supplied by the caller.</p> </note></p>
-    fn invoke_endpoint(
-=======
     /// <p><p>After you deploy a model into production using Amazon SageMaker hosting services, your client applications use this API to get inferences from the model hosted at the specified endpoint. </p> <p>For an overview of Amazon SageMaker, see <a href="http://docs.aws.amazon.com/sagemaker/latest/dg/how-it-works.html">How It Works</a>. </p> <p>Amazon SageMaker strips all POST headers except those supported by the API. Amazon SageMaker might add additional headers. You should not rely on the behavior of headers outside those enumerated in the request syntax. </p> <p>Cals to <code>InvokeEndpoint</code> are authenticated by using AWS Signature Version 4. For information, see <a href="http://docs.aws.amazon.com/AmazonS3/latest/API/sig-v4-authenticating-requests.html">Authenticating Requests (AWS Signature Version 4)</a> in the <i>Amazon S3 API Reference</i>.</p> <note> <p>Endpoints are scoped to an individual account, and are not public. The URL does not contain the account ID, but Amazon SageMaker determines the account ID from the authentication token that is supplied by the caller.</p> </note></p>
     async fn invoke_endpoint(
->>>>>>> 62832c4b
         &self,
         input: InvokeEndpointInput,
     ) -> Result<InvokeEndpointOutput, RusotoError<InvokeEndpointError>>;
@@ -155,7 +134,10 @@
     ///
     /// The client will use the default credentials provider and tls client.
     pub fn new(region: region::Region) -> SageMakerRuntimeClient {
-        Self::new_with_client(Client::shared(), region)
+        SageMakerRuntimeClient {
+            client: Client::shared(),
+            region,
+        }
     }
 
     pub fn new_with<P, D>(
@@ -167,34 +149,17 @@
         P: ProvideAwsCredentials + Send + Sync + 'static,
         D: DispatchSignedRequest + Send + Sync + 'static,
     {
-        Self::new_with_client(
-            Client::new_with(credentials_provider, request_dispatcher),
+        SageMakerRuntimeClient {
+            client: Client::new_with(credentials_provider, request_dispatcher),
             region,
-        )
-    }
-
-    pub fn new_with_client(client: Client, region: region::Region) -> SageMakerRuntimeClient {
-        SageMakerRuntimeClient { client, region }
-    }
-}
-
-impl fmt::Debug for SageMakerRuntimeClient {
-    fn fmt(&self, f: &mut fmt::Formatter<'_>) -> fmt::Result {
-        f.debug_struct("SageMakerRuntimeClient")
-            .field("region", &self.region)
-            .finish()
+        }
     }
 }
 
 #[async_trait]
 impl SageMakerRuntime for SageMakerRuntimeClient {
-<<<<<<< HEAD
-    /// <p><p>After you deploy a model into production using Amazon SageMaker hosting services, your client applications use this API to get inferences from the model hosted at the specified endpoint. </p> <p>For an overview of Amazon SageMaker, see <a href="https://docs.aws.amazon.com/sagemaker/latest/dg/how-it-works.html">How It Works</a>. </p> <p>Amazon SageMaker strips all POST headers except those supported by the API. Amazon SageMaker might add additional headers. You should not rely on the behavior of headers outside those enumerated in the request syntax. </p> <p>Calls to <code>InvokeEndpoint</code> are authenticated by using AWS Signature Version 4. For information, see <a href="http://docs.aws.amazon.com/AmazonS3/latest/API/sig-v4-authenticating-requests.html">Authenticating Requests (AWS Signature Version 4)</a> in the <i>Amazon S3 API Reference</i>.</p> <p>A customer&#39;s model containers must respond to requests within 60 seconds. The model itself can have a maximum processing time of 60 seconds before responding to the /invocations. If your model is going to take 50-60 seconds of processing time, the SDK socket timeout should be set to be 70 seconds.</p> <note> <p>Endpoints are scoped to an individual account, and are not public. The URL does not contain the account ID, but Amazon SageMaker determines the account ID from the authentication token that is supplied by the caller.</p> </note></p>
-    fn invoke_endpoint(
-=======
     /// <p><p>After you deploy a model into production using Amazon SageMaker hosting services, your client applications use this API to get inferences from the model hosted at the specified endpoint. </p> <p>For an overview of Amazon SageMaker, see <a href="http://docs.aws.amazon.com/sagemaker/latest/dg/how-it-works.html">How It Works</a>. </p> <p>Amazon SageMaker strips all POST headers except those supported by the API. Amazon SageMaker might add additional headers. You should not rely on the behavior of headers outside those enumerated in the request syntax. </p> <p>Cals to <code>InvokeEndpoint</code> are authenticated by using AWS Signature Version 4. For information, see <a href="http://docs.aws.amazon.com/AmazonS3/latest/API/sig-v4-authenticating-requests.html">Authenticating Requests (AWS Signature Version 4)</a> in the <i>Amazon S3 API Reference</i>.</p> <note> <p>Endpoints are scoped to an individual account, and are not public. The URL does not contain the account ID, but Amazon SageMaker determines the account ID from the authentication token that is supplied by the caller.</p> </note></p>
     async fn invoke_endpoint(
->>>>>>> 62832c4b
         &self,
         input: InvokeEndpointInput,
     ) -> Result<InvokeEndpointOutput, RusotoError<InvokeEndpointError>> {
@@ -227,46 +192,6 @@
             );
         }
 
-<<<<<<< HEAD
-        if let Some(ref target_model) = input.target_model {
-            request.add_header("X-Amzn-SageMaker-Target-Model", &target_model.to_string());
-        }
-
-        self.client.sign_and_dispatch(request, |response| {
-            if response.status.is_success() {
-                Box::new(response.buffer().from_err().and_then(|response| {
-                    let mut result = InvokeEndpointOutput::default();
-                    result.body = response.body;
-
-                    if let Some(content_type) = response.headers.get("Content-Type") {
-                        let value = content_type.to_owned();
-                        result.content_type = Some(value)
-                    };
-                    if let Some(custom_attributes) =
-                        response.headers.get("X-Amzn-SageMaker-Custom-Attributes")
-                    {
-                        let value = custom_attributes.to_owned();
-                        result.custom_attributes = Some(value)
-                    };
-                    if let Some(invoked_production_variant) =
-                        response.headers.get("x-Amzn-Invoked-Production-Variant")
-                    {
-                        let value = invoked_production_variant.to_owned();
-                        result.invoked_production_variant = Some(value)
-                    };
-
-                    Ok(result)
-                }))
-            } else {
-                Box::new(
-                    response
-                        .buffer()
-                        .from_err()
-                        .and_then(|response| Err(InvokeEndpointError::from_response(response))),
-                )
-            }
-        })
-=======
         let mut response = self
             .client
             .sign_and_dispatch(request)
@@ -300,6 +225,5 @@
             let response = response.buffer().await.map_err(RusotoError::HttpDispatch)?;
             Err(InvokeEndpointError::from_response(response))
         }
->>>>>>> 62832c4b
     }
 }