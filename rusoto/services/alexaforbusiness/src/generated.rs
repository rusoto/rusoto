// =================================================================
//
//                           * WARNING *
//
//                    This file is generated!
//
//  Changes made to this file will be overwritten. If changes are
//  required to the generated code, the service_crategen project
//  must be updated to generate the changes.
//
// =================================================================
#![allow(warnings)]

<<<<<<< HEAD
use std::error::Error;
use std::fmt;

use async_trait::async_trait;
=======
use futures::future;
use futures::Future;
>>>>>>> f58d1ce6
use rusoto_core::credential::ProvideAwsCredentials;
use rusoto_core::region;
#[allow(warnings)]
use rusoto_core::request::{BufferedHttpResponse, DispatchSignedRequest};
<<<<<<< HEAD
use rusoto_core::{Client, RusotoError};
=======
use rusoto_core::{Client, RusotoError, RusotoFuture};
use std::error::Error;
use std::fmt;
>>>>>>> f58d1ce6

use rusoto_core::proto;
use rusoto_core::signature::SignedRequest;
use serde::{Deserialize, Serialize};
use serde_json;
/// <p>An address book with attributes.</p>
#[derive(Default, Debug, Clone, PartialEq, Deserialize)]
#[cfg_attr(any(test, feature = "serialize_structs"), derive(Serialize))]
pub struct AddressBook {
    /// <p>The ARN of the address book.</p>
    #[serde(rename = "AddressBookArn")]
    #[serde(skip_serializing_if = "Option::is_none")]
    pub address_book_arn: Option<String>,
    /// <p>The description of the address book.</p>
    #[serde(rename = "Description")]
    #[serde(skip_serializing_if = "Option::is_none")]
    pub description: Option<String>,
    /// <p>The name of the address book.</p>
    #[serde(rename = "Name")]
    #[serde(skip_serializing_if = "Option::is_none")]
    pub name: Option<String>,
}

/// <p>Information related to an address book.</p>
#[derive(Default, Debug, Clone, PartialEq, Deserialize)]
#[cfg_attr(any(test, feature = "serialize_structs"), derive(Serialize))]
pub struct AddressBookData {
    /// <p>The ARN of the address book.</p>
    #[serde(rename = "AddressBookArn")]
    #[serde(skip_serializing_if = "Option::is_none")]
    pub address_book_arn: Option<String>,
    /// <p>The description of the address book.</p>
    #[serde(rename = "Description")]
    #[serde(skip_serializing_if = "Option::is_none")]
    pub description: Option<String>,
    /// <p>The name of the address book.</p>
    #[serde(rename = "Name")]
    #[serde(skip_serializing_if = "Option::is_none")]
    pub name: Option<String>,
}

#[derive(Default, Debug, Clone, PartialEq, Serialize)]
pub struct ApproveSkillRequest {
    /// <p>The unique identifier of the skill.</p>
    #[serde(rename = "SkillId")]
    pub skill_id: String,
}

#[derive(Default, Debug, Clone, PartialEq, Deserialize)]
#[cfg_attr(any(test, feature = "serialize_structs"), derive(Serialize))]
pub struct ApproveSkillResponse {}

#[derive(Default, Debug, Clone, PartialEq, Serialize)]
pub struct AssociateContactWithAddressBookRequest {
    /// <p>The ARN of the address book with which to associate the contact.</p>
    #[serde(rename = "AddressBookArn")]
    pub address_book_arn: String,
    /// <p>The ARN of the contact to associate with an address book.</p>
    #[serde(rename = "ContactArn")]
    pub contact_arn: String,
}

#[derive(Default, Debug, Clone, PartialEq, Deserialize)]
#[cfg_attr(any(test, feature = "serialize_structs"), derive(Serialize))]
pub struct AssociateContactWithAddressBookResponse {}

#[derive(Default, Debug, Clone, PartialEq, Serialize)]
pub struct AssociateDeviceWithNetworkProfileRequest {
    /// <p>The device ARN.</p>
    #[serde(rename = "DeviceArn")]
    pub device_arn: String,
    /// <p>The ARN of the network profile to associate with a device.</p>
    #[serde(rename = "NetworkProfileArn")]
    pub network_profile_arn: String,
}

#[derive(Default, Debug, Clone, PartialEq, Deserialize)]
#[cfg_attr(any(test, feature = "serialize_structs"), derive(Serialize))]
pub struct AssociateDeviceWithNetworkProfileResponse {}

#[derive(Default, Debug, Clone, PartialEq, Serialize)]
pub struct AssociateDeviceWithRoomRequest {
    /// <p>The ARN of the device to associate to a room. Required.</p>
    #[serde(rename = "DeviceArn")]
    #[serde(skip_serializing_if = "Option::is_none")]
    pub device_arn: Option<String>,
    /// <p>The ARN of the room with which to associate the device. Required.</p>
    #[serde(rename = "RoomArn")]
    #[serde(skip_serializing_if = "Option::is_none")]
    pub room_arn: Option<String>,
}

#[derive(Default, Debug, Clone, PartialEq, Deserialize)]
#[cfg_attr(any(test, feature = "serialize_structs"), derive(Serialize))]
pub struct AssociateDeviceWithRoomResponse {}

#[derive(Default, Debug, Clone, PartialEq, Serialize)]
pub struct AssociateSkillGroupWithRoomRequest {
    /// <p>The ARN of the room with which to associate the skill group. Required.</p>
    #[serde(rename = "RoomArn")]
    #[serde(skip_serializing_if = "Option::is_none")]
    pub room_arn: Option<String>,
    /// <p>The ARN of the skill group to associate with a room. Required.</p>
    #[serde(rename = "SkillGroupArn")]
    #[serde(skip_serializing_if = "Option::is_none")]
    pub skill_group_arn: Option<String>,
}

#[derive(Default, Debug, Clone, PartialEq, Deserialize)]
#[cfg_attr(any(test, feature = "serialize_structs"), derive(Serialize))]
pub struct AssociateSkillGroupWithRoomResponse {}

#[derive(Default, Debug, Clone, PartialEq, Serialize)]
pub struct AssociateSkillWithSkillGroupRequest {
    /// <p>The ARN of the skill group to associate the skill to. Required.</p>
    #[serde(rename = "SkillGroupArn")]
    #[serde(skip_serializing_if = "Option::is_none")]
    pub skill_group_arn: Option<String>,
    /// <p>The unique identifier of the skill.</p>
    #[serde(rename = "SkillId")]
    pub skill_id: String,
}

#[derive(Default, Debug, Clone, PartialEq, Deserialize)]
#[cfg_attr(any(test, feature = "serialize_structs"), derive(Serialize))]
pub struct AssociateSkillWithSkillGroupResponse {}

#[derive(Default, Debug, Clone, PartialEq, Serialize)]
pub struct AssociateSkillWithUsersRequest {
    /// <p>The private skill ID you want to make available to enrolled users.</p>
    #[serde(rename = "SkillId")]
    pub skill_id: String,
}

#[derive(Default, Debug, Clone, PartialEq, Deserialize)]
#[cfg_attr(any(test, feature = "serialize_structs"), derive(Serialize))]
pub struct AssociateSkillWithUsersResponse {}

/// <p>The audio message. There is a 1 MB limit on the audio file input and the only supported format is MP3. To convert your MP3 audio files to an Alexa-friendly, </p> <p>required codec version (MPEG version 2) and bit rate (48 kbps), you might use converter software. One option for this is a command-line tool, FFmpeg. For more information, see <a href="https://www.ffmpeg.org/">FFmpeg</a>. The following command converts the provided &lt;input-file&gt; to an MP3 file that is played in the announcement:</p> <p> <code>ffmpeg -i &lt;input-file&gt; -ac 2 -codec:a libmp3lame -b:a 48k -ar 16000 &lt;output-file.mp3&gt;</code> </p>
#[derive(Default, Debug, Clone, PartialEq, Serialize)]
pub struct Audio {
    /// <p>The locale of the audio message. Currently, en-US is supported.</p>
    #[serde(rename = "Locale")]
    pub locale: String,
    /// <p>The location of the audio file. Currently, S3 URLs are supported. Only S3 locations comprised of safe characters are valid. For more information, see <a href="https://docs.aws.amazon.com/AmazonS3/latest/dev/UsingMetadata.html#Safe%20Characters">Safe Characters</a>.</p>
    #[serde(rename = "Location")]
    pub location: String,
}

/// <p>Usage report with specified parameters.</p>
#[derive(Default, Debug, Clone, PartialEq, Deserialize)]
#[cfg_attr(any(test, feature = "serialize_structs"), derive(Serialize))]
pub struct BusinessReport {
    /// <p>The time of report delivery.</p>
    #[serde(rename = "DeliveryTime")]
    #[serde(skip_serializing_if = "Option::is_none")]
    pub delivery_time: Option<f64>,
    /// <p>The download link where a user can download the report.</p>
    #[serde(rename = "DownloadUrl")]
    #[serde(skip_serializing_if = "Option::is_none")]
    pub download_url: Option<String>,
    /// <p>The failure code.</p>
    #[serde(rename = "FailureCode")]
    #[serde(skip_serializing_if = "Option::is_none")]
    pub failure_code: Option<String>,
    /// <p>The S3 location of the output reports.</p>
    #[serde(rename = "S3Location")]
    #[serde(skip_serializing_if = "Option::is_none")]
    pub s3_location: Option<BusinessReportS3Location>,
    /// <p>The status of the report generation execution (RUNNING, SUCCEEDED, or FAILED).</p>
    #[serde(rename = "Status")]
    #[serde(skip_serializing_if = "Option::is_none")]
    pub status: Option<String>,
}

/// <p>The content range of the report.</p>
#[derive(Default, Debug, Clone, PartialEq, Serialize, Deserialize)]
pub struct BusinessReportContentRange {
    /// <p>The interval of the content range.</p>
    #[serde(rename = "Interval")]
    #[serde(skip_serializing_if = "Option::is_none")]
    pub interval: Option<String>,
}

/// <p>The recurrence of the reports.</p>
#[derive(Default, Debug, Clone, PartialEq, Serialize, Deserialize)]
pub struct BusinessReportRecurrence {
    /// <p>The start date.</p>
    #[serde(rename = "StartDate")]
    #[serde(skip_serializing_if = "Option::is_none")]
    pub start_date: Option<String>,
}

/// <p>The S3 location of the output reports.</p>
#[derive(Default, Debug, Clone, PartialEq, Deserialize)]
#[cfg_attr(any(test, feature = "serialize_structs"), derive(Serialize))]
pub struct BusinessReportS3Location {
    /// <p>The S3 bucket name of the output reports.</p>
    #[serde(rename = "BucketName")]
    #[serde(skip_serializing_if = "Option::is_none")]
    pub bucket_name: Option<String>,
    /// <p>The path of the business report.</p>
    #[serde(rename = "Path")]
    #[serde(skip_serializing_if = "Option::is_none")]
    pub path: Option<String>,
}

/// <p>The schedule of the usage report.</p>
#[derive(Default, Debug, Clone, PartialEq, Deserialize)]
#[cfg_attr(any(test, feature = "serialize_structs"), derive(Serialize))]
pub struct BusinessReportSchedule {
    /// <p>The content range of the reports.</p>
    #[serde(rename = "ContentRange")]
    #[serde(skip_serializing_if = "Option::is_none")]
    pub content_range: Option<BusinessReportContentRange>,
    /// <p>The format of the generated report (individual CSV files or zipped files of individual files).</p>
    #[serde(rename = "Format")]
    #[serde(skip_serializing_if = "Option::is_none")]
    pub format: Option<String>,
    /// <p>The details of the last business report delivery for a specified time interval.</p>
    #[serde(rename = "LastBusinessReport")]
    #[serde(skip_serializing_if = "Option::is_none")]
    pub last_business_report: Option<BusinessReport>,
    /// <p>The recurrence of the reports.</p>
    #[serde(rename = "Recurrence")]
    #[serde(skip_serializing_if = "Option::is_none")]
    pub recurrence: Option<BusinessReportRecurrence>,
    /// <p>The S3 bucket name of the output reports.</p>
    #[serde(rename = "S3BucketName")]
    #[serde(skip_serializing_if = "Option::is_none")]
    pub s3_bucket_name: Option<String>,
    /// <p>The S3 key where the report is delivered.</p>
    #[serde(rename = "S3KeyPrefix")]
    #[serde(skip_serializing_if = "Option::is_none")]
    pub s3_key_prefix: Option<String>,
    /// <p>The ARN of the business report schedule.</p>
    #[serde(rename = "ScheduleArn")]
    #[serde(skip_serializing_if = "Option::is_none")]
    pub schedule_arn: Option<String>,
    /// <p>The name identifier of the schedule.</p>
    #[serde(rename = "ScheduleName")]
    #[serde(skip_serializing_if = "Option::is_none")]
    pub schedule_name: Option<String>,
}

/// <p>The skill store category that is shown. Alexa skills are assigned a specific skill category during creation, such as News, Social, and Sports.</p>
#[derive(Default, Debug, Clone, PartialEq, Deserialize)]
#[cfg_attr(any(test, feature = "serialize_structs"), derive(Serialize))]
pub struct Category {
    /// <p>The ID of the skill store category.</p>
    #[serde(rename = "CategoryId")]
    #[serde(skip_serializing_if = "Option::is_none")]
    pub category_id: Option<i64>,
    /// <p>The name of the skill store category.</p>
    #[serde(rename = "CategoryName")]
    #[serde(skip_serializing_if = "Option::is_none")]
    pub category_name: Option<String>,
}

/// <p>The default conference provider that is used if no other scheduled meetings are detected.</p>
#[derive(Default, Debug, Clone, PartialEq, Serialize, Deserialize)]
pub struct ConferencePreference {
    /// <p>The ARN of the default conference provider.</p>
    #[serde(rename = "DefaultConferenceProviderArn")]
    #[serde(skip_serializing_if = "Option::is_none")]
    pub default_conference_provider_arn: Option<String>,
}

/// <p>An entity that provides a conferencing solution. Alexa for Business acts as the voice interface and mediator that connects users to their preferred conference provider. Examples of conference providers include Amazon Chime, Zoom, Cisco, and Polycom. </p>
#[derive(Default, Debug, Clone, PartialEq, Deserialize)]
#[cfg_attr(any(test, feature = "serialize_structs"), derive(Serialize))]
pub struct ConferenceProvider {
    /// <p>The ARN of the newly created conference provider.</p>
    #[serde(rename = "Arn")]
    #[serde(skip_serializing_if = "Option::is_none")]
    pub arn: Option<String>,
    /// <p>The IP endpoint and protocol for calling.</p>
    #[serde(rename = "IPDialIn")]
    #[serde(skip_serializing_if = "Option::is_none")]
    pub ip_dial_in: Option<IPDialIn>,
    /// <p>The meeting settings for the conference provider.</p>
    #[serde(rename = "MeetingSetting")]
    #[serde(skip_serializing_if = "Option::is_none")]
    pub meeting_setting: Option<MeetingSetting>,
    /// <p>The name of the conference provider.</p>
    #[serde(rename = "Name")]
    #[serde(skip_serializing_if = "Option::is_none")]
    pub name: Option<String>,
    /// <p>The information for PSTN conferencing.</p>
    #[serde(rename = "PSTNDialIn")]
    #[serde(skip_serializing_if = "Option::is_none")]
    pub pstn_dial_in: Option<PSTNDialIn>,
    /// <p>The type of conference providers.</p>
    #[serde(rename = "Type")]
    #[serde(skip_serializing_if = "Option::is_none")]
    pub type_: Option<String>,
}

/// <p>A contact with attributes.</p>
#[derive(Default, Debug, Clone, PartialEq, Deserialize)]
#[cfg_attr(any(test, feature = "serialize_structs"), derive(Serialize))]
pub struct Contact {
    /// <p>The ARN of the contact.</p>
    #[serde(rename = "ContactArn")]
    #[serde(skip_serializing_if = "Option::is_none")]
    pub contact_arn: Option<String>,
    /// <p>The name of the contact to display on the console.</p>
    #[serde(rename = "DisplayName")]
    #[serde(skip_serializing_if = "Option::is_none")]
    pub display_name: Option<String>,
    /// <p>The first name of the contact, used to call the contact on the device.</p>
    #[serde(rename = "FirstName")]
    #[serde(skip_serializing_if = "Option::is_none")]
    pub first_name: Option<String>,
    /// <p>The last name of the contact, used to call the contact on the device.</p>
    #[serde(rename = "LastName")]
    #[serde(skip_serializing_if = "Option::is_none")]
    pub last_name: Option<String>,
    /// <p>The phone number of the contact. The phone number type defaults to WORK. You can either specify PhoneNumber or PhoneNumbers. We recommend that you use PhoneNumbers, which lets you specify the phone number type and multiple numbers.</p>
    #[serde(rename = "PhoneNumber")]
    #[serde(skip_serializing_if = "Option::is_none")]
    pub phone_number: Option<String>,
    /// <p>The list of phone numbers for the contact.</p>
    #[serde(rename = "PhoneNumbers")]
    #[serde(skip_serializing_if = "Option::is_none")]
    pub phone_numbers: Option<Vec<PhoneNumber>>,
    /// <p>The list of SIP addresses for the contact.</p>
    #[serde(rename = "SipAddresses")]
    #[serde(skip_serializing_if = "Option::is_none")]
    pub sip_addresses: Option<Vec<SipAddress>>,
}

/// <p>Information related to a contact.</p>
#[derive(Default, Debug, Clone, PartialEq, Deserialize)]
#[cfg_attr(any(test, feature = "serialize_structs"), derive(Serialize))]
pub struct ContactData {
    /// <p>The ARN of the contact.</p>
    #[serde(rename = "ContactArn")]
    #[serde(skip_serializing_if = "Option::is_none")]
    pub contact_arn: Option<String>,
    /// <p>The name of the contact to display on the console.</p>
    #[serde(rename = "DisplayName")]
    #[serde(skip_serializing_if = "Option::is_none")]
    pub display_name: Option<String>,
    /// <p>The first name of the contact, used to call the contact on the device.</p>
    #[serde(rename = "FirstName")]
    #[serde(skip_serializing_if = "Option::is_none")]
    pub first_name: Option<String>,
    /// <p>The last name of the contact, used to call the contact on the device.</p>
    #[serde(rename = "LastName")]
    #[serde(skip_serializing_if = "Option::is_none")]
    pub last_name: Option<String>,
    /// <p>The phone number of the contact. The phone number type defaults to WORK. You can specify PhoneNumber or PhoneNumbers. We recommend that you use PhoneNumbers, which lets you specify the phone number type and multiple numbers.</p>
    #[serde(rename = "PhoneNumber")]
    #[serde(skip_serializing_if = "Option::is_none")]
    pub phone_number: Option<String>,
    /// <p>The list of phone numbers for the contact.</p>
    #[serde(rename = "PhoneNumbers")]
    #[serde(skip_serializing_if = "Option::is_none")]
    pub phone_numbers: Option<Vec<PhoneNumber>>,
    /// <p>The list of SIP addresses for the contact.</p>
    #[serde(rename = "SipAddresses")]
    #[serde(skip_serializing_if = "Option::is_none")]
    pub sip_addresses: Option<Vec<SipAddress>>,
}

/// <p>The content definition. This can contain only one text, SSML, or audio list object.</p>
#[derive(Default, Debug, Clone, PartialEq, Serialize)]
pub struct Content {
    /// <p>The list of audio messages.</p>
    #[serde(rename = "AudioList")]
    #[serde(skip_serializing_if = "Option::is_none")]
    pub audio_list: Option<Vec<Audio>>,
    /// <p>The list of SSML messages.</p>
    #[serde(rename = "SsmlList")]
    #[serde(skip_serializing_if = "Option::is_none")]
    pub ssml_list: Option<Vec<Ssml>>,
    /// <p>The list of text messages.</p>
    #[serde(rename = "TextList")]
    #[serde(skip_serializing_if = "Option::is_none")]
    pub text_list: Option<Vec<Text>>,
}

#[derive(Default, Debug, Clone, PartialEq, Serialize)]
pub struct CreateAddressBookRequest {
    /// <p>A unique, user-specified identifier for the request that ensures idempotency.</p>
    #[serde(rename = "ClientRequestToken")]
    #[serde(skip_serializing_if = "Option::is_none")]
    pub client_request_token: Option<String>,
    /// <p>The description of the address book.</p>
    #[serde(rename = "Description")]
    #[serde(skip_serializing_if = "Option::is_none")]
    pub description: Option<String>,
    /// <p>The name of the address book.</p>
    #[serde(rename = "Name")]
    pub name: String,
}

#[derive(Default, Debug, Clone, PartialEq, Deserialize)]
#[cfg_attr(any(test, feature = "serialize_structs"), derive(Serialize))]
pub struct CreateAddressBookResponse {
    /// <p>The ARN of the newly created address book.</p>
    #[serde(rename = "AddressBookArn")]
    #[serde(skip_serializing_if = "Option::is_none")]
    pub address_book_arn: Option<String>,
}

#[derive(Default, Debug, Clone, PartialEq, Serialize)]
pub struct CreateBusinessReportScheduleRequest {
    /// <p>The client request token.</p>
    #[serde(rename = "ClientRequestToken")]
    #[serde(skip_serializing_if = "Option::is_none")]
    pub client_request_token: Option<String>,
    /// <p>The content range of the reports.</p>
    #[serde(rename = "ContentRange")]
    pub content_range: BusinessReportContentRange,
    /// <p>The format of the generated report (individual CSV files or zipped files of individual files).</p>
    #[serde(rename = "Format")]
    pub format: String,
    /// <p>The recurrence of the reports. If this isn't specified, the report will only be delivered one time when the API is called. </p>
    #[serde(rename = "Recurrence")]
    #[serde(skip_serializing_if = "Option::is_none")]
    pub recurrence: Option<BusinessReportRecurrence>,
    /// <p>The S3 bucket name of the output reports. If this isn't specified, the report can be retrieved from a download link by calling ListBusinessReportSchedule. </p>
    #[serde(rename = "S3BucketName")]
    #[serde(skip_serializing_if = "Option::is_none")]
    pub s3_bucket_name: Option<String>,
    /// <p>The S3 key where the report is delivered.</p>
    #[serde(rename = "S3KeyPrefix")]
    #[serde(skip_serializing_if = "Option::is_none")]
    pub s3_key_prefix: Option<String>,
    /// <p>The name identifier of the schedule.</p>
    #[serde(rename = "ScheduleName")]
    #[serde(skip_serializing_if = "Option::is_none")]
    pub schedule_name: Option<String>,
}

#[derive(Default, Debug, Clone, PartialEq, Deserialize)]
#[cfg_attr(any(test, feature = "serialize_structs"), derive(Serialize))]
pub struct CreateBusinessReportScheduleResponse {
    /// <p>The ARN of the business report schedule.</p>
    #[serde(rename = "ScheduleArn")]
    #[serde(skip_serializing_if = "Option::is_none")]
    pub schedule_arn: Option<String>,
}

#[derive(Default, Debug, Clone, PartialEq, Serialize)]
pub struct CreateConferenceProviderRequest {
    /// <p>The request token of the client.</p>
    #[serde(rename = "ClientRequestToken")]
    #[serde(skip_serializing_if = "Option::is_none")]
    pub client_request_token: Option<String>,
    /// <p>The name of the conference provider.</p>
    #[serde(rename = "ConferenceProviderName")]
    pub conference_provider_name: String,
    /// <p>Represents a type within a list of predefined types.</p>
    #[serde(rename = "ConferenceProviderType")]
    pub conference_provider_type: String,
    /// <p>The IP endpoint and protocol for calling.</p>
    #[serde(rename = "IPDialIn")]
    #[serde(skip_serializing_if = "Option::is_none")]
    pub ip_dial_in: Option<IPDialIn>,
    /// <p>The meeting settings for the conference provider.</p>
    #[serde(rename = "MeetingSetting")]
    pub meeting_setting: MeetingSetting,
    /// <p>The information for PSTN conferencing.</p>
    #[serde(rename = "PSTNDialIn")]
    #[serde(skip_serializing_if = "Option::is_none")]
    pub pstn_dial_in: Option<PSTNDialIn>,
}

#[derive(Default, Debug, Clone, PartialEq, Deserialize)]
#[cfg_attr(any(test, feature = "serialize_structs"), derive(Serialize))]
pub struct CreateConferenceProviderResponse {
    /// <p>The ARN of the newly-created conference provider.</p>
    #[serde(rename = "ConferenceProviderArn")]
    #[serde(skip_serializing_if = "Option::is_none")]
    pub conference_provider_arn: Option<String>,
}

#[derive(Default, Debug, Clone, PartialEq, Serialize)]
pub struct CreateContactRequest {
    /// <p>A unique, user-specified identifier for this request that ensures idempotency.</p>
    #[serde(rename = "ClientRequestToken")]
    #[serde(skip_serializing_if = "Option::is_none")]
    pub client_request_token: Option<String>,
    /// <p>The name of the contact to display on the console.</p>
    #[serde(rename = "DisplayName")]
    #[serde(skip_serializing_if = "Option::is_none")]
    pub display_name: Option<String>,
    /// <p>The first name of the contact that is used to call the contact on the device.</p>
    #[serde(rename = "FirstName")]
    pub first_name: String,
    /// <p>The last name of the contact that is used to call the contact on the device.</p>
    #[serde(rename = "LastName")]
    #[serde(skip_serializing_if = "Option::is_none")]
    pub last_name: Option<String>,
    /// <p>The phone number of the contact in E.164 format. The phone number type defaults to WORK. You can specify PhoneNumber or PhoneNumbers. We recommend that you use PhoneNumbers, which lets you specify the phone number type and multiple numbers.</p>
    #[serde(rename = "PhoneNumber")]
    #[serde(skip_serializing_if = "Option::is_none")]
    pub phone_number: Option<String>,
    /// <p>The list of phone numbers for the contact.</p>
    #[serde(rename = "PhoneNumbers")]
    #[serde(skip_serializing_if = "Option::is_none")]
    pub phone_numbers: Option<Vec<PhoneNumber>>,
    /// <p>The list of SIP addresses for the contact.</p>
    #[serde(rename = "SipAddresses")]
    #[serde(skip_serializing_if = "Option::is_none")]
    pub sip_addresses: Option<Vec<SipAddress>>,
}

#[derive(Default, Debug, Clone, PartialEq, Deserialize)]
#[cfg_attr(any(test, feature = "serialize_structs"), derive(Serialize))]
pub struct CreateContactResponse {
    /// <p>The ARN of the newly created address book.</p>
    #[serde(rename = "ContactArn")]
    #[serde(skip_serializing_if = "Option::is_none")]
    pub contact_arn: Option<String>,
}

#[derive(Default, Debug, Clone, PartialEq, Serialize)]
pub struct CreateGatewayGroupRequest {
    /// <p> A unique, user-specified identifier for the request that ensures idempotency.</p>
    #[serde(rename = "ClientRequestToken")]
    pub client_request_token: String,
    /// <p>The description of the gateway group.</p>
    #[serde(rename = "Description")]
    #[serde(skip_serializing_if = "Option::is_none")]
    pub description: Option<String>,
    /// <p>The name of the gateway group.</p>
    #[serde(rename = "Name")]
    pub name: String,
}

#[derive(Default, Debug, Clone, PartialEq, Deserialize)]
#[cfg_attr(any(test, feature = "serialize_structs"), derive(Serialize))]
pub struct CreateGatewayGroupResponse {
    /// <p>The ARN of the created gateway group.</p>
    #[serde(rename = "GatewayGroupArn")]
    #[serde(skip_serializing_if = "Option::is_none")]
    pub gateway_group_arn: Option<String>,
}

#[derive(Default, Debug, Clone, PartialEq, Serialize)]
pub struct CreateNetworkProfileRequest {
    /// <p>The ARN of the Private Certificate Authority (PCA) created in AWS Certificate Manager (ACM). This is used to issue certificates to the devices. </p>
    #[serde(rename = "CertificateAuthorityArn")]
    #[serde(skip_serializing_if = "Option::is_none")]
    pub certificate_authority_arn: Option<String>,
    #[serde(rename = "ClientRequestToken")]
    pub client_request_token: String,
    /// <p>The current password of the Wi-Fi network.</p>
    #[serde(rename = "CurrentPassword")]
    #[serde(skip_serializing_if = "Option::is_none")]
    pub current_password: Option<String>,
    /// <p>Detailed information about a device's network profile.</p>
    #[serde(rename = "Description")]
    #[serde(skip_serializing_if = "Option::is_none")]
    pub description: Option<String>,
    /// <p>The authentication standard that is used in the EAP framework. Currently, EAP_TLS is supported.</p>
    #[serde(rename = "EapMethod")]
    #[serde(skip_serializing_if = "Option::is_none")]
    pub eap_method: Option<String>,
    /// <p>The name of the network profile associated with a device.</p>
    #[serde(rename = "NetworkProfileName")]
    pub network_profile_name: String,
    /// <p>The next, or subsequent, password of the Wi-Fi network. This password is asynchronously transmitted to the device and is used when the password of the network changes to NextPassword. </p>
    #[serde(rename = "NextPassword")]
    #[serde(skip_serializing_if = "Option::is_none")]
    pub next_password: Option<String>,
    /// <p>The security type of the Wi-Fi network. This can be WPA2_ENTERPRISE, WPA2_PSK, WPA_PSK, WEP, or OPEN.</p>
    #[serde(rename = "SecurityType")]
    pub security_type: String,
    /// <p>The SSID of the Wi-Fi network.</p>
    #[serde(rename = "Ssid")]
    pub ssid: String,
    /// <p>The root certificates of your authentication server that is installed on your devices and used to trust your authentication server during EAP negotiation. </p>
    #[serde(rename = "TrustAnchors")]
    #[serde(skip_serializing_if = "Option::is_none")]
    pub trust_anchors: Option<Vec<String>>,
}

#[derive(Default, Debug, Clone, PartialEq, Deserialize)]
#[cfg_attr(any(test, feature = "serialize_structs"), derive(Serialize))]
pub struct CreateNetworkProfileResponse {
    /// <p>The ARN of the network profile associated with a device.</p>
    #[serde(rename = "NetworkProfileArn")]
    #[serde(skip_serializing_if = "Option::is_none")]
    pub network_profile_arn: Option<String>,
}

#[derive(Default, Debug, Clone, PartialEq, Serialize)]
pub struct CreateProfileRequest {
    /// <p>The valid address for the room.</p>
    #[serde(rename = "Address")]
    pub address: String,
    /// <p>The user-specified token that is used during the creation of a profile.</p>
    #[serde(rename = "ClientRequestToken")]
    #[serde(skip_serializing_if = "Option::is_none")]
    pub client_request_token: Option<String>,
    /// <p>The distance unit to be used by devices in the profile.</p>
    #[serde(rename = "DistanceUnit")]
    pub distance_unit: String,
    /// <p>The locale of the room profile.</p>
    #[serde(rename = "Locale")]
    #[serde(skip_serializing_if = "Option::is_none")]
    pub locale: Option<String>,
    /// <p>The maximum volume limit for a room profile.</p>
    #[serde(rename = "MaxVolumeLimit")]
    #[serde(skip_serializing_if = "Option::is_none")]
    pub max_volume_limit: Option<i64>,
    /// <p>Whether PSTN calling is enabled.</p>
    #[serde(rename = "PSTNEnabled")]
    #[serde(skip_serializing_if = "Option::is_none")]
    pub pstn_enabled: Option<bool>,
    /// <p>The name of a room profile.</p>
    #[serde(rename = "ProfileName")]
    pub profile_name: String,
    /// <p>Whether room profile setup is enabled.</p>
    #[serde(rename = "SetupModeDisabled")]
    #[serde(skip_serializing_if = "Option::is_none")]
    pub setup_mode_disabled: Option<bool>,
    /// <p>The temperature unit to be used by devices in the profile.</p>
    #[serde(rename = "TemperatureUnit")]
    pub temperature_unit: String,
    /// <p>The time zone used by a room profile.</p>
    #[serde(rename = "Timezone")]
    pub timezone: String,
    /// <p>A wake word for Alexa, Echo, Amazon, or a computer.</p>
    #[serde(rename = "WakeWord")]
    pub wake_word: String,
}

#[derive(Default, Debug, Clone, PartialEq, Deserialize)]
#[cfg_attr(any(test, feature = "serialize_structs"), derive(Serialize))]
pub struct CreateProfileResponse {
    /// <p>The ARN of the newly created room profile in the response.</p>
    #[serde(rename = "ProfileArn")]
    #[serde(skip_serializing_if = "Option::is_none")]
    pub profile_arn: Option<String>,
}

#[derive(Default, Debug, Clone, PartialEq, Serialize)]
pub struct CreateRoomRequest {
    /// <p>A unique, user-specified identifier for this request that ensures idempotency. </p>
    #[serde(rename = "ClientRequestToken")]
    #[serde(skip_serializing_if = "Option::is_none")]
    pub client_request_token: Option<String>,
    /// <p>The description for the room.</p>
    #[serde(rename = "Description")]
    #[serde(skip_serializing_if = "Option::is_none")]
    pub description: Option<String>,
    /// <p>The profile ARN for the room.</p>
    #[serde(rename = "ProfileArn")]
    #[serde(skip_serializing_if = "Option::is_none")]
    pub profile_arn: Option<String>,
    /// <p>The calendar ARN for the room.</p>
    #[serde(rename = "ProviderCalendarId")]
    #[serde(skip_serializing_if = "Option::is_none")]
    pub provider_calendar_id: Option<String>,
    /// <p>The name for the room.</p>
    #[serde(rename = "RoomName")]
    pub room_name: String,
    /// <p>The tags for the room.</p>
    #[serde(rename = "Tags")]
    #[serde(skip_serializing_if = "Option::is_none")]
    pub tags: Option<Vec<Tag>>,
}

#[derive(Default, Debug, Clone, PartialEq, Deserialize)]
#[cfg_attr(any(test, feature = "serialize_structs"), derive(Serialize))]
pub struct CreateRoomResponse {
    /// <p>The ARN of the newly created room in the response.</p>
    #[serde(rename = "RoomArn")]
    #[serde(skip_serializing_if = "Option::is_none")]
    pub room_arn: Option<String>,
}

#[derive(Default, Debug, Clone, PartialEq, Serialize)]
pub struct CreateSkillGroupRequest {
    /// <p>A unique, user-specified identifier for this request that ensures idempotency. </p>
    #[serde(rename = "ClientRequestToken")]
    #[serde(skip_serializing_if = "Option::is_none")]
    pub client_request_token: Option<String>,
    /// <p>The description for the skill group.</p>
    #[serde(rename = "Description")]
    #[serde(skip_serializing_if = "Option::is_none")]
    pub description: Option<String>,
    /// <p>The name for the skill group.</p>
    #[serde(rename = "SkillGroupName")]
    pub skill_group_name: String,
}

#[derive(Default, Debug, Clone, PartialEq, Deserialize)]
#[cfg_attr(any(test, feature = "serialize_structs"), derive(Serialize))]
pub struct CreateSkillGroupResponse {
    /// <p>The ARN of the newly created skill group in the response.</p>
    #[serde(rename = "SkillGroupArn")]
    #[serde(skip_serializing_if = "Option::is_none")]
    pub skill_group_arn: Option<String>,
}

#[derive(Default, Debug, Clone, PartialEq, Serialize)]
pub struct CreateUserRequest {
    /// <p>A unique, user-specified identifier for this request that ensures idempotency. </p>
    #[serde(rename = "ClientRequestToken")]
    #[serde(skip_serializing_if = "Option::is_none")]
    pub client_request_token: Option<String>,
    /// <p>The email address for the user.</p>
    #[serde(rename = "Email")]
    #[serde(skip_serializing_if = "Option::is_none")]
    pub email: Option<String>,
    /// <p>The first name for the user.</p>
    #[serde(rename = "FirstName")]
    #[serde(skip_serializing_if = "Option::is_none")]
    pub first_name: Option<String>,
    /// <p>The last name for the user.</p>
    #[serde(rename = "LastName")]
    #[serde(skip_serializing_if = "Option::is_none")]
    pub last_name: Option<String>,
    /// <p>The tags for the user.</p>
    #[serde(rename = "Tags")]
    #[serde(skip_serializing_if = "Option::is_none")]
    pub tags: Option<Vec<Tag>>,
    /// <p>The ARN for the user.</p>
    #[serde(rename = "UserId")]
    pub user_id: String,
}

#[derive(Default, Debug, Clone, PartialEq, Deserialize)]
#[cfg_attr(any(test, feature = "serialize_structs"), derive(Serialize))]
pub struct CreateUserResponse {
    /// <p>The ARN of the newly created user in the response.</p>
    #[serde(rename = "UserArn")]
    #[serde(skip_serializing_if = "Option::is_none")]
    pub user_arn: Option<String>,
}

#[derive(Default, Debug, Clone, PartialEq, Serialize)]
pub struct DeleteAddressBookRequest {
    /// <p>The ARN of the address book to delete.</p>
    #[serde(rename = "AddressBookArn")]
    pub address_book_arn: String,
}

#[derive(Default, Debug, Clone, PartialEq, Deserialize)]
#[cfg_attr(any(test, feature = "serialize_structs"), derive(Serialize))]
pub struct DeleteAddressBookResponse {}

#[derive(Default, Debug, Clone, PartialEq, Serialize)]
pub struct DeleteBusinessReportScheduleRequest {
    /// <p>The ARN of the business report schedule.</p>
    #[serde(rename = "ScheduleArn")]
    pub schedule_arn: String,
}

#[derive(Default, Debug, Clone, PartialEq, Deserialize)]
#[cfg_attr(any(test, feature = "serialize_structs"), derive(Serialize))]
pub struct DeleteBusinessReportScheduleResponse {}

#[derive(Default, Debug, Clone, PartialEq, Serialize)]
pub struct DeleteConferenceProviderRequest {
    /// <p>The ARN of the conference provider.</p>
    #[serde(rename = "ConferenceProviderArn")]
    pub conference_provider_arn: String,
}

#[derive(Default, Debug, Clone, PartialEq, Deserialize)]
#[cfg_attr(any(test, feature = "serialize_structs"), derive(Serialize))]
pub struct DeleteConferenceProviderResponse {}

#[derive(Default, Debug, Clone, PartialEq, Serialize)]
pub struct DeleteContactRequest {
    /// <p>The ARN of the contact to delete.</p>
    #[serde(rename = "ContactArn")]
    pub contact_arn: String,
}

#[derive(Default, Debug, Clone, PartialEq, Deserialize)]
#[cfg_attr(any(test, feature = "serialize_structs"), derive(Serialize))]
pub struct DeleteContactResponse {}

#[derive(Default, Debug, Clone, PartialEq, Serialize)]
pub struct DeleteDeviceRequest {
    /// <p>The ARN of the device for which to request details.</p>
    #[serde(rename = "DeviceArn")]
    pub device_arn: String,
}

#[derive(Default, Debug, Clone, PartialEq, Deserialize)]
#[cfg_attr(any(test, feature = "serialize_structs"), derive(Serialize))]
pub struct DeleteDeviceResponse {}

#[derive(Default, Debug, Clone, PartialEq, Serialize)]
pub struct DeleteDeviceUsageDataRequest {
    /// <p>The ARN of the device.</p>
    #[serde(rename = "DeviceArn")]
    pub device_arn: String,
    /// <p>The type of usage data to delete.</p>
    #[serde(rename = "DeviceUsageType")]
    pub device_usage_type: String,
}

#[derive(Default, Debug, Clone, PartialEq, Deserialize)]
#[cfg_attr(any(test, feature = "serialize_structs"), derive(Serialize))]
pub struct DeleteDeviceUsageDataResponse {}

#[derive(Default, Debug, Clone, PartialEq, Serialize)]
pub struct DeleteGatewayGroupRequest {
    /// <p>The ARN of the gateway group to delete.</p>
    #[serde(rename = "GatewayGroupArn")]
    pub gateway_group_arn: String,
}

#[derive(Default, Debug, Clone, PartialEq, Deserialize)]
#[cfg_attr(any(test, feature = "serialize_structs"), derive(Serialize))]
pub struct DeleteGatewayGroupResponse {}

#[derive(Default, Debug, Clone, PartialEq, Serialize)]
pub struct DeleteNetworkProfileRequest {
    /// <p>The ARN of the network profile associated with a device.</p>
    #[serde(rename = "NetworkProfileArn")]
    pub network_profile_arn: String,
}

#[derive(Default, Debug, Clone, PartialEq, Deserialize)]
#[cfg_attr(any(test, feature = "serialize_structs"), derive(Serialize))]
pub struct DeleteNetworkProfileResponse {}

#[derive(Default, Debug, Clone, PartialEq, Serialize)]
pub struct DeleteProfileRequest {
    /// <p>The ARN of the room profile to delete. Required.</p>
    #[serde(rename = "ProfileArn")]
    #[serde(skip_serializing_if = "Option::is_none")]
    pub profile_arn: Option<String>,
}

#[derive(Default, Debug, Clone, PartialEq, Deserialize)]
#[cfg_attr(any(test, feature = "serialize_structs"), derive(Serialize))]
pub struct DeleteProfileResponse {}

#[derive(Default, Debug, Clone, PartialEq, Serialize)]
pub struct DeleteRoomRequest {
    /// <p>The ARN of the room to delete. Required.</p>
    #[serde(rename = "RoomArn")]
    #[serde(skip_serializing_if = "Option::is_none")]
    pub room_arn: Option<String>,
}

#[derive(Default, Debug, Clone, PartialEq, Deserialize)]
#[cfg_attr(any(test, feature = "serialize_structs"), derive(Serialize))]
pub struct DeleteRoomResponse {}

#[derive(Default, Debug, Clone, PartialEq, Serialize)]
pub struct DeleteRoomSkillParameterRequest {
    /// <p>The room skill parameter key for which to remove details.</p>
    #[serde(rename = "ParameterKey")]
    pub parameter_key: String,
    /// <p>The ARN of the room from which to remove the room skill parameter details.</p>
    #[serde(rename = "RoomArn")]
    #[serde(skip_serializing_if = "Option::is_none")]
    pub room_arn: Option<String>,
    /// <p>The ID of the skill from which to remove the room skill parameter details.</p>
    #[serde(rename = "SkillId")]
    pub skill_id: String,
}

#[derive(Default, Debug, Clone, PartialEq, Deserialize)]
#[cfg_attr(any(test, feature = "serialize_structs"), derive(Serialize))]
pub struct DeleteRoomSkillParameterResponse {}

#[derive(Default, Debug, Clone, PartialEq, Serialize)]
pub struct DeleteSkillAuthorizationRequest {
    /// <p>The room that the skill is authorized for.</p>
    #[serde(rename = "RoomArn")]
    #[serde(skip_serializing_if = "Option::is_none")]
    pub room_arn: Option<String>,
    /// <p>The unique identifier of a skill.</p>
    #[serde(rename = "SkillId")]
    pub skill_id: String,
}

#[derive(Default, Debug, Clone, PartialEq, Deserialize)]
#[cfg_attr(any(test, feature = "serialize_structs"), derive(Serialize))]
pub struct DeleteSkillAuthorizationResponse {}

#[derive(Default, Debug, Clone, PartialEq, Serialize)]
pub struct DeleteSkillGroupRequest {
    /// <p>The ARN of the skill group to delete. Required.</p>
    #[serde(rename = "SkillGroupArn")]
    #[serde(skip_serializing_if = "Option::is_none")]
    pub skill_group_arn: Option<String>,
}

#[derive(Default, Debug, Clone, PartialEq, Deserialize)]
#[cfg_attr(any(test, feature = "serialize_structs"), derive(Serialize))]
pub struct DeleteSkillGroupResponse {}

#[derive(Default, Debug, Clone, PartialEq, Serialize)]
pub struct DeleteUserRequest {
    /// <p>The ARN of the user's enrollment in the organization. Required.</p>
    #[serde(rename = "EnrollmentId")]
    pub enrollment_id: String,
    /// <p>The ARN of the user to delete in the organization. Required.</p>
    #[serde(rename = "UserArn")]
    #[serde(skip_serializing_if = "Option::is_none")]
    pub user_arn: Option<String>,
}

#[derive(Default, Debug, Clone, PartialEq, Deserialize)]
#[cfg_attr(any(test, feature = "serialize_structs"), derive(Serialize))]
pub struct DeleteUserResponse {}

/// <p>The details about the developer that published the skill.</p>
#[derive(Default, Debug, Clone, PartialEq, Deserialize)]
#[cfg_attr(any(test, feature = "serialize_structs"), derive(Serialize))]
pub struct DeveloperInfo {
    /// <p>The name of the developer.</p>
    #[serde(rename = "DeveloperName")]
    #[serde(skip_serializing_if = "Option::is_none")]
    pub developer_name: Option<String>,
    /// <p>The email of the developer.</p>
    #[serde(rename = "Email")]
    #[serde(skip_serializing_if = "Option::is_none")]
    pub email: Option<String>,
    /// <p>The URL of the privacy policy.</p>
    #[serde(rename = "PrivacyPolicy")]
    #[serde(skip_serializing_if = "Option::is_none")]
    pub privacy_policy: Option<String>,
    /// <p>The website of the developer.</p>
    #[serde(rename = "Url")]
    #[serde(skip_serializing_if = "Option::is_none")]
    pub url: Option<String>,
}

/// <p>A device with attributes.</p>
#[derive(Default, Debug, Clone, PartialEq, Deserialize)]
#[cfg_attr(any(test, feature = "serialize_structs"), derive(Serialize))]
pub struct Device {
    /// <p>The ARN of a device.</p>
    #[serde(rename = "DeviceArn")]
    #[serde(skip_serializing_if = "Option::is_none")]
    pub device_arn: Option<String>,
    /// <p>The name of a device.</p>
    #[serde(rename = "DeviceName")]
    #[serde(skip_serializing_if = "Option::is_none")]
    pub device_name: Option<String>,
    /// <p>The serial number of a device.</p>
    #[serde(rename = "DeviceSerialNumber")]
    #[serde(skip_serializing_if = "Option::is_none")]
    pub device_serial_number: Option<String>,
    /// <p>The status of a device. If the status is not READY, check the DeviceStatusInfo value for details.</p>
    #[serde(rename = "DeviceStatus")]
    #[serde(skip_serializing_if = "Option::is_none")]
    pub device_status: Option<String>,
    /// <p>Detailed information about a device's status.</p>
    #[serde(rename = "DeviceStatusInfo")]
    #[serde(skip_serializing_if = "Option::is_none")]
    pub device_status_info: Option<DeviceStatusInfo>,
    /// <p>The type of a device.</p>
    #[serde(rename = "DeviceType")]
    #[serde(skip_serializing_if = "Option::is_none")]
    pub device_type: Option<String>,
    /// <p>The MAC address of a device.</p>
    #[serde(rename = "MacAddress")]
    #[serde(skip_serializing_if = "Option::is_none")]
    pub mac_address: Option<String>,
    /// <p>Detailed information about a device's network profile.</p>
    #[serde(rename = "NetworkProfileInfo")]
    #[serde(skip_serializing_if = "Option::is_none")]
    pub network_profile_info: Option<DeviceNetworkProfileInfo>,
    /// <p>The room ARN of a device.</p>
    #[serde(rename = "RoomArn")]
    #[serde(skip_serializing_if = "Option::is_none")]
    pub room_arn: Option<String>,
    /// <p>The software version of a device.</p>
    #[serde(rename = "SoftwareVersion")]
    #[serde(skip_serializing_if = "Option::is_none")]
    pub software_version: Option<String>,
}

/// <p>Device attributes.</p>
#[derive(Default, Debug, Clone, PartialEq, Deserialize)]
#[cfg_attr(any(test, feature = "serialize_structs"), derive(Serialize))]
pub struct DeviceData {
    /// <p>The ARN of a device.</p>
    #[serde(rename = "DeviceArn")]
    #[serde(skip_serializing_if = "Option::is_none")]
    pub device_arn: Option<String>,
    /// <p>The name of a device.</p>
    #[serde(rename = "DeviceName")]
    #[serde(skip_serializing_if = "Option::is_none")]
    pub device_name: Option<String>,
    /// <p>The serial number of a device.</p>
    #[serde(rename = "DeviceSerialNumber")]
    #[serde(skip_serializing_if = "Option::is_none")]
    pub device_serial_number: Option<String>,
    /// <p>The status of a device.</p>
    #[serde(rename = "DeviceStatus")]
    #[serde(skip_serializing_if = "Option::is_none")]
    pub device_status: Option<String>,
    /// <p>Detailed information about a device's status.</p>
    #[serde(rename = "DeviceStatusInfo")]
    #[serde(skip_serializing_if = "Option::is_none")]
    pub device_status_info: Option<DeviceStatusInfo>,
    /// <p>The type of a device.</p>
    #[serde(rename = "DeviceType")]
    #[serde(skip_serializing_if = "Option::is_none")]
    pub device_type: Option<String>,
    /// <p>The MAC address of a device.</p>
    #[serde(rename = "MacAddress")]
    #[serde(skip_serializing_if = "Option::is_none")]
    pub mac_address: Option<String>,
    /// <p>The ARN of the network profile associated with a device.</p>
    #[serde(rename = "NetworkProfileArn")]
    #[serde(skip_serializing_if = "Option::is_none")]
    pub network_profile_arn: Option<String>,
    /// <p>The name of the network profile associated with a device.</p>
    #[serde(rename = "NetworkProfileName")]
    #[serde(skip_serializing_if = "Option::is_none")]
    pub network_profile_name: Option<String>,
    /// <p>The room ARN associated with a device.</p>
    #[serde(rename = "RoomArn")]
    #[serde(skip_serializing_if = "Option::is_none")]
    pub room_arn: Option<String>,
    /// <p>The name of the room associated with a device.</p>
    #[serde(rename = "RoomName")]
    #[serde(skip_serializing_if = "Option::is_none")]
    pub room_name: Option<String>,
    /// <p>The software version of a device.</p>
    #[serde(rename = "SoftwareVersion")]
    #[serde(skip_serializing_if = "Option::is_none")]
    pub software_version: Option<String>,
}

/// <p>The list of device events.</p>
#[derive(Default, Debug, Clone, PartialEq, Deserialize)]
#[cfg_attr(any(test, feature = "serialize_structs"), derive(Serialize))]
pub struct DeviceEvent {
    /// <p>The time (in epoch) when the event occurred. </p>
    #[serde(rename = "Timestamp")]
    #[serde(skip_serializing_if = "Option::is_none")]
    pub timestamp: Option<f64>,
    /// <p>The type of device event.</p>
    #[serde(rename = "Type")]
    #[serde(skip_serializing_if = "Option::is_none")]
    pub type_: Option<String>,
    /// <p>The value of the event.</p>
    #[serde(rename = "Value")]
    #[serde(skip_serializing_if = "Option::is_none")]
    pub value: Option<String>,
}

/// <p>Detailed information about a device's network profile.</p>
#[derive(Default, Debug, Clone, PartialEq, Deserialize)]
#[cfg_attr(any(test, feature = "serialize_structs"), derive(Serialize))]
pub struct DeviceNetworkProfileInfo {
    /// <p>The ARN of the certificate associated with a device.</p>
    #[serde(rename = "CertificateArn")]
    #[serde(skip_serializing_if = "Option::is_none")]
    pub certificate_arn: Option<String>,
    /// <p>The time (in epoch) when the certificate expires.</p>
    #[serde(rename = "CertificateExpirationTime")]
    #[serde(skip_serializing_if = "Option::is_none")]
    pub certificate_expiration_time: Option<f64>,
    /// <p>The ARN of the network profile associated with a device.</p>
    #[serde(rename = "NetworkProfileArn")]
    #[serde(skip_serializing_if = "Option::is_none")]
    pub network_profile_arn: Option<String>,
}

/// <p>Details of a device’s status.</p>
#[derive(Default, Debug, Clone, PartialEq, Deserialize)]
#[cfg_attr(any(test, feature = "serialize_structs"), derive(Serialize))]
pub struct DeviceStatusDetail {
    /// <p>The device status detail code.</p>
    #[serde(rename = "Code")]
    #[serde(skip_serializing_if = "Option::is_none")]
    pub code: Option<String>,
    /// <p>The list of available features on the device.</p>
    #[serde(rename = "Feature")]
    #[serde(skip_serializing_if = "Option::is_none")]
    pub feature: Option<String>,
}

/// <p>Detailed information about a device's status.</p>
#[derive(Default, Debug, Clone, PartialEq, Deserialize)]
#[cfg_attr(any(test, feature = "serialize_structs"), derive(Serialize))]
pub struct DeviceStatusInfo {
    /// <p>The latest available information about the connection status of a device. </p>
    #[serde(rename = "ConnectionStatus")]
    #[serde(skip_serializing_if = "Option::is_none")]
    pub connection_status: Option<String>,
    /// <p>One or more device status detail descriptions.</p>
    #[serde(rename = "DeviceStatusDetails")]
    #[serde(skip_serializing_if = "Option::is_none")]
    pub device_status_details: Option<Vec<DeviceStatusDetail>>,
}

#[derive(Default, Debug, Clone, PartialEq, Serialize)]
pub struct DisassociateContactFromAddressBookRequest {
    /// <p>The ARN of the address from which to disassociate the contact.</p>
    #[serde(rename = "AddressBookArn")]
    pub address_book_arn: String,
    /// <p>The ARN of the contact to disassociate from an address book.</p>
    #[serde(rename = "ContactArn")]
    pub contact_arn: String,
}

#[derive(Default, Debug, Clone, PartialEq, Deserialize)]
#[cfg_attr(any(test, feature = "serialize_structs"), derive(Serialize))]
pub struct DisassociateContactFromAddressBookResponse {}

#[derive(Default, Debug, Clone, PartialEq, Serialize)]
pub struct DisassociateDeviceFromRoomRequest {
    /// <p>The ARN of the device to disassociate from a room. Required.</p>
    #[serde(rename = "DeviceArn")]
    #[serde(skip_serializing_if = "Option::is_none")]
    pub device_arn: Option<String>,
}

#[derive(Default, Debug, Clone, PartialEq, Deserialize)]
#[cfg_attr(any(test, feature = "serialize_structs"), derive(Serialize))]
pub struct DisassociateDeviceFromRoomResponse {}

#[derive(Default, Debug, Clone, PartialEq, Serialize)]
pub struct DisassociateSkillFromSkillGroupRequest {
    /// <p>The unique identifier of a skill. Required.</p>
    #[serde(rename = "SkillGroupArn")]
    #[serde(skip_serializing_if = "Option::is_none")]
    pub skill_group_arn: Option<String>,
    /// <p>The ARN of a skill group to associate to a skill.</p>
    #[serde(rename = "SkillId")]
    pub skill_id: String,
}

#[derive(Default, Debug, Clone, PartialEq, Deserialize)]
#[cfg_attr(any(test, feature = "serialize_structs"), derive(Serialize))]
pub struct DisassociateSkillFromSkillGroupResponse {}

#[derive(Default, Debug, Clone, PartialEq, Serialize)]
pub struct DisassociateSkillFromUsersRequest {
    /// <p> The private skill ID you want to make unavailable for enrolled users.</p>
    #[serde(rename = "SkillId")]
    pub skill_id: String,
}

#[derive(Default, Debug, Clone, PartialEq, Deserialize)]
#[cfg_attr(any(test, feature = "serialize_structs"), derive(Serialize))]
pub struct DisassociateSkillFromUsersResponse {}

#[derive(Default, Debug, Clone, PartialEq, Serialize)]
pub struct DisassociateSkillGroupFromRoomRequest {
    /// <p>The ARN of the room from which the skill group is to be disassociated. Required.</p>
    #[serde(rename = "RoomArn")]
    #[serde(skip_serializing_if = "Option::is_none")]
    pub room_arn: Option<String>,
    /// <p>The ARN of the skill group to disassociate from a room. Required.</p>
    #[serde(rename = "SkillGroupArn")]
    #[serde(skip_serializing_if = "Option::is_none")]
    pub skill_group_arn: Option<String>,
}

#[derive(Default, Debug, Clone, PartialEq, Deserialize)]
#[cfg_attr(any(test, feature = "serialize_structs"), derive(Serialize))]
pub struct DisassociateSkillGroupFromRoomResponse {}

/// <p>A filter name and value pair that is used to return a more specific list of results. Filters can be used to match a set of resources by various criteria.</p>
#[derive(Default, Debug, Clone, PartialEq, Serialize)]
pub struct Filter {
    /// <p>The key of a filter.</p>
    #[serde(rename = "Key")]
    pub key: String,
    /// <p>The values of a filter.</p>
    #[serde(rename = "Values")]
    pub values: Vec<String>,
}

#[derive(Default, Debug, Clone, PartialEq, Serialize)]
pub struct ForgetSmartHomeAppliancesRequest {
    /// <p>The room that the appliances are associated with.</p>
    #[serde(rename = "RoomArn")]
    pub room_arn: String,
}

#[derive(Default, Debug, Clone, PartialEq, Deserialize)]
#[cfg_attr(any(test, feature = "serialize_structs"), derive(Serialize))]
pub struct ForgetSmartHomeAppliancesResponse {}

/// <p>The details of the gateway. </p>
#[derive(Default, Debug, Clone, PartialEq, Deserialize)]
#[cfg_attr(any(test, feature = "serialize_structs"), derive(Serialize))]
pub struct Gateway {
    /// <p>The ARN of the gateway.</p>
    #[serde(rename = "Arn")]
    #[serde(skip_serializing_if = "Option::is_none")]
    pub arn: Option<String>,
    /// <p>The description of the gateway.</p>
    #[serde(rename = "Description")]
    #[serde(skip_serializing_if = "Option::is_none")]
    pub description: Option<String>,
    /// <p>The ARN of the gateway group that the gateway is associated to.</p>
    #[serde(rename = "GatewayGroupArn")]
    #[serde(skip_serializing_if = "Option::is_none")]
    pub gateway_group_arn: Option<String>,
    /// <p>The name of the gateway.</p>
    #[serde(rename = "Name")]
    #[serde(skip_serializing_if = "Option::is_none")]
    pub name: Option<String>,
    /// <p>The software version of the gateway. The gateway automatically updates its software version during normal operation.</p>
    #[serde(rename = "SoftwareVersion")]
    #[serde(skip_serializing_if = "Option::is_none")]
    pub software_version: Option<String>,
}

/// <p>The details of the gateway group.</p>
#[derive(Default, Debug, Clone, PartialEq, Deserialize)]
#[cfg_attr(any(test, feature = "serialize_structs"), derive(Serialize))]
pub struct GatewayGroup {
    /// <p>The ARN of the gateway group.</p>
    #[serde(rename = "Arn")]
    #[serde(skip_serializing_if = "Option::is_none")]
    pub arn: Option<String>,
    /// <p>The description of the gateway group.</p>
    #[serde(rename = "Description")]
    #[serde(skip_serializing_if = "Option::is_none")]
    pub description: Option<String>,
    /// <p>The name of the gateway group.</p>
    #[serde(rename = "Name")]
    #[serde(skip_serializing_if = "Option::is_none")]
    pub name: Option<String>,
}

/// <p>The summary of a gateway group.</p>
#[derive(Default, Debug, Clone, PartialEq, Deserialize)]
#[cfg_attr(any(test, feature = "serialize_structs"), derive(Serialize))]
pub struct GatewayGroupSummary {
    /// <p>The ARN of the gateway group.</p>
    #[serde(rename = "Arn")]
    #[serde(skip_serializing_if = "Option::is_none")]
    pub arn: Option<String>,
    /// <p>The description of the gateway group.</p>
    #[serde(rename = "Description")]
    #[serde(skip_serializing_if = "Option::is_none")]
    pub description: Option<String>,
    /// <p>The name of the gateway group.</p>
    #[serde(rename = "Name")]
    #[serde(skip_serializing_if = "Option::is_none")]
    pub name: Option<String>,
}

/// <p>The summary of a gateway.</p>
#[derive(Default, Debug, Clone, PartialEq, Deserialize)]
#[cfg_attr(any(test, feature = "serialize_structs"), derive(Serialize))]
pub struct GatewaySummary {
    /// <p>The ARN of the gateway.</p>
    #[serde(rename = "Arn")]
    #[serde(skip_serializing_if = "Option::is_none")]
    pub arn: Option<String>,
    /// <p>The description of the gateway.</p>
    #[serde(rename = "Description")]
    #[serde(skip_serializing_if = "Option::is_none")]
    pub description: Option<String>,
    /// <p>The ARN of the gateway group that the gateway is associated to.</p>
    #[serde(rename = "GatewayGroupArn")]
    #[serde(skip_serializing_if = "Option::is_none")]
    pub gateway_group_arn: Option<String>,
    /// <p>The name of the gateway.</p>
    #[serde(rename = "Name")]
    #[serde(skip_serializing_if = "Option::is_none")]
    pub name: Option<String>,
    /// <p>The software version of the gateway. The gateway automatically updates its software version during normal operation.</p>
    #[serde(rename = "SoftwareVersion")]
    #[serde(skip_serializing_if = "Option::is_none")]
    pub software_version: Option<String>,
}

#[derive(Default, Debug, Clone, PartialEq, Serialize)]
pub struct GetAddressBookRequest {
    /// <p>The ARN of the address book for which to request details.</p>
    #[serde(rename = "AddressBookArn")]
    pub address_book_arn: String,
}

#[derive(Default, Debug, Clone, PartialEq, Deserialize)]
#[cfg_attr(any(test, feature = "serialize_structs"), derive(Serialize))]
pub struct GetAddressBookResponse {
    /// <p>The details of the requested address book.</p>
    #[serde(rename = "AddressBook")]
    #[serde(skip_serializing_if = "Option::is_none")]
    pub address_book: Option<AddressBook>,
}

#[derive(Default, Debug, Clone, PartialEq, Serialize)]
pub struct GetConferencePreferenceRequest {}

#[derive(Default, Debug, Clone, PartialEq, Deserialize)]
#[cfg_attr(any(test, feature = "serialize_structs"), derive(Serialize))]
pub struct GetConferencePreferenceResponse {
    /// <p>The conference preference.</p>
    #[serde(rename = "Preference")]
    #[serde(skip_serializing_if = "Option::is_none")]
    pub preference: Option<ConferencePreference>,
}

#[derive(Default, Debug, Clone, PartialEq, Serialize)]
pub struct GetConferenceProviderRequest {
    /// <p>The ARN of the newly created conference provider.</p>
    #[serde(rename = "ConferenceProviderArn")]
    pub conference_provider_arn: String,
}

#[derive(Default, Debug, Clone, PartialEq, Deserialize)]
#[cfg_attr(any(test, feature = "serialize_structs"), derive(Serialize))]
pub struct GetConferenceProviderResponse {
    /// <p>The conference provider.</p>
    #[serde(rename = "ConferenceProvider")]
    #[serde(skip_serializing_if = "Option::is_none")]
    pub conference_provider: Option<ConferenceProvider>,
}

#[derive(Default, Debug, Clone, PartialEq, Serialize)]
pub struct GetContactRequest {
    /// <p>The ARN of the contact for which to request details.</p>
    #[serde(rename = "ContactArn")]
    pub contact_arn: String,
}

#[derive(Default, Debug, Clone, PartialEq, Deserialize)]
#[cfg_attr(any(test, feature = "serialize_structs"), derive(Serialize))]
pub struct GetContactResponse {
    /// <p>The details of the requested contact.</p>
    #[serde(rename = "Contact")]
    #[serde(skip_serializing_if = "Option::is_none")]
    pub contact: Option<Contact>,
}

#[derive(Default, Debug, Clone, PartialEq, Serialize)]
pub struct GetDeviceRequest {
    /// <p>The ARN of the device for which to request details. Required.</p>
    #[serde(rename = "DeviceArn")]
    #[serde(skip_serializing_if = "Option::is_none")]
    pub device_arn: Option<String>,
}

#[derive(Default, Debug, Clone, PartialEq, Deserialize)]
#[cfg_attr(any(test, feature = "serialize_structs"), derive(Serialize))]
pub struct GetDeviceResponse {
    /// <p>The details of the device requested. Required.</p>
    #[serde(rename = "Device")]
    #[serde(skip_serializing_if = "Option::is_none")]
    pub device: Option<Device>,
}

#[derive(Default, Debug, Clone, PartialEq, Serialize)]
pub struct GetGatewayGroupRequest {
    /// <p>The ARN of the gateway group to get.</p>
    #[serde(rename = "GatewayGroupArn")]
    pub gateway_group_arn: String,
}

#[derive(Default, Debug, Clone, PartialEq, Deserialize)]
#[cfg_attr(any(test, feature = "serialize_structs"), derive(Serialize))]
pub struct GetGatewayGroupResponse {
    #[serde(rename = "GatewayGroup")]
    #[serde(skip_serializing_if = "Option::is_none")]
    pub gateway_group: Option<GatewayGroup>,
}

#[derive(Default, Debug, Clone, PartialEq, Serialize)]
pub struct GetGatewayRequest {
    /// <p>The ARN of the gateway to get.</p>
    #[serde(rename = "GatewayArn")]
    pub gateway_arn: String,
}

#[derive(Default, Debug, Clone, PartialEq, Deserialize)]
#[cfg_attr(any(test, feature = "serialize_structs"), derive(Serialize))]
pub struct GetGatewayResponse {
    /// <p>The details of the gateway.</p>
    #[serde(rename = "Gateway")]
    #[serde(skip_serializing_if = "Option::is_none")]
    pub gateway: Option<Gateway>,
}

#[derive(Default, Debug, Clone, PartialEq, Serialize)]
pub struct GetInvitationConfigurationRequest {}

#[derive(Default, Debug, Clone, PartialEq, Deserialize)]
#[cfg_attr(any(test, feature = "serialize_structs"), derive(Serialize))]
pub struct GetInvitationConfigurationResponse {
    /// <p>The email ID of the organization or individual contact that the enrolled user can use. </p>
    #[serde(rename = "ContactEmail")]
    #[serde(skip_serializing_if = "Option::is_none")]
    pub contact_email: Option<String>,
    /// <p>The name of the organization sending the enrollment invite to a user.</p>
    #[serde(rename = "OrganizationName")]
    #[serde(skip_serializing_if = "Option::is_none")]
    pub organization_name: Option<String>,
    /// <p>The list of private skill IDs that you want to recommend to the user to enable in the invitation.</p>
    #[serde(rename = "PrivateSkillIds")]
    #[serde(skip_serializing_if = "Option::is_none")]
    pub private_skill_ids: Option<Vec<String>>,
}

#[derive(Default, Debug, Clone, PartialEq, Serialize)]
pub struct GetNetworkProfileRequest {
    /// <p>The ARN of the network profile associated with a device.</p>
    #[serde(rename = "NetworkProfileArn")]
    pub network_profile_arn: String,
}

#[derive(Default, Debug, Clone, PartialEq, Deserialize)]
#[cfg_attr(any(test, feature = "serialize_structs"), derive(Serialize))]
pub struct GetNetworkProfileResponse {
    /// <p>The network profile associated with a device.</p>
    #[serde(rename = "NetworkProfile")]
    #[serde(skip_serializing_if = "Option::is_none")]
    pub network_profile: Option<NetworkProfile>,
}

#[derive(Default, Debug, Clone, PartialEq, Serialize)]
pub struct GetProfileRequest {
    /// <p>The ARN of the room profile for which to request details. Required.</p>
    #[serde(rename = "ProfileArn")]
    #[serde(skip_serializing_if = "Option::is_none")]
    pub profile_arn: Option<String>,
}

#[derive(Default, Debug, Clone, PartialEq, Deserialize)]
#[cfg_attr(any(test, feature = "serialize_structs"), derive(Serialize))]
pub struct GetProfileResponse {
    /// <p>The details of the room profile requested. Required.</p>
    #[serde(rename = "Profile")]
    #[serde(skip_serializing_if = "Option::is_none")]
    pub profile: Option<Profile>,
}

#[derive(Default, Debug, Clone, PartialEq, Serialize)]
pub struct GetRoomRequest {
    /// <p>The ARN of the room for which to request details. Required.</p>
    #[serde(rename = "RoomArn")]
    #[serde(skip_serializing_if = "Option::is_none")]
    pub room_arn: Option<String>,
}

#[derive(Default, Debug, Clone, PartialEq, Deserialize)]
#[cfg_attr(any(test, feature = "serialize_structs"), derive(Serialize))]
pub struct GetRoomResponse {
    /// <p>The details of the room requested.</p>
    #[serde(rename = "Room")]
    #[serde(skip_serializing_if = "Option::is_none")]
    pub room: Option<Room>,
}

#[derive(Default, Debug, Clone, PartialEq, Serialize)]
pub struct GetRoomSkillParameterRequest {
    /// <p>The room skill parameter key for which to get details. Required.</p>
    #[serde(rename = "ParameterKey")]
    pub parameter_key: String,
    /// <p>The ARN of the room from which to get the room skill parameter details. </p>
    #[serde(rename = "RoomArn")]
    #[serde(skip_serializing_if = "Option::is_none")]
    pub room_arn: Option<String>,
    /// <p>The ARN of the skill from which to get the room skill parameter details. Required.</p>
    #[serde(rename = "SkillId")]
    pub skill_id: String,
}

#[derive(Default, Debug, Clone, PartialEq, Deserialize)]
#[cfg_attr(any(test, feature = "serialize_structs"), derive(Serialize))]
pub struct GetRoomSkillParameterResponse {
    /// <p>The details of the room skill parameter requested. Required.</p>
    #[serde(rename = "RoomSkillParameter")]
    #[serde(skip_serializing_if = "Option::is_none")]
    pub room_skill_parameter: Option<RoomSkillParameter>,
}

#[derive(Default, Debug, Clone, PartialEq, Serialize)]
pub struct GetSkillGroupRequest {
    /// <p>The ARN of the skill group for which to get details. Required.</p>
    #[serde(rename = "SkillGroupArn")]
    #[serde(skip_serializing_if = "Option::is_none")]
    pub skill_group_arn: Option<String>,
}

#[derive(Default, Debug, Clone, PartialEq, Deserialize)]
#[cfg_attr(any(test, feature = "serialize_structs"), derive(Serialize))]
pub struct GetSkillGroupResponse {
    /// <p>The details of the skill group requested. Required.</p>
    #[serde(rename = "SkillGroup")]
    #[serde(skip_serializing_if = "Option::is_none")]
    pub skill_group: Option<SkillGroup>,
}

/// <p>The IP endpoint and protocol for calling.</p>
#[derive(Default, Debug, Clone, PartialEq, Serialize, Deserialize)]
pub struct IPDialIn {
    /// <p>The protocol, including SIP, SIPS, and H323.</p>
    #[serde(rename = "CommsProtocol")]
    pub comms_protocol: String,
    /// <p>The IP address.</p>
    #[serde(rename = "Endpoint")]
    pub endpoint: String,
}

#[derive(Default, Debug, Clone, PartialEq, Serialize)]
pub struct ListBusinessReportSchedulesRequest {
    /// <p>The maximum number of schedules listed in the call.</p>
    #[serde(rename = "MaxResults")]
    #[serde(skip_serializing_if = "Option::is_none")]
    pub max_results: Option<i64>,
    /// <p>The token used to list the remaining schedules from the previous API call.</p>
    #[serde(rename = "NextToken")]
    #[serde(skip_serializing_if = "Option::is_none")]
    pub next_token: Option<String>,
}

#[derive(Default, Debug, Clone, PartialEq, Deserialize)]
#[cfg_attr(any(test, feature = "serialize_structs"), derive(Serialize))]
pub struct ListBusinessReportSchedulesResponse {
    /// <p>The schedule of the reports.</p>
    #[serde(rename = "BusinessReportSchedules")]
    #[serde(skip_serializing_if = "Option::is_none")]
    pub business_report_schedules: Option<Vec<BusinessReportSchedule>>,
    /// <p>The token used to list the remaining schedules from the previous API call.</p>
    #[serde(rename = "NextToken")]
    #[serde(skip_serializing_if = "Option::is_none")]
    pub next_token: Option<String>,
}

#[derive(Default, Debug, Clone, PartialEq, Serialize)]
pub struct ListConferenceProvidersRequest {
    /// <p>The maximum number of conference providers to be returned, per paginated calls.</p>
    #[serde(rename = "MaxResults")]
    #[serde(skip_serializing_if = "Option::is_none")]
    pub max_results: Option<i64>,
    /// <p>The tokens used for pagination.</p>
    #[serde(rename = "NextToken")]
    #[serde(skip_serializing_if = "Option::is_none")]
    pub next_token: Option<String>,
}

#[derive(Default, Debug, Clone, PartialEq, Deserialize)]
#[cfg_attr(any(test, feature = "serialize_structs"), derive(Serialize))]
pub struct ListConferenceProvidersResponse {
    /// <p>The conference providers.</p>
    #[serde(rename = "ConferenceProviders")]
    #[serde(skip_serializing_if = "Option::is_none")]
    pub conference_providers: Option<Vec<ConferenceProvider>>,
    /// <p>The tokens used for pagination.</p>
    #[serde(rename = "NextToken")]
    #[serde(skip_serializing_if = "Option::is_none")]
    pub next_token: Option<String>,
}

#[derive(Default, Debug, Clone, PartialEq, Serialize)]
pub struct ListDeviceEventsRequest {
    /// <p>The ARN of a device.</p>
    #[serde(rename = "DeviceArn")]
    pub device_arn: String,
    /// <p>The event type to filter device events. If EventType isn't specified, this returns a list of all device events in reverse chronological order. If EventType is specified, this returns a list of device events for that EventType in reverse chronological order. </p>
    #[serde(rename = "EventType")]
    #[serde(skip_serializing_if = "Option::is_none")]
    pub event_type: Option<String>,
    /// <p>The maximum number of results to include in the response. The default value is 50. If more results exist than the specified MaxResults value, a token is included in the response so that the remaining results can be retrieved. </p>
    #[serde(rename = "MaxResults")]
    #[serde(skip_serializing_if = "Option::is_none")]
    pub max_results: Option<i64>,
    /// <p>An optional token returned from a prior request. Use this token for pagination of results from this action. If this parameter is specified, the response only includes results beyond the token, up to the value specified by MaxResults. When the end of results is reached, the response has a value of null.</p>
    #[serde(rename = "NextToken")]
    #[serde(skip_serializing_if = "Option::is_none")]
    pub next_token: Option<String>,
}

#[derive(Default, Debug, Clone, PartialEq, Deserialize)]
#[cfg_attr(any(test, feature = "serialize_structs"), derive(Serialize))]
pub struct ListDeviceEventsResponse {
    /// <p>The device events requested for the device ARN.</p>
    #[serde(rename = "DeviceEvents")]
    #[serde(skip_serializing_if = "Option::is_none")]
    pub device_events: Option<Vec<DeviceEvent>>,
    /// <p>The token returned to indicate that there is more data available.</p>
    #[serde(rename = "NextToken")]
    #[serde(skip_serializing_if = "Option::is_none")]
    pub next_token: Option<String>,
}

#[derive(Default, Debug, Clone, PartialEq, Serialize)]
pub struct ListGatewayGroupsRequest {
    /// <p>The maximum number of gateway group summaries to return. The default is 50.</p>
    #[serde(rename = "MaxResults")]
    #[serde(skip_serializing_if = "Option::is_none")]
    pub max_results: Option<i64>,
    /// <p>The token used to paginate though multiple pages of gateway group summaries.</p>
    #[serde(rename = "NextToken")]
    #[serde(skip_serializing_if = "Option::is_none")]
    pub next_token: Option<String>,
}

#[derive(Default, Debug, Clone, PartialEq, Deserialize)]
#[cfg_attr(any(test, feature = "serialize_structs"), derive(Serialize))]
pub struct ListGatewayGroupsResponse {
    /// <p>The gateway groups in the list.</p>
    #[serde(rename = "GatewayGroups")]
    #[serde(skip_serializing_if = "Option::is_none")]
    pub gateway_groups: Option<Vec<GatewayGroupSummary>>,
    /// <p>The token used to paginate though multiple pages of gateway group summaries.</p>
    #[serde(rename = "NextToken")]
    #[serde(skip_serializing_if = "Option::is_none")]
    pub next_token: Option<String>,
}

#[derive(Default, Debug, Clone, PartialEq, Serialize)]
pub struct ListGatewaysRequest {
    /// <p>The gateway group ARN for which to list gateways.</p>
    #[serde(rename = "GatewayGroupArn")]
    #[serde(skip_serializing_if = "Option::is_none")]
    pub gateway_group_arn: Option<String>,
    /// <p>The maximum number of gateway summaries to return. The default is 50.</p>
    #[serde(rename = "MaxResults")]
    #[serde(skip_serializing_if = "Option::is_none")]
    pub max_results: Option<i64>,
    /// <p>The token used to paginate though multiple pages of gateway summaries.</p>
    #[serde(rename = "NextToken")]
    #[serde(skip_serializing_if = "Option::is_none")]
    pub next_token: Option<String>,
}

#[derive(Default, Debug, Clone, PartialEq, Deserialize)]
#[cfg_attr(any(test, feature = "serialize_structs"), derive(Serialize))]
pub struct ListGatewaysResponse {
    /// <p>The gateways in the list.</p>
    #[serde(rename = "Gateways")]
    #[serde(skip_serializing_if = "Option::is_none")]
    pub gateways: Option<Vec<GatewaySummary>>,
    /// <p>The token used to paginate though multiple pages of gateway summaries.</p>
    #[serde(rename = "NextToken")]
    #[serde(skip_serializing_if = "Option::is_none")]
    pub next_token: Option<String>,
}

#[derive(Default, Debug, Clone, PartialEq, Serialize)]
pub struct ListSkillsRequest {
    /// <p>Whether the skill is enabled under the user's account, or if it requires linking to be used.</p>
    #[serde(rename = "EnablementType")]
    #[serde(skip_serializing_if = "Option::is_none")]
    pub enablement_type: Option<String>,
    /// <p>The maximum number of results to include in the response. If more results exist than the specified <code>MaxResults</code> value, a token is included in the response so that the remaining results can be retrieved. Required.</p>
    #[serde(rename = "MaxResults")]
    #[serde(skip_serializing_if = "Option::is_none")]
    pub max_results: Option<i64>,
    /// <p>An optional token returned from a prior request. Use this token for pagination of results from this action. If this parameter is specified, the response includes only results beyond the token, up to the value specified by <code>MaxResults</code>. Required.</p>
    #[serde(rename = "NextToken")]
    #[serde(skip_serializing_if = "Option::is_none")]
    pub next_token: Option<String>,
    /// <p>The ARN of the skill group for which to list enabled skills. Required.</p>
    #[serde(rename = "SkillGroupArn")]
    #[serde(skip_serializing_if = "Option::is_none")]
    pub skill_group_arn: Option<String>,
    /// <p>Whether the skill is publicly available or is a private skill.</p>
    #[serde(rename = "SkillType")]
    #[serde(skip_serializing_if = "Option::is_none")]
    pub skill_type: Option<String>,
}

#[derive(Default, Debug, Clone, PartialEq, Deserialize)]
#[cfg_attr(any(test, feature = "serialize_structs"), derive(Serialize))]
pub struct ListSkillsResponse {
    /// <p>The token returned to indicate that there is more data available.</p>
    #[serde(rename = "NextToken")]
    #[serde(skip_serializing_if = "Option::is_none")]
    pub next_token: Option<String>,
    /// <p>The list of enabled skills requested. Required.</p>
    #[serde(rename = "SkillSummaries")]
    #[serde(skip_serializing_if = "Option::is_none")]
    pub skill_summaries: Option<Vec<SkillSummary>>,
}

#[derive(Default, Debug, Clone, PartialEq, Serialize)]
pub struct ListSkillsStoreCategoriesRequest {
    /// <p>The maximum number of categories returned, per paginated calls.</p>
    #[serde(rename = "MaxResults")]
    #[serde(skip_serializing_if = "Option::is_none")]
    pub max_results: Option<i64>,
    /// <p>The tokens used for pagination.</p>
    #[serde(rename = "NextToken")]
    #[serde(skip_serializing_if = "Option::is_none")]
    pub next_token: Option<String>,
}

#[derive(Default, Debug, Clone, PartialEq, Deserialize)]
#[cfg_attr(any(test, feature = "serialize_structs"), derive(Serialize))]
pub struct ListSkillsStoreCategoriesResponse {
    /// <p>The list of categories.</p>
    #[serde(rename = "CategoryList")]
    #[serde(skip_serializing_if = "Option::is_none")]
    pub category_list: Option<Vec<Category>>,
    /// <p>The tokens used for pagination.</p>
    #[serde(rename = "NextToken")]
    #[serde(skip_serializing_if = "Option::is_none")]
    pub next_token: Option<String>,
}

#[derive(Default, Debug, Clone, PartialEq, Serialize)]
pub struct ListSkillsStoreSkillsByCategoryRequest {
    /// <p>The category ID for which the skills are being retrieved from the skill store.</p>
    #[serde(rename = "CategoryId")]
    pub category_id: i64,
    /// <p>The maximum number of skills returned per paginated calls.</p>
    #[serde(rename = "MaxResults")]
    #[serde(skip_serializing_if = "Option::is_none")]
    pub max_results: Option<i64>,
    /// <p>The tokens used for pagination.</p>
    #[serde(rename = "NextToken")]
    #[serde(skip_serializing_if = "Option::is_none")]
    pub next_token: Option<String>,
}

#[derive(Default, Debug, Clone, PartialEq, Deserialize)]
#[cfg_attr(any(test, feature = "serialize_structs"), derive(Serialize))]
pub struct ListSkillsStoreSkillsByCategoryResponse {
    /// <p>The tokens used for pagination.</p>
    #[serde(rename = "NextToken")]
    #[serde(skip_serializing_if = "Option::is_none")]
    pub next_token: Option<String>,
    /// <p>The skill store skills.</p>
    #[serde(rename = "SkillsStoreSkills")]
    #[serde(skip_serializing_if = "Option::is_none")]
    pub skills_store_skills: Option<Vec<SkillsStoreSkill>>,
}

#[derive(Default, Debug, Clone, PartialEq, Serialize)]
pub struct ListSmartHomeAppliancesRequest {
    /// <p>The maximum number of appliances to be returned, per paginated calls.</p>
    #[serde(rename = "MaxResults")]
    #[serde(skip_serializing_if = "Option::is_none")]
    pub max_results: Option<i64>,
    /// <p>The tokens used for pagination.</p>
    #[serde(rename = "NextToken")]
    #[serde(skip_serializing_if = "Option::is_none")]
    pub next_token: Option<String>,
    /// <p>The room that the appliances are associated with.</p>
    #[serde(rename = "RoomArn")]
    pub room_arn: String,
}

#[derive(Default, Debug, Clone, PartialEq, Deserialize)]
#[cfg_attr(any(test, feature = "serialize_structs"), derive(Serialize))]
pub struct ListSmartHomeAppliancesResponse {
    /// <p>The tokens used for pagination.</p>
    #[serde(rename = "NextToken")]
    #[serde(skip_serializing_if = "Option::is_none")]
    pub next_token: Option<String>,
    /// <p>The smart home appliances.</p>
    #[serde(rename = "SmartHomeAppliances")]
    #[serde(skip_serializing_if = "Option::is_none")]
    pub smart_home_appliances: Option<Vec<SmartHomeAppliance>>,
}

#[derive(Default, Debug, Clone, PartialEq, Serialize)]
pub struct ListTagsRequest {
    /// <p>The ARN of the specified resource for which to list tags.</p>
    #[serde(rename = "Arn")]
    pub arn: String,
    /// <p>The maximum number of results to include in the response. If more results exist than the specified <code>MaxResults</code> value, a token is included in the response so that the remaining results can be retrieved.</p>
    #[serde(rename = "MaxResults")]
    #[serde(skip_serializing_if = "Option::is_none")]
    pub max_results: Option<i64>,
    /// <p>An optional token returned from a prior request. Use this token for pagination of results from this action. If this parameter is specified, the response includes only results beyond the token, up to the value specified by <code>MaxResults</code>. </p>
    #[serde(rename = "NextToken")]
    #[serde(skip_serializing_if = "Option::is_none")]
    pub next_token: Option<String>,
}

#[derive(Default, Debug, Clone, PartialEq, Deserialize)]
#[cfg_attr(any(test, feature = "serialize_structs"), derive(Serialize))]
pub struct ListTagsResponse {
    /// <p>The token returned to indicate that there is more data available.</p>
    #[serde(rename = "NextToken")]
    #[serde(skip_serializing_if = "Option::is_none")]
    pub next_token: Option<String>,
    /// <p>The tags requested for the specified resource.</p>
    #[serde(rename = "Tags")]
    #[serde(skip_serializing_if = "Option::is_none")]
    pub tags: Option<Vec<Tag>>,
}

/// <p><p>The values that indicate whether a pin is always required (YES), never required (NO), or OPTIONAL.</p> <ul> <li> <p>If YES, Alexa will always ask for a meeting pin.</p> </li> <li> <p>If NO, Alexa will never ask for a meeting pin.</p> </li> <li> <p>If OPTIONAL, Alexa will ask if you have a meeting pin and if the customer responds with yes, it will ask for the meeting pin.</p> </li> </ul></p>
#[derive(Default, Debug, Clone, PartialEq, Serialize, Deserialize)]
pub struct MeetingSetting {
    /// <p>The values that indicate whether the pin is always required.</p>
    #[serde(rename = "RequirePin")]
    pub require_pin: String,
}

/// <p>The network profile associated with a device.</p>
#[derive(Default, Debug, Clone, PartialEq, Deserialize)]
#[cfg_attr(any(test, feature = "serialize_structs"), derive(Serialize))]
pub struct NetworkProfile {
    /// <p>The ARN of the Private Certificate Authority (PCA) created in AWS Certificate Manager (ACM). This is used to issue certificates to the devices. </p>
    #[serde(rename = "CertificateAuthorityArn")]
    #[serde(skip_serializing_if = "Option::is_none")]
    pub certificate_authority_arn: Option<String>,
    /// <p>The current password of the Wi-Fi network.</p>
    #[serde(rename = "CurrentPassword")]
    #[serde(skip_serializing_if = "Option::is_none")]
    pub current_password: Option<String>,
    /// <p>Detailed information about a device's network profile.</p>
    #[serde(rename = "Description")]
    #[serde(skip_serializing_if = "Option::is_none")]
    pub description: Option<String>,
    /// <p>The authentication standard that is used in the EAP framework. Currently, EAP_TLS is supported. </p>
    #[serde(rename = "EapMethod")]
    #[serde(skip_serializing_if = "Option::is_none")]
    pub eap_method: Option<String>,
    /// <p>The ARN of the network profile associated with a device.</p>
    #[serde(rename = "NetworkProfileArn")]
    #[serde(skip_serializing_if = "Option::is_none")]
    pub network_profile_arn: Option<String>,
    /// <p>The name of the network profile associated with a device.</p>
    #[serde(rename = "NetworkProfileName")]
    #[serde(skip_serializing_if = "Option::is_none")]
    pub network_profile_name: Option<String>,
    /// <p>The next, or subsequent, password of the Wi-Fi network. This password is asynchronously transmitted to the device and is used when the password of the network changes to NextPassword. </p>
    #[serde(rename = "NextPassword")]
    #[serde(skip_serializing_if = "Option::is_none")]
    pub next_password: Option<String>,
    /// <p>The security type of the Wi-Fi network. This can be WPA2_ENTERPRISE, WPA2_PSK, WPA_PSK, WEP, or OPEN.</p>
    #[serde(rename = "SecurityType")]
    #[serde(skip_serializing_if = "Option::is_none")]
    pub security_type: Option<String>,
    /// <p>The SSID of the Wi-Fi network.</p>
    #[serde(rename = "Ssid")]
    #[serde(skip_serializing_if = "Option::is_none")]
    pub ssid: Option<String>,
    /// <p>The root certificates of your authentication server, which is installed on your devices and used to trust your authentication server during EAP negotiation.</p>
    #[serde(rename = "TrustAnchors")]
    #[serde(skip_serializing_if = "Option::is_none")]
    pub trust_anchors: Option<Vec<String>>,
}

/// <p>The data associated with a network profile.</p>
#[derive(Default, Debug, Clone, PartialEq, Deserialize)]
#[cfg_attr(any(test, feature = "serialize_structs"), derive(Serialize))]
pub struct NetworkProfileData {
    /// <p>The ARN of the Private Certificate Authority (PCA) created in AWS Certificate Manager (ACM). This is used to issue certificates to the devices.</p>
    #[serde(rename = "CertificateAuthorityArn")]
    #[serde(skip_serializing_if = "Option::is_none")]
    pub certificate_authority_arn: Option<String>,
    /// <p>Detailed information about a device's network profile.</p>
    #[serde(rename = "Description")]
    #[serde(skip_serializing_if = "Option::is_none")]
    pub description: Option<String>,
    /// <p>The authentication standard that is used in the EAP framework. Currently, EAP_TLS is supported.</p>
    #[serde(rename = "EapMethod")]
    #[serde(skip_serializing_if = "Option::is_none")]
    pub eap_method: Option<String>,
    /// <p>The ARN of the network profile associated with a device.</p>
    #[serde(rename = "NetworkProfileArn")]
    #[serde(skip_serializing_if = "Option::is_none")]
    pub network_profile_arn: Option<String>,
    /// <p>The name of the network profile associated with a device.</p>
    #[serde(rename = "NetworkProfileName")]
    #[serde(skip_serializing_if = "Option::is_none")]
    pub network_profile_name: Option<String>,
    /// <p>The security type of the Wi-Fi network. This can be WPA2_ENTERPRISE, WPA2_PSK, WPA_PSK, WEP, or OPEN.</p>
    #[serde(rename = "SecurityType")]
    #[serde(skip_serializing_if = "Option::is_none")]
    pub security_type: Option<String>,
    /// <p>The SSID of the Wi-Fi network.</p>
    #[serde(rename = "Ssid")]
    #[serde(skip_serializing_if = "Option::is_none")]
    pub ssid: Option<String>,
}

/// <p>The information for public switched telephone network (PSTN) conferencing.</p>
#[derive(Default, Debug, Clone, PartialEq, Serialize, Deserialize)]
pub struct PSTNDialIn {
    /// <p>The zip code.</p>
    #[serde(rename = "CountryCode")]
    pub country_code: String,
    /// <p>The delay duration before Alexa enters the conference ID with dual-tone multi-frequency (DTMF). Each number on the dial pad corresponds to a DTMF tone, which is how we send data over the telephone network.</p>
    #[serde(rename = "OneClickIdDelay")]
    pub one_click_id_delay: String,
    /// <p>The delay duration before Alexa enters the conference pin with dual-tone multi-frequency (DTMF). Each number on the dial pad corresponds to a DTMF tone, which is how we send data over the telephone network.</p>
    #[serde(rename = "OneClickPinDelay")]
    pub one_click_pin_delay: String,
    /// <p>The phone number to call to join the conference.</p>
    #[serde(rename = "PhoneNumber")]
    pub phone_number: String,
}

/// <p>The phone number for the contact containing the raw number and phone number type.</p>
#[derive(Default, Debug, Clone, PartialEq, Serialize, Deserialize)]
pub struct PhoneNumber {
    /// <p>The raw value of the phone number.</p>
    #[serde(rename = "Number")]
    pub number: String,
    /// <p>The type of the phone number.</p>
    #[serde(rename = "Type")]
    pub type_: String,
}

/// <p>A room profile with attributes.</p>
#[derive(Default, Debug, Clone, PartialEq, Deserialize)]
#[cfg_attr(any(test, feature = "serialize_structs"), derive(Serialize))]
pub struct Profile {
    /// <p>The address of a room profile.</p>
    #[serde(rename = "Address")]
    #[serde(skip_serializing_if = "Option::is_none")]
    pub address: Option<String>,
    /// <p>The ARN of the address book.</p>
    #[serde(rename = "AddressBookArn")]
    #[serde(skip_serializing_if = "Option::is_none")]
    pub address_book_arn: Option<String>,
    /// <p>The distance unit of a room profile.</p>
    #[serde(rename = "DistanceUnit")]
    #[serde(skip_serializing_if = "Option::is_none")]
    pub distance_unit: Option<String>,
    /// <p>Retrieves if the profile is default or not.</p>
    #[serde(rename = "IsDefault")]
    #[serde(skip_serializing_if = "Option::is_none")]
    pub is_default: Option<bool>,
    /// <p>The locale of a room profile.</p>
    #[serde(rename = "Locale")]
    #[serde(skip_serializing_if = "Option::is_none")]
    pub locale: Option<String>,
    /// <p>The max volume limit of a room profile.</p>
    #[serde(rename = "MaxVolumeLimit")]
    #[serde(skip_serializing_if = "Option::is_none")]
    pub max_volume_limit: Option<i64>,
    /// <p>The PSTN setting of a room profile.</p>
    #[serde(rename = "PSTNEnabled")]
    #[serde(skip_serializing_if = "Option::is_none")]
    pub pstn_enabled: Option<bool>,
    /// <p>The ARN of a room profile.</p>
    #[serde(rename = "ProfileArn")]
    #[serde(skip_serializing_if = "Option::is_none")]
    pub profile_arn: Option<String>,
    /// <p>The name of a room profile.</p>
    #[serde(rename = "ProfileName")]
    #[serde(skip_serializing_if = "Option::is_none")]
    pub profile_name: Option<String>,
    /// <p>The setup mode of a room profile.</p>
    #[serde(rename = "SetupModeDisabled")]
    #[serde(skip_serializing_if = "Option::is_none")]
    pub setup_mode_disabled: Option<bool>,
    /// <p>The temperature unit of a room profile.</p>
    #[serde(rename = "TemperatureUnit")]
    #[serde(skip_serializing_if = "Option::is_none")]
    pub temperature_unit: Option<String>,
    /// <p>The time zone of a room profile.</p>
    #[serde(rename = "Timezone")]
    #[serde(skip_serializing_if = "Option::is_none")]
    pub timezone: Option<String>,
    /// <p>The wake word of a room profile.</p>
    #[serde(rename = "WakeWord")]
    #[serde(skip_serializing_if = "Option::is_none")]
    pub wake_word: Option<String>,
}

/// <p>The data of a room profile.</p>
#[derive(Default, Debug, Clone, PartialEq, Deserialize)]
#[cfg_attr(any(test, feature = "serialize_structs"), derive(Serialize))]
pub struct ProfileData {
    /// <p>The address of a room profile.</p>
    #[serde(rename = "Address")]
    #[serde(skip_serializing_if = "Option::is_none")]
    pub address: Option<String>,
    /// <p>The distance unit of a room profile.</p>
    #[serde(rename = "DistanceUnit")]
    #[serde(skip_serializing_if = "Option::is_none")]
    pub distance_unit: Option<String>,
    /// <p>Retrieves if the profile data is default or not.</p>
    #[serde(rename = "IsDefault")]
    #[serde(skip_serializing_if = "Option::is_none")]
    pub is_default: Option<bool>,
    /// <p>The locale of a room profile.</p>
    #[serde(rename = "Locale")]
    #[serde(skip_serializing_if = "Option::is_none")]
    pub locale: Option<String>,
    /// <p>The ARN of a room profile.</p>
    #[serde(rename = "ProfileArn")]
    #[serde(skip_serializing_if = "Option::is_none")]
    pub profile_arn: Option<String>,
    /// <p>The name of a room profile.</p>
    #[serde(rename = "ProfileName")]
    #[serde(skip_serializing_if = "Option::is_none")]
    pub profile_name: Option<String>,
    /// <p>The temperature unit of a room profile.</p>
    #[serde(rename = "TemperatureUnit")]
    #[serde(skip_serializing_if = "Option::is_none")]
    pub temperature_unit: Option<String>,
    /// <p>The timezone of a room profile.</p>
    #[serde(rename = "Timezone")]
    #[serde(skip_serializing_if = "Option::is_none")]
    pub timezone: Option<String>,
    /// <p>The wake word of a room profile.</p>
    #[serde(rename = "WakeWord")]
    #[serde(skip_serializing_if = "Option::is_none")]
    pub wake_word: Option<String>,
}

#[derive(Default, Debug, Clone, PartialEq, Serialize)]
pub struct PutConferencePreferenceRequest {
    /// <p>The conference preference of a specific conference provider.</p>
    #[serde(rename = "ConferencePreference")]
    pub conference_preference: ConferencePreference,
}

#[derive(Default, Debug, Clone, PartialEq, Deserialize)]
#[cfg_attr(any(test, feature = "serialize_structs"), derive(Serialize))]
pub struct PutConferencePreferenceResponse {}

#[derive(Default, Debug, Clone, PartialEq, Serialize)]
pub struct PutInvitationConfigurationRequest {
    /// <p>The email ID of the organization or individual contact that the enrolled user can use. </p>
    #[serde(rename = "ContactEmail")]
    #[serde(skip_serializing_if = "Option::is_none")]
    pub contact_email: Option<String>,
    /// <p>The name of the organization sending the enrollment invite to a user.</p>
    #[serde(rename = "OrganizationName")]
    pub organization_name: String,
    /// <p>The list of private skill IDs that you want to recommend to the user to enable in the invitation.</p>
    #[serde(rename = "PrivateSkillIds")]
    #[serde(skip_serializing_if = "Option::is_none")]
    pub private_skill_ids: Option<Vec<String>>,
}

#[derive(Default, Debug, Clone, PartialEq, Deserialize)]
#[cfg_attr(any(test, feature = "serialize_structs"), derive(Serialize))]
pub struct PutInvitationConfigurationResponse {}

#[derive(Default, Debug, Clone, PartialEq, Serialize)]
pub struct PutRoomSkillParameterRequest {
    /// <p>The ARN of the room associated with the room skill parameter. Required.</p>
    #[serde(rename = "RoomArn")]
    #[serde(skip_serializing_if = "Option::is_none")]
    pub room_arn: Option<String>,
    /// <p>The updated room skill parameter. Required.</p>
    #[serde(rename = "RoomSkillParameter")]
    pub room_skill_parameter: RoomSkillParameter,
    /// <p>The ARN of the skill associated with the room skill parameter. Required.</p>
    #[serde(rename = "SkillId")]
    pub skill_id: String,
}

#[derive(Default, Debug, Clone, PartialEq, Deserialize)]
#[cfg_attr(any(test, feature = "serialize_structs"), derive(Serialize))]
pub struct PutRoomSkillParameterResponse {}

#[derive(Default, Debug, Clone, PartialEq, Serialize)]
pub struct PutSkillAuthorizationRequest {
    /// <p>The authorization result specific to OAUTH code grant output. "Code” must be populated in the AuthorizationResult map to establish the authorization.</p>
    #[serde(rename = "AuthorizationResult")]
    pub authorization_result: ::std::collections::HashMap<String, String>,
    /// <p>The room that the skill is authorized for.</p>
    #[serde(rename = "RoomArn")]
    #[serde(skip_serializing_if = "Option::is_none")]
    pub room_arn: Option<String>,
    /// <p>The unique identifier of a skill.</p>
    #[serde(rename = "SkillId")]
    pub skill_id: String,
}

#[derive(Default, Debug, Clone, PartialEq, Deserialize)]
#[cfg_attr(any(test, feature = "serialize_structs"), derive(Serialize))]
pub struct PutSkillAuthorizationResponse {}

#[derive(Default, Debug, Clone, PartialEq, Serialize)]
pub struct RegisterAVSDeviceRequest {
    /// <p>The device type ID for your AVS device generated by Amazon when the OEM creates a new product on Amazon's Developer Console.</p>
    #[serde(rename = "AmazonId")]
    pub amazon_id: String,
    /// <p>The client ID of the OEM used for code-based linking authorization on an AVS device.</p>
    #[serde(rename = "ClientId")]
    pub client_id: String,
    /// <p>The key generated by the OEM that uniquely identifies a specified instance of your AVS device.</p>
    #[serde(rename = "DeviceSerialNumber")]
    pub device_serial_number: String,
    /// <p>The product ID used to identify your AVS device during authorization.</p>
    #[serde(rename = "ProductId")]
    pub product_id: String,
    /// <p>The code that is obtained after your AVS device has made a POST request to LWA as a part of the Device Authorization Request component of the OAuth code-based linking specification.</p>
    #[serde(rename = "UserCode")]
    pub user_code: String,
}

#[derive(Default, Debug, Clone, PartialEq, Deserialize)]
#[cfg_attr(any(test, feature = "serialize_structs"), derive(Serialize))]
pub struct RegisterAVSDeviceResponse {
    /// <p>The ARN of the device.</p>
    #[serde(rename = "DeviceArn")]
    #[serde(skip_serializing_if = "Option::is_none")]
    pub device_arn: Option<String>,
}

#[derive(Default, Debug, Clone, PartialEq, Serialize)]
pub struct RejectSkillRequest {
    /// <p>The unique identifier of the skill.</p>
    #[serde(rename = "SkillId")]
    pub skill_id: String,
}

#[derive(Default, Debug, Clone, PartialEq, Deserialize)]
#[cfg_attr(any(test, feature = "serialize_structs"), derive(Serialize))]
pub struct RejectSkillResponse {}

#[derive(Default, Debug, Clone, PartialEq, Serialize)]
pub struct ResolveRoomRequest {
    /// <p>The ARN of the skill that was requested. Required.</p>
    #[serde(rename = "SkillId")]
    pub skill_id: String,
    /// <p>The ARN of the user. Required.</p>
    #[serde(rename = "UserId")]
    pub user_id: String,
}

#[derive(Default, Debug, Clone, PartialEq, Deserialize)]
#[cfg_attr(any(test, feature = "serialize_structs"), derive(Serialize))]
pub struct ResolveRoomResponse {
    /// <p>The ARN of the room from which the skill request was invoked.</p>
    #[serde(rename = "RoomArn")]
    #[serde(skip_serializing_if = "Option::is_none")]
    pub room_arn: Option<String>,
    /// <p>The name of the room from which the skill request was invoked.</p>
    #[serde(rename = "RoomName")]
    #[serde(skip_serializing_if = "Option::is_none")]
    pub room_name: Option<String>,
    /// <p>Response to get the room profile request. Required.</p>
    #[serde(rename = "RoomSkillParameters")]
    #[serde(skip_serializing_if = "Option::is_none")]
    pub room_skill_parameters: Option<Vec<RoomSkillParameter>>,
}

#[derive(Default, Debug, Clone, PartialEq, Serialize)]
pub struct RevokeInvitationRequest {
    /// <p>The ARN of the enrollment invitation to revoke. Required.</p>
    #[serde(rename = "EnrollmentId")]
    #[serde(skip_serializing_if = "Option::is_none")]
    pub enrollment_id: Option<String>,
    /// <p>The ARN of the user for whom to revoke an enrollment invitation. Required.</p>
    #[serde(rename = "UserArn")]
    #[serde(skip_serializing_if = "Option::is_none")]
    pub user_arn: Option<String>,
}

#[derive(Default, Debug, Clone, PartialEq, Deserialize)]
#[cfg_attr(any(test, feature = "serialize_structs"), derive(Serialize))]
pub struct RevokeInvitationResponse {}

/// <p>A room with attributes.</p>
#[derive(Default, Debug, Clone, PartialEq, Deserialize)]
#[cfg_attr(any(test, feature = "serialize_structs"), derive(Serialize))]
pub struct Room {
    /// <p>The description of a room.</p>
    #[serde(rename = "Description")]
    #[serde(skip_serializing_if = "Option::is_none")]
    pub description: Option<String>,
    /// <p>The profile ARN of a room.</p>
    #[serde(rename = "ProfileArn")]
    #[serde(skip_serializing_if = "Option::is_none")]
    pub profile_arn: Option<String>,
    /// <p>The provider calendar ARN of a room.</p>
    #[serde(rename = "ProviderCalendarId")]
    #[serde(skip_serializing_if = "Option::is_none")]
    pub provider_calendar_id: Option<String>,
    /// <p>The ARN of a room.</p>
    #[serde(rename = "RoomArn")]
    #[serde(skip_serializing_if = "Option::is_none")]
    pub room_arn: Option<String>,
    /// <p>The name of a room.</p>
    #[serde(rename = "RoomName")]
    #[serde(skip_serializing_if = "Option::is_none")]
    pub room_name: Option<String>,
}

/// <p>The data of a room.</p>
#[derive(Default, Debug, Clone, PartialEq, Deserialize)]
#[cfg_attr(any(test, feature = "serialize_structs"), derive(Serialize))]
pub struct RoomData {
    /// <p>The description of a room.</p>
    #[serde(rename = "Description")]
    #[serde(skip_serializing_if = "Option::is_none")]
    pub description: Option<String>,
    /// <p>The profile ARN of a room.</p>
    #[serde(rename = "ProfileArn")]
    #[serde(skip_serializing_if = "Option::is_none")]
    pub profile_arn: Option<String>,
    /// <p>The profile name of a room.</p>
    #[serde(rename = "ProfileName")]
    #[serde(skip_serializing_if = "Option::is_none")]
    pub profile_name: Option<String>,
    /// <p>The provider calendar ARN of a room.</p>
    #[serde(rename = "ProviderCalendarId")]
    #[serde(skip_serializing_if = "Option::is_none")]
    pub provider_calendar_id: Option<String>,
    /// <p>The ARN of a room.</p>
    #[serde(rename = "RoomArn")]
    #[serde(skip_serializing_if = "Option::is_none")]
    pub room_arn: Option<String>,
    /// <p>The name of a room.</p>
    #[serde(rename = "RoomName")]
    #[serde(skip_serializing_if = "Option::is_none")]
    pub room_name: Option<String>,
}

/// <p>A skill parameter associated with a room.</p>
#[derive(Default, Debug, Clone, PartialEq, Serialize, Deserialize)]
pub struct RoomSkillParameter {
    /// <p>The parameter key of a room skill parameter. ParameterKey is an enumerated type that only takes “DEFAULT” or “SCOPE” as valid values.</p>
    #[serde(rename = "ParameterKey")]
    pub parameter_key: String,
    /// <p>The parameter value of a room skill parameter.</p>
    #[serde(rename = "ParameterValue")]
    pub parameter_value: String,
}

#[derive(Default, Debug, Clone, PartialEq, Serialize)]
pub struct SearchAddressBooksRequest {
    /// <p>The filters to use to list a specified set of address books. The supported filter key is AddressBookName.</p>
    #[serde(rename = "Filters")]
    #[serde(skip_serializing_if = "Option::is_none")]
    pub filters: Option<Vec<Filter>>,
    /// <p>The maximum number of results to include in the response. If more results exist than the specified MaxResults value, a token is included in the response so that the remaining results can be retrieved.</p>
    #[serde(rename = "MaxResults")]
    #[serde(skip_serializing_if = "Option::is_none")]
    pub max_results: Option<i64>,
    /// <p>An optional token returned from a prior request. Use this token for pagination of results from this action. If this parameter is specified, the response only includes results beyond the token, up to the value specified by MaxResults.</p>
    #[serde(rename = "NextToken")]
    #[serde(skip_serializing_if = "Option::is_none")]
    pub next_token: Option<String>,
    /// <p>The sort order to use in listing the specified set of address books. The supported sort key is AddressBookName.</p>
    #[serde(rename = "SortCriteria")]
    #[serde(skip_serializing_if = "Option::is_none")]
    pub sort_criteria: Option<Vec<Sort>>,
}

#[derive(Default, Debug, Clone, PartialEq, Deserialize)]
#[cfg_attr(any(test, feature = "serialize_structs"), derive(Serialize))]
pub struct SearchAddressBooksResponse {
    /// <p>The address books that meet the specified set of filter criteria, in sort order.</p>
    #[serde(rename = "AddressBooks")]
    #[serde(skip_serializing_if = "Option::is_none")]
    pub address_books: Option<Vec<AddressBookData>>,
    /// <p>The token returned to indicate that there is more data available.</p>
    #[serde(rename = "NextToken")]
    #[serde(skip_serializing_if = "Option::is_none")]
    pub next_token: Option<String>,
    /// <p>The total number of address books returned.</p>
    #[serde(rename = "TotalCount")]
    #[serde(skip_serializing_if = "Option::is_none")]
    pub total_count: Option<i64>,
}

#[derive(Default, Debug, Clone, PartialEq, Serialize)]
pub struct SearchContactsRequest {
    /// <p>The filters to use to list a specified set of address books. The supported filter keys are DisplayName, FirstName, LastName, and AddressBookArns.</p>
    #[serde(rename = "Filters")]
    #[serde(skip_serializing_if = "Option::is_none")]
    pub filters: Option<Vec<Filter>>,
    /// <p>The maximum number of results to include in the response. If more results exist than the specified MaxResults value, a token is included in the response so that the remaining results can be retrieved.</p>
    #[serde(rename = "MaxResults")]
    #[serde(skip_serializing_if = "Option::is_none")]
    pub max_results: Option<i64>,
    /// <p>An optional token returned from a prior request. Use this token for pagination of results from this action. If this parameter is specified, the response only includes results beyond the token, up to the value specified by MaxResults.</p>
    #[serde(rename = "NextToken")]
    #[serde(skip_serializing_if = "Option::is_none")]
    pub next_token: Option<String>,
    /// <p>The sort order to use in listing the specified set of contacts. The supported sort keys are DisplayName, FirstName, and LastName.</p>
    #[serde(rename = "SortCriteria")]
    #[serde(skip_serializing_if = "Option::is_none")]
    pub sort_criteria: Option<Vec<Sort>>,
}

#[derive(Default, Debug, Clone, PartialEq, Deserialize)]
#[cfg_attr(any(test, feature = "serialize_structs"), derive(Serialize))]
pub struct SearchContactsResponse {
    /// <p>The contacts that meet the specified set of filter criteria, in sort order.</p>
    #[serde(rename = "Contacts")]
    #[serde(skip_serializing_if = "Option::is_none")]
    pub contacts: Option<Vec<ContactData>>,
    /// <p>The token returned to indicate that there is more data available.</p>
    #[serde(rename = "NextToken")]
    #[serde(skip_serializing_if = "Option::is_none")]
    pub next_token: Option<String>,
    /// <p>The total number of contacts returned.</p>
    #[serde(rename = "TotalCount")]
    #[serde(skip_serializing_if = "Option::is_none")]
    pub total_count: Option<i64>,
}

#[derive(Default, Debug, Clone, PartialEq, Serialize)]
pub struct SearchDevicesRequest {
    /// <p>The filters to use to list a specified set of devices. Supported filter keys are DeviceName, DeviceStatus, DeviceStatusDetailCode, RoomName, DeviceType, DeviceSerialNumber, UnassociatedOnly, ConnectionStatus (ONLINE and OFFLINE), NetworkProfileName, NetworkProfileArn, Feature, and FailureCode.</p>
    #[serde(rename = "Filters")]
    #[serde(skip_serializing_if = "Option::is_none")]
    pub filters: Option<Vec<Filter>>,
    /// <p>The maximum number of results to include in the response. If more results exist than the specified <code>MaxResults</code> value, a token is included in the response so that the remaining results can be retrieved.</p>
    #[serde(rename = "MaxResults")]
    #[serde(skip_serializing_if = "Option::is_none")]
    pub max_results: Option<i64>,
    /// <p>An optional token returned from a prior request. Use this token for pagination of results from this action. If this parameter is specified, the response includes only results beyond the token, up to the value specified by <code>MaxResults</code>.</p>
    #[serde(rename = "NextToken")]
    #[serde(skip_serializing_if = "Option::is_none")]
    pub next_token: Option<String>,
    /// <p>The sort order to use in listing the specified set of devices. Supported sort keys are DeviceName, DeviceStatus, RoomName, DeviceType, DeviceSerialNumber, ConnectionStatus, NetworkProfileName, NetworkProfileArn, Feature, and FailureCode.</p>
    #[serde(rename = "SortCriteria")]
    #[serde(skip_serializing_if = "Option::is_none")]
    pub sort_criteria: Option<Vec<Sort>>,
}

#[derive(Default, Debug, Clone, PartialEq, Deserialize)]
#[cfg_attr(any(test, feature = "serialize_structs"), derive(Serialize))]
pub struct SearchDevicesResponse {
    /// <p>The devices that meet the specified set of filter criteria, in sort order.</p>
    #[serde(rename = "Devices")]
    #[serde(skip_serializing_if = "Option::is_none")]
    pub devices: Option<Vec<DeviceData>>,
    /// <p>The token returned to indicate that there is more data available.</p>
    #[serde(rename = "NextToken")]
    #[serde(skip_serializing_if = "Option::is_none")]
    pub next_token: Option<String>,
    /// <p>The total number of devices returned.</p>
    #[serde(rename = "TotalCount")]
    #[serde(skip_serializing_if = "Option::is_none")]
    pub total_count: Option<i64>,
}

#[derive(Default, Debug, Clone, PartialEq, Serialize)]
pub struct SearchNetworkProfilesRequest {
    /// <p>The filters to use to list a specified set of network profiles. Valid filters are NetworkProfileName, Ssid, and SecurityType.</p>
    #[serde(rename = "Filters")]
    #[serde(skip_serializing_if = "Option::is_none")]
    pub filters: Option<Vec<Filter>>,
    /// <p>The maximum number of results to include in the response. If more results exist than the specified MaxResults value, a token is included in the response so that the remaining results can be retrieved. </p>
    #[serde(rename = "MaxResults")]
    #[serde(skip_serializing_if = "Option::is_none")]
    pub max_results: Option<i64>,
    /// <p>An optional token returned from a prior request. Use this token for pagination of results from this action. If this parameter is specified, the response includes only results beyond the token, up to the value specified by MaxResults. </p>
    #[serde(rename = "NextToken")]
    #[serde(skip_serializing_if = "Option::is_none")]
    pub next_token: Option<String>,
    /// <p>The sort order to use to list the specified set of network profiles. Valid sort criteria includes NetworkProfileName, Ssid, and SecurityType.</p>
    #[serde(rename = "SortCriteria")]
    #[serde(skip_serializing_if = "Option::is_none")]
    pub sort_criteria: Option<Vec<Sort>>,
}

#[derive(Default, Debug, Clone, PartialEq, Deserialize)]
#[cfg_attr(any(test, feature = "serialize_structs"), derive(Serialize))]
pub struct SearchNetworkProfilesResponse {
    /// <p>The network profiles that meet the specified set of filter criteria, in sort order. It is a list of NetworkProfileData objects. </p>
    #[serde(rename = "NetworkProfiles")]
    #[serde(skip_serializing_if = "Option::is_none")]
    pub network_profiles: Option<Vec<NetworkProfileData>>,
    /// <p>An optional token returned from a prior request. Use this token for pagination of results from this action. If this parameter is specified, the response includes only results beyond the token, up to the value specified by MaxResults.</p>
    #[serde(rename = "NextToken")]
    #[serde(skip_serializing_if = "Option::is_none")]
    pub next_token: Option<String>,
    /// <p>The total number of network profiles returned.</p>
    #[serde(rename = "TotalCount")]
    #[serde(skip_serializing_if = "Option::is_none")]
    pub total_count: Option<i64>,
}

#[derive(Default, Debug, Clone, PartialEq, Serialize)]
pub struct SearchProfilesRequest {
    /// <p>The filters to use to list a specified set of room profiles. Supported filter keys are ProfileName and Address. Required. </p>
    #[serde(rename = "Filters")]
    #[serde(skip_serializing_if = "Option::is_none")]
    pub filters: Option<Vec<Filter>>,
    /// <p>The maximum number of results to include in the response. If more results exist than the specified <code>MaxResults</code> value, a token is included in the response so that the remaining results can be retrieved.</p>
    #[serde(rename = "MaxResults")]
    #[serde(skip_serializing_if = "Option::is_none")]
    pub max_results: Option<i64>,
    /// <p>An optional token returned from a prior request. Use this token for pagination of results from this action. If this parameter is specified, the response includes only results beyond the token, up to the value specified by <code>MaxResults</code>.</p>
    #[serde(rename = "NextToken")]
    #[serde(skip_serializing_if = "Option::is_none")]
    pub next_token: Option<String>,
    /// <p>The sort order to use in listing the specified set of room profiles. Supported sort keys are ProfileName and Address.</p>
    #[serde(rename = "SortCriteria")]
    #[serde(skip_serializing_if = "Option::is_none")]
    pub sort_criteria: Option<Vec<Sort>>,
}

#[derive(Default, Debug, Clone, PartialEq, Deserialize)]
#[cfg_attr(any(test, feature = "serialize_structs"), derive(Serialize))]
pub struct SearchProfilesResponse {
    /// <p>The token returned to indicate that there is more data available.</p>
    #[serde(rename = "NextToken")]
    #[serde(skip_serializing_if = "Option::is_none")]
    pub next_token: Option<String>,
    /// <p>The profiles that meet the specified set of filter criteria, in sort order.</p>
    #[serde(rename = "Profiles")]
    #[serde(skip_serializing_if = "Option::is_none")]
    pub profiles: Option<Vec<ProfileData>>,
    /// <p>The total number of room profiles returned.</p>
    #[serde(rename = "TotalCount")]
    #[serde(skip_serializing_if = "Option::is_none")]
    pub total_count: Option<i64>,
}

#[derive(Default, Debug, Clone, PartialEq, Serialize)]
pub struct SearchRoomsRequest {
    /// <p>The filters to use to list a specified set of rooms. The supported filter keys are RoomName and ProfileName.</p>
    #[serde(rename = "Filters")]
    #[serde(skip_serializing_if = "Option::is_none")]
    pub filters: Option<Vec<Filter>>,
    /// <p>The maximum number of results to include in the response. If more results exist than the specified <code>MaxResults</code> value, a token is included in the response so that the remaining results can be retrieved. </p>
    #[serde(rename = "MaxResults")]
    #[serde(skip_serializing_if = "Option::is_none")]
    pub max_results: Option<i64>,
    /// <p>An optional token returned from a prior request. Use this token for pagination of results from this action. If this parameter is specified, the response includes only results beyond the token, up to the value specified by <code>MaxResults</code>.</p>
    #[serde(rename = "NextToken")]
    #[serde(skip_serializing_if = "Option::is_none")]
    pub next_token: Option<String>,
    /// <p>The sort order to use in listing the specified set of rooms. The supported sort keys are RoomName and ProfileName.</p>
    #[serde(rename = "SortCriteria")]
    #[serde(skip_serializing_if = "Option::is_none")]
    pub sort_criteria: Option<Vec<Sort>>,
}

#[derive(Default, Debug, Clone, PartialEq, Deserialize)]
#[cfg_attr(any(test, feature = "serialize_structs"), derive(Serialize))]
pub struct SearchRoomsResponse {
    /// <p>The token returned to indicate that there is more data available.</p>
    #[serde(rename = "NextToken")]
    #[serde(skip_serializing_if = "Option::is_none")]
    pub next_token: Option<String>,
    /// <p>The rooms that meet the specified set of filter criteria, in sort order.</p>
    #[serde(rename = "Rooms")]
    #[serde(skip_serializing_if = "Option::is_none")]
    pub rooms: Option<Vec<RoomData>>,
    /// <p>The total number of rooms returned.</p>
    #[serde(rename = "TotalCount")]
    #[serde(skip_serializing_if = "Option::is_none")]
    pub total_count: Option<i64>,
}

#[derive(Default, Debug, Clone, PartialEq, Serialize)]
pub struct SearchSkillGroupsRequest {
    /// <p>The filters to use to list a specified set of skill groups. The supported filter key is SkillGroupName. </p>
    #[serde(rename = "Filters")]
    #[serde(skip_serializing_if = "Option::is_none")]
    pub filters: Option<Vec<Filter>>,
    /// <p>The maximum number of results to include in the response. If more results exist than the specified <code>MaxResults</code> value, a token is included in the response so that the remaining results can be retrieved. </p>
    #[serde(rename = "MaxResults")]
    #[serde(skip_serializing_if = "Option::is_none")]
    pub max_results: Option<i64>,
    /// <p>An optional token returned from a prior request. Use this token for pagination of results from this action. If this parameter is specified, the response includes only results beyond the token, up to the value specified by <code>MaxResults</code>. Required.</p>
    #[serde(rename = "NextToken")]
    #[serde(skip_serializing_if = "Option::is_none")]
    pub next_token: Option<String>,
    /// <p>The sort order to use in listing the specified set of skill groups. The supported sort key is SkillGroupName. </p>
    #[serde(rename = "SortCriteria")]
    #[serde(skip_serializing_if = "Option::is_none")]
    pub sort_criteria: Option<Vec<Sort>>,
}

#[derive(Default, Debug, Clone, PartialEq, Deserialize)]
#[cfg_attr(any(test, feature = "serialize_structs"), derive(Serialize))]
pub struct SearchSkillGroupsResponse {
    /// <p>The token returned to indicate that there is more data available.</p>
    #[serde(rename = "NextToken")]
    #[serde(skip_serializing_if = "Option::is_none")]
    pub next_token: Option<String>,
    /// <p>The skill groups that meet the filter criteria, in sort order.</p>
    #[serde(rename = "SkillGroups")]
    #[serde(skip_serializing_if = "Option::is_none")]
    pub skill_groups: Option<Vec<SkillGroupData>>,
    /// <p>The total number of skill groups returned.</p>
    #[serde(rename = "TotalCount")]
    #[serde(skip_serializing_if = "Option::is_none")]
    pub total_count: Option<i64>,
}

#[derive(Default, Debug, Clone, PartialEq, Serialize)]
pub struct SearchUsersRequest {
    /// <p>The filters to use for listing a specific set of users. Required. Supported filter keys are UserId, FirstName, LastName, Email, and EnrollmentStatus.</p>
    #[serde(rename = "Filters")]
    #[serde(skip_serializing_if = "Option::is_none")]
    pub filters: Option<Vec<Filter>>,
    /// <p>The maximum number of results to include in the response. If more results exist than the specified <code>MaxResults</code> value, a token is included in the response so that the remaining results can be retrieved. Required.</p>
    #[serde(rename = "MaxResults")]
    #[serde(skip_serializing_if = "Option::is_none")]
    pub max_results: Option<i64>,
    /// <p>An optional token returned from a prior request. Use this token for pagination of results from this action. If this parameter is specified, the response includes only results beyond the token, up to the value specified by <code>MaxResults</code>. Required.</p>
    #[serde(rename = "NextToken")]
    #[serde(skip_serializing_if = "Option::is_none")]
    pub next_token: Option<String>,
    /// <p>The sort order to use in listing the filtered set of users. Required. Supported sort keys are UserId, FirstName, LastName, Email, and EnrollmentStatus.</p>
    #[serde(rename = "SortCriteria")]
    #[serde(skip_serializing_if = "Option::is_none")]
    pub sort_criteria: Option<Vec<Sort>>,
}

#[derive(Default, Debug, Clone, PartialEq, Deserialize)]
#[cfg_attr(any(test, feature = "serialize_structs"), derive(Serialize))]
pub struct SearchUsersResponse {
    /// <p>The token returned to indicate that there is more data available.</p>
    #[serde(rename = "NextToken")]
    #[serde(skip_serializing_if = "Option::is_none")]
    pub next_token: Option<String>,
    /// <p>The total number of users returned.</p>
    #[serde(rename = "TotalCount")]
    #[serde(skip_serializing_if = "Option::is_none")]
    pub total_count: Option<i64>,
    /// <p>The users that meet the specified set of filter criteria, in sort order.</p>
    #[serde(rename = "Users")]
    #[serde(skip_serializing_if = "Option::is_none")]
    pub users: Option<Vec<UserData>>,
}

#[derive(Default, Debug, Clone, PartialEq, Serialize)]
pub struct SendAnnouncementRequest {
    /// <p>The unique, user-specified identifier for the request that ensures idempotency.</p>
    #[serde(rename = "ClientRequestToken")]
    pub client_request_token: String,
    /// <p>The announcement content. This can contain only one of the three possible announcement types (text, SSML or audio).</p>
    #[serde(rename = "Content")]
    pub content: Content,
    /// <p>The filters to use to send an announcement to a specified list of rooms. The supported filter keys are RoomName, ProfileName, RoomArn, and ProfileArn. To send to all rooms, specify an empty RoomFilters list.</p>
    #[serde(rename = "RoomFilters")]
    pub room_filters: Vec<Filter>,
    /// <p>The time to live for an announcement. Default is 300. If delivery doesn't occur within this time, the announcement is not delivered.</p>
    #[serde(rename = "TimeToLiveInSeconds")]
    #[serde(skip_serializing_if = "Option::is_none")]
    pub time_to_live_in_seconds: Option<i64>,
}

#[derive(Default, Debug, Clone, PartialEq, Deserialize)]
#[cfg_attr(any(test, feature = "serialize_structs"), derive(Serialize))]
pub struct SendAnnouncementResponse {
    /// <p>The identifier of the announcement.</p>
    #[serde(rename = "AnnouncementArn")]
    #[serde(skip_serializing_if = "Option::is_none")]
    pub announcement_arn: Option<String>,
}

#[derive(Default, Debug, Clone, PartialEq, Serialize)]
pub struct SendInvitationRequest {
    /// <p>The ARN of the user to whom to send an invitation. Required.</p>
    #[serde(rename = "UserArn")]
    #[serde(skip_serializing_if = "Option::is_none")]
    pub user_arn: Option<String>,
}

#[derive(Default, Debug, Clone, PartialEq, Deserialize)]
#[cfg_attr(any(test, feature = "serialize_structs"), derive(Serialize))]
pub struct SendInvitationResponse {}

/// <p>The SIP address for the contact containing the URI and SIP address type.</p>
#[derive(Default, Debug, Clone, PartialEq, Serialize, Deserialize)]
pub struct SipAddress {
    /// <p>The type of the SIP address.</p>
    #[serde(rename = "Type")]
    pub type_: String,
    /// <p>The URI for the SIP address.</p>
    #[serde(rename = "Uri")]
    pub uri: String,
}

/// <p>Granular information about the skill.</p>
#[derive(Default, Debug, Clone, PartialEq, Deserialize)]
#[cfg_attr(any(test, feature = "serialize_structs"), derive(Serialize))]
pub struct SkillDetails {
    /// <p>The details about what the skill supports organized as bullet points.</p>
    #[serde(rename = "BulletPoints")]
    #[serde(skip_serializing_if = "Option::is_none")]
    pub bullet_points: Option<Vec<String>>,
    /// <p>The details about the developer that published the skill.</p>
    #[serde(rename = "DeveloperInfo")]
    #[serde(skip_serializing_if = "Option::is_none")]
    pub developer_info: Option<DeveloperInfo>,
    /// <p>The URL of the end user license agreement.</p>
    #[serde(rename = "EndUserLicenseAgreement")]
    #[serde(skip_serializing_if = "Option::is_none")]
    pub end_user_license_agreement: Option<String>,
    /// <p>The generic keywords associated with the skill that can be used to find a skill.</p>
    #[serde(rename = "GenericKeywords")]
    #[serde(skip_serializing_if = "Option::is_none")]
    pub generic_keywords: Option<Vec<String>>,
    /// <p>The phrase used to trigger the skill.</p>
    #[serde(rename = "InvocationPhrase")]
    #[serde(skip_serializing_if = "Option::is_none")]
    pub invocation_phrase: Option<String>,
    /// <p>The updates added in bullet points.</p>
    #[serde(rename = "NewInThisVersionBulletPoints")]
    #[serde(skip_serializing_if = "Option::is_none")]
    pub new_in_this_version_bullet_points: Option<Vec<String>>,
    /// <p>The description of the product.</p>
    #[serde(rename = "ProductDescription")]
    #[serde(skip_serializing_if = "Option::is_none")]
    pub product_description: Option<String>,
    /// <p>The date when the skill was released.</p>
    #[serde(rename = "ReleaseDate")]
    #[serde(skip_serializing_if = "Option::is_none")]
    pub release_date: Option<String>,
    /// <p>The list of reviews for the skill, including Key and Value pair.</p>
    #[serde(rename = "Reviews")]
    #[serde(skip_serializing_if = "Option::is_none")]
    pub reviews: Option<::std::collections::HashMap<String, String>>,
    /// <p>The types of skills.</p>
    #[serde(rename = "SkillTypes")]
    #[serde(skip_serializing_if = "Option::is_none")]
    pub skill_types: Option<Vec<String>>,
}

/// <p>A skill group with attributes.</p>
#[derive(Default, Debug, Clone, PartialEq, Deserialize)]
#[cfg_attr(any(test, feature = "serialize_structs"), derive(Serialize))]
pub struct SkillGroup {
    /// <p>The description of a skill group.</p>
    #[serde(rename = "Description")]
    #[serde(skip_serializing_if = "Option::is_none")]
    pub description: Option<String>,
    /// <p>The ARN of a skill group.</p>
    #[serde(rename = "SkillGroupArn")]
    #[serde(skip_serializing_if = "Option::is_none")]
    pub skill_group_arn: Option<String>,
    /// <p>The name of a skill group.</p>
    #[serde(rename = "SkillGroupName")]
    #[serde(skip_serializing_if = "Option::is_none")]
    pub skill_group_name: Option<String>,
}

/// <p>The attributes of a skill group.</p>
#[derive(Default, Debug, Clone, PartialEq, Deserialize)]
#[cfg_attr(any(test, feature = "serialize_structs"), derive(Serialize))]
pub struct SkillGroupData {
    /// <p>The description of a skill group.</p>
    #[serde(rename = "Description")]
    #[serde(skip_serializing_if = "Option::is_none")]
    pub description: Option<String>,
    /// <p>The skill group ARN of a skill group.</p>
    #[serde(rename = "SkillGroupArn")]
    #[serde(skip_serializing_if = "Option::is_none")]
    pub skill_group_arn: Option<String>,
    /// <p>The skill group name of a skill group.</p>
    #[serde(rename = "SkillGroupName")]
    #[serde(skip_serializing_if = "Option::is_none")]
    pub skill_group_name: Option<String>,
}

/// <p>The summary of skills.</p>
#[derive(Default, Debug, Clone, PartialEq, Deserialize)]
#[cfg_attr(any(test, feature = "serialize_structs"), derive(Serialize))]
pub struct SkillSummary {
    /// <p>Whether the skill is enabled under the user's account, or if it requires linking to be used.</p>
    #[serde(rename = "EnablementType")]
    #[serde(skip_serializing_if = "Option::is_none")]
    pub enablement_type: Option<String>,
    /// <p>The ARN of the skill summary.</p>
    #[serde(rename = "SkillId")]
    #[serde(skip_serializing_if = "Option::is_none")]
    pub skill_id: Option<String>,
    /// <p>The name of the skill.</p>
    #[serde(rename = "SkillName")]
    #[serde(skip_serializing_if = "Option::is_none")]
    pub skill_name: Option<String>,
    /// <p>Whether the skill is publicly available or is a private skill.</p>
    #[serde(rename = "SkillType")]
    #[serde(skip_serializing_if = "Option::is_none")]
    pub skill_type: Option<String>,
    /// <p>Linking support for a skill.</p>
    #[serde(rename = "SupportsLinking")]
    #[serde(skip_serializing_if = "Option::is_none")]
    pub supports_linking: Option<bool>,
}

/// <p>The detailed information about an Alexa skill.</p>
#[derive(Default, Debug, Clone, PartialEq, Deserialize)]
#[cfg_attr(any(test, feature = "serialize_structs"), derive(Serialize))]
pub struct SkillsStoreSkill {
    /// <p>The URL where the skill icon resides.</p>
    #[serde(rename = "IconUrl")]
    #[serde(skip_serializing_if = "Option::is_none")]
    pub icon_url: Option<String>,
    /// <p>Sample utterances that interact with the skill.</p>
    #[serde(rename = "SampleUtterances")]
    #[serde(skip_serializing_if = "Option::is_none")]
    pub sample_utterances: Option<Vec<String>>,
    /// <p>Short description about the skill.</p>
    #[serde(rename = "ShortDescription")]
    #[serde(skip_serializing_if = "Option::is_none")]
    pub short_description: Option<String>,
    /// <p>Information about the skill.</p>
    #[serde(rename = "SkillDetails")]
    #[serde(skip_serializing_if = "Option::is_none")]
    pub skill_details: Option<SkillDetails>,
    /// <p>The ARN of the skill.</p>
    #[serde(rename = "SkillId")]
    #[serde(skip_serializing_if = "Option::is_none")]
    pub skill_id: Option<String>,
    /// <p>The name of the skill.</p>
    #[serde(rename = "SkillName")]
    #[serde(skip_serializing_if = "Option::is_none")]
    pub skill_name: Option<String>,
    /// <p>Linking support for a skill.</p>
    #[serde(rename = "SupportsLinking")]
    #[serde(skip_serializing_if = "Option::is_none")]
    pub supports_linking: Option<bool>,
}

/// <p>A smart home appliance that can connect to a central system. Any domestic device can be a smart appliance. </p>
#[derive(Default, Debug, Clone, PartialEq, Deserialize)]
#[cfg_attr(any(test, feature = "serialize_structs"), derive(Serialize))]
pub struct SmartHomeAppliance {
    /// <p>The description of the smart home appliance.</p>
    #[serde(rename = "Description")]
    #[serde(skip_serializing_if = "Option::is_none")]
    pub description: Option<String>,
    /// <p>The friendly name of the smart home appliance.</p>
    #[serde(rename = "FriendlyName")]
    #[serde(skip_serializing_if = "Option::is_none")]
    pub friendly_name: Option<String>,
    /// <p>The name of the manufacturer of the smart home appliance.</p>
    #[serde(rename = "ManufacturerName")]
    #[serde(skip_serializing_if = "Option::is_none")]
    pub manufacturer_name: Option<String>,
}

/// <p>An object representing a sort criteria. </p>
#[derive(Default, Debug, Clone, PartialEq, Serialize)]
pub struct Sort {
    /// <p>The sort key of a sort object.</p>
    #[serde(rename = "Key")]
    pub key: String,
    /// <p>The sort value of a sort object.</p>
    #[serde(rename = "Value")]
    pub value: String,
}

/// <p>The SSML message. For more information, see <a href="https://developer.amazon.com/docs/custom-skills/speech-synthesis-markup-language-ssml-reference.html">SSML Reference</a>.</p>
#[derive(Default, Debug, Clone, PartialEq, Serialize)]
pub struct Ssml {
    /// <p>The locale of the SSML message. Currently, en-US is supported.</p>
    #[serde(rename = "Locale")]
    pub locale: String,
    /// <p>The value of the SSML message in the correct SSML format. The audio tag is not supported.</p>
    #[serde(rename = "Value")]
    pub value: String,
}

#[derive(Default, Debug, Clone, PartialEq, Serialize)]
pub struct StartDeviceSyncRequest {
    /// <p>The ARN of the device to sync. Required.</p>
    #[serde(rename = "DeviceArn")]
    #[serde(skip_serializing_if = "Option::is_none")]
    pub device_arn: Option<String>,
    /// <p>Request structure to start the device sync. Required.</p>
    #[serde(rename = "Features")]
    pub features: Vec<String>,
    /// <p>The ARN of the room with which the device to sync is associated. Required.</p>
    #[serde(rename = "RoomArn")]
    #[serde(skip_serializing_if = "Option::is_none")]
    pub room_arn: Option<String>,
}

#[derive(Default, Debug, Clone, PartialEq, Deserialize)]
#[cfg_attr(any(test, feature = "serialize_structs"), derive(Serialize))]
pub struct StartDeviceSyncResponse {}

#[derive(Default, Debug, Clone, PartialEq, Serialize)]
pub struct StartSmartHomeApplianceDiscoveryRequest {
    /// <p>The room where smart home appliance discovery was initiated.</p>
    #[serde(rename = "RoomArn")]
    pub room_arn: String,
}

#[derive(Default, Debug, Clone, PartialEq, Deserialize)]
#[cfg_attr(any(test, feature = "serialize_structs"), derive(Serialize))]
pub struct StartSmartHomeApplianceDiscoveryResponse {}

/// <p>A key-value pair that can be associated with a resource. </p>
#[derive(Default, Debug, Clone, PartialEq, Serialize, Deserialize)]
pub struct Tag {
    /// <p>The key of a tag. Tag keys are case-sensitive. </p>
    #[serde(rename = "Key")]
    pub key: String,
    /// <p>The value of a tag. Tag values are case-sensitive and can be null.</p>
    #[serde(rename = "Value")]
    pub value: String,
}

#[derive(Default, Debug, Clone, PartialEq, Serialize)]
pub struct TagResourceRequest {
    /// <p>The ARN of the resource to which to add metadata tags. Required. </p>
    #[serde(rename = "Arn")]
    pub arn: String,
    /// <p>The tags to be added to the specified resource. Do not provide system tags. Required. </p>
    #[serde(rename = "Tags")]
    pub tags: Vec<Tag>,
}

#[derive(Default, Debug, Clone, PartialEq, Deserialize)]
#[cfg_attr(any(test, feature = "serialize_structs"), derive(Serialize))]
pub struct TagResourceResponse {}

/// <p>The text message.</p>
#[derive(Default, Debug, Clone, PartialEq, Serialize)]
pub struct Text {
    /// <p>The locale of the text message. Currently, en-US is supported.</p>
    #[serde(rename = "Locale")]
    pub locale: String,
    /// <p>The value of the text message.</p>
    #[serde(rename = "Value")]
    pub value: String,
}

#[derive(Default, Debug, Clone, PartialEq, Serialize)]
pub struct UntagResourceRequest {
    /// <p>The ARN of the resource from which to remove metadata tags. Required. </p>
    #[serde(rename = "Arn")]
    pub arn: String,
    /// <p>The tags to be removed from the specified resource. Do not provide system tags. Required. </p>
    #[serde(rename = "TagKeys")]
    pub tag_keys: Vec<String>,
}

#[derive(Default, Debug, Clone, PartialEq, Deserialize)]
#[cfg_attr(any(test, feature = "serialize_structs"), derive(Serialize))]
pub struct UntagResourceResponse {}

#[derive(Default, Debug, Clone, PartialEq, Serialize)]
pub struct UpdateAddressBookRequest {
    /// <p>The ARN of the room to update.</p>
    #[serde(rename = "AddressBookArn")]
    pub address_book_arn: String,
    /// <p>The updated description of the room.</p>
    #[serde(rename = "Description")]
    #[serde(skip_serializing_if = "Option::is_none")]
    pub description: Option<String>,
    /// <p>The updated name of the room.</p>
    #[serde(rename = "Name")]
    #[serde(skip_serializing_if = "Option::is_none")]
    pub name: Option<String>,
}

#[derive(Default, Debug, Clone, PartialEq, Deserialize)]
#[cfg_attr(any(test, feature = "serialize_structs"), derive(Serialize))]
pub struct UpdateAddressBookResponse {}

#[derive(Default, Debug, Clone, PartialEq, Serialize)]
pub struct UpdateBusinessReportScheduleRequest {
    /// <p>The format of the generated report (individual CSV files or zipped files of individual files).</p>
    #[serde(rename = "Format")]
    #[serde(skip_serializing_if = "Option::is_none")]
    pub format: Option<String>,
    /// <p>The recurrence of the reports.</p>
    #[serde(rename = "Recurrence")]
    #[serde(skip_serializing_if = "Option::is_none")]
    pub recurrence: Option<BusinessReportRecurrence>,
    /// <p>The S3 location of the output reports.</p>
    #[serde(rename = "S3BucketName")]
    #[serde(skip_serializing_if = "Option::is_none")]
    pub s3_bucket_name: Option<String>,
    /// <p>The S3 key where the report is delivered.</p>
    #[serde(rename = "S3KeyPrefix")]
    #[serde(skip_serializing_if = "Option::is_none")]
    pub s3_key_prefix: Option<String>,
    /// <p>The ARN of the business report schedule.</p>
    #[serde(rename = "ScheduleArn")]
    pub schedule_arn: String,
    /// <p>The name identifier of the schedule.</p>
    #[serde(rename = "ScheduleName")]
    #[serde(skip_serializing_if = "Option::is_none")]
    pub schedule_name: Option<String>,
}

#[derive(Default, Debug, Clone, PartialEq, Deserialize)]
#[cfg_attr(any(test, feature = "serialize_structs"), derive(Serialize))]
pub struct UpdateBusinessReportScheduleResponse {}

#[derive(Default, Debug, Clone, PartialEq, Serialize)]
pub struct UpdateConferenceProviderRequest {
    /// <p>The ARN of the conference provider.</p>
    #[serde(rename = "ConferenceProviderArn")]
    pub conference_provider_arn: String,
    /// <p>The type of the conference provider.</p>
    #[serde(rename = "ConferenceProviderType")]
    pub conference_provider_type: String,
    /// <p>The IP endpoint and protocol for calling.</p>
    #[serde(rename = "IPDialIn")]
    #[serde(skip_serializing_if = "Option::is_none")]
    pub ip_dial_in: Option<IPDialIn>,
    /// <p>The meeting settings for the conference provider.</p>
    #[serde(rename = "MeetingSetting")]
    pub meeting_setting: MeetingSetting,
    /// <p>The information for PSTN conferencing.</p>
    #[serde(rename = "PSTNDialIn")]
    #[serde(skip_serializing_if = "Option::is_none")]
    pub pstn_dial_in: Option<PSTNDialIn>,
}

#[derive(Default, Debug, Clone, PartialEq, Deserialize)]
#[cfg_attr(any(test, feature = "serialize_structs"), derive(Serialize))]
pub struct UpdateConferenceProviderResponse {}

#[derive(Default, Debug, Clone, PartialEq, Serialize)]
pub struct UpdateContactRequest {
    /// <p>The ARN of the contact to update.</p>
    #[serde(rename = "ContactArn")]
    pub contact_arn: String,
    /// <p>The updated display name of the contact.</p>
    #[serde(rename = "DisplayName")]
    #[serde(skip_serializing_if = "Option::is_none")]
    pub display_name: Option<String>,
    /// <p>The updated first name of the contact.</p>
    #[serde(rename = "FirstName")]
    #[serde(skip_serializing_if = "Option::is_none")]
    pub first_name: Option<String>,
    /// <p>The updated last name of the contact.</p>
    #[serde(rename = "LastName")]
    #[serde(skip_serializing_if = "Option::is_none")]
    pub last_name: Option<String>,
    /// <p>The updated phone number of the contact. The phone number type defaults to WORK. You can either specify PhoneNumber or PhoneNumbers. We recommend that you use PhoneNumbers, which lets you specify the phone number type and multiple numbers.</p>
    #[serde(rename = "PhoneNumber")]
    #[serde(skip_serializing_if = "Option::is_none")]
    pub phone_number: Option<String>,
    /// <p>The list of phone numbers for the contact.</p>
    #[serde(rename = "PhoneNumbers")]
    #[serde(skip_serializing_if = "Option::is_none")]
    pub phone_numbers: Option<Vec<PhoneNumber>>,
    /// <p>The list of SIP addresses for the contact.</p>
    #[serde(rename = "SipAddresses")]
    #[serde(skip_serializing_if = "Option::is_none")]
    pub sip_addresses: Option<Vec<SipAddress>>,
}

#[derive(Default, Debug, Clone, PartialEq, Deserialize)]
#[cfg_attr(any(test, feature = "serialize_structs"), derive(Serialize))]
pub struct UpdateContactResponse {}

#[derive(Default, Debug, Clone, PartialEq, Serialize)]
pub struct UpdateDeviceRequest {
    /// <p>The ARN of the device to update. Required.</p>
    #[serde(rename = "DeviceArn")]
    #[serde(skip_serializing_if = "Option::is_none")]
    pub device_arn: Option<String>,
    /// <p>The updated device name. Required.</p>
    #[serde(rename = "DeviceName")]
    #[serde(skip_serializing_if = "Option::is_none")]
    pub device_name: Option<String>,
}

#[derive(Default, Debug, Clone, PartialEq, Deserialize)]
#[cfg_attr(any(test, feature = "serialize_structs"), derive(Serialize))]
pub struct UpdateDeviceResponse {}

#[derive(Default, Debug, Clone, PartialEq, Serialize)]
pub struct UpdateGatewayGroupRequest {
    /// <p>The updated description of the gateway group.</p>
    #[serde(rename = "Description")]
    #[serde(skip_serializing_if = "Option::is_none")]
    pub description: Option<String>,
    /// <p>The ARN of the gateway group to update.</p>
    #[serde(rename = "GatewayGroupArn")]
    pub gateway_group_arn: String,
    /// <p>The updated name of the gateway group.</p>
    #[serde(rename = "Name")]
    #[serde(skip_serializing_if = "Option::is_none")]
    pub name: Option<String>,
}

#[derive(Default, Debug, Clone, PartialEq, Deserialize)]
#[cfg_attr(any(test, feature = "serialize_structs"), derive(Serialize))]
pub struct UpdateGatewayGroupResponse {}

#[derive(Default, Debug, Clone, PartialEq, Serialize)]
pub struct UpdateGatewayRequest {
    /// <p>The updated description of the gateway.</p>
    #[serde(rename = "Description")]
    #[serde(skip_serializing_if = "Option::is_none")]
    pub description: Option<String>,
    /// <p>The ARN of the gateway to update.</p>
    #[serde(rename = "GatewayArn")]
    pub gateway_arn: String,
    /// <p>The updated name of the gateway.</p>
    #[serde(rename = "Name")]
    #[serde(skip_serializing_if = "Option::is_none")]
    pub name: Option<String>,
    /// <p>The updated software version of the gateway. The gateway automatically updates its software version during normal operation.</p>
    #[serde(rename = "SoftwareVersion")]
    #[serde(skip_serializing_if = "Option::is_none")]
    pub software_version: Option<String>,
}

#[derive(Default, Debug, Clone, PartialEq, Deserialize)]
#[cfg_attr(any(test, feature = "serialize_structs"), derive(Serialize))]
pub struct UpdateGatewayResponse {}

#[derive(Default, Debug, Clone, PartialEq, Serialize)]
pub struct UpdateNetworkProfileRequest {
    /// <p>The ARN of the Private Certificate Authority (PCA) created in AWS Certificate Manager (ACM). This is used to issue certificates to the devices. </p>
    #[serde(rename = "CertificateAuthorityArn")]
    #[serde(skip_serializing_if = "Option::is_none")]
    pub certificate_authority_arn: Option<String>,
    /// <p>The current password of the Wi-Fi network.</p>
    #[serde(rename = "CurrentPassword")]
    #[serde(skip_serializing_if = "Option::is_none")]
    pub current_password: Option<String>,
    /// <p>Detailed information about a device's network profile.</p>
    #[serde(rename = "Description")]
    #[serde(skip_serializing_if = "Option::is_none")]
    pub description: Option<String>,
    /// <p>The ARN of the network profile associated with a device.</p>
    #[serde(rename = "NetworkProfileArn")]
    pub network_profile_arn: String,
    /// <p>The name of the network profile associated with a device.</p>
    #[serde(rename = "NetworkProfileName")]
    #[serde(skip_serializing_if = "Option::is_none")]
    pub network_profile_name: Option<String>,
    /// <p>The next, or subsequent, password of the Wi-Fi network. This password is asynchronously transmitted to the device and is used when the password of the network changes to NextPassword. </p>
    #[serde(rename = "NextPassword")]
    #[serde(skip_serializing_if = "Option::is_none")]
    pub next_password: Option<String>,
    /// <p>The root certificate(s) of your authentication server that will be installed on your devices and used to trust your authentication server during EAP negotiation. </p>
    #[serde(rename = "TrustAnchors")]
    #[serde(skip_serializing_if = "Option::is_none")]
    pub trust_anchors: Option<Vec<String>>,
}

#[derive(Default, Debug, Clone, PartialEq, Deserialize)]
#[cfg_attr(any(test, feature = "serialize_structs"), derive(Serialize))]
pub struct UpdateNetworkProfileResponse {}

#[derive(Default, Debug, Clone, PartialEq, Serialize)]
pub struct UpdateProfileRequest {
    /// <p>The updated address for the room profile.</p>
    #[serde(rename = "Address")]
    #[serde(skip_serializing_if = "Option::is_none")]
    pub address: Option<String>,
    /// <p>The updated distance unit for the room profile.</p>
    #[serde(rename = "DistanceUnit")]
    #[serde(skip_serializing_if = "Option::is_none")]
    pub distance_unit: Option<String>,
    /// <p>Sets the profile as default if selected. If this is missing, no update is done to the default status.</p>
    #[serde(rename = "IsDefault")]
    #[serde(skip_serializing_if = "Option::is_none")]
    pub is_default: Option<bool>,
    /// <p>The updated locale for the room profile.</p>
    #[serde(rename = "Locale")]
    #[serde(skip_serializing_if = "Option::is_none")]
    pub locale: Option<String>,
    /// <p>The updated maximum volume limit for the room profile.</p>
    #[serde(rename = "MaxVolumeLimit")]
    #[serde(skip_serializing_if = "Option::is_none")]
    pub max_volume_limit: Option<i64>,
    /// <p>Whether the PSTN setting of the room profile is enabled.</p>
    #[serde(rename = "PSTNEnabled")]
    #[serde(skip_serializing_if = "Option::is_none")]
    pub pstn_enabled: Option<bool>,
    /// <p>The ARN of the room profile to update. Required.</p>
    #[serde(rename = "ProfileArn")]
    #[serde(skip_serializing_if = "Option::is_none")]
    pub profile_arn: Option<String>,
    /// <p>The updated name for the room profile.</p>
    #[serde(rename = "ProfileName")]
    #[serde(skip_serializing_if = "Option::is_none")]
    pub profile_name: Option<String>,
    /// <p>Whether the setup mode of the profile is enabled.</p>
    #[serde(rename = "SetupModeDisabled")]
    #[serde(skip_serializing_if = "Option::is_none")]
    pub setup_mode_disabled: Option<bool>,
    /// <p>The updated temperature unit for the room profile.</p>
    #[serde(rename = "TemperatureUnit")]
    #[serde(skip_serializing_if = "Option::is_none")]
    pub temperature_unit: Option<String>,
    /// <p>The updated timezone for the room profile.</p>
    #[serde(rename = "Timezone")]
    #[serde(skip_serializing_if = "Option::is_none")]
    pub timezone: Option<String>,
    /// <p>The updated wake word for the room profile.</p>
    #[serde(rename = "WakeWord")]
    #[serde(skip_serializing_if = "Option::is_none")]
    pub wake_word: Option<String>,
}

#[derive(Default, Debug, Clone, PartialEq, Deserialize)]
#[cfg_attr(any(test, feature = "serialize_structs"), derive(Serialize))]
pub struct UpdateProfileResponse {}

#[derive(Default, Debug, Clone, PartialEq, Serialize)]
pub struct UpdateRoomRequest {
    /// <p>The updated description for the room.</p>
    #[serde(rename = "Description")]
    #[serde(skip_serializing_if = "Option::is_none")]
    pub description: Option<String>,
    /// <p>The updated profile ARN for the room.</p>
    #[serde(rename = "ProfileArn")]
    #[serde(skip_serializing_if = "Option::is_none")]
    pub profile_arn: Option<String>,
    /// <p>The updated provider calendar ARN for the room.</p>
    #[serde(rename = "ProviderCalendarId")]
    #[serde(skip_serializing_if = "Option::is_none")]
    pub provider_calendar_id: Option<String>,
    /// <p>The ARN of the room to update. </p>
    #[serde(rename = "RoomArn")]
    #[serde(skip_serializing_if = "Option::is_none")]
    pub room_arn: Option<String>,
    /// <p>The updated name for the room.</p>
    #[serde(rename = "RoomName")]
    #[serde(skip_serializing_if = "Option::is_none")]
    pub room_name: Option<String>,
}

#[derive(Default, Debug, Clone, PartialEq, Deserialize)]
#[cfg_attr(any(test, feature = "serialize_structs"), derive(Serialize))]
pub struct UpdateRoomResponse {}

#[derive(Default, Debug, Clone, PartialEq, Serialize)]
pub struct UpdateSkillGroupRequest {
    /// <p>The updated description for the skill group.</p>
    #[serde(rename = "Description")]
    #[serde(skip_serializing_if = "Option::is_none")]
    pub description: Option<String>,
    /// <p>The ARN of the skill group to update. </p>
    #[serde(rename = "SkillGroupArn")]
    #[serde(skip_serializing_if = "Option::is_none")]
    pub skill_group_arn: Option<String>,
    /// <p>The updated name for the skill group.</p>
    #[serde(rename = "SkillGroupName")]
    #[serde(skip_serializing_if = "Option::is_none")]
    pub skill_group_name: Option<String>,
}

#[derive(Default, Debug, Clone, PartialEq, Deserialize)]
#[cfg_attr(any(test, feature = "serialize_structs"), derive(Serialize))]
pub struct UpdateSkillGroupResponse {}

/// <p>Information related to a user.</p>
#[derive(Default, Debug, Clone, PartialEq, Deserialize)]
#[cfg_attr(any(test, feature = "serialize_structs"), derive(Serialize))]
pub struct UserData {
    /// <p>The email of a user.</p>
    #[serde(rename = "Email")]
    #[serde(skip_serializing_if = "Option::is_none")]
    pub email: Option<String>,
    /// <p>The enrollment ARN of a user.</p>
    #[serde(rename = "EnrollmentId")]
    #[serde(skip_serializing_if = "Option::is_none")]
    pub enrollment_id: Option<String>,
    /// <p>The enrollment status of a user.</p>
    #[serde(rename = "EnrollmentStatus")]
    #[serde(skip_serializing_if = "Option::is_none")]
    pub enrollment_status: Option<String>,
    /// <p>The first name of a user.</p>
    #[serde(rename = "FirstName")]
    #[serde(skip_serializing_if = "Option::is_none")]
    pub first_name: Option<String>,
    /// <p>The last name of a user.</p>
    #[serde(rename = "LastName")]
    #[serde(skip_serializing_if = "Option::is_none")]
    pub last_name: Option<String>,
    /// <p>The ARN of a user.</p>
    #[serde(rename = "UserArn")]
    #[serde(skip_serializing_if = "Option::is_none")]
    pub user_arn: Option<String>,
}

/// Errors returned by ApproveSkill
#[derive(Debug, PartialEq)]
pub enum ApproveSkillError {
    /// <p>There is a concurrent modification of resources.</p>
    ConcurrentModification(String),
    /// <p>You are performing an action that would put you beyond your account's limits.</p>
    LimitExceeded(String),
    /// <p>The resource is not found.</p>
    NotFound(String),
}

impl ApproveSkillError {
    pub fn from_response(res: BufferedHttpResponse) -> RusotoError<ApproveSkillError> {
        if let Some(err) = proto::json::Error::parse(&res) {
            match err.typ.as_str() {
                "ConcurrentModificationException" => {
                    return RusotoError::Service(ApproveSkillError::ConcurrentModification(err.msg))
                }
                "LimitExceededException" => {
                    return RusotoError::Service(ApproveSkillError::LimitExceeded(err.msg))
                }
                "NotFoundException" => {
                    return RusotoError::Service(ApproveSkillError::NotFound(err.msg))
                }
                "ValidationException" => return RusotoError::Validation(err.msg),
                _ => {}
            }
        }
        return RusotoError::Unknown(res);
    }
}
impl fmt::Display for ApproveSkillError {
    fn fmt(&self, f: &mut fmt::Formatter) -> fmt::Result {
        write!(f, "{}", self.description())
    }
}
impl Error for ApproveSkillError {
    fn description(&self) -> &str {
        match *self {
            ApproveSkillError::ConcurrentModification(ref cause) => cause,
            ApproveSkillError::LimitExceeded(ref cause) => cause,
            ApproveSkillError::NotFound(ref cause) => cause,
        }
    }
}
/// Errors returned by AssociateContactWithAddressBook
#[derive(Debug, PartialEq)]
pub enum AssociateContactWithAddressBookError {
    /// <p>You are performing an action that would put you beyond your account's limits.</p>
    LimitExceeded(String),
}

impl AssociateContactWithAddressBookError {
    pub fn from_response(
        res: BufferedHttpResponse,
    ) -> RusotoError<AssociateContactWithAddressBookError> {
        if let Some(err) = proto::json::Error::parse(&res) {
            match err.typ.as_str() {
                "LimitExceededException" => {
                    return RusotoError::Service(
                        AssociateContactWithAddressBookError::LimitExceeded(err.msg),
                    )
                }
                "ValidationException" => return RusotoError::Validation(err.msg),
                _ => {}
            }
        }
        return RusotoError::Unknown(res);
    }
}
impl fmt::Display for AssociateContactWithAddressBookError {
    fn fmt(&self, f: &mut fmt::Formatter) -> fmt::Result {
        write!(f, "{}", self.description())
    }
}
impl Error for AssociateContactWithAddressBookError {
    fn description(&self) -> &str {
        match *self {
            AssociateContactWithAddressBookError::LimitExceeded(ref cause) => cause,
        }
    }
}
/// Errors returned by AssociateDeviceWithNetworkProfile
#[derive(Debug, PartialEq)]
pub enum AssociateDeviceWithNetworkProfileError {
    /// <p>There is a concurrent modification of resources.</p>
    ConcurrentModification(String),
    /// <p>The request failed because this device is no longer registered and therefore no longer managed by this account.</p>
    DeviceNotRegistered(String),
    /// <p>The resource is not found.</p>
    NotFound(String),
}

impl AssociateDeviceWithNetworkProfileError {
    pub fn from_response(
        res: BufferedHttpResponse,
    ) -> RusotoError<AssociateDeviceWithNetworkProfileError> {
        if let Some(err) = proto::json::Error::parse(&res) {
            match err.typ.as_str() {
                "ConcurrentModificationException" => {
                    return RusotoError::Service(
                        AssociateDeviceWithNetworkProfileError::ConcurrentModification(err.msg),
                    )
                }
                "DeviceNotRegisteredException" => {
                    return RusotoError::Service(
                        AssociateDeviceWithNetworkProfileError::DeviceNotRegistered(err.msg),
                    )
                }
                "NotFoundException" => {
                    return RusotoError::Service(AssociateDeviceWithNetworkProfileError::NotFound(
                        err.msg,
                    ))
                }
                "ValidationException" => return RusotoError::Validation(err.msg),
                _ => {}
            }
        }
        return RusotoError::Unknown(res);
    }
}
impl fmt::Display for AssociateDeviceWithNetworkProfileError {
    fn fmt(&self, f: &mut fmt::Formatter) -> fmt::Result {
        write!(f, "{}", self.description())
    }
}
impl Error for AssociateDeviceWithNetworkProfileError {
    fn description(&self) -> &str {
        match *self {
            AssociateDeviceWithNetworkProfileError::ConcurrentModification(ref cause) => cause,
            AssociateDeviceWithNetworkProfileError::DeviceNotRegistered(ref cause) => cause,
            AssociateDeviceWithNetworkProfileError::NotFound(ref cause) => cause,
        }
    }
}
/// Errors returned by AssociateDeviceWithRoom
#[derive(Debug, PartialEq)]
pub enum AssociateDeviceWithRoomError {
    /// <p>There is a concurrent modification of resources.</p>
    ConcurrentModification(String),
    /// <p>The request failed because this device is no longer registered and therefore no longer managed by this account.</p>
    DeviceNotRegistered(String),
    /// <p>You are performing an action that would put you beyond your account's limits.</p>
    LimitExceeded(String),
}

impl AssociateDeviceWithRoomError {
    pub fn from_response(res: BufferedHttpResponse) -> RusotoError<AssociateDeviceWithRoomError> {
        if let Some(err) = proto::json::Error::parse(&res) {
            match err.typ.as_str() {
                "ConcurrentModificationException" => {
                    return RusotoError::Service(
                        AssociateDeviceWithRoomError::ConcurrentModification(err.msg),
                    )
                }
                "DeviceNotRegisteredException" => {
                    return RusotoError::Service(AssociateDeviceWithRoomError::DeviceNotRegistered(
                        err.msg,
                    ))
                }
                "LimitExceededException" => {
                    return RusotoError::Service(AssociateDeviceWithRoomError::LimitExceeded(
                        err.msg,
                    ))
                }
                "ValidationException" => return RusotoError::Validation(err.msg),
                _ => {}
            }
        }
        return RusotoError::Unknown(res);
    }
}
impl fmt::Display for AssociateDeviceWithRoomError {
    fn fmt(&self, f: &mut fmt::Formatter) -> fmt::Result {
        write!(f, "{}", self.description())
    }
}
impl Error for AssociateDeviceWithRoomError {
    fn description(&self) -> &str {
        match *self {
            AssociateDeviceWithRoomError::ConcurrentModification(ref cause) => cause,
            AssociateDeviceWithRoomError::DeviceNotRegistered(ref cause) => cause,
            AssociateDeviceWithRoomError::LimitExceeded(ref cause) => cause,
        }
    }
}
/// Errors returned by AssociateSkillGroupWithRoom
#[derive(Debug, PartialEq)]
pub enum AssociateSkillGroupWithRoomError {
    /// <p>There is a concurrent modification of resources.</p>
    ConcurrentModification(String),
}

impl AssociateSkillGroupWithRoomError {
    pub fn from_response(
        res: BufferedHttpResponse,
    ) -> RusotoError<AssociateSkillGroupWithRoomError> {
        if let Some(err) = proto::json::Error::parse(&res) {
            match err.typ.as_str() {
                "ConcurrentModificationException" => {
                    return RusotoError::Service(
                        AssociateSkillGroupWithRoomError::ConcurrentModification(err.msg),
                    )
                }
                "ValidationException" => return RusotoError::Validation(err.msg),
                _ => {}
            }
        }
        return RusotoError::Unknown(res);
    }
}
impl fmt::Display for AssociateSkillGroupWithRoomError {
    fn fmt(&self, f: &mut fmt::Formatter) -> fmt::Result {
        write!(f, "{}", self.description())
    }
}
impl Error for AssociateSkillGroupWithRoomError {
    fn description(&self) -> &str {
        match *self {
            AssociateSkillGroupWithRoomError::ConcurrentModification(ref cause) => cause,
        }
    }
}
/// Errors returned by AssociateSkillWithSkillGroup
#[derive(Debug, PartialEq)]
pub enum AssociateSkillWithSkillGroupError {
    /// <p>There is a concurrent modification of resources.</p>
    ConcurrentModification(String),
    /// <p>The resource is not found.</p>
    NotFound(String),
    /// <p>The skill must be linked to a third-party account.</p>
    SkillNotLinked(String),
}

impl AssociateSkillWithSkillGroupError {
    pub fn from_response(
        res: BufferedHttpResponse,
    ) -> RusotoError<AssociateSkillWithSkillGroupError> {
        if let Some(err) = proto::json::Error::parse(&res) {
            match err.typ.as_str() {
                "ConcurrentModificationException" => {
                    return RusotoError::Service(
                        AssociateSkillWithSkillGroupError::ConcurrentModification(err.msg),
                    )
                }
                "NotFoundException" => {
                    return RusotoError::Service(AssociateSkillWithSkillGroupError::NotFound(
                        err.msg,
                    ))
                }
                "SkillNotLinkedException" => {
                    return RusotoError::Service(AssociateSkillWithSkillGroupError::SkillNotLinked(
                        err.msg,
                    ))
                }
                "ValidationException" => return RusotoError::Validation(err.msg),
                _ => {}
            }
        }
        return RusotoError::Unknown(res);
    }
}
impl fmt::Display for AssociateSkillWithSkillGroupError {
    fn fmt(&self, f: &mut fmt::Formatter) -> fmt::Result {
        write!(f, "{}", self.description())
    }
}
impl Error for AssociateSkillWithSkillGroupError {
    fn description(&self) -> &str {
        match *self {
            AssociateSkillWithSkillGroupError::ConcurrentModification(ref cause) => cause,
            AssociateSkillWithSkillGroupError::NotFound(ref cause) => cause,
            AssociateSkillWithSkillGroupError::SkillNotLinked(ref cause) => cause,
        }
    }
}
/// Errors returned by AssociateSkillWithUsers
#[derive(Debug, PartialEq)]
pub enum AssociateSkillWithUsersError {
    /// <p>There is a concurrent modification of resources.</p>
    ConcurrentModification(String),
    /// <p>The resource is not found.</p>
    NotFound(String),
}

impl AssociateSkillWithUsersError {
    pub fn from_response(res: BufferedHttpResponse) -> RusotoError<AssociateSkillWithUsersError> {
        if let Some(err) = proto::json::Error::parse(&res) {
            match err.typ.as_str() {
                "ConcurrentModificationException" => {
                    return RusotoError::Service(
                        AssociateSkillWithUsersError::ConcurrentModification(err.msg),
                    )
                }
                "NotFoundException" => {
                    return RusotoError::Service(AssociateSkillWithUsersError::NotFound(err.msg))
                }
                "ValidationException" => return RusotoError::Validation(err.msg),
                _ => {}
            }
        }
        return RusotoError::Unknown(res);
    }
}
impl fmt::Display for AssociateSkillWithUsersError {
    fn fmt(&self, f: &mut fmt::Formatter) -> fmt::Result {
        write!(f, "{}", self.description())
    }
}
impl Error for AssociateSkillWithUsersError {
    fn description(&self) -> &str {
        match *self {
            AssociateSkillWithUsersError::ConcurrentModification(ref cause) => cause,
            AssociateSkillWithUsersError::NotFound(ref cause) => cause,
        }
    }
}
/// Errors returned by CreateAddressBook
#[derive(Debug, PartialEq)]
pub enum CreateAddressBookError {
    /// <p>The resource being created already exists.</p>
    AlreadyExists(String),
    /// <p>You are performing an action that would put you beyond your account's limits.</p>
    LimitExceeded(String),
}

impl CreateAddressBookError {
    pub fn from_response(res: BufferedHttpResponse) -> RusotoError<CreateAddressBookError> {
        if let Some(err) = proto::json::Error::parse(&res) {
            match err.typ.as_str() {
                "AlreadyExistsException" => {
                    return RusotoError::Service(CreateAddressBookError::AlreadyExists(err.msg))
                }
                "LimitExceededException" => {
                    return RusotoError::Service(CreateAddressBookError::LimitExceeded(err.msg))
                }
                "ValidationException" => return RusotoError::Validation(err.msg),
                _ => {}
            }
        }
        return RusotoError::Unknown(res);
    }
}
impl fmt::Display for CreateAddressBookError {
    fn fmt(&self, f: &mut fmt::Formatter) -> fmt::Result {
        write!(f, "{}", self.description())
    }
}
impl Error for CreateAddressBookError {
    fn description(&self) -> &str {
        match *self {
            CreateAddressBookError::AlreadyExists(ref cause) => cause,
            CreateAddressBookError::LimitExceeded(ref cause) => cause,
        }
    }
}
/// Errors returned by CreateBusinessReportSchedule
#[derive(Debug, PartialEq)]
pub enum CreateBusinessReportScheduleError {
    /// <p>The resource being created already exists.</p>
    AlreadyExists(String),
}

impl CreateBusinessReportScheduleError {
    pub fn from_response(
        res: BufferedHttpResponse,
    ) -> RusotoError<CreateBusinessReportScheduleError> {
        if let Some(err) = proto::json::Error::parse(&res) {
            match err.typ.as_str() {
                "AlreadyExistsException" => {
                    return RusotoError::Service(CreateBusinessReportScheduleError::AlreadyExists(
                        err.msg,
                    ))
                }
                "ValidationException" => return RusotoError::Validation(err.msg),
                _ => {}
            }
        }
        return RusotoError::Unknown(res);
    }
}
impl fmt::Display for CreateBusinessReportScheduleError {
    fn fmt(&self, f: &mut fmt::Formatter) -> fmt::Result {
        write!(f, "{}", self.description())
    }
}
impl Error for CreateBusinessReportScheduleError {
    fn description(&self) -> &str {
        match *self {
            CreateBusinessReportScheduleError::AlreadyExists(ref cause) => cause,
        }
    }
}
/// Errors returned by CreateConferenceProvider
#[derive(Debug, PartialEq)]
pub enum CreateConferenceProviderError {
    /// <p>The resource being created already exists.</p>
    AlreadyExists(String),
}

impl CreateConferenceProviderError {
    pub fn from_response(res: BufferedHttpResponse) -> RusotoError<CreateConferenceProviderError> {
        if let Some(err) = proto::json::Error::parse(&res) {
            match err.typ.as_str() {
                "AlreadyExistsException" => {
                    return RusotoError::Service(CreateConferenceProviderError::AlreadyExists(
                        err.msg,
                    ))
                }
                "ValidationException" => return RusotoError::Validation(err.msg),
                _ => {}
            }
        }
        return RusotoError::Unknown(res);
    }
}
impl fmt::Display for CreateConferenceProviderError {
    fn fmt(&self, f: &mut fmt::Formatter) -> fmt::Result {
        write!(f, "{}", self.description())
    }
}
impl Error for CreateConferenceProviderError {
    fn description(&self) -> &str {
        match *self {
            CreateConferenceProviderError::AlreadyExists(ref cause) => cause,
        }
    }
}
/// Errors returned by CreateContact
#[derive(Debug, PartialEq)]
pub enum CreateContactError {
    /// <p>The resource being created already exists.</p>
    AlreadyExists(String),
    /// <p>You are performing an action that would put you beyond your account's limits.</p>
    LimitExceeded(String),
}

impl CreateContactError {
    pub fn from_response(res: BufferedHttpResponse) -> RusotoError<CreateContactError> {
        if let Some(err) = proto::json::Error::parse(&res) {
            match err.typ.as_str() {
                "AlreadyExistsException" => {
                    return RusotoError::Service(CreateContactError::AlreadyExists(err.msg))
                }
                "LimitExceededException" => {
                    return RusotoError::Service(CreateContactError::LimitExceeded(err.msg))
                }
                "ValidationException" => return RusotoError::Validation(err.msg),
                _ => {}
            }
        }
        return RusotoError::Unknown(res);
    }
}
impl fmt::Display for CreateContactError {
    fn fmt(&self, f: &mut fmt::Formatter) -> fmt::Result {
        write!(f, "{}", self.description())
    }
}
impl Error for CreateContactError {
    fn description(&self) -> &str {
        match *self {
            CreateContactError::AlreadyExists(ref cause) => cause,
            CreateContactError::LimitExceeded(ref cause) => cause,
        }
    }
}
/// Errors returned by CreateGatewayGroup
#[derive(Debug, PartialEq)]
pub enum CreateGatewayGroupError {
    /// <p>The resource being created already exists.</p>
    AlreadyExists(String),
    /// <p>You are performing an action that would put you beyond your account's limits.</p>
    LimitExceeded(String),
}

impl CreateGatewayGroupError {
    pub fn from_response(res: BufferedHttpResponse) -> RusotoError<CreateGatewayGroupError> {
        if let Some(err) = proto::json::Error::parse(&res) {
            match err.typ.as_str() {
                "AlreadyExistsException" => {
                    return RusotoError::Service(CreateGatewayGroupError::AlreadyExists(err.msg))
                }
                "LimitExceededException" => {
                    return RusotoError::Service(CreateGatewayGroupError::LimitExceeded(err.msg))
                }
                "ValidationException" => return RusotoError::Validation(err.msg),
                _ => {}
            }
        }
        return RusotoError::Unknown(res);
    }
}
impl fmt::Display for CreateGatewayGroupError {
    fn fmt(&self, f: &mut fmt::Formatter) -> fmt::Result {
        write!(f, "{}", self.description())
    }
}
impl Error for CreateGatewayGroupError {
    fn description(&self) -> &str {
        match *self {
            CreateGatewayGroupError::AlreadyExists(ref cause) => cause,
            CreateGatewayGroupError::LimitExceeded(ref cause) => cause,
        }
    }
}
/// Errors returned by CreateNetworkProfile
#[derive(Debug, PartialEq)]
pub enum CreateNetworkProfileError {
    /// <p>The resource being created already exists.</p>
    AlreadyExists(String),
    /// <p>There is a concurrent modification of resources.</p>
    ConcurrentModification(String),
    /// <p>The Certificate Authority can't issue or revoke a certificate.</p>
    InvalidCertificateAuthority(String),
    /// <p>The service linked role is locked for deletion. </p>
    InvalidServiceLinkedRoleState(String),
    /// <p>You are performing an action that would put you beyond your account's limits.</p>
    LimitExceeded(String),
}

impl CreateNetworkProfileError {
    pub fn from_response(res: BufferedHttpResponse) -> RusotoError<CreateNetworkProfileError> {
        if let Some(err) = proto::json::Error::parse(&res) {
            match err.typ.as_str() {
                "AlreadyExistsException" => {
                    return RusotoError::Service(CreateNetworkProfileError::AlreadyExists(err.msg))
                }
                "ConcurrentModificationException" => {
                    return RusotoError::Service(CreateNetworkProfileError::ConcurrentModification(
                        err.msg,
                    ))
                }
                "InvalidCertificateAuthorityException" => {
                    return RusotoError::Service(
                        CreateNetworkProfileError::InvalidCertificateAuthority(err.msg),
                    )
                }
                "InvalidServiceLinkedRoleStateException" => {
                    return RusotoError::Service(
                        CreateNetworkProfileError::InvalidServiceLinkedRoleState(err.msg),
                    )
                }
                "LimitExceededException" => {
                    return RusotoError::Service(CreateNetworkProfileError::LimitExceeded(err.msg))
                }
                "ValidationException" => return RusotoError::Validation(err.msg),
                _ => {}
            }
        }
        return RusotoError::Unknown(res);
    }
}
impl fmt::Display for CreateNetworkProfileError {
    fn fmt(&self, f: &mut fmt::Formatter) -> fmt::Result {
        write!(f, "{}", self.description())
    }
}
impl Error for CreateNetworkProfileError {
    fn description(&self) -> &str {
        match *self {
            CreateNetworkProfileError::AlreadyExists(ref cause) => cause,
            CreateNetworkProfileError::ConcurrentModification(ref cause) => cause,
            CreateNetworkProfileError::InvalidCertificateAuthority(ref cause) => cause,
            CreateNetworkProfileError::InvalidServiceLinkedRoleState(ref cause) => cause,
            CreateNetworkProfileError::LimitExceeded(ref cause) => cause,
        }
    }
}
/// Errors returned by CreateProfile
#[derive(Debug, PartialEq)]
pub enum CreateProfileError {
    /// <p>The resource being created already exists.</p>
    AlreadyExists(String),
    /// <p>There is a concurrent modification of resources.</p>
    ConcurrentModification(String),
    /// <p>You are performing an action that would put you beyond your account's limits.</p>
    LimitExceeded(String),
}

impl CreateProfileError {
    pub fn from_response(res: BufferedHttpResponse) -> RusotoError<CreateProfileError> {
        if let Some(err) = proto::json::Error::parse(&res) {
            match err.typ.as_str() {
                "AlreadyExistsException" => {
                    return RusotoError::Service(CreateProfileError::AlreadyExists(err.msg))
                }
                "ConcurrentModificationException" => {
                    return RusotoError::Service(CreateProfileError::ConcurrentModification(
                        err.msg,
                    ))
                }
                "LimitExceededException" => {
                    return RusotoError::Service(CreateProfileError::LimitExceeded(err.msg))
                }
                "ValidationException" => return RusotoError::Validation(err.msg),
                _ => {}
            }
        }
        return RusotoError::Unknown(res);
    }
}
impl fmt::Display for CreateProfileError {
    fn fmt(&self, f: &mut fmt::Formatter) -> fmt::Result {
        write!(f, "{}", self.description())
    }
}
impl Error for CreateProfileError {
    fn description(&self) -> &str {
        match *self {
            CreateProfileError::AlreadyExists(ref cause) => cause,
            CreateProfileError::ConcurrentModification(ref cause) => cause,
            CreateProfileError::LimitExceeded(ref cause) => cause,
        }
    }
}
/// Errors returned by CreateRoom
#[derive(Debug, PartialEq)]
pub enum CreateRoomError {
    /// <p>The resource being created already exists.</p>
    AlreadyExists(String),
    /// <p>You are performing an action that would put you beyond your account's limits.</p>
    LimitExceeded(String),
}

impl CreateRoomError {
    pub fn from_response(res: BufferedHttpResponse) -> RusotoError<CreateRoomError> {
        if let Some(err) = proto::json::Error::parse(&res) {
            match err.typ.as_str() {
                "AlreadyExistsException" => {
                    return RusotoError::Service(CreateRoomError::AlreadyExists(err.msg))
                }
                "LimitExceededException" => {
                    return RusotoError::Service(CreateRoomError::LimitExceeded(err.msg))
                }
                "ValidationException" => return RusotoError::Validation(err.msg),
                _ => {}
            }
        }
        return RusotoError::Unknown(res);
    }
}
impl fmt::Display for CreateRoomError {
    fn fmt(&self, f: &mut fmt::Formatter) -> fmt::Result {
        write!(f, "{}", self.description())
    }
}
impl Error for CreateRoomError {
    fn description(&self) -> &str {
        match *self {
            CreateRoomError::AlreadyExists(ref cause) => cause,
            CreateRoomError::LimitExceeded(ref cause) => cause,
        }
    }
}
/// Errors returned by CreateSkillGroup
#[derive(Debug, PartialEq)]
pub enum CreateSkillGroupError {
    /// <p>The resource being created already exists.</p>
    AlreadyExists(String),
    /// <p>There is a concurrent modification of resources.</p>
    ConcurrentModification(String),
    /// <p>You are performing an action that would put you beyond your account's limits.</p>
    LimitExceeded(String),
}

impl CreateSkillGroupError {
    pub fn from_response(res: BufferedHttpResponse) -> RusotoError<CreateSkillGroupError> {
        if let Some(err) = proto::json::Error::parse(&res) {
            match err.typ.as_str() {
                "AlreadyExistsException" => {
                    return RusotoError::Service(CreateSkillGroupError::AlreadyExists(err.msg))
                }
                "ConcurrentModificationException" => {
                    return RusotoError::Service(CreateSkillGroupError::ConcurrentModification(
                        err.msg,
                    ))
                }
                "LimitExceededException" => {
                    return RusotoError::Service(CreateSkillGroupError::LimitExceeded(err.msg))
                }
                "ValidationException" => return RusotoError::Validation(err.msg),
                _ => {}
            }
        }
        return RusotoError::Unknown(res);
    }
}
impl fmt::Display for CreateSkillGroupError {
    fn fmt(&self, f: &mut fmt::Formatter) -> fmt::Result {
        write!(f, "{}", self.description())
    }
}
impl Error for CreateSkillGroupError {
    fn description(&self) -> &str {
        match *self {
            CreateSkillGroupError::AlreadyExists(ref cause) => cause,
            CreateSkillGroupError::ConcurrentModification(ref cause) => cause,
            CreateSkillGroupError::LimitExceeded(ref cause) => cause,
        }
    }
}
/// Errors returned by CreateUser
#[derive(Debug, PartialEq)]
pub enum CreateUserError {
    /// <p>There is a concurrent modification of resources.</p>
    ConcurrentModification(String),
    /// <p>You are performing an action that would put you beyond your account's limits.</p>
    LimitExceeded(String),
    /// <p>The resource in the request is already in use.</p>
    ResourceInUse(String),
}

impl CreateUserError {
    pub fn from_response(res: BufferedHttpResponse) -> RusotoError<CreateUserError> {
        if let Some(err) = proto::json::Error::parse(&res) {
            match err.typ.as_str() {
                "ConcurrentModificationException" => {
                    return RusotoError::Service(CreateUserError::ConcurrentModification(err.msg))
                }
                "LimitExceededException" => {
                    return RusotoError::Service(CreateUserError::LimitExceeded(err.msg))
                }
                "ResourceInUseException" => {
                    return RusotoError::Service(CreateUserError::ResourceInUse(err.msg))
                }
                "ValidationException" => return RusotoError::Validation(err.msg),
                _ => {}
            }
        }
        return RusotoError::Unknown(res);
    }
}
impl fmt::Display for CreateUserError {
    fn fmt(&self, f: &mut fmt::Formatter) -> fmt::Result {
        write!(f, "{}", self.description())
    }
}
impl Error for CreateUserError {
    fn description(&self) -> &str {
        match *self {
            CreateUserError::ConcurrentModification(ref cause) => cause,
            CreateUserError::LimitExceeded(ref cause) => cause,
            CreateUserError::ResourceInUse(ref cause) => cause,
        }
    }
}
/// Errors returned by DeleteAddressBook
#[derive(Debug, PartialEq)]
pub enum DeleteAddressBookError {
    /// <p>There is a concurrent modification of resources.</p>
    ConcurrentModification(String),
    /// <p>The resource is not found.</p>
    NotFound(String),
}

impl DeleteAddressBookError {
    pub fn from_response(res: BufferedHttpResponse) -> RusotoError<DeleteAddressBookError> {
        if let Some(err) = proto::json::Error::parse(&res) {
            match err.typ.as_str() {
                "ConcurrentModificationException" => {
                    return RusotoError::Service(DeleteAddressBookError::ConcurrentModification(
                        err.msg,
                    ))
                }
                "NotFoundException" => {
                    return RusotoError::Service(DeleteAddressBookError::NotFound(err.msg))
                }
                "ValidationException" => return RusotoError::Validation(err.msg),
                _ => {}
            }
        }
        return RusotoError::Unknown(res);
    }
}
impl fmt::Display for DeleteAddressBookError {
    fn fmt(&self, f: &mut fmt::Formatter) -> fmt::Result {
        write!(f, "{}", self.description())
    }
}
impl Error for DeleteAddressBookError {
    fn description(&self) -> &str {
        match *self {
            DeleteAddressBookError::ConcurrentModification(ref cause) => cause,
            DeleteAddressBookError::NotFound(ref cause) => cause,
        }
    }
}
/// Errors returned by DeleteBusinessReportSchedule
#[derive(Debug, PartialEq)]
pub enum DeleteBusinessReportScheduleError {
    /// <p>There is a concurrent modification of resources.</p>
    ConcurrentModification(String),
    /// <p>The resource is not found.</p>
    NotFound(String),
}

impl DeleteBusinessReportScheduleError {
    pub fn from_response(
        res: BufferedHttpResponse,
    ) -> RusotoError<DeleteBusinessReportScheduleError> {
        if let Some(err) = proto::json::Error::parse(&res) {
            match err.typ.as_str() {
                "ConcurrentModificationException" => {
                    return RusotoError::Service(
                        DeleteBusinessReportScheduleError::ConcurrentModification(err.msg),
                    )
                }
                "NotFoundException" => {
                    return RusotoError::Service(DeleteBusinessReportScheduleError::NotFound(
                        err.msg,
                    ))
                }
                "ValidationException" => return RusotoError::Validation(err.msg),
                _ => {}
            }
        }
        return RusotoError::Unknown(res);
    }
}
impl fmt::Display for DeleteBusinessReportScheduleError {
    fn fmt(&self, f: &mut fmt::Formatter) -> fmt::Result {
        write!(f, "{}", self.description())
    }
}
impl Error for DeleteBusinessReportScheduleError {
    fn description(&self) -> &str {
        match *self {
            DeleteBusinessReportScheduleError::ConcurrentModification(ref cause) => cause,
            DeleteBusinessReportScheduleError::NotFound(ref cause) => cause,
        }
    }
}
/// Errors returned by DeleteConferenceProvider
#[derive(Debug, PartialEq)]
pub enum DeleteConferenceProviderError {
    /// <p>The resource is not found.</p>
    NotFound(String),
}

impl DeleteConferenceProviderError {
    pub fn from_response(res: BufferedHttpResponse) -> RusotoError<DeleteConferenceProviderError> {
        if let Some(err) = proto::json::Error::parse(&res) {
            match err.typ.as_str() {
                "NotFoundException" => {
                    return RusotoError::Service(DeleteConferenceProviderError::NotFound(err.msg))
                }
                "ValidationException" => return RusotoError::Validation(err.msg),
                _ => {}
            }
        }
        return RusotoError::Unknown(res);
    }
}
impl fmt::Display for DeleteConferenceProviderError {
    fn fmt(&self, f: &mut fmt::Formatter) -> fmt::Result {
        write!(f, "{}", self.description())
    }
}
impl Error for DeleteConferenceProviderError {
    fn description(&self) -> &str {
        match *self {
            DeleteConferenceProviderError::NotFound(ref cause) => cause,
        }
    }
}
/// Errors returned by DeleteContact
#[derive(Debug, PartialEq)]
pub enum DeleteContactError {
    /// <p>There is a concurrent modification of resources.</p>
    ConcurrentModification(String),
    /// <p>The resource is not found.</p>
    NotFound(String),
}

impl DeleteContactError {
    pub fn from_response(res: BufferedHttpResponse) -> RusotoError<DeleteContactError> {
        if let Some(err) = proto::json::Error::parse(&res) {
            match err.typ.as_str() {
                "ConcurrentModificationException" => {
                    return RusotoError::Service(DeleteContactError::ConcurrentModification(
                        err.msg,
                    ))
                }
                "NotFoundException" => {
                    return RusotoError::Service(DeleteContactError::NotFound(err.msg))
                }
                "ValidationException" => return RusotoError::Validation(err.msg),
                _ => {}
            }
        }
        return RusotoError::Unknown(res);
    }
}
impl fmt::Display for DeleteContactError {
    fn fmt(&self, f: &mut fmt::Formatter) -> fmt::Result {
        write!(f, "{}", self.description())
    }
}
impl Error for DeleteContactError {
    fn description(&self) -> &str {
        match *self {
            DeleteContactError::ConcurrentModification(ref cause) => cause,
            DeleteContactError::NotFound(ref cause) => cause,
        }
    }
}
/// Errors returned by DeleteDevice
#[derive(Debug, PartialEq)]
pub enum DeleteDeviceError {
    /// <p>There is a concurrent modification of resources.</p>
    ConcurrentModification(String),
    /// <p>The Certificate Authority can't issue or revoke a certificate.</p>
    InvalidCertificateAuthority(String),
    /// <p>The resource is not found.</p>
    NotFound(String),
}

impl DeleteDeviceError {
    pub fn from_response(res: BufferedHttpResponse) -> RusotoError<DeleteDeviceError> {
        if let Some(err) = proto::json::Error::parse(&res) {
            match err.typ.as_str() {
                "ConcurrentModificationException" => {
                    return RusotoError::Service(DeleteDeviceError::ConcurrentModification(err.msg))
                }
                "InvalidCertificateAuthorityException" => {
                    return RusotoError::Service(DeleteDeviceError::InvalidCertificateAuthority(
                        err.msg,
                    ))
                }
                "NotFoundException" => {
                    return RusotoError::Service(DeleteDeviceError::NotFound(err.msg))
                }
                "ValidationException" => return RusotoError::Validation(err.msg),
                _ => {}
            }
        }
        return RusotoError::Unknown(res);
    }
}
impl fmt::Display for DeleteDeviceError {
    fn fmt(&self, f: &mut fmt::Formatter) -> fmt::Result {
        write!(f, "{}", self.description())
    }
}
impl Error for DeleteDeviceError {
    fn description(&self) -> &str {
        match *self {
            DeleteDeviceError::ConcurrentModification(ref cause) => cause,
            DeleteDeviceError::InvalidCertificateAuthority(ref cause) => cause,
            DeleteDeviceError::NotFound(ref cause) => cause,
        }
    }
}
/// Errors returned by DeleteDeviceUsageData
#[derive(Debug, PartialEq)]
pub enum DeleteDeviceUsageDataError {
    /// <p>The request failed because this device is no longer registered and therefore no longer managed by this account.</p>
    DeviceNotRegistered(String),
    /// <p>You are performing an action that would put you beyond your account's limits.</p>
    LimitExceeded(String),
    /// <p>The resource is not found.</p>
    NotFound(String),
}

impl DeleteDeviceUsageDataError {
    pub fn from_response(res: BufferedHttpResponse) -> RusotoError<DeleteDeviceUsageDataError> {
        if let Some(err) = proto::json::Error::parse(&res) {
            match err.typ.as_str() {
                "DeviceNotRegisteredException" => {
                    return RusotoError::Service(DeleteDeviceUsageDataError::DeviceNotRegistered(
                        err.msg,
                    ))
                }
                "LimitExceededException" => {
                    return RusotoError::Service(DeleteDeviceUsageDataError::LimitExceeded(err.msg))
                }
                "NotFoundException" => {
                    return RusotoError::Service(DeleteDeviceUsageDataError::NotFound(err.msg))
                }
                "ValidationException" => return RusotoError::Validation(err.msg),
                _ => {}
            }
        }
        return RusotoError::Unknown(res);
    }
}
impl fmt::Display for DeleteDeviceUsageDataError {
    fn fmt(&self, f: &mut fmt::Formatter) -> fmt::Result {
        write!(f, "{}", self.description())
    }
}
impl Error for DeleteDeviceUsageDataError {
    fn description(&self) -> &str {
        match *self {
            DeleteDeviceUsageDataError::DeviceNotRegistered(ref cause) => cause,
            DeleteDeviceUsageDataError::LimitExceeded(ref cause) => cause,
            DeleteDeviceUsageDataError::NotFound(ref cause) => cause,
        }
    }
}
/// Errors returned by DeleteGatewayGroup
#[derive(Debug, PartialEq)]
pub enum DeleteGatewayGroupError {
    /// <p>Another resource is associated with the resource in the request.</p>
    ResourceAssociated(String),
}

impl DeleteGatewayGroupError {
    pub fn from_response(res: BufferedHttpResponse) -> RusotoError<DeleteGatewayGroupError> {
        if let Some(err) = proto::json::Error::parse(&res) {
            match err.typ.as_str() {
                "ResourceAssociatedException" => {
                    return RusotoError::Service(DeleteGatewayGroupError::ResourceAssociated(
                        err.msg,
                    ))
                }
                "ValidationException" => return RusotoError::Validation(err.msg),
                _ => {}
            }
        }
        return RusotoError::Unknown(res);
    }
}
impl fmt::Display for DeleteGatewayGroupError {
    fn fmt(&self, f: &mut fmt::Formatter) -> fmt::Result {
        write!(f, "{}", self.description())
    }
}
impl Error for DeleteGatewayGroupError {
    fn description(&self) -> &str {
        match *self {
            DeleteGatewayGroupError::ResourceAssociated(ref cause) => cause,
        }
    }
}
/// Errors returned by DeleteNetworkProfile
#[derive(Debug, PartialEq)]
pub enum DeleteNetworkProfileError {
    /// <p>There is a concurrent modification of resources.</p>
    ConcurrentModification(String),
    /// <p>The resource is not found.</p>
    NotFound(String),
    /// <p>The resource in the request is already in use.</p>
    ResourceInUse(String),
}

impl DeleteNetworkProfileError {
    pub fn from_response(res: BufferedHttpResponse) -> RusotoError<DeleteNetworkProfileError> {
        if let Some(err) = proto::json::Error::parse(&res) {
            match err.typ.as_str() {
                "ConcurrentModificationException" => {
                    return RusotoError::Service(DeleteNetworkProfileError::ConcurrentModification(
                        err.msg,
                    ))
                }
                "NotFoundException" => {
                    return RusotoError::Service(DeleteNetworkProfileError::NotFound(err.msg))
                }
                "ResourceInUseException" => {
                    return RusotoError::Service(DeleteNetworkProfileError::ResourceInUse(err.msg))
                }
                "ValidationException" => return RusotoError::Validation(err.msg),
                _ => {}
            }
        }
        return RusotoError::Unknown(res);
    }
}
impl fmt::Display for DeleteNetworkProfileError {
    fn fmt(&self, f: &mut fmt::Formatter) -> fmt::Result {
        write!(f, "{}", self.description())
    }
}
impl Error for DeleteNetworkProfileError {
    fn description(&self) -> &str {
        match *self {
            DeleteNetworkProfileError::ConcurrentModification(ref cause) => cause,
            DeleteNetworkProfileError::NotFound(ref cause) => cause,
            DeleteNetworkProfileError::ResourceInUse(ref cause) => cause,
        }
    }
}
/// Errors returned by DeleteProfile
#[derive(Debug, PartialEq)]
pub enum DeleteProfileError {
    /// <p>There is a concurrent modification of resources.</p>
    ConcurrentModification(String),
    /// <p>The resource is not found.</p>
    NotFound(String),
}

impl DeleteProfileError {
    pub fn from_response(res: BufferedHttpResponse) -> RusotoError<DeleteProfileError> {
        if let Some(err) = proto::json::Error::parse(&res) {
            match err.typ.as_str() {
                "ConcurrentModificationException" => {
                    return RusotoError::Service(DeleteProfileError::ConcurrentModification(
                        err.msg,
                    ))
                }
                "NotFoundException" => {
                    return RusotoError::Service(DeleteProfileError::NotFound(err.msg))
                }
                "ValidationException" => return RusotoError::Validation(err.msg),
                _ => {}
            }
        }
        return RusotoError::Unknown(res);
    }
}
impl fmt::Display for DeleteProfileError {
    fn fmt(&self, f: &mut fmt::Formatter) -> fmt::Result {
        write!(f, "{}", self.description())
    }
}
impl Error for DeleteProfileError {
    fn description(&self) -> &str {
        match *self {
            DeleteProfileError::ConcurrentModification(ref cause) => cause,
            DeleteProfileError::NotFound(ref cause) => cause,
        }
    }
}
/// Errors returned by DeleteRoom
#[derive(Debug, PartialEq)]
pub enum DeleteRoomError {
    /// <p>There is a concurrent modification of resources.</p>
    ConcurrentModification(String),
    /// <p>The resource is not found.</p>
    NotFound(String),
}

impl DeleteRoomError {
    pub fn from_response(res: BufferedHttpResponse) -> RusotoError<DeleteRoomError> {
        if let Some(err) = proto::json::Error::parse(&res) {
            match err.typ.as_str() {
                "ConcurrentModificationException" => {
                    return RusotoError::Service(DeleteRoomError::ConcurrentModification(err.msg))
                }
                "NotFoundException" => {
                    return RusotoError::Service(DeleteRoomError::NotFound(err.msg))
                }
                "ValidationException" => return RusotoError::Validation(err.msg),
                _ => {}
            }
        }
        return RusotoError::Unknown(res);
    }
}
impl fmt::Display for DeleteRoomError {
    fn fmt(&self, f: &mut fmt::Formatter) -> fmt::Result {
        write!(f, "{}", self.description())
    }
}
impl Error for DeleteRoomError {
    fn description(&self) -> &str {
        match *self {
            DeleteRoomError::ConcurrentModification(ref cause) => cause,
            DeleteRoomError::NotFound(ref cause) => cause,
        }
    }
}
/// Errors returned by DeleteRoomSkillParameter
#[derive(Debug, PartialEq)]
pub enum DeleteRoomSkillParameterError {
    /// <p>There is a concurrent modification of resources.</p>
    ConcurrentModification(String),
}

impl DeleteRoomSkillParameterError {
    pub fn from_response(res: BufferedHttpResponse) -> RusotoError<DeleteRoomSkillParameterError> {
        if let Some(err) = proto::json::Error::parse(&res) {
            match err.typ.as_str() {
                "ConcurrentModificationException" => {
                    return RusotoError::Service(
                        DeleteRoomSkillParameterError::ConcurrentModification(err.msg),
                    )
                }
                "ValidationException" => return RusotoError::Validation(err.msg),
                _ => {}
            }
        }
        return RusotoError::Unknown(res);
    }
}
impl fmt::Display for DeleteRoomSkillParameterError {
    fn fmt(&self, f: &mut fmt::Formatter) -> fmt::Result {
        write!(f, "{}", self.description())
    }
}
impl Error for DeleteRoomSkillParameterError {
    fn description(&self) -> &str {
        match *self {
            DeleteRoomSkillParameterError::ConcurrentModification(ref cause) => cause,
        }
    }
}
/// Errors returned by DeleteSkillAuthorization
#[derive(Debug, PartialEq)]
pub enum DeleteSkillAuthorizationError {
    /// <p>There is a concurrent modification of resources.</p>
    ConcurrentModification(String),
    /// <p>The resource is not found.</p>
    NotFound(String),
}

impl DeleteSkillAuthorizationError {
    pub fn from_response(res: BufferedHttpResponse) -> RusotoError<DeleteSkillAuthorizationError> {
        if let Some(err) = proto::json::Error::parse(&res) {
            match err.typ.as_str() {
                "ConcurrentModificationException" => {
                    return RusotoError::Service(
                        DeleteSkillAuthorizationError::ConcurrentModification(err.msg),
                    )
                }
                "NotFoundException" => {
                    return RusotoError::Service(DeleteSkillAuthorizationError::NotFound(err.msg))
                }
                "ValidationException" => return RusotoError::Validation(err.msg),
                _ => {}
            }
        }
        return RusotoError::Unknown(res);
    }
}
impl fmt::Display for DeleteSkillAuthorizationError {
    fn fmt(&self, f: &mut fmt::Formatter) -> fmt::Result {
        write!(f, "{}", self.description())
    }
}
impl Error for DeleteSkillAuthorizationError {
    fn description(&self) -> &str {
        match *self {
            DeleteSkillAuthorizationError::ConcurrentModification(ref cause) => cause,
            DeleteSkillAuthorizationError::NotFound(ref cause) => cause,
        }
    }
}
/// Errors returned by DeleteSkillGroup
#[derive(Debug, PartialEq)]
pub enum DeleteSkillGroupError {
    /// <p>There is a concurrent modification of resources.</p>
    ConcurrentModification(String),
    /// <p>The resource is not found.</p>
    NotFound(String),
}

impl DeleteSkillGroupError {
    pub fn from_response(res: BufferedHttpResponse) -> RusotoError<DeleteSkillGroupError> {
        if let Some(err) = proto::json::Error::parse(&res) {
            match err.typ.as_str() {
                "ConcurrentModificationException" => {
                    return RusotoError::Service(DeleteSkillGroupError::ConcurrentModification(
                        err.msg,
                    ))
                }
                "NotFoundException" => {
                    return RusotoError::Service(DeleteSkillGroupError::NotFound(err.msg))
                }
                "ValidationException" => return RusotoError::Validation(err.msg),
                _ => {}
            }
        }
        return RusotoError::Unknown(res);
    }
}
impl fmt::Display for DeleteSkillGroupError {
    fn fmt(&self, f: &mut fmt::Formatter) -> fmt::Result {
        write!(f, "{}", self.description())
    }
}
impl Error for DeleteSkillGroupError {
    fn description(&self) -> &str {
        match *self {
            DeleteSkillGroupError::ConcurrentModification(ref cause) => cause,
            DeleteSkillGroupError::NotFound(ref cause) => cause,
        }
    }
}
/// Errors returned by DeleteUser
#[derive(Debug, PartialEq)]
pub enum DeleteUserError {
    /// <p>There is a concurrent modification of resources.</p>
    ConcurrentModification(String),
    /// <p>The resource is not found.</p>
    NotFound(String),
}

impl DeleteUserError {
    pub fn from_response(res: BufferedHttpResponse) -> RusotoError<DeleteUserError> {
        if let Some(err) = proto::json::Error::parse(&res) {
            match err.typ.as_str() {
                "ConcurrentModificationException" => {
                    return RusotoError::Service(DeleteUserError::ConcurrentModification(err.msg))
                }
                "NotFoundException" => {
                    return RusotoError::Service(DeleteUserError::NotFound(err.msg))
                }
                "ValidationException" => return RusotoError::Validation(err.msg),
                _ => {}
            }
        }
        return RusotoError::Unknown(res);
    }
}
impl fmt::Display for DeleteUserError {
    fn fmt(&self, f: &mut fmt::Formatter) -> fmt::Result {
        write!(f, "{}", self.description())
    }
}
impl Error for DeleteUserError {
    fn description(&self) -> &str {
        match *self {
            DeleteUserError::ConcurrentModification(ref cause) => cause,
            DeleteUserError::NotFound(ref cause) => cause,
        }
    }
}
/// Errors returned by DisassociateContactFromAddressBook
#[derive(Debug, PartialEq)]
pub enum DisassociateContactFromAddressBookError {}

impl DisassociateContactFromAddressBookError {
    pub fn from_response(
        res: BufferedHttpResponse,
    ) -> RusotoError<DisassociateContactFromAddressBookError> {
        if let Some(err) = proto::json::Error::parse(&res) {
            match err.typ.as_str() {
                "ValidationException" => return RusotoError::Validation(err.msg),
                _ => {}
            }
        }
        return RusotoError::Unknown(res);
    }
}
impl fmt::Display for DisassociateContactFromAddressBookError {
    fn fmt(&self, f: &mut fmt::Formatter) -> fmt::Result {
        write!(f, "{}", self.description())
    }
}
impl Error for DisassociateContactFromAddressBookError {
    fn description(&self) -> &str {
        match *self {}
    }
}
/// Errors returned by DisassociateDeviceFromRoom
#[derive(Debug, PartialEq)]
pub enum DisassociateDeviceFromRoomError {
    /// <p>There is a concurrent modification of resources.</p>
    ConcurrentModification(String),
    /// <p>The request failed because this device is no longer registered and therefore no longer managed by this account.</p>
    DeviceNotRegistered(String),
}

impl DisassociateDeviceFromRoomError {
    pub fn from_response(
        res: BufferedHttpResponse,
    ) -> RusotoError<DisassociateDeviceFromRoomError> {
        if let Some(err) = proto::json::Error::parse(&res) {
            match err.typ.as_str() {
                "ConcurrentModificationException" => {
                    return RusotoError::Service(
                        DisassociateDeviceFromRoomError::ConcurrentModification(err.msg),
                    )
                }
                "DeviceNotRegisteredException" => {
                    return RusotoError::Service(
                        DisassociateDeviceFromRoomError::DeviceNotRegistered(err.msg),
                    )
                }
                "ValidationException" => return RusotoError::Validation(err.msg),
                _ => {}
            }
        }
        return RusotoError::Unknown(res);
    }
}
impl fmt::Display for DisassociateDeviceFromRoomError {
    fn fmt(&self, f: &mut fmt::Formatter) -> fmt::Result {
        write!(f, "{}", self.description())
    }
}
impl Error for DisassociateDeviceFromRoomError {
    fn description(&self) -> &str {
        match *self {
            DisassociateDeviceFromRoomError::ConcurrentModification(ref cause) => cause,
            DisassociateDeviceFromRoomError::DeviceNotRegistered(ref cause) => cause,
        }
    }
}
/// Errors returned by DisassociateSkillFromSkillGroup
#[derive(Debug, PartialEq)]
pub enum DisassociateSkillFromSkillGroupError {
    /// <p>There is a concurrent modification of resources.</p>
    ConcurrentModification(String),
    /// <p>The resource is not found.</p>
    NotFound(String),
}

impl DisassociateSkillFromSkillGroupError {
    pub fn from_response(
        res: BufferedHttpResponse,
    ) -> RusotoError<DisassociateSkillFromSkillGroupError> {
        if let Some(err) = proto::json::Error::parse(&res) {
            match err.typ.as_str() {
                "ConcurrentModificationException" => {
                    return RusotoError::Service(
                        DisassociateSkillFromSkillGroupError::ConcurrentModification(err.msg),
                    )
                }
                "NotFoundException" => {
                    return RusotoError::Service(DisassociateSkillFromSkillGroupError::NotFound(
                        err.msg,
                    ))
                }
                "ValidationException" => return RusotoError::Validation(err.msg),
                _ => {}
            }
        }
        return RusotoError::Unknown(res);
    }
}
impl fmt::Display for DisassociateSkillFromSkillGroupError {
    fn fmt(&self, f: &mut fmt::Formatter) -> fmt::Result {
        write!(f, "{}", self.description())
    }
}
impl Error for DisassociateSkillFromSkillGroupError {
    fn description(&self) -> &str {
        match *self {
            DisassociateSkillFromSkillGroupError::ConcurrentModification(ref cause) => cause,
            DisassociateSkillFromSkillGroupError::NotFound(ref cause) => cause,
        }
    }
}
/// Errors returned by DisassociateSkillFromUsers
#[derive(Debug, PartialEq)]
pub enum DisassociateSkillFromUsersError {
    /// <p>There is a concurrent modification of resources.</p>
    ConcurrentModification(String),
    /// <p>The resource is not found.</p>
    NotFound(String),
}

impl DisassociateSkillFromUsersError {
    pub fn from_response(
        res: BufferedHttpResponse,
    ) -> RusotoError<DisassociateSkillFromUsersError> {
        if let Some(err) = proto::json::Error::parse(&res) {
            match err.typ.as_str() {
                "ConcurrentModificationException" => {
                    return RusotoError::Service(
                        DisassociateSkillFromUsersError::ConcurrentModification(err.msg),
                    )
                }
                "NotFoundException" => {
                    return RusotoError::Service(DisassociateSkillFromUsersError::NotFound(err.msg))
                }
                "ValidationException" => return RusotoError::Validation(err.msg),
                _ => {}
            }
        }
        return RusotoError::Unknown(res);
    }
}
impl fmt::Display for DisassociateSkillFromUsersError {
    fn fmt(&self, f: &mut fmt::Formatter) -> fmt::Result {
        write!(f, "{}", self.description())
    }
}
impl Error for DisassociateSkillFromUsersError {
    fn description(&self) -> &str {
        match *self {
            DisassociateSkillFromUsersError::ConcurrentModification(ref cause) => cause,
            DisassociateSkillFromUsersError::NotFound(ref cause) => cause,
        }
    }
}
/// Errors returned by DisassociateSkillGroupFromRoom
#[derive(Debug, PartialEq)]
pub enum DisassociateSkillGroupFromRoomError {
    /// <p>There is a concurrent modification of resources.</p>
    ConcurrentModification(String),
}

impl DisassociateSkillGroupFromRoomError {
    pub fn from_response(
        res: BufferedHttpResponse,
    ) -> RusotoError<DisassociateSkillGroupFromRoomError> {
        if let Some(err) = proto::json::Error::parse(&res) {
            match err.typ.as_str() {
                "ConcurrentModificationException" => {
                    return RusotoError::Service(
                        DisassociateSkillGroupFromRoomError::ConcurrentModification(err.msg),
                    )
                }
                "ValidationException" => return RusotoError::Validation(err.msg),
                _ => {}
            }
        }
        return RusotoError::Unknown(res);
    }
}
impl fmt::Display for DisassociateSkillGroupFromRoomError {
    fn fmt(&self, f: &mut fmt::Formatter) -> fmt::Result {
        write!(f, "{}", self.description())
    }
}
impl Error for DisassociateSkillGroupFromRoomError {
    fn description(&self) -> &str {
        match *self {
            DisassociateSkillGroupFromRoomError::ConcurrentModification(ref cause) => cause,
        }
    }
}
/// Errors returned by ForgetSmartHomeAppliances
#[derive(Debug, PartialEq)]
pub enum ForgetSmartHomeAppliancesError {
    /// <p>The resource is not found.</p>
    NotFound(String),
}

impl ForgetSmartHomeAppliancesError {
    pub fn from_response(res: BufferedHttpResponse) -> RusotoError<ForgetSmartHomeAppliancesError> {
        if let Some(err) = proto::json::Error::parse(&res) {
            match err.typ.as_str() {
                "NotFoundException" => {
                    return RusotoError::Service(ForgetSmartHomeAppliancesError::NotFound(err.msg))
                }
                "ValidationException" => return RusotoError::Validation(err.msg),
                _ => {}
            }
        }
        return RusotoError::Unknown(res);
    }
}
impl fmt::Display for ForgetSmartHomeAppliancesError {
    fn fmt(&self, f: &mut fmt::Formatter) -> fmt::Result {
        write!(f, "{}", self.description())
    }
}
impl Error for ForgetSmartHomeAppliancesError {
    fn description(&self) -> &str {
        match *self {
            ForgetSmartHomeAppliancesError::NotFound(ref cause) => cause,
        }
    }
}
/// Errors returned by GetAddressBook
#[derive(Debug, PartialEq)]
pub enum GetAddressBookError {
    /// <p>The resource is not found.</p>
    NotFound(String),
}

impl GetAddressBookError {
    pub fn from_response(res: BufferedHttpResponse) -> RusotoError<GetAddressBookError> {
        if let Some(err) = proto::json::Error::parse(&res) {
            match err.typ.as_str() {
                "NotFoundException" => {
                    return RusotoError::Service(GetAddressBookError::NotFound(err.msg))
                }
                "ValidationException" => return RusotoError::Validation(err.msg),
                _ => {}
            }
        }
        return RusotoError::Unknown(res);
    }
}
impl fmt::Display for GetAddressBookError {
    fn fmt(&self, f: &mut fmt::Formatter) -> fmt::Result {
        write!(f, "{}", self.description())
    }
}
impl Error for GetAddressBookError {
    fn description(&self) -> &str {
        match *self {
            GetAddressBookError::NotFound(ref cause) => cause,
        }
    }
}
/// Errors returned by GetConferencePreference
#[derive(Debug, PartialEq)]
pub enum GetConferencePreferenceError {
    /// <p>The resource is not found.</p>
    NotFound(String),
}

impl GetConferencePreferenceError {
    pub fn from_response(res: BufferedHttpResponse) -> RusotoError<GetConferencePreferenceError> {
        if let Some(err) = proto::json::Error::parse(&res) {
            match err.typ.as_str() {
                "NotFoundException" => {
                    return RusotoError::Service(GetConferencePreferenceError::NotFound(err.msg))
                }
                "ValidationException" => return RusotoError::Validation(err.msg),
                _ => {}
            }
        }
        return RusotoError::Unknown(res);
    }
}
impl fmt::Display for GetConferencePreferenceError {
    fn fmt(&self, f: &mut fmt::Formatter) -> fmt::Result {
        write!(f, "{}", self.description())
    }
}
impl Error for GetConferencePreferenceError {
    fn description(&self) -> &str {
        match *self {
            GetConferencePreferenceError::NotFound(ref cause) => cause,
        }
    }
}
/// Errors returned by GetConferenceProvider
#[derive(Debug, PartialEq)]
pub enum GetConferenceProviderError {
    /// <p>The resource is not found.</p>
    NotFound(String),
}

impl GetConferenceProviderError {
    pub fn from_response(res: BufferedHttpResponse) -> RusotoError<GetConferenceProviderError> {
        if let Some(err) = proto::json::Error::parse(&res) {
            match err.typ.as_str() {
                "NotFoundException" => {
                    return RusotoError::Service(GetConferenceProviderError::NotFound(err.msg))
                }
                "ValidationException" => return RusotoError::Validation(err.msg),
                _ => {}
            }
        }
        return RusotoError::Unknown(res);
    }
}
impl fmt::Display for GetConferenceProviderError {
    fn fmt(&self, f: &mut fmt::Formatter) -> fmt::Result {
        write!(f, "{}", self.description())
    }
}
impl Error for GetConferenceProviderError {
    fn description(&self) -> &str {
        match *self {
            GetConferenceProviderError::NotFound(ref cause) => cause,
        }
    }
}
/// Errors returned by GetContact
#[derive(Debug, PartialEq)]
pub enum GetContactError {
    /// <p>The resource is not found.</p>
    NotFound(String),
}

impl GetContactError {
    pub fn from_response(res: BufferedHttpResponse) -> RusotoError<GetContactError> {
        if let Some(err) = proto::json::Error::parse(&res) {
            match err.typ.as_str() {
                "NotFoundException" => {
                    return RusotoError::Service(GetContactError::NotFound(err.msg))
                }
                "ValidationException" => return RusotoError::Validation(err.msg),
                _ => {}
            }
        }
        return RusotoError::Unknown(res);
    }
}
impl fmt::Display for GetContactError {
    fn fmt(&self, f: &mut fmt::Formatter) -> fmt::Result {
        write!(f, "{}", self.description())
    }
}
impl Error for GetContactError {
    fn description(&self) -> &str {
        match *self {
            GetContactError::NotFound(ref cause) => cause,
        }
    }
}
/// Errors returned by GetDevice
#[derive(Debug, PartialEq)]
pub enum GetDeviceError {
    /// <p>The resource is not found.</p>
    NotFound(String),
}

impl GetDeviceError {
    pub fn from_response(res: BufferedHttpResponse) -> RusotoError<GetDeviceError> {
        if let Some(err) = proto::json::Error::parse(&res) {
            match err.typ.as_str() {
                "NotFoundException" => {
                    return RusotoError::Service(GetDeviceError::NotFound(err.msg))
                }
                "ValidationException" => return RusotoError::Validation(err.msg),
                _ => {}
            }
        }
        return RusotoError::Unknown(res);
    }
}
impl fmt::Display for GetDeviceError {
    fn fmt(&self, f: &mut fmt::Formatter) -> fmt::Result {
        write!(f, "{}", self.description())
    }
}
impl Error for GetDeviceError {
    fn description(&self) -> &str {
        match *self {
            GetDeviceError::NotFound(ref cause) => cause,
        }
    }
}
/// Errors returned by GetGateway
#[derive(Debug, PartialEq)]
pub enum GetGatewayError {
    /// <p>The resource is not found.</p>
    NotFound(String),
}

impl GetGatewayError {
    pub fn from_response(res: BufferedHttpResponse) -> RusotoError<GetGatewayError> {
        if let Some(err) = proto::json::Error::parse(&res) {
            match err.typ.as_str() {
                "NotFoundException" => {
                    return RusotoError::Service(GetGatewayError::NotFound(err.msg))
                }
                "ValidationException" => return RusotoError::Validation(err.msg),
                _ => {}
            }
        }
        return RusotoError::Unknown(res);
    }
}
impl fmt::Display for GetGatewayError {
    fn fmt(&self, f: &mut fmt::Formatter) -> fmt::Result {
        write!(f, "{}", self.description())
    }
}
impl Error for GetGatewayError {
    fn description(&self) -> &str {
        match *self {
            GetGatewayError::NotFound(ref cause) => cause,
        }
    }
}
/// Errors returned by GetGatewayGroup
#[derive(Debug, PartialEq)]
pub enum GetGatewayGroupError {
    /// <p>The resource is not found.</p>
    NotFound(String),
}

impl GetGatewayGroupError {
    pub fn from_response(res: BufferedHttpResponse) -> RusotoError<GetGatewayGroupError> {
        if let Some(err) = proto::json::Error::parse(&res) {
            match err.typ.as_str() {
                "NotFoundException" => {
                    return RusotoError::Service(GetGatewayGroupError::NotFound(err.msg))
                }
                "ValidationException" => return RusotoError::Validation(err.msg),
                _ => {}
            }
        }
        return RusotoError::Unknown(res);
    }
}
impl fmt::Display for GetGatewayGroupError {
    fn fmt(&self, f: &mut fmt::Formatter) -> fmt::Result {
        write!(f, "{}", self.description())
    }
}
impl Error for GetGatewayGroupError {
    fn description(&self) -> &str {
        match *self {
            GetGatewayGroupError::NotFound(ref cause) => cause,
        }
    }
}
/// Errors returned by GetInvitationConfiguration
#[derive(Debug, PartialEq)]
pub enum GetInvitationConfigurationError {
    /// <p>The resource is not found.</p>
    NotFound(String),
}

impl GetInvitationConfigurationError {
    pub fn from_response(
        res: BufferedHttpResponse,
    ) -> RusotoError<GetInvitationConfigurationError> {
        if let Some(err) = proto::json::Error::parse(&res) {
            match err.typ.as_str() {
                "NotFoundException" => {
                    return RusotoError::Service(GetInvitationConfigurationError::NotFound(err.msg))
                }
                "ValidationException" => return RusotoError::Validation(err.msg),
                _ => {}
            }
        }
        return RusotoError::Unknown(res);
    }
}
impl fmt::Display for GetInvitationConfigurationError {
    fn fmt(&self, f: &mut fmt::Formatter) -> fmt::Result {
        write!(f, "{}", self.description())
    }
}
impl Error for GetInvitationConfigurationError {
    fn description(&self) -> &str {
        match *self {
            GetInvitationConfigurationError::NotFound(ref cause) => cause,
        }
    }
}
/// Errors returned by GetNetworkProfile
#[derive(Debug, PartialEq)]
pub enum GetNetworkProfileError {
    /// <p>A password in SecretsManager is in an invalid state.</p>
    InvalidSecretsManagerResource(String),
    /// <p>The resource is not found.</p>
    NotFound(String),
}

impl GetNetworkProfileError {
    pub fn from_response(res: BufferedHttpResponse) -> RusotoError<GetNetworkProfileError> {
        if let Some(err) = proto::json::Error::parse(&res) {
            match err.typ.as_str() {
                "InvalidSecretsManagerResourceException" => {
                    return RusotoError::Service(
                        GetNetworkProfileError::InvalidSecretsManagerResource(err.msg),
                    )
                }
                "NotFoundException" => {
                    return RusotoError::Service(GetNetworkProfileError::NotFound(err.msg))
                }
                "ValidationException" => return RusotoError::Validation(err.msg),
                _ => {}
            }
        }
        return RusotoError::Unknown(res);
    }
}
impl fmt::Display for GetNetworkProfileError {
    fn fmt(&self, f: &mut fmt::Formatter) -> fmt::Result {
        write!(f, "{}", self.description())
    }
}
impl Error for GetNetworkProfileError {
    fn description(&self) -> &str {
        match *self {
            GetNetworkProfileError::InvalidSecretsManagerResource(ref cause) => cause,
            GetNetworkProfileError::NotFound(ref cause) => cause,
        }
    }
}
/// Errors returned by GetProfile
#[derive(Debug, PartialEq)]
pub enum GetProfileError {
    /// <p>The resource is not found.</p>
    NotFound(String),
}

impl GetProfileError {
    pub fn from_response(res: BufferedHttpResponse) -> RusotoError<GetProfileError> {
        if let Some(err) = proto::json::Error::parse(&res) {
            match err.typ.as_str() {
                "NotFoundException" => {
                    return RusotoError::Service(GetProfileError::NotFound(err.msg))
                }
                "ValidationException" => return RusotoError::Validation(err.msg),
                _ => {}
            }
        }
        return RusotoError::Unknown(res);
    }
}
impl fmt::Display for GetProfileError {
    fn fmt(&self, f: &mut fmt::Formatter) -> fmt::Result {
        write!(f, "{}", self.description())
    }
}
impl Error for GetProfileError {
    fn description(&self) -> &str {
        match *self {
            GetProfileError::NotFound(ref cause) => cause,
        }
    }
}
/// Errors returned by GetRoom
#[derive(Debug, PartialEq)]
pub enum GetRoomError {
    /// <p>The resource is not found.</p>
    NotFound(String),
}

impl GetRoomError {
    pub fn from_response(res: BufferedHttpResponse) -> RusotoError<GetRoomError> {
        if let Some(err) = proto::json::Error::parse(&res) {
            match err.typ.as_str() {
                "NotFoundException" => {
                    return RusotoError::Service(GetRoomError::NotFound(err.msg))
                }
                "ValidationException" => return RusotoError::Validation(err.msg),
                _ => {}
            }
        }
        return RusotoError::Unknown(res);
    }
}
impl fmt::Display for GetRoomError {
    fn fmt(&self, f: &mut fmt::Formatter) -> fmt::Result {
        write!(f, "{}", self.description())
    }
}
impl Error for GetRoomError {
    fn description(&self) -> &str {
        match *self {
            GetRoomError::NotFound(ref cause) => cause,
        }
    }
}
/// Errors returned by GetRoomSkillParameter
#[derive(Debug, PartialEq)]
pub enum GetRoomSkillParameterError {
    /// <p>The resource is not found.</p>
    NotFound(String),
}

impl GetRoomSkillParameterError {
    pub fn from_response(res: BufferedHttpResponse) -> RusotoError<GetRoomSkillParameterError> {
        if let Some(err) = proto::json::Error::parse(&res) {
            match err.typ.as_str() {
                "NotFoundException" => {
                    return RusotoError::Service(GetRoomSkillParameterError::NotFound(err.msg))
                }
                "ValidationException" => return RusotoError::Validation(err.msg),
                _ => {}
            }
        }
        return RusotoError::Unknown(res);
    }
}
impl fmt::Display for GetRoomSkillParameterError {
    fn fmt(&self, f: &mut fmt::Formatter) -> fmt::Result {
        write!(f, "{}", self.description())
    }
}
impl Error for GetRoomSkillParameterError {
    fn description(&self) -> &str {
        match *self {
            GetRoomSkillParameterError::NotFound(ref cause) => cause,
        }
    }
}
/// Errors returned by GetSkillGroup
#[derive(Debug, PartialEq)]
pub enum GetSkillGroupError {
    /// <p>The resource is not found.</p>
    NotFound(String),
}

impl GetSkillGroupError {
    pub fn from_response(res: BufferedHttpResponse) -> RusotoError<GetSkillGroupError> {
        if let Some(err) = proto::json::Error::parse(&res) {
            match err.typ.as_str() {
                "NotFoundException" => {
                    return RusotoError::Service(GetSkillGroupError::NotFound(err.msg))
                }
                "ValidationException" => return RusotoError::Validation(err.msg),
                _ => {}
            }
        }
        return RusotoError::Unknown(res);
    }
}
impl fmt::Display for GetSkillGroupError {
    fn fmt(&self, f: &mut fmt::Formatter) -> fmt::Result {
        write!(f, "{}", self.description())
    }
}
impl Error for GetSkillGroupError {
    fn description(&self) -> &str {
        match *self {
            GetSkillGroupError::NotFound(ref cause) => cause,
        }
    }
}
/// Errors returned by ListBusinessReportSchedules
#[derive(Debug, PartialEq)]
pub enum ListBusinessReportSchedulesError {}

impl ListBusinessReportSchedulesError {
    pub fn from_response(
        res: BufferedHttpResponse,
    ) -> RusotoError<ListBusinessReportSchedulesError> {
        if let Some(err) = proto::json::Error::parse(&res) {
            match err.typ.as_str() {
                "ValidationException" => return RusotoError::Validation(err.msg),
                _ => {}
            }
        }
        return RusotoError::Unknown(res);
    }
}
impl fmt::Display for ListBusinessReportSchedulesError {
    fn fmt(&self, f: &mut fmt::Formatter) -> fmt::Result {
        write!(f, "{}", self.description())
    }
}
impl Error for ListBusinessReportSchedulesError {
    fn description(&self) -> &str {
        match *self {}
    }
}
/// Errors returned by ListConferenceProviders
#[derive(Debug, PartialEq)]
pub enum ListConferenceProvidersError {}

impl ListConferenceProvidersError {
    pub fn from_response(res: BufferedHttpResponse) -> RusotoError<ListConferenceProvidersError> {
        if let Some(err) = proto::json::Error::parse(&res) {
            match err.typ.as_str() {
                "ValidationException" => return RusotoError::Validation(err.msg),
                _ => {}
            }
        }
        return RusotoError::Unknown(res);
    }
}
impl fmt::Display for ListConferenceProvidersError {
    fn fmt(&self, f: &mut fmt::Formatter) -> fmt::Result {
        write!(f, "{}", self.description())
    }
}
impl Error for ListConferenceProvidersError {
    fn description(&self) -> &str {
        match *self {}
    }
}
/// Errors returned by ListDeviceEvents
#[derive(Debug, PartialEq)]
pub enum ListDeviceEventsError {
    /// <p>The resource is not found.</p>
    NotFound(String),
}

impl ListDeviceEventsError {
    pub fn from_response(res: BufferedHttpResponse) -> RusotoError<ListDeviceEventsError> {
        if let Some(err) = proto::json::Error::parse(&res) {
            match err.typ.as_str() {
                "NotFoundException" => {
                    return RusotoError::Service(ListDeviceEventsError::NotFound(err.msg))
                }
                "ValidationException" => return RusotoError::Validation(err.msg),
                _ => {}
            }
        }
        return RusotoError::Unknown(res);
    }
}
impl fmt::Display for ListDeviceEventsError {
    fn fmt(&self, f: &mut fmt::Formatter) -> fmt::Result {
        write!(f, "{}", self.description())
    }
}
impl Error for ListDeviceEventsError {
    fn description(&self) -> &str {
        match *self {
            ListDeviceEventsError::NotFound(ref cause) => cause,
        }
    }
}
/// Errors returned by ListGatewayGroups
#[derive(Debug, PartialEq)]
pub enum ListGatewayGroupsError {}

impl ListGatewayGroupsError {
    pub fn from_response(res: BufferedHttpResponse) -> RusotoError<ListGatewayGroupsError> {
        if let Some(err) = proto::json::Error::parse(&res) {
            match err.typ.as_str() {
                "ValidationException" => return RusotoError::Validation(err.msg),
                _ => {}
            }
        }
        return RusotoError::Unknown(res);
    }
}
impl fmt::Display for ListGatewayGroupsError {
    fn fmt(&self, f: &mut fmt::Formatter) -> fmt::Result {
        write!(f, "{}", self.description())
    }
}
impl Error for ListGatewayGroupsError {
    fn description(&self) -> &str {
        match *self {}
    }
}
/// Errors returned by ListGateways
#[derive(Debug, PartialEq)]
pub enum ListGatewaysError {}

impl ListGatewaysError {
    pub fn from_response(res: BufferedHttpResponse) -> RusotoError<ListGatewaysError> {
        if let Some(err) = proto::json::Error::parse(&res) {
            match err.typ.as_str() {
                "ValidationException" => return RusotoError::Validation(err.msg),
                _ => {}
            }
        }
        return RusotoError::Unknown(res);
    }
}
impl fmt::Display for ListGatewaysError {
    fn fmt(&self, f: &mut fmt::Formatter) -> fmt::Result {
        write!(f, "{}", self.description())
    }
}
impl Error for ListGatewaysError {
    fn description(&self) -> &str {
        match *self {}
    }
}
/// Errors returned by ListSkills
#[derive(Debug, PartialEq)]
pub enum ListSkillsError {}

impl ListSkillsError {
    pub fn from_response(res: BufferedHttpResponse) -> RusotoError<ListSkillsError> {
        if let Some(err) = proto::json::Error::parse(&res) {
            match err.typ.as_str() {
                "ValidationException" => return RusotoError::Validation(err.msg),
                _ => {}
            }
        }
        return RusotoError::Unknown(res);
    }
}
impl fmt::Display for ListSkillsError {
    fn fmt(&self, f: &mut fmt::Formatter) -> fmt::Result {
        write!(f, "{}", self.description())
    }
}
impl Error for ListSkillsError {
    fn description(&self) -> &str {
        match *self {}
    }
}
/// Errors returned by ListSkillsStoreCategories
#[derive(Debug, PartialEq)]
pub enum ListSkillsStoreCategoriesError {}

impl ListSkillsStoreCategoriesError {
    pub fn from_response(res: BufferedHttpResponse) -> RusotoError<ListSkillsStoreCategoriesError> {
        if let Some(err) = proto::json::Error::parse(&res) {
            match err.typ.as_str() {
                "ValidationException" => return RusotoError::Validation(err.msg),
                _ => {}
            }
        }
        return RusotoError::Unknown(res);
    }
}
impl fmt::Display for ListSkillsStoreCategoriesError {
    fn fmt(&self, f: &mut fmt::Formatter) -> fmt::Result {
        write!(f, "{}", self.description())
    }
}
impl Error for ListSkillsStoreCategoriesError {
    fn description(&self) -> &str {
        match *self {}
    }
}
/// Errors returned by ListSkillsStoreSkillsByCategory
#[derive(Debug, PartialEq)]
pub enum ListSkillsStoreSkillsByCategoryError {}

impl ListSkillsStoreSkillsByCategoryError {
    pub fn from_response(
        res: BufferedHttpResponse,
    ) -> RusotoError<ListSkillsStoreSkillsByCategoryError> {
        if let Some(err) = proto::json::Error::parse(&res) {
            match err.typ.as_str() {
                "ValidationException" => return RusotoError::Validation(err.msg),
                _ => {}
            }
        }
        return RusotoError::Unknown(res);
    }
}
impl fmt::Display for ListSkillsStoreSkillsByCategoryError {
    fn fmt(&self, f: &mut fmt::Formatter) -> fmt::Result {
        write!(f, "{}", self.description())
    }
}
impl Error for ListSkillsStoreSkillsByCategoryError {
    fn description(&self) -> &str {
        match *self {}
    }
}
/// Errors returned by ListSmartHomeAppliances
#[derive(Debug, PartialEq)]
pub enum ListSmartHomeAppliancesError {
    /// <p>The resource is not found.</p>
    NotFound(String),
}

impl ListSmartHomeAppliancesError {
    pub fn from_response(res: BufferedHttpResponse) -> RusotoError<ListSmartHomeAppliancesError> {
        if let Some(err) = proto::json::Error::parse(&res) {
            match err.typ.as_str() {
                "NotFoundException" => {
                    return RusotoError::Service(ListSmartHomeAppliancesError::NotFound(err.msg))
                }
                "ValidationException" => return RusotoError::Validation(err.msg),
                _ => {}
            }
        }
        return RusotoError::Unknown(res);
    }
}
impl fmt::Display for ListSmartHomeAppliancesError {
    fn fmt(&self, f: &mut fmt::Formatter) -> fmt::Result {
        write!(f, "{}", self.description())
    }
}
impl Error for ListSmartHomeAppliancesError {
    fn description(&self) -> &str {
        match *self {
            ListSmartHomeAppliancesError::NotFound(ref cause) => cause,
        }
    }
}
/// Errors returned by ListTags
#[derive(Debug, PartialEq)]
pub enum ListTagsError {
    /// <p>The resource is not found.</p>
    NotFound(String),
}

impl ListTagsError {
    pub fn from_response(res: BufferedHttpResponse) -> RusotoError<ListTagsError> {
        if let Some(err) = proto::json::Error::parse(&res) {
            match err.typ.as_str() {
                "NotFoundException" => {
                    return RusotoError::Service(ListTagsError::NotFound(err.msg))
                }
                "ValidationException" => return RusotoError::Validation(err.msg),
                _ => {}
            }
        }
        return RusotoError::Unknown(res);
    }
}
impl fmt::Display for ListTagsError {
    fn fmt(&self, f: &mut fmt::Formatter) -> fmt::Result {
        write!(f, "{}", self.description())
    }
}
impl Error for ListTagsError {
    fn description(&self) -> &str {
        match *self {
            ListTagsError::NotFound(ref cause) => cause,
        }
    }
}
/// Errors returned by PutConferencePreference
#[derive(Debug, PartialEq)]
pub enum PutConferencePreferenceError {
    /// <p>The resource is not found.</p>
    NotFound(String),
}

impl PutConferencePreferenceError {
    pub fn from_response(res: BufferedHttpResponse) -> RusotoError<PutConferencePreferenceError> {
        if let Some(err) = proto::json::Error::parse(&res) {
            match err.typ.as_str() {
                "NotFoundException" => {
                    return RusotoError::Service(PutConferencePreferenceError::NotFound(err.msg))
                }
                "ValidationException" => return RusotoError::Validation(err.msg),
                _ => {}
            }
        }
        return RusotoError::Unknown(res);
    }
}
impl fmt::Display for PutConferencePreferenceError {
    fn fmt(&self, f: &mut fmt::Formatter) -> fmt::Result {
        write!(f, "{}", self.description())
    }
}
impl Error for PutConferencePreferenceError {
    fn description(&self) -> &str {
        match *self {
            PutConferencePreferenceError::NotFound(ref cause) => cause,
        }
    }
}
/// Errors returned by PutInvitationConfiguration
#[derive(Debug, PartialEq)]
pub enum PutInvitationConfigurationError {
    /// <p>There is a concurrent modification of resources.</p>
    ConcurrentModification(String),
    /// <p>The resource is not found.</p>
    NotFound(String),
}

impl PutInvitationConfigurationError {
    pub fn from_response(
        res: BufferedHttpResponse,
    ) -> RusotoError<PutInvitationConfigurationError> {
        if let Some(err) = proto::json::Error::parse(&res) {
            match err.typ.as_str() {
                "ConcurrentModificationException" => {
                    return RusotoError::Service(
                        PutInvitationConfigurationError::ConcurrentModification(err.msg),
                    )
                }
                "NotFoundException" => {
                    return RusotoError::Service(PutInvitationConfigurationError::NotFound(err.msg))
                }
                "ValidationException" => return RusotoError::Validation(err.msg),
                _ => {}
            }
        }
        return RusotoError::Unknown(res);
    }
}
impl fmt::Display for PutInvitationConfigurationError {
    fn fmt(&self, f: &mut fmt::Formatter) -> fmt::Result {
        write!(f, "{}", self.description())
    }
}
impl Error for PutInvitationConfigurationError {
    fn description(&self) -> &str {
        match *self {
            PutInvitationConfigurationError::ConcurrentModification(ref cause) => cause,
            PutInvitationConfigurationError::NotFound(ref cause) => cause,
        }
    }
}
/// Errors returned by PutRoomSkillParameter
#[derive(Debug, PartialEq)]
pub enum PutRoomSkillParameterError {
    /// <p>There is a concurrent modification of resources.</p>
    ConcurrentModification(String),
}

impl PutRoomSkillParameterError {
    pub fn from_response(res: BufferedHttpResponse) -> RusotoError<PutRoomSkillParameterError> {
        if let Some(err) = proto::json::Error::parse(&res) {
            match err.typ.as_str() {
                "ConcurrentModificationException" => {
                    return RusotoError::Service(
                        PutRoomSkillParameterError::ConcurrentModification(err.msg),
                    )
                }
                "ValidationException" => return RusotoError::Validation(err.msg),
                _ => {}
            }
        }
        return RusotoError::Unknown(res);
    }
}
impl fmt::Display for PutRoomSkillParameterError {
    fn fmt(&self, f: &mut fmt::Formatter) -> fmt::Result {
        write!(f, "{}", self.description())
    }
}
impl Error for PutRoomSkillParameterError {
    fn description(&self) -> &str {
        match *self {
            PutRoomSkillParameterError::ConcurrentModification(ref cause) => cause,
        }
    }
}
/// Errors returned by PutSkillAuthorization
#[derive(Debug, PartialEq)]
pub enum PutSkillAuthorizationError {
    /// <p>There is a concurrent modification of resources.</p>
    ConcurrentModification(String),
    /// <p>The caller has no permissions to operate on the resource involved in the API call.</p>
    Unauthorized(String),
}

impl PutSkillAuthorizationError {
    pub fn from_response(res: BufferedHttpResponse) -> RusotoError<PutSkillAuthorizationError> {
        if let Some(err) = proto::json::Error::parse(&res) {
            match err.typ.as_str() {
                "ConcurrentModificationException" => {
                    return RusotoError::Service(
                        PutSkillAuthorizationError::ConcurrentModification(err.msg),
                    )
                }
                "UnauthorizedException" => {
                    return RusotoError::Service(PutSkillAuthorizationError::Unauthorized(err.msg))
                }
                "ValidationException" => return RusotoError::Validation(err.msg),
                _ => {}
            }
        }
        return RusotoError::Unknown(res);
    }
}
impl fmt::Display for PutSkillAuthorizationError {
    fn fmt(&self, f: &mut fmt::Formatter) -> fmt::Result {
        write!(f, "{}", self.description())
    }
}
impl Error for PutSkillAuthorizationError {
    fn description(&self) -> &str {
        match *self {
            PutSkillAuthorizationError::ConcurrentModification(ref cause) => cause,
            PutSkillAuthorizationError::Unauthorized(ref cause) => cause,
        }
    }
}
/// Errors returned by RegisterAVSDevice
#[derive(Debug, PartialEq)]
pub enum RegisterAVSDeviceError {
    /// <p>There is a concurrent modification of resources.</p>
    ConcurrentModification(String),
    /// <p>The device is in an invalid state.</p>
    InvalidDevice(String),
    /// <p>You are performing an action that would put you beyond your account's limits.</p>
    LimitExceeded(String),
}

impl RegisterAVSDeviceError {
    pub fn from_response(res: BufferedHttpResponse) -> RusotoError<RegisterAVSDeviceError> {
        if let Some(err) = proto::json::Error::parse(&res) {
            match err.typ.as_str() {
                "ConcurrentModificationException" => {
                    return RusotoError::Service(RegisterAVSDeviceError::ConcurrentModification(
                        err.msg,
                    ))
                }
                "InvalidDeviceException" => {
                    return RusotoError::Service(RegisterAVSDeviceError::InvalidDevice(err.msg))
                }
                "LimitExceededException" => {
                    return RusotoError::Service(RegisterAVSDeviceError::LimitExceeded(err.msg))
                }
                "ValidationException" => return RusotoError::Validation(err.msg),
                _ => {}
            }
        }
        return RusotoError::Unknown(res);
    }
}
impl fmt::Display for RegisterAVSDeviceError {
    fn fmt(&self, f: &mut fmt::Formatter) -> fmt::Result {
        write!(f, "{}", self.description())
    }
}
impl Error for RegisterAVSDeviceError {
    fn description(&self) -> &str {
        match *self {
            RegisterAVSDeviceError::ConcurrentModification(ref cause) => cause,
            RegisterAVSDeviceError::InvalidDevice(ref cause) => cause,
            RegisterAVSDeviceError::LimitExceeded(ref cause) => cause,
        }
    }
}
/// Errors returned by RejectSkill
#[derive(Debug, PartialEq)]
pub enum RejectSkillError {
    /// <p>There is a concurrent modification of resources.</p>
    ConcurrentModification(String),
    /// <p>The resource is not found.</p>
    NotFound(String),
}

impl RejectSkillError {
    pub fn from_response(res: BufferedHttpResponse) -> RusotoError<RejectSkillError> {
        if let Some(err) = proto::json::Error::parse(&res) {
            match err.typ.as_str() {
                "ConcurrentModificationException" => {
                    return RusotoError::Service(RejectSkillError::ConcurrentModification(err.msg))
                }
                "NotFoundException" => {
                    return RusotoError::Service(RejectSkillError::NotFound(err.msg))
                }
                "ValidationException" => return RusotoError::Validation(err.msg),
                _ => {}
            }
        }
        return RusotoError::Unknown(res);
    }
}
impl fmt::Display for RejectSkillError {
    fn fmt(&self, f: &mut fmt::Formatter) -> fmt::Result {
        write!(f, "{}", self.description())
    }
}
impl Error for RejectSkillError {
    fn description(&self) -> &str {
        match *self {
            RejectSkillError::ConcurrentModification(ref cause) => cause,
            RejectSkillError::NotFound(ref cause) => cause,
        }
    }
}
/// Errors returned by ResolveRoom
#[derive(Debug, PartialEq)]
pub enum ResolveRoomError {
    /// <p>The resource is not found.</p>
    NotFound(String),
}

impl ResolveRoomError {
    pub fn from_response(res: BufferedHttpResponse) -> RusotoError<ResolveRoomError> {
        if let Some(err) = proto::json::Error::parse(&res) {
            match err.typ.as_str() {
                "NotFoundException" => {
                    return RusotoError::Service(ResolveRoomError::NotFound(err.msg))
                }
                "ValidationException" => return RusotoError::Validation(err.msg),
                _ => {}
            }
        }
        return RusotoError::Unknown(res);
    }
}
impl fmt::Display for ResolveRoomError {
    fn fmt(&self, f: &mut fmt::Formatter) -> fmt::Result {
        write!(f, "{}", self.description())
    }
}
impl Error for ResolveRoomError {
    fn description(&self) -> &str {
        match *self {
            ResolveRoomError::NotFound(ref cause) => cause,
        }
    }
}
/// Errors returned by RevokeInvitation
#[derive(Debug, PartialEq)]
pub enum RevokeInvitationError {
    /// <p>There is a concurrent modification of resources.</p>
    ConcurrentModification(String),
    /// <p>The resource is not found.</p>
    NotFound(String),
}

impl RevokeInvitationError {
    pub fn from_response(res: BufferedHttpResponse) -> RusotoError<RevokeInvitationError> {
        if let Some(err) = proto::json::Error::parse(&res) {
            match err.typ.as_str() {
                "ConcurrentModificationException" => {
                    return RusotoError::Service(RevokeInvitationError::ConcurrentModification(
                        err.msg,
                    ))
                }
                "NotFoundException" => {
                    return RusotoError::Service(RevokeInvitationError::NotFound(err.msg))
                }
                "ValidationException" => return RusotoError::Validation(err.msg),
                _ => {}
            }
        }
        return RusotoError::Unknown(res);
    }
}
impl fmt::Display for RevokeInvitationError {
    fn fmt(&self, f: &mut fmt::Formatter) -> fmt::Result {
        write!(f, "{}", self.description())
    }
}
impl Error for RevokeInvitationError {
    fn description(&self) -> &str {
        match *self {
            RevokeInvitationError::ConcurrentModification(ref cause) => cause,
            RevokeInvitationError::NotFound(ref cause) => cause,
        }
    }
}
/// Errors returned by SearchAddressBooks
#[derive(Debug, PartialEq)]
pub enum SearchAddressBooksError {}

impl SearchAddressBooksError {
    pub fn from_response(res: BufferedHttpResponse) -> RusotoError<SearchAddressBooksError> {
        if let Some(err) = proto::json::Error::parse(&res) {
            match err.typ.as_str() {
                "ValidationException" => return RusotoError::Validation(err.msg),
                _ => {}
            }
        }
        return RusotoError::Unknown(res);
    }
}
impl fmt::Display for SearchAddressBooksError {
    fn fmt(&self, f: &mut fmt::Formatter) -> fmt::Result {
        write!(f, "{}", self.description())
    }
}
impl Error for SearchAddressBooksError {
    fn description(&self) -> &str {
        match *self {}
    }
}
/// Errors returned by SearchContacts
#[derive(Debug, PartialEq)]
pub enum SearchContactsError {}

impl SearchContactsError {
    pub fn from_response(res: BufferedHttpResponse) -> RusotoError<SearchContactsError> {
        if let Some(err) = proto::json::Error::parse(&res) {
            match err.typ.as_str() {
                "ValidationException" => return RusotoError::Validation(err.msg),
                _ => {}
            }
        }
        return RusotoError::Unknown(res);
    }
}
impl fmt::Display for SearchContactsError {
    fn fmt(&self, f: &mut fmt::Formatter) -> fmt::Result {
        write!(f, "{}", self.description())
    }
}
impl Error for SearchContactsError {
    fn description(&self) -> &str {
        match *self {}
    }
}
/// Errors returned by SearchDevices
#[derive(Debug, PartialEq)]
pub enum SearchDevicesError {}

impl SearchDevicesError {
    pub fn from_response(res: BufferedHttpResponse) -> RusotoError<SearchDevicesError> {
        if let Some(err) = proto::json::Error::parse(&res) {
            match err.typ.as_str() {
                "ValidationException" => return RusotoError::Validation(err.msg),
                _ => {}
            }
        }
        return RusotoError::Unknown(res);
    }
}
impl fmt::Display for SearchDevicesError {
    fn fmt(&self, f: &mut fmt::Formatter) -> fmt::Result {
        write!(f, "{}", self.description())
    }
}
impl Error for SearchDevicesError {
    fn description(&self) -> &str {
        match *self {}
    }
}
/// Errors returned by SearchNetworkProfiles
#[derive(Debug, PartialEq)]
pub enum SearchNetworkProfilesError {}

impl SearchNetworkProfilesError {
    pub fn from_response(res: BufferedHttpResponse) -> RusotoError<SearchNetworkProfilesError> {
        if let Some(err) = proto::json::Error::parse(&res) {
            match err.typ.as_str() {
                "ValidationException" => return RusotoError::Validation(err.msg),
                _ => {}
            }
        }
        return RusotoError::Unknown(res);
    }
}
impl fmt::Display for SearchNetworkProfilesError {
    fn fmt(&self, f: &mut fmt::Formatter) -> fmt::Result {
        write!(f, "{}", self.description())
    }
}
impl Error for SearchNetworkProfilesError {
    fn description(&self) -> &str {
        match *self {}
    }
}
/// Errors returned by SearchProfiles
#[derive(Debug, PartialEq)]
pub enum SearchProfilesError {}

impl SearchProfilesError {
    pub fn from_response(res: BufferedHttpResponse) -> RusotoError<SearchProfilesError> {
        if let Some(err) = proto::json::Error::parse(&res) {
            match err.typ.as_str() {
                "ValidationException" => return RusotoError::Validation(err.msg),
                _ => {}
            }
        }
        return RusotoError::Unknown(res);
    }
}
impl fmt::Display for SearchProfilesError {
    fn fmt(&self, f: &mut fmt::Formatter) -> fmt::Result {
        write!(f, "{}", self.description())
    }
}
impl Error for SearchProfilesError {
    fn description(&self) -> &str {
        match *self {}
    }
}
/// Errors returned by SearchRooms
#[derive(Debug, PartialEq)]
pub enum SearchRoomsError {}

impl SearchRoomsError {
    pub fn from_response(res: BufferedHttpResponse) -> RusotoError<SearchRoomsError> {
        if let Some(err) = proto::json::Error::parse(&res) {
            match err.typ.as_str() {
                "ValidationException" => return RusotoError::Validation(err.msg),
                _ => {}
            }
        }
        return RusotoError::Unknown(res);
    }
}
impl fmt::Display for SearchRoomsError {
    fn fmt(&self, f: &mut fmt::Formatter) -> fmt::Result {
        write!(f, "{}", self.description())
    }
}
impl Error for SearchRoomsError {
    fn description(&self) -> &str {
        match *self {}
    }
}
/// Errors returned by SearchSkillGroups
#[derive(Debug, PartialEq)]
pub enum SearchSkillGroupsError {}

impl SearchSkillGroupsError {
    pub fn from_response(res: BufferedHttpResponse) -> RusotoError<SearchSkillGroupsError> {
        if let Some(err) = proto::json::Error::parse(&res) {
            match err.typ.as_str() {
                "ValidationException" => return RusotoError::Validation(err.msg),
                _ => {}
            }
        }
        return RusotoError::Unknown(res);
    }
}
impl fmt::Display for SearchSkillGroupsError {
    fn fmt(&self, f: &mut fmt::Formatter) -> fmt::Result {
        write!(f, "{}", self.description())
    }
}
impl Error for SearchSkillGroupsError {
    fn description(&self) -> &str {
        match *self {}
    }
}
/// Errors returned by SearchUsers
#[derive(Debug, PartialEq)]
pub enum SearchUsersError {}

impl SearchUsersError {
    pub fn from_response(res: BufferedHttpResponse) -> RusotoError<SearchUsersError> {
        if let Some(err) = proto::json::Error::parse(&res) {
            match err.typ.as_str() {
                "ValidationException" => return RusotoError::Validation(err.msg),
                _ => {}
            }
        }
        return RusotoError::Unknown(res);
    }
}
impl fmt::Display for SearchUsersError {
    fn fmt(&self, f: &mut fmt::Formatter) -> fmt::Result {
        write!(f, "{}", self.description())
    }
}
impl Error for SearchUsersError {
    fn description(&self) -> &str {
        match *self {}
    }
}
/// Errors returned by SendAnnouncement
#[derive(Debug, PartialEq)]
pub enum SendAnnouncementError {
    /// <p>The resource being created already exists.</p>
    AlreadyExists(String),
    /// <p>You are performing an action that would put you beyond your account's limits.</p>
    LimitExceeded(String),
}

impl SendAnnouncementError {
    pub fn from_response(res: BufferedHttpResponse) -> RusotoError<SendAnnouncementError> {
        if let Some(err) = proto::json::Error::parse(&res) {
            match err.typ.as_str() {
                "AlreadyExistsException" => {
                    return RusotoError::Service(SendAnnouncementError::AlreadyExists(err.msg))
                }
                "LimitExceededException" => {
                    return RusotoError::Service(SendAnnouncementError::LimitExceeded(err.msg))
                }
                "ValidationException" => return RusotoError::Validation(err.msg),
                _ => {}
            }
        }
        return RusotoError::Unknown(res);
    }
}
impl fmt::Display for SendAnnouncementError {
    fn fmt(&self, f: &mut fmt::Formatter) -> fmt::Result {
        write!(f, "{}", self.description())
    }
}
impl Error for SendAnnouncementError {
    fn description(&self) -> &str {
        match *self {
            SendAnnouncementError::AlreadyExists(ref cause) => cause,
            SendAnnouncementError::LimitExceeded(ref cause) => cause,
        }
    }
}
/// Errors returned by SendInvitation
#[derive(Debug, PartialEq)]
pub enum SendInvitationError {
    /// <p>There is a concurrent modification of resources.</p>
    ConcurrentModification(String),
    /// <p>The attempt to update a user is invalid due to the user's current status.</p>
    InvalidUserStatus(String),
    /// <p>The resource is not found.</p>
    NotFound(String),
}

impl SendInvitationError {
    pub fn from_response(res: BufferedHttpResponse) -> RusotoError<SendInvitationError> {
        if let Some(err) = proto::json::Error::parse(&res) {
            match err.typ.as_str() {
                "ConcurrentModificationException" => {
                    return RusotoError::Service(SendInvitationError::ConcurrentModification(
                        err.msg,
                    ))
                }
                "InvalidUserStatusException" => {
                    return RusotoError::Service(SendInvitationError::InvalidUserStatus(err.msg))
                }
                "NotFoundException" => {
                    return RusotoError::Service(SendInvitationError::NotFound(err.msg))
                }
                "ValidationException" => return RusotoError::Validation(err.msg),
                _ => {}
            }
        }
        return RusotoError::Unknown(res);
    }
}
impl fmt::Display for SendInvitationError {
    fn fmt(&self, f: &mut fmt::Formatter) -> fmt::Result {
        write!(f, "{}", self.description())
    }
}
impl Error for SendInvitationError {
    fn description(&self) -> &str {
        match *self {
            SendInvitationError::ConcurrentModification(ref cause) => cause,
            SendInvitationError::InvalidUserStatus(ref cause) => cause,
            SendInvitationError::NotFound(ref cause) => cause,
        }
    }
}
/// Errors returned by StartDeviceSync
#[derive(Debug, PartialEq)]
pub enum StartDeviceSyncError {
    /// <p>The request failed because this device is no longer registered and therefore no longer managed by this account.</p>
    DeviceNotRegistered(String),
}

impl StartDeviceSyncError {
    pub fn from_response(res: BufferedHttpResponse) -> RusotoError<StartDeviceSyncError> {
        if let Some(err) = proto::json::Error::parse(&res) {
            match err.typ.as_str() {
                "DeviceNotRegisteredException" => {
                    return RusotoError::Service(StartDeviceSyncError::DeviceNotRegistered(err.msg))
                }
                "ValidationException" => return RusotoError::Validation(err.msg),
                _ => {}
            }
        }
        return RusotoError::Unknown(res);
    }
}
impl fmt::Display for StartDeviceSyncError {
    fn fmt(&self, f: &mut fmt::Formatter) -> fmt::Result {
        write!(f, "{}", self.description())
    }
}
impl Error for StartDeviceSyncError {
    fn description(&self) -> &str {
        match *self {
            StartDeviceSyncError::DeviceNotRegistered(ref cause) => cause,
        }
    }
}
/// Errors returned by StartSmartHomeApplianceDiscovery
#[derive(Debug, PartialEq)]
pub enum StartSmartHomeApplianceDiscoveryError {
    /// <p>The resource is not found.</p>
    NotFound(String),
}

impl StartSmartHomeApplianceDiscoveryError {
    pub fn from_response(
        res: BufferedHttpResponse,
    ) -> RusotoError<StartSmartHomeApplianceDiscoveryError> {
        if let Some(err) = proto::json::Error::parse(&res) {
            match err.typ.as_str() {
                "NotFoundException" => {
                    return RusotoError::Service(StartSmartHomeApplianceDiscoveryError::NotFound(
                        err.msg,
                    ))
                }
                "ValidationException" => return RusotoError::Validation(err.msg),
                _ => {}
            }
        }
        return RusotoError::Unknown(res);
    }
}
impl fmt::Display for StartSmartHomeApplianceDiscoveryError {
    fn fmt(&self, f: &mut fmt::Formatter) -> fmt::Result {
        write!(f, "{}", self.description())
    }
}
impl Error for StartSmartHomeApplianceDiscoveryError {
    fn description(&self) -> &str {
        match *self {
            StartSmartHomeApplianceDiscoveryError::NotFound(ref cause) => cause,
        }
    }
}
/// Errors returned by TagResource
#[derive(Debug, PartialEq)]
pub enum TagResourceError {
    /// <p>The resource is not found.</p>
    NotFound(String),
}

impl TagResourceError {
    pub fn from_response(res: BufferedHttpResponse) -> RusotoError<TagResourceError> {
        if let Some(err) = proto::json::Error::parse(&res) {
            match err.typ.as_str() {
                "NotFoundException" => {
                    return RusotoError::Service(TagResourceError::NotFound(err.msg))
                }
                "ValidationException" => return RusotoError::Validation(err.msg),
                _ => {}
            }
        }
        return RusotoError::Unknown(res);
    }
}
impl fmt::Display for TagResourceError {
    fn fmt(&self, f: &mut fmt::Formatter) -> fmt::Result {
        write!(f, "{}", self.description())
    }
}
impl Error for TagResourceError {
    fn description(&self) -> &str {
        match *self {
            TagResourceError::NotFound(ref cause) => cause,
        }
    }
}
/// Errors returned by UntagResource
#[derive(Debug, PartialEq)]
pub enum UntagResourceError {
    /// <p>The resource is not found.</p>
    NotFound(String),
}

impl UntagResourceError {
    pub fn from_response(res: BufferedHttpResponse) -> RusotoError<UntagResourceError> {
        if let Some(err) = proto::json::Error::parse(&res) {
            match err.typ.as_str() {
                "NotFoundException" => {
                    return RusotoError::Service(UntagResourceError::NotFound(err.msg))
                }
                "ValidationException" => return RusotoError::Validation(err.msg),
                _ => {}
            }
        }
        return RusotoError::Unknown(res);
    }
}
impl fmt::Display for UntagResourceError {
    fn fmt(&self, f: &mut fmt::Formatter) -> fmt::Result {
        write!(f, "{}", self.description())
    }
}
impl Error for UntagResourceError {
    fn description(&self) -> &str {
        match *self {
            UntagResourceError::NotFound(ref cause) => cause,
        }
    }
}
/// Errors returned by UpdateAddressBook
#[derive(Debug, PartialEq)]
pub enum UpdateAddressBookError {
    /// <p>There is a concurrent modification of resources.</p>
    ConcurrentModification(String),
    /// <p>The name sent in the request is already in use.</p>
    NameInUse(String),
    /// <p>The resource is not found.</p>
    NotFound(String),
}

impl UpdateAddressBookError {
    pub fn from_response(res: BufferedHttpResponse) -> RusotoError<UpdateAddressBookError> {
        if let Some(err) = proto::json::Error::parse(&res) {
            match err.typ.as_str() {
                "ConcurrentModificationException" => {
                    return RusotoError::Service(UpdateAddressBookError::ConcurrentModification(
                        err.msg,
                    ))
                }
                "NameInUseException" => {
                    return RusotoError::Service(UpdateAddressBookError::NameInUse(err.msg))
                }
                "NotFoundException" => {
                    return RusotoError::Service(UpdateAddressBookError::NotFound(err.msg))
                }
                "ValidationException" => return RusotoError::Validation(err.msg),
                _ => {}
            }
        }
        return RusotoError::Unknown(res);
    }
}
impl fmt::Display for UpdateAddressBookError {
    fn fmt(&self, f: &mut fmt::Formatter) -> fmt::Result {
        write!(f, "{}", self.description())
    }
}
impl Error for UpdateAddressBookError {
    fn description(&self) -> &str {
        match *self {
            UpdateAddressBookError::ConcurrentModification(ref cause) => cause,
            UpdateAddressBookError::NameInUse(ref cause) => cause,
            UpdateAddressBookError::NotFound(ref cause) => cause,
        }
    }
}
/// Errors returned by UpdateBusinessReportSchedule
#[derive(Debug, PartialEq)]
pub enum UpdateBusinessReportScheduleError {
    /// <p>There is a concurrent modification of resources.</p>
    ConcurrentModification(String),
    /// <p>The resource is not found.</p>
    NotFound(String),
}

impl UpdateBusinessReportScheduleError {
    pub fn from_response(
        res: BufferedHttpResponse,
    ) -> RusotoError<UpdateBusinessReportScheduleError> {
        if let Some(err) = proto::json::Error::parse(&res) {
            match err.typ.as_str() {
                "ConcurrentModificationException" => {
                    return RusotoError::Service(
                        UpdateBusinessReportScheduleError::ConcurrentModification(err.msg),
                    )
                }
                "NotFoundException" => {
                    return RusotoError::Service(UpdateBusinessReportScheduleError::NotFound(
                        err.msg,
                    ))
                }
                "ValidationException" => return RusotoError::Validation(err.msg),
                _ => {}
            }
        }
        return RusotoError::Unknown(res);
    }
}
impl fmt::Display for UpdateBusinessReportScheduleError {
    fn fmt(&self, f: &mut fmt::Formatter) -> fmt::Result {
        write!(f, "{}", self.description())
    }
}
impl Error for UpdateBusinessReportScheduleError {
    fn description(&self) -> &str {
        match *self {
            UpdateBusinessReportScheduleError::ConcurrentModification(ref cause) => cause,
            UpdateBusinessReportScheduleError::NotFound(ref cause) => cause,
        }
    }
}
/// Errors returned by UpdateConferenceProvider
#[derive(Debug, PartialEq)]
pub enum UpdateConferenceProviderError {
    /// <p>The resource is not found.</p>
    NotFound(String),
}

impl UpdateConferenceProviderError {
    pub fn from_response(res: BufferedHttpResponse) -> RusotoError<UpdateConferenceProviderError> {
        if let Some(err) = proto::json::Error::parse(&res) {
            match err.typ.as_str() {
                "NotFoundException" => {
                    return RusotoError::Service(UpdateConferenceProviderError::NotFound(err.msg))
                }
                "ValidationException" => return RusotoError::Validation(err.msg),
                _ => {}
            }
        }
        return RusotoError::Unknown(res);
    }
}
impl fmt::Display for UpdateConferenceProviderError {
    fn fmt(&self, f: &mut fmt::Formatter) -> fmt::Result {
        write!(f, "{}", self.description())
    }
}
impl Error for UpdateConferenceProviderError {
    fn description(&self) -> &str {
        match *self {
            UpdateConferenceProviderError::NotFound(ref cause) => cause,
        }
    }
}
/// Errors returned by UpdateContact
#[derive(Debug, PartialEq)]
pub enum UpdateContactError {
    /// <p>There is a concurrent modification of resources.</p>
    ConcurrentModification(String),
    /// <p>The resource is not found.</p>
    NotFound(String),
}

impl UpdateContactError {
    pub fn from_response(res: BufferedHttpResponse) -> RusotoError<UpdateContactError> {
        if let Some(err) = proto::json::Error::parse(&res) {
            match err.typ.as_str() {
                "ConcurrentModificationException" => {
                    return RusotoError::Service(UpdateContactError::ConcurrentModification(
                        err.msg,
                    ))
                }
                "NotFoundException" => {
                    return RusotoError::Service(UpdateContactError::NotFound(err.msg))
                }
                "ValidationException" => return RusotoError::Validation(err.msg),
                _ => {}
            }
        }
        return RusotoError::Unknown(res);
    }
}
impl fmt::Display for UpdateContactError {
    fn fmt(&self, f: &mut fmt::Formatter) -> fmt::Result {
        write!(f, "{}", self.description())
    }
}
impl Error for UpdateContactError {
    fn description(&self) -> &str {
        match *self {
            UpdateContactError::ConcurrentModification(ref cause) => cause,
            UpdateContactError::NotFound(ref cause) => cause,
        }
    }
}
/// Errors returned by UpdateDevice
#[derive(Debug, PartialEq)]
pub enum UpdateDeviceError {
    /// <p>There is a concurrent modification of resources.</p>
    ConcurrentModification(String),
    /// <p>The request failed because this device is no longer registered and therefore no longer managed by this account.</p>
    DeviceNotRegistered(String),
    /// <p>The resource is not found.</p>
    NotFound(String),
}

impl UpdateDeviceError {
    pub fn from_response(res: BufferedHttpResponse) -> RusotoError<UpdateDeviceError> {
        if let Some(err) = proto::json::Error::parse(&res) {
            match err.typ.as_str() {
                "ConcurrentModificationException" => {
                    return RusotoError::Service(UpdateDeviceError::ConcurrentModification(err.msg))
                }
                "DeviceNotRegisteredException" => {
                    return RusotoError::Service(UpdateDeviceError::DeviceNotRegistered(err.msg))
                }
                "NotFoundException" => {
                    return RusotoError::Service(UpdateDeviceError::NotFound(err.msg))
                }
                "ValidationException" => return RusotoError::Validation(err.msg),
                _ => {}
            }
        }
        return RusotoError::Unknown(res);
    }
}
impl fmt::Display for UpdateDeviceError {
    fn fmt(&self, f: &mut fmt::Formatter) -> fmt::Result {
        write!(f, "{}", self.description())
    }
}
impl Error for UpdateDeviceError {
    fn description(&self) -> &str {
        match *self {
            UpdateDeviceError::ConcurrentModification(ref cause) => cause,
            UpdateDeviceError::DeviceNotRegistered(ref cause) => cause,
            UpdateDeviceError::NotFound(ref cause) => cause,
        }
    }
}
/// Errors returned by UpdateGateway
#[derive(Debug, PartialEq)]
pub enum UpdateGatewayError {
    /// <p>The name sent in the request is already in use.</p>
    NameInUse(String),
    /// <p>The resource is not found.</p>
    NotFound(String),
}

impl UpdateGatewayError {
    pub fn from_response(res: BufferedHttpResponse) -> RusotoError<UpdateGatewayError> {
        if let Some(err) = proto::json::Error::parse(&res) {
            match err.typ.as_str() {
                "NameInUseException" => {
                    return RusotoError::Service(UpdateGatewayError::NameInUse(err.msg))
                }
                "NotFoundException" => {
                    return RusotoError::Service(UpdateGatewayError::NotFound(err.msg))
                }
                "ValidationException" => return RusotoError::Validation(err.msg),
                _ => {}
            }
        }
        return RusotoError::Unknown(res);
    }
}
impl fmt::Display for UpdateGatewayError {
    fn fmt(&self, f: &mut fmt::Formatter) -> fmt::Result {
        write!(f, "{}", self.description())
    }
}
impl Error for UpdateGatewayError {
    fn description(&self) -> &str {
        match *self {
            UpdateGatewayError::NameInUse(ref cause) => cause,
            UpdateGatewayError::NotFound(ref cause) => cause,
        }
    }
}
/// Errors returned by UpdateGatewayGroup
#[derive(Debug, PartialEq)]
pub enum UpdateGatewayGroupError {
    /// <p>The name sent in the request is already in use.</p>
    NameInUse(String),
    /// <p>The resource is not found.</p>
    NotFound(String),
}

impl UpdateGatewayGroupError {
    pub fn from_response(res: BufferedHttpResponse) -> RusotoError<UpdateGatewayGroupError> {
        if let Some(err) = proto::json::Error::parse(&res) {
            match err.typ.as_str() {
                "NameInUseException" => {
                    return RusotoError::Service(UpdateGatewayGroupError::NameInUse(err.msg))
                }
                "NotFoundException" => {
                    return RusotoError::Service(UpdateGatewayGroupError::NotFound(err.msg))
                }
                "ValidationException" => return RusotoError::Validation(err.msg),
                _ => {}
            }
        }
        return RusotoError::Unknown(res);
    }
}
impl fmt::Display for UpdateGatewayGroupError {
    fn fmt(&self, f: &mut fmt::Formatter) -> fmt::Result {
        write!(f, "{}", self.description())
    }
}
impl Error for UpdateGatewayGroupError {
    fn description(&self) -> &str {
        match *self {
            UpdateGatewayGroupError::NameInUse(ref cause) => cause,
            UpdateGatewayGroupError::NotFound(ref cause) => cause,
        }
    }
}
/// Errors returned by UpdateNetworkProfile
#[derive(Debug, PartialEq)]
pub enum UpdateNetworkProfileError {
    /// <p>There is a concurrent modification of resources.</p>
    ConcurrentModification(String),
    /// <p>The Certificate Authority can't issue or revoke a certificate.</p>
    InvalidCertificateAuthority(String),
    /// <p>A password in SecretsManager is in an invalid state.</p>
    InvalidSecretsManagerResource(String),
    /// <p>The name sent in the request is already in use.</p>
    NameInUse(String),
    /// <p>The resource is not found.</p>
    NotFound(String),
}

impl UpdateNetworkProfileError {
    pub fn from_response(res: BufferedHttpResponse) -> RusotoError<UpdateNetworkProfileError> {
        if let Some(err) = proto::json::Error::parse(&res) {
            match err.typ.as_str() {
                "ConcurrentModificationException" => {
                    return RusotoError::Service(UpdateNetworkProfileError::ConcurrentModification(
                        err.msg,
                    ))
                }
                "InvalidCertificateAuthorityException" => {
                    return RusotoError::Service(
                        UpdateNetworkProfileError::InvalidCertificateAuthority(err.msg),
                    )
                }
                "InvalidSecretsManagerResourceException" => {
                    return RusotoError::Service(
                        UpdateNetworkProfileError::InvalidSecretsManagerResource(err.msg),
                    )
                }
                "NameInUseException" => {
                    return RusotoError::Service(UpdateNetworkProfileError::NameInUse(err.msg))
                }
                "NotFoundException" => {
                    return RusotoError::Service(UpdateNetworkProfileError::NotFound(err.msg))
                }
                "ValidationException" => return RusotoError::Validation(err.msg),
                _ => {}
            }
        }
        return RusotoError::Unknown(res);
    }
}
impl fmt::Display for UpdateNetworkProfileError {
    fn fmt(&self, f: &mut fmt::Formatter) -> fmt::Result {
        write!(f, "{}", self.description())
    }
}
impl Error for UpdateNetworkProfileError {
    fn description(&self) -> &str {
        match *self {
            UpdateNetworkProfileError::ConcurrentModification(ref cause) => cause,
            UpdateNetworkProfileError::InvalidCertificateAuthority(ref cause) => cause,
            UpdateNetworkProfileError::InvalidSecretsManagerResource(ref cause) => cause,
            UpdateNetworkProfileError::NameInUse(ref cause) => cause,
            UpdateNetworkProfileError::NotFound(ref cause) => cause,
        }
    }
}
/// Errors returned by UpdateProfile
#[derive(Debug, PartialEq)]
pub enum UpdateProfileError {
    /// <p>There is a concurrent modification of resources.</p>
    ConcurrentModification(String),
    /// <p>The name sent in the request is already in use.</p>
    NameInUse(String),
    /// <p>The resource is not found.</p>
    NotFound(String),
}

impl UpdateProfileError {
    pub fn from_response(res: BufferedHttpResponse) -> RusotoError<UpdateProfileError> {
        if let Some(err) = proto::json::Error::parse(&res) {
            match err.typ.as_str() {
                "ConcurrentModificationException" => {
                    return RusotoError::Service(UpdateProfileError::ConcurrentModification(
                        err.msg,
                    ))
                }
                "NameInUseException" => {
                    return RusotoError::Service(UpdateProfileError::NameInUse(err.msg))
                }
                "NotFoundException" => {
                    return RusotoError::Service(UpdateProfileError::NotFound(err.msg))
                }
                "ValidationException" => return RusotoError::Validation(err.msg),
                _ => {}
            }
        }
        return RusotoError::Unknown(res);
    }
}
impl fmt::Display for UpdateProfileError {
    fn fmt(&self, f: &mut fmt::Formatter) -> fmt::Result {
        write!(f, "{}", self.description())
    }
}
impl Error for UpdateProfileError {
    fn description(&self) -> &str {
        match *self {
            UpdateProfileError::ConcurrentModification(ref cause) => cause,
            UpdateProfileError::NameInUse(ref cause) => cause,
            UpdateProfileError::NotFound(ref cause) => cause,
        }
    }
}
/// Errors returned by UpdateRoom
#[derive(Debug, PartialEq)]
pub enum UpdateRoomError {
    /// <p>The name sent in the request is already in use.</p>
    NameInUse(String),
    /// <p>The resource is not found.</p>
    NotFound(String),
}

impl UpdateRoomError {
    pub fn from_response(res: BufferedHttpResponse) -> RusotoError<UpdateRoomError> {
        if let Some(err) = proto::json::Error::parse(&res) {
            match err.typ.as_str() {
                "NameInUseException" => {
                    return RusotoError::Service(UpdateRoomError::NameInUse(err.msg))
                }
                "NotFoundException" => {
                    return RusotoError::Service(UpdateRoomError::NotFound(err.msg))
                }
                "ValidationException" => return RusotoError::Validation(err.msg),
                _ => {}
            }
        }
        return RusotoError::Unknown(res);
    }
}
impl fmt::Display for UpdateRoomError {
    fn fmt(&self, f: &mut fmt::Formatter) -> fmt::Result {
        write!(f, "{}", self.description())
    }
}
impl Error for UpdateRoomError {
    fn description(&self) -> &str {
        match *self {
            UpdateRoomError::NameInUse(ref cause) => cause,
            UpdateRoomError::NotFound(ref cause) => cause,
        }
    }
}
/// Errors returned by UpdateSkillGroup
#[derive(Debug, PartialEq)]
pub enum UpdateSkillGroupError {
    /// <p>There is a concurrent modification of resources.</p>
    ConcurrentModification(String),
    /// <p>The name sent in the request is already in use.</p>
    NameInUse(String),
    /// <p>The resource is not found.</p>
    NotFound(String),
}

impl UpdateSkillGroupError {
    pub fn from_response(res: BufferedHttpResponse) -> RusotoError<UpdateSkillGroupError> {
        if let Some(err) = proto::json::Error::parse(&res) {
            match err.typ.as_str() {
                "ConcurrentModificationException" => {
                    return RusotoError::Service(UpdateSkillGroupError::ConcurrentModification(
                        err.msg,
                    ))
                }
                "NameInUseException" => {
                    return RusotoError::Service(UpdateSkillGroupError::NameInUse(err.msg))
                }
                "NotFoundException" => {
                    return RusotoError::Service(UpdateSkillGroupError::NotFound(err.msg))
                }
                "ValidationException" => return RusotoError::Validation(err.msg),
                _ => {}
            }
        }
        return RusotoError::Unknown(res);
    }
}
impl fmt::Display for UpdateSkillGroupError {
    fn fmt(&self, f: &mut fmt::Formatter) -> fmt::Result {
        write!(f, "{}", self.description())
    }
}
impl Error for UpdateSkillGroupError {
    fn description(&self) -> &str {
        match *self {
            UpdateSkillGroupError::ConcurrentModification(ref cause) => cause,
            UpdateSkillGroupError::NameInUse(ref cause) => cause,
            UpdateSkillGroupError::NotFound(ref cause) => cause,
        }
    }
}
/// Trait representing the capabilities of the Alexa For Business API. Alexa For Business clients implement this trait.
#[async_trait]
pub trait AlexaForBusiness {
    /// <p>Associates a skill with the organization under the customer's AWS account. If a skill is private, the user implicitly accepts access to this skill during enablement.</p>
    async fn approve_skill(
        &self,
        input: ApproveSkillRequest,
    ) -> Result<ApproveSkillResponse, RusotoError<ApproveSkillError>>;

    /// <p>Associates a contact with a given address book.</p>
    async fn associate_contact_with_address_book(
        &self,
        input: AssociateContactWithAddressBookRequest,
    ) -> Result<
        AssociateContactWithAddressBookResponse,
        RusotoError<AssociateContactWithAddressBookError>,
    >;

    /// <p>Associates a device with the specified network profile.</p>
    async fn associate_device_with_network_profile(
        &self,
        input: AssociateDeviceWithNetworkProfileRequest,
    ) -> Result<
        AssociateDeviceWithNetworkProfileResponse,
        RusotoError<AssociateDeviceWithNetworkProfileError>,
    >;

    /// <p>Associates a device with a given room. This applies all the settings from the room profile to the device, and all the skills in any skill groups added to that room. This operation requires the device to be online, or else a manual sync is required. </p>
    async fn associate_device_with_room(
        &self,
        input: AssociateDeviceWithRoomRequest,
    ) -> Result<AssociateDeviceWithRoomResponse, RusotoError<AssociateDeviceWithRoomError>>;

    /// <p>Associates a skill group with a given room. This enables all skills in the associated skill group on all devices in the room.</p>
    async fn associate_skill_group_with_room(
        &self,
        input: AssociateSkillGroupWithRoomRequest,
    ) -> Result<AssociateSkillGroupWithRoomResponse, RusotoError<AssociateSkillGroupWithRoomError>>;

    /// <p>Associates a skill with a skill group.</p>
    async fn associate_skill_with_skill_group(
        &self,
        input: AssociateSkillWithSkillGroupRequest,
    ) -> Result<AssociateSkillWithSkillGroupResponse, RusotoError<AssociateSkillWithSkillGroupError>>;

    /// <p>Makes a private skill available for enrolled users to enable on their devices.</p>
    async fn associate_skill_with_users(
        &self,
        input: AssociateSkillWithUsersRequest,
    ) -> Result<AssociateSkillWithUsersResponse, RusotoError<AssociateSkillWithUsersError>>;

    /// <p>Creates an address book with the specified details.</p>
    async fn create_address_book(
        &self,
        input: CreateAddressBookRequest,
    ) -> Result<CreateAddressBookResponse, RusotoError<CreateAddressBookError>>;

    /// <p>Creates a recurring schedule for usage reports to deliver to the specified S3 location with a specified daily or weekly interval.</p>
    async fn create_business_report_schedule(
        &self,
        input: CreateBusinessReportScheduleRequest,
    ) -> Result<CreateBusinessReportScheduleResponse, RusotoError<CreateBusinessReportScheduleError>>;

    /// <p>Adds a new conference provider under the user's AWS account.</p>
    async fn create_conference_provider(
        &self,
        input: CreateConferenceProviderRequest,
    ) -> Result<CreateConferenceProviderResponse, RusotoError<CreateConferenceProviderError>>;

    /// <p>Creates a contact with the specified details.</p>
    async fn create_contact(
        &self,
        input: CreateContactRequest,
    ) -> Result<CreateContactResponse, RusotoError<CreateContactError>>;

    /// <p>Creates a gateway group with the specified details.</p>
    async fn create_gateway_group(
        &self,
        input: CreateGatewayGroupRequest,
    ) -> Result<CreateGatewayGroupResponse, RusotoError<CreateGatewayGroupError>>;

    /// <p>Creates a network profile with the specified details.</p>
    async fn create_network_profile(
        &self,
        input: CreateNetworkProfileRequest,
    ) -> Result<CreateNetworkProfileResponse, RusotoError<CreateNetworkProfileError>>;

    /// <p>Creates a new room profile with the specified details.</p>
    async fn create_profile(
        &self,
        input: CreateProfileRequest,
    ) -> Result<CreateProfileResponse, RusotoError<CreateProfileError>>;

    /// <p>Creates a room with the specified details.</p>
    async fn create_room(
        &self,
        input: CreateRoomRequest,
    ) -> Result<CreateRoomResponse, RusotoError<CreateRoomError>>;

    /// <p>Creates a skill group with a specified name and description.</p>
    async fn create_skill_group(
        &self,
        input: CreateSkillGroupRequest,
    ) -> Result<CreateSkillGroupResponse, RusotoError<CreateSkillGroupError>>;

    /// <p>Creates a user.</p>
    async fn create_user(
        &self,
        input: CreateUserRequest,
    ) -> Result<CreateUserResponse, RusotoError<CreateUserError>>;

    /// <p>Deletes an address book by the address book ARN.</p>
    async fn delete_address_book(
        &self,
        input: DeleteAddressBookRequest,
    ) -> Result<DeleteAddressBookResponse, RusotoError<DeleteAddressBookError>>;

    /// <p>Deletes the recurring report delivery schedule with the specified schedule ARN.</p>
    async fn delete_business_report_schedule(
        &self,
        input: DeleteBusinessReportScheduleRequest,
    ) -> Result<DeleteBusinessReportScheduleResponse, RusotoError<DeleteBusinessReportScheduleError>>;

    /// <p>Deletes a conference provider.</p>
    async fn delete_conference_provider(
        &self,
        input: DeleteConferenceProviderRequest,
    ) -> Result<DeleteConferenceProviderResponse, RusotoError<DeleteConferenceProviderError>>;

    /// <p>Deletes a contact by the contact ARN.</p>
    async fn delete_contact(
        &self,
        input: DeleteContactRequest,
    ) -> Result<DeleteContactResponse, RusotoError<DeleteContactError>>;

    /// <p>Removes a device from Alexa For Business.</p>
    async fn delete_device(
        &self,
        input: DeleteDeviceRequest,
    ) -> Result<DeleteDeviceResponse, RusotoError<DeleteDeviceError>>;

<<<<<<< HEAD
    /// <p>When this action is called for a specified shared device, it allows authorized users to delete the device's entire previous history of voice input data. This action can be called once every 24 hours for a specific shared device. </p>
    async fn delete_device_usage_data(
=======
    /// <p>When this action is called for a specified shared device, it allows authorized users to delete the device's entire previous history of voice input data and associated response data. This action can be called once every 24 hours for a specific shared device.</p>
    fn delete_device_usage_data(
>>>>>>> f58d1ce6
        &self,
        input: DeleteDeviceUsageDataRequest,
    ) -> Result<DeleteDeviceUsageDataResponse, RusotoError<DeleteDeviceUsageDataError>>;

    /// <p>Deletes a gateway group.</p>
    async fn delete_gateway_group(
        &self,
        input: DeleteGatewayGroupRequest,
    ) -> Result<DeleteGatewayGroupResponse, RusotoError<DeleteGatewayGroupError>>;

    /// <p>Deletes a network profile by the network profile ARN.</p>
    async fn delete_network_profile(
        &self,
        input: DeleteNetworkProfileRequest,
    ) -> Result<DeleteNetworkProfileResponse, RusotoError<DeleteNetworkProfileError>>;

    /// <p>Deletes a room profile by the profile ARN.</p>
    async fn delete_profile(
        &self,
        input: DeleteProfileRequest,
    ) -> Result<DeleteProfileResponse, RusotoError<DeleteProfileError>>;

    /// <p>Deletes a room by the room ARN.</p>
    async fn delete_room(
        &self,
        input: DeleteRoomRequest,
    ) -> Result<DeleteRoomResponse, RusotoError<DeleteRoomError>>;

    /// <p>Deletes room skill parameter details by room, skill, and parameter key ID.</p>
    async fn delete_room_skill_parameter(
        &self,
        input: DeleteRoomSkillParameterRequest,
    ) -> Result<DeleteRoomSkillParameterResponse, RusotoError<DeleteRoomSkillParameterError>>;

    /// <p>Unlinks a third-party account from a skill.</p>
    async fn delete_skill_authorization(
        &self,
        input: DeleteSkillAuthorizationRequest,
    ) -> Result<DeleteSkillAuthorizationResponse, RusotoError<DeleteSkillAuthorizationError>>;

    /// <p>Deletes a skill group by skill group ARN.</p>
    async fn delete_skill_group(
        &self,
        input: DeleteSkillGroupRequest,
    ) -> Result<DeleteSkillGroupResponse, RusotoError<DeleteSkillGroupError>>;

    /// <p>Deletes a specified user by user ARN and enrollment ARN.</p>
    async fn delete_user(
        &self,
        input: DeleteUserRequest,
    ) -> Result<DeleteUserResponse, RusotoError<DeleteUserError>>;

    /// <p>Disassociates a contact from a given address book.</p>
    async fn disassociate_contact_from_address_book(
        &self,
        input: DisassociateContactFromAddressBookRequest,
    ) -> Result<
        DisassociateContactFromAddressBookResponse,
        RusotoError<DisassociateContactFromAddressBookError>,
    >;

    /// <p>Disassociates a device from its current room. The device continues to be connected to the Wi-Fi network and is still registered to the account. The device settings and skills are removed from the room.</p>
    async fn disassociate_device_from_room(
        &self,
        input: DisassociateDeviceFromRoomRequest,
    ) -> Result<DisassociateDeviceFromRoomResponse, RusotoError<DisassociateDeviceFromRoomError>>;

    /// <p>Disassociates a skill from a skill group.</p>
    async fn disassociate_skill_from_skill_group(
        &self,
        input: DisassociateSkillFromSkillGroupRequest,
    ) -> Result<
        DisassociateSkillFromSkillGroupResponse,
        RusotoError<DisassociateSkillFromSkillGroupError>,
    >;

    /// <p>Makes a private skill unavailable for enrolled users and prevents them from enabling it on their devices.</p>
    async fn disassociate_skill_from_users(
        &self,
        input: DisassociateSkillFromUsersRequest,
    ) -> Result<DisassociateSkillFromUsersResponse, RusotoError<DisassociateSkillFromUsersError>>;

    /// <p>Disassociates a skill group from a specified room. This disables all skills in the skill group on all devices in the room.</p>
    async fn disassociate_skill_group_from_room(
        &self,
        input: DisassociateSkillGroupFromRoomRequest,
    ) -> Result<
        DisassociateSkillGroupFromRoomResponse,
        RusotoError<DisassociateSkillGroupFromRoomError>,
    >;

    /// <p>Forgets smart home appliances associated to a room.</p>
    async fn forget_smart_home_appliances(
        &self,
        input: ForgetSmartHomeAppliancesRequest,
    ) -> Result<ForgetSmartHomeAppliancesResponse, RusotoError<ForgetSmartHomeAppliancesError>>;

    /// <p>Gets address the book details by the address book ARN.</p>
    async fn get_address_book(
        &self,
        input: GetAddressBookRequest,
    ) -> Result<GetAddressBookResponse, RusotoError<GetAddressBookError>>;

    /// <p>Retrieves the existing conference preferences.</p>
    async fn get_conference_preference(
        &self,
    ) -> Result<GetConferencePreferenceResponse, RusotoError<GetConferencePreferenceError>>;

    /// <p>Gets details about a specific conference provider.</p>
    async fn get_conference_provider(
        &self,
        input: GetConferenceProviderRequest,
    ) -> Result<GetConferenceProviderResponse, RusotoError<GetConferenceProviderError>>;

    /// <p>Gets the contact details by the contact ARN.</p>
    async fn get_contact(
        &self,
        input: GetContactRequest,
    ) -> Result<GetContactResponse, RusotoError<GetContactError>>;

    /// <p>Gets the details of a device by device ARN.</p>
    async fn get_device(
        &self,
        input: GetDeviceRequest,
    ) -> Result<GetDeviceResponse, RusotoError<GetDeviceError>>;

    /// <p>Retrieves the details of a gateway.</p>
    async fn get_gateway(
        &self,
        input: GetGatewayRequest,
    ) -> Result<GetGatewayResponse, RusotoError<GetGatewayError>>;

    /// <p>Retrieves the details of a gateway group.</p>
    async fn get_gateway_group(
        &self,
        input: GetGatewayGroupRequest,
    ) -> Result<GetGatewayGroupResponse, RusotoError<GetGatewayGroupError>>;

    /// <p>Retrieves the configured values for the user enrollment invitation email template.</p>
    async fn get_invitation_configuration(
        &self,
    ) -> Result<GetInvitationConfigurationResponse, RusotoError<GetInvitationConfigurationError>>;

    /// <p>Gets the network profile details by the network profile ARN.</p>
    async fn get_network_profile(
        &self,
        input: GetNetworkProfileRequest,
    ) -> Result<GetNetworkProfileResponse, RusotoError<GetNetworkProfileError>>;

    /// <p>Gets the details of a room profile by profile ARN.</p>
    async fn get_profile(
        &self,
        input: GetProfileRequest,
    ) -> Result<GetProfileResponse, RusotoError<GetProfileError>>;

    /// <p>Gets room details by room ARN.</p>
    async fn get_room(
        &self,
        input: GetRoomRequest,
    ) -> Result<GetRoomResponse, RusotoError<GetRoomError>>;

    /// <p>Gets room skill parameter details by room, skill, and parameter key ARN.</p>
    async fn get_room_skill_parameter(
        &self,
        input: GetRoomSkillParameterRequest,
    ) -> Result<GetRoomSkillParameterResponse, RusotoError<GetRoomSkillParameterError>>;

    /// <p>Gets skill group details by skill group ARN.</p>
    async fn get_skill_group(
        &self,
        input: GetSkillGroupRequest,
    ) -> Result<GetSkillGroupResponse, RusotoError<GetSkillGroupError>>;

    /// <p>Lists the details of the schedules that a user configured.</p>
    async fn list_business_report_schedules(
        &self,
        input: ListBusinessReportSchedulesRequest,
    ) -> Result<ListBusinessReportSchedulesResponse, RusotoError<ListBusinessReportSchedulesError>>;

    /// <p>Lists conference providers under a specific AWS account.</p>
    async fn list_conference_providers(
        &self,
        input: ListConferenceProvidersRequest,
    ) -> Result<ListConferenceProvidersResponse, RusotoError<ListConferenceProvidersError>>;

    /// <p>Lists the device event history, including device connection status, for up to 30 days.</p>
    async fn list_device_events(
        &self,
        input: ListDeviceEventsRequest,
    ) -> Result<ListDeviceEventsResponse, RusotoError<ListDeviceEventsError>>;

    /// <p>Retrieves a list of gateway group summaries. Use GetGatewayGroup to retrieve details of a specific gateway group.</p>
    async fn list_gateway_groups(
        &self,
        input: ListGatewayGroupsRequest,
    ) -> Result<ListGatewayGroupsResponse, RusotoError<ListGatewayGroupsError>>;

    /// <p>Retrieves a list of gateway summaries. Use GetGateway to retrieve details of a specific gateway. An optional gateway group ARN can be provided to only retrieve gateway summaries of gateways that are associated with that gateway group ARN.</p>
    async fn list_gateways(
        &self,
        input: ListGatewaysRequest,
    ) -> Result<ListGatewaysResponse, RusotoError<ListGatewaysError>>;

    /// <p>Lists all enabled skills in a specific skill group.</p>
    async fn list_skills(
        &self,
        input: ListSkillsRequest,
    ) -> Result<ListSkillsResponse, RusotoError<ListSkillsError>>;

    /// <p>Lists all categories in the Alexa skill store.</p>
    async fn list_skills_store_categories(
        &self,
        input: ListSkillsStoreCategoriesRequest,
    ) -> Result<ListSkillsStoreCategoriesResponse, RusotoError<ListSkillsStoreCategoriesError>>;

    /// <p>Lists all skills in the Alexa skill store by category.</p>
    async fn list_skills_store_skills_by_category(
        &self,
        input: ListSkillsStoreSkillsByCategoryRequest,
    ) -> Result<
        ListSkillsStoreSkillsByCategoryResponse,
        RusotoError<ListSkillsStoreSkillsByCategoryError>,
    >;

    /// <p>Lists all of the smart home appliances associated with a room.</p>
    async fn list_smart_home_appliances(
        &self,
        input: ListSmartHomeAppliancesRequest,
    ) -> Result<ListSmartHomeAppliancesResponse, RusotoError<ListSmartHomeAppliancesError>>;

    /// <p>Lists all tags for the specified resource.</p>
    async fn list_tags(
        &self,
        input: ListTagsRequest,
    ) -> Result<ListTagsResponse, RusotoError<ListTagsError>>;

    /// <p>Sets the conference preferences on a specific conference provider at the account level.</p>
    async fn put_conference_preference(
        &self,
        input: PutConferencePreferenceRequest,
    ) -> Result<PutConferencePreferenceResponse, RusotoError<PutConferencePreferenceError>>;

    /// <p>Configures the email template for the user enrollment invitation with the specified attributes.</p>
    async fn put_invitation_configuration(
        &self,
        input: PutInvitationConfigurationRequest,
    ) -> Result<PutInvitationConfigurationResponse, RusotoError<PutInvitationConfigurationError>>;

    /// <p>Updates room skill parameter details by room, skill, and parameter key ID. Not all skills have a room skill parameter.</p>
    async fn put_room_skill_parameter(
        &self,
        input: PutRoomSkillParameterRequest,
    ) -> Result<PutRoomSkillParameterResponse, RusotoError<PutRoomSkillParameterError>>;

    /// <p>Links a user's account to a third-party skill provider. If this API operation is called by an assumed IAM role, the skill being linked must be a private skill. Also, the skill must be owned by the AWS account that assumed the IAM role.</p>
    async fn put_skill_authorization(
        &self,
        input: PutSkillAuthorizationRequest,
    ) -> Result<PutSkillAuthorizationResponse, RusotoError<PutSkillAuthorizationError>>;

    /// <p>Registers an Alexa-enabled device built by an Original Equipment Manufacturer (OEM) using Alexa Voice Service (AVS).</p>
    async fn register_avs_device(
        &self,
        input: RegisterAVSDeviceRequest,
    ) -> Result<RegisterAVSDeviceResponse, RusotoError<RegisterAVSDeviceError>>;

    /// <p>Disassociates a skill from the organization under a user's AWS account. If the skill is a private skill, it moves to an AcceptStatus of PENDING. Any private or public skill that is rejected can be added later by calling the ApproveSkill API. </p>
    async fn reject_skill(
        &self,
        input: RejectSkillRequest,
    ) -> Result<RejectSkillResponse, RusotoError<RejectSkillError>>;

    /// <p>Determines the details for the room from which a skill request was invoked. This operation is used by skill developers.</p>
    async fn resolve_room(
        &self,
        input: ResolveRoomRequest,
    ) -> Result<ResolveRoomResponse, RusotoError<ResolveRoomError>>;

    /// <p>Revokes an invitation and invalidates the enrollment URL.</p>
    async fn revoke_invitation(
        &self,
        input: RevokeInvitationRequest,
    ) -> Result<RevokeInvitationResponse, RusotoError<RevokeInvitationError>>;

    /// <p>Searches address books and lists the ones that meet a set of filter and sort criteria.</p>
    async fn search_address_books(
        &self,
        input: SearchAddressBooksRequest,
    ) -> Result<SearchAddressBooksResponse, RusotoError<SearchAddressBooksError>>;

    /// <p>Searches contacts and lists the ones that meet a set of filter and sort criteria.</p>
    async fn search_contacts(
        &self,
        input: SearchContactsRequest,
    ) -> Result<SearchContactsResponse, RusotoError<SearchContactsError>>;

    /// <p>Searches devices and lists the ones that meet a set of filter criteria.</p>
    async fn search_devices(
        &self,
        input: SearchDevicesRequest,
    ) -> Result<SearchDevicesResponse, RusotoError<SearchDevicesError>>;

    /// <p>Searches network profiles and lists the ones that meet a set of filter and sort criteria.</p>
    async fn search_network_profiles(
        &self,
        input: SearchNetworkProfilesRequest,
    ) -> Result<SearchNetworkProfilesResponse, RusotoError<SearchNetworkProfilesError>>;

    /// <p>Searches room profiles and lists the ones that meet a set of filter criteria.</p>
    async fn search_profiles(
        &self,
        input: SearchProfilesRequest,
    ) -> Result<SearchProfilesResponse, RusotoError<SearchProfilesError>>;

    /// <p>Searches rooms and lists the ones that meet a set of filter and sort criteria.</p>
    async fn search_rooms(
        &self,
        input: SearchRoomsRequest,
    ) -> Result<SearchRoomsResponse, RusotoError<SearchRoomsError>>;

    /// <p>Searches skill groups and lists the ones that meet a set of filter and sort criteria.</p>
    async fn search_skill_groups(
        &self,
        input: SearchSkillGroupsRequest,
    ) -> Result<SearchSkillGroupsResponse, RusotoError<SearchSkillGroupsError>>;

    /// <p>Searches users and lists the ones that meet a set of filter and sort criteria.</p>
    async fn search_users(
        &self,
        input: SearchUsersRequest,
    ) -> Result<SearchUsersResponse, RusotoError<SearchUsersError>>;

    /// <p>Triggers an asynchronous flow to send text, SSML, or audio announcements to rooms that are identified by a search or filter. </p>
    async fn send_announcement(
        &self,
        input: SendAnnouncementRequest,
    ) -> Result<SendAnnouncementResponse, RusotoError<SendAnnouncementError>>;

<<<<<<< HEAD
    /// <p>Sends an enrollment invitation email with a URL to a user. The URL is valid for 72 hours or until you call this operation again, whichever comes first. </p>
    async fn send_invitation(
=======
    /// <p>Sends an enrollment invitation email with a URL to a user. The URL is valid for 30 days or until you call this operation again, whichever comes first. </p>
    fn send_invitation(
>>>>>>> f58d1ce6
        &self,
        input: SendInvitationRequest,
    ) -> Result<SendInvitationResponse, RusotoError<SendInvitationError>>;

    /// <p><p>Resets a device and its account to the known default settings. This clears all information and settings set by previous users in the following ways:</p> <ul> <li> <p>Bluetooth - This unpairs all bluetooth devices paired with your echo device.</p> </li> <li> <p>Volume - This resets the echo device&#39;s volume to the default value.</p> </li> <li> <p>Notifications - This clears all notifications from your echo device.</p> </li> <li> <p>Lists - This clears all to-do items from your echo device.</p> </li> <li> <p>Settings - This internally syncs the room&#39;s profile (if the device is assigned to a room), contacts, address books, delegation access for account linking, and communications (if enabled on the room profile).</p> </li> </ul></p>
    async fn start_device_sync(
        &self,
        input: StartDeviceSyncRequest,
    ) -> Result<StartDeviceSyncResponse, RusotoError<StartDeviceSyncError>>;

    /// <p>Initiates the discovery of any smart home appliances associated with the room.</p>
    async fn start_smart_home_appliance_discovery(
        &self,
        input: StartSmartHomeApplianceDiscoveryRequest,
    ) -> Result<
        StartSmartHomeApplianceDiscoveryResponse,
        RusotoError<StartSmartHomeApplianceDiscoveryError>,
    >;

    /// <p>Adds metadata tags to a specified resource.</p>
    async fn tag_resource(
        &self,
        input: TagResourceRequest,
    ) -> Result<TagResourceResponse, RusotoError<TagResourceError>>;

    /// <p>Removes metadata tags from a specified resource.</p>
    async fn untag_resource(
        &self,
        input: UntagResourceRequest,
    ) -> Result<UntagResourceResponse, RusotoError<UntagResourceError>>;

    /// <p>Updates address book details by the address book ARN.</p>
    async fn update_address_book(
        &self,
        input: UpdateAddressBookRequest,
    ) -> Result<UpdateAddressBookResponse, RusotoError<UpdateAddressBookError>>;

    /// <p>Updates the configuration of the report delivery schedule with the specified schedule ARN.</p>
    async fn update_business_report_schedule(
        &self,
        input: UpdateBusinessReportScheduleRequest,
    ) -> Result<UpdateBusinessReportScheduleResponse, RusotoError<UpdateBusinessReportScheduleError>>;

    /// <p>Updates an existing conference provider's settings.</p>
    async fn update_conference_provider(
        &self,
        input: UpdateConferenceProviderRequest,
    ) -> Result<UpdateConferenceProviderResponse, RusotoError<UpdateConferenceProviderError>>;

    /// <p>Updates the contact details by the contact ARN.</p>
    async fn update_contact(
        &self,
        input: UpdateContactRequest,
    ) -> Result<UpdateContactResponse, RusotoError<UpdateContactError>>;

    /// <p>Updates the device name by device ARN.</p>
    async fn update_device(
        &self,
        input: UpdateDeviceRequest,
    ) -> Result<UpdateDeviceResponse, RusotoError<UpdateDeviceError>>;

    /// <p>Updates the details of a gateway. If any optional field is not provided, the existing corresponding value is left unmodified.</p>
    async fn update_gateway(
        &self,
        input: UpdateGatewayRequest,
    ) -> Result<UpdateGatewayResponse, RusotoError<UpdateGatewayError>>;

    /// <p>Updates the details of a gateway group. If any optional field is not provided, the existing corresponding value is left unmodified.</p>
    async fn update_gateway_group(
        &self,
        input: UpdateGatewayGroupRequest,
    ) -> Result<UpdateGatewayGroupResponse, RusotoError<UpdateGatewayGroupError>>;

    /// <p>Updates a network profile by the network profile ARN.</p>
    async fn update_network_profile(
        &self,
        input: UpdateNetworkProfileRequest,
    ) -> Result<UpdateNetworkProfileResponse, RusotoError<UpdateNetworkProfileError>>;

    /// <p>Updates an existing room profile by room profile ARN.</p>
    async fn update_profile(
        &self,
        input: UpdateProfileRequest,
    ) -> Result<UpdateProfileResponse, RusotoError<UpdateProfileError>>;

    /// <p>Updates room details by room ARN.</p>
    async fn update_room(
        &self,
        input: UpdateRoomRequest,
    ) -> Result<UpdateRoomResponse, RusotoError<UpdateRoomError>>;

    /// <p>Updates skill group details by skill group ARN.</p>
    async fn update_skill_group(
        &self,
        input: UpdateSkillGroupRequest,
    ) -> Result<UpdateSkillGroupResponse, RusotoError<UpdateSkillGroupError>>;
}
/// A client for the Alexa For Business API.
#[derive(Clone)]
pub struct AlexaForBusinessClient {
    client: Client,
    region: region::Region,
}

impl AlexaForBusinessClient {
    /// Creates a client backed by the default tokio event loop.
    ///
    /// The client will use the default credentials provider and tls client.
    pub fn new(region: region::Region) -> AlexaForBusinessClient {
        Self::new_with_client(Client::shared(), region)
    }

    pub fn new_with<P, D>(
        request_dispatcher: D,
        credentials_provider: P,
        region: region::Region,
    ) -> AlexaForBusinessClient
    where
        P: ProvideAwsCredentials + Send + Sync + 'static,
        D: DispatchSignedRequest + Send + Sync + 'static,
    {
        Self::new_with_client(
            Client::new_with(credentials_provider, request_dispatcher),
            region,
        )
    }

    pub fn new_with_client(client: Client, region: region::Region) -> AlexaForBusinessClient {
        AlexaForBusinessClient { client, region }
    }
}

impl fmt::Debug for AlexaForBusinessClient {
    fn fmt(&self, f: &mut fmt::Formatter<'_>) -> fmt::Result {
        f.debug_struct("AlexaForBusinessClient")
            .field("region", &self.region)
            .finish()
    }
}

#[async_trait]
impl AlexaForBusiness for AlexaForBusinessClient {
    /// <p>Associates a skill with the organization under the customer's AWS account. If a skill is private, the user implicitly accepts access to this skill during enablement.</p>
    async fn approve_skill(
        &self,
        input: ApproveSkillRequest,
    ) -> Result<ApproveSkillResponse, RusotoError<ApproveSkillError>> {
        let mut request = SignedRequest::new("POST", "a4b", &self.region, "/");

        request.set_content_type("application/x-amz-json-1.1".to_owned());
        request.add_header("x-amz-target", "AlexaForBusiness.ApproveSkill");
        let encoded = serde_json::to_string(&input).unwrap();
        request.set_payload(Some(encoded));

        let mut response = self
            .client
            .sign_and_dispatch(request)
            .await
            .map_err(RusotoError::from)?;
        if response.status.is_success() {
            let response = response.buffer().await.map_err(RusotoError::HttpDispatch)?;
            proto::json::ResponsePayload::new(&response).deserialize::<ApproveSkillResponse, _>()
        } else {
            let try_response = response.buffer().await;
            let response = try_response.map_err(RusotoError::HttpDispatch)?;
            Err(ApproveSkillError::from_response(response))
        }
    }

    /// <p>Associates a contact with a given address book.</p>
    async fn associate_contact_with_address_book(
        &self,
        input: AssociateContactWithAddressBookRequest,
    ) -> Result<
        AssociateContactWithAddressBookResponse,
        RusotoError<AssociateContactWithAddressBookError>,
    > {
        let mut request = SignedRequest::new("POST", "a4b", &self.region, "/");

        request.set_content_type("application/x-amz-json-1.1".to_owned());
        request.add_header(
            "x-amz-target",
            "AlexaForBusiness.AssociateContactWithAddressBook",
        );
        let encoded = serde_json::to_string(&input).unwrap();
        request.set_payload(Some(encoded));

        let mut response = self
            .client
            .sign_and_dispatch(request)
            .await
            .map_err(RusotoError::from)?;
        if response.status.is_success() {
            let response = response.buffer().await.map_err(RusotoError::HttpDispatch)?;
            proto::json::ResponsePayload::new(&response)
                .deserialize::<AssociateContactWithAddressBookResponse, _>()
        } else {
            let try_response = response.buffer().await;
            let response = try_response.map_err(RusotoError::HttpDispatch)?;
            Err(AssociateContactWithAddressBookError::from_response(
                response,
            ))
        }
    }

    /// <p>Associates a device with the specified network profile.</p>
    async fn associate_device_with_network_profile(
        &self,
        input: AssociateDeviceWithNetworkProfileRequest,
    ) -> Result<
        AssociateDeviceWithNetworkProfileResponse,
        RusotoError<AssociateDeviceWithNetworkProfileError>,
    > {
        let mut request = SignedRequest::new("POST", "a4b", &self.region, "/");

        request.set_content_type("application/x-amz-json-1.1".to_owned());
        request.add_header(
            "x-amz-target",
            "AlexaForBusiness.AssociateDeviceWithNetworkProfile",
        );
        let encoded = serde_json::to_string(&input).unwrap();
        request.set_payload(Some(encoded));

        let mut response = self
            .client
            .sign_and_dispatch(request)
            .await
            .map_err(RusotoError::from)?;
        if response.status.is_success() {
            let response = response.buffer().await.map_err(RusotoError::HttpDispatch)?;
            proto::json::ResponsePayload::new(&response)
                .deserialize::<AssociateDeviceWithNetworkProfileResponse, _>()
        } else {
            let try_response = response.buffer().await;
            let response = try_response.map_err(RusotoError::HttpDispatch)?;
            Err(AssociateDeviceWithNetworkProfileError::from_response(
                response,
            ))
        }
    }

    /// <p>Associates a device with a given room. This applies all the settings from the room profile to the device, and all the skills in any skill groups added to that room. This operation requires the device to be online, or else a manual sync is required. </p>
    async fn associate_device_with_room(
        &self,
        input: AssociateDeviceWithRoomRequest,
    ) -> Result<AssociateDeviceWithRoomResponse, RusotoError<AssociateDeviceWithRoomError>> {
        let mut request = SignedRequest::new("POST", "a4b", &self.region, "/");

        request.set_content_type("application/x-amz-json-1.1".to_owned());
        request.add_header("x-amz-target", "AlexaForBusiness.AssociateDeviceWithRoom");
        let encoded = serde_json::to_string(&input).unwrap();
        request.set_payload(Some(encoded));

        let mut response = self
            .client
            .sign_and_dispatch(request)
            .await
            .map_err(RusotoError::from)?;
        if response.status.is_success() {
            let response = response.buffer().await.map_err(RusotoError::HttpDispatch)?;
            proto::json::ResponsePayload::new(&response)
                .deserialize::<AssociateDeviceWithRoomResponse, _>()
        } else {
            let try_response = response.buffer().await;
            let response = try_response.map_err(RusotoError::HttpDispatch)?;
            Err(AssociateDeviceWithRoomError::from_response(response))
        }
    }

    /// <p>Associates a skill group with a given room. This enables all skills in the associated skill group on all devices in the room.</p>
    async fn associate_skill_group_with_room(
        &self,
        input: AssociateSkillGroupWithRoomRequest,
    ) -> Result<AssociateSkillGroupWithRoomResponse, RusotoError<AssociateSkillGroupWithRoomError>>
    {
        let mut request = SignedRequest::new("POST", "a4b", &self.region, "/");

        request.set_content_type("application/x-amz-json-1.1".to_owned());
        request.add_header(
            "x-amz-target",
            "AlexaForBusiness.AssociateSkillGroupWithRoom",
        );
        let encoded = serde_json::to_string(&input).unwrap();
        request.set_payload(Some(encoded));

        let mut response = self
            .client
            .sign_and_dispatch(request)
            .await
            .map_err(RusotoError::from)?;
        if response.status.is_success() {
            let response = response.buffer().await.map_err(RusotoError::HttpDispatch)?;
            proto::json::ResponsePayload::new(&response)
                .deserialize::<AssociateSkillGroupWithRoomResponse, _>()
        } else {
            let try_response = response.buffer().await;
            let response = try_response.map_err(RusotoError::HttpDispatch)?;
            Err(AssociateSkillGroupWithRoomError::from_response(response))
        }
    }

    /// <p>Associates a skill with a skill group.</p>
    async fn associate_skill_with_skill_group(
        &self,
        input: AssociateSkillWithSkillGroupRequest,
    ) -> Result<AssociateSkillWithSkillGroupResponse, RusotoError<AssociateSkillWithSkillGroupError>>
    {
        let mut request = SignedRequest::new("POST", "a4b", &self.region, "/");

        request.set_content_type("application/x-amz-json-1.1".to_owned());
        request.add_header(
            "x-amz-target",
            "AlexaForBusiness.AssociateSkillWithSkillGroup",
        );
        let encoded = serde_json::to_string(&input).unwrap();
        request.set_payload(Some(encoded));

        let mut response = self
            .client
            .sign_and_dispatch(request)
            .await
            .map_err(RusotoError::from)?;
        if response.status.is_success() {
            let response = response.buffer().await.map_err(RusotoError::HttpDispatch)?;
            proto::json::ResponsePayload::new(&response)
                .deserialize::<AssociateSkillWithSkillGroupResponse, _>()
        } else {
            let try_response = response.buffer().await;
            let response = try_response.map_err(RusotoError::HttpDispatch)?;
            Err(AssociateSkillWithSkillGroupError::from_response(response))
        }
    }

    /// <p>Makes a private skill available for enrolled users to enable on their devices.</p>
    async fn associate_skill_with_users(
        &self,
        input: AssociateSkillWithUsersRequest,
    ) -> Result<AssociateSkillWithUsersResponse, RusotoError<AssociateSkillWithUsersError>> {
        let mut request = SignedRequest::new("POST", "a4b", &self.region, "/");

        request.set_content_type("application/x-amz-json-1.1".to_owned());
        request.add_header("x-amz-target", "AlexaForBusiness.AssociateSkillWithUsers");
        let encoded = serde_json::to_string(&input).unwrap();
        request.set_payload(Some(encoded));

        let mut response = self
            .client
            .sign_and_dispatch(request)
            .await
            .map_err(RusotoError::from)?;
        if response.status.is_success() {
            let response = response.buffer().await.map_err(RusotoError::HttpDispatch)?;
            proto::json::ResponsePayload::new(&response)
                .deserialize::<AssociateSkillWithUsersResponse, _>()
        } else {
            let try_response = response.buffer().await;
            let response = try_response.map_err(RusotoError::HttpDispatch)?;
            Err(AssociateSkillWithUsersError::from_response(response))
        }
    }

    /// <p>Creates an address book with the specified details.</p>
    async fn create_address_book(
        &self,
        input: CreateAddressBookRequest,
    ) -> Result<CreateAddressBookResponse, RusotoError<CreateAddressBookError>> {
        let mut request = SignedRequest::new("POST", "a4b", &self.region, "/");

        request.set_content_type("application/x-amz-json-1.1".to_owned());
        request.add_header("x-amz-target", "AlexaForBusiness.CreateAddressBook");
        let encoded = serde_json::to_string(&input).unwrap();
        request.set_payload(Some(encoded));

        let mut response = self
            .client
            .sign_and_dispatch(request)
            .await
            .map_err(RusotoError::from)?;
        if response.status.is_success() {
            let response = response.buffer().await.map_err(RusotoError::HttpDispatch)?;
            proto::json::ResponsePayload::new(&response)
                .deserialize::<CreateAddressBookResponse, _>()
        } else {
            let try_response = response.buffer().await;
            let response = try_response.map_err(RusotoError::HttpDispatch)?;
            Err(CreateAddressBookError::from_response(response))
        }
    }

    /// <p>Creates a recurring schedule for usage reports to deliver to the specified S3 location with a specified daily or weekly interval.</p>
    async fn create_business_report_schedule(
        &self,
        input: CreateBusinessReportScheduleRequest,
    ) -> Result<CreateBusinessReportScheduleResponse, RusotoError<CreateBusinessReportScheduleError>>
    {
        let mut request = SignedRequest::new("POST", "a4b", &self.region, "/");

        request.set_content_type("application/x-amz-json-1.1".to_owned());
        request.add_header(
            "x-amz-target",
            "AlexaForBusiness.CreateBusinessReportSchedule",
        );
        let encoded = serde_json::to_string(&input).unwrap();
        request.set_payload(Some(encoded));

        let mut response = self
            .client
            .sign_and_dispatch(request)
            .await
            .map_err(RusotoError::from)?;
        if response.status.is_success() {
            let response = response.buffer().await.map_err(RusotoError::HttpDispatch)?;
            proto::json::ResponsePayload::new(&response)
                .deserialize::<CreateBusinessReportScheduleResponse, _>()
        } else {
            let try_response = response.buffer().await;
            let response = try_response.map_err(RusotoError::HttpDispatch)?;
            Err(CreateBusinessReportScheduleError::from_response(response))
        }
    }

    /// <p>Adds a new conference provider under the user's AWS account.</p>
    async fn create_conference_provider(
        &self,
        input: CreateConferenceProviderRequest,
    ) -> Result<CreateConferenceProviderResponse, RusotoError<CreateConferenceProviderError>> {
        let mut request = SignedRequest::new("POST", "a4b", &self.region, "/");

        request.set_content_type("application/x-amz-json-1.1".to_owned());
        request.add_header("x-amz-target", "AlexaForBusiness.CreateConferenceProvider");
        let encoded = serde_json::to_string(&input).unwrap();
        request.set_payload(Some(encoded));

        let mut response = self
            .client
            .sign_and_dispatch(request)
            .await
            .map_err(RusotoError::from)?;
        if response.status.is_success() {
            let response = response.buffer().await.map_err(RusotoError::HttpDispatch)?;
            proto::json::ResponsePayload::new(&response)
                .deserialize::<CreateConferenceProviderResponse, _>()
        } else {
            let try_response = response.buffer().await;
            let response = try_response.map_err(RusotoError::HttpDispatch)?;
            Err(CreateConferenceProviderError::from_response(response))
        }
    }

    /// <p>Creates a contact with the specified details.</p>
    async fn create_contact(
        &self,
        input: CreateContactRequest,
    ) -> Result<CreateContactResponse, RusotoError<CreateContactError>> {
        let mut request = SignedRequest::new("POST", "a4b", &self.region, "/");

        request.set_content_type("application/x-amz-json-1.1".to_owned());
        request.add_header("x-amz-target", "AlexaForBusiness.CreateContact");
        let encoded = serde_json::to_string(&input).unwrap();
        request.set_payload(Some(encoded));

        let mut response = self
            .client
            .sign_and_dispatch(request)
            .await
            .map_err(RusotoError::from)?;
        if response.status.is_success() {
            let response = response.buffer().await.map_err(RusotoError::HttpDispatch)?;
            proto::json::ResponsePayload::new(&response).deserialize::<CreateContactResponse, _>()
        } else {
            let try_response = response.buffer().await;
            let response = try_response.map_err(RusotoError::HttpDispatch)?;
            Err(CreateContactError::from_response(response))
        }
    }

    /// <p>Creates a gateway group with the specified details.</p>
    async fn create_gateway_group(
        &self,
        input: CreateGatewayGroupRequest,
    ) -> Result<CreateGatewayGroupResponse, RusotoError<CreateGatewayGroupError>> {
        let mut request = SignedRequest::new("POST", "a4b", &self.region, "/");

        request.set_content_type("application/x-amz-json-1.1".to_owned());
        request.add_header("x-amz-target", "AlexaForBusiness.CreateGatewayGroup");
        let encoded = serde_json::to_string(&input).unwrap();
        request.set_payload(Some(encoded));

        let mut response = self
            .client
            .sign_and_dispatch(request)
            .await
            .map_err(RusotoError::from)?;
        if response.status.is_success() {
            let response = response.buffer().await.map_err(RusotoError::HttpDispatch)?;
            proto::json::ResponsePayload::new(&response)
                .deserialize::<CreateGatewayGroupResponse, _>()
        } else {
            let try_response = response.buffer().await;
            let response = try_response.map_err(RusotoError::HttpDispatch)?;
            Err(CreateGatewayGroupError::from_response(response))
        }
    }

    /// <p>Creates a network profile with the specified details.</p>
    async fn create_network_profile(
        &self,
        input: CreateNetworkProfileRequest,
    ) -> Result<CreateNetworkProfileResponse, RusotoError<CreateNetworkProfileError>> {
        let mut request = SignedRequest::new("POST", "a4b", &self.region, "/");

        request.set_content_type("application/x-amz-json-1.1".to_owned());
        request.add_header("x-amz-target", "AlexaForBusiness.CreateNetworkProfile");
        let encoded = serde_json::to_string(&input).unwrap();
        request.set_payload(Some(encoded));

        let mut response = self
            .client
            .sign_and_dispatch(request)
            .await
            .map_err(RusotoError::from)?;
        if response.status.is_success() {
            let response = response.buffer().await.map_err(RusotoError::HttpDispatch)?;
            proto::json::ResponsePayload::new(&response)
                .deserialize::<CreateNetworkProfileResponse, _>()
        } else {
            let try_response = response.buffer().await;
            let response = try_response.map_err(RusotoError::HttpDispatch)?;
            Err(CreateNetworkProfileError::from_response(response))
        }
    }

    /// <p>Creates a new room profile with the specified details.</p>
    async fn create_profile(
        &self,
        input: CreateProfileRequest,
    ) -> Result<CreateProfileResponse, RusotoError<CreateProfileError>> {
        let mut request = SignedRequest::new("POST", "a4b", &self.region, "/");

        request.set_content_type("application/x-amz-json-1.1".to_owned());
        request.add_header("x-amz-target", "AlexaForBusiness.CreateProfile");
        let encoded = serde_json::to_string(&input).unwrap();
        request.set_payload(Some(encoded));

        let mut response = self
            .client
            .sign_and_dispatch(request)
            .await
            .map_err(RusotoError::from)?;
        if response.status.is_success() {
            let response = response.buffer().await.map_err(RusotoError::HttpDispatch)?;
            proto::json::ResponsePayload::new(&response).deserialize::<CreateProfileResponse, _>()
        } else {
            let try_response = response.buffer().await;
            let response = try_response.map_err(RusotoError::HttpDispatch)?;
            Err(CreateProfileError::from_response(response))
        }
    }

    /// <p>Creates a room with the specified details.</p>
    async fn create_room(
        &self,
        input: CreateRoomRequest,
    ) -> Result<CreateRoomResponse, RusotoError<CreateRoomError>> {
        let mut request = SignedRequest::new("POST", "a4b", &self.region, "/");

        request.set_content_type("application/x-amz-json-1.1".to_owned());
        request.add_header("x-amz-target", "AlexaForBusiness.CreateRoom");
        let encoded = serde_json::to_string(&input).unwrap();
        request.set_payload(Some(encoded));

        let mut response = self
            .client
            .sign_and_dispatch(request)
            .await
            .map_err(RusotoError::from)?;
        if response.status.is_success() {
            let response = response.buffer().await.map_err(RusotoError::HttpDispatch)?;
            proto::json::ResponsePayload::new(&response).deserialize::<CreateRoomResponse, _>()
        } else {
            let try_response = response.buffer().await;
            let response = try_response.map_err(RusotoError::HttpDispatch)?;
            Err(CreateRoomError::from_response(response))
        }
    }

    /// <p>Creates a skill group with a specified name and description.</p>
    async fn create_skill_group(
        &self,
        input: CreateSkillGroupRequest,
    ) -> Result<CreateSkillGroupResponse, RusotoError<CreateSkillGroupError>> {
        let mut request = SignedRequest::new("POST", "a4b", &self.region, "/");

        request.set_content_type("application/x-amz-json-1.1".to_owned());
        request.add_header("x-amz-target", "AlexaForBusiness.CreateSkillGroup");
        let encoded = serde_json::to_string(&input).unwrap();
        request.set_payload(Some(encoded));

        let mut response = self
            .client
            .sign_and_dispatch(request)
            .await
            .map_err(RusotoError::from)?;
        if response.status.is_success() {
            let response = response.buffer().await.map_err(RusotoError::HttpDispatch)?;
            proto::json::ResponsePayload::new(&response)
                .deserialize::<CreateSkillGroupResponse, _>()
        } else {
            let try_response = response.buffer().await;
            let response = try_response.map_err(RusotoError::HttpDispatch)?;
            Err(CreateSkillGroupError::from_response(response))
        }
    }

    /// <p>Creates a user.</p>
    async fn create_user(
        &self,
        input: CreateUserRequest,
    ) -> Result<CreateUserResponse, RusotoError<CreateUserError>> {
        let mut request = SignedRequest::new("POST", "a4b", &self.region, "/");

        request.set_content_type("application/x-amz-json-1.1".to_owned());
        request.add_header("x-amz-target", "AlexaForBusiness.CreateUser");
        let encoded = serde_json::to_string(&input).unwrap();
        request.set_payload(Some(encoded));

        let mut response = self
            .client
            .sign_and_dispatch(request)
            .await
            .map_err(RusotoError::from)?;
        if response.status.is_success() {
            let response = response.buffer().await.map_err(RusotoError::HttpDispatch)?;
            proto::json::ResponsePayload::new(&response).deserialize::<CreateUserResponse, _>()
        } else {
            let try_response = response.buffer().await;
            let response = try_response.map_err(RusotoError::HttpDispatch)?;
            Err(CreateUserError::from_response(response))
        }
    }

    /// <p>Deletes an address book by the address book ARN.</p>
    async fn delete_address_book(
        &self,
        input: DeleteAddressBookRequest,
    ) -> Result<DeleteAddressBookResponse, RusotoError<DeleteAddressBookError>> {
        let mut request = SignedRequest::new("POST", "a4b", &self.region, "/");

        request.set_content_type("application/x-amz-json-1.1".to_owned());
        request.add_header("x-amz-target", "AlexaForBusiness.DeleteAddressBook");
        let encoded = serde_json::to_string(&input).unwrap();
        request.set_payload(Some(encoded));

        let mut response = self
            .client
            .sign_and_dispatch(request)
            .await
            .map_err(RusotoError::from)?;
        if response.status.is_success() {
            let response = response.buffer().await.map_err(RusotoError::HttpDispatch)?;
            proto::json::ResponsePayload::new(&response)
                .deserialize::<DeleteAddressBookResponse, _>()
        } else {
            let try_response = response.buffer().await;
            let response = try_response.map_err(RusotoError::HttpDispatch)?;
            Err(DeleteAddressBookError::from_response(response))
        }
    }

    /// <p>Deletes the recurring report delivery schedule with the specified schedule ARN.</p>
    async fn delete_business_report_schedule(
        &self,
        input: DeleteBusinessReportScheduleRequest,
    ) -> Result<DeleteBusinessReportScheduleResponse, RusotoError<DeleteBusinessReportScheduleError>>
    {
        let mut request = SignedRequest::new("POST", "a4b", &self.region, "/");

        request.set_content_type("application/x-amz-json-1.1".to_owned());
        request.add_header(
            "x-amz-target",
            "AlexaForBusiness.DeleteBusinessReportSchedule",
        );
        let encoded = serde_json::to_string(&input).unwrap();
        request.set_payload(Some(encoded));

        let mut response = self
            .client
            .sign_and_dispatch(request)
            .await
            .map_err(RusotoError::from)?;
        if response.status.is_success() {
            let response = response.buffer().await.map_err(RusotoError::HttpDispatch)?;
            proto::json::ResponsePayload::new(&response)
                .deserialize::<DeleteBusinessReportScheduleResponse, _>()
        } else {
            let try_response = response.buffer().await;
            let response = try_response.map_err(RusotoError::HttpDispatch)?;
            Err(DeleteBusinessReportScheduleError::from_response(response))
        }
    }

    /// <p>Deletes a conference provider.</p>
    async fn delete_conference_provider(
        &self,
        input: DeleteConferenceProviderRequest,
    ) -> Result<DeleteConferenceProviderResponse, RusotoError<DeleteConferenceProviderError>> {
        let mut request = SignedRequest::new("POST", "a4b", &self.region, "/");

        request.set_content_type("application/x-amz-json-1.1".to_owned());
        request.add_header("x-amz-target", "AlexaForBusiness.DeleteConferenceProvider");
        let encoded = serde_json::to_string(&input).unwrap();
        request.set_payload(Some(encoded));

        let mut response = self
            .client
            .sign_and_dispatch(request)
            .await
            .map_err(RusotoError::from)?;
        if response.status.is_success() {
            let response = response.buffer().await.map_err(RusotoError::HttpDispatch)?;
            proto::json::ResponsePayload::new(&response)
                .deserialize::<DeleteConferenceProviderResponse, _>()
        } else {
            let try_response = response.buffer().await;
            let response = try_response.map_err(RusotoError::HttpDispatch)?;
            Err(DeleteConferenceProviderError::from_response(response))
        }
    }

    /// <p>Deletes a contact by the contact ARN.</p>
    async fn delete_contact(
        &self,
        input: DeleteContactRequest,
    ) -> Result<DeleteContactResponse, RusotoError<DeleteContactError>> {
        let mut request = SignedRequest::new("POST", "a4b", &self.region, "/");

        request.set_content_type("application/x-amz-json-1.1".to_owned());
        request.add_header("x-amz-target", "AlexaForBusiness.DeleteContact");
        let encoded = serde_json::to_string(&input).unwrap();
        request.set_payload(Some(encoded));

        let mut response = self
            .client
            .sign_and_dispatch(request)
            .await
            .map_err(RusotoError::from)?;
        if response.status.is_success() {
            let response = response.buffer().await.map_err(RusotoError::HttpDispatch)?;
            proto::json::ResponsePayload::new(&response).deserialize::<DeleteContactResponse, _>()
        } else {
            let try_response = response.buffer().await;
            let response = try_response.map_err(RusotoError::HttpDispatch)?;
            Err(DeleteContactError::from_response(response))
        }
    }

    /// <p>Removes a device from Alexa For Business.</p>
    async fn delete_device(
        &self,
        input: DeleteDeviceRequest,
    ) -> Result<DeleteDeviceResponse, RusotoError<DeleteDeviceError>> {
        let mut request = SignedRequest::new("POST", "a4b", &self.region, "/");

        request.set_content_type("application/x-amz-json-1.1".to_owned());
        request.add_header("x-amz-target", "AlexaForBusiness.DeleteDevice");
        let encoded = serde_json::to_string(&input).unwrap();
        request.set_payload(Some(encoded));

        let mut response = self
            .client
            .sign_and_dispatch(request)
            .await
            .map_err(RusotoError::from)?;
        if response.status.is_success() {
            let response = response.buffer().await.map_err(RusotoError::HttpDispatch)?;
            proto::json::ResponsePayload::new(&response).deserialize::<DeleteDeviceResponse, _>()
        } else {
            let try_response = response.buffer().await;
            let response = try_response.map_err(RusotoError::HttpDispatch)?;
            Err(DeleteDeviceError::from_response(response))
        }
    }

<<<<<<< HEAD
    /// <p>When this action is called for a specified shared device, it allows authorized users to delete the device's entire previous history of voice input data. This action can be called once every 24 hours for a specific shared device. </p>
    async fn delete_device_usage_data(
=======
    /// <p>When this action is called for a specified shared device, it allows authorized users to delete the device's entire previous history of voice input data and associated response data. This action can be called once every 24 hours for a specific shared device.</p>
    fn delete_device_usage_data(
>>>>>>> f58d1ce6
        &self,
        input: DeleteDeviceUsageDataRequest,
    ) -> Result<DeleteDeviceUsageDataResponse, RusotoError<DeleteDeviceUsageDataError>> {
        let mut request = SignedRequest::new("POST", "a4b", &self.region, "/");

        request.set_content_type("application/x-amz-json-1.1".to_owned());
        request.add_header("x-amz-target", "AlexaForBusiness.DeleteDeviceUsageData");
        let encoded = serde_json::to_string(&input).unwrap();
        request.set_payload(Some(encoded));

        let mut response = self
            .client
            .sign_and_dispatch(request)
            .await
            .map_err(RusotoError::from)?;
        if response.status.is_success() {
            let response = response.buffer().await.map_err(RusotoError::HttpDispatch)?;
            proto::json::ResponsePayload::new(&response)
                .deserialize::<DeleteDeviceUsageDataResponse, _>()
        } else {
            let try_response = response.buffer().await;
            let response = try_response.map_err(RusotoError::HttpDispatch)?;
            Err(DeleteDeviceUsageDataError::from_response(response))
        }
    }

    /// <p>Deletes a gateway group.</p>
    async fn delete_gateway_group(
        &self,
        input: DeleteGatewayGroupRequest,
    ) -> Result<DeleteGatewayGroupResponse, RusotoError<DeleteGatewayGroupError>> {
        let mut request = SignedRequest::new("POST", "a4b", &self.region, "/");

        request.set_content_type("application/x-amz-json-1.1".to_owned());
        request.add_header("x-amz-target", "AlexaForBusiness.DeleteGatewayGroup");
        let encoded = serde_json::to_string(&input).unwrap();
        request.set_payload(Some(encoded));

        let mut response = self
            .client
            .sign_and_dispatch(request)
            .await
            .map_err(RusotoError::from)?;
        if response.status.is_success() {
            let response = response.buffer().await.map_err(RusotoError::HttpDispatch)?;
            proto::json::ResponsePayload::new(&response)
                .deserialize::<DeleteGatewayGroupResponse, _>()
        } else {
            let try_response = response.buffer().await;
            let response = try_response.map_err(RusotoError::HttpDispatch)?;
            Err(DeleteGatewayGroupError::from_response(response))
        }
    }

    /// <p>Deletes a network profile by the network profile ARN.</p>
    async fn delete_network_profile(
        &self,
        input: DeleteNetworkProfileRequest,
    ) -> Result<DeleteNetworkProfileResponse, RusotoError<DeleteNetworkProfileError>> {
        let mut request = SignedRequest::new("POST", "a4b", &self.region, "/");

        request.set_content_type("application/x-amz-json-1.1".to_owned());
        request.add_header("x-amz-target", "AlexaForBusiness.DeleteNetworkProfile");
        let encoded = serde_json::to_string(&input).unwrap();
        request.set_payload(Some(encoded));

        let mut response = self
            .client
            .sign_and_dispatch(request)
            .await
            .map_err(RusotoError::from)?;
        if response.status.is_success() {
            let response = response.buffer().await.map_err(RusotoError::HttpDispatch)?;
            proto::json::ResponsePayload::new(&response)
                .deserialize::<DeleteNetworkProfileResponse, _>()
        } else {
            let try_response = response.buffer().await;
            let response = try_response.map_err(RusotoError::HttpDispatch)?;
            Err(DeleteNetworkProfileError::from_response(response))
        }
    }

    /// <p>Deletes a room profile by the profile ARN.</p>
    async fn delete_profile(
        &self,
        input: DeleteProfileRequest,
    ) -> Result<DeleteProfileResponse, RusotoError<DeleteProfileError>> {
        let mut request = SignedRequest::new("POST", "a4b", &self.region, "/");

        request.set_content_type("application/x-amz-json-1.1".to_owned());
        request.add_header("x-amz-target", "AlexaForBusiness.DeleteProfile");
        let encoded = serde_json::to_string(&input).unwrap();
        request.set_payload(Some(encoded));

        let mut response = self
            .client
            .sign_and_dispatch(request)
            .await
            .map_err(RusotoError::from)?;
        if response.status.is_success() {
            let response = response.buffer().await.map_err(RusotoError::HttpDispatch)?;
            proto::json::ResponsePayload::new(&response).deserialize::<DeleteProfileResponse, _>()
        } else {
            let try_response = response.buffer().await;
            let response = try_response.map_err(RusotoError::HttpDispatch)?;
            Err(DeleteProfileError::from_response(response))
        }
    }

    /// <p>Deletes a room by the room ARN.</p>
    async fn delete_room(
        &self,
        input: DeleteRoomRequest,
    ) -> Result<DeleteRoomResponse, RusotoError<DeleteRoomError>> {
        let mut request = SignedRequest::new("POST", "a4b", &self.region, "/");

        request.set_content_type("application/x-amz-json-1.1".to_owned());
        request.add_header("x-amz-target", "AlexaForBusiness.DeleteRoom");
        let encoded = serde_json::to_string(&input).unwrap();
        request.set_payload(Some(encoded));

        let mut response = self
            .client
            .sign_and_dispatch(request)
            .await
            .map_err(RusotoError::from)?;
        if response.status.is_success() {
            let response = response.buffer().await.map_err(RusotoError::HttpDispatch)?;
            proto::json::ResponsePayload::new(&response).deserialize::<DeleteRoomResponse, _>()
        } else {
            let try_response = response.buffer().await;
            let response = try_response.map_err(RusotoError::HttpDispatch)?;
            Err(DeleteRoomError::from_response(response))
        }
    }

    /// <p>Deletes room skill parameter details by room, skill, and parameter key ID.</p>
    async fn delete_room_skill_parameter(
        &self,
        input: DeleteRoomSkillParameterRequest,
    ) -> Result<DeleteRoomSkillParameterResponse, RusotoError<DeleteRoomSkillParameterError>> {
        let mut request = SignedRequest::new("POST", "a4b", &self.region, "/");

        request.set_content_type("application/x-amz-json-1.1".to_owned());
        request.add_header("x-amz-target", "AlexaForBusiness.DeleteRoomSkillParameter");
        let encoded = serde_json::to_string(&input).unwrap();
        request.set_payload(Some(encoded));

        let mut response = self
            .client
            .sign_and_dispatch(request)
            .await
            .map_err(RusotoError::from)?;
        if response.status.is_success() {
            let response = response.buffer().await.map_err(RusotoError::HttpDispatch)?;
            proto::json::ResponsePayload::new(&response)
                .deserialize::<DeleteRoomSkillParameterResponse, _>()
        } else {
            let try_response = response.buffer().await;
            let response = try_response.map_err(RusotoError::HttpDispatch)?;
            Err(DeleteRoomSkillParameterError::from_response(response))
        }
    }

    /// <p>Unlinks a third-party account from a skill.</p>
    async fn delete_skill_authorization(
        &self,
        input: DeleteSkillAuthorizationRequest,
    ) -> Result<DeleteSkillAuthorizationResponse, RusotoError<DeleteSkillAuthorizationError>> {
        let mut request = SignedRequest::new("POST", "a4b", &self.region, "/");

        request.set_content_type("application/x-amz-json-1.1".to_owned());
        request.add_header("x-amz-target", "AlexaForBusiness.DeleteSkillAuthorization");
        let encoded = serde_json::to_string(&input).unwrap();
        request.set_payload(Some(encoded));

        let mut response = self
            .client
            .sign_and_dispatch(request)
            .await
            .map_err(RusotoError::from)?;
        if response.status.is_success() {
            let response = response.buffer().await.map_err(RusotoError::HttpDispatch)?;
            proto::json::ResponsePayload::new(&response)
                .deserialize::<DeleteSkillAuthorizationResponse, _>()
        } else {
            let try_response = response.buffer().await;
            let response = try_response.map_err(RusotoError::HttpDispatch)?;
            Err(DeleteSkillAuthorizationError::from_response(response))
        }
    }

    /// <p>Deletes a skill group by skill group ARN.</p>
    async fn delete_skill_group(
        &self,
        input: DeleteSkillGroupRequest,
    ) -> Result<DeleteSkillGroupResponse, RusotoError<DeleteSkillGroupError>> {
        let mut request = SignedRequest::new("POST", "a4b", &self.region, "/");

        request.set_content_type("application/x-amz-json-1.1".to_owned());
        request.add_header("x-amz-target", "AlexaForBusiness.DeleteSkillGroup");
        let encoded = serde_json::to_string(&input).unwrap();
        request.set_payload(Some(encoded));

        let mut response = self
            .client
            .sign_and_dispatch(request)
            .await
            .map_err(RusotoError::from)?;
        if response.status.is_success() {
            let response = response.buffer().await.map_err(RusotoError::HttpDispatch)?;
            proto::json::ResponsePayload::new(&response)
                .deserialize::<DeleteSkillGroupResponse, _>()
        } else {
            let try_response = response.buffer().await;
            let response = try_response.map_err(RusotoError::HttpDispatch)?;
            Err(DeleteSkillGroupError::from_response(response))
        }
    }

    /// <p>Deletes a specified user by user ARN and enrollment ARN.</p>
    async fn delete_user(
        &self,
        input: DeleteUserRequest,
    ) -> Result<DeleteUserResponse, RusotoError<DeleteUserError>> {
        let mut request = SignedRequest::new("POST", "a4b", &self.region, "/");

        request.set_content_type("application/x-amz-json-1.1".to_owned());
        request.add_header("x-amz-target", "AlexaForBusiness.DeleteUser");
        let encoded = serde_json::to_string(&input).unwrap();
        request.set_payload(Some(encoded));

        let mut response = self
            .client
            .sign_and_dispatch(request)
            .await
            .map_err(RusotoError::from)?;
        if response.status.is_success() {
            let response = response.buffer().await.map_err(RusotoError::HttpDispatch)?;
            proto::json::ResponsePayload::new(&response).deserialize::<DeleteUserResponse, _>()
        } else {
            let try_response = response.buffer().await;
            let response = try_response.map_err(RusotoError::HttpDispatch)?;
            Err(DeleteUserError::from_response(response))
        }
    }

    /// <p>Disassociates a contact from a given address book.</p>
    async fn disassociate_contact_from_address_book(
        &self,
        input: DisassociateContactFromAddressBookRequest,
    ) -> Result<
        DisassociateContactFromAddressBookResponse,
        RusotoError<DisassociateContactFromAddressBookError>,
    > {
        let mut request = SignedRequest::new("POST", "a4b", &self.region, "/");

        request.set_content_type("application/x-amz-json-1.1".to_owned());
        request.add_header(
            "x-amz-target",
            "AlexaForBusiness.DisassociateContactFromAddressBook",
        );
        let encoded = serde_json::to_string(&input).unwrap();
        request.set_payload(Some(encoded));

        let mut response = self
            .client
            .sign_and_dispatch(request)
            .await
            .map_err(RusotoError::from)?;
        if response.status.is_success() {
            let response = response.buffer().await.map_err(RusotoError::HttpDispatch)?;
            proto::json::ResponsePayload::new(&response)
                .deserialize::<DisassociateContactFromAddressBookResponse, _>()
        } else {
            let try_response = response.buffer().await;
            let response = try_response.map_err(RusotoError::HttpDispatch)?;
            Err(DisassociateContactFromAddressBookError::from_response(
                response,
            ))
        }
    }

    /// <p>Disassociates a device from its current room. The device continues to be connected to the Wi-Fi network and is still registered to the account. The device settings and skills are removed from the room.</p>
    async fn disassociate_device_from_room(
        &self,
        input: DisassociateDeviceFromRoomRequest,
    ) -> Result<DisassociateDeviceFromRoomResponse, RusotoError<DisassociateDeviceFromRoomError>>
    {
        let mut request = SignedRequest::new("POST", "a4b", &self.region, "/");

        request.set_content_type("application/x-amz-json-1.1".to_owned());
        request.add_header(
            "x-amz-target",
            "AlexaForBusiness.DisassociateDeviceFromRoom",
        );
        let encoded = serde_json::to_string(&input).unwrap();
        request.set_payload(Some(encoded));

        let mut response = self
            .client
            .sign_and_dispatch(request)
            .await
            .map_err(RusotoError::from)?;
        if response.status.is_success() {
            let response = response.buffer().await.map_err(RusotoError::HttpDispatch)?;
            proto::json::ResponsePayload::new(&response)
                .deserialize::<DisassociateDeviceFromRoomResponse, _>()
        } else {
            let try_response = response.buffer().await;
            let response = try_response.map_err(RusotoError::HttpDispatch)?;
            Err(DisassociateDeviceFromRoomError::from_response(response))
        }
    }

    /// <p>Disassociates a skill from a skill group.</p>
    async fn disassociate_skill_from_skill_group(
        &self,
        input: DisassociateSkillFromSkillGroupRequest,
    ) -> Result<
        DisassociateSkillFromSkillGroupResponse,
        RusotoError<DisassociateSkillFromSkillGroupError>,
    > {
        let mut request = SignedRequest::new("POST", "a4b", &self.region, "/");

        request.set_content_type("application/x-amz-json-1.1".to_owned());
        request.add_header(
            "x-amz-target",
            "AlexaForBusiness.DisassociateSkillFromSkillGroup",
        );
        let encoded = serde_json::to_string(&input).unwrap();
        request.set_payload(Some(encoded));

        let mut response = self
            .client
            .sign_and_dispatch(request)
            .await
            .map_err(RusotoError::from)?;
        if response.status.is_success() {
            let response = response.buffer().await.map_err(RusotoError::HttpDispatch)?;
            proto::json::ResponsePayload::new(&response)
                .deserialize::<DisassociateSkillFromSkillGroupResponse, _>()
        } else {
            let try_response = response.buffer().await;
            let response = try_response.map_err(RusotoError::HttpDispatch)?;
            Err(DisassociateSkillFromSkillGroupError::from_response(
                response,
            ))
        }
    }

    /// <p>Makes a private skill unavailable for enrolled users and prevents them from enabling it on their devices.</p>
    async fn disassociate_skill_from_users(
        &self,
        input: DisassociateSkillFromUsersRequest,
    ) -> Result<DisassociateSkillFromUsersResponse, RusotoError<DisassociateSkillFromUsersError>>
    {
        let mut request = SignedRequest::new("POST", "a4b", &self.region, "/");

        request.set_content_type("application/x-amz-json-1.1".to_owned());
        request.add_header(
            "x-amz-target",
            "AlexaForBusiness.DisassociateSkillFromUsers",
        );
        let encoded = serde_json::to_string(&input).unwrap();
        request.set_payload(Some(encoded));

        let mut response = self
            .client
            .sign_and_dispatch(request)
            .await
            .map_err(RusotoError::from)?;
        if response.status.is_success() {
            let response = response.buffer().await.map_err(RusotoError::HttpDispatch)?;
            proto::json::ResponsePayload::new(&response)
                .deserialize::<DisassociateSkillFromUsersResponse, _>()
        } else {
            let try_response = response.buffer().await;
            let response = try_response.map_err(RusotoError::HttpDispatch)?;
            Err(DisassociateSkillFromUsersError::from_response(response))
        }
    }

    /// <p>Disassociates a skill group from a specified room. This disables all skills in the skill group on all devices in the room.</p>
    async fn disassociate_skill_group_from_room(
        &self,
        input: DisassociateSkillGroupFromRoomRequest,
    ) -> Result<
        DisassociateSkillGroupFromRoomResponse,
        RusotoError<DisassociateSkillGroupFromRoomError>,
    > {
        let mut request = SignedRequest::new("POST", "a4b", &self.region, "/");

        request.set_content_type("application/x-amz-json-1.1".to_owned());
        request.add_header(
            "x-amz-target",
            "AlexaForBusiness.DisassociateSkillGroupFromRoom",
        );
        let encoded = serde_json::to_string(&input).unwrap();
        request.set_payload(Some(encoded));

        let mut response = self
            .client
            .sign_and_dispatch(request)
            .await
            .map_err(RusotoError::from)?;
        if response.status.is_success() {
            let response = response.buffer().await.map_err(RusotoError::HttpDispatch)?;
            proto::json::ResponsePayload::new(&response)
                .deserialize::<DisassociateSkillGroupFromRoomResponse, _>()
        } else {
            let try_response = response.buffer().await;
            let response = try_response.map_err(RusotoError::HttpDispatch)?;
            Err(DisassociateSkillGroupFromRoomError::from_response(response))
        }
    }

    /// <p>Forgets smart home appliances associated to a room.</p>
    async fn forget_smart_home_appliances(
        &self,
        input: ForgetSmartHomeAppliancesRequest,
    ) -> Result<ForgetSmartHomeAppliancesResponse, RusotoError<ForgetSmartHomeAppliancesError>>
    {
        let mut request = SignedRequest::new("POST", "a4b", &self.region, "/");

        request.set_content_type("application/x-amz-json-1.1".to_owned());
        request.add_header("x-amz-target", "AlexaForBusiness.ForgetSmartHomeAppliances");
        let encoded = serde_json::to_string(&input).unwrap();
        request.set_payload(Some(encoded));

        let mut response = self
            .client
            .sign_and_dispatch(request)
            .await
            .map_err(RusotoError::from)?;
        if response.status.is_success() {
            let response = response.buffer().await.map_err(RusotoError::HttpDispatch)?;
            proto::json::ResponsePayload::new(&response)
                .deserialize::<ForgetSmartHomeAppliancesResponse, _>()
        } else {
            let try_response = response.buffer().await;
            let response = try_response.map_err(RusotoError::HttpDispatch)?;
            Err(ForgetSmartHomeAppliancesError::from_response(response))
        }
    }

    /// <p>Gets address the book details by the address book ARN.</p>
    async fn get_address_book(
        &self,
        input: GetAddressBookRequest,
    ) -> Result<GetAddressBookResponse, RusotoError<GetAddressBookError>> {
        let mut request = SignedRequest::new("POST", "a4b", &self.region, "/");

        request.set_content_type("application/x-amz-json-1.1".to_owned());
        request.add_header("x-amz-target", "AlexaForBusiness.GetAddressBook");
        let encoded = serde_json::to_string(&input).unwrap();
        request.set_payload(Some(encoded));

        let mut response = self
            .client
            .sign_and_dispatch(request)
            .await
            .map_err(RusotoError::from)?;
        if response.status.is_success() {
            let response = response.buffer().await.map_err(RusotoError::HttpDispatch)?;
            proto::json::ResponsePayload::new(&response).deserialize::<GetAddressBookResponse, _>()
        } else {
            let try_response = response.buffer().await;
            let response = try_response.map_err(RusotoError::HttpDispatch)?;
            Err(GetAddressBookError::from_response(response))
        }
    }

    /// <p>Retrieves the existing conference preferences.</p>
    async fn get_conference_preference(
        &self,
    ) -> Result<GetConferencePreferenceResponse, RusotoError<GetConferencePreferenceError>> {
        let mut request = SignedRequest::new("POST", "a4b", &self.region, "/");

        request.set_content_type("application/x-amz-json-1.1".to_owned());
        request.add_header("x-amz-target", "AlexaForBusiness.GetConferencePreference");
        request.set_payload(Some(bytes::Bytes::from_static(b"{}")));

        let mut response = self
            .client
            .sign_and_dispatch(request)
            .await
            .map_err(RusotoError::from)?;
        if response.status.is_success() {
            let response = response.buffer().await.map_err(RusotoError::HttpDispatch)?;
            proto::json::ResponsePayload::new(&response)
                .deserialize::<GetConferencePreferenceResponse, _>()
        } else {
            let try_response = response.buffer().await;
            let response = try_response.map_err(RusotoError::HttpDispatch)?;
            Err(GetConferencePreferenceError::from_response(response))
        }
    }

    /// <p>Gets details about a specific conference provider.</p>
    async fn get_conference_provider(
        &self,
        input: GetConferenceProviderRequest,
    ) -> Result<GetConferenceProviderResponse, RusotoError<GetConferenceProviderError>> {
        let mut request = SignedRequest::new("POST", "a4b", &self.region, "/");

        request.set_content_type("application/x-amz-json-1.1".to_owned());
        request.add_header("x-amz-target", "AlexaForBusiness.GetConferenceProvider");
        let encoded = serde_json::to_string(&input).unwrap();
        request.set_payload(Some(encoded));

        let mut response = self
            .client
            .sign_and_dispatch(request)
            .await
            .map_err(RusotoError::from)?;
        if response.status.is_success() {
            let response = response.buffer().await.map_err(RusotoError::HttpDispatch)?;
            proto::json::ResponsePayload::new(&response)
                .deserialize::<GetConferenceProviderResponse, _>()
        } else {
            let try_response = response.buffer().await;
            let response = try_response.map_err(RusotoError::HttpDispatch)?;
            Err(GetConferenceProviderError::from_response(response))
        }
    }

    /// <p>Gets the contact details by the contact ARN.</p>
    async fn get_contact(
        &self,
        input: GetContactRequest,
    ) -> Result<GetContactResponse, RusotoError<GetContactError>> {
        let mut request = SignedRequest::new("POST", "a4b", &self.region, "/");

        request.set_content_type("application/x-amz-json-1.1".to_owned());
        request.add_header("x-amz-target", "AlexaForBusiness.GetContact");
        let encoded = serde_json::to_string(&input).unwrap();
        request.set_payload(Some(encoded));

        let mut response = self
            .client
            .sign_and_dispatch(request)
            .await
            .map_err(RusotoError::from)?;
        if response.status.is_success() {
            let response = response.buffer().await.map_err(RusotoError::HttpDispatch)?;
            proto::json::ResponsePayload::new(&response).deserialize::<GetContactResponse, _>()
        } else {
            let try_response = response.buffer().await;
            let response = try_response.map_err(RusotoError::HttpDispatch)?;
            Err(GetContactError::from_response(response))
        }
    }

    /// <p>Gets the details of a device by device ARN.</p>
    async fn get_device(
        &self,
        input: GetDeviceRequest,
    ) -> Result<GetDeviceResponse, RusotoError<GetDeviceError>> {
        let mut request = SignedRequest::new("POST", "a4b", &self.region, "/");

        request.set_content_type("application/x-amz-json-1.1".to_owned());
        request.add_header("x-amz-target", "AlexaForBusiness.GetDevice");
        let encoded = serde_json::to_string(&input).unwrap();
        request.set_payload(Some(encoded));

        let mut response = self
            .client
            .sign_and_dispatch(request)
            .await
            .map_err(RusotoError::from)?;
        if response.status.is_success() {
            let response = response.buffer().await.map_err(RusotoError::HttpDispatch)?;
            proto::json::ResponsePayload::new(&response).deserialize::<GetDeviceResponse, _>()
        } else {
            let try_response = response.buffer().await;
            let response = try_response.map_err(RusotoError::HttpDispatch)?;
            Err(GetDeviceError::from_response(response))
        }
    }

    /// <p>Retrieves the details of a gateway.</p>
    async fn get_gateway(
        &self,
        input: GetGatewayRequest,
    ) -> Result<GetGatewayResponse, RusotoError<GetGatewayError>> {
        let mut request = SignedRequest::new("POST", "a4b", &self.region, "/");

        request.set_content_type("application/x-amz-json-1.1".to_owned());
        request.add_header("x-amz-target", "AlexaForBusiness.GetGateway");
        let encoded = serde_json::to_string(&input).unwrap();
        request.set_payload(Some(encoded));

        let mut response = self
            .client
            .sign_and_dispatch(request)
            .await
            .map_err(RusotoError::from)?;
        if response.status.is_success() {
            let response = response.buffer().await.map_err(RusotoError::HttpDispatch)?;
            proto::json::ResponsePayload::new(&response).deserialize::<GetGatewayResponse, _>()
        } else {
            let try_response = response.buffer().await;
            let response = try_response.map_err(RusotoError::HttpDispatch)?;
            Err(GetGatewayError::from_response(response))
        }
    }

    /// <p>Retrieves the details of a gateway group.</p>
    async fn get_gateway_group(
        &self,
        input: GetGatewayGroupRequest,
    ) -> Result<GetGatewayGroupResponse, RusotoError<GetGatewayGroupError>> {
        let mut request = SignedRequest::new("POST", "a4b", &self.region, "/");

        request.set_content_type("application/x-amz-json-1.1".to_owned());
        request.add_header("x-amz-target", "AlexaForBusiness.GetGatewayGroup");
        let encoded = serde_json::to_string(&input).unwrap();
        request.set_payload(Some(encoded));

        let mut response = self
            .client
            .sign_and_dispatch(request)
            .await
            .map_err(RusotoError::from)?;
        if response.status.is_success() {
            let response = response.buffer().await.map_err(RusotoError::HttpDispatch)?;
            proto::json::ResponsePayload::new(&response).deserialize::<GetGatewayGroupResponse, _>()
        } else {
            let try_response = response.buffer().await;
            let response = try_response.map_err(RusotoError::HttpDispatch)?;
            Err(GetGatewayGroupError::from_response(response))
        }
    }

    /// <p>Retrieves the configured values for the user enrollment invitation email template.</p>
    async fn get_invitation_configuration(
        &self,
    ) -> Result<GetInvitationConfigurationResponse, RusotoError<GetInvitationConfigurationError>>
    {
        let mut request = SignedRequest::new("POST", "a4b", &self.region, "/");

        request.set_content_type("application/x-amz-json-1.1".to_owned());
        request.add_header(
            "x-amz-target",
            "AlexaForBusiness.GetInvitationConfiguration",
        );
        request.set_payload(Some(bytes::Bytes::from_static(b"{}")));

        let mut response = self
            .client
            .sign_and_dispatch(request)
            .await
            .map_err(RusotoError::from)?;
        if response.status.is_success() {
            let response = response.buffer().await.map_err(RusotoError::HttpDispatch)?;
            proto::json::ResponsePayload::new(&response)
                .deserialize::<GetInvitationConfigurationResponse, _>()
        } else {
            let try_response = response.buffer().await;
            let response = try_response.map_err(RusotoError::HttpDispatch)?;
            Err(GetInvitationConfigurationError::from_response(response))
        }
    }

    /// <p>Gets the network profile details by the network profile ARN.</p>
    async fn get_network_profile(
        &self,
        input: GetNetworkProfileRequest,
    ) -> Result<GetNetworkProfileResponse, RusotoError<GetNetworkProfileError>> {
        let mut request = SignedRequest::new("POST", "a4b", &self.region, "/");

        request.set_content_type("application/x-amz-json-1.1".to_owned());
        request.add_header("x-amz-target", "AlexaForBusiness.GetNetworkProfile");
        let encoded = serde_json::to_string(&input).unwrap();
        request.set_payload(Some(encoded));

        let mut response = self
            .client
            .sign_and_dispatch(request)
            .await
            .map_err(RusotoError::from)?;
        if response.status.is_success() {
            let response = response.buffer().await.map_err(RusotoError::HttpDispatch)?;
            proto::json::ResponsePayload::new(&response)
                .deserialize::<GetNetworkProfileResponse, _>()
        } else {
            let try_response = response.buffer().await;
            let response = try_response.map_err(RusotoError::HttpDispatch)?;
            Err(GetNetworkProfileError::from_response(response))
        }
    }

    /// <p>Gets the details of a room profile by profile ARN.</p>
    async fn get_profile(
        &self,
        input: GetProfileRequest,
    ) -> Result<GetProfileResponse, RusotoError<GetProfileError>> {
        let mut request = SignedRequest::new("POST", "a4b", &self.region, "/");

        request.set_content_type("application/x-amz-json-1.1".to_owned());
        request.add_header("x-amz-target", "AlexaForBusiness.GetProfile");
        let encoded = serde_json::to_string(&input).unwrap();
        request.set_payload(Some(encoded));

        let mut response = self
            .client
            .sign_and_dispatch(request)
            .await
            .map_err(RusotoError::from)?;
        if response.status.is_success() {
            let response = response.buffer().await.map_err(RusotoError::HttpDispatch)?;
            proto::json::ResponsePayload::new(&response).deserialize::<GetProfileResponse, _>()
        } else {
            let try_response = response.buffer().await;
            let response = try_response.map_err(RusotoError::HttpDispatch)?;
            Err(GetProfileError::from_response(response))
        }
    }

    /// <p>Gets room details by room ARN.</p>
    async fn get_room(
        &self,
        input: GetRoomRequest,
    ) -> Result<GetRoomResponse, RusotoError<GetRoomError>> {
        let mut request = SignedRequest::new("POST", "a4b", &self.region, "/");

        request.set_content_type("application/x-amz-json-1.1".to_owned());
        request.add_header("x-amz-target", "AlexaForBusiness.GetRoom");
        let encoded = serde_json::to_string(&input).unwrap();
        request.set_payload(Some(encoded));

        let mut response = self
            .client
            .sign_and_dispatch(request)
            .await
            .map_err(RusotoError::from)?;
        if response.status.is_success() {
            let response = response.buffer().await.map_err(RusotoError::HttpDispatch)?;
            proto::json::ResponsePayload::new(&response).deserialize::<GetRoomResponse, _>()
        } else {
            let try_response = response.buffer().await;
            let response = try_response.map_err(RusotoError::HttpDispatch)?;
            Err(GetRoomError::from_response(response))
        }
    }

    /// <p>Gets room skill parameter details by room, skill, and parameter key ARN.</p>
    async fn get_room_skill_parameter(
        &self,
        input: GetRoomSkillParameterRequest,
    ) -> Result<GetRoomSkillParameterResponse, RusotoError<GetRoomSkillParameterError>> {
        let mut request = SignedRequest::new("POST", "a4b", &self.region, "/");

        request.set_content_type("application/x-amz-json-1.1".to_owned());
        request.add_header("x-amz-target", "AlexaForBusiness.GetRoomSkillParameter");
        let encoded = serde_json::to_string(&input).unwrap();
        request.set_payload(Some(encoded));

        let mut response = self
            .client
            .sign_and_dispatch(request)
            .await
            .map_err(RusotoError::from)?;
        if response.status.is_success() {
            let response = response.buffer().await.map_err(RusotoError::HttpDispatch)?;
            proto::json::ResponsePayload::new(&response)
                .deserialize::<GetRoomSkillParameterResponse, _>()
        } else {
            let try_response = response.buffer().await;
            let response = try_response.map_err(RusotoError::HttpDispatch)?;
            Err(GetRoomSkillParameterError::from_response(response))
        }
    }

    /// <p>Gets skill group details by skill group ARN.</p>
    async fn get_skill_group(
        &self,
        input: GetSkillGroupRequest,
    ) -> Result<GetSkillGroupResponse, RusotoError<GetSkillGroupError>> {
        let mut request = SignedRequest::new("POST", "a4b", &self.region, "/");

        request.set_content_type("application/x-amz-json-1.1".to_owned());
        request.add_header("x-amz-target", "AlexaForBusiness.GetSkillGroup");
        let encoded = serde_json::to_string(&input).unwrap();
        request.set_payload(Some(encoded));

        let mut response = self
            .client
            .sign_and_dispatch(request)
            .await
            .map_err(RusotoError::from)?;
        if response.status.is_success() {
            let response = response.buffer().await.map_err(RusotoError::HttpDispatch)?;
            proto::json::ResponsePayload::new(&response).deserialize::<GetSkillGroupResponse, _>()
        } else {
            let try_response = response.buffer().await;
            let response = try_response.map_err(RusotoError::HttpDispatch)?;
            Err(GetSkillGroupError::from_response(response))
        }
    }

    /// <p>Lists the details of the schedules that a user configured.</p>
    async fn list_business_report_schedules(
        &self,
        input: ListBusinessReportSchedulesRequest,
    ) -> Result<ListBusinessReportSchedulesResponse, RusotoError<ListBusinessReportSchedulesError>>
    {
        let mut request = SignedRequest::new("POST", "a4b", &self.region, "/");

        request.set_content_type("application/x-amz-json-1.1".to_owned());
        request.add_header(
            "x-amz-target",
            "AlexaForBusiness.ListBusinessReportSchedules",
        );
        let encoded = serde_json::to_string(&input).unwrap();
        request.set_payload(Some(encoded));

        let mut response = self
            .client
            .sign_and_dispatch(request)
            .await
            .map_err(RusotoError::from)?;
        if response.status.is_success() {
            let response = response.buffer().await.map_err(RusotoError::HttpDispatch)?;
            proto::json::ResponsePayload::new(&response)
                .deserialize::<ListBusinessReportSchedulesResponse, _>()
        } else {
            let try_response = response.buffer().await;
            let response = try_response.map_err(RusotoError::HttpDispatch)?;
            Err(ListBusinessReportSchedulesError::from_response(response))
        }
    }

    /// <p>Lists conference providers under a specific AWS account.</p>
    async fn list_conference_providers(
        &self,
        input: ListConferenceProvidersRequest,
    ) -> Result<ListConferenceProvidersResponse, RusotoError<ListConferenceProvidersError>> {
        let mut request = SignedRequest::new("POST", "a4b", &self.region, "/");

        request.set_content_type("application/x-amz-json-1.1".to_owned());
        request.add_header("x-amz-target", "AlexaForBusiness.ListConferenceProviders");
        let encoded = serde_json::to_string(&input).unwrap();
        request.set_payload(Some(encoded));

        let mut response = self
            .client
            .sign_and_dispatch(request)
            .await
            .map_err(RusotoError::from)?;
        if response.status.is_success() {
            let response = response.buffer().await.map_err(RusotoError::HttpDispatch)?;
            proto::json::ResponsePayload::new(&response)
                .deserialize::<ListConferenceProvidersResponse, _>()
        } else {
            let try_response = response.buffer().await;
            let response = try_response.map_err(RusotoError::HttpDispatch)?;
            Err(ListConferenceProvidersError::from_response(response))
        }
    }

    /// <p>Lists the device event history, including device connection status, for up to 30 days.</p>
    async fn list_device_events(
        &self,
        input: ListDeviceEventsRequest,
    ) -> Result<ListDeviceEventsResponse, RusotoError<ListDeviceEventsError>> {
        let mut request = SignedRequest::new("POST", "a4b", &self.region, "/");

        request.set_content_type("application/x-amz-json-1.1".to_owned());
        request.add_header("x-amz-target", "AlexaForBusiness.ListDeviceEvents");
        let encoded = serde_json::to_string(&input).unwrap();
        request.set_payload(Some(encoded));

        let mut response = self
            .client
            .sign_and_dispatch(request)
            .await
            .map_err(RusotoError::from)?;
        if response.status.is_success() {
            let response = response.buffer().await.map_err(RusotoError::HttpDispatch)?;
            proto::json::ResponsePayload::new(&response)
                .deserialize::<ListDeviceEventsResponse, _>()
        } else {
            let try_response = response.buffer().await;
            let response = try_response.map_err(RusotoError::HttpDispatch)?;
            Err(ListDeviceEventsError::from_response(response))
        }
    }

    /// <p>Retrieves a list of gateway group summaries. Use GetGatewayGroup to retrieve details of a specific gateway group.</p>
    async fn list_gateway_groups(
        &self,
        input: ListGatewayGroupsRequest,
    ) -> Result<ListGatewayGroupsResponse, RusotoError<ListGatewayGroupsError>> {
        let mut request = SignedRequest::new("POST", "a4b", &self.region, "/");

        request.set_content_type("application/x-amz-json-1.1".to_owned());
        request.add_header("x-amz-target", "AlexaForBusiness.ListGatewayGroups");
        let encoded = serde_json::to_string(&input).unwrap();
        request.set_payload(Some(encoded));

        let mut response = self
            .client
            .sign_and_dispatch(request)
            .await
            .map_err(RusotoError::from)?;
        if response.status.is_success() {
            let response = response.buffer().await.map_err(RusotoError::HttpDispatch)?;
            proto::json::ResponsePayload::new(&response)
                .deserialize::<ListGatewayGroupsResponse, _>()
        } else {
            let try_response = response.buffer().await;
            let response = try_response.map_err(RusotoError::HttpDispatch)?;
            Err(ListGatewayGroupsError::from_response(response))
        }
    }

    /// <p>Retrieves a list of gateway summaries. Use GetGateway to retrieve details of a specific gateway. An optional gateway group ARN can be provided to only retrieve gateway summaries of gateways that are associated with that gateway group ARN.</p>
    async fn list_gateways(
        &self,
        input: ListGatewaysRequest,
    ) -> Result<ListGatewaysResponse, RusotoError<ListGatewaysError>> {
        let mut request = SignedRequest::new("POST", "a4b", &self.region, "/");

        request.set_content_type("application/x-amz-json-1.1".to_owned());
        request.add_header("x-amz-target", "AlexaForBusiness.ListGateways");
        let encoded = serde_json::to_string(&input).unwrap();
        request.set_payload(Some(encoded));

        let mut response = self
            .client
            .sign_and_dispatch(request)
            .await
            .map_err(RusotoError::from)?;
        if response.status.is_success() {
            let response = response.buffer().await.map_err(RusotoError::HttpDispatch)?;
            proto::json::ResponsePayload::new(&response).deserialize::<ListGatewaysResponse, _>()
        } else {
            let try_response = response.buffer().await;
            let response = try_response.map_err(RusotoError::HttpDispatch)?;
            Err(ListGatewaysError::from_response(response))
        }
    }

    /// <p>Lists all enabled skills in a specific skill group.</p>
    async fn list_skills(
        &self,
        input: ListSkillsRequest,
    ) -> Result<ListSkillsResponse, RusotoError<ListSkillsError>> {
        let mut request = SignedRequest::new("POST", "a4b", &self.region, "/");

        request.set_content_type("application/x-amz-json-1.1".to_owned());
        request.add_header("x-amz-target", "AlexaForBusiness.ListSkills");
        let encoded = serde_json::to_string(&input).unwrap();
        request.set_payload(Some(encoded));

        let mut response = self
            .client
            .sign_and_dispatch(request)
            .await
            .map_err(RusotoError::from)?;
        if response.status.is_success() {
            let response = response.buffer().await.map_err(RusotoError::HttpDispatch)?;
            proto::json::ResponsePayload::new(&response).deserialize::<ListSkillsResponse, _>()
        } else {
            let try_response = response.buffer().await;
            let response = try_response.map_err(RusotoError::HttpDispatch)?;
            Err(ListSkillsError::from_response(response))
        }
    }

    /// <p>Lists all categories in the Alexa skill store.</p>
    async fn list_skills_store_categories(
        &self,
        input: ListSkillsStoreCategoriesRequest,
    ) -> Result<ListSkillsStoreCategoriesResponse, RusotoError<ListSkillsStoreCategoriesError>>
    {
        let mut request = SignedRequest::new("POST", "a4b", &self.region, "/");

        request.set_content_type("application/x-amz-json-1.1".to_owned());
        request.add_header("x-amz-target", "AlexaForBusiness.ListSkillsStoreCategories");
        let encoded = serde_json::to_string(&input).unwrap();
        request.set_payload(Some(encoded));

        let mut response = self
            .client
            .sign_and_dispatch(request)
            .await
            .map_err(RusotoError::from)?;
        if response.status.is_success() {
            let response = response.buffer().await.map_err(RusotoError::HttpDispatch)?;
            proto::json::ResponsePayload::new(&response)
                .deserialize::<ListSkillsStoreCategoriesResponse, _>()
        } else {
            let try_response = response.buffer().await;
            let response = try_response.map_err(RusotoError::HttpDispatch)?;
            Err(ListSkillsStoreCategoriesError::from_response(response))
        }
    }

    /// <p>Lists all skills in the Alexa skill store by category.</p>
    async fn list_skills_store_skills_by_category(
        &self,
        input: ListSkillsStoreSkillsByCategoryRequest,
    ) -> Result<
        ListSkillsStoreSkillsByCategoryResponse,
        RusotoError<ListSkillsStoreSkillsByCategoryError>,
    > {
        let mut request = SignedRequest::new("POST", "a4b", &self.region, "/");

        request.set_content_type("application/x-amz-json-1.1".to_owned());
        request.add_header(
            "x-amz-target",
            "AlexaForBusiness.ListSkillsStoreSkillsByCategory",
        );
        let encoded = serde_json::to_string(&input).unwrap();
        request.set_payload(Some(encoded));

        let mut response = self
            .client
            .sign_and_dispatch(request)
            .await
            .map_err(RusotoError::from)?;
        if response.status.is_success() {
            let response = response.buffer().await.map_err(RusotoError::HttpDispatch)?;
            proto::json::ResponsePayload::new(&response)
                .deserialize::<ListSkillsStoreSkillsByCategoryResponse, _>()
        } else {
            let try_response = response.buffer().await;
            let response = try_response.map_err(RusotoError::HttpDispatch)?;
            Err(ListSkillsStoreSkillsByCategoryError::from_response(
                response,
            ))
        }
    }

    /// <p>Lists all of the smart home appliances associated with a room.</p>
    async fn list_smart_home_appliances(
        &self,
        input: ListSmartHomeAppliancesRequest,
    ) -> Result<ListSmartHomeAppliancesResponse, RusotoError<ListSmartHomeAppliancesError>> {
        let mut request = SignedRequest::new("POST", "a4b", &self.region, "/");

        request.set_content_type("application/x-amz-json-1.1".to_owned());
        request.add_header("x-amz-target", "AlexaForBusiness.ListSmartHomeAppliances");
        let encoded = serde_json::to_string(&input).unwrap();
        request.set_payload(Some(encoded));

        let mut response = self
            .client
            .sign_and_dispatch(request)
            .await
            .map_err(RusotoError::from)?;
        if response.status.is_success() {
            let response = response.buffer().await.map_err(RusotoError::HttpDispatch)?;
            proto::json::ResponsePayload::new(&response)
                .deserialize::<ListSmartHomeAppliancesResponse, _>()
        } else {
            let try_response = response.buffer().await;
            let response = try_response.map_err(RusotoError::HttpDispatch)?;
            Err(ListSmartHomeAppliancesError::from_response(response))
        }
    }

    /// <p>Lists all tags for the specified resource.</p>
    async fn list_tags(
        &self,
        input: ListTagsRequest,
    ) -> Result<ListTagsResponse, RusotoError<ListTagsError>> {
        let mut request = SignedRequest::new("POST", "a4b", &self.region, "/");

        request.set_content_type("application/x-amz-json-1.1".to_owned());
        request.add_header("x-amz-target", "AlexaForBusiness.ListTags");
        let encoded = serde_json::to_string(&input).unwrap();
        request.set_payload(Some(encoded));

        let mut response = self
            .client
            .sign_and_dispatch(request)
            .await
            .map_err(RusotoError::from)?;
        if response.status.is_success() {
            let response = response.buffer().await.map_err(RusotoError::HttpDispatch)?;
            proto::json::ResponsePayload::new(&response).deserialize::<ListTagsResponse, _>()
        } else {
            let try_response = response.buffer().await;
            let response = try_response.map_err(RusotoError::HttpDispatch)?;
            Err(ListTagsError::from_response(response))
        }
    }

    /// <p>Sets the conference preferences on a specific conference provider at the account level.</p>
    async fn put_conference_preference(
        &self,
        input: PutConferencePreferenceRequest,
    ) -> Result<PutConferencePreferenceResponse, RusotoError<PutConferencePreferenceError>> {
        let mut request = SignedRequest::new("POST", "a4b", &self.region, "/");

        request.set_content_type("application/x-amz-json-1.1".to_owned());
        request.add_header("x-amz-target", "AlexaForBusiness.PutConferencePreference");
        let encoded = serde_json::to_string(&input).unwrap();
        request.set_payload(Some(encoded));

        let mut response = self
            .client
            .sign_and_dispatch(request)
            .await
            .map_err(RusotoError::from)?;
        if response.status.is_success() {
            let response = response.buffer().await.map_err(RusotoError::HttpDispatch)?;
            proto::json::ResponsePayload::new(&response)
                .deserialize::<PutConferencePreferenceResponse, _>()
        } else {
            let try_response = response.buffer().await;
            let response = try_response.map_err(RusotoError::HttpDispatch)?;
            Err(PutConferencePreferenceError::from_response(response))
        }
    }

    /// <p>Configures the email template for the user enrollment invitation with the specified attributes.</p>
    async fn put_invitation_configuration(
        &self,
        input: PutInvitationConfigurationRequest,
    ) -> Result<PutInvitationConfigurationResponse, RusotoError<PutInvitationConfigurationError>>
    {
        let mut request = SignedRequest::new("POST", "a4b", &self.region, "/");

        request.set_content_type("application/x-amz-json-1.1".to_owned());
        request.add_header(
            "x-amz-target",
            "AlexaForBusiness.PutInvitationConfiguration",
        );
        let encoded = serde_json::to_string(&input).unwrap();
        request.set_payload(Some(encoded));

        let mut response = self
            .client
            .sign_and_dispatch(request)
            .await
            .map_err(RusotoError::from)?;
        if response.status.is_success() {
            let response = response.buffer().await.map_err(RusotoError::HttpDispatch)?;
            proto::json::ResponsePayload::new(&response)
                .deserialize::<PutInvitationConfigurationResponse, _>()
        } else {
            let try_response = response.buffer().await;
            let response = try_response.map_err(RusotoError::HttpDispatch)?;
            Err(PutInvitationConfigurationError::from_response(response))
        }
    }

    /// <p>Updates room skill parameter details by room, skill, and parameter key ID. Not all skills have a room skill parameter.</p>
    async fn put_room_skill_parameter(
        &self,
        input: PutRoomSkillParameterRequest,
    ) -> Result<PutRoomSkillParameterResponse, RusotoError<PutRoomSkillParameterError>> {
        let mut request = SignedRequest::new("POST", "a4b", &self.region, "/");

        request.set_content_type("application/x-amz-json-1.1".to_owned());
        request.add_header("x-amz-target", "AlexaForBusiness.PutRoomSkillParameter");
        let encoded = serde_json::to_string(&input).unwrap();
        request.set_payload(Some(encoded));

        let mut response = self
            .client
            .sign_and_dispatch(request)
            .await
            .map_err(RusotoError::from)?;
        if response.status.is_success() {
            let response = response.buffer().await.map_err(RusotoError::HttpDispatch)?;
            proto::json::ResponsePayload::new(&response)
                .deserialize::<PutRoomSkillParameterResponse, _>()
        } else {
            let try_response = response.buffer().await;
            let response = try_response.map_err(RusotoError::HttpDispatch)?;
            Err(PutRoomSkillParameterError::from_response(response))
        }
    }

    /// <p>Links a user's account to a third-party skill provider. If this API operation is called by an assumed IAM role, the skill being linked must be a private skill. Also, the skill must be owned by the AWS account that assumed the IAM role.</p>
    async fn put_skill_authorization(
        &self,
        input: PutSkillAuthorizationRequest,
    ) -> Result<PutSkillAuthorizationResponse, RusotoError<PutSkillAuthorizationError>> {
        let mut request = SignedRequest::new("POST", "a4b", &self.region, "/");

        request.set_content_type("application/x-amz-json-1.1".to_owned());
        request.add_header("x-amz-target", "AlexaForBusiness.PutSkillAuthorization");
        let encoded = serde_json::to_string(&input).unwrap();
        request.set_payload(Some(encoded));

        let mut response = self
            .client
            .sign_and_dispatch(request)
            .await
            .map_err(RusotoError::from)?;
        if response.status.is_success() {
            let response = response.buffer().await.map_err(RusotoError::HttpDispatch)?;
            proto::json::ResponsePayload::new(&response)
                .deserialize::<PutSkillAuthorizationResponse, _>()
        } else {
            let try_response = response.buffer().await;
            let response = try_response.map_err(RusotoError::HttpDispatch)?;
            Err(PutSkillAuthorizationError::from_response(response))
        }
    }

    /// <p>Registers an Alexa-enabled device built by an Original Equipment Manufacturer (OEM) using Alexa Voice Service (AVS).</p>
    async fn register_avs_device(
        &self,
        input: RegisterAVSDeviceRequest,
    ) -> Result<RegisterAVSDeviceResponse, RusotoError<RegisterAVSDeviceError>> {
        let mut request = SignedRequest::new("POST", "a4b", &self.region, "/");

        request.set_content_type("application/x-amz-json-1.1".to_owned());
        request.add_header("x-amz-target", "AlexaForBusiness.RegisterAVSDevice");
        let encoded = serde_json::to_string(&input).unwrap();
        request.set_payload(Some(encoded));

        let mut response = self
            .client
            .sign_and_dispatch(request)
            .await
            .map_err(RusotoError::from)?;
        if response.status.is_success() {
            let response = response.buffer().await.map_err(RusotoError::HttpDispatch)?;
            proto::json::ResponsePayload::new(&response)
                .deserialize::<RegisterAVSDeviceResponse, _>()
        } else {
            let try_response = response.buffer().await;
            let response = try_response.map_err(RusotoError::HttpDispatch)?;
            Err(RegisterAVSDeviceError::from_response(response))
        }
    }

    /// <p>Disassociates a skill from the organization under a user's AWS account. If the skill is a private skill, it moves to an AcceptStatus of PENDING. Any private or public skill that is rejected can be added later by calling the ApproveSkill API. </p>
    async fn reject_skill(
        &self,
        input: RejectSkillRequest,
    ) -> Result<RejectSkillResponse, RusotoError<RejectSkillError>> {
        let mut request = SignedRequest::new("POST", "a4b", &self.region, "/");

        request.set_content_type("application/x-amz-json-1.1".to_owned());
        request.add_header("x-amz-target", "AlexaForBusiness.RejectSkill");
        let encoded = serde_json::to_string(&input).unwrap();
        request.set_payload(Some(encoded));

        let mut response = self
            .client
            .sign_and_dispatch(request)
            .await
            .map_err(RusotoError::from)?;
        if response.status.is_success() {
            let response = response.buffer().await.map_err(RusotoError::HttpDispatch)?;
            proto::json::ResponsePayload::new(&response).deserialize::<RejectSkillResponse, _>()
        } else {
            let try_response = response.buffer().await;
            let response = try_response.map_err(RusotoError::HttpDispatch)?;
            Err(RejectSkillError::from_response(response))
        }
    }

    /// <p>Determines the details for the room from which a skill request was invoked. This operation is used by skill developers.</p>
    async fn resolve_room(
        &self,
        input: ResolveRoomRequest,
    ) -> Result<ResolveRoomResponse, RusotoError<ResolveRoomError>> {
        let mut request = SignedRequest::new("POST", "a4b", &self.region, "/");

        request.set_content_type("application/x-amz-json-1.1".to_owned());
        request.add_header("x-amz-target", "AlexaForBusiness.ResolveRoom");
        let encoded = serde_json::to_string(&input).unwrap();
        request.set_payload(Some(encoded));

        let mut response = self
            .client
            .sign_and_dispatch(request)
            .await
            .map_err(RusotoError::from)?;
        if response.status.is_success() {
            let response = response.buffer().await.map_err(RusotoError::HttpDispatch)?;
            proto::json::ResponsePayload::new(&response).deserialize::<ResolveRoomResponse, _>()
        } else {
            let try_response = response.buffer().await;
            let response = try_response.map_err(RusotoError::HttpDispatch)?;
            Err(ResolveRoomError::from_response(response))
        }
    }

    /// <p>Revokes an invitation and invalidates the enrollment URL.</p>
    async fn revoke_invitation(
        &self,
        input: RevokeInvitationRequest,
    ) -> Result<RevokeInvitationResponse, RusotoError<RevokeInvitationError>> {
        let mut request = SignedRequest::new("POST", "a4b", &self.region, "/");

        request.set_content_type("application/x-amz-json-1.1".to_owned());
        request.add_header("x-amz-target", "AlexaForBusiness.RevokeInvitation");
        let encoded = serde_json::to_string(&input).unwrap();
        request.set_payload(Some(encoded));

        let mut response = self
            .client
            .sign_and_dispatch(request)
            .await
            .map_err(RusotoError::from)?;
        if response.status.is_success() {
            let response = response.buffer().await.map_err(RusotoError::HttpDispatch)?;
            proto::json::ResponsePayload::new(&response)
                .deserialize::<RevokeInvitationResponse, _>()
        } else {
            let try_response = response.buffer().await;
            let response = try_response.map_err(RusotoError::HttpDispatch)?;
            Err(RevokeInvitationError::from_response(response))
        }
    }

    /// <p>Searches address books and lists the ones that meet a set of filter and sort criteria.</p>
    async fn search_address_books(
        &self,
        input: SearchAddressBooksRequest,
    ) -> Result<SearchAddressBooksResponse, RusotoError<SearchAddressBooksError>> {
        let mut request = SignedRequest::new("POST", "a4b", &self.region, "/");

        request.set_content_type("application/x-amz-json-1.1".to_owned());
        request.add_header("x-amz-target", "AlexaForBusiness.SearchAddressBooks");
        let encoded = serde_json::to_string(&input).unwrap();
        request.set_payload(Some(encoded));

        let mut response = self
            .client
            .sign_and_dispatch(request)
            .await
            .map_err(RusotoError::from)?;
        if response.status.is_success() {
            let response = response.buffer().await.map_err(RusotoError::HttpDispatch)?;
            proto::json::ResponsePayload::new(&response)
                .deserialize::<SearchAddressBooksResponse, _>()
        } else {
            let try_response = response.buffer().await;
            let response = try_response.map_err(RusotoError::HttpDispatch)?;
            Err(SearchAddressBooksError::from_response(response))
        }
    }

    /// <p>Searches contacts and lists the ones that meet a set of filter and sort criteria.</p>
    async fn search_contacts(
        &self,
        input: SearchContactsRequest,
    ) -> Result<SearchContactsResponse, RusotoError<SearchContactsError>> {
        let mut request = SignedRequest::new("POST", "a4b", &self.region, "/");

        request.set_content_type("application/x-amz-json-1.1".to_owned());
        request.add_header("x-amz-target", "AlexaForBusiness.SearchContacts");
        let encoded = serde_json::to_string(&input).unwrap();
        request.set_payload(Some(encoded));

        let mut response = self
            .client
            .sign_and_dispatch(request)
            .await
            .map_err(RusotoError::from)?;
        if response.status.is_success() {
            let response = response.buffer().await.map_err(RusotoError::HttpDispatch)?;
            proto::json::ResponsePayload::new(&response).deserialize::<SearchContactsResponse, _>()
        } else {
            let try_response = response.buffer().await;
            let response = try_response.map_err(RusotoError::HttpDispatch)?;
            Err(SearchContactsError::from_response(response))
        }
    }

    /// <p>Searches devices and lists the ones that meet a set of filter criteria.</p>
    async fn search_devices(
        &self,
        input: SearchDevicesRequest,
    ) -> Result<SearchDevicesResponse, RusotoError<SearchDevicesError>> {
        let mut request = SignedRequest::new("POST", "a4b", &self.region, "/");

        request.set_content_type("application/x-amz-json-1.1".to_owned());
        request.add_header("x-amz-target", "AlexaForBusiness.SearchDevices");
        let encoded = serde_json::to_string(&input).unwrap();
        request.set_payload(Some(encoded));

        let mut response = self
            .client
            .sign_and_dispatch(request)
            .await
            .map_err(RusotoError::from)?;
        if response.status.is_success() {
            let response = response.buffer().await.map_err(RusotoError::HttpDispatch)?;
            proto::json::ResponsePayload::new(&response).deserialize::<SearchDevicesResponse, _>()
        } else {
            let try_response = response.buffer().await;
            let response = try_response.map_err(RusotoError::HttpDispatch)?;
            Err(SearchDevicesError::from_response(response))
        }
    }

    /// <p>Searches network profiles and lists the ones that meet a set of filter and sort criteria.</p>
    async fn search_network_profiles(
        &self,
        input: SearchNetworkProfilesRequest,
    ) -> Result<SearchNetworkProfilesResponse, RusotoError<SearchNetworkProfilesError>> {
        let mut request = SignedRequest::new("POST", "a4b", &self.region, "/");

        request.set_content_type("application/x-amz-json-1.1".to_owned());
        request.add_header("x-amz-target", "AlexaForBusiness.SearchNetworkProfiles");
        let encoded = serde_json::to_string(&input).unwrap();
        request.set_payload(Some(encoded));

        let mut response = self
            .client
            .sign_and_dispatch(request)
            .await
            .map_err(RusotoError::from)?;
        if response.status.is_success() {
            let response = response.buffer().await.map_err(RusotoError::HttpDispatch)?;
            proto::json::ResponsePayload::new(&response)
                .deserialize::<SearchNetworkProfilesResponse, _>()
        } else {
            let try_response = response.buffer().await;
            let response = try_response.map_err(RusotoError::HttpDispatch)?;
            Err(SearchNetworkProfilesError::from_response(response))
        }
    }

    /// <p>Searches room profiles and lists the ones that meet a set of filter criteria.</p>
    async fn search_profiles(
        &self,
        input: SearchProfilesRequest,
    ) -> Result<SearchProfilesResponse, RusotoError<SearchProfilesError>> {
        let mut request = SignedRequest::new("POST", "a4b", &self.region, "/");

        request.set_content_type("application/x-amz-json-1.1".to_owned());
        request.add_header("x-amz-target", "AlexaForBusiness.SearchProfiles");
        let encoded = serde_json::to_string(&input).unwrap();
        request.set_payload(Some(encoded));

        let mut response = self
            .client
            .sign_and_dispatch(request)
            .await
            .map_err(RusotoError::from)?;
        if response.status.is_success() {
            let response = response.buffer().await.map_err(RusotoError::HttpDispatch)?;
            proto::json::ResponsePayload::new(&response).deserialize::<SearchProfilesResponse, _>()
        } else {
            let try_response = response.buffer().await;
            let response = try_response.map_err(RusotoError::HttpDispatch)?;
            Err(SearchProfilesError::from_response(response))
        }
    }

    /// <p>Searches rooms and lists the ones that meet a set of filter and sort criteria.</p>
    async fn search_rooms(
        &self,
        input: SearchRoomsRequest,
    ) -> Result<SearchRoomsResponse, RusotoError<SearchRoomsError>> {
        let mut request = SignedRequest::new("POST", "a4b", &self.region, "/");

        request.set_content_type("application/x-amz-json-1.1".to_owned());
        request.add_header("x-amz-target", "AlexaForBusiness.SearchRooms");
        let encoded = serde_json::to_string(&input).unwrap();
        request.set_payload(Some(encoded));

        let mut response = self
            .client
            .sign_and_dispatch(request)
            .await
            .map_err(RusotoError::from)?;
        if response.status.is_success() {
            let response = response.buffer().await.map_err(RusotoError::HttpDispatch)?;
            proto::json::ResponsePayload::new(&response).deserialize::<SearchRoomsResponse, _>()
        } else {
            let try_response = response.buffer().await;
            let response = try_response.map_err(RusotoError::HttpDispatch)?;
            Err(SearchRoomsError::from_response(response))
        }
    }

    /// <p>Searches skill groups and lists the ones that meet a set of filter and sort criteria.</p>
    async fn search_skill_groups(
        &self,
        input: SearchSkillGroupsRequest,
    ) -> Result<SearchSkillGroupsResponse, RusotoError<SearchSkillGroupsError>> {
        let mut request = SignedRequest::new("POST", "a4b", &self.region, "/");

        request.set_content_type("application/x-amz-json-1.1".to_owned());
        request.add_header("x-amz-target", "AlexaForBusiness.SearchSkillGroups");
        let encoded = serde_json::to_string(&input).unwrap();
        request.set_payload(Some(encoded));

        let mut response = self
            .client
            .sign_and_dispatch(request)
            .await
            .map_err(RusotoError::from)?;
        if response.status.is_success() {
            let response = response.buffer().await.map_err(RusotoError::HttpDispatch)?;
            proto::json::ResponsePayload::new(&response)
                .deserialize::<SearchSkillGroupsResponse, _>()
        } else {
            let try_response = response.buffer().await;
            let response = try_response.map_err(RusotoError::HttpDispatch)?;
            Err(SearchSkillGroupsError::from_response(response))
        }
    }

    /// <p>Searches users and lists the ones that meet a set of filter and sort criteria.</p>
    async fn search_users(
        &self,
        input: SearchUsersRequest,
    ) -> Result<SearchUsersResponse, RusotoError<SearchUsersError>> {
        let mut request = SignedRequest::new("POST", "a4b", &self.region, "/");

        request.set_content_type("application/x-amz-json-1.1".to_owned());
        request.add_header("x-amz-target", "AlexaForBusiness.SearchUsers");
        let encoded = serde_json::to_string(&input).unwrap();
        request.set_payload(Some(encoded));

        let mut response = self
            .client
            .sign_and_dispatch(request)
            .await
            .map_err(RusotoError::from)?;
        if response.status.is_success() {
            let response = response.buffer().await.map_err(RusotoError::HttpDispatch)?;
            proto::json::ResponsePayload::new(&response).deserialize::<SearchUsersResponse, _>()
        } else {
            let try_response = response.buffer().await;
            let response = try_response.map_err(RusotoError::HttpDispatch)?;
            Err(SearchUsersError::from_response(response))
        }
    }

    /// <p>Triggers an asynchronous flow to send text, SSML, or audio announcements to rooms that are identified by a search or filter. </p>
    async fn send_announcement(
        &self,
        input: SendAnnouncementRequest,
    ) -> Result<SendAnnouncementResponse, RusotoError<SendAnnouncementError>> {
        let mut request = SignedRequest::new("POST", "a4b", &self.region, "/");

        request.set_content_type("application/x-amz-json-1.1".to_owned());
        request.add_header("x-amz-target", "AlexaForBusiness.SendAnnouncement");
        let encoded = serde_json::to_string(&input).unwrap();
        request.set_payload(Some(encoded));

        let mut response = self
            .client
            .sign_and_dispatch(request)
            .await
            .map_err(RusotoError::from)?;
        if response.status.is_success() {
            let response = response.buffer().await.map_err(RusotoError::HttpDispatch)?;
            proto::json::ResponsePayload::new(&response)
                .deserialize::<SendAnnouncementResponse, _>()
        } else {
            let try_response = response.buffer().await;
            let response = try_response.map_err(RusotoError::HttpDispatch)?;
            Err(SendAnnouncementError::from_response(response))
        }
    }

<<<<<<< HEAD
    /// <p>Sends an enrollment invitation email with a URL to a user. The URL is valid for 72 hours or until you call this operation again, whichever comes first. </p>
    async fn send_invitation(
=======
    /// <p>Sends an enrollment invitation email with a URL to a user. The URL is valid for 30 days or until you call this operation again, whichever comes first. </p>
    fn send_invitation(
>>>>>>> f58d1ce6
        &self,
        input: SendInvitationRequest,
    ) -> Result<SendInvitationResponse, RusotoError<SendInvitationError>> {
        let mut request = SignedRequest::new("POST", "a4b", &self.region, "/");

        request.set_content_type("application/x-amz-json-1.1".to_owned());
        request.add_header("x-amz-target", "AlexaForBusiness.SendInvitation");
        let encoded = serde_json::to_string(&input).unwrap();
        request.set_payload(Some(encoded));

        let mut response = self
            .client
            .sign_and_dispatch(request)
            .await
            .map_err(RusotoError::from)?;
        if response.status.is_success() {
            let response = response.buffer().await.map_err(RusotoError::HttpDispatch)?;
            proto::json::ResponsePayload::new(&response).deserialize::<SendInvitationResponse, _>()
        } else {
            let try_response = response.buffer().await;
            let response = try_response.map_err(RusotoError::HttpDispatch)?;
            Err(SendInvitationError::from_response(response))
        }
    }

    /// <p><p>Resets a device and its account to the known default settings. This clears all information and settings set by previous users in the following ways:</p> <ul> <li> <p>Bluetooth - This unpairs all bluetooth devices paired with your echo device.</p> </li> <li> <p>Volume - This resets the echo device&#39;s volume to the default value.</p> </li> <li> <p>Notifications - This clears all notifications from your echo device.</p> </li> <li> <p>Lists - This clears all to-do items from your echo device.</p> </li> <li> <p>Settings - This internally syncs the room&#39;s profile (if the device is assigned to a room), contacts, address books, delegation access for account linking, and communications (if enabled on the room profile).</p> </li> </ul></p>
    async fn start_device_sync(
        &self,
        input: StartDeviceSyncRequest,
    ) -> Result<StartDeviceSyncResponse, RusotoError<StartDeviceSyncError>> {
        let mut request = SignedRequest::new("POST", "a4b", &self.region, "/");

        request.set_content_type("application/x-amz-json-1.1".to_owned());
        request.add_header("x-amz-target", "AlexaForBusiness.StartDeviceSync");
        let encoded = serde_json::to_string(&input).unwrap();
        request.set_payload(Some(encoded));

        let mut response = self
            .client
            .sign_and_dispatch(request)
            .await
            .map_err(RusotoError::from)?;
        if response.status.is_success() {
            let response = response.buffer().await.map_err(RusotoError::HttpDispatch)?;
            proto::json::ResponsePayload::new(&response).deserialize::<StartDeviceSyncResponse, _>()
        } else {
            let try_response = response.buffer().await;
            let response = try_response.map_err(RusotoError::HttpDispatch)?;
            Err(StartDeviceSyncError::from_response(response))
        }
    }

    /// <p>Initiates the discovery of any smart home appliances associated with the room.</p>
    async fn start_smart_home_appliance_discovery(
        &self,
        input: StartSmartHomeApplianceDiscoveryRequest,
    ) -> Result<
        StartSmartHomeApplianceDiscoveryResponse,
        RusotoError<StartSmartHomeApplianceDiscoveryError>,
    > {
        let mut request = SignedRequest::new("POST", "a4b", &self.region, "/");

        request.set_content_type("application/x-amz-json-1.1".to_owned());
        request.add_header(
            "x-amz-target",
            "AlexaForBusiness.StartSmartHomeApplianceDiscovery",
        );
        let encoded = serde_json::to_string(&input).unwrap();
        request.set_payload(Some(encoded));

        let mut response = self
            .client
            .sign_and_dispatch(request)
            .await
            .map_err(RusotoError::from)?;
        if response.status.is_success() {
            let response = response.buffer().await.map_err(RusotoError::HttpDispatch)?;
            proto::json::ResponsePayload::new(&response)
                .deserialize::<StartSmartHomeApplianceDiscoveryResponse, _>()
        } else {
            let try_response = response.buffer().await;
            let response = try_response.map_err(RusotoError::HttpDispatch)?;
            Err(StartSmartHomeApplianceDiscoveryError::from_response(
                response,
            ))
        }
    }

    /// <p>Adds metadata tags to a specified resource.</p>
    async fn tag_resource(
        &self,
        input: TagResourceRequest,
    ) -> Result<TagResourceResponse, RusotoError<TagResourceError>> {
        let mut request = SignedRequest::new("POST", "a4b", &self.region, "/");

        request.set_content_type("application/x-amz-json-1.1".to_owned());
        request.add_header("x-amz-target", "AlexaForBusiness.TagResource");
        let encoded = serde_json::to_string(&input).unwrap();
        request.set_payload(Some(encoded));

        let mut response = self
            .client
            .sign_and_dispatch(request)
            .await
            .map_err(RusotoError::from)?;
        if response.status.is_success() {
            let response = response.buffer().await.map_err(RusotoError::HttpDispatch)?;
            proto::json::ResponsePayload::new(&response).deserialize::<TagResourceResponse, _>()
        } else {
            let try_response = response.buffer().await;
            let response = try_response.map_err(RusotoError::HttpDispatch)?;
            Err(TagResourceError::from_response(response))
        }
    }

    /// <p>Removes metadata tags from a specified resource.</p>
    async fn untag_resource(
        &self,
        input: UntagResourceRequest,
    ) -> Result<UntagResourceResponse, RusotoError<UntagResourceError>> {
        let mut request = SignedRequest::new("POST", "a4b", &self.region, "/");

        request.set_content_type("application/x-amz-json-1.1".to_owned());
        request.add_header("x-amz-target", "AlexaForBusiness.UntagResource");
        let encoded = serde_json::to_string(&input).unwrap();
        request.set_payload(Some(encoded));

        let mut response = self
            .client
            .sign_and_dispatch(request)
            .await
            .map_err(RusotoError::from)?;
        if response.status.is_success() {
            let response = response.buffer().await.map_err(RusotoError::HttpDispatch)?;
            proto::json::ResponsePayload::new(&response).deserialize::<UntagResourceResponse, _>()
        } else {
            let try_response = response.buffer().await;
            let response = try_response.map_err(RusotoError::HttpDispatch)?;
            Err(UntagResourceError::from_response(response))
        }
    }

    /// <p>Updates address book details by the address book ARN.</p>
    async fn update_address_book(
        &self,
        input: UpdateAddressBookRequest,
    ) -> Result<UpdateAddressBookResponse, RusotoError<UpdateAddressBookError>> {
        let mut request = SignedRequest::new("POST", "a4b", &self.region, "/");

        request.set_content_type("application/x-amz-json-1.1".to_owned());
        request.add_header("x-amz-target", "AlexaForBusiness.UpdateAddressBook");
        let encoded = serde_json::to_string(&input).unwrap();
        request.set_payload(Some(encoded));

        let mut response = self
            .client
            .sign_and_dispatch(request)
            .await
            .map_err(RusotoError::from)?;
        if response.status.is_success() {
            let response = response.buffer().await.map_err(RusotoError::HttpDispatch)?;
            proto::json::ResponsePayload::new(&response)
                .deserialize::<UpdateAddressBookResponse, _>()
        } else {
            let try_response = response.buffer().await;
            let response = try_response.map_err(RusotoError::HttpDispatch)?;
            Err(UpdateAddressBookError::from_response(response))
        }
    }

    /// <p>Updates the configuration of the report delivery schedule with the specified schedule ARN.</p>
    async fn update_business_report_schedule(
        &self,
        input: UpdateBusinessReportScheduleRequest,
    ) -> Result<UpdateBusinessReportScheduleResponse, RusotoError<UpdateBusinessReportScheduleError>>
    {
        let mut request = SignedRequest::new("POST", "a4b", &self.region, "/");

        request.set_content_type("application/x-amz-json-1.1".to_owned());
        request.add_header(
            "x-amz-target",
            "AlexaForBusiness.UpdateBusinessReportSchedule",
        );
        let encoded = serde_json::to_string(&input).unwrap();
        request.set_payload(Some(encoded));

        let mut response = self
            .client
            .sign_and_dispatch(request)
            .await
            .map_err(RusotoError::from)?;
        if response.status.is_success() {
            let response = response.buffer().await.map_err(RusotoError::HttpDispatch)?;
            proto::json::ResponsePayload::new(&response)
                .deserialize::<UpdateBusinessReportScheduleResponse, _>()
        } else {
            let try_response = response.buffer().await;
            let response = try_response.map_err(RusotoError::HttpDispatch)?;
            Err(UpdateBusinessReportScheduleError::from_response(response))
        }
    }

    /// <p>Updates an existing conference provider's settings.</p>
    async fn update_conference_provider(
        &self,
        input: UpdateConferenceProviderRequest,
    ) -> Result<UpdateConferenceProviderResponse, RusotoError<UpdateConferenceProviderError>> {
        let mut request = SignedRequest::new("POST", "a4b", &self.region, "/");

        request.set_content_type("application/x-amz-json-1.1".to_owned());
        request.add_header("x-amz-target", "AlexaForBusiness.UpdateConferenceProvider");
        let encoded = serde_json::to_string(&input).unwrap();
        request.set_payload(Some(encoded));

        let mut response = self
            .client
            .sign_and_dispatch(request)
            .await
            .map_err(RusotoError::from)?;
        if response.status.is_success() {
            let response = response.buffer().await.map_err(RusotoError::HttpDispatch)?;
            proto::json::ResponsePayload::new(&response)
                .deserialize::<UpdateConferenceProviderResponse, _>()
        } else {
            let try_response = response.buffer().await;
            let response = try_response.map_err(RusotoError::HttpDispatch)?;
            Err(UpdateConferenceProviderError::from_response(response))
        }
    }

    /// <p>Updates the contact details by the contact ARN.</p>
    async fn update_contact(
        &self,
        input: UpdateContactRequest,
    ) -> Result<UpdateContactResponse, RusotoError<UpdateContactError>> {
        let mut request = SignedRequest::new("POST", "a4b", &self.region, "/");

        request.set_content_type("application/x-amz-json-1.1".to_owned());
        request.add_header("x-amz-target", "AlexaForBusiness.UpdateContact");
        let encoded = serde_json::to_string(&input).unwrap();
        request.set_payload(Some(encoded));

        let mut response = self
            .client
            .sign_and_dispatch(request)
            .await
            .map_err(RusotoError::from)?;
        if response.status.is_success() {
            let response = response.buffer().await.map_err(RusotoError::HttpDispatch)?;
            proto::json::ResponsePayload::new(&response).deserialize::<UpdateContactResponse, _>()
        } else {
            let try_response = response.buffer().await;
            let response = try_response.map_err(RusotoError::HttpDispatch)?;
            Err(UpdateContactError::from_response(response))
        }
    }

    /// <p>Updates the device name by device ARN.</p>
    async fn update_device(
        &self,
        input: UpdateDeviceRequest,
    ) -> Result<UpdateDeviceResponse, RusotoError<UpdateDeviceError>> {
        let mut request = SignedRequest::new("POST", "a4b", &self.region, "/");

        request.set_content_type("application/x-amz-json-1.1".to_owned());
        request.add_header("x-amz-target", "AlexaForBusiness.UpdateDevice");
        let encoded = serde_json::to_string(&input).unwrap();
        request.set_payload(Some(encoded));

        let mut response = self
            .client
            .sign_and_dispatch(request)
            .await
            .map_err(RusotoError::from)?;
        if response.status.is_success() {
            let response = response.buffer().await.map_err(RusotoError::HttpDispatch)?;
            proto::json::ResponsePayload::new(&response).deserialize::<UpdateDeviceResponse, _>()
        } else {
            let try_response = response.buffer().await;
            let response = try_response.map_err(RusotoError::HttpDispatch)?;
            Err(UpdateDeviceError::from_response(response))
        }
    }

    /// <p>Updates the details of a gateway. If any optional field is not provided, the existing corresponding value is left unmodified.</p>
    async fn update_gateway(
        &self,
        input: UpdateGatewayRequest,
    ) -> Result<UpdateGatewayResponse, RusotoError<UpdateGatewayError>> {
        let mut request = SignedRequest::new("POST", "a4b", &self.region, "/");

        request.set_content_type("application/x-amz-json-1.1".to_owned());
        request.add_header("x-amz-target", "AlexaForBusiness.UpdateGateway");
        let encoded = serde_json::to_string(&input).unwrap();
        request.set_payload(Some(encoded));

        let mut response = self
            .client
            .sign_and_dispatch(request)
            .await
            .map_err(RusotoError::from)?;
        if response.status.is_success() {
            let response = response.buffer().await.map_err(RusotoError::HttpDispatch)?;
            proto::json::ResponsePayload::new(&response).deserialize::<UpdateGatewayResponse, _>()
        } else {
            let try_response = response.buffer().await;
            let response = try_response.map_err(RusotoError::HttpDispatch)?;
            Err(UpdateGatewayError::from_response(response))
        }
    }

    /// <p>Updates the details of a gateway group. If any optional field is not provided, the existing corresponding value is left unmodified.</p>
    async fn update_gateway_group(
        &self,
        input: UpdateGatewayGroupRequest,
    ) -> Result<UpdateGatewayGroupResponse, RusotoError<UpdateGatewayGroupError>> {
        let mut request = SignedRequest::new("POST", "a4b", &self.region, "/");

        request.set_content_type("application/x-amz-json-1.1".to_owned());
        request.add_header("x-amz-target", "AlexaForBusiness.UpdateGatewayGroup");
        let encoded = serde_json::to_string(&input).unwrap();
        request.set_payload(Some(encoded));

        let mut response = self
            .client
            .sign_and_dispatch(request)
            .await
            .map_err(RusotoError::from)?;
        if response.status.is_success() {
            let response = response.buffer().await.map_err(RusotoError::HttpDispatch)?;
            proto::json::ResponsePayload::new(&response)
                .deserialize::<UpdateGatewayGroupResponse, _>()
        } else {
            let try_response = response.buffer().await;
            let response = try_response.map_err(RusotoError::HttpDispatch)?;
            Err(UpdateGatewayGroupError::from_response(response))
        }
    }

    /// <p>Updates a network profile by the network profile ARN.</p>
    async fn update_network_profile(
        &self,
        input: UpdateNetworkProfileRequest,
    ) -> Result<UpdateNetworkProfileResponse, RusotoError<UpdateNetworkProfileError>> {
        let mut request = SignedRequest::new("POST", "a4b", &self.region, "/");

        request.set_content_type("application/x-amz-json-1.1".to_owned());
        request.add_header("x-amz-target", "AlexaForBusiness.UpdateNetworkProfile");
        let encoded = serde_json::to_string(&input).unwrap();
        request.set_payload(Some(encoded));

        let mut response = self
            .client
            .sign_and_dispatch(request)
            .await
            .map_err(RusotoError::from)?;
        if response.status.is_success() {
            let response = response.buffer().await.map_err(RusotoError::HttpDispatch)?;
            proto::json::ResponsePayload::new(&response)
                .deserialize::<UpdateNetworkProfileResponse, _>()
        } else {
            let try_response = response.buffer().await;
            let response = try_response.map_err(RusotoError::HttpDispatch)?;
            Err(UpdateNetworkProfileError::from_response(response))
        }
    }

    /// <p>Updates an existing room profile by room profile ARN.</p>
    async fn update_profile(
        &self,
        input: UpdateProfileRequest,
    ) -> Result<UpdateProfileResponse, RusotoError<UpdateProfileError>> {
        let mut request = SignedRequest::new("POST", "a4b", &self.region, "/");

        request.set_content_type("application/x-amz-json-1.1".to_owned());
        request.add_header("x-amz-target", "AlexaForBusiness.UpdateProfile");
        let encoded = serde_json::to_string(&input).unwrap();
        request.set_payload(Some(encoded));

        let mut response = self
            .client
            .sign_and_dispatch(request)
            .await
            .map_err(RusotoError::from)?;
        if response.status.is_success() {
            let response = response.buffer().await.map_err(RusotoError::HttpDispatch)?;
            proto::json::ResponsePayload::new(&response).deserialize::<UpdateProfileResponse, _>()
        } else {
            let try_response = response.buffer().await;
            let response = try_response.map_err(RusotoError::HttpDispatch)?;
            Err(UpdateProfileError::from_response(response))
        }
    }

    /// <p>Updates room details by room ARN.</p>
    async fn update_room(
        &self,
        input: UpdateRoomRequest,
    ) -> Result<UpdateRoomResponse, RusotoError<UpdateRoomError>> {
        let mut request = SignedRequest::new("POST", "a4b", &self.region, "/");

        request.set_content_type("application/x-amz-json-1.1".to_owned());
        request.add_header("x-amz-target", "AlexaForBusiness.UpdateRoom");
        let encoded = serde_json::to_string(&input).unwrap();
        request.set_payload(Some(encoded));

        let mut response = self
            .client
            .sign_and_dispatch(request)
            .await
            .map_err(RusotoError::from)?;
        if response.status.is_success() {
            let response = response.buffer().await.map_err(RusotoError::HttpDispatch)?;
            proto::json::ResponsePayload::new(&response).deserialize::<UpdateRoomResponse, _>()
        } else {
            let try_response = response.buffer().await;
            let response = try_response.map_err(RusotoError::HttpDispatch)?;
            Err(UpdateRoomError::from_response(response))
        }
    }

    /// <p>Updates skill group details by skill group ARN.</p>
    async fn update_skill_group(
        &self,
        input: UpdateSkillGroupRequest,
    ) -> Result<UpdateSkillGroupResponse, RusotoError<UpdateSkillGroupError>> {
        let mut request = SignedRequest::new("POST", "a4b", &self.region, "/");

        request.set_content_type("application/x-amz-json-1.1".to_owned());
        request.add_header("x-amz-target", "AlexaForBusiness.UpdateSkillGroup");
        let encoded = serde_json::to_string(&input).unwrap();
        request.set_payload(Some(encoded));

        let mut response = self
            .client
            .sign_and_dispatch(request)
            .await
            .map_err(RusotoError::from)?;
        if response.status.is_success() {
            let response = response.buffer().await.map_err(RusotoError::HttpDispatch)?;
            proto::json::ResponsePayload::new(&response)
                .deserialize::<UpdateSkillGroupResponse, _>()
        } else {
            let try_response = response.buffer().await;
            let response = try_response.map_err(RusotoError::HttpDispatch)?;
            Err(UpdateSkillGroupError::from_response(response))
        }
    }
}<|MERGE_RESOLUTION|>--- conflicted
+++ resolved
@@ -11,26 +11,15 @@
 // =================================================================
 #![allow(warnings)]
 
-<<<<<<< HEAD
 use std::error::Error;
 use std::fmt;
 
 use async_trait::async_trait;
-=======
-use futures::future;
-use futures::Future;
->>>>>>> f58d1ce6
 use rusoto_core::credential::ProvideAwsCredentials;
 use rusoto_core::region;
 #[allow(warnings)]
 use rusoto_core::request::{BufferedHttpResponse, DispatchSignedRequest};
-<<<<<<< HEAD
 use rusoto_core::{Client, RusotoError};
-=======
-use rusoto_core::{Client, RusotoError, RusotoFuture};
-use std::error::Error;
-use std::fmt;
->>>>>>> f58d1ce6
 
 use rusoto_core::proto;
 use rusoto_core::signature::SignedRequest;
@@ -6820,13 +6809,8 @@
         input: DeleteDeviceRequest,
     ) -> Result<DeleteDeviceResponse, RusotoError<DeleteDeviceError>>;
 
-<<<<<<< HEAD
-    /// <p>When this action is called for a specified shared device, it allows authorized users to delete the device's entire previous history of voice input data. This action can be called once every 24 hours for a specific shared device. </p>
+    /// <p>When this action is called for a specified shared device, it allows authorized users to delete the device's entire previous history of voice input data and associated response data. This action can be called once every 24 hours for a specific shared device.</p>
     async fn delete_device_usage_data(
-=======
-    /// <p>When this action is called for a specified shared device, it allows authorized users to delete the device's entire previous history of voice input data and associated response data. This action can be called once every 24 hours for a specific shared device.</p>
-    fn delete_device_usage_data(
->>>>>>> f58d1ce6
         &self,
         input: DeleteDeviceUsageDataRequest,
     ) -> Result<DeleteDeviceUsageDataResponse, RusotoError<DeleteDeviceUsageDataError>>;
@@ -7165,13 +7149,8 @@
         input: SendAnnouncementRequest,
     ) -> Result<SendAnnouncementResponse, RusotoError<SendAnnouncementError>>;
 
-<<<<<<< HEAD
-    /// <p>Sends an enrollment invitation email with a URL to a user. The URL is valid for 72 hours or until you call this operation again, whichever comes first. </p>
+    /// <p>Sends an enrollment invitation email with a URL to a user. The URL is valid for 30 days or until you call this operation again, whichever comes first. </p>
     async fn send_invitation(
-=======
-    /// <p>Sends an enrollment invitation email with a URL to a user. The URL is valid for 30 days or until you call this operation again, whichever comes first. </p>
-    fn send_invitation(
->>>>>>> f58d1ce6
         &self,
         input: SendInvitationRequest,
     ) -> Result<SendInvitationResponse, RusotoError<SendInvitationError>>;
@@ -7301,14 +7280,6 @@
 
     pub fn new_with_client(client: Client, region: region::Region) -> AlexaForBusinessClient {
         AlexaForBusinessClient { client, region }
-    }
-}
-
-impl fmt::Debug for AlexaForBusinessClient {
-    fn fmt(&self, f: &mut fmt::Formatter<'_>) -> fmt::Result {
-        f.debug_struct("AlexaForBusinessClient")
-            .field("region", &self.region)
-            .finish()
     }
 }
 
@@ -7955,13 +7926,8 @@
         }
     }
 
-<<<<<<< HEAD
-    /// <p>When this action is called for a specified shared device, it allows authorized users to delete the device's entire previous history of voice input data. This action can be called once every 24 hours for a specific shared device. </p>
+    /// <p>When this action is called for a specified shared device, it allows authorized users to delete the device's entire previous history of voice input data and associated response data. This action can be called once every 24 hours for a specific shared device.</p>
     async fn delete_device_usage_data(
-=======
-    /// <p>When this action is called for a specified shared device, it allows authorized users to delete the device's entire previous history of voice input data and associated response data. This action can be called once every 24 hours for a specific shared device.</p>
-    fn delete_device_usage_data(
->>>>>>> f58d1ce6
         &self,
         input: DeleteDeviceUsageDataRequest,
     ) -> Result<DeleteDeviceUsageDataResponse, RusotoError<DeleteDeviceUsageDataError>> {
@@ -9527,13 +9493,8 @@
         }
     }
 
-<<<<<<< HEAD
-    /// <p>Sends an enrollment invitation email with a URL to a user. The URL is valid for 72 hours or until you call this operation again, whichever comes first. </p>
+    /// <p>Sends an enrollment invitation email with a URL to a user. The URL is valid for 30 days or until you call this operation again, whichever comes first. </p>
     async fn send_invitation(
-=======
-    /// <p>Sends an enrollment invitation email with a URL to a user. The URL is valid for 30 days or until you call this operation again, whichever comes first. </p>
-    fn send_invitation(
->>>>>>> f58d1ce6
         &self,
         input: SendInvitationRequest,
     ) -> Result<SendInvitationResponse, RusotoError<SendInvitationError>> {
