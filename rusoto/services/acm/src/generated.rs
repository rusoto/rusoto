--- conflicted
+++ resolved
@@ -11,26 +11,15 @@
 // =================================================================
 #![allow(warnings)]
 
-<<<<<<< HEAD
 use std::error::Error;
 use std::fmt;
 
 use async_trait::async_trait;
-=======
-use futures::future;
-use futures::Future;
->>>>>>> f58d1ce6
 use rusoto_core::credential::ProvideAwsCredentials;
 use rusoto_core::region;
 #[allow(warnings)]
 use rusoto_core::request::{BufferedHttpResponse, DispatchSignedRequest};
-<<<<<<< HEAD
 use rusoto_core::{Client, RusotoError};
-=======
-use rusoto_core::{Client, RusotoError, RusotoFuture};
-use std::error::Error;
-use std::fmt;
->>>>>>> f58d1ce6
 
 use rusoto_core::proto;
 use rusoto_core::signature::SignedRequest;
@@ -1259,14 +1248,6 @@
     }
 }
 
-impl fmt::Debug for AcmClient {
-    fn fmt(&self, f: &mut fmt::Formatter<'_>) -> fmt::Result {
-        f.debug_struct("AcmClient")
-            .field("region", &self.region)
-            .finish()
-    }
-}
-
 #[async_trait]
 impl Acm for AcmClient {
     /// <p>Adds one or more tags to an ACM certificate. Tags are labels that you can use to identify and organize your AWS resources. Each tag consists of a <code>key</code> and an optional <code>value</code>. You specify the certificate on input by its Amazon Resource Name (ARN). You specify the tag by using a key-value pair. </p> <p>You can apply a tag to just one certificate if you want to identify a specific characteristic of that certificate, or you can apply the same tag to multiple certificates if you want to filter for a common relationship among those certificates. Similarly, you can apply the same tag to multiple resources if you want to specify a relationship among those resources. For example, you can add the same tag to an ACM certificate and an Elastic Load Balancing load balancer to indicate that they are both used by the same website. For more information, see <a href="https://docs.aws.amazon.com/acm/latest/userguide/tags.html">Tagging ACM certificates</a>. </p> <p>To remove one or more tags, use the <a>RemoveTagsFromCertificate</a> action. To view all of the tags that have been applied to the certificate, use the <a>ListTagsForCertificate</a> action. </p>
