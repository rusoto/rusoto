// =================================================================
//
//                           * WARNING *
//
//                    This file is generated!
//
//  Changes made to this file will be overwritten. If changes are
//  required to the generated code, the service_crategen project
//  must be updated to generate the changes.
//
// =================================================================
#![allow(warnings)]

<<<<<<< HEAD
use futures::future;
use futures::Future;
=======
use std::error::Error;
use std::fmt;

use async_trait::async_trait;
>>>>>>> 62832c4b
use rusoto_core::credential::ProvideAwsCredentials;
use rusoto_core::region;
#[allow(warnings)]
use rusoto_core::request::{BufferedHttpResponse, DispatchSignedRequest};
<<<<<<< HEAD
use rusoto_core::{Client, RusotoError, RusotoFuture};
use std::error::Error;
use std::fmt;
=======
use rusoto_core::{Client, RusotoError};
>>>>>>> 62832c4b

use rusoto_core::param::{Params, ServiceParams};
use rusoto_core::proto;
use rusoto_core::signature::SignedRequest;
use serde::{Deserialize, Serialize};
use serde_json;
#[derive(Default, Debug, Clone, PartialEq, Serialize)]
pub struct AbortDocumentVersionUploadRequest {
    /// <p>Amazon WorkDocs authentication token. Do not set this field when using administrative API actions, as in accessing the API using AWS credentials.</p>
    #[serde(rename = "AuthenticationToken")]
    #[serde(skip_serializing_if = "Option::is_none")]
    pub authentication_token: Option<String>,
    /// <p>The ID of the document.</p>
    #[serde(rename = "DocumentId")]
    pub document_id: String,
    /// <p>The ID of the version.</p>
    #[serde(rename = "VersionId")]
    pub version_id: String,
}

#[derive(Default, Debug, Clone, PartialEq, Serialize)]
pub struct ActivateUserRequest {
    /// <p>Amazon WorkDocs authentication token. Do not set this field when using administrative API actions, as in accessing the API using AWS credentials.</p>
    #[serde(rename = "AuthenticationToken")]
    #[serde(skip_serializing_if = "Option::is_none")]
    pub authentication_token: Option<String>,
    /// <p>The ID of the user.</p>
    #[serde(rename = "UserId")]
    pub user_id: String,
}

#[derive(Default, Debug, Clone, PartialEq, Deserialize)]
#[cfg_attr(any(test, feature = "serialize_structs"), derive(Serialize))]
pub struct ActivateUserResponse {
    /// <p>The user information.</p>
    #[serde(rename = "User")]
    #[serde(skip_serializing_if = "Option::is_none")]
    pub user: Option<User>,
}

/// <p>Describes the activity information.</p>
#[derive(Default, Debug, Clone, PartialEq, Deserialize)]
#[cfg_attr(any(test, feature = "serialize_structs"), derive(Serialize))]
pub struct Activity {
    /// <p>Metadata of the commenting activity. This is an optional field and is filled for commenting activities.</p>
    #[serde(rename = "CommentMetadata")]
    #[serde(skip_serializing_if = "Option::is_none")]
    pub comment_metadata: Option<CommentMetadata>,
    /// <p>The user who performed the action.</p>
    #[serde(rename = "Initiator")]
    #[serde(skip_serializing_if = "Option::is_none")]
    pub initiator: Option<UserMetadata>,
    /// <p>Indicates whether an activity is indirect or direct. An indirect activity results from a direct activity performed on a parent resource. For example, sharing a parent folder (the direct activity) shares all of the subfolders and documents within the parent folder (the indirect activity).</p>
    #[serde(rename = "IsIndirectActivity")]
    #[serde(skip_serializing_if = "Option::is_none")]
    pub is_indirect_activity: Option<bool>,
    /// <p>The ID of the organization.</p>
    #[serde(rename = "OrganizationId")]
    #[serde(skip_serializing_if = "Option::is_none")]
    pub organization_id: Option<String>,
    /// <p>The original parent of the resource. This is an optional field and is filled for move activities.</p>
    #[serde(rename = "OriginalParent")]
    #[serde(skip_serializing_if = "Option::is_none")]
    pub original_parent: Option<ResourceMetadata>,
    /// <p>The list of users or groups impacted by this action. This is an optional field and is filled for the following sharing activities: DOCUMENT_SHARED, DOCUMENT_SHARED, DOCUMENT_UNSHARED, FOLDER_SHARED, FOLDER_UNSHARED.</p>
    #[serde(rename = "Participants")]
    #[serde(skip_serializing_if = "Option::is_none")]
    pub participants: Option<Participants>,
    /// <p>The metadata of the resource involved in the user action.</p>
    #[serde(rename = "ResourceMetadata")]
    #[serde(skip_serializing_if = "Option::is_none")]
    pub resource_metadata: Option<ResourceMetadata>,
    /// <p>The timestamp when the action was performed.</p>
    #[serde(rename = "TimeStamp")]
    #[serde(skip_serializing_if = "Option::is_none")]
    pub time_stamp: Option<f64>,
    /// <p>The activity type.</p>
    #[serde(rename = "Type")]
    #[serde(skip_serializing_if = "Option::is_none")]
    pub type_: Option<String>,
}

#[derive(Default, Debug, Clone, PartialEq, Serialize)]
pub struct AddResourcePermissionsRequest {
    /// <p>Amazon WorkDocs authentication token. Do not set this field when using administrative API actions, as in accessing the API using AWS credentials.</p>
    #[serde(rename = "AuthenticationToken")]
    #[serde(skip_serializing_if = "Option::is_none")]
    pub authentication_token: Option<String>,
    /// <p>The notification options.</p>
    #[serde(rename = "NotificationOptions")]
    #[serde(skip_serializing_if = "Option::is_none")]
    pub notification_options: Option<NotificationOptions>,
    /// <p>The users, groups, or organization being granted permission.</p>
    #[serde(rename = "Principals")]
    pub principals: Vec<SharePrincipal>,
    /// <p>The ID of the resource.</p>
    #[serde(rename = "ResourceId")]
    pub resource_id: String,
}

#[derive(Default, Debug, Clone, PartialEq, Deserialize)]
#[cfg_attr(any(test, feature = "serialize_structs"), derive(Serialize))]
pub struct AddResourcePermissionsResponse {
    /// <p>The share results.</p>
    #[serde(rename = "ShareResults")]
    #[serde(skip_serializing_if = "Option::is_none")]
    pub share_results: Option<Vec<ShareResult>>,
}

/// <p>Describes a comment.</p>
#[derive(Default, Debug, Clone, PartialEq, Deserialize)]
#[cfg_attr(any(test, feature = "serialize_structs"), derive(Serialize))]
pub struct Comment {
    /// <p>The ID of the comment.</p>
    #[serde(rename = "CommentId")]
    pub comment_id: String,
    /// <p>The details of the user who made the comment.</p>
    #[serde(rename = "Contributor")]
    #[serde(skip_serializing_if = "Option::is_none")]
    pub contributor: Option<User>,
    /// <p>The time that the comment was created.</p>
    #[serde(rename = "CreatedTimestamp")]
    #[serde(skip_serializing_if = "Option::is_none")]
    pub created_timestamp: Option<f64>,
    /// <p>The ID of the parent comment.</p>
    #[serde(rename = "ParentId")]
    #[serde(skip_serializing_if = "Option::is_none")]
    pub parent_id: Option<String>,
    /// <p>If the comment is a reply to another user's comment, this field contains the user ID of the user being replied to.</p>
    #[serde(rename = "RecipientId")]
    #[serde(skip_serializing_if = "Option::is_none")]
    pub recipient_id: Option<String>,
    /// <p>The status of the comment.</p>
    #[serde(rename = "Status")]
    #[serde(skip_serializing_if = "Option::is_none")]
    pub status: Option<String>,
    /// <p>The text of the comment.</p>
    #[serde(rename = "Text")]
    #[serde(skip_serializing_if = "Option::is_none")]
    pub text: Option<String>,
    /// <p>The ID of the root comment in the thread.</p>
    #[serde(rename = "ThreadId")]
    #[serde(skip_serializing_if = "Option::is_none")]
    pub thread_id: Option<String>,
    /// <p>The visibility of the comment. Options are either PRIVATE, where the comment is visible only to the comment author and document owner and co-owners, or PUBLIC, where the comment is visible to document owners, co-owners, and contributors.</p>
    #[serde(rename = "Visibility")]
    #[serde(skip_serializing_if = "Option::is_none")]
    pub visibility: Option<String>,
}

/// <p>Describes the metadata of a comment.</p>
#[derive(Default, Debug, Clone, PartialEq, Deserialize)]
#[cfg_attr(any(test, feature = "serialize_structs"), derive(Serialize))]
pub struct CommentMetadata {
    /// <p>The ID of the comment.</p>
    #[serde(rename = "CommentId")]
    #[serde(skip_serializing_if = "Option::is_none")]
    pub comment_id: Option<String>,
    /// <p>The status of the comment.</p>
    #[serde(rename = "CommentStatus")]
    #[serde(skip_serializing_if = "Option::is_none")]
    pub comment_status: Option<String>,
    /// <p>The user who made the comment.</p>
    #[serde(rename = "Contributor")]
    #[serde(skip_serializing_if = "Option::is_none")]
    pub contributor: Option<User>,
    /// <p>The timestamp that the comment was created.</p>
    #[serde(rename = "CreatedTimestamp")]
    #[serde(skip_serializing_if = "Option::is_none")]
    pub created_timestamp: Option<f64>,
    /// <p>The ID of the user being replied to.</p>
    #[serde(rename = "RecipientId")]
    #[serde(skip_serializing_if = "Option::is_none")]
    pub recipient_id: Option<String>,
}

#[derive(Default, Debug, Clone, PartialEq, Serialize)]
pub struct CreateCommentRequest {
    /// <p>Amazon WorkDocs authentication token. Do not set this field when using administrative API actions, as in accessing the API using AWS credentials.</p>
    #[serde(rename = "AuthenticationToken")]
    #[serde(skip_serializing_if = "Option::is_none")]
    pub authentication_token: Option<String>,
    /// <p>The ID of the document.</p>
    #[serde(rename = "DocumentId")]
    pub document_id: String,
    /// <p>Set this parameter to TRUE to send an email out to the document collaborators after the comment is created.</p>
    #[serde(rename = "NotifyCollaborators")]
    #[serde(skip_serializing_if = "Option::is_none")]
    pub notify_collaborators: Option<bool>,
    /// <p>The ID of the parent comment.</p>
    #[serde(rename = "ParentId")]
    #[serde(skip_serializing_if = "Option::is_none")]
    pub parent_id: Option<String>,
    /// <p>The text of the comment.</p>
    #[serde(rename = "Text")]
    pub text: String,
    /// <p>The ID of the root comment in the thread.</p>
    #[serde(rename = "ThreadId")]
    #[serde(skip_serializing_if = "Option::is_none")]
    pub thread_id: Option<String>,
    /// <p>The ID of the document version.</p>
    #[serde(rename = "VersionId")]
    pub version_id: String,
    /// <p>The visibility of the comment. Options are either PRIVATE, where the comment is visible only to the comment author and document owner and co-owners, or PUBLIC, where the comment is visible to document owners, co-owners, and contributors.</p>
    #[serde(rename = "Visibility")]
    #[serde(skip_serializing_if = "Option::is_none")]
    pub visibility: Option<String>,
}

#[derive(Default, Debug, Clone, PartialEq, Deserialize)]
#[cfg_attr(any(test, feature = "serialize_structs"), derive(Serialize))]
pub struct CreateCommentResponse {
    /// <p>The comment that has been created.</p>
    #[serde(rename = "Comment")]
    #[serde(skip_serializing_if = "Option::is_none")]
    pub comment: Option<Comment>,
}

#[derive(Default, Debug, Clone, PartialEq, Serialize)]
pub struct CreateCustomMetadataRequest {
    /// <p>Amazon WorkDocs authentication token. Do not set this field when using administrative API actions, as in accessing the API using AWS credentials.</p>
    #[serde(rename = "AuthenticationToken")]
    #[serde(skip_serializing_if = "Option::is_none")]
    pub authentication_token: Option<String>,
    /// <p>Custom metadata in the form of name-value pairs.</p>
    #[serde(rename = "CustomMetadata")]
    pub custom_metadata: ::std::collections::HashMap<String, String>,
    /// <p>The ID of the resource.</p>
    #[serde(rename = "ResourceId")]
    pub resource_id: String,
    /// <p>The ID of the version, if the custom metadata is being added to a document version.</p>
    #[serde(rename = "VersionId")]
    #[serde(skip_serializing_if = "Option::is_none")]
    pub version_id: Option<String>,
}

#[derive(Default, Debug, Clone, PartialEq, Deserialize)]
#[cfg_attr(any(test, feature = "serialize_structs"), derive(Serialize))]
pub struct CreateCustomMetadataResponse {}

#[derive(Default, Debug, Clone, PartialEq, Serialize)]
pub struct CreateFolderRequest {
    /// <p>Amazon WorkDocs authentication token. Do not set this field when using administrative API actions, as in accessing the API using AWS credentials.</p>
    #[serde(rename = "AuthenticationToken")]
    #[serde(skip_serializing_if = "Option::is_none")]
    pub authentication_token: Option<String>,
    /// <p>The name of the new folder.</p>
    #[serde(rename = "Name")]
    #[serde(skip_serializing_if = "Option::is_none")]
    pub name: Option<String>,
    /// <p>The ID of the parent folder.</p>
    #[serde(rename = "ParentFolderId")]
    pub parent_folder_id: String,
}

#[derive(Default, Debug, Clone, PartialEq, Deserialize)]
#[cfg_attr(any(test, feature = "serialize_structs"), derive(Serialize))]
pub struct CreateFolderResponse {
    /// <p>The metadata of the folder.</p>
    #[serde(rename = "Metadata")]
    #[serde(skip_serializing_if = "Option::is_none")]
    pub metadata: Option<FolderMetadata>,
}

#[derive(Default, Debug, Clone, PartialEq, Serialize)]
pub struct CreateLabelsRequest {
    /// <p>Amazon WorkDocs authentication token. Do not set this field when using administrative API actions, as in accessing the API using AWS credentials.</p>
    #[serde(rename = "AuthenticationToken")]
    #[serde(skip_serializing_if = "Option::is_none")]
    pub authentication_token: Option<String>,
    /// <p>List of labels to add to the resource.</p>
    #[serde(rename = "Labels")]
    pub labels: Vec<String>,
    /// <p>The ID of the resource.</p>
    #[serde(rename = "ResourceId")]
    pub resource_id: String,
}

#[derive(Default, Debug, Clone, PartialEq, Deserialize)]
#[cfg_attr(any(test, feature = "serialize_structs"), derive(Serialize))]
pub struct CreateLabelsResponse {}

#[derive(Default, Debug, Clone, PartialEq, Serialize)]
pub struct CreateNotificationSubscriptionRequest {
    /// <p>The endpoint to receive the notifications. If the protocol is HTTPS, the endpoint is a URL that begins with <code>https</code>.</p>
    #[serde(rename = "Endpoint")]
    pub endpoint: String,
    /// <p>The ID of the organization.</p>
    #[serde(rename = "OrganizationId")]
    pub organization_id: String,
    /// <p>The protocol to use. The supported value is https, which delivers JSON-encoded messages using HTTPS POST.</p>
    #[serde(rename = "Protocol")]
    pub protocol: String,
    /// <p>The notification type.</p>
    #[serde(rename = "SubscriptionType")]
    pub subscription_type: String,
}

#[derive(Default, Debug, Clone, PartialEq, Deserialize)]
#[cfg_attr(any(test, feature = "serialize_structs"), derive(Serialize))]
pub struct CreateNotificationSubscriptionResponse {
    /// <p>The subscription.</p>
    #[serde(rename = "Subscription")]
    #[serde(skip_serializing_if = "Option::is_none")]
    pub subscription: Option<Subscription>,
}

#[derive(Default, Debug, Clone, PartialEq, Serialize)]
pub struct CreateUserRequest {
    /// <p>Amazon WorkDocs authentication token. Do not set this field when using administrative API actions, as in accessing the API using AWS credentials.</p>
    #[serde(rename = "AuthenticationToken")]
    #[serde(skip_serializing_if = "Option::is_none")]
    pub authentication_token: Option<String>,
    /// <p>The email address of the user.</p>
    #[serde(rename = "EmailAddress")]
    #[serde(skip_serializing_if = "Option::is_none")]
    pub email_address: Option<String>,
    /// <p>The given name of the user.</p>
    #[serde(rename = "GivenName")]
    pub given_name: String,
    /// <p>The ID of the organization.</p>
    #[serde(rename = "OrganizationId")]
    #[serde(skip_serializing_if = "Option::is_none")]
    pub organization_id: Option<String>,
    /// <p>The password of the user.</p>
    #[serde(rename = "Password")]
    pub password: String,
    /// <p>The amount of storage for the user.</p>
    #[serde(rename = "StorageRule")]
    #[serde(skip_serializing_if = "Option::is_none")]
    pub storage_rule: Option<StorageRuleType>,
    /// <p>The surname of the user.</p>
    #[serde(rename = "Surname")]
    pub surname: String,
    /// <p>The time zone ID of the user.</p>
    #[serde(rename = "TimeZoneId")]
    #[serde(skip_serializing_if = "Option::is_none")]
    pub time_zone_id: Option<String>,
    /// <p>The login name of the user.</p>
    #[serde(rename = "Username")]
    pub username: String,
}

#[derive(Default, Debug, Clone, PartialEq, Deserialize)]
#[cfg_attr(any(test, feature = "serialize_structs"), derive(Serialize))]
pub struct CreateUserResponse {
    /// <p>The user information.</p>
    #[serde(rename = "User")]
    #[serde(skip_serializing_if = "Option::is_none")]
    pub user: Option<User>,
}

#[derive(Default, Debug, Clone, PartialEq, Serialize)]
pub struct DeactivateUserRequest {
    /// <p>Amazon WorkDocs authentication token. Do not set this field when using administrative API actions, as in accessing the API using AWS credentials.</p>
    #[serde(rename = "AuthenticationToken")]
    #[serde(skip_serializing_if = "Option::is_none")]
    pub authentication_token: Option<String>,
    /// <p>The ID of the user.</p>
    #[serde(rename = "UserId")]
    pub user_id: String,
}

#[derive(Default, Debug, Clone, PartialEq, Serialize)]
pub struct DeleteCommentRequest {
    /// <p>Amazon WorkDocs authentication token. Do not set this field when using administrative API actions, as in accessing the API using AWS credentials.</p>
    #[serde(rename = "AuthenticationToken")]
    #[serde(skip_serializing_if = "Option::is_none")]
    pub authentication_token: Option<String>,
    /// <p>The ID of the comment.</p>
    #[serde(rename = "CommentId")]
    pub comment_id: String,
    /// <p>The ID of the document.</p>
    #[serde(rename = "DocumentId")]
    pub document_id: String,
    /// <p>The ID of the document version.</p>
    #[serde(rename = "VersionId")]
    pub version_id: String,
}

#[derive(Default, Debug, Clone, PartialEq, Serialize)]
pub struct DeleteCustomMetadataRequest {
    /// <p>Amazon WorkDocs authentication token. Do not set this field when using administrative API actions, as in accessing the API using AWS credentials.</p>
    #[serde(rename = "AuthenticationToken")]
    #[serde(skip_serializing_if = "Option::is_none")]
    pub authentication_token: Option<String>,
    /// <p>Flag to indicate removal of all custom metadata properties from the specified resource.</p>
    #[serde(rename = "DeleteAll")]
    #[serde(skip_serializing_if = "Option::is_none")]
    pub delete_all: Option<bool>,
    /// <p>List of properties to remove.</p>
    #[serde(rename = "Keys")]
    #[serde(skip_serializing_if = "Option::is_none")]
    pub keys: Option<Vec<String>>,
    /// <p>The ID of the resource, either a document or folder.</p>
    #[serde(rename = "ResourceId")]
    pub resource_id: String,
    /// <p>The ID of the version, if the custom metadata is being deleted from a document version.</p>
    #[serde(rename = "VersionId")]
    #[serde(skip_serializing_if = "Option::is_none")]
    pub version_id: Option<String>,
}

#[derive(Default, Debug, Clone, PartialEq, Deserialize)]
#[cfg_attr(any(test, feature = "serialize_structs"), derive(Serialize))]
pub struct DeleteCustomMetadataResponse {}

#[derive(Default, Debug, Clone, PartialEq, Serialize)]
pub struct DeleteDocumentRequest {
    /// <p>Amazon WorkDocs authentication token. Do not set this field when using administrative API actions, as in accessing the API using AWS credentials.</p>
    #[serde(rename = "AuthenticationToken")]
    #[serde(skip_serializing_if = "Option::is_none")]
    pub authentication_token: Option<String>,
    /// <p>The ID of the document.</p>
    #[serde(rename = "DocumentId")]
    pub document_id: String,
}

#[derive(Default, Debug, Clone, PartialEq, Serialize)]
pub struct DeleteFolderContentsRequest {
    /// <p>Amazon WorkDocs authentication token. Do not set this field when using administrative API actions, as in accessing the API using AWS credentials.</p>
    #[serde(rename = "AuthenticationToken")]
    #[serde(skip_serializing_if = "Option::is_none")]
    pub authentication_token: Option<String>,
    /// <p>The ID of the folder.</p>
    #[serde(rename = "FolderId")]
    pub folder_id: String,
}

#[derive(Default, Debug, Clone, PartialEq, Serialize)]
pub struct DeleteFolderRequest {
    /// <p>Amazon WorkDocs authentication token. Do not set this field when using administrative API actions, as in accessing the API using AWS credentials.</p>
    #[serde(rename = "AuthenticationToken")]
    #[serde(skip_serializing_if = "Option::is_none")]
    pub authentication_token: Option<String>,
    /// <p>The ID of the folder.</p>
    #[serde(rename = "FolderId")]
    pub folder_id: String,
}

#[derive(Default, Debug, Clone, PartialEq, Serialize)]
pub struct DeleteLabelsRequest {
    /// <p>Amazon WorkDocs authentication token. Do not set this field when using administrative API actions, as in accessing the API using AWS credentials.</p>
    #[serde(rename = "AuthenticationToken")]
    #[serde(skip_serializing_if = "Option::is_none")]
    pub authentication_token: Option<String>,
    /// <p>Flag to request removal of all labels from the specified resource.</p>
    #[serde(rename = "DeleteAll")]
    #[serde(skip_serializing_if = "Option::is_none")]
    pub delete_all: Option<bool>,
    /// <p>List of labels to delete from the resource.</p>
    #[serde(rename = "Labels")]
    #[serde(skip_serializing_if = "Option::is_none")]
    pub labels: Option<Vec<String>>,
    /// <p>The ID of the resource.</p>
    #[serde(rename = "ResourceId")]
    pub resource_id: String,
}

#[derive(Default, Debug, Clone, PartialEq, Deserialize)]
#[cfg_attr(any(test, feature = "serialize_structs"), derive(Serialize))]
pub struct DeleteLabelsResponse {}

#[derive(Default, Debug, Clone, PartialEq, Serialize)]
pub struct DeleteNotificationSubscriptionRequest {
    /// <p>The ID of the organization.</p>
    #[serde(rename = "OrganizationId")]
    pub organization_id: String,
    /// <p>The ID of the subscription.</p>
    #[serde(rename = "SubscriptionId")]
    pub subscription_id: String,
}

#[derive(Default, Debug, Clone, PartialEq, Serialize)]
pub struct DeleteUserRequest {
    /// <p>Amazon WorkDocs authentication token. Do not set this field when using administrative API actions, as in accessing the API using AWS credentials.</p>
    #[serde(rename = "AuthenticationToken")]
    #[serde(skip_serializing_if = "Option::is_none")]
    pub authentication_token: Option<String>,
    /// <p>The ID of the user.</p>
    #[serde(rename = "UserId")]
    pub user_id: String,
}

#[derive(Default, Debug, Clone, PartialEq, Serialize)]
pub struct DescribeActivitiesRequest {
    /// <p>Specifies which activity types to include in the response. If this field is left empty, all activity types are returned.</p>
    #[serde(rename = "ActivityTypes")]
    #[serde(skip_serializing_if = "Option::is_none")]
    pub activity_types: Option<String>,
    /// <p>Amazon WorkDocs authentication token. Do not set this field when using administrative API actions, as in accessing the API using AWS credentials.</p>
    #[serde(rename = "AuthenticationToken")]
    #[serde(skip_serializing_if = "Option::is_none")]
    pub authentication_token: Option<String>,
    /// <p>The timestamp that determines the end time of the activities. The response includes the activities performed before the specified timestamp.</p>
    #[serde(rename = "EndTime")]
    #[serde(skip_serializing_if = "Option::is_none")]
    pub end_time: Option<f64>,
    /// <p>Includes indirect activities. An indirect activity results from a direct activity performed on a parent resource. For example, sharing a parent folder (the direct activity) shares all of the subfolders and documents within the parent folder (the indirect activity).</p>
    #[serde(rename = "IncludeIndirectActivities")]
    #[serde(skip_serializing_if = "Option::is_none")]
    pub include_indirect_activities: Option<bool>,
    /// <p>The maximum number of items to return.</p>
    #[serde(rename = "Limit")]
    #[serde(skip_serializing_if = "Option::is_none")]
    pub limit: Option<i64>,
    /// <p>The marker for the next set of results.</p>
    #[serde(rename = "Marker")]
    #[serde(skip_serializing_if = "Option::is_none")]
    pub marker: Option<String>,
    /// <p>The ID of the organization. This is a mandatory parameter when using administrative API (SigV4) requests.</p>
    #[serde(rename = "OrganizationId")]
    #[serde(skip_serializing_if = "Option::is_none")]
    pub organization_id: Option<String>,
    /// <p>The document or folder ID for which to describe activity types.</p>
    #[serde(rename = "ResourceId")]
    #[serde(skip_serializing_if = "Option::is_none")]
    pub resource_id: Option<String>,
    /// <p>The timestamp that determines the starting time of the activities. The response includes the activities performed after the specified timestamp.</p>
    #[serde(rename = "StartTime")]
    #[serde(skip_serializing_if = "Option::is_none")]
    pub start_time: Option<f64>,
    /// <p>The ID of the user who performed the action. The response includes activities pertaining to this user. This is an optional parameter and is only applicable for administrative API (SigV4) requests.</p>
    #[serde(rename = "UserId")]
    #[serde(skip_serializing_if = "Option::is_none")]
    pub user_id: Option<String>,
}

#[derive(Default, Debug, Clone, PartialEq, Deserialize)]
#[cfg_attr(any(test, feature = "serialize_structs"), derive(Serialize))]
pub struct DescribeActivitiesResponse {
    /// <p>The marker for the next set of results.</p>
    #[serde(rename = "Marker")]
    #[serde(skip_serializing_if = "Option::is_none")]
    pub marker: Option<String>,
    /// <p>The list of activities for the specified user and time period.</p>
    #[serde(rename = "UserActivities")]
    #[serde(skip_serializing_if = "Option::is_none")]
    pub user_activities: Option<Vec<Activity>>,
}

#[derive(Default, Debug, Clone, PartialEq, Serialize)]
pub struct DescribeCommentsRequest {
    /// <p>Amazon WorkDocs authentication token. Do not set this field when using administrative API actions, as in accessing the API using AWS credentials.</p>
    #[serde(rename = "AuthenticationToken")]
    #[serde(skip_serializing_if = "Option::is_none")]
    pub authentication_token: Option<String>,
    /// <p>The ID of the document.</p>
    #[serde(rename = "DocumentId")]
    pub document_id: String,
    /// <p>The maximum number of items to return.</p>
    #[serde(rename = "Limit")]
    #[serde(skip_serializing_if = "Option::is_none")]
    pub limit: Option<i64>,
    /// <p>The marker for the next set of results. This marker was received from a previous call.</p>
    #[serde(rename = "Marker")]
    #[serde(skip_serializing_if = "Option::is_none")]
    pub marker: Option<String>,
    /// <p>The ID of the document version.</p>
    #[serde(rename = "VersionId")]
    pub version_id: String,
}

#[derive(Default, Debug, Clone, PartialEq, Deserialize)]
#[cfg_attr(any(test, feature = "serialize_structs"), derive(Serialize))]
pub struct DescribeCommentsResponse {
    /// <p>The list of comments for the specified document version.</p>
    #[serde(rename = "Comments")]
    #[serde(skip_serializing_if = "Option::is_none")]
    pub comments: Option<Vec<Comment>>,
    /// <p>The marker for the next set of results. This marker was received from a previous call.</p>
    #[serde(rename = "Marker")]
    #[serde(skip_serializing_if = "Option::is_none")]
    pub marker: Option<String>,
}

#[derive(Default, Debug, Clone, PartialEq, Serialize)]
pub struct DescribeDocumentVersionsRequest {
    /// <p>Amazon WorkDocs authentication token. Do not set this field when using administrative API actions, as in accessing the API using AWS credentials.</p>
    #[serde(rename = "AuthenticationToken")]
    #[serde(skip_serializing_if = "Option::is_none")]
    pub authentication_token: Option<String>,
    /// <p>The ID of the document.</p>
    #[serde(rename = "DocumentId")]
    pub document_id: String,
    /// <p>Specify "SOURCE" to include initialized versions and a URL for the source document.</p>
    #[serde(rename = "Fields")]
    #[serde(skip_serializing_if = "Option::is_none")]
    pub fields: Option<String>,
    /// <p>A comma-separated list of values. Specify "INITIALIZED" to include incomplete versions.</p>
    #[serde(rename = "Include")]
    #[serde(skip_serializing_if = "Option::is_none")]
    pub include: Option<String>,
    /// <p>The maximum number of versions to return with this call.</p>
    #[serde(rename = "Limit")]
    #[serde(skip_serializing_if = "Option::is_none")]
    pub limit: Option<i64>,
    /// <p>The marker for the next set of results. (You received this marker from a previous call.)</p>
    #[serde(rename = "Marker")]
    #[serde(skip_serializing_if = "Option::is_none")]
    pub marker: Option<String>,
}

#[derive(Default, Debug, Clone, PartialEq, Deserialize)]
#[cfg_attr(any(test, feature = "serialize_structs"), derive(Serialize))]
pub struct DescribeDocumentVersionsResponse {
    /// <p>The document versions.</p>
    #[serde(rename = "DocumentVersions")]
    #[serde(skip_serializing_if = "Option::is_none")]
    pub document_versions: Option<Vec<DocumentVersionMetadata>>,
    /// <p>The marker to use when requesting the next set of results. If there are no additional results, the string is empty.</p>
    #[serde(rename = "Marker")]
    #[serde(skip_serializing_if = "Option::is_none")]
    pub marker: Option<String>,
}

#[derive(Default, Debug, Clone, PartialEq, Serialize)]
pub struct DescribeFolderContentsRequest {
    /// <p>Amazon WorkDocs authentication token. Do not set this field when using administrative API actions, as in accessing the API using AWS credentials.</p>
    #[serde(rename = "AuthenticationToken")]
    #[serde(skip_serializing_if = "Option::is_none")]
    pub authentication_token: Option<String>,
    /// <p>The ID of the folder.</p>
    #[serde(rename = "FolderId")]
    pub folder_id: String,
    /// <p>The contents to include. Specify "INITIALIZED" to include initialized documents.</p>
    #[serde(rename = "Include")]
    #[serde(skip_serializing_if = "Option::is_none")]
    pub include: Option<String>,
    /// <p>The maximum number of items to return with this call.</p>
    #[serde(rename = "Limit")]
    #[serde(skip_serializing_if = "Option::is_none")]
    pub limit: Option<i64>,
    /// <p>The marker for the next set of results. This marker was received from a previous call.</p>
    #[serde(rename = "Marker")]
    #[serde(skip_serializing_if = "Option::is_none")]
    pub marker: Option<String>,
    /// <p>The order for the contents of the folder.</p>
    #[serde(rename = "Order")]
    #[serde(skip_serializing_if = "Option::is_none")]
    pub order: Option<String>,
    /// <p>The sorting criteria.</p>
    #[serde(rename = "Sort")]
    #[serde(skip_serializing_if = "Option::is_none")]
    pub sort: Option<String>,
    /// <p>The type of items.</p>
    #[serde(rename = "Type")]
    #[serde(skip_serializing_if = "Option::is_none")]
    pub type_: Option<String>,
}

#[derive(Default, Debug, Clone, PartialEq, Deserialize)]
#[cfg_attr(any(test, feature = "serialize_structs"), derive(Serialize))]
pub struct DescribeFolderContentsResponse {
    /// <p>The documents in the specified folder.</p>
    #[serde(rename = "Documents")]
    #[serde(skip_serializing_if = "Option::is_none")]
    pub documents: Option<Vec<DocumentMetadata>>,
    /// <p>The subfolders in the specified folder.</p>
    #[serde(rename = "Folders")]
    #[serde(skip_serializing_if = "Option::is_none")]
    pub folders: Option<Vec<FolderMetadata>>,
    /// <p>The marker to use when requesting the next set of results. If there are no additional results, the string is empty.</p>
    #[serde(rename = "Marker")]
    #[serde(skip_serializing_if = "Option::is_none")]
    pub marker: Option<String>,
}

#[derive(Default, Debug, Clone, PartialEq, Serialize)]
pub struct DescribeGroupsRequest {
    /// <p>Amazon WorkDocs authentication token. Do not set this field when using administrative API actions, as in accessing the API using AWS credentials.</p>
    #[serde(rename = "AuthenticationToken")]
    #[serde(skip_serializing_if = "Option::is_none")]
    pub authentication_token: Option<String>,
    /// <p>The maximum number of items to return with this call.</p>
    #[serde(rename = "Limit")]
    #[serde(skip_serializing_if = "Option::is_none")]
    pub limit: Option<i64>,
    /// <p>The marker for the next set of results. (You received this marker from a previous call.)</p>
    #[serde(rename = "Marker")]
    #[serde(skip_serializing_if = "Option::is_none")]
    pub marker: Option<String>,
    /// <p>The ID of the organization.</p>
    #[serde(rename = "OrganizationId")]
    #[serde(skip_serializing_if = "Option::is_none")]
    pub organization_id: Option<String>,
    /// <p>A query to describe groups by group name.</p>
    #[serde(rename = "SearchQuery")]
    pub search_query: String,
}

#[derive(Default, Debug, Clone, PartialEq, Deserialize)]
#[cfg_attr(any(test, feature = "serialize_structs"), derive(Serialize))]
pub struct DescribeGroupsResponse {
    /// <p>The list of groups.</p>
    #[serde(rename = "Groups")]
    #[serde(skip_serializing_if = "Option::is_none")]
    pub groups: Option<Vec<GroupMetadata>>,
    /// <p>The marker to use when requesting the next set of results. If there are no additional results, the string is empty.</p>
    #[serde(rename = "Marker")]
    #[serde(skip_serializing_if = "Option::is_none")]
    pub marker: Option<String>,
}

#[derive(Default, Debug, Clone, PartialEq, Serialize)]
pub struct DescribeNotificationSubscriptionsRequest {
    /// <p>The maximum number of items to return with this call.</p>
    #[serde(rename = "Limit")]
    #[serde(skip_serializing_if = "Option::is_none")]
    pub limit: Option<i64>,
    /// <p>The marker for the next set of results. (You received this marker from a previous call.)</p>
    #[serde(rename = "Marker")]
    #[serde(skip_serializing_if = "Option::is_none")]
    pub marker: Option<String>,
    /// <p>The ID of the organization.</p>
    #[serde(rename = "OrganizationId")]
    pub organization_id: String,
}

#[derive(Default, Debug, Clone, PartialEq, Deserialize)]
#[cfg_attr(any(test, feature = "serialize_structs"), derive(Serialize))]
pub struct DescribeNotificationSubscriptionsResponse {
    /// <p>The marker to use when requesting the next set of results. If there are no additional results, the string is empty.</p>
    #[serde(rename = "Marker")]
    #[serde(skip_serializing_if = "Option::is_none")]
    pub marker: Option<String>,
    /// <p>The subscriptions.</p>
    #[serde(rename = "Subscriptions")]
    #[serde(skip_serializing_if = "Option::is_none")]
    pub subscriptions: Option<Vec<Subscription>>,
}

#[derive(Default, Debug, Clone, PartialEq, Serialize)]
pub struct DescribeResourcePermissionsRequest {
    /// <p>Amazon WorkDocs authentication token. Do not set this field when using administrative API actions, as in accessing the API using AWS credentials.</p>
    #[serde(rename = "AuthenticationToken")]
    #[serde(skip_serializing_if = "Option::is_none")]
    pub authentication_token: Option<String>,
    /// <p>The maximum number of items to return with this call.</p>
    #[serde(rename = "Limit")]
    #[serde(skip_serializing_if = "Option::is_none")]
    pub limit: Option<i64>,
    /// <p>The marker for the next set of results. (You received this marker from a previous call)</p>
    #[serde(rename = "Marker")]
    #[serde(skip_serializing_if = "Option::is_none")]
    pub marker: Option<String>,
    /// <p>The ID of the principal to filter permissions by.</p>
    #[serde(rename = "PrincipalId")]
    #[serde(skip_serializing_if = "Option::is_none")]
    pub principal_id: Option<String>,
    /// <p>The ID of the resource.</p>
    #[serde(rename = "ResourceId")]
    pub resource_id: String,
}

#[derive(Default, Debug, Clone, PartialEq, Deserialize)]
#[cfg_attr(any(test, feature = "serialize_structs"), derive(Serialize))]
pub struct DescribeResourcePermissionsResponse {
    /// <p>The marker to use when requesting the next set of results. If there are no additional results, the string is empty.</p>
    #[serde(rename = "Marker")]
    #[serde(skip_serializing_if = "Option::is_none")]
    pub marker: Option<String>,
    /// <p>The principals.</p>
    #[serde(rename = "Principals")]
    #[serde(skip_serializing_if = "Option::is_none")]
    pub principals: Option<Vec<Principal>>,
}

#[derive(Default, Debug, Clone, PartialEq, Serialize)]
pub struct DescribeRootFoldersRequest {
    /// <p>Amazon WorkDocs authentication token. Do not set this field when using administrative API actions, as in accessing the API using AWS credentials.</p>
    #[serde(rename = "AuthenticationToken")]
    pub authentication_token: String,
    /// <p>The maximum number of items to return.</p>
    #[serde(rename = "Limit")]
    #[serde(skip_serializing_if = "Option::is_none")]
    pub limit: Option<i64>,
    /// <p>The marker for the next set of results. (You received this marker from a previous call.)</p>
    #[serde(rename = "Marker")]
    #[serde(skip_serializing_if = "Option::is_none")]
    pub marker: Option<String>,
}

#[derive(Default, Debug, Clone, PartialEq, Deserialize)]
#[cfg_attr(any(test, feature = "serialize_structs"), derive(Serialize))]
pub struct DescribeRootFoldersResponse {
    /// <p>The user's special folders.</p>
    #[serde(rename = "Folders")]
    #[serde(skip_serializing_if = "Option::is_none")]
    pub folders: Option<Vec<FolderMetadata>>,
    /// <p>The marker for the next set of results.</p>
    #[serde(rename = "Marker")]
    #[serde(skip_serializing_if = "Option::is_none")]
    pub marker: Option<String>,
}

#[derive(Default, Debug, Clone, PartialEq, Serialize)]
pub struct DescribeUsersRequest {
    /// <p>Amazon WorkDocs authentication token. Do not set this field when using administrative API actions, as in accessing the API using AWS credentials.</p>
    #[serde(rename = "AuthenticationToken")]
    #[serde(skip_serializing_if = "Option::is_none")]
    pub authentication_token: Option<String>,
    /// <p>A comma-separated list of values. Specify "STORAGE_METADATA" to include the user storage quota and utilization information.</p>
    #[serde(rename = "Fields")]
    #[serde(skip_serializing_if = "Option::is_none")]
    pub fields: Option<String>,
    /// <p>The state of the users. Specify "ALL" to include inactive users.</p>
    #[serde(rename = "Include")]
    #[serde(skip_serializing_if = "Option::is_none")]
    pub include: Option<String>,
    /// <p>The maximum number of items to return.</p>
    #[serde(rename = "Limit")]
    #[serde(skip_serializing_if = "Option::is_none")]
    pub limit: Option<i64>,
    /// <p>The marker for the next set of results. (You received this marker from a previous call.)</p>
    #[serde(rename = "Marker")]
    #[serde(skip_serializing_if = "Option::is_none")]
    pub marker: Option<String>,
    /// <p>The order for the results.</p>
    #[serde(rename = "Order")]
    #[serde(skip_serializing_if = "Option::is_none")]
    pub order: Option<String>,
    /// <p>The ID of the organization.</p>
    #[serde(rename = "OrganizationId")]
    #[serde(skip_serializing_if = "Option::is_none")]
    pub organization_id: Option<String>,
    /// <p>A query to filter users by user name.</p>
    #[serde(rename = "Query")]
    #[serde(skip_serializing_if = "Option::is_none")]
    pub query: Option<String>,
    /// <p>The sorting criteria.</p>
    #[serde(rename = "Sort")]
    #[serde(skip_serializing_if = "Option::is_none")]
    pub sort: Option<String>,
    /// <p>The IDs of the users.</p>
    #[serde(rename = "UserIds")]
    #[serde(skip_serializing_if = "Option::is_none")]
    pub user_ids: Option<String>,
}

#[derive(Default, Debug, Clone, PartialEq, Deserialize)]
#[cfg_attr(any(test, feature = "serialize_structs"), derive(Serialize))]
pub struct DescribeUsersResponse {
    /// <p>The marker to use when requesting the next set of results. If there are no additional results, the string is empty.</p>
    #[serde(rename = "Marker")]
    #[serde(skip_serializing_if = "Option::is_none")]
    pub marker: Option<String>,
    /// <p>The users.</p>
    #[serde(rename = "Users")]
    #[serde(skip_serializing_if = "Option::is_none")]
    pub users: Option<Vec<User>>,
}

/// <p>Describes the document.</p>
#[derive(Default, Debug, Clone, PartialEq, Deserialize)]
#[cfg_attr(any(test, feature = "serialize_structs"), derive(Serialize))]
pub struct DocumentMetadata {
    /// <p>The time when the document was created.</p>
    #[serde(rename = "CreatedTimestamp")]
    #[serde(skip_serializing_if = "Option::is_none")]
    pub created_timestamp: Option<f64>,
    /// <p>The ID of the creator.</p>
    #[serde(rename = "CreatorId")]
    #[serde(skip_serializing_if = "Option::is_none")]
    pub creator_id: Option<String>,
    /// <p>The ID of the document.</p>
    #[serde(rename = "Id")]
    #[serde(skip_serializing_if = "Option::is_none")]
    pub id: Option<String>,
    /// <p>List of labels on the document.</p>
    #[serde(rename = "Labels")]
    #[serde(skip_serializing_if = "Option::is_none")]
    pub labels: Option<Vec<String>>,
    /// <p>The latest version of the document.</p>
    #[serde(rename = "LatestVersionMetadata")]
    #[serde(skip_serializing_if = "Option::is_none")]
    pub latest_version_metadata: Option<DocumentVersionMetadata>,
    /// <p>The time when the document was updated.</p>
    #[serde(rename = "ModifiedTimestamp")]
    #[serde(skip_serializing_if = "Option::is_none")]
    pub modified_timestamp: Option<f64>,
    /// <p>The ID of the parent folder.</p>
    #[serde(rename = "ParentFolderId")]
    #[serde(skip_serializing_if = "Option::is_none")]
    pub parent_folder_id: Option<String>,
    /// <p>The resource state.</p>
    #[serde(rename = "ResourceState")]
    #[serde(skip_serializing_if = "Option::is_none")]
    pub resource_state: Option<String>,
}

/// <p>Describes a version of a document.</p>
#[derive(Default, Debug, Clone, PartialEq, Deserialize)]
#[cfg_attr(any(test, feature = "serialize_structs"), derive(Serialize))]
pub struct DocumentVersionMetadata {
    /// <p>The timestamp when the content of the document was originally created.</p>
    #[serde(rename = "ContentCreatedTimestamp")]
    #[serde(skip_serializing_if = "Option::is_none")]
    pub content_created_timestamp: Option<f64>,
    /// <p>The timestamp when the content of the document was modified.</p>
    #[serde(rename = "ContentModifiedTimestamp")]
    #[serde(skip_serializing_if = "Option::is_none")]
    pub content_modified_timestamp: Option<f64>,
    /// <p>The content type of the document.</p>
    #[serde(rename = "ContentType")]
    #[serde(skip_serializing_if = "Option::is_none")]
    pub content_type: Option<String>,
    /// <p>The timestamp when the document was first uploaded.</p>
    #[serde(rename = "CreatedTimestamp")]
    #[serde(skip_serializing_if = "Option::is_none")]
    pub created_timestamp: Option<f64>,
    /// <p>The ID of the creator.</p>
    #[serde(rename = "CreatorId")]
    #[serde(skip_serializing_if = "Option::is_none")]
    pub creator_id: Option<String>,
    /// <p>The ID of the version.</p>
    #[serde(rename = "Id")]
    #[serde(skip_serializing_if = "Option::is_none")]
    pub id: Option<String>,
    /// <p>The timestamp when the document was last uploaded.</p>
    #[serde(rename = "ModifiedTimestamp")]
    #[serde(skip_serializing_if = "Option::is_none")]
    pub modified_timestamp: Option<f64>,
    /// <p>The name of the version.</p>
    #[serde(rename = "Name")]
    #[serde(skip_serializing_if = "Option::is_none")]
    pub name: Option<String>,
    /// <p>The signature of the document.</p>
    #[serde(rename = "Signature")]
    #[serde(skip_serializing_if = "Option::is_none")]
    pub signature: Option<String>,
    /// <p>The size of the document, in bytes.</p>
    #[serde(rename = "Size")]
    #[serde(skip_serializing_if = "Option::is_none")]
    pub size: Option<i64>,
    /// <p>The source of the document.</p>
    #[serde(rename = "Source")]
    #[serde(skip_serializing_if = "Option::is_none")]
    pub source: Option<::std::collections::HashMap<String, String>>,
    /// <p>The status of the document.</p>
    #[serde(rename = "Status")]
    #[serde(skip_serializing_if = "Option::is_none")]
    pub status: Option<String>,
    /// <p>The thumbnail of the document.</p>
    #[serde(rename = "Thumbnail")]
    #[serde(skip_serializing_if = "Option::is_none")]
    pub thumbnail: Option<::std::collections::HashMap<String, String>>,
}

/// <p>Describes a folder.</p>
#[derive(Default, Debug, Clone, PartialEq, Deserialize)]
#[cfg_attr(any(test, feature = "serialize_structs"), derive(Serialize))]
pub struct FolderMetadata {
    /// <p>The time when the folder was created.</p>
    #[serde(rename = "CreatedTimestamp")]
    #[serde(skip_serializing_if = "Option::is_none")]
    pub created_timestamp: Option<f64>,
    /// <p>The ID of the creator.</p>
    #[serde(rename = "CreatorId")]
    #[serde(skip_serializing_if = "Option::is_none")]
    pub creator_id: Option<String>,
    /// <p>The ID of the folder.</p>
    #[serde(rename = "Id")]
    #[serde(skip_serializing_if = "Option::is_none")]
    pub id: Option<String>,
    /// <p>List of labels on the folder.</p>
    #[serde(rename = "Labels")]
    #[serde(skip_serializing_if = "Option::is_none")]
    pub labels: Option<Vec<String>>,
    /// <p>The size of the latest version of the folder metadata.</p>
    #[serde(rename = "LatestVersionSize")]
    #[serde(skip_serializing_if = "Option::is_none")]
    pub latest_version_size: Option<i64>,
    /// <p>The time when the folder was updated.</p>
    #[serde(rename = "ModifiedTimestamp")]
    #[serde(skip_serializing_if = "Option::is_none")]
    pub modified_timestamp: Option<f64>,
    /// <p>The name of the folder.</p>
    #[serde(rename = "Name")]
    #[serde(skip_serializing_if = "Option::is_none")]
    pub name: Option<String>,
    /// <p>The ID of the parent folder.</p>
    #[serde(rename = "ParentFolderId")]
    #[serde(skip_serializing_if = "Option::is_none")]
    pub parent_folder_id: Option<String>,
    /// <p>The resource state of the folder.</p>
    #[serde(rename = "ResourceState")]
    #[serde(skip_serializing_if = "Option::is_none")]
    pub resource_state: Option<String>,
    /// <p>The unique identifier created from the subfolders and documents of the folder.</p>
    #[serde(rename = "Signature")]
    #[serde(skip_serializing_if = "Option::is_none")]
    pub signature: Option<String>,
    /// <p>The size of the folder metadata.</p>
    #[serde(rename = "Size")]
    #[serde(skip_serializing_if = "Option::is_none")]
    pub size: Option<i64>,
}

#[derive(Default, Debug, Clone, PartialEq, Serialize)]
pub struct GetCurrentUserRequest {
    /// <p>Amazon WorkDocs authentication token. Do not set this field when using administrative API actions, as in accessing the API using AWS credentials.</p>
    #[serde(rename = "AuthenticationToken")]
    pub authentication_token: String,
}

#[derive(Default, Debug, Clone, PartialEq, Deserialize)]
#[cfg_attr(any(test, feature = "serialize_structs"), derive(Serialize))]
pub struct GetCurrentUserResponse {
    /// <p>Metadata of the user.</p>
    #[serde(rename = "User")]
    #[serde(skip_serializing_if = "Option::is_none")]
    pub user: Option<User>,
}

#[derive(Default, Debug, Clone, PartialEq, Serialize)]
pub struct GetDocumentPathRequest {
    /// <p>Amazon WorkDocs authentication token. Do not set this field when using administrative API actions, as in accessing the API using AWS credentials.</p>
    #[serde(rename = "AuthenticationToken")]
    #[serde(skip_serializing_if = "Option::is_none")]
    pub authentication_token: Option<String>,
    /// <p>The ID of the document.</p>
    #[serde(rename = "DocumentId")]
    pub document_id: String,
    /// <p>A comma-separated list of values. Specify <code>NAME</code> to include the names of the parent folders.</p>
    #[serde(rename = "Fields")]
    #[serde(skip_serializing_if = "Option::is_none")]
    pub fields: Option<String>,
    /// <p>The maximum number of levels in the hierarchy to return.</p>
    #[serde(rename = "Limit")]
    #[serde(skip_serializing_if = "Option::is_none")]
    pub limit: Option<i64>,
    /// <p>This value is not supported.</p>
    #[serde(rename = "Marker")]
    #[serde(skip_serializing_if = "Option::is_none")]
    pub marker: Option<String>,
}

#[derive(Default, Debug, Clone, PartialEq, Deserialize)]
#[cfg_attr(any(test, feature = "serialize_structs"), derive(Serialize))]
pub struct GetDocumentPathResponse {
    /// <p>The path information.</p>
    #[serde(rename = "Path")]
    #[serde(skip_serializing_if = "Option::is_none")]
    pub path: Option<ResourcePath>,
}

#[derive(Default, Debug, Clone, PartialEq, Serialize)]
pub struct GetDocumentRequest {
    /// <p>Amazon WorkDocs authentication token. Do not set this field when using administrative API actions, as in accessing the API using AWS credentials.</p>
    #[serde(rename = "AuthenticationToken")]
    #[serde(skip_serializing_if = "Option::is_none")]
    pub authentication_token: Option<String>,
    /// <p>The ID of the document.</p>
    #[serde(rename = "DocumentId")]
    pub document_id: String,
    /// <p>Set this to <code>TRUE</code> to include custom metadata in the response.</p>
    #[serde(rename = "IncludeCustomMetadata")]
    #[serde(skip_serializing_if = "Option::is_none")]
    pub include_custom_metadata: Option<bool>,
}

#[derive(Default, Debug, Clone, PartialEq, Deserialize)]
#[cfg_attr(any(test, feature = "serialize_structs"), derive(Serialize))]
pub struct GetDocumentResponse {
    /// <p>The custom metadata on the document.</p>
    #[serde(rename = "CustomMetadata")]
    #[serde(skip_serializing_if = "Option::is_none")]
    pub custom_metadata: Option<::std::collections::HashMap<String, String>>,
    /// <p>The metadata details of the document.</p>
    #[serde(rename = "Metadata")]
    #[serde(skip_serializing_if = "Option::is_none")]
    pub metadata: Option<DocumentMetadata>,
}

#[derive(Default, Debug, Clone, PartialEq, Serialize)]
pub struct GetDocumentVersionRequest {
    /// <p>Amazon WorkDocs authentication token. Do not set this field when using administrative API actions, as in accessing the API using AWS credentials.</p>
    #[serde(rename = "AuthenticationToken")]
    #[serde(skip_serializing_if = "Option::is_none")]
    pub authentication_token: Option<String>,
    /// <p>The ID of the document.</p>
    #[serde(rename = "DocumentId")]
    pub document_id: String,
    /// <p>A comma-separated list of values. Specify "SOURCE" to include a URL for the source document.</p>
    #[serde(rename = "Fields")]
    #[serde(skip_serializing_if = "Option::is_none")]
    pub fields: Option<String>,
    /// <p>Set this to TRUE to include custom metadata in the response.</p>
    #[serde(rename = "IncludeCustomMetadata")]
    #[serde(skip_serializing_if = "Option::is_none")]
    pub include_custom_metadata: Option<bool>,
    /// <p>The version ID of the document.</p>
    #[serde(rename = "VersionId")]
    pub version_id: String,
}

#[derive(Default, Debug, Clone, PartialEq, Deserialize)]
#[cfg_attr(any(test, feature = "serialize_structs"), derive(Serialize))]
pub struct GetDocumentVersionResponse {
    /// <p>The custom metadata on the document version.</p>
    #[serde(rename = "CustomMetadata")]
    #[serde(skip_serializing_if = "Option::is_none")]
    pub custom_metadata: Option<::std::collections::HashMap<String, String>>,
    /// <p>The version metadata.</p>
    #[serde(rename = "Metadata")]
    #[serde(skip_serializing_if = "Option::is_none")]
    pub metadata: Option<DocumentVersionMetadata>,
}

#[derive(Default, Debug, Clone, PartialEq, Serialize)]
pub struct GetFolderPathRequest {
    /// <p>Amazon WorkDocs authentication token. Do not set this field when using administrative API actions, as in accessing the API using AWS credentials.</p>
    #[serde(rename = "AuthenticationToken")]
    #[serde(skip_serializing_if = "Option::is_none")]
    pub authentication_token: Option<String>,
    /// <p>A comma-separated list of values. Specify "NAME" to include the names of the parent folders.</p>
    #[serde(rename = "Fields")]
    #[serde(skip_serializing_if = "Option::is_none")]
    pub fields: Option<String>,
    /// <p>The ID of the folder.</p>
    #[serde(rename = "FolderId")]
    pub folder_id: String,
    /// <p>The maximum number of levels in the hierarchy to return.</p>
    #[serde(rename = "Limit")]
    #[serde(skip_serializing_if = "Option::is_none")]
    pub limit: Option<i64>,
    /// <p>This value is not supported.</p>
    #[serde(rename = "Marker")]
    #[serde(skip_serializing_if = "Option::is_none")]
    pub marker: Option<String>,
}

#[derive(Default, Debug, Clone, PartialEq, Deserialize)]
#[cfg_attr(any(test, feature = "serialize_structs"), derive(Serialize))]
pub struct GetFolderPathResponse {
    /// <p>The path information.</p>
    #[serde(rename = "Path")]
    #[serde(skip_serializing_if = "Option::is_none")]
    pub path: Option<ResourcePath>,
}

#[derive(Default, Debug, Clone, PartialEq, Serialize)]
pub struct GetFolderRequest {
    /// <p>Amazon WorkDocs authentication token. Do not set this field when using administrative API actions, as in accessing the API using AWS credentials.</p>
    #[serde(rename = "AuthenticationToken")]
    #[serde(skip_serializing_if = "Option::is_none")]
    pub authentication_token: Option<String>,
    /// <p>The ID of the folder.</p>
    #[serde(rename = "FolderId")]
    pub folder_id: String,
    /// <p>Set to TRUE to include custom metadata in the response.</p>
    #[serde(rename = "IncludeCustomMetadata")]
    #[serde(skip_serializing_if = "Option::is_none")]
    pub include_custom_metadata: Option<bool>,
}

#[derive(Default, Debug, Clone, PartialEq, Deserialize)]
#[cfg_attr(any(test, feature = "serialize_structs"), derive(Serialize))]
pub struct GetFolderResponse {
    /// <p>The custom metadata on the folder.</p>
    #[serde(rename = "CustomMetadata")]
    #[serde(skip_serializing_if = "Option::is_none")]
    pub custom_metadata: Option<::std::collections::HashMap<String, String>>,
    /// <p>The metadata of the folder.</p>
    #[serde(rename = "Metadata")]
    #[serde(skip_serializing_if = "Option::is_none")]
    pub metadata: Option<FolderMetadata>,
}

#[derive(Default, Debug, Clone, PartialEq, Serialize)]
pub struct GetResourcesRequest {
    /// <p>The Amazon WorkDocs authentication token. Do not set this field when using administrative API actions, as in accessing the API operation using AWS credentials.</p>
    #[serde(rename = "AuthenticationToken")]
    #[serde(skip_serializing_if = "Option::is_none")]
    pub authentication_token: Option<String>,
    /// <p>The collection type.</p>
    #[serde(rename = "CollectionType")]
    #[serde(skip_serializing_if = "Option::is_none")]
    pub collection_type: Option<String>,
    /// <p>The maximum number of resources to return.</p>
    #[serde(rename = "Limit")]
    #[serde(skip_serializing_if = "Option::is_none")]
    pub limit: Option<i64>,
    /// <p>The marker for the next set of results. This marker was received from a previous call.</p>
    #[serde(rename = "Marker")]
    #[serde(skip_serializing_if = "Option::is_none")]
    pub marker: Option<String>,
    /// <p>The user ID for the resource collection. This is a required field for accessing the API operation using IAM credentials.</p>
    #[serde(rename = "UserId")]
    #[serde(skip_serializing_if = "Option::is_none")]
    pub user_id: Option<String>,
}

#[derive(Default, Debug, Clone, PartialEq, Deserialize)]
#[cfg_attr(any(test, feature = "serialize_structs"), derive(Serialize))]
pub struct GetResourcesResponse {
    /// <p>The documents in the specified collection.</p>
    #[serde(rename = "Documents")]
    #[serde(skip_serializing_if = "Option::is_none")]
    pub documents: Option<Vec<DocumentMetadata>>,
    /// <p>The folders in the specified folder.</p>
    #[serde(rename = "Folders")]
    #[serde(skip_serializing_if = "Option::is_none")]
    pub folders: Option<Vec<FolderMetadata>>,
    /// <p>The marker to use when requesting the next set of results. If there are no additional results, the string is empty.</p>
    #[serde(rename = "Marker")]
    #[serde(skip_serializing_if = "Option::is_none")]
    pub marker: Option<String>,
}

/// <p>Describes the metadata of a user group.</p>
#[derive(Default, Debug, Clone, PartialEq, Deserialize)]
#[cfg_attr(any(test, feature = "serialize_structs"), derive(Serialize))]
pub struct GroupMetadata {
    /// <p>The ID of the user group.</p>
    #[serde(rename = "Id")]
    #[serde(skip_serializing_if = "Option::is_none")]
    pub id: Option<String>,
    /// <p>The name of the group.</p>
    #[serde(rename = "Name")]
    #[serde(skip_serializing_if = "Option::is_none")]
    pub name: Option<String>,
}

#[derive(Default, Debug, Clone, PartialEq, Serialize)]
pub struct InitiateDocumentVersionUploadRequest {
    /// <p>Amazon WorkDocs authentication token. Do not set this field when using administrative API actions, as in accessing the API using AWS credentials.</p>
    #[serde(rename = "AuthenticationToken")]
    #[serde(skip_serializing_if = "Option::is_none")]
    pub authentication_token: Option<String>,
    /// <p>The timestamp when the content of the document was originally created.</p>
    #[serde(rename = "ContentCreatedTimestamp")]
    #[serde(skip_serializing_if = "Option::is_none")]
    pub content_created_timestamp: Option<f64>,
    /// <p>The timestamp when the content of the document was modified.</p>
    #[serde(rename = "ContentModifiedTimestamp")]
    #[serde(skip_serializing_if = "Option::is_none")]
    pub content_modified_timestamp: Option<f64>,
    /// <p>The content type of the document.</p>
    #[serde(rename = "ContentType")]
    #[serde(skip_serializing_if = "Option::is_none")]
    pub content_type: Option<String>,
    /// <p>The size of the document, in bytes.</p>
    #[serde(rename = "DocumentSizeInBytes")]
    #[serde(skip_serializing_if = "Option::is_none")]
    pub document_size_in_bytes: Option<i64>,
    /// <p>The ID of the document.</p>
    #[serde(rename = "Id")]
    #[serde(skip_serializing_if = "Option::is_none")]
    pub id: Option<String>,
    /// <p>The name of the document.</p>
    #[serde(rename = "Name")]
    #[serde(skip_serializing_if = "Option::is_none")]
    pub name: Option<String>,
    /// <p>The ID of the parent folder.</p>
    #[serde(rename = "ParentFolderId")]
    pub parent_folder_id: String,
}

#[derive(Default, Debug, Clone, PartialEq, Deserialize)]
#[cfg_attr(any(test, feature = "serialize_structs"), derive(Serialize))]
pub struct InitiateDocumentVersionUploadResponse {
    /// <p>The document metadata.</p>
    #[serde(rename = "Metadata")]
    #[serde(skip_serializing_if = "Option::is_none")]
    pub metadata: Option<DocumentMetadata>,
    /// <p>The upload metadata.</p>
    #[serde(rename = "UploadMetadata")]
    #[serde(skip_serializing_if = "Option::is_none")]
    pub upload_metadata: Option<UploadMetadata>,
}

/// <p>Set of options which defines notification preferences of given action.</p>
#[derive(Default, Debug, Clone, PartialEq, Serialize)]
pub struct NotificationOptions {
    /// <p>Text value to be included in the email body.</p>
    #[serde(rename = "EmailMessage")]
    #[serde(skip_serializing_if = "Option::is_none")]
    pub email_message: Option<String>,
    /// <p>Boolean value to indicate an email notification should be sent to the receipients.</p>
    #[serde(rename = "SendEmail")]
    #[serde(skip_serializing_if = "Option::is_none")]
    pub send_email: Option<bool>,
}

/// <p>Describes the users or user groups.</p>
#[derive(Default, Debug, Clone, PartialEq, Deserialize)]
#[cfg_attr(any(test, feature = "serialize_structs"), derive(Serialize))]
pub struct Participants {
    /// <p>The list of user groups.</p>
    #[serde(rename = "Groups")]
    #[serde(skip_serializing_if = "Option::is_none")]
    pub groups: Option<Vec<GroupMetadata>>,
    /// <p>The list of users.</p>
    #[serde(rename = "Users")]
    #[serde(skip_serializing_if = "Option::is_none")]
    pub users: Option<Vec<UserMetadata>>,
}

/// <p>Describes the permissions.</p>
#[derive(Default, Debug, Clone, PartialEq, Deserialize)]
#[cfg_attr(any(test, feature = "serialize_structs"), derive(Serialize))]
pub struct PermissionInfo {
    /// <p>The role of the user.</p>
    #[serde(rename = "Role")]
    #[serde(skip_serializing_if = "Option::is_none")]
    pub role: Option<String>,
    /// <p>The type of permissions.</p>
    #[serde(rename = "Type")]
    #[serde(skip_serializing_if = "Option::is_none")]
    pub type_: Option<String>,
}

/// <p>Describes a resource.</p>
#[derive(Default, Debug, Clone, PartialEq, Deserialize)]
#[cfg_attr(any(test, feature = "serialize_structs"), derive(Serialize))]
pub struct Principal {
    /// <p>The ID of the resource.</p>
    #[serde(rename = "Id")]
    #[serde(skip_serializing_if = "Option::is_none")]
    pub id: Option<String>,
    /// <p>The permission information for the resource.</p>
    #[serde(rename = "Roles")]
    #[serde(skip_serializing_if = "Option::is_none")]
    pub roles: Option<Vec<PermissionInfo>>,
    /// <p>The type of resource.</p>
    #[serde(rename = "Type")]
    #[serde(skip_serializing_if = "Option::is_none")]
    pub type_: Option<String>,
}

#[derive(Default, Debug, Clone, PartialEq, Serialize)]
pub struct RemoveAllResourcePermissionsRequest {
    /// <p>Amazon WorkDocs authentication token. Do not set this field when using administrative API actions, as in accessing the API using AWS credentials.</p>
    #[serde(rename = "AuthenticationToken")]
    #[serde(skip_serializing_if = "Option::is_none")]
    pub authentication_token: Option<String>,
    /// <p>The ID of the resource.</p>
    #[serde(rename = "ResourceId")]
    pub resource_id: String,
}

#[derive(Default, Debug, Clone, PartialEq, Serialize)]
pub struct RemoveResourcePermissionRequest {
    /// <p>Amazon WorkDocs authentication token. Do not set this field when using administrative API actions, as in accessing the API using AWS credentials.</p>
    #[serde(rename = "AuthenticationToken")]
    #[serde(skip_serializing_if = "Option::is_none")]
    pub authentication_token: Option<String>,
    /// <p>The principal ID of the resource.</p>
    #[serde(rename = "PrincipalId")]
    pub principal_id: String,
    /// <p>The principal type of the resource.</p>
    #[serde(rename = "PrincipalType")]
    #[serde(skip_serializing_if = "Option::is_none")]
    pub principal_type: Option<String>,
    /// <p>The ID of the resource.</p>
    #[serde(rename = "ResourceId")]
    pub resource_id: String,
}

/// <p>Describes the metadata of a resource.</p>
#[derive(Default, Debug, Clone, PartialEq, Deserialize)]
#[cfg_attr(any(test, feature = "serialize_structs"), derive(Serialize))]
pub struct ResourceMetadata {
    /// <p>The ID of the resource.</p>
    #[serde(rename = "Id")]
    #[serde(skip_serializing_if = "Option::is_none")]
    pub id: Option<String>,
    /// <p>The name of the resource.</p>
    #[serde(rename = "Name")]
    #[serde(skip_serializing_if = "Option::is_none")]
    pub name: Option<String>,
    /// <p>The original name of the resource before a rename operation.</p>
    #[serde(rename = "OriginalName")]
    #[serde(skip_serializing_if = "Option::is_none")]
    pub original_name: Option<String>,
    /// <p>The owner of the resource.</p>
    #[serde(rename = "Owner")]
    #[serde(skip_serializing_if = "Option::is_none")]
    pub owner: Option<UserMetadata>,
    /// <p>The parent ID of the resource before a rename operation.</p>
    #[serde(rename = "ParentId")]
    #[serde(skip_serializing_if = "Option::is_none")]
    pub parent_id: Option<String>,
    /// <p>The type of resource.</p>
    #[serde(rename = "Type")]
    #[serde(skip_serializing_if = "Option::is_none")]
    pub type_: Option<String>,
    /// <p>The version ID of the resource. This is an optional field and is filled for action on document version.</p>
    #[serde(rename = "VersionId")]
    #[serde(skip_serializing_if = "Option::is_none")]
    pub version_id: Option<String>,
}

/// <p>Describes the path information of a resource.</p>
#[derive(Default, Debug, Clone, PartialEq, Deserialize)]
#[cfg_attr(any(test, feature = "serialize_structs"), derive(Serialize))]
pub struct ResourcePath {
    /// <p>The components of the resource path.</p>
    #[serde(rename = "Components")]
    #[serde(skip_serializing_if = "Option::is_none")]
    pub components: Option<Vec<ResourcePathComponent>>,
}

/// <p>Describes the resource path.</p>
#[derive(Default, Debug, Clone, PartialEq, Deserialize)]
#[cfg_attr(any(test, feature = "serialize_structs"), derive(Serialize))]
pub struct ResourcePathComponent {
    /// <p>The ID of the resource path.</p>
    #[serde(rename = "Id")]
    #[serde(skip_serializing_if = "Option::is_none")]
    pub id: Option<String>,
    /// <p>The name of the resource path.</p>
    #[serde(rename = "Name")]
    #[serde(skip_serializing_if = "Option::is_none")]
    pub name: Option<String>,
}

/// <p>Describes the recipient type and ID, if available.</p>
#[derive(Default, Debug, Clone, PartialEq, Serialize)]
pub struct SharePrincipal {
    /// <p>The ID of the recipient.</p>
    #[serde(rename = "Id")]
    pub id: String,
    /// <p>The role of the recipient.</p>
    #[serde(rename = "Role")]
    pub role: String,
    /// <p>The type of the recipient.</p>
    #[serde(rename = "Type")]
    pub type_: String,
}

/// <p>Describes the share results of a resource.</p>
#[derive(Default, Debug, Clone, PartialEq, Deserialize)]
#[cfg_attr(any(test, feature = "serialize_structs"), derive(Serialize))]
pub struct ShareResult {
    /// <p>The ID of the invited user.</p>
    #[serde(rename = "InviteePrincipalId")]
    #[serde(skip_serializing_if = "Option::is_none")]
    pub invitee_principal_id: Option<String>,
    /// <p>The ID of the principal.</p>
    #[serde(rename = "PrincipalId")]
    #[serde(skip_serializing_if = "Option::is_none")]
    pub principal_id: Option<String>,
    /// <p>The role.</p>
    #[serde(rename = "Role")]
    #[serde(skip_serializing_if = "Option::is_none")]
    pub role: Option<String>,
    /// <p>The ID of the resource that was shared.</p>
    #[serde(rename = "ShareId")]
    #[serde(skip_serializing_if = "Option::is_none")]
    pub share_id: Option<String>,
    /// <p>The status.</p>
    #[serde(rename = "Status")]
    #[serde(skip_serializing_if = "Option::is_none")]
    pub status: Option<String>,
    /// <p>The status message.</p>
    #[serde(rename = "StatusMessage")]
    #[serde(skip_serializing_if = "Option::is_none")]
    pub status_message: Option<String>,
}

/// <p>Describes the storage for a user.</p>
#[derive(Default, Debug, Clone, PartialEq, Serialize, Deserialize)]
pub struct StorageRuleType {
    /// <p>The amount of storage allocated, in bytes.</p>
    #[serde(rename = "StorageAllocatedInBytes")]
    #[serde(skip_serializing_if = "Option::is_none")]
    pub storage_allocated_in_bytes: Option<i64>,
    /// <p>The type of storage.</p>
    #[serde(rename = "StorageType")]
    #[serde(skip_serializing_if = "Option::is_none")]
    pub storage_type: Option<String>,
}

/// <p>Describes a subscription.</p>
#[derive(Default, Debug, Clone, PartialEq, Deserialize)]
#[cfg_attr(any(test, feature = "serialize_structs"), derive(Serialize))]
pub struct Subscription {
    /// <p>The endpoint of the subscription.</p>
    #[serde(rename = "EndPoint")]
    #[serde(skip_serializing_if = "Option::is_none")]
    pub end_point: Option<String>,
    /// <p>The protocol of the subscription.</p>
    #[serde(rename = "Protocol")]
    #[serde(skip_serializing_if = "Option::is_none")]
    pub protocol: Option<String>,
    /// <p>The ID of the subscription.</p>
    #[serde(rename = "SubscriptionId")]
    #[serde(skip_serializing_if = "Option::is_none")]
    pub subscription_id: Option<String>,
}

#[derive(Default, Debug, Clone, PartialEq, Serialize)]
pub struct UpdateDocumentRequest {
    /// <p>Amazon WorkDocs authentication token. Do not set this field when using administrative API actions, as in accessing the API using AWS credentials.</p>
    #[serde(rename = "AuthenticationToken")]
    #[serde(skip_serializing_if = "Option::is_none")]
    pub authentication_token: Option<String>,
    /// <p>The ID of the document.</p>
    #[serde(rename = "DocumentId")]
    pub document_id: String,
    /// <p>The name of the document.</p>
    #[serde(rename = "Name")]
    #[serde(skip_serializing_if = "Option::is_none")]
    pub name: Option<String>,
    /// <p>The ID of the parent folder.</p>
    #[serde(rename = "ParentFolderId")]
    #[serde(skip_serializing_if = "Option::is_none")]
    pub parent_folder_id: Option<String>,
    /// <p>The resource state of the document. Only ACTIVE and RECYCLED are supported.</p>
    #[serde(rename = "ResourceState")]
    #[serde(skip_serializing_if = "Option::is_none")]
    pub resource_state: Option<String>,
}

#[derive(Default, Debug, Clone, PartialEq, Serialize)]
pub struct UpdateDocumentVersionRequest {
    /// <p>Amazon WorkDocs authentication token. Do not set this field when using administrative API actions, as in accessing the API using AWS credentials.</p>
    #[serde(rename = "AuthenticationToken")]
    #[serde(skip_serializing_if = "Option::is_none")]
    pub authentication_token: Option<String>,
    /// <p>The ID of the document.</p>
    #[serde(rename = "DocumentId")]
    pub document_id: String,
    /// <p>The version ID of the document.</p>
    #[serde(rename = "VersionId")]
    pub version_id: String,
    /// <p>The status of the version.</p>
    #[serde(rename = "VersionStatus")]
    #[serde(skip_serializing_if = "Option::is_none")]
    pub version_status: Option<String>,
}

#[derive(Default, Debug, Clone, PartialEq, Serialize)]
pub struct UpdateFolderRequest {
    /// <p>Amazon WorkDocs authentication token. Do not set this field when using administrative API actions, as in accessing the API using AWS credentials.</p>
    #[serde(rename = "AuthenticationToken")]
    #[serde(skip_serializing_if = "Option::is_none")]
    pub authentication_token: Option<String>,
    /// <p>The ID of the folder.</p>
    #[serde(rename = "FolderId")]
    pub folder_id: String,
    /// <p>The name of the folder.</p>
    #[serde(rename = "Name")]
    #[serde(skip_serializing_if = "Option::is_none")]
    pub name: Option<String>,
    /// <p>The ID of the parent folder.</p>
    #[serde(rename = "ParentFolderId")]
    #[serde(skip_serializing_if = "Option::is_none")]
    pub parent_folder_id: Option<String>,
    /// <p>The resource state of the folder. Only ACTIVE and RECYCLED are accepted values from the API.</p>
    #[serde(rename = "ResourceState")]
    #[serde(skip_serializing_if = "Option::is_none")]
    pub resource_state: Option<String>,
}

#[derive(Default, Debug, Clone, PartialEq, Serialize)]
pub struct UpdateUserRequest {
    /// <p>Amazon WorkDocs authentication token. Do not set this field when using administrative API actions, as in accessing the API using AWS credentials.</p>
    #[serde(rename = "AuthenticationToken")]
    #[serde(skip_serializing_if = "Option::is_none")]
    pub authentication_token: Option<String>,
    /// <p>The given name of the user.</p>
    #[serde(rename = "GivenName")]
    #[serde(skip_serializing_if = "Option::is_none")]
    pub given_name: Option<String>,
    /// <p>Boolean value to determine whether the user is granted Poweruser privileges.</p>
    #[serde(rename = "GrantPoweruserPrivileges")]
    #[serde(skip_serializing_if = "Option::is_none")]
    pub grant_poweruser_privileges: Option<String>,
    /// <p>The locale of the user.</p>
    #[serde(rename = "Locale")]
    #[serde(skip_serializing_if = "Option::is_none")]
    pub locale: Option<String>,
    /// <p>The amount of storage for the user.</p>
    #[serde(rename = "StorageRule")]
    #[serde(skip_serializing_if = "Option::is_none")]
    pub storage_rule: Option<StorageRuleType>,
    /// <p>The surname of the user.</p>
    #[serde(rename = "Surname")]
    #[serde(skip_serializing_if = "Option::is_none")]
    pub surname: Option<String>,
    /// <p>The time zone ID of the user.</p>
    #[serde(rename = "TimeZoneId")]
    #[serde(skip_serializing_if = "Option::is_none")]
    pub time_zone_id: Option<String>,
    /// <p>The type of the user.</p>
    #[serde(rename = "Type")]
    #[serde(skip_serializing_if = "Option::is_none")]
    pub type_: Option<String>,
    /// <p>The ID of the user.</p>
    #[serde(rename = "UserId")]
    pub user_id: String,
}

#[derive(Default, Debug, Clone, PartialEq, Deserialize)]
#[cfg_attr(any(test, feature = "serialize_structs"), derive(Serialize))]
pub struct UpdateUserResponse {
    /// <p>The user information.</p>
    #[serde(rename = "User")]
    #[serde(skip_serializing_if = "Option::is_none")]
    pub user: Option<User>,
}

/// <p>Describes the upload.</p>
#[derive(Default, Debug, Clone, PartialEq, Deserialize)]
#[cfg_attr(any(test, feature = "serialize_structs"), derive(Serialize))]
pub struct UploadMetadata {
    /// <p>The signed headers.</p>
    #[serde(rename = "SignedHeaders")]
    #[serde(skip_serializing_if = "Option::is_none")]
    pub signed_headers: Option<::std::collections::HashMap<String, String>>,
    /// <p>The URL of the upload.</p>
    #[serde(rename = "UploadUrl")]
    #[serde(skip_serializing_if = "Option::is_none")]
    pub upload_url: Option<String>,
}

/// <p>Describes a user.</p>
#[derive(Default, Debug, Clone, PartialEq, Deserialize)]
#[cfg_attr(any(test, feature = "serialize_structs"), derive(Serialize))]
pub struct User {
    /// <p>The time when the user was created.</p>
    #[serde(rename = "CreatedTimestamp")]
    #[serde(skip_serializing_if = "Option::is_none")]
    pub created_timestamp: Option<f64>,
    /// <p>The email address of the user.</p>
    #[serde(rename = "EmailAddress")]
    #[serde(skip_serializing_if = "Option::is_none")]
    pub email_address: Option<String>,
    /// <p>The given name of the user.</p>
    #[serde(rename = "GivenName")]
    #[serde(skip_serializing_if = "Option::is_none")]
    pub given_name: Option<String>,
    /// <p>The ID of the user.</p>
    #[serde(rename = "Id")]
    #[serde(skip_serializing_if = "Option::is_none")]
    pub id: Option<String>,
    /// <p>The locale of the user.</p>
    #[serde(rename = "Locale")]
    #[serde(skip_serializing_if = "Option::is_none")]
    pub locale: Option<String>,
    /// <p>The time when the user was modified.</p>
    #[serde(rename = "ModifiedTimestamp")]
    #[serde(skip_serializing_if = "Option::is_none")]
    pub modified_timestamp: Option<f64>,
    /// <p>The ID of the organization.</p>
    #[serde(rename = "OrganizationId")]
    #[serde(skip_serializing_if = "Option::is_none")]
    pub organization_id: Option<String>,
    /// <p>The ID of the recycle bin folder.</p>
    #[serde(rename = "RecycleBinFolderId")]
    #[serde(skip_serializing_if = "Option::is_none")]
    pub recycle_bin_folder_id: Option<String>,
    /// <p>The ID of the root folder.</p>
    #[serde(rename = "RootFolderId")]
    #[serde(skip_serializing_if = "Option::is_none")]
    pub root_folder_id: Option<String>,
    /// <p>The status of the user.</p>
    #[serde(rename = "Status")]
    #[serde(skip_serializing_if = "Option::is_none")]
    pub status: Option<String>,
    /// <p>The storage for the user.</p>
    #[serde(rename = "Storage")]
    #[serde(skip_serializing_if = "Option::is_none")]
    pub storage: Option<UserStorageMetadata>,
    /// <p>The surname of the user.</p>
    #[serde(rename = "Surname")]
    #[serde(skip_serializing_if = "Option::is_none")]
    pub surname: Option<String>,
    /// <p>The time zone ID of the user.</p>
    #[serde(rename = "TimeZoneId")]
    #[serde(skip_serializing_if = "Option::is_none")]
    pub time_zone_id: Option<String>,
    /// <p>The type of user.</p>
    #[serde(rename = "Type")]
    #[serde(skip_serializing_if = "Option::is_none")]
    pub type_: Option<String>,
    /// <p>The login name of the user.</p>
    #[serde(rename = "Username")]
    #[serde(skip_serializing_if = "Option::is_none")]
    pub username: Option<String>,
}

/// <p>Describes the metadata of the user.</p>
#[derive(Default, Debug, Clone, PartialEq, Deserialize)]
#[cfg_attr(any(test, feature = "serialize_structs"), derive(Serialize))]
pub struct UserMetadata {
    /// <p>The email address of the user.</p>
    #[serde(rename = "EmailAddress")]
    #[serde(skip_serializing_if = "Option::is_none")]
    pub email_address: Option<String>,
    /// <p>The given name of the user before a rename operation.</p>
    #[serde(rename = "GivenName")]
    #[serde(skip_serializing_if = "Option::is_none")]
    pub given_name: Option<String>,
    /// <p>The ID of the user.</p>
    #[serde(rename = "Id")]
    #[serde(skip_serializing_if = "Option::is_none")]
    pub id: Option<String>,
    /// <p>The surname of the user.</p>
    #[serde(rename = "Surname")]
    #[serde(skip_serializing_if = "Option::is_none")]
    pub surname: Option<String>,
    /// <p>The name of the user.</p>
    #[serde(rename = "Username")]
    #[serde(skip_serializing_if = "Option::is_none")]
    pub username: Option<String>,
}

/// <p>Describes the storage for a user.</p>
#[derive(Default, Debug, Clone, PartialEq, Deserialize)]
#[cfg_attr(any(test, feature = "serialize_structs"), derive(Serialize))]
pub struct UserStorageMetadata {
    /// <p>The storage for a user.</p>
    #[serde(rename = "StorageRule")]
    #[serde(skip_serializing_if = "Option::is_none")]
    pub storage_rule: Option<StorageRuleType>,
    /// <p>The amount of storage used, in bytes.</p>
    #[serde(rename = "StorageUtilizedInBytes")]
    #[serde(skip_serializing_if = "Option::is_none")]
    pub storage_utilized_in_bytes: Option<i64>,
}

/// Errors returned by AbortDocumentVersionUpload
#[derive(Debug, PartialEq)]
pub enum AbortDocumentVersionUploadError {
    /// <p>The resource does not exist.</p>
    EntityNotExists(String),
    /// <p>The AWS Directory Service cannot reach an on-premises instance. Or a dependency under the control of the organization is failing, such as a connected Active Directory.</p>
    FailedDependency(String),
    /// <p>The specified document version is not in the INITIALIZED state.</p>
    ProhibitedState(String),
    /// <p>One or more of the dependencies is unavailable.</p>
    ServiceUnavailable(String),
    /// <p>The operation is not permitted.</p>
    UnauthorizedOperation(String),
    /// <p>The caller does not have access to perform the action on the resource.</p>
    UnauthorizedResourceAccess(String),
}

impl AbortDocumentVersionUploadError {
    pub fn from_response(
        res: BufferedHttpResponse,
    ) -> RusotoError<AbortDocumentVersionUploadError> {
        if let Some(err) = proto::json::Error::parse_rest(&res) {
            match err.typ.as_str() {
                "EntityNotExistsException" => {
                    return RusotoError::Service(AbortDocumentVersionUploadError::EntityNotExists(
                        err.msg,
                    ))
                }
                "FailedDependencyException" => {
                    return RusotoError::Service(AbortDocumentVersionUploadError::FailedDependency(
                        err.msg,
                    ))
                }
                "ProhibitedStateException" => {
                    return RusotoError::Service(AbortDocumentVersionUploadError::ProhibitedState(
                        err.msg,
                    ))
                }
                "ServiceUnavailableException" => {
                    return RusotoError::Service(
                        AbortDocumentVersionUploadError::ServiceUnavailable(err.msg),
                    )
                }
                "UnauthorizedOperationException" => {
                    return RusotoError::Service(
                        AbortDocumentVersionUploadError::UnauthorizedOperation(err.msg),
                    )
                }
                "UnauthorizedResourceAccessException" => {
                    return RusotoError::Service(
                        AbortDocumentVersionUploadError::UnauthorizedResourceAccess(err.msg),
                    )
                }
                "ValidationException" => return RusotoError::Validation(err.msg),
                _ => {}
            }
        }
        return RusotoError::Unknown(res);
    }
}
impl fmt::Display for AbortDocumentVersionUploadError {
    fn fmt(&self, f: &mut fmt::Formatter) -> fmt::Result {
        write!(f, "{}", self.description())
    }
}
impl Error for AbortDocumentVersionUploadError {
    fn description(&self) -> &str {
        match *self {
            AbortDocumentVersionUploadError::EntityNotExists(ref cause) => cause,
            AbortDocumentVersionUploadError::FailedDependency(ref cause) => cause,
            AbortDocumentVersionUploadError::ProhibitedState(ref cause) => cause,
            AbortDocumentVersionUploadError::ServiceUnavailable(ref cause) => cause,
            AbortDocumentVersionUploadError::UnauthorizedOperation(ref cause) => cause,
            AbortDocumentVersionUploadError::UnauthorizedResourceAccess(ref cause) => cause,
        }
    }
}
/// Errors returned by ActivateUser
#[derive(Debug, PartialEq)]
pub enum ActivateUserError {
    /// <p>The resource does not exist.</p>
    EntityNotExists(String),
    /// <p>The AWS Directory Service cannot reach an on-premises instance. Or a dependency under the control of the organization is failing, such as a connected Active Directory.</p>
    FailedDependency(String),
    /// <p>One or more of the dependencies is unavailable.</p>
    ServiceUnavailable(String),
    /// <p>The operation is not permitted.</p>
    UnauthorizedOperation(String),
    /// <p>The caller does not have access to perform the action on the resource.</p>
    UnauthorizedResourceAccess(String),
}

impl ActivateUserError {
    pub fn from_response(res: BufferedHttpResponse) -> RusotoError<ActivateUserError> {
        if let Some(err) = proto::json::Error::parse_rest(&res) {
            match err.typ.as_str() {
                "EntityNotExistsException" => {
                    return RusotoError::Service(ActivateUserError::EntityNotExists(err.msg))
                }
                "FailedDependencyException" => {
                    return RusotoError::Service(ActivateUserError::FailedDependency(err.msg))
                }
                "ServiceUnavailableException" => {
                    return RusotoError::Service(ActivateUserError::ServiceUnavailable(err.msg))
                }
                "UnauthorizedOperationException" => {
                    return RusotoError::Service(ActivateUserError::UnauthorizedOperation(err.msg))
                }
                "UnauthorizedResourceAccessException" => {
                    return RusotoError::Service(ActivateUserError::UnauthorizedResourceAccess(
                        err.msg,
                    ))
                }
                "ValidationException" => return RusotoError::Validation(err.msg),
                _ => {}
            }
        }
        return RusotoError::Unknown(res);
    }
}
impl fmt::Display for ActivateUserError {
    fn fmt(&self, f: &mut fmt::Formatter) -> fmt::Result {
        write!(f, "{}", self.description())
    }
}
impl Error for ActivateUserError {
    fn description(&self) -> &str {
        match *self {
            ActivateUserError::EntityNotExists(ref cause) => cause,
            ActivateUserError::FailedDependency(ref cause) => cause,
            ActivateUserError::ServiceUnavailable(ref cause) => cause,
            ActivateUserError::UnauthorizedOperation(ref cause) => cause,
            ActivateUserError::UnauthorizedResourceAccess(ref cause) => cause,
        }
    }
}
/// Errors returned by AddResourcePermissions
#[derive(Debug, PartialEq)]
pub enum AddResourcePermissionsError {
    /// <p>The AWS Directory Service cannot reach an on-premises instance. Or a dependency under the control of the organization is failing, such as a connected Active Directory.</p>
    FailedDependency(String),
    /// <p>One or more of the dependencies is unavailable.</p>
    ServiceUnavailable(String),
    /// <p>The operation is not permitted.</p>
    UnauthorizedOperation(String),
    /// <p>The caller does not have access to perform the action on the resource.</p>
    UnauthorizedResourceAccess(String),
}

impl AddResourcePermissionsError {
    pub fn from_response(res: BufferedHttpResponse) -> RusotoError<AddResourcePermissionsError> {
        if let Some(err) = proto::json::Error::parse_rest(&res) {
            match err.typ.as_str() {
                "FailedDependencyException" => {
                    return RusotoError::Service(AddResourcePermissionsError::FailedDependency(
                        err.msg,
                    ))
                }
                "ServiceUnavailableException" => {
                    return RusotoError::Service(AddResourcePermissionsError::ServiceUnavailable(
                        err.msg,
                    ))
                }
                "UnauthorizedOperationException" => {
                    return RusotoError::Service(
                        AddResourcePermissionsError::UnauthorizedOperation(err.msg),
                    )
                }
                "UnauthorizedResourceAccessException" => {
                    return RusotoError::Service(
                        AddResourcePermissionsError::UnauthorizedResourceAccess(err.msg),
                    )
                }
                "ValidationException" => return RusotoError::Validation(err.msg),
                _ => {}
            }
        }
        return RusotoError::Unknown(res);
    }
}
impl fmt::Display for AddResourcePermissionsError {
    fn fmt(&self, f: &mut fmt::Formatter) -> fmt::Result {
        write!(f, "{}", self.description())
    }
}
impl Error for AddResourcePermissionsError {
    fn description(&self) -> &str {
        match *self {
            AddResourcePermissionsError::FailedDependency(ref cause) => cause,
            AddResourcePermissionsError::ServiceUnavailable(ref cause) => cause,
            AddResourcePermissionsError::UnauthorizedOperation(ref cause) => cause,
            AddResourcePermissionsError::UnauthorizedResourceAccess(ref cause) => cause,
        }
    }
}
/// Errors returned by CreateComment
#[derive(Debug, PartialEq)]
pub enum CreateCommentError {
    /// <p>This exception is thrown when the document is locked for comments and user tries to create or delete a comment on that document.</p>
    DocumentLockedForComments(String),
    /// <p>The resource does not exist.</p>
    EntityNotExists(String),
    /// <p>The AWS Directory Service cannot reach an on-premises instance. Or a dependency under the control of the organization is failing, such as a connected Active Directory.</p>
    FailedDependency(String),
    /// <p>The requested operation is not allowed on the specified comment object.</p>
    InvalidCommentOperation(String),
    /// <p>The specified document version is not in the INITIALIZED state.</p>
    ProhibitedState(String),
    /// <p>One or more of the dependencies is unavailable.</p>
    ServiceUnavailable(String),
    /// <p>The operation is not permitted.</p>
    UnauthorizedOperation(String),
    /// <p>The caller does not have access to perform the action on the resource.</p>
    UnauthorizedResourceAccess(String),
}

impl CreateCommentError {
    pub fn from_response(res: BufferedHttpResponse) -> RusotoError<CreateCommentError> {
        if let Some(err) = proto::json::Error::parse_rest(&res) {
            match err.typ.as_str() {
                "DocumentLockedForCommentsException" => {
                    return RusotoError::Service(CreateCommentError::DocumentLockedForComments(
                        err.msg,
                    ))
                }
                "EntityNotExistsException" => {
                    return RusotoError::Service(CreateCommentError::EntityNotExists(err.msg))
                }
                "FailedDependencyException" => {
                    return RusotoError::Service(CreateCommentError::FailedDependency(err.msg))
                }
                "InvalidCommentOperationException" => {
                    return RusotoError::Service(CreateCommentError::InvalidCommentOperation(
                        err.msg,
                    ))
                }
                "ProhibitedStateException" => {
                    return RusotoError::Service(CreateCommentError::ProhibitedState(err.msg))
                }
                "ServiceUnavailableException" => {
                    return RusotoError::Service(CreateCommentError::ServiceUnavailable(err.msg))
                }
                "UnauthorizedOperationException" => {
                    return RusotoError::Service(CreateCommentError::UnauthorizedOperation(err.msg))
                }
                "UnauthorizedResourceAccessException" => {
                    return RusotoError::Service(CreateCommentError::UnauthorizedResourceAccess(
                        err.msg,
                    ))
                }
                "ValidationException" => return RusotoError::Validation(err.msg),
                _ => {}
            }
        }
        return RusotoError::Unknown(res);
    }
}
impl fmt::Display for CreateCommentError {
    fn fmt(&self, f: &mut fmt::Formatter) -> fmt::Result {
        write!(f, "{}", self.description())
    }
}
impl Error for CreateCommentError {
    fn description(&self) -> &str {
        match *self {
            CreateCommentError::DocumentLockedForComments(ref cause) => cause,
            CreateCommentError::EntityNotExists(ref cause) => cause,
            CreateCommentError::FailedDependency(ref cause) => cause,
            CreateCommentError::InvalidCommentOperation(ref cause) => cause,
            CreateCommentError::ProhibitedState(ref cause) => cause,
            CreateCommentError::ServiceUnavailable(ref cause) => cause,
            CreateCommentError::UnauthorizedOperation(ref cause) => cause,
            CreateCommentError::UnauthorizedResourceAccess(ref cause) => cause,
        }
    }
}
/// Errors returned by CreateCustomMetadata
#[derive(Debug, PartialEq)]
pub enum CreateCustomMetadataError {
    /// <p>The limit has been reached on the number of custom properties for the specified resource.</p>
    CustomMetadataLimitExceeded(String),
    /// <p>The resource does not exist.</p>
    EntityNotExists(String),
    /// <p>The AWS Directory Service cannot reach an on-premises instance. Or a dependency under the control of the organization is failing, such as a connected Active Directory.</p>
    FailedDependency(String),
    /// <p>The specified document version is not in the INITIALIZED state.</p>
    ProhibitedState(String),
    /// <p>One or more of the dependencies is unavailable.</p>
    ServiceUnavailable(String),
    /// <p>The operation is not permitted.</p>
    UnauthorizedOperation(String),
    /// <p>The caller does not have access to perform the action on the resource.</p>
    UnauthorizedResourceAccess(String),
}

impl CreateCustomMetadataError {
    pub fn from_response(res: BufferedHttpResponse) -> RusotoError<CreateCustomMetadataError> {
        if let Some(err) = proto::json::Error::parse_rest(&res) {
            match err.typ.as_str() {
                "CustomMetadataLimitExceededException" => {
                    return RusotoError::Service(
                        CreateCustomMetadataError::CustomMetadataLimitExceeded(err.msg),
                    )
                }
                "EntityNotExistsException" => {
                    return RusotoError::Service(CreateCustomMetadataError::EntityNotExists(
                        err.msg,
                    ))
                }
                "FailedDependencyException" => {
                    return RusotoError::Service(CreateCustomMetadataError::FailedDependency(
                        err.msg,
                    ))
                }
                "ProhibitedStateException" => {
                    return RusotoError::Service(CreateCustomMetadataError::ProhibitedState(
                        err.msg,
                    ))
                }
                "ServiceUnavailableException" => {
                    return RusotoError::Service(CreateCustomMetadataError::ServiceUnavailable(
                        err.msg,
                    ))
                }
                "UnauthorizedOperationException" => {
                    return RusotoError::Service(CreateCustomMetadataError::UnauthorizedOperation(
                        err.msg,
                    ))
                }
                "UnauthorizedResourceAccessException" => {
                    return RusotoError::Service(
                        CreateCustomMetadataError::UnauthorizedResourceAccess(err.msg),
                    )
                }
                "ValidationException" => return RusotoError::Validation(err.msg),
                _ => {}
            }
        }
        return RusotoError::Unknown(res);
    }
}
impl fmt::Display for CreateCustomMetadataError {
    fn fmt(&self, f: &mut fmt::Formatter) -> fmt::Result {
        write!(f, "{}", self.description())
    }
}
impl Error for CreateCustomMetadataError {
    fn description(&self) -> &str {
        match *self {
            CreateCustomMetadataError::CustomMetadataLimitExceeded(ref cause) => cause,
            CreateCustomMetadataError::EntityNotExists(ref cause) => cause,
            CreateCustomMetadataError::FailedDependency(ref cause) => cause,
            CreateCustomMetadataError::ProhibitedState(ref cause) => cause,
            CreateCustomMetadataError::ServiceUnavailable(ref cause) => cause,
            CreateCustomMetadataError::UnauthorizedOperation(ref cause) => cause,
            CreateCustomMetadataError::UnauthorizedResourceAccess(ref cause) => cause,
        }
    }
}
/// Errors returned by CreateFolder
#[derive(Debug, PartialEq)]
pub enum CreateFolderError {
    /// <p>Another operation is in progress on the resource that conflicts with the current operation.</p>
    ConflictingOperation(String),
    /// <p>The resource already exists.</p>
    EntityAlreadyExists(String),
    /// <p>The resource does not exist.</p>
    EntityNotExists(String),
    /// <p>The AWS Directory Service cannot reach an on-premises instance. Or a dependency under the control of the organization is failing, such as a connected Active Directory.</p>
    FailedDependency(String),
    /// <p>The maximum of 100,000 folders under the parent folder has been exceeded.</p>
    LimitExceeded(String),
    /// <p>The specified document version is not in the INITIALIZED state.</p>
    ProhibitedState(String),
    /// <p>One or more of the dependencies is unavailable.</p>
    ServiceUnavailable(String),
    /// <p>The operation is not permitted.</p>
    UnauthorizedOperation(String),
    /// <p>The caller does not have access to perform the action on the resource.</p>
    UnauthorizedResourceAccess(String),
}

impl CreateFolderError {
    pub fn from_response(res: BufferedHttpResponse) -> RusotoError<CreateFolderError> {
        if let Some(err) = proto::json::Error::parse_rest(&res) {
            match err.typ.as_str() {
                "ConflictingOperationException" => {
                    return RusotoError::Service(CreateFolderError::ConflictingOperation(err.msg))
                }
                "EntityAlreadyExistsException" => {
                    return RusotoError::Service(CreateFolderError::EntityAlreadyExists(err.msg))
                }
                "EntityNotExistsException" => {
                    return RusotoError::Service(CreateFolderError::EntityNotExists(err.msg))
                }
                "FailedDependencyException" => {
                    return RusotoError::Service(CreateFolderError::FailedDependency(err.msg))
                }
                "LimitExceededException" => {
                    return RusotoError::Service(CreateFolderError::LimitExceeded(err.msg))
                }
                "ProhibitedStateException" => {
                    return RusotoError::Service(CreateFolderError::ProhibitedState(err.msg))
                }
                "ServiceUnavailableException" => {
                    return RusotoError::Service(CreateFolderError::ServiceUnavailable(err.msg))
                }
                "UnauthorizedOperationException" => {
                    return RusotoError::Service(CreateFolderError::UnauthorizedOperation(err.msg))
                }
                "UnauthorizedResourceAccessException" => {
                    return RusotoError::Service(CreateFolderError::UnauthorizedResourceAccess(
                        err.msg,
                    ))
                }
                "ValidationException" => return RusotoError::Validation(err.msg),
                _ => {}
            }
        }
        return RusotoError::Unknown(res);
    }
}
impl fmt::Display for CreateFolderError {
    fn fmt(&self, f: &mut fmt::Formatter) -> fmt::Result {
        write!(f, "{}", self.description())
    }
}
impl Error for CreateFolderError {
    fn description(&self) -> &str {
        match *self {
            CreateFolderError::ConflictingOperation(ref cause) => cause,
            CreateFolderError::EntityAlreadyExists(ref cause) => cause,
            CreateFolderError::EntityNotExists(ref cause) => cause,
            CreateFolderError::FailedDependency(ref cause) => cause,
            CreateFolderError::LimitExceeded(ref cause) => cause,
            CreateFolderError::ProhibitedState(ref cause) => cause,
            CreateFolderError::ServiceUnavailable(ref cause) => cause,
            CreateFolderError::UnauthorizedOperation(ref cause) => cause,
            CreateFolderError::UnauthorizedResourceAccess(ref cause) => cause,
        }
    }
}
/// Errors returned by CreateLabels
#[derive(Debug, PartialEq)]
pub enum CreateLabelsError {
    /// <p>The resource does not exist.</p>
    EntityNotExists(String),
    /// <p>The AWS Directory Service cannot reach an on-premises instance. Or a dependency under the control of the organization is failing, such as a connected Active Directory.</p>
    FailedDependency(String),
    /// <p>One or more of the dependencies is unavailable.</p>
    ServiceUnavailable(String),
    /// <p>The limit has been reached on the number of labels for the specified resource.</p>
    TooManyLabels(String),
    /// <p>The operation is not permitted.</p>
    UnauthorizedOperation(String),
    /// <p>The caller does not have access to perform the action on the resource.</p>
    UnauthorizedResourceAccess(String),
}

impl CreateLabelsError {
    pub fn from_response(res: BufferedHttpResponse) -> RusotoError<CreateLabelsError> {
        if let Some(err) = proto::json::Error::parse_rest(&res) {
            match err.typ.as_str() {
                "EntityNotExistsException" => {
                    return RusotoError::Service(CreateLabelsError::EntityNotExists(err.msg))
                }
                "FailedDependencyException" => {
                    return RusotoError::Service(CreateLabelsError::FailedDependency(err.msg))
                }
                "ServiceUnavailableException" => {
                    return RusotoError::Service(CreateLabelsError::ServiceUnavailable(err.msg))
                }
                "TooManyLabelsException" => {
                    return RusotoError::Service(CreateLabelsError::TooManyLabels(err.msg))
                }
                "UnauthorizedOperationException" => {
                    return RusotoError::Service(CreateLabelsError::UnauthorizedOperation(err.msg))
                }
                "UnauthorizedResourceAccessException" => {
                    return RusotoError::Service(CreateLabelsError::UnauthorizedResourceAccess(
                        err.msg,
                    ))
                }
                "ValidationException" => return RusotoError::Validation(err.msg),
                _ => {}
            }
        }
        return RusotoError::Unknown(res);
    }
}
impl fmt::Display for CreateLabelsError {
    fn fmt(&self, f: &mut fmt::Formatter) -> fmt::Result {
        write!(f, "{}", self.description())
    }
}
impl Error for CreateLabelsError {
    fn description(&self) -> &str {
        match *self {
            CreateLabelsError::EntityNotExists(ref cause) => cause,
            CreateLabelsError::FailedDependency(ref cause) => cause,
            CreateLabelsError::ServiceUnavailable(ref cause) => cause,
            CreateLabelsError::TooManyLabels(ref cause) => cause,
            CreateLabelsError::UnauthorizedOperation(ref cause) => cause,
            CreateLabelsError::UnauthorizedResourceAccess(ref cause) => cause,
        }
    }
}
/// Errors returned by CreateNotificationSubscription
#[derive(Debug, PartialEq)]
pub enum CreateNotificationSubscriptionError {
    /// <p>One or more of the dependencies is unavailable.</p>
    ServiceUnavailable(String),
    /// <p>You've reached the limit on the number of subscriptions for the WorkDocs instance.</p>
    TooManySubscriptions(String),
    /// <p>The caller does not have access to perform the action on the resource.</p>
    UnauthorizedResourceAccess(String),
}

impl CreateNotificationSubscriptionError {
    pub fn from_response(
        res: BufferedHttpResponse,
    ) -> RusotoError<CreateNotificationSubscriptionError> {
        if let Some(err) = proto::json::Error::parse_rest(&res) {
            match err.typ.as_str() {
                "ServiceUnavailableException" => {
                    return RusotoError::Service(
                        CreateNotificationSubscriptionError::ServiceUnavailable(err.msg),
                    )
                }
                "TooManySubscriptionsException" => {
                    return RusotoError::Service(
                        CreateNotificationSubscriptionError::TooManySubscriptions(err.msg),
                    )
                }
                "UnauthorizedResourceAccessException" => {
                    return RusotoError::Service(
                        CreateNotificationSubscriptionError::UnauthorizedResourceAccess(err.msg),
                    )
                }
                "ValidationException" => return RusotoError::Validation(err.msg),
                _ => {}
            }
        }
        return RusotoError::Unknown(res);
    }
}
impl fmt::Display for CreateNotificationSubscriptionError {
    fn fmt(&self, f: &mut fmt::Formatter) -> fmt::Result {
        write!(f, "{}", self.description())
    }
}
impl Error for CreateNotificationSubscriptionError {
    fn description(&self) -> &str {
        match *self {
            CreateNotificationSubscriptionError::ServiceUnavailable(ref cause) => cause,
            CreateNotificationSubscriptionError::TooManySubscriptions(ref cause) => cause,
            CreateNotificationSubscriptionError::UnauthorizedResourceAccess(ref cause) => cause,
        }
    }
}
/// Errors returned by CreateUser
#[derive(Debug, PartialEq)]
pub enum CreateUserError {
    /// <p>The resource already exists.</p>
    EntityAlreadyExists(String),
    /// <p>The AWS Directory Service cannot reach an on-premises instance. Or a dependency under the control of the organization is failing, such as a connected Active Directory.</p>
    FailedDependency(String),
    /// <p>One or more of the dependencies is unavailable.</p>
    ServiceUnavailable(String),
    /// <p>The operation is not permitted.</p>
    UnauthorizedOperation(String),
    /// <p>The caller does not have access to perform the action on the resource.</p>
    UnauthorizedResourceAccess(String),
}

impl CreateUserError {
    pub fn from_response(res: BufferedHttpResponse) -> RusotoError<CreateUserError> {
        if let Some(err) = proto::json::Error::parse_rest(&res) {
            match err.typ.as_str() {
                "EntityAlreadyExistsException" => {
                    return RusotoError::Service(CreateUserError::EntityAlreadyExists(err.msg))
                }
                "FailedDependencyException" => {
                    return RusotoError::Service(CreateUserError::FailedDependency(err.msg))
                }
                "ServiceUnavailableException" => {
                    return RusotoError::Service(CreateUserError::ServiceUnavailable(err.msg))
                }
                "UnauthorizedOperationException" => {
                    return RusotoError::Service(CreateUserError::UnauthorizedOperation(err.msg))
                }
                "UnauthorizedResourceAccessException" => {
                    return RusotoError::Service(CreateUserError::UnauthorizedResourceAccess(
                        err.msg,
                    ))
                }
                "ValidationException" => return RusotoError::Validation(err.msg),
                _ => {}
            }
        }
        return RusotoError::Unknown(res);
    }
}
impl fmt::Display for CreateUserError {
    fn fmt(&self, f: &mut fmt::Formatter) -> fmt::Result {
        write!(f, "{}", self.description())
    }
}
impl Error for CreateUserError {
    fn description(&self) -> &str {
        match *self {
            CreateUserError::EntityAlreadyExists(ref cause) => cause,
            CreateUserError::FailedDependency(ref cause) => cause,
            CreateUserError::ServiceUnavailable(ref cause) => cause,
            CreateUserError::UnauthorizedOperation(ref cause) => cause,
            CreateUserError::UnauthorizedResourceAccess(ref cause) => cause,
        }
    }
}
/// Errors returned by DeactivateUser
#[derive(Debug, PartialEq)]
pub enum DeactivateUserError {
    /// <p>The resource does not exist.</p>
    EntityNotExists(String),
    /// <p>The AWS Directory Service cannot reach an on-premises instance. Or a dependency under the control of the organization is failing, such as a connected Active Directory.</p>
    FailedDependency(String),
    /// <p>One or more of the dependencies is unavailable.</p>
    ServiceUnavailable(String),
    /// <p>The operation is not permitted.</p>
    UnauthorizedOperation(String),
    /// <p>The caller does not have access to perform the action on the resource.</p>
    UnauthorizedResourceAccess(String),
}

impl DeactivateUserError {
    pub fn from_response(res: BufferedHttpResponse) -> RusotoError<DeactivateUserError> {
        if let Some(err) = proto::json::Error::parse_rest(&res) {
            match err.typ.as_str() {
                "EntityNotExistsException" => {
                    return RusotoError::Service(DeactivateUserError::EntityNotExists(err.msg))
                }
                "FailedDependencyException" => {
                    return RusotoError::Service(DeactivateUserError::FailedDependency(err.msg))
                }
                "ServiceUnavailableException" => {
                    return RusotoError::Service(DeactivateUserError::ServiceUnavailable(err.msg))
                }
                "UnauthorizedOperationException" => {
                    return RusotoError::Service(DeactivateUserError::UnauthorizedOperation(
                        err.msg,
                    ))
                }
                "UnauthorizedResourceAccessException" => {
                    return RusotoError::Service(DeactivateUserError::UnauthorizedResourceAccess(
                        err.msg,
                    ))
                }
                "ValidationException" => return RusotoError::Validation(err.msg),
                _ => {}
            }
        }
        return RusotoError::Unknown(res);
    }
}
impl fmt::Display for DeactivateUserError {
    fn fmt(&self, f: &mut fmt::Formatter) -> fmt::Result {
        write!(f, "{}", self.description())
    }
}
impl Error for DeactivateUserError {
    fn description(&self) -> &str {
        match *self {
            DeactivateUserError::EntityNotExists(ref cause) => cause,
            DeactivateUserError::FailedDependency(ref cause) => cause,
            DeactivateUserError::ServiceUnavailable(ref cause) => cause,
            DeactivateUserError::UnauthorizedOperation(ref cause) => cause,
            DeactivateUserError::UnauthorizedResourceAccess(ref cause) => cause,
        }
    }
}
/// Errors returned by DeleteComment
#[derive(Debug, PartialEq)]
pub enum DeleteCommentError {
    /// <p>This exception is thrown when the document is locked for comments and user tries to create or delete a comment on that document.</p>
    DocumentLockedForComments(String),
    /// <p>The resource does not exist.</p>
    EntityNotExists(String),
    /// <p>The AWS Directory Service cannot reach an on-premises instance. Or a dependency under the control of the organization is failing, such as a connected Active Directory.</p>
    FailedDependency(String),
    /// <p>The specified document version is not in the INITIALIZED state.</p>
    ProhibitedState(String),
    /// <p>One or more of the dependencies is unavailable.</p>
    ServiceUnavailable(String),
    /// <p>The operation is not permitted.</p>
    UnauthorizedOperation(String),
    /// <p>The caller does not have access to perform the action on the resource.</p>
    UnauthorizedResourceAccess(String),
}

impl DeleteCommentError {
    pub fn from_response(res: BufferedHttpResponse) -> RusotoError<DeleteCommentError> {
        if let Some(err) = proto::json::Error::parse_rest(&res) {
            match err.typ.as_str() {
                "DocumentLockedForCommentsException" => {
                    return RusotoError::Service(DeleteCommentError::DocumentLockedForComments(
                        err.msg,
                    ))
                }
                "EntityNotExistsException" => {
                    return RusotoError::Service(DeleteCommentError::EntityNotExists(err.msg))
                }
                "FailedDependencyException" => {
                    return RusotoError::Service(DeleteCommentError::FailedDependency(err.msg))
                }
                "ProhibitedStateException" => {
                    return RusotoError::Service(DeleteCommentError::ProhibitedState(err.msg))
                }
                "ServiceUnavailableException" => {
                    return RusotoError::Service(DeleteCommentError::ServiceUnavailable(err.msg))
                }
                "UnauthorizedOperationException" => {
                    return RusotoError::Service(DeleteCommentError::UnauthorizedOperation(err.msg))
                }
                "UnauthorizedResourceAccessException" => {
                    return RusotoError::Service(DeleteCommentError::UnauthorizedResourceAccess(
                        err.msg,
                    ))
                }
                "ValidationException" => return RusotoError::Validation(err.msg),
                _ => {}
            }
        }
        return RusotoError::Unknown(res);
    }
}
impl fmt::Display for DeleteCommentError {
    fn fmt(&self, f: &mut fmt::Formatter) -> fmt::Result {
        write!(f, "{}", self.description())
    }
}
impl Error for DeleteCommentError {
    fn description(&self) -> &str {
        match *self {
            DeleteCommentError::DocumentLockedForComments(ref cause) => cause,
            DeleteCommentError::EntityNotExists(ref cause) => cause,
            DeleteCommentError::FailedDependency(ref cause) => cause,
            DeleteCommentError::ProhibitedState(ref cause) => cause,
            DeleteCommentError::ServiceUnavailable(ref cause) => cause,
            DeleteCommentError::UnauthorizedOperation(ref cause) => cause,
            DeleteCommentError::UnauthorizedResourceAccess(ref cause) => cause,
        }
    }
}
/// Errors returned by DeleteCustomMetadata
#[derive(Debug, PartialEq)]
pub enum DeleteCustomMetadataError {
    /// <p>The resource does not exist.</p>
    EntityNotExists(String),
    /// <p>The AWS Directory Service cannot reach an on-premises instance. Or a dependency under the control of the organization is failing, such as a connected Active Directory.</p>
    FailedDependency(String),
    /// <p>The specified document version is not in the INITIALIZED state.</p>
    ProhibitedState(String),
    /// <p>One or more of the dependencies is unavailable.</p>
    ServiceUnavailable(String),
    /// <p>The operation is not permitted.</p>
    UnauthorizedOperation(String),
    /// <p>The caller does not have access to perform the action on the resource.</p>
    UnauthorizedResourceAccess(String),
}

impl DeleteCustomMetadataError {
    pub fn from_response(res: BufferedHttpResponse) -> RusotoError<DeleteCustomMetadataError> {
        if let Some(err) = proto::json::Error::parse_rest(&res) {
            match err.typ.as_str() {
                "EntityNotExistsException" => {
                    return RusotoError::Service(DeleteCustomMetadataError::EntityNotExists(
                        err.msg,
                    ))
                }
                "FailedDependencyException" => {
                    return RusotoError::Service(DeleteCustomMetadataError::FailedDependency(
                        err.msg,
                    ))
                }
                "ProhibitedStateException" => {
                    return RusotoError::Service(DeleteCustomMetadataError::ProhibitedState(
                        err.msg,
                    ))
                }
                "ServiceUnavailableException" => {
                    return RusotoError::Service(DeleteCustomMetadataError::ServiceUnavailable(
                        err.msg,
                    ))
                }
                "UnauthorizedOperationException" => {
                    return RusotoError::Service(DeleteCustomMetadataError::UnauthorizedOperation(
                        err.msg,
                    ))
                }
                "UnauthorizedResourceAccessException" => {
                    return RusotoError::Service(
                        DeleteCustomMetadataError::UnauthorizedResourceAccess(err.msg),
                    )
                }
                "ValidationException" => return RusotoError::Validation(err.msg),
                _ => {}
            }
        }
        return RusotoError::Unknown(res);
    }
}
impl fmt::Display for DeleteCustomMetadataError {
    fn fmt(&self, f: &mut fmt::Formatter) -> fmt::Result {
        write!(f, "{}", self.description())
    }
}
impl Error for DeleteCustomMetadataError {
    fn description(&self) -> &str {
        match *self {
            DeleteCustomMetadataError::EntityNotExists(ref cause) => cause,
            DeleteCustomMetadataError::FailedDependency(ref cause) => cause,
            DeleteCustomMetadataError::ProhibitedState(ref cause) => cause,
            DeleteCustomMetadataError::ServiceUnavailable(ref cause) => cause,
            DeleteCustomMetadataError::UnauthorizedOperation(ref cause) => cause,
            DeleteCustomMetadataError::UnauthorizedResourceAccess(ref cause) => cause,
        }
    }
}
/// Errors returned by DeleteDocument
#[derive(Debug, PartialEq)]
pub enum DeleteDocumentError {
    /// <p>The resource hierarchy is changing.</p>
    ConcurrentModification(String),
    /// <p>Another operation is in progress on the resource that conflicts with the current operation.</p>
    ConflictingOperation(String),
    /// <p>The resource does not exist.</p>
    EntityNotExists(String),
    /// <p>The AWS Directory Service cannot reach an on-premises instance. Or a dependency under the control of the organization is failing, such as a connected Active Directory.</p>
    FailedDependency(String),
    /// <p>The specified document version is not in the INITIALIZED state.</p>
    ProhibitedState(String),
    /// <p>One or more of the dependencies is unavailable.</p>
    ServiceUnavailable(String),
    /// <p>The operation is not permitted.</p>
    UnauthorizedOperation(String),
    /// <p>The caller does not have access to perform the action on the resource.</p>
    UnauthorizedResourceAccess(String),
}

impl DeleteDocumentError {
    pub fn from_response(res: BufferedHttpResponse) -> RusotoError<DeleteDocumentError> {
        if let Some(err) = proto::json::Error::parse_rest(&res) {
            match err.typ.as_str() {
                "ConcurrentModificationException" => {
                    return RusotoError::Service(DeleteDocumentError::ConcurrentModification(
                        err.msg,
                    ))
                }
                "ConflictingOperationException" => {
                    return RusotoError::Service(DeleteDocumentError::ConflictingOperation(err.msg))
                }
                "EntityNotExistsException" => {
                    return RusotoError::Service(DeleteDocumentError::EntityNotExists(err.msg))
                }
                "FailedDependencyException" => {
                    return RusotoError::Service(DeleteDocumentError::FailedDependency(err.msg))
                }
                "ProhibitedStateException" => {
                    return RusotoError::Service(DeleteDocumentError::ProhibitedState(err.msg))
                }
                "ServiceUnavailableException" => {
                    return RusotoError::Service(DeleteDocumentError::ServiceUnavailable(err.msg))
                }
                "UnauthorizedOperationException" => {
                    return RusotoError::Service(DeleteDocumentError::UnauthorizedOperation(
                        err.msg,
                    ))
                }
                "UnauthorizedResourceAccessException" => {
                    return RusotoError::Service(DeleteDocumentError::UnauthorizedResourceAccess(
                        err.msg,
                    ))
                }
                "ValidationException" => return RusotoError::Validation(err.msg),
                _ => {}
            }
        }
        return RusotoError::Unknown(res);
    }
}
impl fmt::Display for DeleteDocumentError {
    fn fmt(&self, f: &mut fmt::Formatter) -> fmt::Result {
        write!(f, "{}", self.description())
    }
}
impl Error for DeleteDocumentError {
    fn description(&self) -> &str {
        match *self {
            DeleteDocumentError::ConcurrentModification(ref cause) => cause,
            DeleteDocumentError::ConflictingOperation(ref cause) => cause,
            DeleteDocumentError::EntityNotExists(ref cause) => cause,
            DeleteDocumentError::FailedDependency(ref cause) => cause,
            DeleteDocumentError::ProhibitedState(ref cause) => cause,
            DeleteDocumentError::ServiceUnavailable(ref cause) => cause,
            DeleteDocumentError::UnauthorizedOperation(ref cause) => cause,
            DeleteDocumentError::UnauthorizedResourceAccess(ref cause) => cause,
        }
    }
}
/// Errors returned by DeleteFolder
#[derive(Debug, PartialEq)]
pub enum DeleteFolderError {
    /// <p>The resource hierarchy is changing.</p>
    ConcurrentModification(String),
    /// <p>Another operation is in progress on the resource that conflicts with the current operation.</p>
    ConflictingOperation(String),
    /// <p>The resource does not exist.</p>
    EntityNotExists(String),
    /// <p>The AWS Directory Service cannot reach an on-premises instance. Or a dependency under the control of the organization is failing, such as a connected Active Directory.</p>
    FailedDependency(String),
    /// <p>The specified document version is not in the INITIALIZED state.</p>
    ProhibitedState(String),
    /// <p>One or more of the dependencies is unavailable.</p>
    ServiceUnavailable(String),
    /// <p>The operation is not permitted.</p>
    UnauthorizedOperation(String),
    /// <p>The caller does not have access to perform the action on the resource.</p>
    UnauthorizedResourceAccess(String),
}

impl DeleteFolderError {
    pub fn from_response(res: BufferedHttpResponse) -> RusotoError<DeleteFolderError> {
        if let Some(err) = proto::json::Error::parse_rest(&res) {
            match err.typ.as_str() {
                "ConcurrentModificationException" => {
                    return RusotoError::Service(DeleteFolderError::ConcurrentModification(err.msg))
                }
                "ConflictingOperationException" => {
                    return RusotoError::Service(DeleteFolderError::ConflictingOperation(err.msg))
                }
                "EntityNotExistsException" => {
                    return RusotoError::Service(DeleteFolderError::EntityNotExists(err.msg))
                }
                "FailedDependencyException" => {
                    return RusotoError::Service(DeleteFolderError::FailedDependency(err.msg))
                }
                "ProhibitedStateException" => {
                    return RusotoError::Service(DeleteFolderError::ProhibitedState(err.msg))
                }
                "ServiceUnavailableException" => {
                    return RusotoError::Service(DeleteFolderError::ServiceUnavailable(err.msg))
                }
                "UnauthorizedOperationException" => {
                    return RusotoError::Service(DeleteFolderError::UnauthorizedOperation(err.msg))
                }
                "UnauthorizedResourceAccessException" => {
                    return RusotoError::Service(DeleteFolderError::UnauthorizedResourceAccess(
                        err.msg,
                    ))
                }
                "ValidationException" => return RusotoError::Validation(err.msg),
                _ => {}
            }
        }
        return RusotoError::Unknown(res);
    }
}
impl fmt::Display for DeleteFolderError {
    fn fmt(&self, f: &mut fmt::Formatter) -> fmt::Result {
        write!(f, "{}", self.description())
    }
}
impl Error for DeleteFolderError {
    fn description(&self) -> &str {
        match *self {
            DeleteFolderError::ConcurrentModification(ref cause) => cause,
            DeleteFolderError::ConflictingOperation(ref cause) => cause,
            DeleteFolderError::EntityNotExists(ref cause) => cause,
            DeleteFolderError::FailedDependency(ref cause) => cause,
            DeleteFolderError::ProhibitedState(ref cause) => cause,
            DeleteFolderError::ServiceUnavailable(ref cause) => cause,
            DeleteFolderError::UnauthorizedOperation(ref cause) => cause,
            DeleteFolderError::UnauthorizedResourceAccess(ref cause) => cause,
        }
    }
}
/// Errors returned by DeleteFolderContents
#[derive(Debug, PartialEq)]
pub enum DeleteFolderContentsError {
    /// <p>Another operation is in progress on the resource that conflicts with the current operation.</p>
    ConflictingOperation(String),
    /// <p>The resource does not exist.</p>
    EntityNotExists(String),
    /// <p>The AWS Directory Service cannot reach an on-premises instance. Or a dependency under the control of the organization is failing, such as a connected Active Directory.</p>
    FailedDependency(String),
    /// <p>The specified document version is not in the INITIALIZED state.</p>
    ProhibitedState(String),
    /// <p>One or more of the dependencies is unavailable.</p>
    ServiceUnavailable(String),
    /// <p>The operation is not permitted.</p>
    UnauthorizedOperation(String),
    /// <p>The caller does not have access to perform the action on the resource.</p>
    UnauthorizedResourceAccess(String),
}

impl DeleteFolderContentsError {
    pub fn from_response(res: BufferedHttpResponse) -> RusotoError<DeleteFolderContentsError> {
        if let Some(err) = proto::json::Error::parse_rest(&res) {
            match err.typ.as_str() {
                "ConflictingOperationException" => {
                    return RusotoError::Service(DeleteFolderContentsError::ConflictingOperation(
                        err.msg,
                    ))
                }
                "EntityNotExistsException" => {
                    return RusotoError::Service(DeleteFolderContentsError::EntityNotExists(
                        err.msg,
                    ))
                }
                "FailedDependencyException" => {
                    return RusotoError::Service(DeleteFolderContentsError::FailedDependency(
                        err.msg,
                    ))
                }
                "ProhibitedStateException" => {
                    return RusotoError::Service(DeleteFolderContentsError::ProhibitedState(
                        err.msg,
                    ))
                }
                "ServiceUnavailableException" => {
                    return RusotoError::Service(DeleteFolderContentsError::ServiceUnavailable(
                        err.msg,
                    ))
                }
                "UnauthorizedOperationException" => {
                    return RusotoError::Service(DeleteFolderContentsError::UnauthorizedOperation(
                        err.msg,
                    ))
                }
                "UnauthorizedResourceAccessException" => {
                    return RusotoError::Service(
                        DeleteFolderContentsError::UnauthorizedResourceAccess(err.msg),
                    )
                }
                "ValidationException" => return RusotoError::Validation(err.msg),
                _ => {}
            }
        }
        return RusotoError::Unknown(res);
    }
}
impl fmt::Display for DeleteFolderContentsError {
    fn fmt(&self, f: &mut fmt::Formatter) -> fmt::Result {
        write!(f, "{}", self.description())
    }
}
impl Error for DeleteFolderContentsError {
    fn description(&self) -> &str {
        match *self {
            DeleteFolderContentsError::ConflictingOperation(ref cause) => cause,
            DeleteFolderContentsError::EntityNotExists(ref cause) => cause,
            DeleteFolderContentsError::FailedDependency(ref cause) => cause,
            DeleteFolderContentsError::ProhibitedState(ref cause) => cause,
            DeleteFolderContentsError::ServiceUnavailable(ref cause) => cause,
            DeleteFolderContentsError::UnauthorizedOperation(ref cause) => cause,
            DeleteFolderContentsError::UnauthorizedResourceAccess(ref cause) => cause,
        }
    }
}
/// Errors returned by DeleteLabels
#[derive(Debug, PartialEq)]
pub enum DeleteLabelsError {
    /// <p>The resource does not exist.</p>
    EntityNotExists(String),
    /// <p>The AWS Directory Service cannot reach an on-premises instance. Or a dependency under the control of the organization is failing, such as a connected Active Directory.</p>
    FailedDependency(String),
    /// <p>One or more of the dependencies is unavailable.</p>
    ServiceUnavailable(String),
    /// <p>The operation is not permitted.</p>
    UnauthorizedOperation(String),
    /// <p>The caller does not have access to perform the action on the resource.</p>
    UnauthorizedResourceAccess(String),
}

impl DeleteLabelsError {
    pub fn from_response(res: BufferedHttpResponse) -> RusotoError<DeleteLabelsError> {
        if let Some(err) = proto::json::Error::parse_rest(&res) {
            match err.typ.as_str() {
                "EntityNotExistsException" => {
                    return RusotoError::Service(DeleteLabelsError::EntityNotExists(err.msg))
                }
                "FailedDependencyException" => {
                    return RusotoError::Service(DeleteLabelsError::FailedDependency(err.msg))
                }
                "ServiceUnavailableException" => {
                    return RusotoError::Service(DeleteLabelsError::ServiceUnavailable(err.msg))
                }
                "UnauthorizedOperationException" => {
                    return RusotoError::Service(DeleteLabelsError::UnauthorizedOperation(err.msg))
                }
                "UnauthorizedResourceAccessException" => {
                    return RusotoError::Service(DeleteLabelsError::UnauthorizedResourceAccess(
                        err.msg,
                    ))
                }
                "ValidationException" => return RusotoError::Validation(err.msg),
                _ => {}
            }
        }
        return RusotoError::Unknown(res);
    }
}
impl fmt::Display for DeleteLabelsError {
    fn fmt(&self, f: &mut fmt::Formatter) -> fmt::Result {
        write!(f, "{}", self.description())
    }
}
impl Error for DeleteLabelsError {
    fn description(&self) -> &str {
        match *self {
            DeleteLabelsError::EntityNotExists(ref cause) => cause,
            DeleteLabelsError::FailedDependency(ref cause) => cause,
            DeleteLabelsError::ServiceUnavailable(ref cause) => cause,
            DeleteLabelsError::UnauthorizedOperation(ref cause) => cause,
            DeleteLabelsError::UnauthorizedResourceAccess(ref cause) => cause,
        }
    }
}
/// Errors returned by DeleteNotificationSubscription
#[derive(Debug, PartialEq)]
pub enum DeleteNotificationSubscriptionError {
    /// <p>The resource does not exist.</p>
    EntityNotExists(String),
    /// <p>The specified document version is not in the INITIALIZED state.</p>
    ProhibitedState(String),
    /// <p>One or more of the dependencies is unavailable.</p>
    ServiceUnavailable(String),
    /// <p>The caller does not have access to perform the action on the resource.</p>
    UnauthorizedResourceAccess(String),
}

impl DeleteNotificationSubscriptionError {
    pub fn from_response(
        res: BufferedHttpResponse,
    ) -> RusotoError<DeleteNotificationSubscriptionError> {
        if let Some(err) = proto::json::Error::parse_rest(&res) {
            match err.typ.as_str() {
                "EntityNotExistsException" => {
                    return RusotoError::Service(
                        DeleteNotificationSubscriptionError::EntityNotExists(err.msg),
                    )
                }
                "ProhibitedStateException" => {
                    return RusotoError::Service(
                        DeleteNotificationSubscriptionError::ProhibitedState(err.msg),
                    )
                }
                "ServiceUnavailableException" => {
                    return RusotoError::Service(
                        DeleteNotificationSubscriptionError::ServiceUnavailable(err.msg),
                    )
                }
                "UnauthorizedResourceAccessException" => {
                    return RusotoError::Service(
                        DeleteNotificationSubscriptionError::UnauthorizedResourceAccess(err.msg),
                    )
                }
                "ValidationException" => return RusotoError::Validation(err.msg),
                _ => {}
            }
        }
        return RusotoError::Unknown(res);
    }
}
impl fmt::Display for DeleteNotificationSubscriptionError {
    fn fmt(&self, f: &mut fmt::Formatter) -> fmt::Result {
        write!(f, "{}", self.description())
    }
}
impl Error for DeleteNotificationSubscriptionError {
    fn description(&self) -> &str {
        match *self {
            DeleteNotificationSubscriptionError::EntityNotExists(ref cause) => cause,
            DeleteNotificationSubscriptionError::ProhibitedState(ref cause) => cause,
            DeleteNotificationSubscriptionError::ServiceUnavailable(ref cause) => cause,
            DeleteNotificationSubscriptionError::UnauthorizedResourceAccess(ref cause) => cause,
        }
    }
}
/// Errors returned by DeleteUser
#[derive(Debug, PartialEq)]
pub enum DeleteUserError {
    /// <p>The resource does not exist.</p>
    EntityNotExists(String),
    /// <p>The AWS Directory Service cannot reach an on-premises instance. Or a dependency under the control of the organization is failing, such as a connected Active Directory.</p>
    FailedDependency(String),
    /// <p>One or more of the dependencies is unavailable.</p>
    ServiceUnavailable(String),
    /// <p>The operation is not permitted.</p>
    UnauthorizedOperation(String),
    /// <p>The caller does not have access to perform the action on the resource.</p>
    UnauthorizedResourceAccess(String),
}

impl DeleteUserError {
    pub fn from_response(res: BufferedHttpResponse) -> RusotoError<DeleteUserError> {
        if let Some(err) = proto::json::Error::parse_rest(&res) {
            match err.typ.as_str() {
                "EntityNotExistsException" => {
                    return RusotoError::Service(DeleteUserError::EntityNotExists(err.msg))
                }
                "FailedDependencyException" => {
                    return RusotoError::Service(DeleteUserError::FailedDependency(err.msg))
                }
                "ServiceUnavailableException" => {
                    return RusotoError::Service(DeleteUserError::ServiceUnavailable(err.msg))
                }
                "UnauthorizedOperationException" => {
                    return RusotoError::Service(DeleteUserError::UnauthorizedOperation(err.msg))
                }
                "UnauthorizedResourceAccessException" => {
                    return RusotoError::Service(DeleteUserError::UnauthorizedResourceAccess(
                        err.msg,
                    ))
                }
                "ValidationException" => return RusotoError::Validation(err.msg),
                _ => {}
            }
        }
        return RusotoError::Unknown(res);
    }
}
impl fmt::Display for DeleteUserError {
    fn fmt(&self, f: &mut fmt::Formatter) -> fmt::Result {
        write!(f, "{}", self.description())
    }
}
impl Error for DeleteUserError {
    fn description(&self) -> &str {
        match *self {
            DeleteUserError::EntityNotExists(ref cause) => cause,
            DeleteUserError::FailedDependency(ref cause) => cause,
            DeleteUserError::ServiceUnavailable(ref cause) => cause,
            DeleteUserError::UnauthorizedOperation(ref cause) => cause,
            DeleteUserError::UnauthorizedResourceAccess(ref cause) => cause,
        }
    }
}
/// Errors returned by DescribeActivities
#[derive(Debug, PartialEq)]
pub enum DescribeActivitiesError {
    /// <p>The AWS Directory Service cannot reach an on-premises instance. Or a dependency under the control of the organization is failing, such as a connected Active Directory.</p>
    FailedDependency(String),
    /// <p>The pagination marker or limit fields are not valid.</p>
    InvalidArgument(String),
    /// <p>One or more of the dependencies is unavailable.</p>
    ServiceUnavailable(String),
    /// <p>The operation is not permitted.</p>
    UnauthorizedOperation(String),
    /// <p>The caller does not have access to perform the action on the resource.</p>
    UnauthorizedResourceAccess(String),
}

impl DescribeActivitiesError {
    pub fn from_response(res: BufferedHttpResponse) -> RusotoError<DescribeActivitiesError> {
        if let Some(err) = proto::json::Error::parse_rest(&res) {
            match err.typ.as_str() {
                "FailedDependencyException" => {
                    return RusotoError::Service(DescribeActivitiesError::FailedDependency(err.msg))
                }
                "InvalidArgumentException" => {
                    return RusotoError::Service(DescribeActivitiesError::InvalidArgument(err.msg))
                }
                "ServiceUnavailableException" => {
                    return RusotoError::Service(DescribeActivitiesError::ServiceUnavailable(
                        err.msg,
                    ))
                }
                "UnauthorizedOperationException" => {
                    return RusotoError::Service(DescribeActivitiesError::UnauthorizedOperation(
                        err.msg,
                    ))
                }
                "UnauthorizedResourceAccessException" => {
                    return RusotoError::Service(
                        DescribeActivitiesError::UnauthorizedResourceAccess(err.msg),
                    )
                }
                "ValidationException" => return RusotoError::Validation(err.msg),
                _ => {}
            }
        }
        return RusotoError::Unknown(res);
    }
}
impl fmt::Display for DescribeActivitiesError {
    fn fmt(&self, f: &mut fmt::Formatter) -> fmt::Result {
        write!(f, "{}", self.description())
    }
}
impl Error for DescribeActivitiesError {
    fn description(&self) -> &str {
        match *self {
            DescribeActivitiesError::FailedDependency(ref cause) => cause,
            DescribeActivitiesError::InvalidArgument(ref cause) => cause,
            DescribeActivitiesError::ServiceUnavailable(ref cause) => cause,
            DescribeActivitiesError::UnauthorizedOperation(ref cause) => cause,
            DescribeActivitiesError::UnauthorizedResourceAccess(ref cause) => cause,
        }
    }
}
/// Errors returned by DescribeComments
#[derive(Debug, PartialEq)]
pub enum DescribeCommentsError {
    /// <p>The resource does not exist.</p>
    EntityNotExists(String),
    /// <p>The AWS Directory Service cannot reach an on-premises instance. Or a dependency under the control of the organization is failing, such as a connected Active Directory.</p>
    FailedDependency(String),
    /// <p>The specified document version is not in the INITIALIZED state.</p>
    ProhibitedState(String),
    /// <p>One or more of the dependencies is unavailable.</p>
    ServiceUnavailable(String),
    /// <p>The operation is not permitted.</p>
    UnauthorizedOperation(String),
    /// <p>The caller does not have access to perform the action on the resource.</p>
    UnauthorizedResourceAccess(String),
}

impl DescribeCommentsError {
    pub fn from_response(res: BufferedHttpResponse) -> RusotoError<DescribeCommentsError> {
        if let Some(err) = proto::json::Error::parse_rest(&res) {
            match err.typ.as_str() {
                "EntityNotExistsException" => {
                    return RusotoError::Service(DescribeCommentsError::EntityNotExists(err.msg))
                }
                "FailedDependencyException" => {
                    return RusotoError::Service(DescribeCommentsError::FailedDependency(err.msg))
                }
                "ProhibitedStateException" => {
                    return RusotoError::Service(DescribeCommentsError::ProhibitedState(err.msg))
                }
                "ServiceUnavailableException" => {
                    return RusotoError::Service(DescribeCommentsError::ServiceUnavailable(err.msg))
                }
                "UnauthorizedOperationException" => {
                    return RusotoError::Service(DescribeCommentsError::UnauthorizedOperation(
                        err.msg,
                    ))
                }
                "UnauthorizedResourceAccessException" => {
                    return RusotoError::Service(DescribeCommentsError::UnauthorizedResourceAccess(
                        err.msg,
                    ))
                }
                "ValidationException" => return RusotoError::Validation(err.msg),
                _ => {}
            }
        }
        return RusotoError::Unknown(res);
    }
}
impl fmt::Display for DescribeCommentsError {
    fn fmt(&self, f: &mut fmt::Formatter) -> fmt::Result {
        write!(f, "{}", self.description())
    }
}
impl Error for DescribeCommentsError {
    fn description(&self) -> &str {
        match *self {
            DescribeCommentsError::EntityNotExists(ref cause) => cause,
            DescribeCommentsError::FailedDependency(ref cause) => cause,
            DescribeCommentsError::ProhibitedState(ref cause) => cause,
            DescribeCommentsError::ServiceUnavailable(ref cause) => cause,
            DescribeCommentsError::UnauthorizedOperation(ref cause) => cause,
            DescribeCommentsError::UnauthorizedResourceAccess(ref cause) => cause,
        }
    }
}
/// Errors returned by DescribeDocumentVersions
#[derive(Debug, PartialEq)]
pub enum DescribeDocumentVersionsError {
    /// <p>The resource does not exist.</p>
    EntityNotExists(String),
    /// <p>The AWS Directory Service cannot reach an on-premises instance. Or a dependency under the control of the organization is failing, such as a connected Active Directory.</p>
    FailedDependency(String),
    /// <p>The pagination marker or limit fields are not valid.</p>
    InvalidArgument(String),
    /// <p>The specified document version is not in the INITIALIZED state.</p>
    ProhibitedState(String),
    /// <p>One or more of the dependencies is unavailable.</p>
    ServiceUnavailable(String),
    /// <p>The operation is not permitted.</p>
    UnauthorizedOperation(String),
    /// <p>The caller does not have access to perform the action on the resource.</p>
    UnauthorizedResourceAccess(String),
}

impl DescribeDocumentVersionsError {
    pub fn from_response(res: BufferedHttpResponse) -> RusotoError<DescribeDocumentVersionsError> {
        if let Some(err) = proto::json::Error::parse_rest(&res) {
            match err.typ.as_str() {
                "EntityNotExistsException" => {
                    return RusotoError::Service(DescribeDocumentVersionsError::EntityNotExists(
                        err.msg,
                    ))
                }
                "FailedDependencyException" => {
                    return RusotoError::Service(DescribeDocumentVersionsError::FailedDependency(
                        err.msg,
                    ))
                }
                "InvalidArgumentException" => {
                    return RusotoError::Service(DescribeDocumentVersionsError::InvalidArgument(
                        err.msg,
                    ))
                }
                "ProhibitedStateException" => {
                    return RusotoError::Service(DescribeDocumentVersionsError::ProhibitedState(
                        err.msg,
                    ))
                }
                "ServiceUnavailableException" => {
                    return RusotoError::Service(DescribeDocumentVersionsError::ServiceUnavailable(
                        err.msg,
                    ))
                }
                "UnauthorizedOperationException" => {
                    return RusotoError::Service(
                        DescribeDocumentVersionsError::UnauthorizedOperation(err.msg),
                    )
                }
                "UnauthorizedResourceAccessException" => {
                    return RusotoError::Service(
                        DescribeDocumentVersionsError::UnauthorizedResourceAccess(err.msg),
                    )
                }
                "ValidationException" => return RusotoError::Validation(err.msg),
                _ => {}
            }
        }
        return RusotoError::Unknown(res);
    }
}
impl fmt::Display for DescribeDocumentVersionsError {
    fn fmt(&self, f: &mut fmt::Formatter) -> fmt::Result {
        write!(f, "{}", self.description())
    }
}
impl Error for DescribeDocumentVersionsError {
    fn description(&self) -> &str {
        match *self {
            DescribeDocumentVersionsError::EntityNotExists(ref cause) => cause,
            DescribeDocumentVersionsError::FailedDependency(ref cause) => cause,
            DescribeDocumentVersionsError::InvalidArgument(ref cause) => cause,
            DescribeDocumentVersionsError::ProhibitedState(ref cause) => cause,
            DescribeDocumentVersionsError::ServiceUnavailable(ref cause) => cause,
            DescribeDocumentVersionsError::UnauthorizedOperation(ref cause) => cause,
            DescribeDocumentVersionsError::UnauthorizedResourceAccess(ref cause) => cause,
        }
    }
}
/// Errors returned by DescribeFolderContents
#[derive(Debug, PartialEq)]
pub enum DescribeFolderContentsError {
    /// <p>The resource does not exist.</p>
    EntityNotExists(String),
    /// <p>The AWS Directory Service cannot reach an on-premises instance. Or a dependency under the control of the organization is failing, such as a connected Active Directory.</p>
    FailedDependency(String),
    /// <p>The pagination marker or limit fields are not valid.</p>
    InvalidArgument(String),
    /// <p>The specified document version is not in the INITIALIZED state.</p>
    ProhibitedState(String),
    /// <p>One or more of the dependencies is unavailable.</p>
    ServiceUnavailable(String),
    /// <p>The caller does not have access to perform the action on the resource.</p>
    UnauthorizedResourceAccess(String),
}

impl DescribeFolderContentsError {
    pub fn from_response(res: BufferedHttpResponse) -> RusotoError<DescribeFolderContentsError> {
        if let Some(err) = proto::json::Error::parse_rest(&res) {
            match err.typ.as_str() {
                "EntityNotExistsException" => {
                    return RusotoError::Service(DescribeFolderContentsError::EntityNotExists(
                        err.msg,
                    ))
                }
                "FailedDependencyException" => {
                    return RusotoError::Service(DescribeFolderContentsError::FailedDependency(
                        err.msg,
                    ))
                }
                "InvalidArgumentException" => {
                    return RusotoError::Service(DescribeFolderContentsError::InvalidArgument(
                        err.msg,
                    ))
                }
                "ProhibitedStateException" => {
                    return RusotoError::Service(DescribeFolderContentsError::ProhibitedState(
                        err.msg,
                    ))
                }
                "ServiceUnavailableException" => {
                    return RusotoError::Service(DescribeFolderContentsError::ServiceUnavailable(
                        err.msg,
                    ))
                }
                "UnauthorizedResourceAccessException" => {
                    return RusotoError::Service(
                        DescribeFolderContentsError::UnauthorizedResourceAccess(err.msg),
                    )
                }
                "ValidationException" => return RusotoError::Validation(err.msg),
                _ => {}
            }
        }
        return RusotoError::Unknown(res);
    }
}
impl fmt::Display for DescribeFolderContentsError {
    fn fmt(&self, f: &mut fmt::Formatter) -> fmt::Result {
        write!(f, "{}", self.description())
    }
}
impl Error for DescribeFolderContentsError {
    fn description(&self) -> &str {
        match *self {
            DescribeFolderContentsError::EntityNotExists(ref cause) => cause,
            DescribeFolderContentsError::FailedDependency(ref cause) => cause,
            DescribeFolderContentsError::InvalidArgument(ref cause) => cause,
            DescribeFolderContentsError::ProhibitedState(ref cause) => cause,
            DescribeFolderContentsError::ServiceUnavailable(ref cause) => cause,
            DescribeFolderContentsError::UnauthorizedResourceAccess(ref cause) => cause,
        }
    }
}
/// Errors returned by DescribeGroups
#[derive(Debug, PartialEq)]
pub enum DescribeGroupsError {
    /// <p>The AWS Directory Service cannot reach an on-premises instance. Or a dependency under the control of the organization is failing, such as a connected Active Directory.</p>
    FailedDependency(String),
    /// <p>One or more of the dependencies is unavailable.</p>
    ServiceUnavailable(String),
    /// <p>The operation is not permitted.</p>
    UnauthorizedOperation(String),
    /// <p>The caller does not have access to perform the action on the resource.</p>
    UnauthorizedResourceAccess(String),
}

impl DescribeGroupsError {
    pub fn from_response(res: BufferedHttpResponse) -> RusotoError<DescribeGroupsError> {
        if let Some(err) = proto::json::Error::parse_rest(&res) {
            match err.typ.as_str() {
                "FailedDependencyException" => {
                    return RusotoError::Service(DescribeGroupsError::FailedDependency(err.msg))
                }
                "ServiceUnavailableException" => {
                    return RusotoError::Service(DescribeGroupsError::ServiceUnavailable(err.msg))
                }
                "UnauthorizedOperationException" => {
                    return RusotoError::Service(DescribeGroupsError::UnauthorizedOperation(
                        err.msg,
                    ))
                }
                "UnauthorizedResourceAccessException" => {
                    return RusotoError::Service(DescribeGroupsError::UnauthorizedResourceAccess(
                        err.msg,
                    ))
                }
                "ValidationException" => return RusotoError::Validation(err.msg),
                _ => {}
            }
        }
        return RusotoError::Unknown(res);
    }
}
impl fmt::Display for DescribeGroupsError {
    fn fmt(&self, f: &mut fmt::Formatter) -> fmt::Result {
        write!(f, "{}", self.description())
    }
}
impl Error for DescribeGroupsError {
    fn description(&self) -> &str {
        match *self {
            DescribeGroupsError::FailedDependency(ref cause) => cause,
            DescribeGroupsError::ServiceUnavailable(ref cause) => cause,
            DescribeGroupsError::UnauthorizedOperation(ref cause) => cause,
            DescribeGroupsError::UnauthorizedResourceAccess(ref cause) => cause,
        }
    }
}
/// Errors returned by DescribeNotificationSubscriptions
#[derive(Debug, PartialEq)]
pub enum DescribeNotificationSubscriptionsError {
    /// <p>The resource does not exist.</p>
    EntityNotExists(String),
    /// <p>One or more of the dependencies is unavailable.</p>
    ServiceUnavailable(String),
    /// <p>The caller does not have access to perform the action on the resource.</p>
    UnauthorizedResourceAccess(String),
}

impl DescribeNotificationSubscriptionsError {
    pub fn from_response(
        res: BufferedHttpResponse,
    ) -> RusotoError<DescribeNotificationSubscriptionsError> {
        if let Some(err) = proto::json::Error::parse_rest(&res) {
            match err.typ.as_str() {
                "EntityNotExistsException" => {
                    return RusotoError::Service(
                        DescribeNotificationSubscriptionsError::EntityNotExists(err.msg),
                    )
                }
                "ServiceUnavailableException" => {
                    return RusotoError::Service(
                        DescribeNotificationSubscriptionsError::ServiceUnavailable(err.msg),
                    )
                }
                "UnauthorizedResourceAccessException" => {
                    return RusotoError::Service(
                        DescribeNotificationSubscriptionsError::UnauthorizedResourceAccess(err.msg),
                    )
                }
                "ValidationException" => return RusotoError::Validation(err.msg),
                _ => {}
            }
        }
        return RusotoError::Unknown(res);
    }
}
impl fmt::Display for DescribeNotificationSubscriptionsError {
    fn fmt(&self, f: &mut fmt::Formatter) -> fmt::Result {
        write!(f, "{}", self.description())
    }
}
impl Error for DescribeNotificationSubscriptionsError {
    fn description(&self) -> &str {
        match *self {
            DescribeNotificationSubscriptionsError::EntityNotExists(ref cause) => cause,
            DescribeNotificationSubscriptionsError::ServiceUnavailable(ref cause) => cause,
            DescribeNotificationSubscriptionsError::UnauthorizedResourceAccess(ref cause) => cause,
        }
    }
}
/// Errors returned by DescribeResourcePermissions
#[derive(Debug, PartialEq)]
pub enum DescribeResourcePermissionsError {
    /// <p>The AWS Directory Service cannot reach an on-premises instance. Or a dependency under the control of the organization is failing, such as a connected Active Directory.</p>
    FailedDependency(String),
    /// <p>One or more of the dependencies is unavailable.</p>
    ServiceUnavailable(String),
    /// <p>The operation is not permitted.</p>
    UnauthorizedOperation(String),
    /// <p>The caller does not have access to perform the action on the resource.</p>
    UnauthorizedResourceAccess(String),
}

impl DescribeResourcePermissionsError {
    pub fn from_response(
        res: BufferedHttpResponse,
    ) -> RusotoError<DescribeResourcePermissionsError> {
        if let Some(err) = proto::json::Error::parse_rest(&res) {
            match err.typ.as_str() {
                "FailedDependencyException" => {
                    return RusotoError::Service(
                        DescribeResourcePermissionsError::FailedDependency(err.msg),
                    )
                }
                "ServiceUnavailableException" => {
                    return RusotoError::Service(
                        DescribeResourcePermissionsError::ServiceUnavailable(err.msg),
                    )
                }
                "UnauthorizedOperationException" => {
                    return RusotoError::Service(
                        DescribeResourcePermissionsError::UnauthorizedOperation(err.msg),
                    )
                }
                "UnauthorizedResourceAccessException" => {
                    return RusotoError::Service(
                        DescribeResourcePermissionsError::UnauthorizedResourceAccess(err.msg),
                    )
                }
                "ValidationException" => return RusotoError::Validation(err.msg),
                _ => {}
            }
        }
        return RusotoError::Unknown(res);
    }
}
impl fmt::Display for DescribeResourcePermissionsError {
    fn fmt(&self, f: &mut fmt::Formatter) -> fmt::Result {
        write!(f, "{}", self.description())
    }
}
impl Error for DescribeResourcePermissionsError {
    fn description(&self) -> &str {
        match *self {
            DescribeResourcePermissionsError::FailedDependency(ref cause) => cause,
            DescribeResourcePermissionsError::ServiceUnavailable(ref cause) => cause,
            DescribeResourcePermissionsError::UnauthorizedOperation(ref cause) => cause,
            DescribeResourcePermissionsError::UnauthorizedResourceAccess(ref cause) => cause,
        }
    }
}
/// Errors returned by DescribeRootFolders
#[derive(Debug, PartialEq)]
pub enum DescribeRootFoldersError {
    /// <p>The AWS Directory Service cannot reach an on-premises instance. Or a dependency under the control of the organization is failing, such as a connected Active Directory.</p>
    FailedDependency(String),
    /// <p>The pagination marker or limit fields are not valid.</p>
    InvalidArgument(String),
    /// <p>One or more of the dependencies is unavailable.</p>
    ServiceUnavailable(String),
    /// <p>The operation is not permitted.</p>
    UnauthorizedOperation(String),
    /// <p>The caller does not have access to perform the action on the resource.</p>
    UnauthorizedResourceAccess(String),
}

impl DescribeRootFoldersError {
    pub fn from_response(res: BufferedHttpResponse) -> RusotoError<DescribeRootFoldersError> {
        if let Some(err) = proto::json::Error::parse_rest(&res) {
            match err.typ.as_str() {
                "FailedDependencyException" => {
                    return RusotoError::Service(DescribeRootFoldersError::FailedDependency(
                        err.msg,
                    ))
                }
                "InvalidArgumentException" => {
                    return RusotoError::Service(DescribeRootFoldersError::InvalidArgument(err.msg))
                }
                "ServiceUnavailableException" => {
                    return RusotoError::Service(DescribeRootFoldersError::ServiceUnavailable(
                        err.msg,
                    ))
                }
                "UnauthorizedOperationException" => {
                    return RusotoError::Service(DescribeRootFoldersError::UnauthorizedOperation(
                        err.msg,
                    ))
                }
                "UnauthorizedResourceAccessException" => {
                    return RusotoError::Service(
                        DescribeRootFoldersError::UnauthorizedResourceAccess(err.msg),
                    )
                }
                "ValidationException" => return RusotoError::Validation(err.msg),
                _ => {}
            }
        }
        return RusotoError::Unknown(res);
    }
}
impl fmt::Display for DescribeRootFoldersError {
    fn fmt(&self, f: &mut fmt::Formatter) -> fmt::Result {
        write!(f, "{}", self.description())
    }
}
impl Error for DescribeRootFoldersError {
    fn description(&self) -> &str {
        match *self {
            DescribeRootFoldersError::FailedDependency(ref cause) => cause,
            DescribeRootFoldersError::InvalidArgument(ref cause) => cause,
            DescribeRootFoldersError::ServiceUnavailable(ref cause) => cause,
            DescribeRootFoldersError::UnauthorizedOperation(ref cause) => cause,
            DescribeRootFoldersError::UnauthorizedResourceAccess(ref cause) => cause,
        }
    }
}
/// Errors returned by DescribeUsers
#[derive(Debug, PartialEq)]
pub enum DescribeUsersError {
    /// <p>The resource does not exist.</p>
    EntityNotExists(String),
    /// <p>The AWS Directory Service cannot reach an on-premises instance. Or a dependency under the control of the organization is failing, such as a connected Active Directory.</p>
    FailedDependency(String),
    /// <p>The pagination marker or limit fields are not valid.</p>
    InvalidArgument(String),
    /// <p>The response is too large to return. The request must include a filter to reduce the size of the response.</p>
    RequestedEntityTooLarge(String),
    /// <p>One or more of the dependencies is unavailable.</p>
    ServiceUnavailable(String),
    /// <p>The operation is not permitted.</p>
    UnauthorizedOperation(String),
    /// <p>The caller does not have access to perform the action on the resource.</p>
    UnauthorizedResourceAccess(String),
}

impl DescribeUsersError {
    pub fn from_response(res: BufferedHttpResponse) -> RusotoError<DescribeUsersError> {
        if let Some(err) = proto::json::Error::parse_rest(&res) {
            match err.typ.as_str() {
                "EntityNotExistsException" => {
                    return RusotoError::Service(DescribeUsersError::EntityNotExists(err.msg))
                }
                "FailedDependencyException" => {
                    return RusotoError::Service(DescribeUsersError::FailedDependency(err.msg))
                }
                "InvalidArgumentException" => {
                    return RusotoError::Service(DescribeUsersError::InvalidArgument(err.msg))
                }
                "RequestedEntityTooLargeException" => {
                    return RusotoError::Service(DescribeUsersError::RequestedEntityTooLarge(
                        err.msg,
                    ))
                }
                "ServiceUnavailableException" => {
                    return RusotoError::Service(DescribeUsersError::ServiceUnavailable(err.msg))
                }
                "UnauthorizedOperationException" => {
                    return RusotoError::Service(DescribeUsersError::UnauthorizedOperation(err.msg))
                }
                "UnauthorizedResourceAccessException" => {
                    return RusotoError::Service(DescribeUsersError::UnauthorizedResourceAccess(
                        err.msg,
                    ))
                }
                "ValidationException" => return RusotoError::Validation(err.msg),
                _ => {}
            }
        }
        return RusotoError::Unknown(res);
    }
}
impl fmt::Display for DescribeUsersError {
    fn fmt(&self, f: &mut fmt::Formatter) -> fmt::Result {
        write!(f, "{}", self.description())
    }
}
impl Error for DescribeUsersError {
    fn description(&self) -> &str {
        match *self {
            DescribeUsersError::EntityNotExists(ref cause) => cause,
            DescribeUsersError::FailedDependency(ref cause) => cause,
            DescribeUsersError::InvalidArgument(ref cause) => cause,
            DescribeUsersError::RequestedEntityTooLarge(ref cause) => cause,
            DescribeUsersError::ServiceUnavailable(ref cause) => cause,
            DescribeUsersError::UnauthorizedOperation(ref cause) => cause,
            DescribeUsersError::UnauthorizedResourceAccess(ref cause) => cause,
        }
    }
}
/// Errors returned by GetCurrentUser
#[derive(Debug, PartialEq)]
pub enum GetCurrentUserError {
    /// <p>The resource does not exist.</p>
    EntityNotExists(String),
    /// <p>The AWS Directory Service cannot reach an on-premises instance. Or a dependency under the control of the organization is failing, such as a connected Active Directory.</p>
    FailedDependency(String),
    /// <p>One or more of the dependencies is unavailable.</p>
    ServiceUnavailable(String),
    /// <p>The operation is not permitted.</p>
    UnauthorizedOperation(String),
    /// <p>The caller does not have access to perform the action on the resource.</p>
    UnauthorizedResourceAccess(String),
}

impl GetCurrentUserError {
    pub fn from_response(res: BufferedHttpResponse) -> RusotoError<GetCurrentUserError> {
        if let Some(err) = proto::json::Error::parse_rest(&res) {
            match err.typ.as_str() {
                "EntityNotExistsException" => {
                    return RusotoError::Service(GetCurrentUserError::EntityNotExists(err.msg))
                }
                "FailedDependencyException" => {
                    return RusotoError::Service(GetCurrentUserError::FailedDependency(err.msg))
                }
                "ServiceUnavailableException" => {
                    return RusotoError::Service(GetCurrentUserError::ServiceUnavailable(err.msg))
                }
                "UnauthorizedOperationException" => {
                    return RusotoError::Service(GetCurrentUserError::UnauthorizedOperation(
                        err.msg,
                    ))
                }
                "UnauthorizedResourceAccessException" => {
                    return RusotoError::Service(GetCurrentUserError::UnauthorizedResourceAccess(
                        err.msg,
                    ))
                }
                "ValidationException" => return RusotoError::Validation(err.msg),
                _ => {}
            }
        }
        return RusotoError::Unknown(res);
    }
}
impl fmt::Display for GetCurrentUserError {
    fn fmt(&self, f: &mut fmt::Formatter) -> fmt::Result {
        write!(f, "{}", self.description())
    }
}
impl Error for GetCurrentUserError {
    fn description(&self) -> &str {
        match *self {
            GetCurrentUserError::EntityNotExists(ref cause) => cause,
            GetCurrentUserError::FailedDependency(ref cause) => cause,
            GetCurrentUserError::ServiceUnavailable(ref cause) => cause,
            GetCurrentUserError::UnauthorizedOperation(ref cause) => cause,
            GetCurrentUserError::UnauthorizedResourceAccess(ref cause) => cause,
        }
    }
}
/// Errors returned by GetDocument
#[derive(Debug, PartialEq)]
pub enum GetDocumentError {
    /// <p>The resource does not exist.</p>
    EntityNotExists(String),
    /// <p>The AWS Directory Service cannot reach an on-premises instance. Or a dependency under the control of the organization is failing, such as a connected Active Directory.</p>
    FailedDependency(String),
    /// <p>The pagination marker or limit fields are not valid.</p>
    InvalidArgument(String),
    /// <p>The password is invalid.</p>
    InvalidPassword(String),
    /// <p>One or more of the dependencies is unavailable.</p>
    ServiceUnavailable(String),
    /// <p>The operation is not permitted.</p>
    UnauthorizedOperation(String),
    /// <p>The caller does not have access to perform the action on the resource.</p>
    UnauthorizedResourceAccess(String),
}

impl GetDocumentError {
    pub fn from_response(res: BufferedHttpResponse) -> RusotoError<GetDocumentError> {
        if let Some(err) = proto::json::Error::parse_rest(&res) {
            match err.typ.as_str() {
                "EntityNotExistsException" => {
                    return RusotoError::Service(GetDocumentError::EntityNotExists(err.msg))
                }
                "FailedDependencyException" => {
                    return RusotoError::Service(GetDocumentError::FailedDependency(err.msg))
                }
                "InvalidArgumentException" => {
                    return RusotoError::Service(GetDocumentError::InvalidArgument(err.msg))
                }
                "InvalidPasswordException" => {
                    return RusotoError::Service(GetDocumentError::InvalidPassword(err.msg))
                }
                "ServiceUnavailableException" => {
                    return RusotoError::Service(GetDocumentError::ServiceUnavailable(err.msg))
                }
                "UnauthorizedOperationException" => {
                    return RusotoError::Service(GetDocumentError::UnauthorizedOperation(err.msg))
                }
                "UnauthorizedResourceAccessException" => {
                    return RusotoError::Service(GetDocumentError::UnauthorizedResourceAccess(
                        err.msg,
                    ))
                }
                "ValidationException" => return RusotoError::Validation(err.msg),
                _ => {}
            }
        }
        return RusotoError::Unknown(res);
    }
}
impl fmt::Display for GetDocumentError {
    fn fmt(&self, f: &mut fmt::Formatter) -> fmt::Result {
        write!(f, "{}", self.description())
    }
}
impl Error for GetDocumentError {
    fn description(&self) -> &str {
        match *self {
            GetDocumentError::EntityNotExists(ref cause) => cause,
            GetDocumentError::FailedDependency(ref cause) => cause,
            GetDocumentError::InvalidArgument(ref cause) => cause,
            GetDocumentError::InvalidPassword(ref cause) => cause,
            GetDocumentError::ServiceUnavailable(ref cause) => cause,
            GetDocumentError::UnauthorizedOperation(ref cause) => cause,
            GetDocumentError::UnauthorizedResourceAccess(ref cause) => cause,
        }
    }
}
/// Errors returned by GetDocumentPath
#[derive(Debug, PartialEq)]
pub enum GetDocumentPathError {
    /// <p>The resource does not exist.</p>
    EntityNotExists(String),
    /// <p>The AWS Directory Service cannot reach an on-premises instance. Or a dependency under the control of the organization is failing, such as a connected Active Directory.</p>
    FailedDependency(String),
    /// <p>One or more of the dependencies is unavailable.</p>
    ServiceUnavailable(String),
    /// <p>The operation is not permitted.</p>
    UnauthorizedOperation(String),
    /// <p>The caller does not have access to perform the action on the resource.</p>
    UnauthorizedResourceAccess(String),
}

impl GetDocumentPathError {
    pub fn from_response(res: BufferedHttpResponse) -> RusotoError<GetDocumentPathError> {
        if let Some(err) = proto::json::Error::parse_rest(&res) {
            match err.typ.as_str() {
                "EntityNotExistsException" => {
                    return RusotoError::Service(GetDocumentPathError::EntityNotExists(err.msg))
                }
                "FailedDependencyException" => {
                    return RusotoError::Service(GetDocumentPathError::FailedDependency(err.msg))
                }
                "ServiceUnavailableException" => {
                    return RusotoError::Service(GetDocumentPathError::ServiceUnavailable(err.msg))
                }
                "UnauthorizedOperationException" => {
                    return RusotoError::Service(GetDocumentPathError::UnauthorizedOperation(
                        err.msg,
                    ))
                }
                "UnauthorizedResourceAccessException" => {
                    return RusotoError::Service(GetDocumentPathError::UnauthorizedResourceAccess(
                        err.msg,
                    ))
                }
                "ValidationException" => return RusotoError::Validation(err.msg),
                _ => {}
            }
        }
        return RusotoError::Unknown(res);
    }
}
impl fmt::Display for GetDocumentPathError {
    fn fmt(&self, f: &mut fmt::Formatter) -> fmt::Result {
        write!(f, "{}", self.description())
    }
}
impl Error for GetDocumentPathError {
    fn description(&self) -> &str {
        match *self {
            GetDocumentPathError::EntityNotExists(ref cause) => cause,
            GetDocumentPathError::FailedDependency(ref cause) => cause,
            GetDocumentPathError::ServiceUnavailable(ref cause) => cause,
            GetDocumentPathError::UnauthorizedOperation(ref cause) => cause,
            GetDocumentPathError::UnauthorizedResourceAccess(ref cause) => cause,
        }
    }
}
/// Errors returned by GetDocumentVersion
#[derive(Debug, PartialEq)]
pub enum GetDocumentVersionError {
    /// <p>The resource does not exist.</p>
    EntityNotExists(String),
    /// <p>The AWS Directory Service cannot reach an on-premises instance. Or a dependency under the control of the organization is failing, such as a connected Active Directory.</p>
    FailedDependency(String),
    /// <p>The password is invalid.</p>
    InvalidPassword(String),
    /// <p>The specified document version is not in the INITIALIZED state.</p>
    ProhibitedState(String),
    /// <p>One or more of the dependencies is unavailable.</p>
    ServiceUnavailable(String),
    /// <p>The operation is not permitted.</p>
    UnauthorizedOperation(String),
    /// <p>The caller does not have access to perform the action on the resource.</p>
    UnauthorizedResourceAccess(String),
}

impl GetDocumentVersionError {
    pub fn from_response(res: BufferedHttpResponse) -> RusotoError<GetDocumentVersionError> {
        if let Some(err) = proto::json::Error::parse_rest(&res) {
            match err.typ.as_str() {
                "EntityNotExistsException" => {
                    return RusotoError::Service(GetDocumentVersionError::EntityNotExists(err.msg))
                }
                "FailedDependencyException" => {
                    return RusotoError::Service(GetDocumentVersionError::FailedDependency(err.msg))
                }
                "InvalidPasswordException" => {
                    return RusotoError::Service(GetDocumentVersionError::InvalidPassword(err.msg))
                }
                "ProhibitedStateException" => {
                    return RusotoError::Service(GetDocumentVersionError::ProhibitedState(err.msg))
                }
                "ServiceUnavailableException" => {
                    return RusotoError::Service(GetDocumentVersionError::ServiceUnavailable(
                        err.msg,
                    ))
                }
                "UnauthorizedOperationException" => {
                    return RusotoError::Service(GetDocumentVersionError::UnauthorizedOperation(
                        err.msg,
                    ))
                }
                "UnauthorizedResourceAccessException" => {
                    return RusotoError::Service(
                        GetDocumentVersionError::UnauthorizedResourceAccess(err.msg),
                    )
                }
                "ValidationException" => return RusotoError::Validation(err.msg),
                _ => {}
            }
        }
        return RusotoError::Unknown(res);
    }
}
impl fmt::Display for GetDocumentVersionError {
    fn fmt(&self, f: &mut fmt::Formatter) -> fmt::Result {
        write!(f, "{}", self.description())
    }
}
impl Error for GetDocumentVersionError {
    fn description(&self) -> &str {
        match *self {
            GetDocumentVersionError::EntityNotExists(ref cause) => cause,
            GetDocumentVersionError::FailedDependency(ref cause) => cause,
            GetDocumentVersionError::InvalidPassword(ref cause) => cause,
            GetDocumentVersionError::ProhibitedState(ref cause) => cause,
            GetDocumentVersionError::ServiceUnavailable(ref cause) => cause,
            GetDocumentVersionError::UnauthorizedOperation(ref cause) => cause,
            GetDocumentVersionError::UnauthorizedResourceAccess(ref cause) => cause,
        }
    }
}
/// Errors returned by GetFolder
#[derive(Debug, PartialEq)]
pub enum GetFolderError {
    /// <p>The resource does not exist.</p>
    EntityNotExists(String),
    /// <p>The AWS Directory Service cannot reach an on-premises instance. Or a dependency under the control of the organization is failing, such as a connected Active Directory.</p>
    FailedDependency(String),
    /// <p>The pagination marker or limit fields are not valid.</p>
    InvalidArgument(String),
    /// <p>The specified document version is not in the INITIALIZED state.</p>
    ProhibitedState(String),
    /// <p>One or more of the dependencies is unavailable.</p>
    ServiceUnavailable(String),
    /// <p>The operation is not permitted.</p>
    UnauthorizedOperation(String),
    /// <p>The caller does not have access to perform the action on the resource.</p>
    UnauthorizedResourceAccess(String),
}

impl GetFolderError {
    pub fn from_response(res: BufferedHttpResponse) -> RusotoError<GetFolderError> {
        if let Some(err) = proto::json::Error::parse_rest(&res) {
            match err.typ.as_str() {
                "EntityNotExistsException" => {
                    return RusotoError::Service(GetFolderError::EntityNotExists(err.msg))
                }
                "FailedDependencyException" => {
                    return RusotoError::Service(GetFolderError::FailedDependency(err.msg))
                }
                "InvalidArgumentException" => {
                    return RusotoError::Service(GetFolderError::InvalidArgument(err.msg))
                }
                "ProhibitedStateException" => {
                    return RusotoError::Service(GetFolderError::ProhibitedState(err.msg))
                }
                "ServiceUnavailableException" => {
                    return RusotoError::Service(GetFolderError::ServiceUnavailable(err.msg))
                }
                "UnauthorizedOperationException" => {
                    return RusotoError::Service(GetFolderError::UnauthorizedOperation(err.msg))
                }
                "UnauthorizedResourceAccessException" => {
                    return RusotoError::Service(GetFolderError::UnauthorizedResourceAccess(
                        err.msg,
                    ))
                }
                "ValidationException" => return RusotoError::Validation(err.msg),
                _ => {}
            }
        }
        return RusotoError::Unknown(res);
    }
}
impl fmt::Display for GetFolderError {
    fn fmt(&self, f: &mut fmt::Formatter) -> fmt::Result {
        write!(f, "{}", self.description())
    }
}
impl Error for GetFolderError {
    fn description(&self) -> &str {
        match *self {
            GetFolderError::EntityNotExists(ref cause) => cause,
            GetFolderError::FailedDependency(ref cause) => cause,
            GetFolderError::InvalidArgument(ref cause) => cause,
            GetFolderError::ProhibitedState(ref cause) => cause,
            GetFolderError::ServiceUnavailable(ref cause) => cause,
            GetFolderError::UnauthorizedOperation(ref cause) => cause,
            GetFolderError::UnauthorizedResourceAccess(ref cause) => cause,
        }
    }
}
/// Errors returned by GetFolderPath
#[derive(Debug, PartialEq)]
pub enum GetFolderPathError {
    /// <p>The resource does not exist.</p>
    EntityNotExists(String),
    /// <p>The AWS Directory Service cannot reach an on-premises instance. Or a dependency under the control of the organization is failing, such as a connected Active Directory.</p>
    FailedDependency(String),
    /// <p>One or more of the dependencies is unavailable.</p>
    ServiceUnavailable(String),
    /// <p>The operation is not permitted.</p>
    UnauthorizedOperation(String),
    /// <p>The caller does not have access to perform the action on the resource.</p>
    UnauthorizedResourceAccess(String),
}

impl GetFolderPathError {
    pub fn from_response(res: BufferedHttpResponse) -> RusotoError<GetFolderPathError> {
        if let Some(err) = proto::json::Error::parse_rest(&res) {
            match err.typ.as_str() {
                "EntityNotExistsException" => {
                    return RusotoError::Service(GetFolderPathError::EntityNotExists(err.msg))
                }
                "FailedDependencyException" => {
                    return RusotoError::Service(GetFolderPathError::FailedDependency(err.msg))
                }
                "ServiceUnavailableException" => {
                    return RusotoError::Service(GetFolderPathError::ServiceUnavailable(err.msg))
                }
                "UnauthorizedOperationException" => {
                    return RusotoError::Service(GetFolderPathError::UnauthorizedOperation(err.msg))
                }
                "UnauthorizedResourceAccessException" => {
                    return RusotoError::Service(GetFolderPathError::UnauthorizedResourceAccess(
                        err.msg,
                    ))
                }
                "ValidationException" => return RusotoError::Validation(err.msg),
                _ => {}
            }
        }
        return RusotoError::Unknown(res);
    }
}
impl fmt::Display for GetFolderPathError {
    fn fmt(&self, f: &mut fmt::Formatter) -> fmt::Result {
        write!(f, "{}", self.description())
    }
}
impl Error for GetFolderPathError {
    fn description(&self) -> &str {
        match *self {
            GetFolderPathError::EntityNotExists(ref cause) => cause,
            GetFolderPathError::FailedDependency(ref cause) => cause,
            GetFolderPathError::ServiceUnavailable(ref cause) => cause,
            GetFolderPathError::UnauthorizedOperation(ref cause) => cause,
            GetFolderPathError::UnauthorizedResourceAccess(ref cause) => cause,
        }
    }
}
/// Errors returned by GetResources
#[derive(Debug, PartialEq)]
pub enum GetResourcesError {
    /// <p>The AWS Directory Service cannot reach an on-premises instance. Or a dependency under the control of the organization is failing, such as a connected Active Directory.</p>
    FailedDependency(String),
    /// <p>The pagination marker or limit fields are not valid.</p>
    InvalidArgument(String),
    /// <p>One or more of the dependencies is unavailable.</p>
    ServiceUnavailable(String),
    /// <p>The operation is not permitted.</p>
    UnauthorizedOperation(String),
    /// <p>The caller does not have access to perform the action on the resource.</p>
    UnauthorizedResourceAccess(String),
}

impl GetResourcesError {
    pub fn from_response(res: BufferedHttpResponse) -> RusotoError<GetResourcesError> {
        if let Some(err) = proto::json::Error::parse_rest(&res) {
            match err.typ.as_str() {
                "FailedDependencyException" => {
                    return RusotoError::Service(GetResourcesError::FailedDependency(err.msg))
                }
                "InvalidArgumentException" => {
                    return RusotoError::Service(GetResourcesError::InvalidArgument(err.msg))
                }
                "ServiceUnavailableException" => {
                    return RusotoError::Service(GetResourcesError::ServiceUnavailable(err.msg))
                }
                "UnauthorizedOperationException" => {
                    return RusotoError::Service(GetResourcesError::UnauthorizedOperation(err.msg))
                }
                "UnauthorizedResourceAccessException" => {
                    return RusotoError::Service(GetResourcesError::UnauthorizedResourceAccess(
                        err.msg,
                    ))
                }
                "ValidationException" => return RusotoError::Validation(err.msg),
                _ => {}
            }
        }
        return RusotoError::Unknown(res);
    }
}
impl fmt::Display for GetResourcesError {
    fn fmt(&self, f: &mut fmt::Formatter) -> fmt::Result {
        write!(f, "{}", self.description())
    }
}
impl Error for GetResourcesError {
    fn description(&self) -> &str {
        match *self {
            GetResourcesError::FailedDependency(ref cause) => cause,
            GetResourcesError::InvalidArgument(ref cause) => cause,
            GetResourcesError::ServiceUnavailable(ref cause) => cause,
            GetResourcesError::UnauthorizedOperation(ref cause) => cause,
            GetResourcesError::UnauthorizedResourceAccess(ref cause) => cause,
        }
    }
}
/// Errors returned by InitiateDocumentVersionUpload
#[derive(Debug, PartialEq)]
pub enum InitiateDocumentVersionUploadError {
    /// <p>This exception is thrown when a valid checkout ID is not presented on document version upload calls for a document that has been checked out from Web client.</p>
    DraftUploadOutOfSync(String),
    /// <p>The resource already exists.</p>
    EntityAlreadyExists(String),
    /// <p>The resource does not exist.</p>
    EntityNotExists(String),
    /// <p>The AWS Directory Service cannot reach an on-premises instance. Or a dependency under the control of the organization is failing, such as a connected Active Directory.</p>
    FailedDependency(String),
    /// <p>The specified document version is not in the INITIALIZED state.</p>
    ProhibitedState(String),
    /// <p>The resource is already checked out.</p>
    ResourceAlreadyCheckedOut(String),
    /// <p>One or more of the dependencies is unavailable.</p>
    ServiceUnavailable(String),
    /// <p>The storage limit has been exceeded.</p>
    StorageLimitExceeded(String),
    /// <p>The storage limit will be exceeded.</p>
    StorageLimitWillExceed(String),
    /// <p>The operation is not permitted.</p>
    UnauthorizedOperation(String),
    /// <p>The caller does not have access to perform the action on the resource.</p>
    UnauthorizedResourceAccess(String),
}

impl InitiateDocumentVersionUploadError {
    pub fn from_response(
        res: BufferedHttpResponse,
    ) -> RusotoError<InitiateDocumentVersionUploadError> {
        if let Some(err) = proto::json::Error::parse_rest(&res) {
            match err.typ.as_str() {
                "DraftUploadOutOfSyncException" => {
                    return RusotoError::Service(
                        InitiateDocumentVersionUploadError::DraftUploadOutOfSync(err.msg),
                    )
                }
                "EntityAlreadyExistsException" => {
                    return RusotoError::Service(
                        InitiateDocumentVersionUploadError::EntityAlreadyExists(err.msg),
                    )
                }
                "EntityNotExistsException" => {
                    return RusotoError::Service(
                        InitiateDocumentVersionUploadError::EntityNotExists(err.msg),
                    )
                }
                "FailedDependencyException" => {
                    return RusotoError::Service(
                        InitiateDocumentVersionUploadError::FailedDependency(err.msg),
                    )
                }
                "ProhibitedStateException" => {
                    return RusotoError::Service(
                        InitiateDocumentVersionUploadError::ProhibitedState(err.msg),
                    )
                }
                "ResourceAlreadyCheckedOutException" => {
                    return RusotoError::Service(
                        InitiateDocumentVersionUploadError::ResourceAlreadyCheckedOut(err.msg),
                    )
                }
                "ServiceUnavailableException" => {
                    return RusotoError::Service(
                        InitiateDocumentVersionUploadError::ServiceUnavailable(err.msg),
                    )
                }
                "StorageLimitExceededException" => {
                    return RusotoError::Service(
                        InitiateDocumentVersionUploadError::StorageLimitExceeded(err.msg),
                    )
                }
                "StorageLimitWillExceedException" => {
                    return RusotoError::Service(
                        InitiateDocumentVersionUploadError::StorageLimitWillExceed(err.msg),
                    )
                }
                "UnauthorizedOperationException" => {
                    return RusotoError::Service(
                        InitiateDocumentVersionUploadError::UnauthorizedOperation(err.msg),
                    )
                }
                "UnauthorizedResourceAccessException" => {
                    return RusotoError::Service(
                        InitiateDocumentVersionUploadError::UnauthorizedResourceAccess(err.msg),
                    )
                }
                "ValidationException" => return RusotoError::Validation(err.msg),
                _ => {}
            }
        }
        return RusotoError::Unknown(res);
    }
}
impl fmt::Display for InitiateDocumentVersionUploadError {
    fn fmt(&self, f: &mut fmt::Formatter) -> fmt::Result {
        write!(f, "{}", self.description())
    }
}
impl Error for InitiateDocumentVersionUploadError {
    fn description(&self) -> &str {
        match *self {
            InitiateDocumentVersionUploadError::DraftUploadOutOfSync(ref cause) => cause,
            InitiateDocumentVersionUploadError::EntityAlreadyExists(ref cause) => cause,
            InitiateDocumentVersionUploadError::EntityNotExists(ref cause) => cause,
            InitiateDocumentVersionUploadError::FailedDependency(ref cause) => cause,
            InitiateDocumentVersionUploadError::ProhibitedState(ref cause) => cause,
            InitiateDocumentVersionUploadError::ResourceAlreadyCheckedOut(ref cause) => cause,
            InitiateDocumentVersionUploadError::ServiceUnavailable(ref cause) => cause,
            InitiateDocumentVersionUploadError::StorageLimitExceeded(ref cause) => cause,
            InitiateDocumentVersionUploadError::StorageLimitWillExceed(ref cause) => cause,
            InitiateDocumentVersionUploadError::UnauthorizedOperation(ref cause) => cause,
            InitiateDocumentVersionUploadError::UnauthorizedResourceAccess(ref cause) => cause,
        }
    }
}
/// Errors returned by RemoveAllResourcePermissions
#[derive(Debug, PartialEq)]
pub enum RemoveAllResourcePermissionsError {
    /// <p>The AWS Directory Service cannot reach an on-premises instance. Or a dependency under the control of the organization is failing, such as a connected Active Directory.</p>
    FailedDependency(String),
    /// <p>One or more of the dependencies is unavailable.</p>
    ServiceUnavailable(String),
    /// <p>The operation is not permitted.</p>
    UnauthorizedOperation(String),
    /// <p>The caller does not have access to perform the action on the resource.</p>
    UnauthorizedResourceAccess(String),
}

impl RemoveAllResourcePermissionsError {
    pub fn from_response(
        res: BufferedHttpResponse,
    ) -> RusotoError<RemoveAllResourcePermissionsError> {
        if let Some(err) = proto::json::Error::parse_rest(&res) {
            match err.typ.as_str() {
                "FailedDependencyException" => {
                    return RusotoError::Service(
                        RemoveAllResourcePermissionsError::FailedDependency(err.msg),
                    )
                }
                "ServiceUnavailableException" => {
                    return RusotoError::Service(
                        RemoveAllResourcePermissionsError::ServiceUnavailable(err.msg),
                    )
                }
                "UnauthorizedOperationException" => {
                    return RusotoError::Service(
                        RemoveAllResourcePermissionsError::UnauthorizedOperation(err.msg),
                    )
                }
                "UnauthorizedResourceAccessException" => {
                    return RusotoError::Service(
                        RemoveAllResourcePermissionsError::UnauthorizedResourceAccess(err.msg),
                    )
                }
                "ValidationException" => return RusotoError::Validation(err.msg),
                _ => {}
            }
        }
        return RusotoError::Unknown(res);
    }
}
impl fmt::Display for RemoveAllResourcePermissionsError {
    fn fmt(&self, f: &mut fmt::Formatter) -> fmt::Result {
        write!(f, "{}", self.description())
    }
}
impl Error for RemoveAllResourcePermissionsError {
    fn description(&self) -> &str {
        match *self {
            RemoveAllResourcePermissionsError::FailedDependency(ref cause) => cause,
            RemoveAllResourcePermissionsError::ServiceUnavailable(ref cause) => cause,
            RemoveAllResourcePermissionsError::UnauthorizedOperation(ref cause) => cause,
            RemoveAllResourcePermissionsError::UnauthorizedResourceAccess(ref cause) => cause,
        }
    }
}
/// Errors returned by RemoveResourcePermission
#[derive(Debug, PartialEq)]
pub enum RemoveResourcePermissionError {
    /// <p>The AWS Directory Service cannot reach an on-premises instance. Or a dependency under the control of the organization is failing, such as a connected Active Directory.</p>
    FailedDependency(String),
    /// <p>One or more of the dependencies is unavailable.</p>
    ServiceUnavailable(String),
    /// <p>The operation is not permitted.</p>
    UnauthorizedOperation(String),
    /// <p>The caller does not have access to perform the action on the resource.</p>
    UnauthorizedResourceAccess(String),
}

impl RemoveResourcePermissionError {
    pub fn from_response(res: BufferedHttpResponse) -> RusotoError<RemoveResourcePermissionError> {
        if let Some(err) = proto::json::Error::parse_rest(&res) {
            match err.typ.as_str() {
                "FailedDependencyException" => {
                    return RusotoError::Service(RemoveResourcePermissionError::FailedDependency(
                        err.msg,
                    ))
                }
                "ServiceUnavailableException" => {
                    return RusotoError::Service(RemoveResourcePermissionError::ServiceUnavailable(
                        err.msg,
                    ))
                }
                "UnauthorizedOperationException" => {
                    return RusotoError::Service(
                        RemoveResourcePermissionError::UnauthorizedOperation(err.msg),
                    )
                }
                "UnauthorizedResourceAccessException" => {
                    return RusotoError::Service(
                        RemoveResourcePermissionError::UnauthorizedResourceAccess(err.msg),
                    )
                }
                "ValidationException" => return RusotoError::Validation(err.msg),
                _ => {}
            }
        }
        return RusotoError::Unknown(res);
    }
}
impl fmt::Display for RemoveResourcePermissionError {
    fn fmt(&self, f: &mut fmt::Formatter) -> fmt::Result {
        write!(f, "{}", self.description())
    }
}
impl Error for RemoveResourcePermissionError {
    fn description(&self) -> &str {
        match *self {
            RemoveResourcePermissionError::FailedDependency(ref cause) => cause,
            RemoveResourcePermissionError::ServiceUnavailable(ref cause) => cause,
            RemoveResourcePermissionError::UnauthorizedOperation(ref cause) => cause,
            RemoveResourcePermissionError::UnauthorizedResourceAccess(ref cause) => cause,
        }
    }
}
/// Errors returned by UpdateDocument
#[derive(Debug, PartialEq)]
pub enum UpdateDocumentError {
    /// <p>The resource hierarchy is changing.</p>
    ConcurrentModification(String),
    /// <p>Another operation is in progress on the resource that conflicts with the current operation.</p>
    ConflictingOperation(String),
    /// <p>The resource already exists.</p>
    EntityAlreadyExists(String),
    /// <p>The resource does not exist.</p>
    EntityNotExists(String),
    /// <p>The AWS Directory Service cannot reach an on-premises instance. Or a dependency under the control of the organization is failing, such as a connected Active Directory.</p>
    FailedDependency(String),
    /// <p>The maximum of 100,000 folders under the parent folder has been exceeded.</p>
    LimitExceeded(String),
    /// <p>The specified document version is not in the INITIALIZED state.</p>
    ProhibitedState(String),
    /// <p>One or more of the dependencies is unavailable.</p>
    ServiceUnavailable(String),
    /// <p>The operation is not permitted.</p>
    UnauthorizedOperation(String),
    /// <p>The caller does not have access to perform the action on the resource.</p>
    UnauthorizedResourceAccess(String),
}

impl UpdateDocumentError {
    pub fn from_response(res: BufferedHttpResponse) -> RusotoError<UpdateDocumentError> {
        if let Some(err) = proto::json::Error::parse_rest(&res) {
            match err.typ.as_str() {
                "ConcurrentModificationException" => {
                    return RusotoError::Service(UpdateDocumentError::ConcurrentModification(
                        err.msg,
                    ))
                }
                "ConflictingOperationException" => {
                    return RusotoError::Service(UpdateDocumentError::ConflictingOperation(err.msg))
                }
                "EntityAlreadyExistsException" => {
                    return RusotoError::Service(UpdateDocumentError::EntityAlreadyExists(err.msg))
                }
                "EntityNotExistsException" => {
                    return RusotoError::Service(UpdateDocumentError::EntityNotExists(err.msg))
                }
                "FailedDependencyException" => {
                    return RusotoError::Service(UpdateDocumentError::FailedDependency(err.msg))
                }
                "LimitExceededException" => {
                    return RusotoError::Service(UpdateDocumentError::LimitExceeded(err.msg))
                }
                "ProhibitedStateException" => {
                    return RusotoError::Service(UpdateDocumentError::ProhibitedState(err.msg))
                }
                "ServiceUnavailableException" => {
                    return RusotoError::Service(UpdateDocumentError::ServiceUnavailable(err.msg))
                }
                "UnauthorizedOperationException" => {
                    return RusotoError::Service(UpdateDocumentError::UnauthorizedOperation(
                        err.msg,
                    ))
                }
                "UnauthorizedResourceAccessException" => {
                    return RusotoError::Service(UpdateDocumentError::UnauthorizedResourceAccess(
                        err.msg,
                    ))
                }
                "ValidationException" => return RusotoError::Validation(err.msg),
                _ => {}
            }
        }
        return RusotoError::Unknown(res);
    }
}
impl fmt::Display for UpdateDocumentError {
    fn fmt(&self, f: &mut fmt::Formatter) -> fmt::Result {
        write!(f, "{}", self.description())
    }
}
impl Error for UpdateDocumentError {
    fn description(&self) -> &str {
        match *self {
            UpdateDocumentError::ConcurrentModification(ref cause) => cause,
            UpdateDocumentError::ConflictingOperation(ref cause) => cause,
            UpdateDocumentError::EntityAlreadyExists(ref cause) => cause,
            UpdateDocumentError::EntityNotExists(ref cause) => cause,
            UpdateDocumentError::FailedDependency(ref cause) => cause,
            UpdateDocumentError::LimitExceeded(ref cause) => cause,
            UpdateDocumentError::ProhibitedState(ref cause) => cause,
            UpdateDocumentError::ServiceUnavailable(ref cause) => cause,
            UpdateDocumentError::UnauthorizedOperation(ref cause) => cause,
            UpdateDocumentError::UnauthorizedResourceAccess(ref cause) => cause,
        }
    }
}
/// Errors returned by UpdateDocumentVersion
#[derive(Debug, PartialEq)]
pub enum UpdateDocumentVersionError {
    /// <p>The resource hierarchy is changing.</p>
    ConcurrentModification(String),
    /// <p>The resource does not exist.</p>
    EntityNotExists(String),
    /// <p>The AWS Directory Service cannot reach an on-premises instance. Or a dependency under the control of the organization is failing, such as a connected Active Directory.</p>
    FailedDependency(String),
    /// <p>The operation is invalid.</p>
    InvalidOperation(String),
    /// <p>The specified document version is not in the INITIALIZED state.</p>
    ProhibitedState(String),
    /// <p>One or more of the dependencies is unavailable.</p>
    ServiceUnavailable(String),
    /// <p>The operation is not permitted.</p>
    UnauthorizedOperation(String),
    /// <p>The caller does not have access to perform the action on the resource.</p>
    UnauthorizedResourceAccess(String),
}

impl UpdateDocumentVersionError {
    pub fn from_response(res: BufferedHttpResponse) -> RusotoError<UpdateDocumentVersionError> {
        if let Some(err) = proto::json::Error::parse_rest(&res) {
            match err.typ.as_str() {
                "ConcurrentModificationException" => {
                    return RusotoError::Service(
                        UpdateDocumentVersionError::ConcurrentModification(err.msg),
                    )
                }
                "EntityNotExistsException" => {
                    return RusotoError::Service(UpdateDocumentVersionError::EntityNotExists(
                        err.msg,
                    ))
                }
                "FailedDependencyException" => {
                    return RusotoError::Service(UpdateDocumentVersionError::FailedDependency(
                        err.msg,
                    ))
                }
                "InvalidOperationException" => {
                    return RusotoError::Service(UpdateDocumentVersionError::InvalidOperation(
                        err.msg,
                    ))
                }
                "ProhibitedStateException" => {
                    return RusotoError::Service(UpdateDocumentVersionError::ProhibitedState(
                        err.msg,
                    ))
                }
                "ServiceUnavailableException" => {
                    return RusotoError::Service(UpdateDocumentVersionError::ServiceUnavailable(
                        err.msg,
                    ))
                }
                "UnauthorizedOperationException" => {
                    return RusotoError::Service(UpdateDocumentVersionError::UnauthorizedOperation(
                        err.msg,
                    ))
                }
                "UnauthorizedResourceAccessException" => {
                    return RusotoError::Service(
                        UpdateDocumentVersionError::UnauthorizedResourceAccess(err.msg),
                    )
                }
                "ValidationException" => return RusotoError::Validation(err.msg),
                _ => {}
            }
        }
        return RusotoError::Unknown(res);
    }
}
impl fmt::Display for UpdateDocumentVersionError {
    fn fmt(&self, f: &mut fmt::Formatter) -> fmt::Result {
        write!(f, "{}", self.description())
    }
}
impl Error for UpdateDocumentVersionError {
    fn description(&self) -> &str {
        match *self {
            UpdateDocumentVersionError::ConcurrentModification(ref cause) => cause,
            UpdateDocumentVersionError::EntityNotExists(ref cause) => cause,
            UpdateDocumentVersionError::FailedDependency(ref cause) => cause,
            UpdateDocumentVersionError::InvalidOperation(ref cause) => cause,
            UpdateDocumentVersionError::ProhibitedState(ref cause) => cause,
            UpdateDocumentVersionError::ServiceUnavailable(ref cause) => cause,
            UpdateDocumentVersionError::UnauthorizedOperation(ref cause) => cause,
            UpdateDocumentVersionError::UnauthorizedResourceAccess(ref cause) => cause,
        }
    }
}
/// Errors returned by UpdateFolder
#[derive(Debug, PartialEq)]
pub enum UpdateFolderError {
    /// <p>The resource hierarchy is changing.</p>
    ConcurrentModification(String),
    /// <p>Another operation is in progress on the resource that conflicts with the current operation.</p>
    ConflictingOperation(String),
    /// <p>The resource already exists.</p>
    EntityAlreadyExists(String),
    /// <p>The resource does not exist.</p>
    EntityNotExists(String),
    /// <p>The AWS Directory Service cannot reach an on-premises instance. Or a dependency under the control of the organization is failing, such as a connected Active Directory.</p>
    FailedDependency(String),
    /// <p>The maximum of 100,000 folders under the parent folder has been exceeded.</p>
    LimitExceeded(String),
    /// <p>The specified document version is not in the INITIALIZED state.</p>
    ProhibitedState(String),
    /// <p>One or more of the dependencies is unavailable.</p>
    ServiceUnavailable(String),
    /// <p>The operation is not permitted.</p>
    UnauthorizedOperation(String),
    /// <p>The caller does not have access to perform the action on the resource.</p>
    UnauthorizedResourceAccess(String),
}

impl UpdateFolderError {
    pub fn from_response(res: BufferedHttpResponse) -> RusotoError<UpdateFolderError> {
        if let Some(err) = proto::json::Error::parse_rest(&res) {
            match err.typ.as_str() {
                "ConcurrentModificationException" => {
                    return RusotoError::Service(UpdateFolderError::ConcurrentModification(err.msg))
                }
                "ConflictingOperationException" => {
                    return RusotoError::Service(UpdateFolderError::ConflictingOperation(err.msg))
                }
                "EntityAlreadyExistsException" => {
                    return RusotoError::Service(UpdateFolderError::EntityAlreadyExists(err.msg))
                }
                "EntityNotExistsException" => {
                    return RusotoError::Service(UpdateFolderError::EntityNotExists(err.msg))
                }
                "FailedDependencyException" => {
                    return RusotoError::Service(UpdateFolderError::FailedDependency(err.msg))
                }
                "LimitExceededException" => {
                    return RusotoError::Service(UpdateFolderError::LimitExceeded(err.msg))
                }
                "ProhibitedStateException" => {
                    return RusotoError::Service(UpdateFolderError::ProhibitedState(err.msg))
                }
                "ServiceUnavailableException" => {
                    return RusotoError::Service(UpdateFolderError::ServiceUnavailable(err.msg))
                }
                "UnauthorizedOperationException" => {
                    return RusotoError::Service(UpdateFolderError::UnauthorizedOperation(err.msg))
                }
                "UnauthorizedResourceAccessException" => {
                    return RusotoError::Service(UpdateFolderError::UnauthorizedResourceAccess(
                        err.msg,
                    ))
                }
                "ValidationException" => return RusotoError::Validation(err.msg),
                _ => {}
            }
        }
        return RusotoError::Unknown(res);
    }
}
impl fmt::Display for UpdateFolderError {
    fn fmt(&self, f: &mut fmt::Formatter) -> fmt::Result {
        write!(f, "{}", self.description())
    }
}
impl Error for UpdateFolderError {
    fn description(&self) -> &str {
        match *self {
            UpdateFolderError::ConcurrentModification(ref cause) => cause,
            UpdateFolderError::ConflictingOperation(ref cause) => cause,
            UpdateFolderError::EntityAlreadyExists(ref cause) => cause,
            UpdateFolderError::EntityNotExists(ref cause) => cause,
            UpdateFolderError::FailedDependency(ref cause) => cause,
            UpdateFolderError::LimitExceeded(ref cause) => cause,
            UpdateFolderError::ProhibitedState(ref cause) => cause,
            UpdateFolderError::ServiceUnavailable(ref cause) => cause,
            UpdateFolderError::UnauthorizedOperation(ref cause) => cause,
            UpdateFolderError::UnauthorizedResourceAccess(ref cause) => cause,
        }
    }
}
/// Errors returned by UpdateUser
#[derive(Debug, PartialEq)]
pub enum UpdateUserError {
    /// <p>The last user in the organization is being deactivated.</p>
    DeactivatingLastSystemUser(String),
    /// <p>The resource does not exist.</p>
    EntityNotExists(String),
    /// <p>The AWS Directory Service cannot reach an on-premises instance. Or a dependency under the control of the organization is failing, such as a connected Active Directory.</p>
    FailedDependency(String),
    /// <p>The user is undergoing transfer of ownership.</p>
    IllegalUserState(String),
    /// <p>The pagination marker or limit fields are not valid.</p>
    InvalidArgument(String),
    /// <p>One or more of the dependencies is unavailable.</p>
    ServiceUnavailable(String),
    /// <p>The operation is not permitted.</p>
    UnauthorizedOperation(String),
    /// <p>The caller does not have access to perform the action on the resource.</p>
    UnauthorizedResourceAccess(String),
}

impl UpdateUserError {
    pub fn from_response(res: BufferedHttpResponse) -> RusotoError<UpdateUserError> {
        if let Some(err) = proto::json::Error::parse_rest(&res) {
            match err.typ.as_str() {
                "DeactivatingLastSystemUserException" => {
                    return RusotoError::Service(UpdateUserError::DeactivatingLastSystemUser(
                        err.msg,
                    ))
                }
                "EntityNotExistsException" => {
                    return RusotoError::Service(UpdateUserError::EntityNotExists(err.msg))
                }
                "FailedDependencyException" => {
                    return RusotoError::Service(UpdateUserError::FailedDependency(err.msg))
                }
                "IllegalUserStateException" => {
                    return RusotoError::Service(UpdateUserError::IllegalUserState(err.msg))
                }
                "InvalidArgumentException" => {
                    return RusotoError::Service(UpdateUserError::InvalidArgument(err.msg))
                }
                "ServiceUnavailableException" => {
                    return RusotoError::Service(UpdateUserError::ServiceUnavailable(err.msg))
                }
                "UnauthorizedOperationException" => {
                    return RusotoError::Service(UpdateUserError::UnauthorizedOperation(err.msg))
                }
                "UnauthorizedResourceAccessException" => {
                    return RusotoError::Service(UpdateUserError::UnauthorizedResourceAccess(
                        err.msg,
                    ))
                }
                "ValidationException" => return RusotoError::Validation(err.msg),
                _ => {}
            }
        }
        return RusotoError::Unknown(res);
    }
}
impl fmt::Display for UpdateUserError {
    fn fmt(&self, f: &mut fmt::Formatter) -> fmt::Result {
        write!(f, "{}", self.description())
    }
}
impl Error for UpdateUserError {
    fn description(&self) -> &str {
        match *self {
            UpdateUserError::DeactivatingLastSystemUser(ref cause) => cause,
            UpdateUserError::EntityNotExists(ref cause) => cause,
            UpdateUserError::FailedDependency(ref cause) => cause,
            UpdateUserError::IllegalUserState(ref cause) => cause,
            UpdateUserError::InvalidArgument(ref cause) => cause,
            UpdateUserError::ServiceUnavailable(ref cause) => cause,
            UpdateUserError::UnauthorizedOperation(ref cause) => cause,
            UpdateUserError::UnauthorizedResourceAccess(ref cause) => cause,
        }
    }
}
/// Trait representing the capabilities of the Amazon WorkDocs API. Amazon WorkDocs clients implement this trait.
#[async_trait]
pub trait Workdocs {
    /// <p>Aborts the upload of the specified document version that was previously initiated by <a>InitiateDocumentVersionUpload</a>. The client should make this call only when it no longer intends to upload the document version, or fails to do so.</p>
    async fn abort_document_version_upload(
        &self,
        input: AbortDocumentVersionUploadRequest,
    ) -> Result<(), RusotoError<AbortDocumentVersionUploadError>>;

    /// <p>Activates the specified user. Only active users can access Amazon WorkDocs.</p>
    async fn activate_user(
        &self,
        input: ActivateUserRequest,
    ) -> Result<ActivateUserResponse, RusotoError<ActivateUserError>>;

    /// <p>Creates a set of permissions for the specified folder or document. The resource permissions are overwritten if the principals already have different permissions.</p>
    async fn add_resource_permissions(
        &self,
        input: AddResourcePermissionsRequest,
    ) -> Result<AddResourcePermissionsResponse, RusotoError<AddResourcePermissionsError>>;

    /// <p>Adds a new comment to the specified document version.</p>
    async fn create_comment(
        &self,
        input: CreateCommentRequest,
    ) -> Result<CreateCommentResponse, RusotoError<CreateCommentError>>;

    /// <p>Adds one or more custom properties to the specified resource (a folder, document, or version).</p>
    async fn create_custom_metadata(
        &self,
        input: CreateCustomMetadataRequest,
    ) -> Result<CreateCustomMetadataResponse, RusotoError<CreateCustomMetadataError>>;

    /// <p>Creates a folder with the specified name and parent folder.</p>
    async fn create_folder(
        &self,
        input: CreateFolderRequest,
    ) -> Result<CreateFolderResponse, RusotoError<CreateFolderError>>;

    /// <p>Adds the specified list of labels to the given resource (a document or folder)</p>
    async fn create_labels(
        &self,
        input: CreateLabelsRequest,
    ) -> Result<CreateLabelsResponse, RusotoError<CreateLabelsError>>;

    /// <p>Configure Amazon WorkDocs to use Amazon SNS notifications. The endpoint receives a confirmation message, and must confirm the subscription.</p> <p>For more information, see <a href="https://docs.aws.amazon.com/workdocs/latest/developerguide/subscribe-notifications.html">Subscribe to Notifications</a> in the <i>Amazon WorkDocs Developer Guide</i>.</p>
    async fn create_notification_subscription(
        &self,
        input: CreateNotificationSubscriptionRequest,
    ) -> Result<
        CreateNotificationSubscriptionResponse,
        RusotoError<CreateNotificationSubscriptionError>,
    >;

    /// <p>Creates a user in a Simple AD or Microsoft AD directory. The status of a newly created user is "ACTIVE". New users can access Amazon WorkDocs.</p>
    async fn create_user(
        &self,
        input: CreateUserRequest,
    ) -> Result<CreateUserResponse, RusotoError<CreateUserError>>;

    /// <p>Deactivates the specified user, which revokes the user's access to Amazon WorkDocs.</p>
    async fn deactivate_user(
        &self,
        input: DeactivateUserRequest,
    ) -> Result<(), RusotoError<DeactivateUserError>>;

    /// <p>Deletes the specified comment from the document version.</p>
    async fn delete_comment(
        &self,
        input: DeleteCommentRequest,
    ) -> Result<(), RusotoError<DeleteCommentError>>;

    /// <p>Deletes custom metadata from the specified resource.</p>
    async fn delete_custom_metadata(
        &self,
        input: DeleteCustomMetadataRequest,
    ) -> Result<DeleteCustomMetadataResponse, RusotoError<DeleteCustomMetadataError>>;

    /// <p>Permanently deletes the specified document and its associated metadata.</p>
    async fn delete_document(
        &self,
        input: DeleteDocumentRequest,
    ) -> Result<(), RusotoError<DeleteDocumentError>>;

    /// <p>Permanently deletes the specified folder and its contents.</p>
    async fn delete_folder(
        &self,
        input: DeleteFolderRequest,
    ) -> Result<(), RusotoError<DeleteFolderError>>;

    /// <p>Deletes the contents of the specified folder.</p>
    async fn delete_folder_contents(
        &self,
        input: DeleteFolderContentsRequest,
    ) -> Result<(), RusotoError<DeleteFolderContentsError>>;

    /// <p>Deletes the specified list of labels from a resource.</p>
    async fn delete_labels(
        &self,
        input: DeleteLabelsRequest,
    ) -> Result<DeleteLabelsResponse, RusotoError<DeleteLabelsError>>;

    /// <p>Deletes the specified subscription from the specified organization.</p>
    async fn delete_notification_subscription(
        &self,
        input: DeleteNotificationSubscriptionRequest,
    ) -> Result<(), RusotoError<DeleteNotificationSubscriptionError>>;

    /// <p>Deletes the specified user from a Simple AD or Microsoft AD directory.</p>
    async fn delete_user(
        &self,
        input: DeleteUserRequest,
    ) -> Result<(), RusotoError<DeleteUserError>>;

    /// <p>Describes the user activities in a specified time period.</p>
    async fn describe_activities(
        &self,
        input: DescribeActivitiesRequest,
    ) -> Result<DescribeActivitiesResponse, RusotoError<DescribeActivitiesError>>;

    /// <p>List all the comments for the specified document version.</p>
    async fn describe_comments(
        &self,
        input: DescribeCommentsRequest,
    ) -> Result<DescribeCommentsResponse, RusotoError<DescribeCommentsError>>;

    /// <p>Retrieves the document versions for the specified document.</p> <p>By default, only active versions are returned.</p>
    async fn describe_document_versions(
        &self,
        input: DescribeDocumentVersionsRequest,
    ) -> Result<DescribeDocumentVersionsResponse, RusotoError<DescribeDocumentVersionsError>>;

    /// <p>Describes the contents of the specified folder, including its documents and subfolders.</p> <p>By default, Amazon WorkDocs returns the first 100 active document and folder metadata items. If there are more results, the response includes a marker that you can use to request the next set of results. You can also request initialized documents.</p>
    async fn describe_folder_contents(
        &self,
        input: DescribeFolderContentsRequest,
    ) -> Result<DescribeFolderContentsResponse, RusotoError<DescribeFolderContentsError>>;

    /// <p>Describes the groups specified by the query. Groups are defined by the underlying Active Directory.</p>
    async fn describe_groups(
        &self,
        input: DescribeGroupsRequest,
    ) -> Result<DescribeGroupsResponse, RusotoError<DescribeGroupsError>>;

    /// <p>Lists the specified notification subscriptions.</p>
    async fn describe_notification_subscriptions(
        &self,
        input: DescribeNotificationSubscriptionsRequest,
    ) -> Result<
        DescribeNotificationSubscriptionsResponse,
        RusotoError<DescribeNotificationSubscriptionsError>,
    >;

    /// <p>Describes the permissions of a specified resource.</p>
    async fn describe_resource_permissions(
        &self,
        input: DescribeResourcePermissionsRequest,
    ) -> Result<DescribeResourcePermissionsResponse, RusotoError<DescribeResourcePermissionsError>>;

    /// <p>Describes the current user's special folders; the <code>RootFolder</code> and the <code>RecycleBin</code>. <code>RootFolder</code> is the root of user's files and folders and <code>RecycleBin</code> is the root of recycled items. This is not a valid action for SigV4 (administrative API) clients.</p> <p>This action requires an authentication token. To get an authentication token, register an application with Amazon WorkDocs. For more information, see <a href="https://docs.aws.amazon.com/workdocs/latest/developerguide/wd-auth-user.html">Authentication and Access Control for User Applications</a> in the <i>Amazon WorkDocs Developer Guide</i>.</p>
    async fn describe_root_folders(
        &self,
        input: DescribeRootFoldersRequest,
    ) -> Result<DescribeRootFoldersResponse, RusotoError<DescribeRootFoldersError>>;

    /// <p>Describes the specified users. You can describe all users or filter the results (for example, by status or organization).</p> <p>By default, Amazon WorkDocs returns the first 24 active or pending users. If there are more results, the response includes a marker that you can use to request the next set of results.</p>
    async fn describe_users(
        &self,
        input: DescribeUsersRequest,
    ) -> Result<DescribeUsersResponse, RusotoError<DescribeUsersError>>;

    /// <p>Retrieves details of the current user for whom the authentication token was generated. This is not a valid action for SigV4 (administrative API) clients.</p>
    async fn get_current_user(
        &self,
        input: GetCurrentUserRequest,
    ) -> Result<GetCurrentUserResponse, RusotoError<GetCurrentUserError>>;

    /// <p>Retrieves details of a document.</p>
    async fn get_document(
        &self,
        input: GetDocumentRequest,
    ) -> Result<GetDocumentResponse, RusotoError<GetDocumentError>>;

    /// <p>Retrieves the path information (the hierarchy from the root folder) for the requested document.</p> <p>By default, Amazon WorkDocs returns a maximum of 100 levels upwards from the requested document and only includes the IDs of the parent folders in the path. You can limit the maximum number of levels. You can also request the names of the parent folders.</p>
    async fn get_document_path(
        &self,
        input: GetDocumentPathRequest,
    ) -> Result<GetDocumentPathResponse, RusotoError<GetDocumentPathError>>;

    /// <p>Retrieves version metadata for the specified document.</p>
    async fn get_document_version(
        &self,
        input: GetDocumentVersionRequest,
    ) -> Result<GetDocumentVersionResponse, RusotoError<GetDocumentVersionError>>;

    /// <p>Retrieves the metadata of the specified folder.</p>
    async fn get_folder(
        &self,
        input: GetFolderRequest,
    ) -> Result<GetFolderResponse, RusotoError<GetFolderError>>;

    /// <p>Retrieves the path information (the hierarchy from the root folder) for the specified folder.</p> <p>By default, Amazon WorkDocs returns a maximum of 100 levels upwards from the requested folder and only includes the IDs of the parent folders in the path. You can limit the maximum number of levels. You can also request the parent folder names.</p>
    async fn get_folder_path(
        &self,
        input: GetFolderPathRequest,
    ) -> Result<GetFolderPathResponse, RusotoError<GetFolderPathError>>;

    /// <p>Retrieves a collection of resources, including folders and documents. The only <code>CollectionType</code> supported is <code>SHARED_WITH_ME</code>.</p>
    async fn get_resources(
        &self,
        input: GetResourcesRequest,
    ) -> Result<GetResourcesResponse, RusotoError<GetResourcesError>>;

    /// <p>Creates a new document object and version object.</p> <p>The client specifies the parent folder ID and name of the document to upload. The ID is optionally specified when creating a new version of an existing document. This is the first step to upload a document. Next, upload the document to the URL returned from the call, and then call <a>UpdateDocumentVersion</a>.</p> <p>To cancel the document upload, call <a>AbortDocumentVersionUpload</a>.</p>
    async fn initiate_document_version_upload(
        &self,
        input: InitiateDocumentVersionUploadRequest,
    ) -> Result<
        InitiateDocumentVersionUploadResponse,
        RusotoError<InitiateDocumentVersionUploadError>,
    >;

    /// <p>Removes all the permissions from the specified resource.</p>
    async fn remove_all_resource_permissions(
        &self,
        input: RemoveAllResourcePermissionsRequest,
    ) -> Result<(), RusotoError<RemoveAllResourcePermissionsError>>;

    /// <p>Removes the permission for the specified principal from the specified resource.</p>
    async fn remove_resource_permission(
        &self,
        input: RemoveResourcePermissionRequest,
    ) -> Result<(), RusotoError<RemoveResourcePermissionError>>;

    /// <p>Updates the specified attributes of a document. The user must have access to both the document and its parent folder, if applicable.</p>
    async fn update_document(
        &self,
        input: UpdateDocumentRequest,
    ) -> Result<(), RusotoError<UpdateDocumentError>>;

    /// <p>Changes the status of the document version to ACTIVE. </p> <p>Amazon WorkDocs also sets its document container to ACTIVE. This is the last step in a document upload, after the client uploads the document to an S3-presigned URL returned by <a>InitiateDocumentVersionUpload</a>. </p>
    async fn update_document_version(
        &self,
        input: UpdateDocumentVersionRequest,
    ) -> Result<(), RusotoError<UpdateDocumentVersionError>>;

    /// <p>Updates the specified attributes of the specified folder. The user must have access to both the folder and its parent folder, if applicable.</p>
    async fn update_folder(
        &self,
        input: UpdateFolderRequest,
    ) -> Result<(), RusotoError<UpdateFolderError>>;

    /// <p>Updates the specified attributes of the specified user, and grants or revokes administrative privileges to the Amazon WorkDocs site.</p>
    async fn update_user(
        &self,
        input: UpdateUserRequest,
    ) -> Result<UpdateUserResponse, RusotoError<UpdateUserError>>;
}
/// A client for the Amazon WorkDocs API.
#[derive(Clone)]
pub struct WorkdocsClient {
    client: Client,
    region: region::Region,
}

impl WorkdocsClient {
    /// Creates a client backed by the default tokio event loop.
    ///
    /// The client will use the default credentials provider and tls client.
    pub fn new(region: region::Region) -> WorkdocsClient {
        Self::new_with_client(Client::shared(), region)
    }

    pub fn new_with<P, D>(
        request_dispatcher: D,
        credentials_provider: P,
        region: region::Region,
    ) -> WorkdocsClient
    where
        P: ProvideAwsCredentials + Send + Sync + 'static,
        D: DispatchSignedRequest + Send + Sync + 'static,
    {
        Self::new_with_client(
            Client::new_with(credentials_provider, request_dispatcher),
            region,
        )
    }

    pub fn new_with_client(client: Client, region: region::Region) -> WorkdocsClient {
        WorkdocsClient { client, region }
    }
}

impl fmt::Debug for WorkdocsClient {
    fn fmt(&self, f: &mut fmt::Formatter<'_>) -> fmt::Result {
        f.debug_struct("WorkdocsClient")
            .field("region", &self.region)
            .finish()
    }
}

#[async_trait]
impl Workdocs for WorkdocsClient {
    /// <p>Aborts the upload of the specified document version that was previously initiated by <a>InitiateDocumentVersionUpload</a>. The client should make this call only when it no longer intends to upload the document version, or fails to do so.</p>
    async fn abort_document_version_upload(
        &self,
        input: AbortDocumentVersionUploadRequest,
    ) -> Result<(), RusotoError<AbortDocumentVersionUploadError>> {
        let request_uri = format!(
            "/api/v1/documents/{document_id}/versions/{version_id}",
            document_id = input.document_id,
            version_id = input.version_id
        );

        let mut request = SignedRequest::new("DELETE", "workdocs", &self.region, &request_uri);
        request.set_content_type("application/x-amz-json-1.1".to_owned());

        if let Some(ref authentication_token) = input.authentication_token {
            request.add_header("Authentication", &authentication_token.to_string());
        }

        let mut response = self
            .client
            .sign_and_dispatch(request)
            .await
            .map_err(RusotoError::from)?;
        if response.status.as_u16() == 204 {
            let response = response.buffer().await.map_err(RusotoError::HttpDispatch)?;
            let result = ::std::mem::drop(response);

            Ok(result)
        } else {
            let response = response.buffer().await.map_err(RusotoError::HttpDispatch)?;
            Err(AbortDocumentVersionUploadError::from_response(response))
        }
    }

    /// <p>Activates the specified user. Only active users can access Amazon WorkDocs.</p>
    async fn activate_user(
        &self,
        input: ActivateUserRequest,
    ) -> Result<ActivateUserResponse, RusotoError<ActivateUserError>> {
        let request_uri = format!(
            "/api/v1/users/{user_id}/activation",
            user_id = input.user_id
        );

        let mut request = SignedRequest::new("POST", "workdocs", &self.region, &request_uri);
        request.set_content_type("application/x-amz-json-1.1".to_owned());

        if let Some(ref authentication_token) = input.authentication_token {
            request.add_header("Authentication", &authentication_token.to_string());
        }

        let mut response = self
            .client
            .sign_and_dispatch(request)
            .await
            .map_err(RusotoError::from)?;
        if response.status.as_u16() == 200 {
            let response = response.buffer().await.map_err(RusotoError::HttpDispatch)?;
            let result = proto::json::ResponsePayload::new(&response)
                .deserialize::<ActivateUserResponse, _>()?;

            Ok(result)
        } else {
            let response = response.buffer().await.map_err(RusotoError::HttpDispatch)?;
            Err(ActivateUserError::from_response(response))
        }
    }

    /// <p>Creates a set of permissions for the specified folder or document. The resource permissions are overwritten if the principals already have different permissions.</p>
    async fn add_resource_permissions(
        &self,
        input: AddResourcePermissionsRequest,
    ) -> Result<AddResourcePermissionsResponse, RusotoError<AddResourcePermissionsError>> {
        let request_uri = format!(
            "/api/v1/resources/{resource_id}/permissions",
            resource_id = input.resource_id
        );

        let mut request = SignedRequest::new("POST", "workdocs", &self.region, &request_uri);
        request.set_content_type("application/x-amz-json-1.1".to_owned());

        let encoded = Some(serde_json::to_vec(&input).unwrap());
        request.set_payload(encoded);

        if let Some(ref authentication_token) = input.authentication_token {
            request.add_header("Authentication", &authentication_token.to_string());
        }

        let mut response = self
            .client
            .sign_and_dispatch(request)
            .await
            .map_err(RusotoError::from)?;
        if response.status.as_u16() == 201 {
            let response = response.buffer().await.map_err(RusotoError::HttpDispatch)?;
            let result = proto::json::ResponsePayload::new(&response)
                .deserialize::<AddResourcePermissionsResponse, _>()?;

            Ok(result)
        } else {
            let response = response.buffer().await.map_err(RusotoError::HttpDispatch)?;
            Err(AddResourcePermissionsError::from_response(response))
        }
    }

    /// <p>Adds a new comment to the specified document version.</p>
    async fn create_comment(
        &self,
        input: CreateCommentRequest,
    ) -> Result<CreateCommentResponse, RusotoError<CreateCommentError>> {
        let request_uri = format!(
            "/api/v1/documents/{document_id}/versions/{version_id}/comment",
            document_id = input.document_id,
            version_id = input.version_id
        );

        let mut request = SignedRequest::new("POST", "workdocs", &self.region, &request_uri);
        request.set_content_type("application/x-amz-json-1.1".to_owned());

        let encoded = Some(serde_json::to_vec(&input).unwrap());
        request.set_payload(encoded);

        if let Some(ref authentication_token) = input.authentication_token {
            request.add_header("Authentication", &authentication_token.to_string());
        }

        let mut response = self
            .client
            .sign_and_dispatch(request)
            .await
            .map_err(RusotoError::from)?;
        if response.status.as_u16() == 201 {
            let response = response.buffer().await.map_err(RusotoError::HttpDispatch)?;
            let result = proto::json::ResponsePayload::new(&response)
                .deserialize::<CreateCommentResponse, _>()?;

            Ok(result)
        } else {
            let response = response.buffer().await.map_err(RusotoError::HttpDispatch)?;
            Err(CreateCommentError::from_response(response))
        }
    }

    /// <p>Adds one or more custom properties to the specified resource (a folder, document, or version).</p>
    async fn create_custom_metadata(
        &self,
        input: CreateCustomMetadataRequest,
    ) -> Result<CreateCustomMetadataResponse, RusotoError<CreateCustomMetadataError>> {
        let request_uri = format!(
            "/api/v1/resources/{resource_id}/customMetadata",
            resource_id = input.resource_id
        );

        let mut request = SignedRequest::new("PUT", "workdocs", &self.region, &request_uri);
        request.set_content_type("application/x-amz-json-1.1".to_owned());

        let encoded = Some(serde_json::to_vec(&input).unwrap());
        request.set_payload(encoded);

        if let Some(ref authentication_token) = input.authentication_token {
            request.add_header("Authentication", &authentication_token.to_string());
        }
        let mut params = Params::new();
        if let Some(ref x) = input.version_id {
            params.put("versionid", x);
        }
        request.set_params(params);

        let mut response = self
            .client
            .sign_and_dispatch(request)
            .await
            .map_err(RusotoError::from)?;
        if response.status.as_u16() == 200 {
            let response = response.buffer().await.map_err(RusotoError::HttpDispatch)?;
            let result = proto::json::ResponsePayload::new(&response)
                .deserialize::<CreateCustomMetadataResponse, _>()?;

            Ok(result)
        } else {
            let response = response.buffer().await.map_err(RusotoError::HttpDispatch)?;
            Err(CreateCustomMetadataError::from_response(response))
        }
    }

    /// <p>Creates a folder with the specified name and parent folder.</p>
    async fn create_folder(
        &self,
        input: CreateFolderRequest,
    ) -> Result<CreateFolderResponse, RusotoError<CreateFolderError>> {
        let request_uri = "/api/v1/folders";

        let mut request = SignedRequest::new("POST", "workdocs", &self.region, &request_uri);
        request.set_content_type("application/x-amz-json-1.1".to_owned());

        let encoded = Some(serde_json::to_vec(&input).unwrap());
        request.set_payload(encoded);

        if let Some(ref authentication_token) = input.authentication_token {
            request.add_header("Authentication", &authentication_token.to_string());
        }

        let mut response = self
            .client
            .sign_and_dispatch(request)
            .await
            .map_err(RusotoError::from)?;
        if response.status.as_u16() == 201 {
            let response = response.buffer().await.map_err(RusotoError::HttpDispatch)?;
            let result = proto::json::ResponsePayload::new(&response)
                .deserialize::<CreateFolderResponse, _>()?;

            Ok(result)
        } else {
            let response = response.buffer().await.map_err(RusotoError::HttpDispatch)?;
            Err(CreateFolderError::from_response(response))
        }
    }

    /// <p>Adds the specified list of labels to the given resource (a document or folder)</p>
    async fn create_labels(
        &self,
        input: CreateLabelsRequest,
    ) -> Result<CreateLabelsResponse, RusotoError<CreateLabelsError>> {
        let request_uri = format!(
            "/api/v1/resources/{resource_id}/labels",
            resource_id = input.resource_id
        );

        let mut request = SignedRequest::new("PUT", "workdocs", &self.region, &request_uri);
        request.set_content_type("application/x-amz-json-1.1".to_owned());

        let encoded = Some(serde_json::to_vec(&input).unwrap());
        request.set_payload(encoded);

        if let Some(ref authentication_token) = input.authentication_token {
            request.add_header("Authentication", &authentication_token.to_string());
        }

        let mut response = self
            .client
            .sign_and_dispatch(request)
            .await
            .map_err(RusotoError::from)?;
        if response.status.as_u16() == 200 {
            let response = response.buffer().await.map_err(RusotoError::HttpDispatch)?;
            let result = proto::json::ResponsePayload::new(&response)
                .deserialize::<CreateLabelsResponse, _>()?;

            Ok(result)
        } else {
            let response = response.buffer().await.map_err(RusotoError::HttpDispatch)?;
            Err(CreateLabelsError::from_response(response))
        }
    }

    /// <p>Configure Amazon WorkDocs to use Amazon SNS notifications. The endpoint receives a confirmation message, and must confirm the subscription.</p> <p>For more information, see <a href="https://docs.aws.amazon.com/workdocs/latest/developerguide/subscribe-notifications.html">Subscribe to Notifications</a> in the <i>Amazon WorkDocs Developer Guide</i>.</p>
    async fn create_notification_subscription(
        &self,
        input: CreateNotificationSubscriptionRequest,
    ) -> Result<
        CreateNotificationSubscriptionResponse,
        RusotoError<CreateNotificationSubscriptionError>,
    > {
        let request_uri = format!(
            "/api/v1/organizations/{organization_id}/subscriptions",
            organization_id = input.organization_id
        );

        let mut request = SignedRequest::new("POST", "workdocs", &self.region, &request_uri);
        request.set_content_type("application/x-amz-json-1.1".to_owned());

        let encoded = Some(serde_json::to_vec(&input).unwrap());
        request.set_payload(encoded);

        let mut response = self
            .client
            .sign_and_dispatch(request)
            .await
            .map_err(RusotoError::from)?;
        if response.status.as_u16() == 200 {
            let response = response.buffer().await.map_err(RusotoError::HttpDispatch)?;
            let result = proto::json::ResponsePayload::new(&response)
                .deserialize::<CreateNotificationSubscriptionResponse, _>()?;

            Ok(result)
        } else {
            let response = response.buffer().await.map_err(RusotoError::HttpDispatch)?;
            Err(CreateNotificationSubscriptionError::from_response(response))
        }
    }

    /// <p>Creates a user in a Simple AD or Microsoft AD directory. The status of a newly created user is "ACTIVE". New users can access Amazon WorkDocs.</p>
    async fn create_user(
        &self,
        input: CreateUserRequest,
    ) -> Result<CreateUserResponse, RusotoError<CreateUserError>> {
        let request_uri = "/api/v1/users";

        let mut request = SignedRequest::new("POST", "workdocs", &self.region, &request_uri);
        request.set_content_type("application/x-amz-json-1.1".to_owned());

        let encoded = Some(serde_json::to_vec(&input).unwrap());
        request.set_payload(encoded);

        if let Some(ref authentication_token) = input.authentication_token {
            request.add_header("Authentication", &authentication_token.to_string());
        }

        let mut response = self
            .client
            .sign_and_dispatch(request)
            .await
            .map_err(RusotoError::from)?;
        if response.status.as_u16() == 201 {
            let response = response.buffer().await.map_err(RusotoError::HttpDispatch)?;
            let result = proto::json::ResponsePayload::new(&response)
                .deserialize::<CreateUserResponse, _>()?;

            Ok(result)
        } else {
            let response = response.buffer().await.map_err(RusotoError::HttpDispatch)?;
            Err(CreateUserError::from_response(response))
        }
    }

    /// <p>Deactivates the specified user, which revokes the user's access to Amazon WorkDocs.</p>
    async fn deactivate_user(
        &self,
        input: DeactivateUserRequest,
    ) -> Result<(), RusotoError<DeactivateUserError>> {
        let request_uri = format!(
            "/api/v1/users/{user_id}/activation",
            user_id = input.user_id
        );

        let mut request = SignedRequest::new("DELETE", "workdocs", &self.region, &request_uri);
        request.set_content_type("application/x-amz-json-1.1".to_owned());

        if let Some(ref authentication_token) = input.authentication_token {
            request.add_header("Authentication", &authentication_token.to_string());
        }

        let mut response = self
            .client
            .sign_and_dispatch(request)
            .await
            .map_err(RusotoError::from)?;
        if response.status.as_u16() == 204 {
            let response = response.buffer().await.map_err(RusotoError::HttpDispatch)?;
            let result = ::std::mem::drop(response);

            Ok(result)
        } else {
            let response = response.buffer().await.map_err(RusotoError::HttpDispatch)?;
            Err(DeactivateUserError::from_response(response))
        }
    }

    /// <p>Deletes the specified comment from the document version.</p>
    async fn delete_comment(
        &self,
        input: DeleteCommentRequest,
    ) -> Result<(), RusotoError<DeleteCommentError>> {
        let request_uri = format!(
            "/api/v1/documents/{document_id}/versions/{version_id}/comment/{comment_id}",
            comment_id = input.comment_id,
            document_id = input.document_id,
            version_id = input.version_id
        );

        let mut request = SignedRequest::new("DELETE", "workdocs", &self.region, &request_uri);
        request.set_content_type("application/x-amz-json-1.1".to_owned());

        if let Some(ref authentication_token) = input.authentication_token {
            request.add_header("Authentication", &authentication_token.to_string());
        }

        let mut response = self
            .client
            .sign_and_dispatch(request)
            .await
            .map_err(RusotoError::from)?;
        if response.status.as_u16() == 204 {
            let response = response.buffer().await.map_err(RusotoError::HttpDispatch)?;
            let result = ::std::mem::drop(response);

            Ok(result)
        } else {
            let response = response.buffer().await.map_err(RusotoError::HttpDispatch)?;
            Err(DeleteCommentError::from_response(response))
        }
    }

    /// <p>Deletes custom metadata from the specified resource.</p>
    async fn delete_custom_metadata(
        &self,
        input: DeleteCustomMetadataRequest,
    ) -> Result<DeleteCustomMetadataResponse, RusotoError<DeleteCustomMetadataError>> {
        let request_uri = format!(
            "/api/v1/resources/{resource_id}/customMetadata",
            resource_id = input.resource_id
        );

        let mut request = SignedRequest::new("DELETE", "workdocs", &self.region, &request_uri);
        request.set_content_type("application/x-amz-json-1.1".to_owned());

        if let Some(ref authentication_token) = input.authentication_token {
            request.add_header("Authentication", &authentication_token.to_string());
        }
        let mut params = Params::new();
        if let Some(ref x) = input.delete_all {
            params.put("deleteAll", x);
        }
        if let Some(ref x) = input.keys {
            for item in x.iter() {
                params.put("keys", item);
            }
        }
        if let Some(ref x) = input.version_id {
            params.put("versionId", x);
        }
        request.set_params(params);

        let mut response = self
            .client
            .sign_and_dispatch(request)
            .await
            .map_err(RusotoError::from)?;
        if response.status.as_u16() == 200 {
            let response = response.buffer().await.map_err(RusotoError::HttpDispatch)?;
            let result = proto::json::ResponsePayload::new(&response)
                .deserialize::<DeleteCustomMetadataResponse, _>()?;

            Ok(result)
        } else {
            let response = response.buffer().await.map_err(RusotoError::HttpDispatch)?;
            Err(DeleteCustomMetadataError::from_response(response))
        }
    }

    /// <p>Permanently deletes the specified document and its associated metadata.</p>
    async fn delete_document(
        &self,
        input: DeleteDocumentRequest,
    ) -> Result<(), RusotoError<DeleteDocumentError>> {
        let request_uri = format!(
            "/api/v1/documents/{document_id}",
            document_id = input.document_id
        );

        let mut request = SignedRequest::new("DELETE", "workdocs", &self.region, &request_uri);
        request.set_content_type("application/x-amz-json-1.1".to_owned());

        if let Some(ref authentication_token) = input.authentication_token {
            request.add_header("Authentication", &authentication_token.to_string());
        }

        let mut response = self
            .client
            .sign_and_dispatch(request)
            .await
            .map_err(RusotoError::from)?;
        if response.status.as_u16() == 204 {
            let response = response.buffer().await.map_err(RusotoError::HttpDispatch)?;
            let result = ::std::mem::drop(response);

            Ok(result)
        } else {
            let response = response.buffer().await.map_err(RusotoError::HttpDispatch)?;
            Err(DeleteDocumentError::from_response(response))
        }
    }

    /// <p>Permanently deletes the specified folder and its contents.</p>
    async fn delete_folder(
        &self,
        input: DeleteFolderRequest,
    ) -> Result<(), RusotoError<DeleteFolderError>> {
        let request_uri = format!("/api/v1/folders/{folder_id}", folder_id = input.folder_id);

        let mut request = SignedRequest::new("DELETE", "workdocs", &self.region, &request_uri);
        request.set_content_type("application/x-amz-json-1.1".to_owned());

        if let Some(ref authentication_token) = input.authentication_token {
            request.add_header("Authentication", &authentication_token.to_string());
        }

        let mut response = self
            .client
            .sign_and_dispatch(request)
            .await
            .map_err(RusotoError::from)?;
        if response.status.as_u16() == 204 {
            let response = response.buffer().await.map_err(RusotoError::HttpDispatch)?;
            let result = ::std::mem::drop(response);

            Ok(result)
        } else {
            let response = response.buffer().await.map_err(RusotoError::HttpDispatch)?;
            Err(DeleteFolderError::from_response(response))
        }
    }

    /// <p>Deletes the contents of the specified folder.</p>
    async fn delete_folder_contents(
        &self,
        input: DeleteFolderContentsRequest,
    ) -> Result<(), RusotoError<DeleteFolderContentsError>> {
        let request_uri = format!(
            "/api/v1/folders/{folder_id}/contents",
            folder_id = input.folder_id
        );

        let mut request = SignedRequest::new("DELETE", "workdocs", &self.region, &request_uri);
        request.set_content_type("application/x-amz-json-1.1".to_owned());

        if let Some(ref authentication_token) = input.authentication_token {
            request.add_header("Authentication", &authentication_token.to_string());
        }

        let mut response = self
            .client
            .sign_and_dispatch(request)
            .await
            .map_err(RusotoError::from)?;
        if response.status.as_u16() == 204 {
            let response = response.buffer().await.map_err(RusotoError::HttpDispatch)?;
            let result = ::std::mem::drop(response);

            Ok(result)
        } else {
            let response = response.buffer().await.map_err(RusotoError::HttpDispatch)?;
            Err(DeleteFolderContentsError::from_response(response))
        }
    }

    /// <p>Deletes the specified list of labels from a resource.</p>
    async fn delete_labels(
        &self,
        input: DeleteLabelsRequest,
    ) -> Result<DeleteLabelsResponse, RusotoError<DeleteLabelsError>> {
        let request_uri = format!(
            "/api/v1/resources/{resource_id}/labels",
            resource_id = input.resource_id
        );

        let mut request = SignedRequest::new("DELETE", "workdocs", &self.region, &request_uri);
        request.set_content_type("application/x-amz-json-1.1".to_owned());

        if let Some(ref authentication_token) = input.authentication_token {
            request.add_header("Authentication", &authentication_token.to_string());
        }
        let mut params = Params::new();
        if let Some(ref x) = input.delete_all {
            params.put("deleteAll", x);
        }
        if let Some(ref x) = input.labels {
            for item in x.iter() {
                params.put("labels", item);
            }
        }
        request.set_params(params);

        let mut response = self
            .client
            .sign_and_dispatch(request)
            .await
            .map_err(RusotoError::from)?;
        if response.status.as_u16() == 200 {
            let response = response.buffer().await.map_err(RusotoError::HttpDispatch)?;
            let result = proto::json::ResponsePayload::new(&response)
                .deserialize::<DeleteLabelsResponse, _>()?;

            Ok(result)
        } else {
            let response = response.buffer().await.map_err(RusotoError::HttpDispatch)?;
            Err(DeleteLabelsError::from_response(response))
        }
    }

    /// <p>Deletes the specified subscription from the specified organization.</p>
    async fn delete_notification_subscription(
        &self,
        input: DeleteNotificationSubscriptionRequest,
    ) -> Result<(), RusotoError<DeleteNotificationSubscriptionError>> {
        let request_uri = format!(
            "/api/v1/organizations/{organization_id}/subscriptions/{subscription_id}",
            organization_id = input.organization_id,
            subscription_id = input.subscription_id
        );

        let mut request = SignedRequest::new("DELETE", "workdocs", &self.region, &request_uri);
        request.set_content_type("application/x-amz-json-1.1".to_owned());

        let mut response = self
            .client
            .sign_and_dispatch(request)
            .await
            .map_err(RusotoError::from)?;
        if response.status.as_u16() == 200 {
            let response = response.buffer().await.map_err(RusotoError::HttpDispatch)?;
            let result = ::std::mem::drop(response);

            Ok(result)
        } else {
            let response = response.buffer().await.map_err(RusotoError::HttpDispatch)?;
            Err(DeleteNotificationSubscriptionError::from_response(response))
        }
    }

    /// <p>Deletes the specified user from a Simple AD or Microsoft AD directory.</p>
    async fn delete_user(
        &self,
        input: DeleteUserRequest,
    ) -> Result<(), RusotoError<DeleteUserError>> {
        let request_uri = format!("/api/v1/users/{user_id}", user_id = input.user_id);

        let mut request = SignedRequest::new("DELETE", "workdocs", &self.region, &request_uri);
        request.set_content_type("application/x-amz-json-1.1".to_owned());

        if let Some(ref authentication_token) = input.authentication_token {
            request.add_header("Authentication", &authentication_token.to_string());
        }

        let mut response = self
            .client
            .sign_and_dispatch(request)
            .await
            .map_err(RusotoError::from)?;
        if response.status.as_u16() == 204 {
            let response = response.buffer().await.map_err(RusotoError::HttpDispatch)?;
            let result = ::std::mem::drop(response);

            Ok(result)
        } else {
            let response = response.buffer().await.map_err(RusotoError::HttpDispatch)?;
            Err(DeleteUserError::from_response(response))
        }
    }

    /// <p>Describes the user activities in a specified time period.</p>
    async fn describe_activities(
        &self,
        input: DescribeActivitiesRequest,
    ) -> Result<DescribeActivitiesResponse, RusotoError<DescribeActivitiesError>> {
        let request_uri = "/api/v1/activities";

        let mut request = SignedRequest::new("GET", "workdocs", &self.region, &request_uri);
        request.set_content_type("application/x-amz-json-1.1".to_owned());

        if let Some(ref authentication_token) = input.authentication_token {
            request.add_header("Authentication", &authentication_token.to_string());
        }
        let mut params = Params::new();
        if let Some(ref x) = input.activity_types {
            params.put("activityTypes", x);
        }
        if let Some(ref x) = input.end_time {
            params.put("endTime", x);
        }
        if let Some(ref x) = input.include_indirect_activities {
            params.put("includeIndirectActivities", x);
        }
        if let Some(ref x) = input.limit {
            params.put("limit", x);
        }
        if let Some(ref x) = input.marker {
            params.put("marker", x);
        }
        if let Some(ref x) = input.organization_id {
            params.put("organizationId", x);
        }
        if let Some(ref x) = input.resource_id {
            params.put("resourceId", x);
        }
        if let Some(ref x) = input.start_time {
            params.put("startTime", x);
        }
        if let Some(ref x) = input.user_id {
            params.put("userId", x);
        }
        request.set_params(params);

        let mut response = self
            .client
            .sign_and_dispatch(request)
            .await
            .map_err(RusotoError::from)?;
        if response.status.as_u16() == 200 {
            let response = response.buffer().await.map_err(RusotoError::HttpDispatch)?;
            let result = proto::json::ResponsePayload::new(&response)
                .deserialize::<DescribeActivitiesResponse, _>()?;

            Ok(result)
        } else {
            let response = response.buffer().await.map_err(RusotoError::HttpDispatch)?;
            Err(DescribeActivitiesError::from_response(response))
        }
    }

    /// <p>List all the comments for the specified document version.</p>
    async fn describe_comments(
        &self,
        input: DescribeCommentsRequest,
    ) -> Result<DescribeCommentsResponse, RusotoError<DescribeCommentsError>> {
        let request_uri = format!(
            "/api/v1/documents/{document_id}/versions/{version_id}/comments",
            document_id = input.document_id,
            version_id = input.version_id
        );

        let mut request = SignedRequest::new("GET", "workdocs", &self.region, &request_uri);
        request.set_content_type("application/x-amz-json-1.1".to_owned());

        if let Some(ref authentication_token) = input.authentication_token {
            request.add_header("Authentication", &authentication_token.to_string());
        }
        let mut params = Params::new();
        if let Some(ref x) = input.limit {
            params.put("limit", x);
        }
        if let Some(ref x) = input.marker {
            params.put("marker", x);
        }
        request.set_params(params);

        let mut response = self
            .client
            .sign_and_dispatch(request)
            .await
            .map_err(RusotoError::from)?;
        if response.status.as_u16() == 200 {
            let response = response.buffer().await.map_err(RusotoError::HttpDispatch)?;
            let result = proto::json::ResponsePayload::new(&response)
                .deserialize::<DescribeCommentsResponse, _>()?;

            Ok(result)
        } else {
            let response = response.buffer().await.map_err(RusotoError::HttpDispatch)?;
            Err(DescribeCommentsError::from_response(response))
        }
    }

    /// <p>Retrieves the document versions for the specified document.</p> <p>By default, only active versions are returned.</p>
    async fn describe_document_versions(
        &self,
        input: DescribeDocumentVersionsRequest,
    ) -> Result<DescribeDocumentVersionsResponse, RusotoError<DescribeDocumentVersionsError>> {
        let request_uri = format!(
            "/api/v1/documents/{document_id}/versions",
            document_id = input.document_id
        );

        let mut request = SignedRequest::new("GET", "workdocs", &self.region, &request_uri);
        request.set_content_type("application/x-amz-json-1.1".to_owned());

        if let Some(ref authentication_token) = input.authentication_token {
            request.add_header("Authentication", &authentication_token.to_string());
        }
        let mut params = Params::new();
        if let Some(ref x) = input.fields {
            params.put("fields", x);
        }
        if let Some(ref x) = input.include {
            params.put("include", x);
        }
        if let Some(ref x) = input.limit {
            params.put("limit", x);
        }
        if let Some(ref x) = input.marker {
            params.put("marker", x);
        }
        request.set_params(params);

        let mut response = self
            .client
            .sign_and_dispatch(request)
            .await
            .map_err(RusotoError::from)?;
        if response.status.as_u16() == 200 {
            let response = response.buffer().await.map_err(RusotoError::HttpDispatch)?;
            let result = proto::json::ResponsePayload::new(&response)
                .deserialize::<DescribeDocumentVersionsResponse, _>()?;

            Ok(result)
        } else {
            let response = response.buffer().await.map_err(RusotoError::HttpDispatch)?;
            Err(DescribeDocumentVersionsError::from_response(response))
        }
    }

    /// <p>Describes the contents of the specified folder, including its documents and subfolders.</p> <p>By default, Amazon WorkDocs returns the first 100 active document and folder metadata items. If there are more results, the response includes a marker that you can use to request the next set of results. You can also request initialized documents.</p>
    async fn describe_folder_contents(
        &self,
        input: DescribeFolderContentsRequest,
    ) -> Result<DescribeFolderContentsResponse, RusotoError<DescribeFolderContentsError>> {
        let request_uri = format!(
            "/api/v1/folders/{folder_id}/contents",
            folder_id = input.folder_id
        );

        let mut request = SignedRequest::new("GET", "workdocs", &self.region, &request_uri);
        request.set_content_type("application/x-amz-json-1.1".to_owned());

        if let Some(ref authentication_token) = input.authentication_token {
            request.add_header("Authentication", &authentication_token.to_string());
        }
        let mut params = Params::new();
        if let Some(ref x) = input.include {
            params.put("include", x);
        }
        if let Some(ref x) = input.limit {
            params.put("limit", x);
        }
        if let Some(ref x) = input.marker {
            params.put("marker", x);
        }
        if let Some(ref x) = input.order {
            params.put("order", x);
        }
        if let Some(ref x) = input.sort {
            params.put("sort", x);
        }
        if let Some(ref x) = input.type_ {
            params.put("type", x);
        }
        request.set_params(params);

        let mut response = self
            .client
            .sign_and_dispatch(request)
            .await
            .map_err(RusotoError::from)?;
        if response.status.as_u16() == 200 {
            let response = response.buffer().await.map_err(RusotoError::HttpDispatch)?;
            let result = proto::json::ResponsePayload::new(&response)
                .deserialize::<DescribeFolderContentsResponse, _>()?;

            Ok(result)
        } else {
            let response = response.buffer().await.map_err(RusotoError::HttpDispatch)?;
            Err(DescribeFolderContentsError::from_response(response))
        }
    }

    /// <p>Describes the groups specified by the query. Groups are defined by the underlying Active Directory.</p>
    async fn describe_groups(
        &self,
        input: DescribeGroupsRequest,
    ) -> Result<DescribeGroupsResponse, RusotoError<DescribeGroupsError>> {
        let request_uri = "/api/v1/groups";

        let mut request = SignedRequest::new("GET", "workdocs", &self.region, &request_uri);
        request.set_content_type("application/x-amz-json-1.1".to_owned());

        if let Some(ref authentication_token) = input.authentication_token {
            request.add_header("Authentication", &authentication_token.to_string());
        }
        let mut params = Params::new();
        if let Some(ref x) = input.limit {
            params.put("limit", x);
        }
        if let Some(ref x) = input.marker {
            params.put("marker", x);
        }
        if let Some(ref x) = input.organization_id {
            params.put("organizationId", x);
        }
        params.put("searchQuery", &input.search_query);
        request.set_params(params);

        let mut response = self
            .client
            .sign_and_dispatch(request)
            .await
            .map_err(RusotoError::from)?;
        if response.status.as_u16() == 200 {
            let response = response.buffer().await.map_err(RusotoError::HttpDispatch)?;
            let result = proto::json::ResponsePayload::new(&response)
                .deserialize::<DescribeGroupsResponse, _>()?;

            Ok(result)
        } else {
            let response = response.buffer().await.map_err(RusotoError::HttpDispatch)?;
            Err(DescribeGroupsError::from_response(response))
        }
    }

    /// <p>Lists the specified notification subscriptions.</p>
    async fn describe_notification_subscriptions(
        &self,
        input: DescribeNotificationSubscriptionsRequest,
    ) -> Result<
        DescribeNotificationSubscriptionsResponse,
        RusotoError<DescribeNotificationSubscriptionsError>,
    > {
        let request_uri = format!(
            "/api/v1/organizations/{organization_id}/subscriptions",
            organization_id = input.organization_id
        );

        let mut request = SignedRequest::new("GET", "workdocs", &self.region, &request_uri);
        request.set_content_type("application/x-amz-json-1.1".to_owned());

        let mut params = Params::new();
        if let Some(ref x) = input.limit {
            params.put("limit", x);
        }
        if let Some(ref x) = input.marker {
            params.put("marker", x);
        }
        request.set_params(params);

        let mut response = self
            .client
            .sign_and_dispatch(request)
            .await
            .map_err(RusotoError::from)?;
        if response.status.as_u16() == 200 {
            let response = response.buffer().await.map_err(RusotoError::HttpDispatch)?;
            let result = proto::json::ResponsePayload::new(&response)
                .deserialize::<DescribeNotificationSubscriptionsResponse, _>()?;

            Ok(result)
        } else {
            let response = response.buffer().await.map_err(RusotoError::HttpDispatch)?;
            Err(DescribeNotificationSubscriptionsError::from_response(
                response,
            ))
        }
    }

    /// <p>Describes the permissions of a specified resource.</p>
    async fn describe_resource_permissions(
        &self,
        input: DescribeResourcePermissionsRequest,
    ) -> Result<DescribeResourcePermissionsResponse, RusotoError<DescribeResourcePermissionsError>>
    {
        let request_uri = format!(
            "/api/v1/resources/{resource_id}/permissions",
            resource_id = input.resource_id
        );

        let mut request = SignedRequest::new("GET", "workdocs", &self.region, &request_uri);
        request.set_content_type("application/x-amz-json-1.1".to_owned());

        if let Some(ref authentication_token) = input.authentication_token {
            request.add_header("Authentication", &authentication_token.to_string());
        }
        let mut params = Params::new();
        if let Some(ref x) = input.limit {
            params.put("limit", x);
        }
        if let Some(ref x) = input.marker {
            params.put("marker", x);
        }
        if let Some(ref x) = input.principal_id {
            params.put("principalId", x);
        }
        request.set_params(params);

        let mut response = self
            .client
            .sign_and_dispatch(request)
            .await
            .map_err(RusotoError::from)?;
        if response.status.as_u16() == 200 {
            let response = response.buffer().await.map_err(RusotoError::HttpDispatch)?;
            let result = proto::json::ResponsePayload::new(&response)
                .deserialize::<DescribeResourcePermissionsResponse, _>()?;

            Ok(result)
        } else {
            let response = response.buffer().await.map_err(RusotoError::HttpDispatch)?;
            Err(DescribeResourcePermissionsError::from_response(response))
        }
    }

    /// <p>Describes the current user's special folders; the <code>RootFolder</code> and the <code>RecycleBin</code>. <code>RootFolder</code> is the root of user's files and folders and <code>RecycleBin</code> is the root of recycled items. This is not a valid action for SigV4 (administrative API) clients.</p> <p>This action requires an authentication token. To get an authentication token, register an application with Amazon WorkDocs. For more information, see <a href="https://docs.aws.amazon.com/workdocs/latest/developerguide/wd-auth-user.html">Authentication and Access Control for User Applications</a> in the <i>Amazon WorkDocs Developer Guide</i>.</p>
    async fn describe_root_folders(
        &self,
        input: DescribeRootFoldersRequest,
    ) -> Result<DescribeRootFoldersResponse, RusotoError<DescribeRootFoldersError>> {
        let request_uri = "/api/v1/me/root";

        let mut request = SignedRequest::new("GET", "workdocs", &self.region, &request_uri);
        request.set_content_type("application/x-amz-json-1.1".to_owned());

        request.add_header("Authentication", &input.authentication_token);
        let mut params = Params::new();
        if let Some(ref x) = input.limit {
            params.put("limit", x);
        }
        if let Some(ref x) = input.marker {
            params.put("marker", x);
        }
        request.set_params(params);

        let mut response = self
            .client
            .sign_and_dispatch(request)
            .await
            .map_err(RusotoError::from)?;
        if response.status.as_u16() == 200 {
            let response = response.buffer().await.map_err(RusotoError::HttpDispatch)?;
            let result = proto::json::ResponsePayload::new(&response)
                .deserialize::<DescribeRootFoldersResponse, _>()?;

            Ok(result)
        } else {
            let response = response.buffer().await.map_err(RusotoError::HttpDispatch)?;
            Err(DescribeRootFoldersError::from_response(response))
        }
    }

    /// <p>Describes the specified users. You can describe all users or filter the results (for example, by status or organization).</p> <p>By default, Amazon WorkDocs returns the first 24 active or pending users. If there are more results, the response includes a marker that you can use to request the next set of results.</p>
    async fn describe_users(
        &self,
        input: DescribeUsersRequest,
    ) -> Result<DescribeUsersResponse, RusotoError<DescribeUsersError>> {
        let request_uri = "/api/v1/users";

        let mut request = SignedRequest::new("GET", "workdocs", &self.region, &request_uri);
        request.set_content_type("application/x-amz-json-1.1".to_owned());

        if let Some(ref authentication_token) = input.authentication_token {
            request.add_header("Authentication", &authentication_token.to_string());
        }
        let mut params = Params::new();
        if let Some(ref x) = input.fields {
            params.put("fields", x);
        }
        if let Some(ref x) = input.include {
            params.put("include", x);
        }
        if let Some(ref x) = input.limit {
            params.put("limit", x);
        }
        if let Some(ref x) = input.marker {
            params.put("marker", x);
        }
        if let Some(ref x) = input.order {
            params.put("order", x);
        }
        if let Some(ref x) = input.organization_id {
            params.put("organizationId", x);
        }
        if let Some(ref x) = input.query {
            params.put("query", x);
        }
        if let Some(ref x) = input.sort {
            params.put("sort", x);
        }
        if let Some(ref x) = input.user_ids {
            params.put("userIds", x);
        }
        request.set_params(params);

        let mut response = self
            .client
            .sign_and_dispatch(request)
            .await
            .map_err(RusotoError::from)?;
        if response.status.as_u16() == 200 {
            let response = response.buffer().await.map_err(RusotoError::HttpDispatch)?;
            let result = proto::json::ResponsePayload::new(&response)
                .deserialize::<DescribeUsersResponse, _>()?;

            Ok(result)
        } else {
            let response = response.buffer().await.map_err(RusotoError::HttpDispatch)?;
            Err(DescribeUsersError::from_response(response))
        }
    }

    /// <p>Retrieves details of the current user for whom the authentication token was generated. This is not a valid action for SigV4 (administrative API) clients.</p>
    async fn get_current_user(
        &self,
        input: GetCurrentUserRequest,
    ) -> Result<GetCurrentUserResponse, RusotoError<GetCurrentUserError>> {
        let request_uri = "/api/v1/me";

        let mut request = SignedRequest::new("GET", "workdocs", &self.region, &request_uri);
        request.set_content_type("application/x-amz-json-1.1".to_owned());

        request.add_header("Authentication", &input.authentication_token);

        let mut response = self
            .client
            .sign_and_dispatch(request)
            .await
            .map_err(RusotoError::from)?;
        if response.status.as_u16() == 200 {
            let response = response.buffer().await.map_err(RusotoError::HttpDispatch)?;
            let result = proto::json::ResponsePayload::new(&response)
                .deserialize::<GetCurrentUserResponse, _>()?;

            Ok(result)
        } else {
            let response = response.buffer().await.map_err(RusotoError::HttpDispatch)?;
            Err(GetCurrentUserError::from_response(response))
        }
    }

    /// <p>Retrieves details of a document.</p>
    async fn get_document(
        &self,
        input: GetDocumentRequest,
    ) -> Result<GetDocumentResponse, RusotoError<GetDocumentError>> {
        let request_uri = format!(
            "/api/v1/documents/{document_id}",
            document_id = input.document_id
        );

        let mut request = SignedRequest::new("GET", "workdocs", &self.region, &request_uri);
        request.set_content_type("application/x-amz-json-1.1".to_owned());

        if let Some(ref authentication_token) = input.authentication_token {
            request.add_header("Authentication", &authentication_token.to_string());
        }
        let mut params = Params::new();
        if let Some(ref x) = input.include_custom_metadata {
            params.put("includeCustomMetadata", x);
        }
        request.set_params(params);

        let mut response = self
            .client
            .sign_and_dispatch(request)
            .await
            .map_err(RusotoError::from)?;
        if response.status.as_u16() == 200 {
            let response = response.buffer().await.map_err(RusotoError::HttpDispatch)?;
            let result = proto::json::ResponsePayload::new(&response)
                .deserialize::<GetDocumentResponse, _>()?;

            Ok(result)
        } else {
            let response = response.buffer().await.map_err(RusotoError::HttpDispatch)?;
            Err(GetDocumentError::from_response(response))
        }
    }

    /// <p>Retrieves the path information (the hierarchy from the root folder) for the requested document.</p> <p>By default, Amazon WorkDocs returns a maximum of 100 levels upwards from the requested document and only includes the IDs of the parent folders in the path. You can limit the maximum number of levels. You can also request the names of the parent folders.</p>
    async fn get_document_path(
        &self,
        input: GetDocumentPathRequest,
    ) -> Result<GetDocumentPathResponse, RusotoError<GetDocumentPathError>> {
        let request_uri = format!(
            "/api/v1/documents/{document_id}/path",
            document_id = input.document_id
        );

        let mut request = SignedRequest::new("GET", "workdocs", &self.region, &request_uri);
        request.set_content_type("application/x-amz-json-1.1".to_owned());

        if let Some(ref authentication_token) = input.authentication_token {
            request.add_header("Authentication", &authentication_token.to_string());
        }
        let mut params = Params::new();
        if let Some(ref x) = input.fields {
            params.put("fields", x);
        }
        if let Some(ref x) = input.limit {
            params.put("limit", x);
        }
        if let Some(ref x) = input.marker {
            params.put("marker", x);
        }
        request.set_params(params);

        let mut response = self
            .client
            .sign_and_dispatch(request)
            .await
            .map_err(RusotoError::from)?;
        if response.status.as_u16() == 200 {
            let response = response.buffer().await.map_err(RusotoError::HttpDispatch)?;
            let result = proto::json::ResponsePayload::new(&response)
                .deserialize::<GetDocumentPathResponse, _>()?;

            Ok(result)
        } else {
            let response = response.buffer().await.map_err(RusotoError::HttpDispatch)?;
            Err(GetDocumentPathError::from_response(response))
        }
    }

    /// <p>Retrieves version metadata for the specified document.</p>
    async fn get_document_version(
        &self,
        input: GetDocumentVersionRequest,
    ) -> Result<GetDocumentVersionResponse, RusotoError<GetDocumentVersionError>> {
        let request_uri = format!(
            "/api/v1/documents/{document_id}/versions/{version_id}",
            document_id = input.document_id,
            version_id = input.version_id
        );

        let mut request = SignedRequest::new("GET", "workdocs", &self.region, &request_uri);
        request.set_content_type("application/x-amz-json-1.1".to_owned());

        if let Some(ref authentication_token) = input.authentication_token {
            request.add_header("Authentication", &authentication_token.to_string());
        }
        let mut params = Params::new();
        if let Some(ref x) = input.fields {
            params.put("fields", x);
        }
        if let Some(ref x) = input.include_custom_metadata {
            params.put("includeCustomMetadata", x);
        }
        request.set_params(params);

        let mut response = self
            .client
            .sign_and_dispatch(request)
            .await
            .map_err(RusotoError::from)?;
        if response.status.as_u16() == 200 {
            let response = response.buffer().await.map_err(RusotoError::HttpDispatch)?;
            let result = proto::json::ResponsePayload::new(&response)
                .deserialize::<GetDocumentVersionResponse, _>()?;

            Ok(result)
        } else {
            let response = response.buffer().await.map_err(RusotoError::HttpDispatch)?;
            Err(GetDocumentVersionError::from_response(response))
        }
    }

    /// <p>Retrieves the metadata of the specified folder.</p>
    async fn get_folder(
        &self,
        input: GetFolderRequest,
    ) -> Result<GetFolderResponse, RusotoError<GetFolderError>> {
        let request_uri = format!("/api/v1/folders/{folder_id}", folder_id = input.folder_id);

        let mut request = SignedRequest::new("GET", "workdocs", &self.region, &request_uri);
        request.set_content_type("application/x-amz-json-1.1".to_owned());

        if let Some(ref authentication_token) = input.authentication_token {
            request.add_header("Authentication", &authentication_token.to_string());
        }
        let mut params = Params::new();
        if let Some(ref x) = input.include_custom_metadata {
            params.put("includeCustomMetadata", x);
        }
        request.set_params(params);

        let mut response = self
            .client
            .sign_and_dispatch(request)
            .await
            .map_err(RusotoError::from)?;
        if response.status.as_u16() == 200 {
            let response = response.buffer().await.map_err(RusotoError::HttpDispatch)?;
            let result = proto::json::ResponsePayload::new(&response)
                .deserialize::<GetFolderResponse, _>()?;

            Ok(result)
        } else {
            let response = response.buffer().await.map_err(RusotoError::HttpDispatch)?;
            Err(GetFolderError::from_response(response))
        }
    }

    /// <p>Retrieves the path information (the hierarchy from the root folder) for the specified folder.</p> <p>By default, Amazon WorkDocs returns a maximum of 100 levels upwards from the requested folder and only includes the IDs of the parent folders in the path. You can limit the maximum number of levels. You can also request the parent folder names.</p>
    async fn get_folder_path(
        &self,
        input: GetFolderPathRequest,
    ) -> Result<GetFolderPathResponse, RusotoError<GetFolderPathError>> {
        let request_uri = format!(
            "/api/v1/folders/{folder_id}/path",
            folder_id = input.folder_id
        );

        let mut request = SignedRequest::new("GET", "workdocs", &self.region, &request_uri);
        request.set_content_type("application/x-amz-json-1.1".to_owned());

        if let Some(ref authentication_token) = input.authentication_token {
            request.add_header("Authentication", &authentication_token.to_string());
        }
        let mut params = Params::new();
        if let Some(ref x) = input.fields {
            params.put("fields", x);
        }
        if let Some(ref x) = input.limit {
            params.put("limit", x);
        }
        if let Some(ref x) = input.marker {
            params.put("marker", x);
        }
        request.set_params(params);

        let mut response = self
            .client
            .sign_and_dispatch(request)
            .await
            .map_err(RusotoError::from)?;
        if response.status.as_u16() == 200 {
            let response = response.buffer().await.map_err(RusotoError::HttpDispatch)?;
            let result = proto::json::ResponsePayload::new(&response)
                .deserialize::<GetFolderPathResponse, _>()?;

            Ok(result)
        } else {
            let response = response.buffer().await.map_err(RusotoError::HttpDispatch)?;
            Err(GetFolderPathError::from_response(response))
        }
    }

    /// <p>Retrieves a collection of resources, including folders and documents. The only <code>CollectionType</code> supported is <code>SHARED_WITH_ME</code>.</p>
    async fn get_resources(
        &self,
        input: GetResourcesRequest,
    ) -> Result<GetResourcesResponse, RusotoError<GetResourcesError>> {
        let request_uri = "/api/v1/resources";

        let mut request = SignedRequest::new("GET", "workdocs", &self.region, &request_uri);
        request.set_content_type("application/x-amz-json-1.1".to_owned());

        if let Some(ref authentication_token) = input.authentication_token {
            request.add_header("Authentication", &authentication_token.to_string());
        }
        let mut params = Params::new();
        if let Some(ref x) = input.collection_type {
            params.put("collectionType", x);
        }
        if let Some(ref x) = input.limit {
            params.put("limit", x);
        }
        if let Some(ref x) = input.marker {
            params.put("marker", x);
        }
        if let Some(ref x) = input.user_id {
            params.put("userId", x);
        }
        request.set_params(params);

        let mut response = self
            .client
            .sign_and_dispatch(request)
            .await
            .map_err(RusotoError::from)?;
        if response.status.as_u16() == 200 {
            let response = response.buffer().await.map_err(RusotoError::HttpDispatch)?;
            let result = proto::json::ResponsePayload::new(&response)
                .deserialize::<GetResourcesResponse, _>()?;

            Ok(result)
        } else {
            let response = response.buffer().await.map_err(RusotoError::HttpDispatch)?;
            Err(GetResourcesError::from_response(response))
        }
    }

    /// <p>Creates a new document object and version object.</p> <p>The client specifies the parent folder ID and name of the document to upload. The ID is optionally specified when creating a new version of an existing document. This is the first step to upload a document. Next, upload the document to the URL returned from the call, and then call <a>UpdateDocumentVersion</a>.</p> <p>To cancel the document upload, call <a>AbortDocumentVersionUpload</a>.</p>
    async fn initiate_document_version_upload(
        &self,
        input: InitiateDocumentVersionUploadRequest,
    ) -> Result<
        InitiateDocumentVersionUploadResponse,
        RusotoError<InitiateDocumentVersionUploadError>,
    > {
        let request_uri = "/api/v1/documents";

        let mut request = SignedRequest::new("POST", "workdocs", &self.region, &request_uri);
        request.set_content_type("application/x-amz-json-1.1".to_owned());

        let encoded = Some(serde_json::to_vec(&input).unwrap());
        request.set_payload(encoded);

        if let Some(ref authentication_token) = input.authentication_token {
            request.add_header("Authentication", &authentication_token.to_string());
        }

        let mut response = self
            .client
            .sign_and_dispatch(request)
            .await
            .map_err(RusotoError::from)?;
        if response.status.as_u16() == 201 {
            let response = response.buffer().await.map_err(RusotoError::HttpDispatch)?;
            let result = proto::json::ResponsePayload::new(&response)
                .deserialize::<InitiateDocumentVersionUploadResponse, _>()?;

            Ok(result)
        } else {
            let response = response.buffer().await.map_err(RusotoError::HttpDispatch)?;
            Err(InitiateDocumentVersionUploadError::from_response(response))
        }
    }

    /// <p>Removes all the permissions from the specified resource.</p>
    async fn remove_all_resource_permissions(
        &self,
        input: RemoveAllResourcePermissionsRequest,
    ) -> Result<(), RusotoError<RemoveAllResourcePermissionsError>> {
        let request_uri = format!(
            "/api/v1/resources/{resource_id}/permissions",
            resource_id = input.resource_id
        );

        let mut request = SignedRequest::new("DELETE", "workdocs", &self.region, &request_uri);
        request.set_content_type("application/x-amz-json-1.1".to_owned());

        if let Some(ref authentication_token) = input.authentication_token {
            request.add_header("Authentication", &authentication_token.to_string());
        }

        let mut response = self
            .client
            .sign_and_dispatch(request)
            .await
            .map_err(RusotoError::from)?;
        if response.status.as_u16() == 204 {
            let response = response.buffer().await.map_err(RusotoError::HttpDispatch)?;
            let result = ::std::mem::drop(response);

            Ok(result)
        } else {
            let response = response.buffer().await.map_err(RusotoError::HttpDispatch)?;
            Err(RemoveAllResourcePermissionsError::from_response(response))
        }
    }

    /// <p>Removes the permission for the specified principal from the specified resource.</p>
    async fn remove_resource_permission(
        &self,
        input: RemoveResourcePermissionRequest,
    ) -> Result<(), RusotoError<RemoveResourcePermissionError>> {
        let request_uri = format!(
            "/api/v1/resources/{resource_id}/permissions/{principal_id}",
            principal_id = input.principal_id,
            resource_id = input.resource_id
        );

        let mut request = SignedRequest::new("DELETE", "workdocs", &self.region, &request_uri);
        request.set_content_type("application/x-amz-json-1.1".to_owned());

        if let Some(ref authentication_token) = input.authentication_token {
            request.add_header("Authentication", &authentication_token.to_string());
        }
        let mut params = Params::new();
        if let Some(ref x) = input.principal_type {
            params.put("type", x);
        }
        request.set_params(params);

        let mut response = self
            .client
            .sign_and_dispatch(request)
            .await
            .map_err(RusotoError::from)?;
        if response.status.as_u16() == 204 {
            let response = response.buffer().await.map_err(RusotoError::HttpDispatch)?;
            let result = ::std::mem::drop(response);

            Ok(result)
        } else {
            let response = response.buffer().await.map_err(RusotoError::HttpDispatch)?;
            Err(RemoveResourcePermissionError::from_response(response))
        }
    }

    /// <p>Updates the specified attributes of a document. The user must have access to both the document and its parent folder, if applicable.</p>
    async fn update_document(
        &self,
        input: UpdateDocumentRequest,
    ) -> Result<(), RusotoError<UpdateDocumentError>> {
        let request_uri = format!(
            "/api/v1/documents/{document_id}",
            document_id = input.document_id
        );

        let mut request = SignedRequest::new("PATCH", "workdocs", &self.region, &request_uri);
        request.set_content_type("application/x-amz-json-1.1".to_owned());

        let encoded = Some(serde_json::to_vec(&input).unwrap());
        request.set_payload(encoded);

        if let Some(ref authentication_token) = input.authentication_token {
            request.add_header("Authentication", &authentication_token.to_string());
        }

        let mut response = self
            .client
            .sign_and_dispatch(request)
            .await
            .map_err(RusotoError::from)?;
        if response.status.as_u16() == 200 {
            let response = response.buffer().await.map_err(RusotoError::HttpDispatch)?;
            let result = ::std::mem::drop(response);

            Ok(result)
        } else {
            let response = response.buffer().await.map_err(RusotoError::HttpDispatch)?;
            Err(UpdateDocumentError::from_response(response))
        }
    }

    /// <p>Changes the status of the document version to ACTIVE. </p> <p>Amazon WorkDocs also sets its document container to ACTIVE. This is the last step in a document upload, after the client uploads the document to an S3-presigned URL returned by <a>InitiateDocumentVersionUpload</a>. </p>
    async fn update_document_version(
        &self,
        input: UpdateDocumentVersionRequest,
    ) -> Result<(), RusotoError<UpdateDocumentVersionError>> {
        let request_uri = format!(
            "/api/v1/documents/{document_id}/versions/{version_id}",
            document_id = input.document_id,
            version_id = input.version_id
        );

        let mut request = SignedRequest::new("PATCH", "workdocs", &self.region, &request_uri);
        request.set_content_type("application/x-amz-json-1.1".to_owned());

        let encoded = Some(serde_json::to_vec(&input).unwrap());
        request.set_payload(encoded);

        if let Some(ref authentication_token) = input.authentication_token {
            request.add_header("Authentication", &authentication_token.to_string());
        }

        let mut response = self
            .client
            .sign_and_dispatch(request)
            .await
            .map_err(RusotoError::from)?;
        if response.status.as_u16() == 200 {
            let response = response.buffer().await.map_err(RusotoError::HttpDispatch)?;
            let result = ::std::mem::drop(response);

            Ok(result)
        } else {
            let response = response.buffer().await.map_err(RusotoError::HttpDispatch)?;
            Err(UpdateDocumentVersionError::from_response(response))
        }
    }

    /// <p>Updates the specified attributes of the specified folder. The user must have access to both the folder and its parent folder, if applicable.</p>
    async fn update_folder(
        &self,
        input: UpdateFolderRequest,
    ) -> Result<(), RusotoError<UpdateFolderError>> {
        let request_uri = format!("/api/v1/folders/{folder_id}", folder_id = input.folder_id);

        let mut request = SignedRequest::new("PATCH", "workdocs", &self.region, &request_uri);
        request.set_content_type("application/x-amz-json-1.1".to_owned());

        let encoded = Some(serde_json::to_vec(&input).unwrap());
        request.set_payload(encoded);

        if let Some(ref authentication_token) = input.authentication_token {
            request.add_header("Authentication", &authentication_token.to_string());
        }

        let mut response = self
            .client
            .sign_and_dispatch(request)
            .await
            .map_err(RusotoError::from)?;
        if response.status.as_u16() == 200 {
            let response = response.buffer().await.map_err(RusotoError::HttpDispatch)?;
            let result = ::std::mem::drop(response);

            Ok(result)
        } else {
            let response = response.buffer().await.map_err(RusotoError::HttpDispatch)?;
            Err(UpdateFolderError::from_response(response))
        }
    }

    /// <p>Updates the specified attributes of the specified user, and grants or revokes administrative privileges to the Amazon WorkDocs site.</p>
    async fn update_user(
        &self,
        input: UpdateUserRequest,
    ) -> Result<UpdateUserResponse, RusotoError<UpdateUserError>> {
        let request_uri = format!("/api/v1/users/{user_id}", user_id = input.user_id);

        let mut request = SignedRequest::new("PATCH", "workdocs", &self.region, &request_uri);
        request.set_content_type("application/x-amz-json-1.1".to_owned());

        let encoded = Some(serde_json::to_vec(&input).unwrap());
        request.set_payload(encoded);

        if let Some(ref authentication_token) = input.authentication_token {
            request.add_header("Authentication", &authentication_token.to_string());
        }

        let mut response = self
            .client
            .sign_and_dispatch(request)
            .await
            .map_err(RusotoError::from)?;
        if response.status.as_u16() == 200 {
            let response = response.buffer().await.map_err(RusotoError::HttpDispatch)?;
            let result = proto::json::ResponsePayload::new(&response)
                .deserialize::<UpdateUserResponse, _>()?;

            Ok(result)
        } else {
            let response = response.buffer().await.map_err(RusotoError::HttpDispatch)?;
            Err(UpdateUserError::from_response(response))
        }
    }
}<|MERGE_RESOLUTION|>--- conflicted
+++ resolved
@@ -9,28 +9,16 @@
 //  must be updated to generate the changes.
 //
 // =================================================================
-#![allow(warnings)]
-
-<<<<<<< HEAD
-use futures::future;
-use futures::Future;
-=======
+
 use std::error::Error;
 use std::fmt;
 
 use async_trait::async_trait;
->>>>>>> 62832c4b
 use rusoto_core::credential::ProvideAwsCredentials;
 use rusoto_core::region;
 #[allow(warnings)]
 use rusoto_core::request::{BufferedHttpResponse, DispatchSignedRequest};
-<<<<<<< HEAD
-use rusoto_core::{Client, RusotoError, RusotoFuture};
-use std::error::Error;
-use std::fmt;
-=======
 use rusoto_core::{Client, RusotoError};
->>>>>>> 62832c4b
 
 use rusoto_core::param::{Params, ServiceParams};
 use rusoto_core::proto;
@@ -63,7 +51,7 @@
 }
 
 #[derive(Default, Debug, Clone, PartialEq, Deserialize)]
-#[cfg_attr(any(test, feature = "serialize_structs"), derive(Serialize))]
+#[cfg_attr(test, derive(Serialize))]
 pub struct ActivateUserResponse {
     /// <p>The user information.</p>
     #[serde(rename = "User")]
@@ -73,7 +61,7 @@
 
 /// <p>Describes the activity information.</p>
 #[derive(Default, Debug, Clone, PartialEq, Deserialize)]
-#[cfg_attr(any(test, feature = "serialize_structs"), derive(Serialize))]
+#[cfg_attr(test, derive(Serialize))]
 pub struct Activity {
     /// <p>Metadata of the commenting activity. This is an optional field and is filled for commenting activities.</p>
     #[serde(rename = "CommentMetadata")]
@@ -132,7 +120,7 @@
 }
 
 #[derive(Default, Debug, Clone, PartialEq, Deserialize)]
-#[cfg_attr(any(test, feature = "serialize_structs"), derive(Serialize))]
+#[cfg_attr(test, derive(Serialize))]
 pub struct AddResourcePermissionsResponse {
     /// <p>The share results.</p>
     #[serde(rename = "ShareResults")]
@@ -142,7 +130,7 @@
 
 /// <p>Describes a comment.</p>
 #[derive(Default, Debug, Clone, PartialEq, Deserialize)]
-#[cfg_attr(any(test, feature = "serialize_structs"), derive(Serialize))]
+#[cfg_attr(test, derive(Serialize))]
 pub struct Comment {
     /// <p>The ID of the comment.</p>
     #[serde(rename = "CommentId")]
@@ -183,7 +171,7 @@
 
 /// <p>Describes the metadata of a comment.</p>
 #[derive(Default, Debug, Clone, PartialEq, Deserialize)]
-#[cfg_attr(any(test, feature = "serialize_structs"), derive(Serialize))]
+#[cfg_attr(test, derive(Serialize))]
 pub struct CommentMetadata {
     /// <p>The ID of the comment.</p>
     #[serde(rename = "CommentId")]
@@ -241,7 +229,7 @@
 }
 
 #[derive(Default, Debug, Clone, PartialEq, Deserialize)]
-#[cfg_attr(any(test, feature = "serialize_structs"), derive(Serialize))]
+#[cfg_attr(test, derive(Serialize))]
 pub struct CreateCommentResponse {
     /// <p>The comment that has been created.</p>
     #[serde(rename = "Comment")]
@@ -268,7 +256,7 @@
 }
 
 #[derive(Default, Debug, Clone, PartialEq, Deserialize)]
-#[cfg_attr(any(test, feature = "serialize_structs"), derive(Serialize))]
+#[cfg_attr(test, derive(Serialize))]
 pub struct CreateCustomMetadataResponse {}
 
 #[derive(Default, Debug, Clone, PartialEq, Serialize)]
@@ -287,7 +275,7 @@
 }
 
 #[derive(Default, Debug, Clone, PartialEq, Deserialize)]
-#[cfg_attr(any(test, feature = "serialize_structs"), derive(Serialize))]
+#[cfg_attr(test, derive(Serialize))]
 pub struct CreateFolderResponse {
     /// <p>The metadata of the folder.</p>
     #[serde(rename = "Metadata")]
@@ -310,7 +298,7 @@
 }
 
 #[derive(Default, Debug, Clone, PartialEq, Deserialize)]
-#[cfg_attr(any(test, feature = "serialize_structs"), derive(Serialize))]
+#[cfg_attr(test, derive(Serialize))]
 pub struct CreateLabelsResponse {}
 
 #[derive(Default, Debug, Clone, PartialEq, Serialize)]
@@ -330,7 +318,7 @@
 }
 
 #[derive(Default, Debug, Clone, PartialEq, Deserialize)]
-#[cfg_attr(any(test, feature = "serialize_structs"), derive(Serialize))]
+#[cfg_attr(test, derive(Serialize))]
 pub struct CreateNotificationSubscriptionResponse {
     /// <p>The subscription.</p>
     #[serde(rename = "Subscription")]
@@ -375,7 +363,7 @@
 }
 
 #[derive(Default, Debug, Clone, PartialEq, Deserialize)]
-#[cfg_attr(any(test, feature = "serialize_structs"), derive(Serialize))]
+#[cfg_attr(test, derive(Serialize))]
 pub struct CreateUserResponse {
     /// <p>The user information.</p>
     #[serde(rename = "User")]
@@ -435,7 +423,7 @@
 }
 
 #[derive(Default, Debug, Clone, PartialEq, Deserialize)]
-#[cfg_attr(any(test, feature = "serialize_structs"), derive(Serialize))]
+#[cfg_attr(test, derive(Serialize))]
 pub struct DeleteCustomMetadataResponse {}
 
 #[derive(Default, Debug, Clone, PartialEq, Serialize)]
@@ -491,7 +479,7 @@
 }
 
 #[derive(Default, Debug, Clone, PartialEq, Deserialize)]
-#[cfg_attr(any(test, feature = "serialize_structs"), derive(Serialize))]
+#[cfg_attr(test, derive(Serialize))]
 pub struct DeleteLabelsResponse {}
 
 #[derive(Default, Debug, Clone, PartialEq, Serialize)]
@@ -560,7 +548,7 @@
 }
 
 #[derive(Default, Debug, Clone, PartialEq, Deserialize)]
-#[cfg_attr(any(test, feature = "serialize_structs"), derive(Serialize))]
+#[cfg_attr(test, derive(Serialize))]
 pub struct DescribeActivitiesResponse {
     /// <p>The marker for the next set of results.</p>
     #[serde(rename = "Marker")]
@@ -595,7 +583,7 @@
 }
 
 #[derive(Default, Debug, Clone, PartialEq, Deserialize)]
-#[cfg_attr(any(test, feature = "serialize_structs"), derive(Serialize))]
+#[cfg_attr(test, derive(Serialize))]
 pub struct DescribeCommentsResponse {
     /// <p>The list of comments for the specified document version.</p>
     #[serde(rename = "Comments")]
@@ -635,7 +623,7 @@
 }
 
 #[derive(Default, Debug, Clone, PartialEq, Deserialize)]
-#[cfg_attr(any(test, feature = "serialize_structs"), derive(Serialize))]
+#[cfg_attr(test, derive(Serialize))]
 pub struct DescribeDocumentVersionsResponse {
     /// <p>The document versions.</p>
     #[serde(rename = "DocumentVersions")]
@@ -683,7 +671,7 @@
 }
 
 #[derive(Default, Debug, Clone, PartialEq, Deserialize)]
-#[cfg_attr(any(test, feature = "serialize_structs"), derive(Serialize))]
+#[cfg_attr(test, derive(Serialize))]
 pub struct DescribeFolderContentsResponse {
     /// <p>The documents in the specified folder.</p>
     #[serde(rename = "Documents")]
@@ -723,7 +711,7 @@
 }
 
 #[derive(Default, Debug, Clone, PartialEq, Deserialize)]
-#[cfg_attr(any(test, feature = "serialize_structs"), derive(Serialize))]
+#[cfg_attr(test, derive(Serialize))]
 pub struct DescribeGroupsResponse {
     /// <p>The list of groups.</p>
     #[serde(rename = "Groups")]
@@ -751,7 +739,7 @@
 }
 
 #[derive(Default, Debug, Clone, PartialEq, Deserialize)]
-#[cfg_attr(any(test, feature = "serialize_structs"), derive(Serialize))]
+#[cfg_attr(test, derive(Serialize))]
 pub struct DescribeNotificationSubscriptionsResponse {
     /// <p>The marker to use when requesting the next set of results. If there are no additional results, the string is empty.</p>
     #[serde(rename = "Marker")]
@@ -787,7 +775,7 @@
 }
 
 #[derive(Default, Debug, Clone, PartialEq, Deserialize)]
-#[cfg_attr(any(test, feature = "serialize_structs"), derive(Serialize))]
+#[cfg_attr(test, derive(Serialize))]
 pub struct DescribeResourcePermissionsResponse {
     /// <p>The marker to use when requesting the next set of results. If there are no additional results, the string is empty.</p>
     #[serde(rename = "Marker")]
@@ -815,7 +803,7 @@
 }
 
 #[derive(Default, Debug, Clone, PartialEq, Deserialize)]
-#[cfg_attr(any(test, feature = "serialize_structs"), derive(Serialize))]
+#[cfg_attr(test, derive(Serialize))]
 pub struct DescribeRootFoldersResponse {
     /// <p>The user's special folders.</p>
     #[serde(rename = "Folders")]
@@ -872,7 +860,7 @@
 }
 
 #[derive(Default, Debug, Clone, PartialEq, Deserialize)]
-#[cfg_attr(any(test, feature = "serialize_structs"), derive(Serialize))]
+#[cfg_attr(test, derive(Serialize))]
 pub struct DescribeUsersResponse {
     /// <p>The marker to use when requesting the next set of results. If there are no additional results, the string is empty.</p>
     #[serde(rename = "Marker")]
@@ -886,7 +874,7 @@
 
 /// <p>Describes the document.</p>
 #[derive(Default, Debug, Clone, PartialEq, Deserialize)]
-#[cfg_attr(any(test, feature = "serialize_structs"), derive(Serialize))]
+#[cfg_attr(test, derive(Serialize))]
 pub struct DocumentMetadata {
     /// <p>The time when the document was created.</p>
     #[serde(rename = "CreatedTimestamp")]
@@ -924,7 +912,7 @@
 
 /// <p>Describes a version of a document.</p>
 #[derive(Default, Debug, Clone, PartialEq, Deserialize)]
-#[cfg_attr(any(test, feature = "serialize_structs"), derive(Serialize))]
+#[cfg_attr(test, derive(Serialize))]
 pub struct DocumentVersionMetadata {
     /// <p>The timestamp when the content of the document was originally created.</p>
     #[serde(rename = "ContentCreatedTimestamp")]
@@ -982,7 +970,7 @@
 
 /// <p>Describes a folder.</p>
 #[derive(Default, Debug, Clone, PartialEq, Deserialize)]
-#[cfg_attr(any(test, feature = "serialize_structs"), derive(Serialize))]
+#[cfg_attr(test, derive(Serialize))]
 pub struct FolderMetadata {
     /// <p>The time when the folder was created.</p>
     #[serde(rename = "CreatedTimestamp")]
@@ -1038,7 +1026,7 @@
 }
 
 #[derive(Default, Debug, Clone, PartialEq, Deserialize)]
-#[cfg_attr(any(test, feature = "serialize_structs"), derive(Serialize))]
+#[cfg_attr(test, derive(Serialize))]
 pub struct GetCurrentUserResponse {
     /// <p>Metadata of the user.</p>
     #[serde(rename = "User")]
@@ -1070,7 +1058,7 @@
 }
 
 #[derive(Default, Debug, Clone, PartialEq, Deserialize)]
-#[cfg_attr(any(test, feature = "serialize_structs"), derive(Serialize))]
+#[cfg_attr(test, derive(Serialize))]
 pub struct GetDocumentPathResponse {
     /// <p>The path information.</p>
     #[serde(rename = "Path")]
@@ -1094,7 +1082,7 @@
 }
 
 #[derive(Default, Debug, Clone, PartialEq, Deserialize)]
-#[cfg_attr(any(test, feature = "serialize_structs"), derive(Serialize))]
+#[cfg_attr(test, derive(Serialize))]
 pub struct GetDocumentResponse {
     /// <p>The custom metadata on the document.</p>
     #[serde(rename = "CustomMetadata")]
@@ -1129,7 +1117,7 @@
 }
 
 #[derive(Default, Debug, Clone, PartialEq, Deserialize)]
-#[cfg_attr(any(test, feature = "serialize_structs"), derive(Serialize))]
+#[cfg_attr(test, derive(Serialize))]
 pub struct GetDocumentVersionResponse {
     /// <p>The custom metadata on the document version.</p>
     #[serde(rename = "CustomMetadata")]
@@ -1165,7 +1153,7 @@
 }
 
 #[derive(Default, Debug, Clone, PartialEq, Deserialize)]
-#[cfg_attr(any(test, feature = "serialize_structs"), derive(Serialize))]
+#[cfg_attr(test, derive(Serialize))]
 pub struct GetFolderPathResponse {
     /// <p>The path information.</p>
     #[serde(rename = "Path")]
@@ -1189,7 +1177,7 @@
 }
 
 #[derive(Default, Debug, Clone, PartialEq, Deserialize)]
-#[cfg_attr(any(test, feature = "serialize_structs"), derive(Serialize))]
+#[cfg_attr(test, derive(Serialize))]
 pub struct GetFolderResponse {
     /// <p>The custom metadata on the folder.</p>
     #[serde(rename = "CustomMetadata")]
@@ -1226,7 +1214,7 @@
 }
 
 #[derive(Default, Debug, Clone, PartialEq, Deserialize)]
-#[cfg_attr(any(test, feature = "serialize_structs"), derive(Serialize))]
+#[cfg_attr(test, derive(Serialize))]
 pub struct GetResourcesResponse {
     /// <p>The documents in the specified collection.</p>
     #[serde(rename = "Documents")]
@@ -1244,7 +1232,7 @@
 
 /// <p>Describes the metadata of a user group.</p>
 #[derive(Default, Debug, Clone, PartialEq, Deserialize)]
-#[cfg_attr(any(test, feature = "serialize_structs"), derive(Serialize))]
+#[cfg_attr(test, derive(Serialize))]
 pub struct GroupMetadata {
     /// <p>The ID of the user group.</p>
     #[serde(rename = "Id")]
@@ -1292,7 +1280,7 @@
 }
 
 #[derive(Default, Debug, Clone, PartialEq, Deserialize)]
-#[cfg_attr(any(test, feature = "serialize_structs"), derive(Serialize))]
+#[cfg_attr(test, derive(Serialize))]
 pub struct InitiateDocumentVersionUploadResponse {
     /// <p>The document metadata.</p>
     #[serde(rename = "Metadata")]
@@ -1319,7 +1307,7 @@
 
 /// <p>Describes the users or user groups.</p>
 #[derive(Default, Debug, Clone, PartialEq, Deserialize)]
-#[cfg_attr(any(test, feature = "serialize_structs"), derive(Serialize))]
+#[cfg_attr(test, derive(Serialize))]
 pub struct Participants {
     /// <p>The list of user groups.</p>
     #[serde(rename = "Groups")]
@@ -1333,7 +1321,7 @@
 
 /// <p>Describes the permissions.</p>
 #[derive(Default, Debug, Clone, PartialEq, Deserialize)]
-#[cfg_attr(any(test, feature = "serialize_structs"), derive(Serialize))]
+#[cfg_attr(test, derive(Serialize))]
 pub struct PermissionInfo {
     /// <p>The role of the user.</p>
     #[serde(rename = "Role")]
@@ -1347,7 +1335,7 @@
 
 /// <p>Describes a resource.</p>
 #[derive(Default, Debug, Clone, PartialEq, Deserialize)]
-#[cfg_attr(any(test, feature = "serialize_structs"), derive(Serialize))]
+#[cfg_attr(test, derive(Serialize))]
 pub struct Principal {
     /// <p>The ID of the resource.</p>
     #[serde(rename = "Id")]
@@ -1394,7 +1382,7 @@
 
 /// <p>Describes the metadata of a resource.</p>
 #[derive(Default, Debug, Clone, PartialEq, Deserialize)]
-#[cfg_attr(any(test, feature = "serialize_structs"), derive(Serialize))]
+#[cfg_attr(test, derive(Serialize))]
 pub struct ResourceMetadata {
     /// <p>The ID of the resource.</p>
     #[serde(rename = "Id")]
@@ -1428,7 +1416,7 @@
 
 /// <p>Describes the path information of a resource.</p>
 #[derive(Default, Debug, Clone, PartialEq, Deserialize)]
-#[cfg_attr(any(test, feature = "serialize_structs"), derive(Serialize))]
+#[cfg_attr(test, derive(Serialize))]
 pub struct ResourcePath {
     /// <p>The components of the resource path.</p>
     #[serde(rename = "Components")]
@@ -1438,7 +1426,7 @@
 
 /// <p>Describes the resource path.</p>
 #[derive(Default, Debug, Clone, PartialEq, Deserialize)]
-#[cfg_attr(any(test, feature = "serialize_structs"), derive(Serialize))]
+#[cfg_attr(test, derive(Serialize))]
 pub struct ResourcePathComponent {
     /// <p>The ID of the resource path.</p>
     #[serde(rename = "Id")]
@@ -1466,7 +1454,7 @@
 
 /// <p>Describes the share results of a resource.</p>
 #[derive(Default, Debug, Clone, PartialEq, Deserialize)]
-#[cfg_attr(any(test, feature = "serialize_structs"), derive(Serialize))]
+#[cfg_attr(test, derive(Serialize))]
 pub struct ShareResult {
     /// <p>The ID of the invited user.</p>
     #[serde(rename = "InviteePrincipalId")]
@@ -1509,7 +1497,7 @@
 
 /// <p>Describes a subscription.</p>
 #[derive(Default, Debug, Clone, PartialEq, Deserialize)]
-#[cfg_attr(any(test, feature = "serialize_structs"), derive(Serialize))]
+#[cfg_attr(test, derive(Serialize))]
 pub struct Subscription {
     /// <p>The endpoint of the subscription.</p>
     #[serde(rename = "EndPoint")]
@@ -1629,7 +1617,7 @@
 }
 
 #[derive(Default, Debug, Clone, PartialEq, Deserialize)]
-#[cfg_attr(any(test, feature = "serialize_structs"), derive(Serialize))]
+#[cfg_attr(test, derive(Serialize))]
 pub struct UpdateUserResponse {
     /// <p>The user information.</p>
     #[serde(rename = "User")]
@@ -1639,7 +1627,7 @@
 
 /// <p>Describes the upload.</p>
 #[derive(Default, Debug, Clone, PartialEq, Deserialize)]
-#[cfg_attr(any(test, feature = "serialize_structs"), derive(Serialize))]
+#[cfg_attr(test, derive(Serialize))]
 pub struct UploadMetadata {
     /// <p>The signed headers.</p>
     #[serde(rename = "SignedHeaders")]
@@ -1653,7 +1641,7 @@
 
 /// <p>Describes a user.</p>
 #[derive(Default, Debug, Clone, PartialEq, Deserialize)]
-#[cfg_attr(any(test, feature = "serialize_structs"), derive(Serialize))]
+#[cfg_attr(test, derive(Serialize))]
 pub struct User {
     /// <p>The time when the user was created.</p>
     #[serde(rename = "CreatedTimestamp")]
@@ -1719,7 +1707,7 @@
 
 /// <p>Describes the metadata of the user.</p>
 #[derive(Default, Debug, Clone, PartialEq, Deserialize)]
-#[cfg_attr(any(test, feature = "serialize_structs"), derive(Serialize))]
+#[cfg_attr(test, derive(Serialize))]
 pub struct UserMetadata {
     /// <p>The email address of the user.</p>
     #[serde(rename = "EmailAddress")]
@@ -1745,7 +1733,7 @@
 
 /// <p>Describes the storage for a user.</p>
 #[derive(Default, Debug, Clone, PartialEq, Deserialize)]
-#[cfg_attr(any(test, feature = "serialize_structs"), derive(Serialize))]
+#[cfg_attr(test, derive(Serialize))]
 pub struct UserStorageMetadata {
     /// <p>The storage for a user.</p>
     #[serde(rename = "StorageRule")]
@@ -4916,7 +4904,10 @@
     ///
     /// The client will use the default credentials provider and tls client.
     pub fn new(region: region::Region) -> WorkdocsClient {
-        Self::new_with_client(Client::shared(), region)
+        WorkdocsClient {
+            client: Client::shared(),
+            region,
+        }
     }
 
     pub fn new_with<P, D>(
@@ -4928,22 +4919,10 @@
         P: ProvideAwsCredentials + Send + Sync + 'static,
         D: DispatchSignedRequest + Send + Sync + 'static,
     {
-        Self::new_with_client(
-            Client::new_with(credentials_provider, request_dispatcher),
+        WorkdocsClient {
+            client: Client::new_with(credentials_provider, request_dispatcher),
             region,
-        )
-    }
-
-    pub fn new_with_client(client: Client, region: region::Region) -> WorkdocsClient {
-        WorkdocsClient { client, region }
-    }
-}
-
-impl fmt::Debug for WorkdocsClient {
-    fn fmt(&self, f: &mut fmt::Formatter<'_>) -> fmt::Result {
-        f.debug_struct("WorkdocsClient")
-            .field("region", &self.region)
-            .finish()
+        }
     }
 }
 
