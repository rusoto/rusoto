// =================================================================
//
//                           * WARNING *
//
//                    This file is generated!
//
//  Changes made to this file will be overwritten. If changes are
//  required to the generated code, the service_crategen project
//  must be updated to generate the changes.
//
// =================================================================
#![allow(warnings)]

<<<<<<< HEAD
use std::error::Error;
use std::fmt;

use async_trait::async_trait;
=======
use futures::future;
use futures::Future;
>>>>>>> f58d1ce6
use rusoto_core::credential::ProvideAwsCredentials;
use rusoto_core::region;
#[allow(warnings)]
use rusoto_core::request::{BufferedHttpResponse, DispatchSignedRequest};
<<<<<<< HEAD
use rusoto_core::{Client, RusotoError};
=======
use rusoto_core::{Client, RusotoError, RusotoFuture};
use std::error::Error;
use std::fmt;
>>>>>>> f58d1ce6

use rusoto_core::param::{Params, ServiceParams};
use rusoto_core::proto;
use rusoto_core::signature::SignedRequest;
use serde::{Deserialize, Serialize};
use serde_json;
#[derive(Default, Debug, Clone, PartialEq, Serialize)]
pub struct AbortDocumentVersionUploadRequest {
    /// <p>Amazon WorkDocs authentication token. Do not set this field when using administrative API actions, as in accessing the API using AWS credentials.</p>
    #[serde(rename = "AuthenticationToken")]
    #[serde(skip_serializing_if = "Option::is_none")]
    pub authentication_token: Option<String>,
    /// <p>The ID of the document.</p>
    #[serde(rename = "DocumentId")]
    pub document_id: String,
    /// <p>The ID of the version.</p>
    #[serde(rename = "VersionId")]
    pub version_id: String,
}

#[derive(Default, Debug, Clone, PartialEq, Serialize)]
pub struct ActivateUserRequest {
    /// <p>Amazon WorkDocs authentication token. Do not set this field when using administrative API actions, as in accessing the API using AWS credentials.</p>
    #[serde(rename = "AuthenticationToken")]
    #[serde(skip_serializing_if = "Option::is_none")]
    pub authentication_token: Option<String>,
    /// <p>The ID of the user.</p>
    #[serde(rename = "UserId")]
    pub user_id: String,
}

#[derive(Default, Debug, Clone, PartialEq, Deserialize)]
#[cfg_attr(any(test, feature = "serialize_structs"), derive(Serialize))]
pub struct ActivateUserResponse {
    /// <p>The user information.</p>
    #[serde(rename = "User")]
    #[serde(skip_serializing_if = "Option::is_none")]
    pub user: Option<User>,
}

/// <p>Describes the activity information.</p>
#[derive(Default, Debug, Clone, PartialEq, Deserialize)]
#[cfg_attr(any(test, feature = "serialize_structs"), derive(Serialize))]
pub struct Activity {
    /// <p>Metadata of the commenting activity. This is an optional field and is filled for commenting activities.</p>
    #[serde(rename = "CommentMetadata")]
    #[serde(skip_serializing_if = "Option::is_none")]
    pub comment_metadata: Option<CommentMetadata>,
    /// <p>The user who performed the action.</p>
    #[serde(rename = "Initiator")]
    #[serde(skip_serializing_if = "Option::is_none")]
    pub initiator: Option<UserMetadata>,
    /// <p>Indicates whether an activity is indirect or direct. An indirect activity results from a direct activity performed on a parent resource. For example, sharing a parent folder (the direct activity) shares all of the subfolders and documents within the parent folder (the indirect activity).</p>
    #[serde(rename = "IsIndirectActivity")]
    #[serde(skip_serializing_if = "Option::is_none")]
    pub is_indirect_activity: Option<bool>,
    /// <p>The ID of the organization.</p>
    #[serde(rename = "OrganizationId")]
    #[serde(skip_serializing_if = "Option::is_none")]
    pub organization_id: Option<String>,
    /// <p>The original parent of the resource. This is an optional field and is filled for move activities.</p>
    #[serde(rename = "OriginalParent")]
    #[serde(skip_serializing_if = "Option::is_none")]
    pub original_parent: Option<ResourceMetadata>,
    /// <p>The list of users or groups impacted by this action. This is an optional field and is filled for the following sharing activities: DOCUMENT_SHARED, DOCUMENT_SHARED, DOCUMENT_UNSHARED, FOLDER_SHARED, FOLDER_UNSHARED.</p>
    #[serde(rename = "Participants")]
    #[serde(skip_serializing_if = "Option::is_none")]
    pub participants: Option<Participants>,
    /// <p>The metadata of the resource involved in the user action.</p>
    #[serde(rename = "ResourceMetadata")]
    #[serde(skip_serializing_if = "Option::is_none")]
    pub resource_metadata: Option<ResourceMetadata>,
    /// <p>The timestamp when the action was performed.</p>
    #[serde(rename = "TimeStamp")]
    #[serde(skip_serializing_if = "Option::is_none")]
    pub time_stamp: Option<f64>,
    /// <p>The activity type.</p>
    #[serde(rename = "Type")]
    #[serde(skip_serializing_if = "Option::is_none")]
    pub type_: Option<String>,
}

#[derive(Default, Debug, Clone, PartialEq, Serialize)]
pub struct AddResourcePermissionsRequest {
    /// <p>Amazon WorkDocs authentication token. Do not set this field when using administrative API actions, as in accessing the API using AWS credentials.</p>
    #[serde(rename = "AuthenticationToken")]
    #[serde(skip_serializing_if = "Option::is_none")]
    pub authentication_token: Option<String>,
    /// <p>The notification options.</p>
    #[serde(rename = "NotificationOptions")]
    #[serde(skip_serializing_if = "Option::is_none")]
    pub notification_options: Option<NotificationOptions>,
    /// <p>The users, groups, or organization being granted permission.</p>
    #[serde(rename = "Principals")]
    pub principals: Vec<SharePrincipal>,
    /// <p>The ID of the resource.</p>
    #[serde(rename = "ResourceId")]
    pub resource_id: String,
}

#[derive(Default, Debug, Clone, PartialEq, Deserialize)]
#[cfg_attr(any(test, feature = "serialize_structs"), derive(Serialize))]
pub struct AddResourcePermissionsResponse {
    /// <p>The share results.</p>
    #[serde(rename = "ShareResults")]
    #[serde(skip_serializing_if = "Option::is_none")]
    pub share_results: Option<Vec<ShareResult>>,
}

/// <p>Describes a comment.</p>
#[derive(Default, Debug, Clone, PartialEq, Deserialize)]
#[cfg_attr(any(test, feature = "serialize_structs"), derive(Serialize))]
pub struct Comment {
    /// <p>The ID of the comment.</p>
    #[serde(rename = "CommentId")]
    pub comment_id: String,
    /// <p>The details of the user who made the comment.</p>
    #[serde(rename = "Contributor")]
    #[serde(skip_serializing_if = "Option::is_none")]
    pub contributor: Option<User>,
    /// <p>The time that the comment was created.</p>
    #[serde(rename = "CreatedTimestamp")]
    #[serde(skip_serializing_if = "Option::is_none")]
    pub created_timestamp: Option<f64>,
    /// <p>The ID of the parent comment.</p>
    #[serde(rename = "ParentId")]
    #[serde(skip_serializing_if = "Option::is_none")]
    pub parent_id: Option<String>,
    /// <p>If the comment is a reply to another user's comment, this field contains the user ID of the user being replied to.</p>
    #[serde(rename = "RecipientId")]
    #[serde(skip_serializing_if = "Option::is_none")]
    pub recipient_id: Option<String>,
    /// <p>The status of the comment.</p>
    #[serde(rename = "Status")]
    #[serde(skip_serializing_if = "Option::is_none")]
    pub status: Option<String>,
    /// <p>The text of the comment.</p>
    #[serde(rename = "Text")]
    #[serde(skip_serializing_if = "Option::is_none")]
    pub text: Option<String>,
    /// <p>The ID of the root comment in the thread.</p>
    #[serde(rename = "ThreadId")]
    #[serde(skip_serializing_if = "Option::is_none")]
    pub thread_id: Option<String>,
    /// <p>The visibility of the comment. Options are either PRIVATE, where the comment is visible only to the comment author and document owner and co-owners, or PUBLIC, where the comment is visible to document owners, co-owners, and contributors.</p>
    #[serde(rename = "Visibility")]
    #[serde(skip_serializing_if = "Option::is_none")]
    pub visibility: Option<String>,
}

/// <p>Describes the metadata of a comment.</p>
#[derive(Default, Debug, Clone, PartialEq, Deserialize)]
#[cfg_attr(any(test, feature = "serialize_structs"), derive(Serialize))]
pub struct CommentMetadata {
    /// <p>The ID of the comment.</p>
    #[serde(rename = "CommentId")]
    #[serde(skip_serializing_if = "Option::is_none")]
    pub comment_id: Option<String>,
    /// <p>The status of the comment.</p>
    #[serde(rename = "CommentStatus")]
    #[serde(skip_serializing_if = "Option::is_none")]
    pub comment_status: Option<String>,
    /// <p>The user who made the comment.</p>
    #[serde(rename = "Contributor")]
    #[serde(skip_serializing_if = "Option::is_none")]
    pub contributor: Option<User>,
    /// <p>The timestamp that the comment was created.</p>
    #[serde(rename = "CreatedTimestamp")]
    #[serde(skip_serializing_if = "Option::is_none")]
    pub created_timestamp: Option<f64>,
    /// <p>The ID of the user being replied to.</p>
    #[serde(rename = "RecipientId")]
    #[serde(skip_serializing_if = "Option::is_none")]
    pub recipient_id: Option<String>,
}

#[derive(Default, Debug, Clone, PartialEq, Serialize)]
pub struct CreateCommentRequest {
    /// <p>Amazon WorkDocs authentication token. Do not set this field when using administrative API actions, as in accessing the API using AWS credentials.</p>
    #[serde(rename = "AuthenticationToken")]
    #[serde(skip_serializing_if = "Option::is_none")]
    pub authentication_token: Option<String>,
    /// <p>The ID of the document.</p>
    #[serde(rename = "DocumentId")]
    pub document_id: String,
    /// <p>Set this parameter to TRUE to send an email out to the document collaborators after the comment is created.</p>
    #[serde(rename = "NotifyCollaborators")]
    #[serde(skip_serializing_if = "Option::is_none")]
    pub notify_collaborators: Option<bool>,
    /// <p>The ID of the parent comment.</p>
    #[serde(rename = "ParentId")]
    #[serde(skip_serializing_if = "Option::is_none")]
    pub parent_id: Option<String>,
    /// <p>The text of the comment.</p>
    #[serde(rename = "Text")]
    pub text: String,
    /// <p>The ID of the root comment in the thread.</p>
    #[serde(rename = "ThreadId")]
    #[serde(skip_serializing_if = "Option::is_none")]
    pub thread_id: Option<String>,
    /// <p>The ID of the document version.</p>
    #[serde(rename = "VersionId")]
    pub version_id: String,
    /// <p>The visibility of the comment. Options are either PRIVATE, where the comment is visible only to the comment author and document owner and co-owners, or PUBLIC, where the comment is visible to document owners, co-owners, and contributors.</p>
    #[serde(rename = "Visibility")]
    #[serde(skip_serializing_if = "Option::is_none")]
    pub visibility: Option<String>,
}

#[derive(Default, Debug, Clone, PartialEq, Deserialize)]
#[cfg_attr(any(test, feature = "serialize_structs"), derive(Serialize))]
pub struct CreateCommentResponse {
    /// <p>The comment that has been created.</p>
    #[serde(rename = "Comment")]
    #[serde(skip_serializing_if = "Option::is_none")]
    pub comment: Option<Comment>,
}

#[derive(Default, Debug, Clone, PartialEq, Serialize)]
pub struct CreateCustomMetadataRequest {
    /// <p>Amazon WorkDocs authentication token. Do not set this field when using administrative API actions, as in accessing the API using AWS credentials.</p>
    #[serde(rename = "AuthenticationToken")]
    #[serde(skip_serializing_if = "Option::is_none")]
    pub authentication_token: Option<String>,
    /// <p>Custom metadata in the form of name-value pairs.</p>
    #[serde(rename = "CustomMetadata")]
    pub custom_metadata: ::std::collections::HashMap<String, String>,
    /// <p>The ID of the resource.</p>
    #[serde(rename = "ResourceId")]
    pub resource_id: String,
    /// <p>The ID of the version, if the custom metadata is being added to a document version.</p>
    #[serde(rename = "VersionId")]
    #[serde(skip_serializing_if = "Option::is_none")]
    pub version_id: Option<String>,
}

#[derive(Default, Debug, Clone, PartialEq, Deserialize)]
#[cfg_attr(any(test, feature = "serialize_structs"), derive(Serialize))]
pub struct CreateCustomMetadataResponse {}

#[derive(Default, Debug, Clone, PartialEq, Serialize)]
pub struct CreateFolderRequest {
    /// <p>Amazon WorkDocs authentication token. Do not set this field when using administrative API actions, as in accessing the API using AWS credentials.</p>
    #[serde(rename = "AuthenticationToken")]
    #[serde(skip_serializing_if = "Option::is_none")]
    pub authentication_token: Option<String>,
    /// <p>The name of the new folder.</p>
    #[serde(rename = "Name")]
    #[serde(skip_serializing_if = "Option::is_none")]
    pub name: Option<String>,
    /// <p>The ID of the parent folder.</p>
    #[serde(rename = "ParentFolderId")]
    pub parent_folder_id: String,
}

#[derive(Default, Debug, Clone, PartialEq, Deserialize)]
#[cfg_attr(any(test, feature = "serialize_structs"), derive(Serialize))]
pub struct CreateFolderResponse {
    /// <p>The metadata of the folder.</p>
    #[serde(rename = "Metadata")]
    #[serde(skip_serializing_if = "Option::is_none")]
    pub metadata: Option<FolderMetadata>,
}

#[derive(Default, Debug, Clone, PartialEq, Serialize)]
pub struct CreateLabelsRequest {
    /// <p>Amazon WorkDocs authentication token. Do not set this field when using administrative API actions, as in accessing the API using AWS credentials.</p>
    #[serde(rename = "AuthenticationToken")]
    #[serde(skip_serializing_if = "Option::is_none")]
    pub authentication_token: Option<String>,
    /// <p>List of labels to add to the resource.</p>
    #[serde(rename = "Labels")]
    pub labels: Vec<String>,
    /// <p>The ID of the resource.</p>
    #[serde(rename = "ResourceId")]
    pub resource_id: String,
}

#[derive(Default, Debug, Clone, PartialEq, Deserialize)]
#[cfg_attr(any(test, feature = "serialize_structs"), derive(Serialize))]
pub struct CreateLabelsResponse {}

#[derive(Default, Debug, Clone, PartialEq, Serialize)]
pub struct CreateNotificationSubscriptionRequest {
    /// <p>The endpoint to receive the notifications. If the protocol is HTTPS, the endpoint is a URL that begins with <code>https</code>.</p>
    #[serde(rename = "Endpoint")]
    pub endpoint: String,
    /// <p>The ID of the organization.</p>
    #[serde(rename = "OrganizationId")]
    pub organization_id: String,
    /// <p>The protocol to use. The supported value is https, which delivers JSON-encoded messages using HTTPS POST.</p>
    #[serde(rename = "Protocol")]
    pub protocol: String,
    /// <p>The notification type.</p>
    #[serde(rename = "SubscriptionType")]
    pub subscription_type: String,
}

#[derive(Default, Debug, Clone, PartialEq, Deserialize)]
#[cfg_attr(any(test, feature = "serialize_structs"), derive(Serialize))]
pub struct CreateNotificationSubscriptionResponse {
    /// <p>The subscription.</p>
    #[serde(rename = "Subscription")]
    #[serde(skip_serializing_if = "Option::is_none")]
    pub subscription: Option<Subscription>,
}

#[derive(Default, Debug, Clone, PartialEq, Serialize)]
pub struct CreateUserRequest {
    /// <p>Amazon WorkDocs authentication token. Do not set this field when using administrative API actions, as in accessing the API using AWS credentials.</p>
    #[serde(rename = "AuthenticationToken")]
    #[serde(skip_serializing_if = "Option::is_none")]
    pub authentication_token: Option<String>,
    /// <p>The email address of the user.</p>
    #[serde(rename = "EmailAddress")]
    #[serde(skip_serializing_if = "Option::is_none")]
    pub email_address: Option<String>,
    /// <p>The given name of the user.</p>
    #[serde(rename = "GivenName")]
    pub given_name: String,
    /// <p>The ID of the organization.</p>
    #[serde(rename = "OrganizationId")]
    #[serde(skip_serializing_if = "Option::is_none")]
    pub organization_id: Option<String>,
    /// <p>The password of the user.</p>
    #[serde(rename = "Password")]
    pub password: String,
    /// <p>The amount of storage for the user.</p>
    #[serde(rename = "StorageRule")]
    #[serde(skip_serializing_if = "Option::is_none")]
    pub storage_rule: Option<StorageRuleType>,
    /// <p>The surname of the user.</p>
    #[serde(rename = "Surname")]
    pub surname: String,
    /// <p>The time zone ID of the user.</p>
    #[serde(rename = "TimeZoneId")]
    #[serde(skip_serializing_if = "Option::is_none")]
    pub time_zone_id: Option<String>,
    /// <p>The login name of the user.</p>
    #[serde(rename = "Username")]
    pub username: String,
}

#[derive(Default, Debug, Clone, PartialEq, Deserialize)]
#[cfg_attr(any(test, feature = "serialize_structs"), derive(Serialize))]
pub struct CreateUserResponse {
    /// <p>The user information.</p>
    #[serde(rename = "User")]
    #[serde(skip_serializing_if = "Option::is_none")]
    pub user: Option<User>,
}

#[derive(Default, Debug, Clone, PartialEq, Serialize)]
pub struct DeactivateUserRequest {
    /// <p>Amazon WorkDocs authentication token. Do not set this field when using administrative API actions, as in accessing the API using AWS credentials.</p>
    #[serde(rename = "AuthenticationToken")]
    #[serde(skip_serializing_if = "Option::is_none")]
    pub authentication_token: Option<String>,
    /// <p>The ID of the user.</p>
    #[serde(rename = "UserId")]
    pub user_id: String,
}

#[derive(Default, Debug, Clone, PartialEq, Serialize)]
pub struct DeleteCommentRequest {
    /// <p>Amazon WorkDocs authentication token. Do not set this field when using administrative API actions, as in accessing the API using AWS credentials.</p>
    #[serde(rename = "AuthenticationToken")]
    #[serde(skip_serializing_if = "Option::is_none")]
    pub authentication_token: Option<String>,
    /// <p>The ID of the comment.</p>
    #[serde(rename = "CommentId")]
    pub comment_id: String,
    /// <p>The ID of the document.</p>
    #[serde(rename = "DocumentId")]
    pub document_id: String,
    /// <p>The ID of the document version.</p>
    #[serde(rename = "VersionId")]
    pub version_id: String,
}

#[derive(Default, Debug, Clone, PartialEq, Serialize)]
pub struct DeleteCustomMetadataRequest {
    /// <p>Amazon WorkDocs authentication token. Do not set this field when using administrative API actions, as in accessing the API using AWS credentials.</p>
    #[serde(rename = "AuthenticationToken")]
    #[serde(skip_serializing_if = "Option::is_none")]
    pub authentication_token: Option<String>,
    /// <p>Flag to indicate removal of all custom metadata properties from the specified resource.</p>
    #[serde(rename = "DeleteAll")]
    #[serde(skip_serializing_if = "Option::is_none")]
    pub delete_all: Option<bool>,
    /// <p>List of properties to remove.</p>
    #[serde(rename = "Keys")]
    #[serde(skip_serializing_if = "Option::is_none")]
    pub keys: Option<Vec<String>>,
    /// <p>The ID of the resource, either a document or folder.</p>
    #[serde(rename = "ResourceId")]
    pub resource_id: String,
    /// <p>The ID of the version, if the custom metadata is being deleted from a document version.</p>
    #[serde(rename = "VersionId")]
    #[serde(skip_serializing_if = "Option::is_none")]
    pub version_id: Option<String>,
}

#[derive(Default, Debug, Clone, PartialEq, Deserialize)]
#[cfg_attr(any(test, feature = "serialize_structs"), derive(Serialize))]
pub struct DeleteCustomMetadataResponse {}

#[derive(Default, Debug, Clone, PartialEq, Serialize)]
pub struct DeleteDocumentRequest {
    /// <p>Amazon WorkDocs authentication token. Do not set this field when using administrative API actions, as in accessing the API using AWS credentials.</p>
    #[serde(rename = "AuthenticationToken")]
    #[serde(skip_serializing_if = "Option::is_none")]
    pub authentication_token: Option<String>,
    /// <p>The ID of the document.</p>
    #[serde(rename = "DocumentId")]
    pub document_id: String,
}

#[derive(Default, Debug, Clone, PartialEq, Serialize)]
pub struct DeleteFolderContentsRequest {
    /// <p>Amazon WorkDocs authentication token. Do not set this field when using administrative API actions, as in accessing the API using AWS credentials.</p>
    #[serde(rename = "AuthenticationToken")]
    #[serde(skip_serializing_if = "Option::is_none")]
    pub authentication_token: Option<String>,
    /// <p>The ID of the folder.</p>
    #[serde(rename = "FolderId")]
    pub folder_id: String,
}

#[derive(Default, Debug, Clone, PartialEq, Serialize)]
pub struct DeleteFolderRequest {
    /// <p>Amazon WorkDocs authentication token. Do not set this field when using administrative API actions, as in accessing the API using AWS credentials.</p>
    #[serde(rename = "AuthenticationToken")]
    #[serde(skip_serializing_if = "Option::is_none")]
    pub authentication_token: Option<String>,
    /// <p>The ID of the folder.</p>
    #[serde(rename = "FolderId")]
    pub folder_id: String,
}

#[derive(Default, Debug, Clone, PartialEq, Serialize)]
pub struct DeleteLabelsRequest {
    /// <p>Amazon WorkDocs authentication token. Do not set this field when using administrative API actions, as in accessing the API using AWS credentials.</p>
    #[serde(rename = "AuthenticationToken")]
    #[serde(skip_serializing_if = "Option::is_none")]
    pub authentication_token: Option<String>,
    /// <p>Flag to request removal of all labels from the specified resource.</p>
    #[serde(rename = "DeleteAll")]
    #[serde(skip_serializing_if = "Option::is_none")]
    pub delete_all: Option<bool>,
    /// <p>List of labels to delete from the resource.</p>
    #[serde(rename = "Labels")]
    #[serde(skip_serializing_if = "Option::is_none")]
    pub labels: Option<Vec<String>>,
    /// <p>The ID of the resource.</p>
    #[serde(rename = "ResourceId")]
    pub resource_id: String,
}

#[derive(Default, Debug, Clone, PartialEq, Deserialize)]
#[cfg_attr(any(test, feature = "serialize_structs"), derive(Serialize))]
pub struct DeleteLabelsResponse {}

#[derive(Default, Debug, Clone, PartialEq, Serialize)]
pub struct DeleteNotificationSubscriptionRequest {
    /// <p>The ID of the organization.</p>
    #[serde(rename = "OrganizationId")]
    pub organization_id: String,
    /// <p>The ID of the subscription.</p>
    #[serde(rename = "SubscriptionId")]
    pub subscription_id: String,
}

#[derive(Default, Debug, Clone, PartialEq, Serialize)]
pub struct DeleteUserRequest {
    /// <p>Amazon WorkDocs authentication token. Do not set this field when using administrative API actions, as in accessing the API using AWS credentials.</p>
    #[serde(rename = "AuthenticationToken")]
    #[serde(skip_serializing_if = "Option::is_none")]
    pub authentication_token: Option<String>,
    /// <p>The ID of the user.</p>
    #[serde(rename = "UserId")]
    pub user_id: String,
}

#[derive(Default, Debug, Clone, PartialEq, Serialize)]
pub struct DescribeActivitiesRequest {
    /// <p>Specifies which activity types to include in the response. If this field is left empty, all activity types are returned.</p>
    #[serde(rename = "ActivityTypes")]
    #[serde(skip_serializing_if = "Option::is_none")]
    pub activity_types: Option<String>,
    /// <p>Amazon WorkDocs authentication token. Do not set this field when using administrative API actions, as in accessing the API using AWS credentials.</p>
    #[serde(rename = "AuthenticationToken")]
    #[serde(skip_serializing_if = "Option::is_none")]
    pub authentication_token: Option<String>,
    /// <p>The timestamp that determines the end time of the activities. The response includes the activities performed before the specified timestamp.</p>
    #[serde(rename = "EndTime")]
    #[serde(skip_serializing_if = "Option::is_none")]
    pub end_time: Option<f64>,
    /// <p>Includes indirect activities. An indirect activity results from a direct activity performed on a parent resource. For example, sharing a parent folder (the direct activity) shares all of the subfolders and documents within the parent folder (the indirect activity).</p>
    #[serde(rename = "IncludeIndirectActivities")]
    #[serde(skip_serializing_if = "Option::is_none")]
    pub include_indirect_activities: Option<bool>,
    /// <p>The maximum number of items to return.</p>
    #[serde(rename = "Limit")]
    #[serde(skip_serializing_if = "Option::is_none")]
    pub limit: Option<i64>,
    /// <p>The marker for the next set of results.</p>
    #[serde(rename = "Marker")]
    #[serde(skip_serializing_if = "Option::is_none")]
    pub marker: Option<String>,
    /// <p>The ID of the organization. This is a mandatory parameter when using administrative API (SigV4) requests.</p>
    #[serde(rename = "OrganizationId")]
    #[serde(skip_serializing_if = "Option::is_none")]
    pub organization_id: Option<String>,
    /// <p>The document or folder ID for which to describe activity types.</p>
    #[serde(rename = "ResourceId")]
    #[serde(skip_serializing_if = "Option::is_none")]
    pub resource_id: Option<String>,
    /// <p>The timestamp that determines the starting time of the activities. The response includes the activities performed after the specified timestamp.</p>
    #[serde(rename = "StartTime")]
    #[serde(skip_serializing_if = "Option::is_none")]
    pub start_time: Option<f64>,
    /// <p>The ID of the user who performed the action. The response includes activities pertaining to this user. This is an optional parameter and is only applicable for administrative API (SigV4) requests.</p>
    #[serde(rename = "UserId")]
    #[serde(skip_serializing_if = "Option::is_none")]
    pub user_id: Option<String>,
}

#[derive(Default, Debug, Clone, PartialEq, Deserialize)]
#[cfg_attr(any(test, feature = "serialize_structs"), derive(Serialize))]
pub struct DescribeActivitiesResponse {
    /// <p>The marker for the next set of results.</p>
    #[serde(rename = "Marker")]
    #[serde(skip_serializing_if = "Option::is_none")]
    pub marker: Option<String>,
    /// <p>The list of activities for the specified user and time period.</p>
    #[serde(rename = "UserActivities")]
    #[serde(skip_serializing_if = "Option::is_none")]
    pub user_activities: Option<Vec<Activity>>,
}

#[derive(Default, Debug, Clone, PartialEq, Serialize)]
pub struct DescribeCommentsRequest {
    /// <p>Amazon WorkDocs authentication token. Do not set this field when using administrative API actions, as in accessing the API using AWS credentials.</p>
    #[serde(rename = "AuthenticationToken")]
    #[serde(skip_serializing_if = "Option::is_none")]
    pub authentication_token: Option<String>,
    /// <p>The ID of the document.</p>
    #[serde(rename = "DocumentId")]
    pub document_id: String,
    /// <p>The maximum number of items to return.</p>
    #[serde(rename = "Limit")]
    #[serde(skip_serializing_if = "Option::is_none")]
    pub limit: Option<i64>,
    /// <p>The marker for the next set of results. This marker was received from a previous call.</p>
    #[serde(rename = "Marker")]
    #[serde(skip_serializing_if = "Option::is_none")]
    pub marker: Option<String>,
    /// <p>The ID of the document version.</p>
    #[serde(rename = "VersionId")]
    pub version_id: String,
}

#[derive(Default, Debug, Clone, PartialEq, Deserialize)]
#[cfg_attr(any(test, feature = "serialize_structs"), derive(Serialize))]
pub struct DescribeCommentsResponse {
    /// <p>The list of comments for the specified document version.</p>
    #[serde(rename = "Comments")]
    #[serde(skip_serializing_if = "Option::is_none")]
    pub comments: Option<Vec<Comment>>,
    /// <p>The marker for the next set of results. This marker was received from a previous call.</p>
    #[serde(rename = "Marker")]
    #[serde(skip_serializing_if = "Option::is_none")]
    pub marker: Option<String>,
}

#[derive(Default, Debug, Clone, PartialEq, Serialize)]
pub struct DescribeDocumentVersionsRequest {
    /// <p>Amazon WorkDocs authentication token. Do not set this field when using administrative API actions, as in accessing the API using AWS credentials.</p>
    #[serde(rename = "AuthenticationToken")]
    #[serde(skip_serializing_if = "Option::is_none")]
    pub authentication_token: Option<String>,
    /// <p>The ID of the document.</p>
    #[serde(rename = "DocumentId")]
    pub document_id: String,
    /// <p>Specify "SOURCE" to include initialized versions and a URL for the source document.</p>
    #[serde(rename = "Fields")]
    #[serde(skip_serializing_if = "Option::is_none")]
    pub fields: Option<String>,
    /// <p>A comma-separated list of values. Specify "INITIALIZED" to include incomplete versions.</p>
    #[serde(rename = "Include")]
    #[serde(skip_serializing_if = "Option::is_none")]
    pub include: Option<String>,
    /// <p>The maximum number of versions to return with this call.</p>
    #[serde(rename = "Limit")]
    #[serde(skip_serializing_if = "Option::is_none")]
    pub limit: Option<i64>,
    /// <p>The marker for the next set of results. (You received this marker from a previous call.)</p>
    #[serde(rename = "Marker")]
    #[serde(skip_serializing_if = "Option::is_none")]
    pub marker: Option<String>,
}

#[derive(Default, Debug, Clone, PartialEq, Deserialize)]
#[cfg_attr(any(test, feature = "serialize_structs"), derive(Serialize))]
pub struct DescribeDocumentVersionsResponse {
    /// <p>The document versions.</p>
    #[serde(rename = "DocumentVersions")]
    #[serde(skip_serializing_if = "Option::is_none")]
    pub document_versions: Option<Vec<DocumentVersionMetadata>>,
    /// <p>The marker to use when requesting the next set of results. If there are no additional results, the string is empty.</p>
    #[serde(rename = "Marker")]
    #[serde(skip_serializing_if = "Option::is_none")]
    pub marker: Option<String>,
}

#[derive(Default, Debug, Clone, PartialEq, Serialize)]
pub struct DescribeFolderContentsRequest {
    /// <p>Amazon WorkDocs authentication token. Do not set this field when using administrative API actions, as in accessing the API using AWS credentials.</p>
    #[serde(rename = "AuthenticationToken")]
    #[serde(skip_serializing_if = "Option::is_none")]
    pub authentication_token: Option<String>,
    /// <p>The ID of the folder.</p>
    #[serde(rename = "FolderId")]
    pub folder_id: String,
    /// <p>The contents to include. Specify "INITIALIZED" to include initialized documents.</p>
    #[serde(rename = "Include")]
    #[serde(skip_serializing_if = "Option::is_none")]
    pub include: Option<String>,
    /// <p>The maximum number of items to return with this call.</p>
    #[serde(rename = "Limit")]
    #[serde(skip_serializing_if = "Option::is_none")]
    pub limit: Option<i64>,
    /// <p>The marker for the next set of results. This marker was received from a previous call.</p>
    #[serde(rename = "Marker")]
    #[serde(skip_serializing_if = "Option::is_none")]
    pub marker: Option<String>,
    /// <p>The order for the contents of the folder.</p>
    #[serde(rename = "Order")]
    #[serde(skip_serializing_if = "Option::is_none")]
    pub order: Option<String>,
    /// <p>The sorting criteria.</p>
    #[serde(rename = "Sort")]
    #[serde(skip_serializing_if = "Option::is_none")]
    pub sort: Option<String>,
    /// <p>The type of items.</p>
    #[serde(rename = "Type")]
    #[serde(skip_serializing_if = "Option::is_none")]
    pub type_: Option<String>,
}

#[derive(Default, Debug, Clone, PartialEq, Deserialize)]
#[cfg_attr(any(test, feature = "serialize_structs"), derive(Serialize))]
pub struct DescribeFolderContentsResponse {
    /// <p>The documents in the specified folder.</p>
    #[serde(rename = "Documents")]
    #[serde(skip_serializing_if = "Option::is_none")]
    pub documents: Option<Vec<DocumentMetadata>>,
    /// <p>The subfolders in the specified folder.</p>
    #[serde(rename = "Folders")]
    #[serde(skip_serializing_if = "Option::is_none")]
    pub folders: Option<Vec<FolderMetadata>>,
    /// <p>The marker to use when requesting the next set of results. If there are no additional results, the string is empty.</p>
    #[serde(rename = "Marker")]
    #[serde(skip_serializing_if = "Option::is_none")]
    pub marker: Option<String>,
}

#[derive(Default, Debug, Clone, PartialEq, Serialize)]
pub struct DescribeGroupsRequest {
    /// <p>Amazon WorkDocs authentication token. Do not set this field when using administrative API actions, as in accessing the API using AWS credentials.</p>
    #[serde(rename = "AuthenticationToken")]
    #[serde(skip_serializing_if = "Option::is_none")]
    pub authentication_token: Option<String>,
    /// <p>The maximum number of items to return with this call.</p>
    #[serde(rename = "Limit")]
    #[serde(skip_serializing_if = "Option::is_none")]
    pub limit: Option<i64>,
    /// <p>The marker for the next set of results. (You received this marker from a previous call.)</p>
    #[serde(rename = "Marker")]
    #[serde(skip_serializing_if = "Option::is_none")]
    pub marker: Option<String>,
    /// <p>The ID of the organization.</p>
    #[serde(rename = "OrganizationId")]
    #[serde(skip_serializing_if = "Option::is_none")]
    pub organization_id: Option<String>,
    /// <p>A query to describe groups by group name.</p>
    #[serde(rename = "SearchQuery")]
    pub search_query: String,
}

#[derive(Default, Debug, Clone, PartialEq, Deserialize)]
#[cfg_attr(any(test, feature = "serialize_structs"), derive(Serialize))]
pub struct DescribeGroupsResponse {
    /// <p>The list of groups.</p>
    #[serde(rename = "Groups")]
    #[serde(skip_serializing_if = "Option::is_none")]
    pub groups: Option<Vec<GroupMetadata>>,
    /// <p>The marker to use when requesting the next set of results. If there are no additional results, the string is empty.</p>
    #[serde(rename = "Marker")]
    #[serde(skip_serializing_if = "Option::is_none")]
    pub marker: Option<String>,
}

#[derive(Default, Debug, Clone, PartialEq, Serialize)]
pub struct DescribeNotificationSubscriptionsRequest {
    /// <p>The maximum number of items to return with this call.</p>
    #[serde(rename = "Limit")]
    #[serde(skip_serializing_if = "Option::is_none")]
    pub limit: Option<i64>,
    /// <p>The marker for the next set of results. (You received this marker from a previous call.)</p>
    #[serde(rename = "Marker")]
    #[serde(skip_serializing_if = "Option::is_none")]
    pub marker: Option<String>,
    /// <p>The ID of the organization.</p>
    #[serde(rename = "OrganizationId")]
    pub organization_id: String,
}

#[derive(Default, Debug, Clone, PartialEq, Deserialize)]
#[cfg_attr(any(test, feature = "serialize_structs"), derive(Serialize))]
pub struct DescribeNotificationSubscriptionsResponse {
    /// <p>The marker to use when requesting the next set of results. If there are no additional results, the string is empty.</p>
    #[serde(rename = "Marker")]
    #[serde(skip_serializing_if = "Option::is_none")]
    pub marker: Option<String>,
    /// <p>The subscriptions.</p>
    #[serde(rename = "Subscriptions")]
    #[serde(skip_serializing_if = "Option::is_none")]
    pub subscriptions: Option<Vec<Subscription>>,
}

#[derive(Default, Debug, Clone, PartialEq, Serialize)]
pub struct DescribeResourcePermissionsRequest {
    /// <p>Amazon WorkDocs authentication token. Do not set this field when using administrative API actions, as in accessing the API using AWS credentials.</p>
    #[serde(rename = "AuthenticationToken")]
    #[serde(skip_serializing_if = "Option::is_none")]
    pub authentication_token: Option<String>,
    /// <p>The maximum number of items to return with this call.</p>
    #[serde(rename = "Limit")]
    #[serde(skip_serializing_if = "Option::is_none")]
    pub limit: Option<i64>,
    /// <p>The marker for the next set of results. (You received this marker from a previous call)</p>
    #[serde(rename = "Marker")]
    #[serde(skip_serializing_if = "Option::is_none")]
    pub marker: Option<String>,
    /// <p>The ID of the principal to filter permissions by.</p>
    #[serde(rename = "PrincipalId")]
    #[serde(skip_serializing_if = "Option::is_none")]
    pub principal_id: Option<String>,
    /// <p>The ID of the resource.</p>
    #[serde(rename = "ResourceId")]
    pub resource_id: String,
}

#[derive(Default, Debug, Clone, PartialEq, Deserialize)]
#[cfg_attr(any(test, feature = "serialize_structs"), derive(Serialize))]
pub struct DescribeResourcePermissionsResponse {
    /// <p>The marker to use when requesting the next set of results. If there are no additional results, the string is empty.</p>
    #[serde(rename = "Marker")]
    #[serde(skip_serializing_if = "Option::is_none")]
    pub marker: Option<String>,
    /// <p>The principals.</p>
    #[serde(rename = "Principals")]
    #[serde(skip_serializing_if = "Option::is_none")]
    pub principals: Option<Vec<Principal>>,
}

#[derive(Default, Debug, Clone, PartialEq, Serialize)]
pub struct DescribeRootFoldersRequest {
    /// <p>Amazon WorkDocs authentication token. Do not set this field when using administrative API actions, as in accessing the API using AWS credentials.</p>
    #[serde(rename = "AuthenticationToken")]
    pub authentication_token: String,
    /// <p>The maximum number of items to return.</p>
    #[serde(rename = "Limit")]
    #[serde(skip_serializing_if = "Option::is_none")]
    pub limit: Option<i64>,
    /// <p>The marker for the next set of results. (You received this marker from a previous call.)</p>
    #[serde(rename = "Marker")]
    #[serde(skip_serializing_if = "Option::is_none")]
    pub marker: Option<String>,
}

#[derive(Default, Debug, Clone, PartialEq, Deserialize)]
#[cfg_attr(any(test, feature = "serialize_structs"), derive(Serialize))]
pub struct DescribeRootFoldersResponse {
    /// <p>The user's special folders.</p>
    #[serde(rename = "Folders")]
    #[serde(skip_serializing_if = "Option::is_none")]
    pub folders: Option<Vec<FolderMetadata>>,
    /// <p>The marker for the next set of results.</p>
    #[serde(rename = "Marker")]
    #[serde(skip_serializing_if = "Option::is_none")]
    pub marker: Option<String>,
}

#[derive(Default, Debug, Clone, PartialEq, Serialize)]
pub struct DescribeUsersRequest {
    /// <p>Amazon WorkDocs authentication token. Do not set this field when using administrative API actions, as in accessing the API using AWS credentials.</p>
    #[serde(rename = "AuthenticationToken")]
    #[serde(skip_serializing_if = "Option::is_none")]
    pub authentication_token: Option<String>,
    /// <p>A comma-separated list of values. Specify "STORAGE_METADATA" to include the user storage quota and utilization information.</p>
    #[serde(rename = "Fields")]
    #[serde(skip_serializing_if = "Option::is_none")]
    pub fields: Option<String>,
    /// <p>The state of the users. Specify "ALL" to include inactive users.</p>
    #[serde(rename = "Include")]
    #[serde(skip_serializing_if = "Option::is_none")]
    pub include: Option<String>,
    /// <p>The maximum number of items to return.</p>
    #[serde(rename = "Limit")]
    #[serde(skip_serializing_if = "Option::is_none")]
    pub limit: Option<i64>,
    /// <p>The marker for the next set of results. (You received this marker from a previous call.)</p>
    #[serde(rename = "Marker")]
    #[serde(skip_serializing_if = "Option::is_none")]
    pub marker: Option<String>,
    /// <p>The order for the results.</p>
    #[serde(rename = "Order")]
    #[serde(skip_serializing_if = "Option::is_none")]
    pub order: Option<String>,
    /// <p>The ID of the organization.</p>
    #[serde(rename = "OrganizationId")]
    #[serde(skip_serializing_if = "Option::is_none")]
    pub organization_id: Option<String>,
    /// <p>A query to filter users by user name.</p>
    #[serde(rename = "Query")]
    #[serde(skip_serializing_if = "Option::is_none")]
    pub query: Option<String>,
    /// <p>The sorting criteria.</p>
    #[serde(rename = "Sort")]
    #[serde(skip_serializing_if = "Option::is_none")]
    pub sort: Option<String>,
    /// <p>The IDs of the users.</p>
    #[serde(rename = "UserIds")]
    #[serde(skip_serializing_if = "Option::is_none")]
    pub user_ids: Option<String>,
}

#[derive(Default, Debug, Clone, PartialEq, Deserialize)]
#[cfg_attr(any(test, feature = "serialize_structs"), derive(Serialize))]
pub struct DescribeUsersResponse {
    /// <p>The marker to use when requesting the next set of results. If there are no additional results, the string is empty.</p>
    #[serde(rename = "Marker")]
    #[serde(skip_serializing_if = "Option::is_none")]
    pub marker: Option<String>,
    /// <p>The users.</p>
    #[serde(rename = "Users")]
    #[serde(skip_serializing_if = "Option::is_none")]
    pub users: Option<Vec<User>>,
}

/// <p>Describes the document.</p>
#[derive(Default, Debug, Clone, PartialEq, Deserialize)]
#[cfg_attr(any(test, feature = "serialize_structs"), derive(Serialize))]
pub struct DocumentMetadata {
    /// <p>The time when the document was created.</p>
    #[serde(rename = "CreatedTimestamp")]
    #[serde(skip_serializing_if = "Option::is_none")]
    pub created_timestamp: Option<f64>,
    /// <p>The ID of the creator.</p>
    #[serde(rename = "CreatorId")]
    #[serde(skip_serializing_if = "Option::is_none")]
    pub creator_id: Option<String>,
    /// <p>The ID of the document.</p>
    #[serde(rename = "Id")]
    #[serde(skip_serializing_if = "Option::is_none")]
    pub id: Option<String>,
    /// <p>List of labels on the document.</p>
    #[serde(rename = "Labels")]
    #[serde(skip_serializing_if = "Option::is_none")]
    pub labels: Option<Vec<String>>,
    /// <p>The latest version of the document.</p>
    #[serde(rename = "LatestVersionMetadata")]
    #[serde(skip_serializing_if = "Option::is_none")]
    pub latest_version_metadata: Option<DocumentVersionMetadata>,
    /// <p>The time when the document was updated.</p>
    #[serde(rename = "ModifiedTimestamp")]
    #[serde(skip_serializing_if = "Option::is_none")]
    pub modified_timestamp: Option<f64>,
    /// <p>The ID of the parent folder.</p>
    #[serde(rename = "ParentFolderId")]
    #[serde(skip_serializing_if = "Option::is_none")]
    pub parent_folder_id: Option<String>,
    /// <p>The resource state.</p>
    #[serde(rename = "ResourceState")]
    #[serde(skip_serializing_if = "Option::is_none")]
    pub resource_state: Option<String>,
}

/// <p>Describes a version of a document.</p>
#[derive(Default, Debug, Clone, PartialEq, Deserialize)]
#[cfg_attr(any(test, feature = "serialize_structs"), derive(Serialize))]
pub struct DocumentVersionMetadata {
    /// <p>The timestamp when the content of the document was originally created.</p>
    #[serde(rename = "ContentCreatedTimestamp")]
    #[serde(skip_serializing_if = "Option::is_none")]
    pub content_created_timestamp: Option<f64>,
    /// <p>The timestamp when the content of the document was modified.</p>
    #[serde(rename = "ContentModifiedTimestamp")]
    #[serde(skip_serializing_if = "Option::is_none")]
    pub content_modified_timestamp: Option<f64>,
    /// <p>The content type of the document.</p>
    #[serde(rename = "ContentType")]
    #[serde(skip_serializing_if = "Option::is_none")]
    pub content_type: Option<String>,
    /// <p>The timestamp when the document was first uploaded.</p>
    #[serde(rename = "CreatedTimestamp")]
    #[serde(skip_serializing_if = "Option::is_none")]
    pub created_timestamp: Option<f64>,
    /// <p>The ID of the creator.</p>
    #[serde(rename = "CreatorId")]
    #[serde(skip_serializing_if = "Option::is_none")]
    pub creator_id: Option<String>,
    /// <p>The ID of the version.</p>
    #[serde(rename = "Id")]
    #[serde(skip_serializing_if = "Option::is_none")]
    pub id: Option<String>,
    /// <p>The timestamp when the document was last uploaded.</p>
    #[serde(rename = "ModifiedTimestamp")]
    #[serde(skip_serializing_if = "Option::is_none")]
    pub modified_timestamp: Option<f64>,
    /// <p>The name of the version.</p>
    #[serde(rename = "Name")]
    #[serde(skip_serializing_if = "Option::is_none")]
    pub name: Option<String>,
    /// <p>The signature of the document.</p>
    #[serde(rename = "Signature")]
    #[serde(skip_serializing_if = "Option::is_none")]
    pub signature: Option<String>,
    /// <p>The size of the document, in bytes.</p>
    #[serde(rename = "Size")]
    #[serde(skip_serializing_if = "Option::is_none")]
    pub size: Option<i64>,
    /// <p>The source of the document.</p>
    #[serde(rename = "Source")]
    #[serde(skip_serializing_if = "Option::is_none")]
    pub source: Option<::std::collections::HashMap<String, String>>,
    /// <p>The status of the document.</p>
    #[serde(rename = "Status")]
    #[serde(skip_serializing_if = "Option::is_none")]
    pub status: Option<String>,
    /// <p>The thumbnail of the document.</p>
    #[serde(rename = "Thumbnail")]
    #[serde(skip_serializing_if = "Option::is_none")]
    pub thumbnail: Option<::std::collections::HashMap<String, String>>,
}

/// <p>Describes a folder.</p>
#[derive(Default, Debug, Clone, PartialEq, Deserialize)]
#[cfg_attr(any(test, feature = "serialize_structs"), derive(Serialize))]
pub struct FolderMetadata {
    /// <p>The time when the folder was created.</p>
    #[serde(rename = "CreatedTimestamp")]
    #[serde(skip_serializing_if = "Option::is_none")]
    pub created_timestamp: Option<f64>,
    /// <p>The ID of the creator.</p>
    #[serde(rename = "CreatorId")]
    #[serde(skip_serializing_if = "Option::is_none")]
    pub creator_id: Option<String>,
    /// <p>The ID of the folder.</p>
    #[serde(rename = "Id")]
    #[serde(skip_serializing_if = "Option::is_none")]
    pub id: Option<String>,
    /// <p>List of labels on the folder.</p>
    #[serde(rename = "Labels")]
    #[serde(skip_serializing_if = "Option::is_none")]
    pub labels: Option<Vec<String>>,
    /// <p>The size of the latest version of the folder metadata.</p>
    #[serde(rename = "LatestVersionSize")]
    #[serde(skip_serializing_if = "Option::is_none")]
    pub latest_version_size: Option<i64>,
    /// <p>The time when the folder was updated.</p>
    #[serde(rename = "ModifiedTimestamp")]
    #[serde(skip_serializing_if = "Option::is_none")]
    pub modified_timestamp: Option<f64>,
    /// <p>The name of the folder.</p>
    #[serde(rename = "Name")]
    #[serde(skip_serializing_if = "Option::is_none")]
    pub name: Option<String>,
    /// <p>The ID of the parent folder.</p>
    #[serde(rename = "ParentFolderId")]
    #[serde(skip_serializing_if = "Option::is_none")]
    pub parent_folder_id: Option<String>,
    /// <p>The resource state of the folder.</p>
    #[serde(rename = "ResourceState")]
    #[serde(skip_serializing_if = "Option::is_none")]
    pub resource_state: Option<String>,
    /// <p>The unique identifier created from the subfolders and documents of the folder.</p>
    #[serde(rename = "Signature")]
    #[serde(skip_serializing_if = "Option::is_none")]
    pub signature: Option<String>,
    /// <p>The size of the folder metadata.</p>
    #[serde(rename = "Size")]
    #[serde(skip_serializing_if = "Option::is_none")]
    pub size: Option<i64>,
}

#[derive(Default, Debug, Clone, PartialEq, Serialize)]
pub struct GetCurrentUserRequest {
    /// <p>Amazon WorkDocs authentication token. Do not set this field when using administrative API actions, as in accessing the API using AWS credentials.</p>
    #[serde(rename = "AuthenticationToken")]
    pub authentication_token: String,
}

#[derive(Default, Debug, Clone, PartialEq, Deserialize)]
#[cfg_attr(any(test, feature = "serialize_structs"), derive(Serialize))]
pub struct GetCurrentUserResponse {
    /// <p>Metadata of the user.</p>
    #[serde(rename = "User")]
    #[serde(skip_serializing_if = "Option::is_none")]
    pub user: Option<User>,
}

#[derive(Default, Debug, Clone, PartialEq, Serialize)]
pub struct GetDocumentPathRequest {
    /// <p>Amazon WorkDocs authentication token. Do not set this field when using administrative API actions, as in accessing the API using AWS credentials.</p>
    #[serde(rename = "AuthenticationToken")]
    #[serde(skip_serializing_if = "Option::is_none")]
    pub authentication_token: Option<String>,
    /// <p>The ID of the document.</p>
    #[serde(rename = "DocumentId")]
    pub document_id: String,
    /// <p>A comma-separated list of values. Specify <code>NAME</code> to include the names of the parent folders.</p>
    #[serde(rename = "Fields")]
    #[serde(skip_serializing_if = "Option::is_none")]
    pub fields: Option<String>,
    /// <p>The maximum number of levels in the hierarchy to return.</p>
    #[serde(rename = "Limit")]
    #[serde(skip_serializing_if = "Option::is_none")]
    pub limit: Option<i64>,
    /// <p>This value is not supported.</p>
    #[serde(rename = "Marker")]
    #[serde(skip_serializing_if = "Option::is_none")]
    pub marker: Option<String>,
}

#[derive(Default, Debug, Clone, PartialEq, Deserialize)]
#[cfg_attr(any(test, feature = "serialize_structs"), derive(Serialize))]
pub struct GetDocumentPathResponse {
    /// <p>The path information.</p>
    #[serde(rename = "Path")]
    #[serde(skip_serializing_if = "Option::is_none")]
    pub path: Option<ResourcePath>,
}

#[derive(Default, Debug, Clone, PartialEq, Serialize)]
pub struct GetDocumentRequest {
    /// <p>Amazon WorkDocs authentication token. Do not set this field when using administrative API actions, as in accessing the API using AWS credentials.</p>
    #[serde(rename = "AuthenticationToken")]
    #[serde(skip_serializing_if = "Option::is_none")]
    pub authentication_token: Option<String>,
    /// <p>The ID of the document.</p>
    #[serde(rename = "DocumentId")]
    pub document_id: String,
    /// <p>Set this to <code>TRUE</code> to include custom metadata in the response.</p>
    #[serde(rename = "IncludeCustomMetadata")]
    #[serde(skip_serializing_if = "Option::is_none")]
    pub include_custom_metadata: Option<bool>,
}

#[derive(Default, Debug, Clone, PartialEq, Deserialize)]
#[cfg_attr(any(test, feature = "serialize_structs"), derive(Serialize))]
pub struct GetDocumentResponse {
    /// <p>The custom metadata on the document.</p>
    #[serde(rename = "CustomMetadata")]
    #[serde(skip_serializing_if = "Option::is_none")]
    pub custom_metadata: Option<::std::collections::HashMap<String, String>>,
    /// <p>The metadata details of the document.</p>
    #[serde(rename = "Metadata")]
    #[serde(skip_serializing_if = "Option::is_none")]
    pub metadata: Option<DocumentMetadata>,
}

#[derive(Default, Debug, Clone, PartialEq, Serialize)]
pub struct GetDocumentVersionRequest {
    /// <p>Amazon WorkDocs authentication token. Do not set this field when using administrative API actions, as in accessing the API using AWS credentials.</p>
    #[serde(rename = "AuthenticationToken")]
    #[serde(skip_serializing_if = "Option::is_none")]
    pub authentication_token: Option<String>,
    /// <p>The ID of the document.</p>
    #[serde(rename = "DocumentId")]
    pub document_id: String,
    /// <p>A comma-separated list of values. Specify "SOURCE" to include a URL for the source document.</p>
    #[serde(rename = "Fields")]
    #[serde(skip_serializing_if = "Option::is_none")]
    pub fields: Option<String>,
    /// <p>Set this to TRUE to include custom metadata in the response.</p>
    #[serde(rename = "IncludeCustomMetadata")]
    #[serde(skip_serializing_if = "Option::is_none")]
    pub include_custom_metadata: Option<bool>,
    /// <p>The version ID of the document.</p>
    #[serde(rename = "VersionId")]
    pub version_id: String,
}

#[derive(Default, Debug, Clone, PartialEq, Deserialize)]
#[cfg_attr(any(test, feature = "serialize_structs"), derive(Serialize))]
pub struct GetDocumentVersionResponse {
    /// <p>The custom metadata on the document version.</p>
    #[serde(rename = "CustomMetadata")]
    #[serde(skip_serializing_if = "Option::is_none")]
    pub custom_metadata: Option<::std::collections::HashMap<String, String>>,
    /// <p>The version metadata.</p>
    #[serde(rename = "Metadata")]
    #[serde(skip_serializing_if = "Option::is_none")]
    pub metadata: Option<DocumentVersionMetadata>,
}

#[derive(Default, Debug, Clone, PartialEq, Serialize)]
pub struct GetFolderPathRequest {
    /// <p>Amazon WorkDocs authentication token. Do not set this field when using administrative API actions, as in accessing the API using AWS credentials.</p>
    #[serde(rename = "AuthenticationToken")]
    #[serde(skip_serializing_if = "Option::is_none")]
    pub authentication_token: Option<String>,
    /// <p>A comma-separated list of values. Specify "NAME" to include the names of the parent folders.</p>
    #[serde(rename = "Fields")]
    #[serde(skip_serializing_if = "Option::is_none")]
    pub fields: Option<String>,
    /// <p>The ID of the folder.</p>
    #[serde(rename = "FolderId")]
    pub folder_id: String,
    /// <p>The maximum number of levels in the hierarchy to return.</p>
    #[serde(rename = "Limit")]
    #[serde(skip_serializing_if = "Option::is_none")]
    pub limit: Option<i64>,
    /// <p>This value is not supported.</p>
    #[serde(rename = "Marker")]
    #[serde(skip_serializing_if = "Option::is_none")]
    pub marker: Option<String>,
}

#[derive(Default, Debug, Clone, PartialEq, Deserialize)]
#[cfg_attr(any(test, feature = "serialize_structs"), derive(Serialize))]
pub struct GetFolderPathResponse {
    /// <p>The path information.</p>
    #[serde(rename = "Path")]
    #[serde(skip_serializing_if = "Option::is_none")]
    pub path: Option<ResourcePath>,
}

#[derive(Default, Debug, Clone, PartialEq, Serialize)]
pub struct GetFolderRequest {
    /// <p>Amazon WorkDocs authentication token. Do not set this field when using administrative API actions, as in accessing the API using AWS credentials.</p>
    #[serde(rename = "AuthenticationToken")]
    #[serde(skip_serializing_if = "Option::is_none")]
    pub authentication_token: Option<String>,
    /// <p>The ID of the folder.</p>
    #[serde(rename = "FolderId")]
    pub folder_id: String,
    /// <p>Set to TRUE to include custom metadata in the response.</p>
    #[serde(rename = "IncludeCustomMetadata")]
    #[serde(skip_serializing_if = "Option::is_none")]
    pub include_custom_metadata: Option<bool>,
}

#[derive(Default, Debug, Clone, PartialEq, Deserialize)]
#[cfg_attr(any(test, feature = "serialize_structs"), derive(Serialize))]
pub struct GetFolderResponse {
    /// <p>The custom metadata on the folder.</p>
    #[serde(rename = "CustomMetadata")]
    #[serde(skip_serializing_if = "Option::is_none")]
    pub custom_metadata: Option<::std::collections::HashMap<String, String>>,
    /// <p>The metadata of the folder.</p>
    #[serde(rename = "Metadata")]
    #[serde(skip_serializing_if = "Option::is_none")]
    pub metadata: Option<FolderMetadata>,
}

#[derive(Default, Debug, Clone, PartialEq, Serialize)]
pub struct GetResourcesRequest {
    /// <p>The Amazon WorkDocs authentication token. Do not set this field when using administrative API actions, as in accessing the API operation using AWS credentials.</p>
    #[serde(rename = "AuthenticationToken")]
    #[serde(skip_serializing_if = "Option::is_none")]
    pub authentication_token: Option<String>,
    /// <p>The collection type.</p>
    #[serde(rename = "CollectionType")]
    #[serde(skip_serializing_if = "Option::is_none")]
    pub collection_type: Option<String>,
    /// <p>The maximum number of resources to return.</p>
    #[serde(rename = "Limit")]
    #[serde(skip_serializing_if = "Option::is_none")]
    pub limit: Option<i64>,
    /// <p>The marker for the next set of results. This marker was received from a previous call.</p>
    #[serde(rename = "Marker")]
    #[serde(skip_serializing_if = "Option::is_none")]
    pub marker: Option<String>,
    /// <p>The user ID for the resource collection. This is a required field for accessing the API operation using IAM credentials.</p>
    #[serde(rename = "UserId")]
    #[serde(skip_serializing_if = "Option::is_none")]
    pub user_id: Option<String>,
}

#[derive(Default, Debug, Clone, PartialEq, Deserialize)]
#[cfg_attr(any(test, feature = "serialize_structs"), derive(Serialize))]
pub struct GetResourcesResponse {
    /// <p>The documents in the specified collection.</p>
    #[serde(rename = "Documents")]
    #[serde(skip_serializing_if = "Option::is_none")]
    pub documents: Option<Vec<DocumentMetadata>>,
    /// <p>The folders in the specified folder.</p>
    #[serde(rename = "Folders")]
    #[serde(skip_serializing_if = "Option::is_none")]
    pub folders: Option<Vec<FolderMetadata>>,
    /// <p>The marker to use when requesting the next set of results. If there are no additional results, the string is empty.</p>
    #[serde(rename = "Marker")]
    #[serde(skip_serializing_if = "Option::is_none")]
    pub marker: Option<String>,
}

/// <p>Describes the metadata of a user group.</p>
#[derive(Default, Debug, Clone, PartialEq, Deserialize)]
#[cfg_attr(any(test, feature = "serialize_structs"), derive(Serialize))]
pub struct GroupMetadata {
    /// <p>The ID of the user group.</p>
    #[serde(rename = "Id")]
    #[serde(skip_serializing_if = "Option::is_none")]
    pub id: Option<String>,
    /// <p>The name of the group.</p>
    #[serde(rename = "Name")]
    #[serde(skip_serializing_if = "Option::is_none")]
    pub name: Option<String>,
}

#[derive(Default, Debug, Clone, PartialEq, Serialize)]
pub struct InitiateDocumentVersionUploadRequest {
    /// <p>Amazon WorkDocs authentication token. Do not set this field when using administrative API actions, as in accessing the API using AWS credentials.</p>
    #[serde(rename = "AuthenticationToken")]
    #[serde(skip_serializing_if = "Option::is_none")]
    pub authentication_token: Option<String>,
    /// <p>The timestamp when the content of the document was originally created.</p>
    #[serde(rename = "ContentCreatedTimestamp")]
    #[serde(skip_serializing_if = "Option::is_none")]
    pub content_created_timestamp: Option<f64>,
    /// <p>The timestamp when the content of the document was modified.</p>
    #[serde(rename = "ContentModifiedTimestamp")]
    #[serde(skip_serializing_if = "Option::is_none")]
    pub content_modified_timestamp: Option<f64>,
    /// <p>The content type of the document.</p>
    #[serde(rename = "ContentType")]
    #[serde(skip_serializing_if = "Option::is_none")]
    pub content_type: Option<String>,
    /// <p>The size of the document, in bytes.</p>
    #[serde(rename = "DocumentSizeInBytes")]
    #[serde(skip_serializing_if = "Option::is_none")]
    pub document_size_in_bytes: Option<i64>,
    /// <p>The ID of the document.</p>
    #[serde(rename = "Id")]
    #[serde(skip_serializing_if = "Option::is_none")]
    pub id: Option<String>,
    /// <p>The name of the document.</p>
    #[serde(rename = "Name")]
    #[serde(skip_serializing_if = "Option::is_none")]
    pub name: Option<String>,
    /// <p>The ID of the parent folder.</p>
    #[serde(rename = "ParentFolderId")]
    pub parent_folder_id: String,
}

#[derive(Default, Debug, Clone, PartialEq, Deserialize)]
#[cfg_attr(any(test, feature = "serialize_structs"), derive(Serialize))]
pub struct InitiateDocumentVersionUploadResponse {
    /// <p>The document metadata.</p>
    #[serde(rename = "Metadata")]
    #[serde(skip_serializing_if = "Option::is_none")]
    pub metadata: Option<DocumentMetadata>,
    /// <p>The upload metadata.</p>
    #[serde(rename = "UploadMetadata")]
    #[serde(skip_serializing_if = "Option::is_none")]
    pub upload_metadata: Option<UploadMetadata>,
}

/// <p>Set of options which defines notification preferences of given action.</p>
#[derive(Default, Debug, Clone, PartialEq, Serialize)]
pub struct NotificationOptions {
    /// <p>Text value to be included in the email body.</p>
    #[serde(rename = "EmailMessage")]
    #[serde(skip_serializing_if = "Option::is_none")]
    pub email_message: Option<String>,
    /// <p>Boolean value to indicate an email notification should be sent to the receipients.</p>
    #[serde(rename = "SendEmail")]
    #[serde(skip_serializing_if = "Option::is_none")]
    pub send_email: Option<bool>,
}

/// <p>Describes the users or user groups.</p>
#[derive(Default, Debug, Clone, PartialEq, Deserialize)]
#[cfg_attr(any(test, feature = "serialize_structs"), derive(Serialize))]
pub struct Participants {
    /// <p>The list of user groups.</p>
    #[serde(rename = "Groups")]
    #[serde(skip_serializing_if = "Option::is_none")]
    pub groups: Option<Vec<GroupMetadata>>,
    /// <p>The list of users.</p>
    #[serde(rename = "Users")]
    #[serde(skip_serializing_if = "Option::is_none")]
    pub users: Option<Vec<UserMetadata>>,
}

/// <p>Describes the permissions.</p>
#[derive(Default, Debug, Clone, PartialEq, Deserialize)]
#[cfg_attr(any(test, feature = "serialize_structs"), derive(Serialize))]
pub struct PermissionInfo {
    /// <p>The role of the user.</p>
    #[serde(rename = "Role")]
    #[serde(skip_serializing_if = "Option::is_none")]
    pub role: Option<String>,
    /// <p>The type of permissions.</p>
    #[serde(rename = "Type")]
    #[serde(skip_serializing_if = "Option::is_none")]
    pub type_: Option<String>,
}

/// <p>Describes a resource.</p>
#[derive(Default, Debug, Clone, PartialEq, Deserialize)]
#[cfg_attr(any(test, feature = "serialize_structs"), derive(Serialize))]
pub struct Principal {
    /// <p>The ID of the resource.</p>
    #[serde(rename = "Id")]
    #[serde(skip_serializing_if = "Option::is_none")]
    pub id: Option<String>,
    /// <p>The permission information for the resource.</p>
    #[serde(rename = "Roles")]
    #[serde(skip_serializing_if = "Option::is_none")]
    pub roles: Option<Vec<PermissionInfo>>,
    /// <p>The type of resource.</p>
    #[serde(rename = "Type")]
    #[serde(skip_serializing_if = "Option::is_none")]
    pub type_: Option<String>,
}

#[derive(Default, Debug, Clone, PartialEq, Serialize)]
pub struct RemoveAllResourcePermissionsRequest {
    /// <p>Amazon WorkDocs authentication token. Do not set this field when using administrative API actions, as in accessing the API using AWS credentials.</p>
    #[serde(rename = "AuthenticationToken")]
    #[serde(skip_serializing_if = "Option::is_none")]
    pub authentication_token: Option<String>,
    /// <p>The ID of the resource.</p>
    #[serde(rename = "ResourceId")]
    pub resource_id: String,
}

#[derive(Default, Debug, Clone, PartialEq, Serialize)]
pub struct RemoveResourcePermissionRequest {
    /// <p>Amazon WorkDocs authentication token. Do not set this field when using administrative API actions, as in accessing the API using AWS credentials.</p>
    #[serde(rename = "AuthenticationToken")]
    #[serde(skip_serializing_if = "Option::is_none")]
    pub authentication_token: Option<String>,
    /// <p>The principal ID of the resource.</p>
    #[serde(rename = "PrincipalId")]
    pub principal_id: String,
    /// <p>The principal type of the resource.</p>
    #[serde(rename = "PrincipalType")]
    #[serde(skip_serializing_if = "Option::is_none")]
    pub principal_type: Option<String>,
    /// <p>The ID of the resource.</p>
    #[serde(rename = "ResourceId")]
    pub resource_id: String,
}

/// <p>Describes the metadata of a resource.</p>
#[derive(Default, Debug, Clone, PartialEq, Deserialize)]
#[cfg_attr(any(test, feature = "serialize_structs"), derive(Serialize))]
pub struct ResourceMetadata {
    /// <p>The ID of the resource.</p>
    #[serde(rename = "Id")]
    #[serde(skip_serializing_if = "Option::is_none")]
    pub id: Option<String>,
    /// <p>The name of the resource.</p>
    #[serde(rename = "Name")]
    #[serde(skip_serializing_if = "Option::is_none")]
    pub name: Option<String>,
    /// <p>The original name of the resource before a rename operation.</p>
    #[serde(rename = "OriginalName")]
    #[serde(skip_serializing_if = "Option::is_none")]
    pub original_name: Option<String>,
    /// <p>The owner of the resource.</p>
    #[serde(rename = "Owner")]
    #[serde(skip_serializing_if = "Option::is_none")]
    pub owner: Option<UserMetadata>,
    /// <p>The parent ID of the resource before a rename operation.</p>
    #[serde(rename = "ParentId")]
    #[serde(skip_serializing_if = "Option::is_none")]
    pub parent_id: Option<String>,
    /// <p>The type of resource.</p>
    #[serde(rename = "Type")]
    #[serde(skip_serializing_if = "Option::is_none")]
    pub type_: Option<String>,
    /// <p>The version ID of the resource. This is an optional field and is filled for action on document version.</p>
    #[serde(rename = "VersionId")]
    #[serde(skip_serializing_if = "Option::is_none")]
    pub version_id: Option<String>,
}

/// <p>Describes the path information of a resource.</p>
#[derive(Default, Debug, Clone, PartialEq, Deserialize)]
#[cfg_attr(any(test, feature = "serialize_structs"), derive(Serialize))]
pub struct ResourcePath {
    /// <p>The components of the resource path.</p>
    #[serde(rename = "Components")]
    #[serde(skip_serializing_if = "Option::is_none")]
    pub components: Option<Vec<ResourcePathComponent>>,
}

/// <p>Describes the resource path.</p>
#[derive(Default, Debug, Clone, PartialEq, Deserialize)]
#[cfg_attr(any(test, feature = "serialize_structs"), derive(Serialize))]
pub struct ResourcePathComponent {
    /// <p>The ID of the resource path.</p>
    #[serde(rename = "Id")]
    #[serde(skip_serializing_if = "Option::is_none")]
    pub id: Option<String>,
    /// <p>The name of the resource path.</p>
    #[serde(rename = "Name")]
    #[serde(skip_serializing_if = "Option::is_none")]
    pub name: Option<String>,
}

/// <p>Describes the recipient type and ID, if available.</p>
#[derive(Default, Debug, Clone, PartialEq, Serialize)]
pub struct SharePrincipal {
    /// <p>The ID of the recipient.</p>
    #[serde(rename = "Id")]
    pub id: String,
    /// <p>The role of the recipient.</p>
    #[serde(rename = "Role")]
    pub role: String,
    /// <p>The type of the recipient.</p>
    #[serde(rename = "Type")]
    pub type_: String,
}

/// <p>Describes the share results of a resource.</p>
#[derive(Default, Debug, Clone, PartialEq, Deserialize)]
#[cfg_attr(any(test, feature = "serialize_structs"), derive(Serialize))]
pub struct ShareResult {
    /// <p>The ID of the invited user.</p>
    #[serde(rename = "InviteePrincipalId")]
    #[serde(skip_serializing_if = "Option::is_none")]
    pub invitee_principal_id: Option<String>,
    /// <p>The ID of the principal.</p>
    #[serde(rename = "PrincipalId")]
    #[serde(skip_serializing_if = "Option::is_none")]
    pub principal_id: Option<String>,
    /// <p>The role.</p>
    #[serde(rename = "Role")]
    #[serde(skip_serializing_if = "Option::is_none")]
    pub role: Option<String>,
    /// <p>The ID of the resource that was shared.</p>
    #[serde(rename = "ShareId")]
    #[serde(skip_serializing_if = "Option::is_none")]
    pub share_id: Option<String>,
    /// <p>The status.</p>
    #[serde(rename = "Status")]
    #[serde(skip_serializing_if = "Option::is_none")]
    pub status: Option<String>,
    /// <p>The status message.</p>
    #[serde(rename = "StatusMessage")]
    #[serde(skip_serializing_if = "Option::is_none")]
    pub status_message: Option<String>,
}

/// <p>Describes the storage for a user.</p>
#[derive(Default, Debug, Clone, PartialEq, Serialize, Deserialize)]
pub struct StorageRuleType {
    /// <p>The amount of storage allocated, in bytes.</p>
    #[serde(rename = "StorageAllocatedInBytes")]
    #[serde(skip_serializing_if = "Option::is_none")]
    pub storage_allocated_in_bytes: Option<i64>,
    /// <p>The type of storage.</p>
    #[serde(rename = "StorageType")]
    #[serde(skip_serializing_if = "Option::is_none")]
    pub storage_type: Option<String>,
}

/// <p>Describes a subscription.</p>
#[derive(Default, Debug, Clone, PartialEq, Deserialize)]
#[cfg_attr(any(test, feature = "serialize_structs"), derive(Serialize))]
pub struct Subscription {
    /// <p>The endpoint of the subscription.</p>
    #[serde(rename = "EndPoint")]
    #[serde(skip_serializing_if = "Option::is_none")]
    pub end_point: Option<String>,
    /// <p>The protocol of the subscription.</p>
    #[serde(rename = "Protocol")]
    #[serde(skip_serializing_if = "Option::is_none")]
    pub protocol: Option<String>,
    /// <p>The ID of the subscription.</p>
    #[serde(rename = "SubscriptionId")]
    #[serde(skip_serializing_if = "Option::is_none")]
    pub subscription_id: Option<String>,
}

#[derive(Default, Debug, Clone, PartialEq, Serialize)]
pub struct UpdateDocumentRequest {
    /// <p>Amazon WorkDocs authentication token. Do not set this field when using administrative API actions, as in accessing the API using AWS credentials.</p>
    #[serde(rename = "AuthenticationToken")]
    #[serde(skip_serializing_if = "Option::is_none")]
    pub authentication_token: Option<String>,
    /// <p>The ID of the document.</p>
    #[serde(rename = "DocumentId")]
    pub document_id: String,
    /// <p>The name of the document.</p>
    #[serde(rename = "Name")]
    #[serde(skip_serializing_if = "Option::is_none")]
    pub name: Option<String>,
    /// <p>The ID of the parent folder.</p>
    #[serde(rename = "ParentFolderId")]
    #[serde(skip_serializing_if = "Option::is_none")]
    pub parent_folder_id: Option<String>,
    /// <p>The resource state of the document. Only ACTIVE and RECYCLED are supported.</p>
    #[serde(rename = "ResourceState")]
    #[serde(skip_serializing_if = "Option::is_none")]
    pub resource_state: Option<String>,
}

#[derive(Default, Debug, Clone, PartialEq, Serialize)]
pub struct UpdateDocumentVersionRequest {
    /// <p>Amazon WorkDocs authentication token. Do not set this field when using administrative API actions, as in accessing the API using AWS credentials.</p>
    #[serde(rename = "AuthenticationToken")]
    #[serde(skip_serializing_if = "Option::is_none")]
    pub authentication_token: Option<String>,
    /// <p>The ID of the document.</p>
    #[serde(rename = "DocumentId")]
    pub document_id: String,
    /// <p>The version ID of the document.</p>
    #[serde(rename = "VersionId")]
    pub version_id: String,
    /// <p>The status of the version.</p>
    #[serde(rename = "VersionStatus")]
    #[serde(skip_serializing_if = "Option::is_none")]
    pub version_status: Option<String>,
}

#[derive(Default, Debug, Clone, PartialEq, Serialize)]
pub struct UpdateFolderRequest {
    /// <p>Amazon WorkDocs authentication token. Do not set this field when using administrative API actions, as in accessing the API using AWS credentials.</p>
    #[serde(rename = "AuthenticationToken")]
    #[serde(skip_serializing_if = "Option::is_none")]
    pub authentication_token: Option<String>,
    /// <p>The ID of the folder.</p>
    #[serde(rename = "FolderId")]
    pub folder_id: String,
    /// <p>The name of the folder.</p>
    #[serde(rename = "Name")]
    #[serde(skip_serializing_if = "Option::is_none")]
    pub name: Option<String>,
    /// <p>The ID of the parent folder.</p>
    #[serde(rename = "ParentFolderId")]
    #[serde(skip_serializing_if = "Option::is_none")]
    pub parent_folder_id: Option<String>,
    /// <p>The resource state of the folder. Only ACTIVE and RECYCLED are accepted values from the API.</p>
    #[serde(rename = "ResourceState")]
    #[serde(skip_serializing_if = "Option::is_none")]
    pub resource_state: Option<String>,
}

#[derive(Default, Debug, Clone, PartialEq, Serialize)]
pub struct UpdateUserRequest {
    /// <p>Amazon WorkDocs authentication token. Do not set this field when using administrative API actions, as in accessing the API using AWS credentials.</p>
    #[serde(rename = "AuthenticationToken")]
    #[serde(skip_serializing_if = "Option::is_none")]
    pub authentication_token: Option<String>,
    /// <p>The given name of the user.</p>
    #[serde(rename = "GivenName")]
    #[serde(skip_serializing_if = "Option::is_none")]
    pub given_name: Option<String>,
    /// <p>Boolean value to determine whether the user is granted Poweruser privileges.</p>
    #[serde(rename = "GrantPoweruserPrivileges")]
    #[serde(skip_serializing_if = "Option::is_none")]
    pub grant_poweruser_privileges: Option<String>,
    /// <p>The locale of the user.</p>
    #[serde(rename = "Locale")]
    #[serde(skip_serializing_if = "Option::is_none")]
    pub locale: Option<String>,
    /// <p>The amount of storage for the user.</p>
    #[serde(rename = "StorageRule")]
    #[serde(skip_serializing_if = "Option::is_none")]
    pub storage_rule: Option<StorageRuleType>,
    /// <p>The surname of the user.</p>
    #[serde(rename = "Surname")]
    #[serde(skip_serializing_if = "Option::is_none")]
    pub surname: Option<String>,
    /// <p>The time zone ID of the user.</p>
    #[serde(rename = "TimeZoneId")]
    #[serde(skip_serializing_if = "Option::is_none")]
    pub time_zone_id: Option<String>,
    /// <p>The type of the user.</p>
    #[serde(rename = "Type")]
    #[serde(skip_serializing_if = "Option::is_none")]
    pub type_: Option<String>,
    /// <p>The ID of the user.</p>
    #[serde(rename = "UserId")]
    pub user_id: String,
}

#[derive(Default, Debug, Clone, PartialEq, Deserialize)]
#[cfg_attr(any(test, feature = "serialize_structs"), derive(Serialize))]
pub struct UpdateUserResponse {
    /// <p>The user information.</p>
    #[serde(rename = "User")]
    #[serde(skip_serializing_if = "Option::is_none")]
    pub user: Option<User>,
}

/// <p>Describes the upload.</p>
#[derive(Default, Debug, Clone, PartialEq, Deserialize)]
#[cfg_attr(any(test, feature = "serialize_structs"), derive(Serialize))]
pub struct UploadMetadata {
    /// <p>The signed headers.</p>
    #[serde(rename = "SignedHeaders")]
    #[serde(skip_serializing_if = "Option::is_none")]
    pub signed_headers: Option<::std::collections::HashMap<String, String>>,
    /// <p>The URL of the upload.</p>
    #[serde(rename = "UploadUrl")]
    #[serde(skip_serializing_if = "Option::is_none")]
    pub upload_url: Option<String>,
}

/// <p>Describes a user.</p>
#[derive(Default, Debug, Clone, PartialEq, Deserialize)]
#[cfg_attr(any(test, feature = "serialize_structs"), derive(Serialize))]
pub struct User {
    /// <p>The time when the user was created.</p>
    #[serde(rename = "CreatedTimestamp")]
    #[serde(skip_serializing_if = "Option::is_none")]
    pub created_timestamp: Option<f64>,
    /// <p>The email address of the user.</p>
    #[serde(rename = "EmailAddress")]
    #[serde(skip_serializing_if = "Option::is_none")]
    pub email_address: Option<String>,
    /// <p>The given name of the user.</p>
    #[serde(rename = "GivenName")]
    #[serde(skip_serializing_if = "Option::is_none")]
    pub given_name: Option<String>,
    /// <p>The ID of the user.</p>
    #[serde(rename = "Id")]
    #[serde(skip_serializing_if = "Option::is_none")]
    pub id: Option<String>,
    /// <p>The locale of the user.</p>
    #[serde(rename = "Locale")]
    #[serde(skip_serializing_if = "Option::is_none")]
    pub locale: Option<String>,
    /// <p>The time when the user was modified.</p>
    #[serde(rename = "ModifiedTimestamp")]
    #[serde(skip_serializing_if = "Option::is_none")]
    pub modified_timestamp: Option<f64>,
    /// <p>The ID of the organization.</p>
    #[serde(rename = "OrganizationId")]
    #[serde(skip_serializing_if = "Option::is_none")]
    pub organization_id: Option<String>,
    /// <p>The ID of the recycle bin folder.</p>
    #[serde(rename = "RecycleBinFolderId")]
    #[serde(skip_serializing_if = "Option::is_none")]
    pub recycle_bin_folder_id: Option<String>,
    /// <p>The ID of the root folder.</p>
    #[serde(rename = "RootFolderId")]
    #[serde(skip_serializing_if = "Option::is_none")]
    pub root_folder_id: Option<String>,
    /// <p>The status of the user.</p>
    #[serde(rename = "Status")]
    #[serde(skip_serializing_if = "Option::is_none")]
    pub status: Option<String>,
    /// <p>The storage for the user.</p>
    #[serde(rename = "Storage")]
    #[serde(skip_serializing_if = "Option::is_none")]
    pub storage: Option<UserStorageMetadata>,
    /// <p>The surname of the user.</p>
    #[serde(rename = "Surname")]
    #[serde(skip_serializing_if = "Option::is_none")]
    pub surname: Option<String>,
    /// <p>The time zone ID of the user.</p>
    #[serde(rename = "TimeZoneId")]
    #[serde(skip_serializing_if = "Option::is_none")]
    pub time_zone_id: Option<String>,
    /// <p>The type of user.</p>
    #[serde(rename = "Type")]
    #[serde(skip_serializing_if = "Option::is_none")]
    pub type_: Option<String>,
    /// <p>The login name of the user.</p>
    #[serde(rename = "Username")]
    #[serde(skip_serializing_if = "Option::is_none")]
    pub username: Option<String>,
}

/// <p>Describes the metadata of the user.</p>
#[derive(Default, Debug, Clone, PartialEq, Deserialize)]
#[cfg_attr(any(test, feature = "serialize_structs"), derive(Serialize))]
pub struct UserMetadata {
    /// <p>The email address of the user.</p>
    #[serde(rename = "EmailAddress")]
    #[serde(skip_serializing_if = "Option::is_none")]
    pub email_address: Option<String>,
    /// <p>The given name of the user before a rename operation.</p>
    #[serde(rename = "GivenName")]
    #[serde(skip_serializing_if = "Option::is_none")]
    pub given_name: Option<String>,
    /// <p>The ID of the user.</p>
    #[serde(rename = "Id")]
    #[serde(skip_serializing_if = "Option::is_none")]
    pub id: Option<String>,
    /// <p>The surname of the user.</p>
    #[serde(rename = "Surname")]
    #[serde(skip_serializing_if = "Option::is_none")]
    pub surname: Option<String>,
    /// <p>The name of the user.</p>
    #[serde(rename = "Username")]
    #[serde(skip_serializing_if = "Option::is_none")]
    pub username: Option<String>,
}

/// <p>Describes the storage for a user.</p>
#[derive(Default, Debug, Clone, PartialEq, Deserialize)]
#[cfg_attr(any(test, feature = "serialize_structs"), derive(Serialize))]
pub struct UserStorageMetadata {
    /// <p>The storage for a user.</p>
    #[serde(rename = "StorageRule")]
    #[serde(skip_serializing_if = "Option::is_none")]
    pub storage_rule: Option<StorageRuleType>,
    /// <p>The amount of storage used, in bytes.</p>
    #[serde(rename = "StorageUtilizedInBytes")]
    #[serde(skip_serializing_if = "Option::is_none")]
    pub storage_utilized_in_bytes: Option<i64>,
}

/// Errors returned by AbortDocumentVersionUpload
#[derive(Debug, PartialEq)]
pub enum AbortDocumentVersionUploadError {
    /// <p>The resource does not exist.</p>
    EntityNotExists(String),
    /// <p>The AWS Directory Service cannot reach an on-premises instance. Or a dependency under the control of the organization is failing, such as a connected Active Directory.</p>
    FailedDependency(String),
    /// <p>The specified document version is not in the INITIALIZED state.</p>
    ProhibitedState(String),
    /// <p>One or more of the dependencies is unavailable.</p>
    ServiceUnavailable(String),
    /// <p>The operation is not permitted.</p>
    UnauthorizedOperation(String),
    /// <p>The caller does not have access to perform the action on the resource.</p>
    UnauthorizedResourceAccess(String),
}

impl AbortDocumentVersionUploadError {
    pub fn from_response(
        res: BufferedHttpResponse,
    ) -> RusotoError<AbortDocumentVersionUploadError> {
        if let Some(err) = proto::json::Error::parse_rest(&res) {
            match err.typ.as_str() {
                "EntityNotExistsException" => {
                    return RusotoError::Service(AbortDocumentVersionUploadError::EntityNotExists(
                        err.msg,
                    ))
                }
                "FailedDependencyException" => {
                    return RusotoError::Service(AbortDocumentVersionUploadError::FailedDependency(
                        err.msg,
                    ))
                }
                "ProhibitedStateException" => {
                    return RusotoError::Service(AbortDocumentVersionUploadError::ProhibitedState(
                        err.msg,
                    ))
                }
                "ServiceUnavailableException" => {
                    return RusotoError::Service(
                        AbortDocumentVersionUploadError::ServiceUnavailable(err.msg),
                    )
                }
                "UnauthorizedOperationException" => {
                    return RusotoError::Service(
                        AbortDocumentVersionUploadError::UnauthorizedOperation(err.msg),
                    )
                }
                "UnauthorizedResourceAccessException" => {
                    return RusotoError::Service(
                        AbortDocumentVersionUploadError::UnauthorizedResourceAccess(err.msg),
                    )
                }
                "ValidationException" => return RusotoError::Validation(err.msg),
                _ => {}
            }
        }
        return RusotoError::Unknown(res);
    }
}
impl fmt::Display for AbortDocumentVersionUploadError {
    fn fmt(&self, f: &mut fmt::Formatter) -> fmt::Result {
        write!(f, "{}", self.description())
    }
}
impl Error for AbortDocumentVersionUploadError {
    fn description(&self) -> &str {
        match *self {
            AbortDocumentVersionUploadError::EntityNotExists(ref cause) => cause,
            AbortDocumentVersionUploadError::FailedDependency(ref cause) => cause,
            AbortDocumentVersionUploadError::ProhibitedState(ref cause) => cause,
            AbortDocumentVersionUploadError::ServiceUnavailable(ref cause) => cause,
            AbortDocumentVersionUploadError::UnauthorizedOperation(ref cause) => cause,
            AbortDocumentVersionUploadError::UnauthorizedResourceAccess(ref cause) => cause,
        }
    }
}
/// Errors returned by ActivateUser
#[derive(Debug, PartialEq)]
pub enum ActivateUserError {
    /// <p>The resource does not exist.</p>
    EntityNotExists(String),
    /// <p>The AWS Directory Service cannot reach an on-premises instance. Or a dependency under the control of the organization is failing, such as a connected Active Directory.</p>
    FailedDependency(String),
    /// <p>One or more of the dependencies is unavailable.</p>
    ServiceUnavailable(String),
    /// <p>The operation is not permitted.</p>
    UnauthorizedOperation(String),
    /// <p>The caller does not have access to perform the action on the resource.</p>
    UnauthorizedResourceAccess(String),
}

impl ActivateUserError {
    pub fn from_response(res: BufferedHttpResponse) -> RusotoError<ActivateUserError> {
        if let Some(err) = proto::json::Error::parse_rest(&res) {
            match err.typ.as_str() {
                "EntityNotExistsException" => {
                    return RusotoError::Service(ActivateUserError::EntityNotExists(err.msg))
                }
                "FailedDependencyException" => {
                    return RusotoError::Service(ActivateUserError::FailedDependency(err.msg))
                }
                "ServiceUnavailableException" => {
                    return RusotoError::Service(ActivateUserError::ServiceUnavailable(err.msg))
                }
                "UnauthorizedOperationException" => {
                    return RusotoError::Service(ActivateUserError::UnauthorizedOperation(err.msg))
                }
                "UnauthorizedResourceAccessException" => {
                    return RusotoError::Service(ActivateUserError::UnauthorizedResourceAccess(
                        err.msg,
                    ))
                }
                "ValidationException" => return RusotoError::Validation(err.msg),
                _ => {}
            }
        }
        return RusotoError::Unknown(res);
    }
}
impl fmt::Display for ActivateUserError {
    fn fmt(&self, f: &mut fmt::Formatter) -> fmt::Result {
        write!(f, "{}", self.description())
    }
}
impl Error for ActivateUserError {
    fn description(&self) -> &str {
        match *self {
            ActivateUserError::EntityNotExists(ref cause) => cause,
            ActivateUserError::FailedDependency(ref cause) => cause,
            ActivateUserError::ServiceUnavailable(ref cause) => cause,
            ActivateUserError::UnauthorizedOperation(ref cause) => cause,
            ActivateUserError::UnauthorizedResourceAccess(ref cause) => cause,
        }
    }
}
/// Errors returned by AddResourcePermissions
#[derive(Debug, PartialEq)]
pub enum AddResourcePermissionsError {
    /// <p>The AWS Directory Service cannot reach an on-premises instance. Or a dependency under the control of the organization is failing, such as a connected Active Directory.</p>
    FailedDependency(String),
    /// <p>One or more of the dependencies is unavailable.</p>
    ServiceUnavailable(String),
    /// <p>The operation is not permitted.</p>
    UnauthorizedOperation(String),
    /// <p>The caller does not have access to perform the action on the resource.</p>
    UnauthorizedResourceAccess(String),
}

impl AddResourcePermissionsError {
    pub fn from_response(res: BufferedHttpResponse) -> RusotoError<AddResourcePermissionsError> {
        if let Some(err) = proto::json::Error::parse_rest(&res) {
            match err.typ.as_str() {
                "FailedDependencyException" => {
                    return RusotoError::Service(AddResourcePermissionsError::FailedDependency(
                        err.msg,
                    ))
                }
                "ServiceUnavailableException" => {
                    return RusotoError::Service(AddResourcePermissionsError::ServiceUnavailable(
                        err.msg,
                    ))
                }
                "UnauthorizedOperationException" => {
                    return RusotoError::Service(
                        AddResourcePermissionsError::UnauthorizedOperation(err.msg),
                    )
                }
                "UnauthorizedResourceAccessException" => {
                    return RusotoError::Service(
                        AddResourcePermissionsError::UnauthorizedResourceAccess(err.msg),
                    )
                }
                "ValidationException" => return RusotoError::Validation(err.msg),
                _ => {}
            }
        }
        return RusotoError::Unknown(res);
    }
}
impl fmt::Display for AddResourcePermissionsError {
    fn fmt(&self, f: &mut fmt::Formatter) -> fmt::Result {
        write!(f, "{}", self.description())
    }
}
impl Error for AddResourcePermissionsError {
    fn description(&self) -> &str {
        match *self {
            AddResourcePermissionsError::FailedDependency(ref cause) => cause,
            AddResourcePermissionsError::ServiceUnavailable(ref cause) => cause,
            AddResourcePermissionsError::UnauthorizedOperation(ref cause) => cause,
            AddResourcePermissionsError::UnauthorizedResourceAccess(ref cause) => cause,
        }
    }
}
/// Errors returned by CreateComment
#[derive(Debug, PartialEq)]
pub enum CreateCommentError {
    /// <p>This exception is thrown when the document is locked for comments and user tries to create or delete a comment on that document.</p>
    DocumentLockedForComments(String),
    /// <p>The resource does not exist.</p>
    EntityNotExists(String),
    /// <p>The AWS Directory Service cannot reach an on-premises instance. Or a dependency under the control of the organization is failing, such as a connected Active Directory.</p>
    FailedDependency(String),
    /// <p>The requested operation is not allowed on the specified comment object.</p>
    InvalidCommentOperation(String),
    /// <p>The specified document version is not in the INITIALIZED state.</p>
    ProhibitedState(String),
    /// <p>One or more of the dependencies is unavailable.</p>
    ServiceUnavailable(String),
    /// <p>The operation is not permitted.</p>
    UnauthorizedOperation(String),
    /// <p>The caller does not have access to perform the action on the resource.</p>
    UnauthorizedResourceAccess(String),
}

impl CreateCommentError {
    pub fn from_response(res: BufferedHttpResponse) -> RusotoError<CreateCommentError> {
        if let Some(err) = proto::json::Error::parse_rest(&res) {
            match err.typ.as_str() {
                "DocumentLockedForCommentsException" => {
                    return RusotoError::Service(CreateCommentError::DocumentLockedForComments(
                        err.msg,
                    ))
                }
                "EntityNotExistsException" => {
                    return RusotoError::Service(CreateCommentError::EntityNotExists(err.msg))
                }
                "FailedDependencyException" => {
                    return RusotoError::Service(CreateCommentError::FailedDependency(err.msg))
                }
                "InvalidCommentOperationException" => {
                    return RusotoError::Service(CreateCommentError::InvalidCommentOperation(
                        err.msg,
                    ))
                }
                "ProhibitedStateException" => {
                    return RusotoError::Service(CreateCommentError::ProhibitedState(err.msg))
                }
                "ServiceUnavailableException" => {
                    return RusotoError::Service(CreateCommentError::ServiceUnavailable(err.msg))
                }
                "UnauthorizedOperationException" => {
                    return RusotoError::Service(CreateCommentError::UnauthorizedOperation(err.msg))
                }
                "UnauthorizedResourceAccessException" => {
                    return RusotoError::Service(CreateCommentError::UnauthorizedResourceAccess(
                        err.msg,
                    ))
                }
                "ValidationException" => return RusotoError::Validation(err.msg),
                _ => {}
            }
        }
        return RusotoError::Unknown(res);
    }
}
impl fmt::Display for CreateCommentError {
    fn fmt(&self, f: &mut fmt::Formatter) -> fmt::Result {
        write!(f, "{}", self.description())
    }
}
impl Error for CreateCommentError {
    fn description(&self) -> &str {
        match *self {
            CreateCommentError::DocumentLockedForComments(ref cause) => cause,
            CreateCommentError::EntityNotExists(ref cause) => cause,
            CreateCommentError::FailedDependency(ref cause) => cause,
            CreateCommentError::InvalidCommentOperation(ref cause) => cause,
            CreateCommentError::ProhibitedState(ref cause) => cause,
            CreateCommentError::ServiceUnavailable(ref cause) => cause,
            CreateCommentError::UnauthorizedOperation(ref cause) => cause,
            CreateCommentError::UnauthorizedResourceAccess(ref cause) => cause,
        }
    }
}
/// Errors returned by CreateCustomMetadata
#[derive(Debug, PartialEq)]
pub enum CreateCustomMetadataError {
    /// <p>The limit has been reached on the number of custom properties for the specified resource.</p>
    CustomMetadataLimitExceeded(String),
    /// <p>The resource does not exist.</p>
    EntityNotExists(String),
    /// <p>The AWS Directory Service cannot reach an on-premises instance. Or a dependency under the control of the organization is failing, such as a connected Active Directory.</p>
    FailedDependency(String),
    /// <p>The specified document version is not in the INITIALIZED state.</p>
    ProhibitedState(String),
    /// <p>One or more of the dependencies is unavailable.</p>
    ServiceUnavailable(String),
    /// <p>The operation is not permitted.</p>
    UnauthorizedOperation(String),
    /// <p>The caller does not have access to perform the action on the resource.</p>
    UnauthorizedResourceAccess(String),
}

impl CreateCustomMetadataError {
    pub fn from_response(res: BufferedHttpResponse) -> RusotoError<CreateCustomMetadataError> {
        if let Some(err) = proto::json::Error::parse_rest(&res) {
            match err.typ.as_str() {
                "CustomMetadataLimitExceededException" => {
                    return RusotoError::Service(
                        CreateCustomMetadataError::CustomMetadataLimitExceeded(err.msg),
                    )
                }
                "EntityNotExistsException" => {
                    return RusotoError::Service(CreateCustomMetadataError::EntityNotExists(
                        err.msg,
                    ))
                }
                "FailedDependencyException" => {
                    return RusotoError::Service(CreateCustomMetadataError::FailedDependency(
                        err.msg,
                    ))
                }
                "ProhibitedStateException" => {
                    return RusotoError::Service(CreateCustomMetadataError::ProhibitedState(
                        err.msg,
                    ))
                }
                "ServiceUnavailableException" => {
                    return RusotoError::Service(CreateCustomMetadataError::ServiceUnavailable(
                        err.msg,
                    ))
                }
                "UnauthorizedOperationException" => {
                    return RusotoError::Service(CreateCustomMetadataError::UnauthorizedOperation(
                        err.msg,
                    ))
                }
                "UnauthorizedResourceAccessException" => {
                    return RusotoError::Service(
                        CreateCustomMetadataError::UnauthorizedResourceAccess(err.msg),
                    )
                }
                "ValidationException" => return RusotoError::Validation(err.msg),
                _ => {}
            }
        }
        return RusotoError::Unknown(res);
    }
}
impl fmt::Display for CreateCustomMetadataError {
    fn fmt(&self, f: &mut fmt::Formatter) -> fmt::Result {
        write!(f, "{}", self.description())
    }
}
impl Error for CreateCustomMetadataError {
    fn description(&self) -> &str {
        match *self {
            CreateCustomMetadataError::CustomMetadataLimitExceeded(ref cause) => cause,
            CreateCustomMetadataError::EntityNotExists(ref cause) => cause,
            CreateCustomMetadataError::FailedDependency(ref cause) => cause,
            CreateCustomMetadataError::ProhibitedState(ref cause) => cause,
            CreateCustomMetadataError::ServiceUnavailable(ref cause) => cause,
            CreateCustomMetadataError::UnauthorizedOperation(ref cause) => cause,
            CreateCustomMetadataError::UnauthorizedResourceAccess(ref cause) => cause,
        }
    }
}
/// Errors returned by CreateFolder
#[derive(Debug, PartialEq)]
pub enum CreateFolderError {
    /// <p>Another operation is in progress on the resource that conflicts with the current operation.</p>
    ConflictingOperation(String),
    /// <p>The resource already exists.</p>
    EntityAlreadyExists(String),
    /// <p>The resource does not exist.</p>
    EntityNotExists(String),
    /// <p>The AWS Directory Service cannot reach an on-premises instance. Or a dependency under the control of the organization is failing, such as a connected Active Directory.</p>
    FailedDependency(String),
    /// <p>The maximum of 100,000 folders under the parent folder has been exceeded.</p>
    LimitExceeded(String),
    /// <p>The specified document version is not in the INITIALIZED state.</p>
    ProhibitedState(String),
    /// <p>One or more of the dependencies is unavailable.</p>
    ServiceUnavailable(String),
    /// <p>The operation is not permitted.</p>
    UnauthorizedOperation(String),
    /// <p>The caller does not have access to perform the action on the resource.</p>
    UnauthorizedResourceAccess(String),
}

impl CreateFolderError {
    pub fn from_response(res: BufferedHttpResponse) -> RusotoError<CreateFolderError> {
        if let Some(err) = proto::json::Error::parse_rest(&res) {
            match err.typ.as_str() {
                "ConflictingOperationException" => {
                    return RusotoError::Service(CreateFolderError::ConflictingOperation(err.msg))
                }
                "EntityAlreadyExistsException" => {
                    return RusotoError::Service(CreateFolderError::EntityAlreadyExists(err.msg))
                }
                "EntityNotExistsException" => {
                    return RusotoError::Service(CreateFolderError::EntityNotExists(err.msg))
                }
                "FailedDependencyException" => {
                    return RusotoError::Service(CreateFolderError::FailedDependency(err.msg))
                }
                "LimitExceededException" => {
                    return RusotoError::Service(CreateFolderError::LimitExceeded(err.msg))
                }
                "ProhibitedStateException" => {
                    return RusotoError::Service(CreateFolderError::ProhibitedState(err.msg))
                }
                "ServiceUnavailableException" => {
                    return RusotoError::Service(CreateFolderError::ServiceUnavailable(err.msg))
                }
                "UnauthorizedOperationException" => {
                    return RusotoError::Service(CreateFolderError::UnauthorizedOperation(err.msg))
                }
                "UnauthorizedResourceAccessException" => {
                    return RusotoError::Service(CreateFolderError::UnauthorizedResourceAccess(
                        err.msg,
                    ))
                }
                "ValidationException" => return RusotoError::Validation(err.msg),
                _ => {}
            }
        }
        return RusotoError::Unknown(res);
    }
}
impl fmt::Display for CreateFolderError {
    fn fmt(&self, f: &mut fmt::Formatter) -> fmt::Result {
        write!(f, "{}", self.description())
    }
}
impl Error for CreateFolderError {
    fn description(&self) -> &str {
        match *self {
            CreateFolderError::ConflictingOperation(ref cause) => cause,
            CreateFolderError::EntityAlreadyExists(ref cause) => cause,
            CreateFolderError::EntityNotExists(ref cause) => cause,
            CreateFolderError::FailedDependency(ref cause) => cause,
            CreateFolderError::LimitExceeded(ref cause) => cause,
            CreateFolderError::ProhibitedState(ref cause) => cause,
            CreateFolderError::ServiceUnavailable(ref cause) => cause,
            CreateFolderError::UnauthorizedOperation(ref cause) => cause,
            CreateFolderError::UnauthorizedResourceAccess(ref cause) => cause,
        }
    }
}
/// Errors returned by CreateLabels
#[derive(Debug, PartialEq)]
pub enum CreateLabelsError {
    /// <p>The resource does not exist.</p>
    EntityNotExists(String),
    /// <p>The AWS Directory Service cannot reach an on-premises instance. Or a dependency under the control of the organization is failing, such as a connected Active Directory.</p>
    FailedDependency(String),
    /// <p>One or more of the dependencies is unavailable.</p>
    ServiceUnavailable(String),
    /// <p>The limit has been reached on the number of labels for the specified resource.</p>
    TooManyLabels(String),
    /// <p>The operation is not permitted.</p>
    UnauthorizedOperation(String),
    /// <p>The caller does not have access to perform the action on the resource.</p>
    UnauthorizedResourceAccess(String),
}

impl CreateLabelsError {
    pub fn from_response(res: BufferedHttpResponse) -> RusotoError<CreateLabelsError> {
        if let Some(err) = proto::json::Error::parse_rest(&res) {
            match err.typ.as_str() {
                "EntityNotExistsException" => {
                    return RusotoError::Service(CreateLabelsError::EntityNotExists(err.msg))
                }
                "FailedDependencyException" => {
                    return RusotoError::Service(CreateLabelsError::FailedDependency(err.msg))
                }
                "ServiceUnavailableException" => {
                    return RusotoError::Service(CreateLabelsError::ServiceUnavailable(err.msg))
                }
                "TooManyLabelsException" => {
                    return RusotoError::Service(CreateLabelsError::TooManyLabels(err.msg))
                }
                "UnauthorizedOperationException" => {
                    return RusotoError::Service(CreateLabelsError::UnauthorizedOperation(err.msg))
                }
                "UnauthorizedResourceAccessException" => {
                    return RusotoError::Service(CreateLabelsError::UnauthorizedResourceAccess(
                        err.msg,
                    ))
                }
                "ValidationException" => return RusotoError::Validation(err.msg),
                _ => {}
            }
        }
        return RusotoError::Unknown(res);
    }
}
impl fmt::Display for CreateLabelsError {
    fn fmt(&self, f: &mut fmt::Formatter) -> fmt::Result {
        write!(f, "{}", self.description())
    }
}
impl Error for CreateLabelsError {
    fn description(&self) -> &str {
        match *self {
            CreateLabelsError::EntityNotExists(ref cause) => cause,
            CreateLabelsError::FailedDependency(ref cause) => cause,
            CreateLabelsError::ServiceUnavailable(ref cause) => cause,
            CreateLabelsError::TooManyLabels(ref cause) => cause,
            CreateLabelsError::UnauthorizedOperation(ref cause) => cause,
            CreateLabelsError::UnauthorizedResourceAccess(ref cause) => cause,
        }
    }
}
/// Errors returned by CreateNotificationSubscription
#[derive(Debug, PartialEq)]
pub enum CreateNotificationSubscriptionError {
    /// <p>One or more of the dependencies is unavailable.</p>
    ServiceUnavailable(String),
    /// <p>You've reached the limit on the number of subscriptions for the WorkDocs instance.</p>
    TooManySubscriptions(String),
    /// <p>The caller does not have access to perform the action on the resource.</p>
    UnauthorizedResourceAccess(String),
}

impl CreateNotificationSubscriptionError {
    pub fn from_response(
        res: BufferedHttpResponse,
    ) -> RusotoError<CreateNotificationSubscriptionError> {
        if let Some(err) = proto::json::Error::parse_rest(&res) {
            match err.typ.as_str() {
                "ServiceUnavailableException" => {
                    return RusotoError::Service(
                        CreateNotificationSubscriptionError::ServiceUnavailable(err.msg),
                    )
                }
                "TooManySubscriptionsException" => {
                    return RusotoError::Service(
                        CreateNotificationSubscriptionError::TooManySubscriptions(err.msg),
                    )
                }
                "UnauthorizedResourceAccessException" => {
                    return RusotoError::Service(
                        CreateNotificationSubscriptionError::UnauthorizedResourceAccess(err.msg),
                    )
                }
                "ValidationException" => return RusotoError::Validation(err.msg),
                _ => {}
            }
        }
        return RusotoError::Unknown(res);
    }
}
impl fmt::Display for CreateNotificationSubscriptionError {
    fn fmt(&self, f: &mut fmt::Formatter) -> fmt::Result {
        write!(f, "{}", self.description())
    }
}
impl Error for CreateNotificationSubscriptionError {
    fn description(&self) -> &str {
        match *self {
            CreateNotificationSubscriptionError::ServiceUnavailable(ref cause) => cause,
            CreateNotificationSubscriptionError::TooManySubscriptions(ref cause) => cause,
            CreateNotificationSubscriptionError::UnauthorizedResourceAccess(ref cause) => cause,
        }
    }
}
/// Errors returned by CreateUser
#[derive(Debug, PartialEq)]
pub enum CreateUserError {
    /// <p>The resource already exists.</p>
    EntityAlreadyExists(String),
    /// <p>The AWS Directory Service cannot reach an on-premises instance. Or a dependency under the control of the organization is failing, such as a connected Active Directory.</p>
    FailedDependency(String),
    /// <p>One or more of the dependencies is unavailable.</p>
    ServiceUnavailable(String),
    /// <p>The operation is not permitted.</p>
    UnauthorizedOperation(String),
    /// <p>The caller does not have access to perform the action on the resource.</p>
    UnauthorizedResourceAccess(String),
}

impl CreateUserError {
    pub fn from_response(res: BufferedHttpResponse) -> RusotoError<CreateUserError> {
        if let Some(err) = proto::json::Error::parse_rest(&res) {
            match err.typ.as_str() {
                "EntityAlreadyExistsException" => {
                    return RusotoError::Service(CreateUserError::EntityAlreadyExists(err.msg))
                }
                "FailedDependencyException" => {
                    return RusotoError::Service(CreateUserError::FailedDependency(err.msg))
                }
                "ServiceUnavailableException" => {
                    return RusotoError::Service(CreateUserError::ServiceUnavailable(err.msg))
                }
                "UnauthorizedOperationException" => {
                    return RusotoError::Service(CreateUserError::UnauthorizedOperation(err.msg))
                }
                "UnauthorizedResourceAccessException" => {
                    return RusotoError::Service(CreateUserError::UnauthorizedResourceAccess(
                        err.msg,
                    ))
                }
                "ValidationException" => return RusotoError::Validation(err.msg),
                _ => {}
            }
        }
        return RusotoError::Unknown(res);
    }
}
impl fmt::Display for CreateUserError {
    fn fmt(&self, f: &mut fmt::Formatter) -> fmt::Result {
        write!(f, "{}", self.description())
    }
}
impl Error for CreateUserError {
    fn description(&self) -> &str {
        match *self {
            CreateUserError::EntityAlreadyExists(ref cause) => cause,
            CreateUserError::FailedDependency(ref cause) => cause,
            CreateUserError::ServiceUnavailable(ref cause) => cause,
            CreateUserError::UnauthorizedOperation(ref cause) => cause,
            CreateUserError::UnauthorizedResourceAccess(ref cause) => cause,
        }
    }
}
/// Errors returned by DeactivateUser
#[derive(Debug, PartialEq)]
pub enum DeactivateUserError {
    /// <p>The resource does not exist.</p>
    EntityNotExists(String),
    /// <p>The AWS Directory Service cannot reach an on-premises instance. Or a dependency under the control of the organization is failing, such as a connected Active Directory.</p>
    FailedDependency(String),
    /// <p>One or more of the dependencies is unavailable.</p>
    ServiceUnavailable(String),
    /// <p>The operation is not permitted.</p>
    UnauthorizedOperation(String),
    /// <p>The caller does not have access to perform the action on the resource.</p>
    UnauthorizedResourceAccess(String),
}

impl DeactivateUserError {
    pub fn from_response(res: BufferedHttpResponse) -> RusotoError<DeactivateUserError> {
        if let Some(err) = proto::json::Error::parse_rest(&res) {
            match err.typ.as_str() {
                "EntityNotExistsException" => {
                    return RusotoError::Service(DeactivateUserError::EntityNotExists(err.msg))
                }
                "FailedDependencyException" => {
                    return RusotoError::Service(DeactivateUserError::FailedDependency(err.msg))
                }
                "ServiceUnavailableException" => {
                    return RusotoError::Service(DeactivateUserError::ServiceUnavailable(err.msg))
                }
                "UnauthorizedOperationException" => {
                    return RusotoError::Service(DeactivateUserError::UnauthorizedOperation(
                        err.msg,
                    ))
                }
                "UnauthorizedResourceAccessException" => {
                    return RusotoError::Service(DeactivateUserError::UnauthorizedResourceAccess(
                        err.msg,
                    ))
                }
                "ValidationException" => return RusotoError::Validation(err.msg),
                _ => {}
            }
        }
        return RusotoError::Unknown(res);
    }
}
impl fmt::Display for DeactivateUserError {
    fn fmt(&self, f: &mut fmt::Formatter) -> fmt::Result {
        write!(f, "{}", self.description())
    }
}
impl Error for DeactivateUserError {
    fn description(&self) -> &str {
        match *self {
            DeactivateUserError::EntityNotExists(ref cause) => cause,
            DeactivateUserError::FailedDependency(ref cause) => cause,
            DeactivateUserError::ServiceUnavailable(ref cause) => cause,
            DeactivateUserError::UnauthorizedOperation(ref cause) => cause,
            DeactivateUserError::UnauthorizedResourceAccess(ref cause) => cause,
        }
    }
}
/// Errors returned by DeleteComment
#[derive(Debug, PartialEq)]
pub enum DeleteCommentError {
    /// <p>This exception is thrown when the document is locked for comments and user tries to create or delete a comment on that document.</p>
    DocumentLockedForComments(String),
    /// <p>The resource does not exist.</p>
    EntityNotExists(String),
    /// <p>The AWS Directory Service cannot reach an on-premises instance. Or a dependency under the control of the organization is failing, such as a connected Active Directory.</p>
    FailedDependency(String),
    /// <p>The specified document version is not in the INITIALIZED state.</p>
    ProhibitedState(String),
    /// <p>One or more of the dependencies is unavailable.</p>
    ServiceUnavailable(String),
    /// <p>The operation is not permitted.</p>
    UnauthorizedOperation(String),
    /// <p>The caller does not have access to perform the action on the resource.</p>
    UnauthorizedResourceAccess(String),
}

impl DeleteCommentError {
    pub fn from_response(res: BufferedHttpResponse) -> RusotoError<DeleteCommentError> {
        if let Some(err) = proto::json::Error::parse_rest(&res) {
            match err.typ.as_str() {
                "DocumentLockedForCommentsException" => {
                    return RusotoError::Service(DeleteCommentError::DocumentLockedForComments(
                        err.msg,
                    ))
                }
                "EntityNotExistsException" => {
                    return RusotoError::Service(DeleteCommentError::EntityNotExists(err.msg))
                }
                "FailedDependencyException" => {
                    return RusotoError::Service(DeleteCommentError::FailedDependency(err.msg))
                }
                "ProhibitedStateException" => {
                    return RusotoError::Service(DeleteCommentError::ProhibitedState(err.msg))
                }
                "ServiceUnavailableException" => {
                    return RusotoError::Service(DeleteCommentError::ServiceUnavailable(err.msg))
                }
                "UnauthorizedOperationException" => {
                    return RusotoError::Service(DeleteCommentError::UnauthorizedOperation(err.msg))
                }
                "UnauthorizedResourceAccessException" => {
                    return RusotoError::Service(DeleteCommentError::UnauthorizedResourceAccess(
                        err.msg,
                    ))
                }
                "ValidationException" => return RusotoError::Validation(err.msg),
                _ => {}
            }
        }
        return RusotoError::Unknown(res);
    }
}
impl fmt::Display for DeleteCommentError {
    fn fmt(&self, f: &mut fmt::Formatter) -> fmt::Result {
        write!(f, "{}", self.description())
    }
}
impl Error for DeleteCommentError {
    fn description(&self) -> &str {
        match *self {
            DeleteCommentError::DocumentLockedForComments(ref cause) => cause,
            DeleteCommentError::EntityNotExists(ref cause) => cause,
            DeleteCommentError::FailedDependency(ref cause) => cause,
            DeleteCommentError::ProhibitedState(ref cause) => cause,
            DeleteCommentError::ServiceUnavailable(ref cause) => cause,
            DeleteCommentError::UnauthorizedOperation(ref cause) => cause,
            DeleteCommentError::UnauthorizedResourceAccess(ref cause) => cause,
        }
    }
}
/// Errors returned by DeleteCustomMetadata
#[derive(Debug, PartialEq)]
pub enum DeleteCustomMetadataError {
    /// <p>The resource does not exist.</p>
    EntityNotExists(String),
    /// <p>The AWS Directory Service cannot reach an on-premises instance. Or a dependency under the control of the organization is failing, such as a connected Active Directory.</p>
    FailedDependency(String),
    /// <p>The specified document version is not in the INITIALIZED state.</p>
    ProhibitedState(String),
    /// <p>One or more of the dependencies is unavailable.</p>
    ServiceUnavailable(String),
    /// <p>The operation is not permitted.</p>
    UnauthorizedOperation(String),
    /// <p>The caller does not have access to perform the action on the resource.</p>
    UnauthorizedResourceAccess(String),
}

impl DeleteCustomMetadataError {
    pub fn from_response(res: BufferedHttpResponse) -> RusotoError<DeleteCustomMetadataError> {
        if let Some(err) = proto::json::Error::parse_rest(&res) {
            match err.typ.as_str() {
                "EntityNotExistsException" => {
                    return RusotoError::Service(DeleteCustomMetadataError::EntityNotExists(
                        err.msg,
                    ))
                }
                "FailedDependencyException" => {
                    return RusotoError::Service(DeleteCustomMetadataError::FailedDependency(
                        err.msg,
                    ))
                }
                "ProhibitedStateException" => {
                    return RusotoError::Service(DeleteCustomMetadataError::ProhibitedState(
                        err.msg,
                    ))
                }
                "ServiceUnavailableException" => {
                    return RusotoError::Service(DeleteCustomMetadataError::ServiceUnavailable(
                        err.msg,
                    ))
                }
                "UnauthorizedOperationException" => {
                    return RusotoError::Service(DeleteCustomMetadataError::UnauthorizedOperation(
                        err.msg,
                    ))
                }
                "UnauthorizedResourceAccessException" => {
                    return RusotoError::Service(
                        DeleteCustomMetadataError::UnauthorizedResourceAccess(err.msg),
                    )
                }
                "ValidationException" => return RusotoError::Validation(err.msg),
                _ => {}
            }
        }
        return RusotoError::Unknown(res);
    }
}
impl fmt::Display for DeleteCustomMetadataError {
    fn fmt(&self, f: &mut fmt::Formatter) -> fmt::Result {
        write!(f, "{}", self.description())
    }
}
impl Error for DeleteCustomMetadataError {
    fn description(&self) -> &str {
        match *self {
            DeleteCustomMetadataError::EntityNotExists(ref cause) => cause,
            DeleteCustomMetadataError::FailedDependency(ref cause) => cause,
            DeleteCustomMetadataError::ProhibitedState(ref cause) => cause,
            DeleteCustomMetadataError::ServiceUnavailable(ref cause) => cause,
            DeleteCustomMetadataError::UnauthorizedOperation(ref cause) => cause,
            DeleteCustomMetadataError::UnauthorizedResourceAccess(ref cause) => cause,
        }
    }
}
/// Errors returned by DeleteDocument
#[derive(Debug, PartialEq)]
pub enum DeleteDocumentError {
    /// <p>The resource hierarchy is changing.</p>
    ConcurrentModification(String),
    /// <p>Another operation is in progress on the resource that conflicts with the current operation.</p>
    ConflictingOperation(String),
    /// <p>The resource does not exist.</p>
    EntityNotExists(String),
    /// <p>The AWS Directory Service cannot reach an on-premises instance. Or a dependency under the control of the organization is failing, such as a connected Active Directory.</p>
    FailedDependency(String),
    /// <p>The specified document version is not in the INITIALIZED state.</p>
    ProhibitedState(String),
    /// <p>One or more of the dependencies is unavailable.</p>
    ServiceUnavailable(String),
    /// <p>The operation is not permitted.</p>
    UnauthorizedOperation(String),
    /// <p>The caller does not have access to perform the action on the resource.</p>
    UnauthorizedResourceAccess(String),
}

impl DeleteDocumentError {
    pub fn from_response(res: BufferedHttpResponse) -> RusotoError<DeleteDocumentError> {
        if let Some(err) = proto::json::Error::parse_rest(&res) {
            match err.typ.as_str() {
                "ConcurrentModificationException" => {
                    return RusotoError::Service(DeleteDocumentError::ConcurrentModification(
                        err.msg,
                    ))
                }
                "ConflictingOperationException" => {
                    return RusotoError::Service(DeleteDocumentError::ConflictingOperation(err.msg))
                }
                "EntityNotExistsException" => {
                    return RusotoError::Service(DeleteDocumentError::EntityNotExists(err.msg))
                }
                "FailedDependencyException" => {
                    return RusotoError::Service(DeleteDocumentError::FailedDependency(err.msg))
                }
                "ProhibitedStateException" => {
                    return RusotoError::Service(DeleteDocumentError::ProhibitedState(err.msg))
                }
                "ServiceUnavailableException" => {
                    return RusotoError::Service(DeleteDocumentError::ServiceUnavailable(err.msg))
                }
                "UnauthorizedOperationException" => {
                    return RusotoError::Service(DeleteDocumentError::UnauthorizedOperation(
                        err.msg,
                    ))
                }
                "UnauthorizedResourceAccessException" => {
                    return RusotoError::Service(DeleteDocumentError::UnauthorizedResourceAccess(
                        err.msg,
                    ))
                }
                "ValidationException" => return RusotoError::Validation(err.msg),
                _ => {}
            }
        }
        return RusotoError::Unknown(res);
    }
}
impl fmt::Display for DeleteDocumentError {
    fn fmt(&self, f: &mut fmt::Formatter) -> fmt::Result {
        write!(f, "{}", self.description())
    }
}
impl Error for DeleteDocumentError {
    fn description(&self) -> &str {
        match *self {
            DeleteDocumentError::ConcurrentModification(ref cause) => cause,
            DeleteDocumentError::ConflictingOperation(ref cause) => cause,
            DeleteDocumentError::EntityNotExists(ref cause) => cause,
            DeleteDocumentError::FailedDependency(ref cause) => cause,
            DeleteDocumentError::ProhibitedState(ref cause) => cause,
            DeleteDocumentError::ServiceUnavailable(ref cause) => cause,
            DeleteDocumentError::UnauthorizedOperation(ref cause) => cause,
            DeleteDocumentError::UnauthorizedResourceAccess(ref cause) => cause,
        }
    }
}
/// Errors returned by DeleteFolder
#[derive(Debug, PartialEq)]
pub enum DeleteFolderError {
    /// <p>The resource hierarchy is changing.</p>
    ConcurrentModification(String),
    /// <p>Another operation is in progress on the resource that conflicts with the current operation.</p>
    ConflictingOperation(String),
    /// <p>The resource does not exist.</p>
    EntityNotExists(String),
    /// <p>The AWS Directory Service cannot reach an on-premises instance. Or a dependency under the control of the organization is failing, such as a connected Active Directory.</p>
    FailedDependency(String),
    /// <p>The specified document version is not in the INITIALIZED state.</p>
    ProhibitedState(String),
    /// <p>One or more of the dependencies is unavailable.</p>
    ServiceUnavailable(String),
    /// <p>The operation is not permitted.</p>
    UnauthorizedOperation(String),
    /// <p>The caller does not have access to perform the action on the resource.</p>
    UnauthorizedResourceAccess(String),
}

impl DeleteFolderError {
    pub fn from_response(res: BufferedHttpResponse) -> RusotoError<DeleteFolderError> {
        if let Some(err) = proto::json::Error::parse_rest(&res) {
            match err.typ.as_str() {
                "ConcurrentModificationException" => {
                    return RusotoError::Service(DeleteFolderError::ConcurrentModification(err.msg))
                }
                "ConflictingOperationException" => {
                    return RusotoError::Service(DeleteFolderError::ConflictingOperation(err.msg))
                }
                "EntityNotExistsException" => {
                    return RusotoError::Service(DeleteFolderError::EntityNotExists(err.msg))
                }
                "FailedDependencyException" => {
                    return RusotoError::Service(DeleteFolderError::FailedDependency(err.msg))
                }
                "ProhibitedStateException" => {
                    return RusotoError::Service(DeleteFolderError::ProhibitedState(err.msg))
                }
                "ServiceUnavailableException" => {
                    return RusotoError::Service(DeleteFolderError::ServiceUnavailable(err.msg))
                }
                "UnauthorizedOperationException" => {
                    return RusotoError::Service(DeleteFolderError::UnauthorizedOperation(err.msg))
                }
                "UnauthorizedResourceAccessException" => {
                    return RusotoError::Service(DeleteFolderError::UnauthorizedResourceAccess(
                        err.msg,
                    ))
                }
                "ValidationException" => return RusotoError::Validation(err.msg),
                _ => {}
            }
        }
        return RusotoError::Unknown(res);
    }
}
impl fmt::Display for DeleteFolderError {
    fn fmt(&self, f: &mut fmt::Formatter) -> fmt::Result {
        write!(f, "{}", self.description())
    }
}
impl Error for DeleteFolderError {
    fn description(&self) -> &str {
        match *self {
            DeleteFolderError::ConcurrentModification(ref cause) => cause,
            DeleteFolderError::ConflictingOperation(ref cause) => cause,
            DeleteFolderError::EntityNotExists(ref cause) => cause,
            DeleteFolderError::FailedDependency(ref cause) => cause,
            DeleteFolderError::ProhibitedState(ref cause) => cause,
            DeleteFolderError::ServiceUnavailable(ref cause) => cause,
            DeleteFolderError::UnauthorizedOperation(ref cause) => cause,
            DeleteFolderError::UnauthorizedResourceAccess(ref cause) => cause,
        }
    }
}
/// Errors returned by DeleteFolderContents
#[derive(Debug, PartialEq)]
pub enum DeleteFolderContentsError {
    /// <p>Another operation is in progress on the resource that conflicts with the current operation.</p>
    ConflictingOperation(String),
    /// <p>The resource does not exist.</p>
    EntityNotExists(String),
    /// <p>The AWS Directory Service cannot reach an on-premises instance. Or a dependency under the control of the organization is failing, such as a connected Active Directory.</p>
    FailedDependency(String),
    /// <p>The specified document version is not in the INITIALIZED state.</p>
    ProhibitedState(String),
    /// <p>One or more of the dependencies is unavailable.</p>
    ServiceUnavailable(String),
    /// <p>The operation is not permitted.</p>
    UnauthorizedOperation(String),
    /// <p>The caller does not have access to perform the action on the resource.</p>
    UnauthorizedResourceAccess(String),
}

impl DeleteFolderContentsError {
    pub fn from_response(res: BufferedHttpResponse) -> RusotoError<DeleteFolderContentsError> {
        if let Some(err) = proto::json::Error::parse_rest(&res) {
            match err.typ.as_str() {
                "ConflictingOperationException" => {
                    return RusotoError::Service(DeleteFolderContentsError::ConflictingOperation(
                        err.msg,
                    ))
                }
                "EntityNotExistsException" => {
                    return RusotoError::Service(DeleteFolderContentsError::EntityNotExists(
                        err.msg,
                    ))
                }
                "FailedDependencyException" => {
                    return RusotoError::Service(DeleteFolderContentsError::FailedDependency(
                        err.msg,
                    ))
                }
                "ProhibitedStateException" => {
                    return RusotoError::Service(DeleteFolderContentsError::ProhibitedState(
                        err.msg,
                    ))
                }
                "ServiceUnavailableException" => {
                    return RusotoError::Service(DeleteFolderContentsError::ServiceUnavailable(
                        err.msg,
                    ))
                }
                "UnauthorizedOperationException" => {
                    return RusotoError::Service(DeleteFolderContentsError::UnauthorizedOperation(
                        err.msg,
                    ))
                }
                "UnauthorizedResourceAccessException" => {
                    return RusotoError::Service(
                        DeleteFolderContentsError::UnauthorizedResourceAccess(err.msg),
                    )
                }
                "ValidationException" => return RusotoError::Validation(err.msg),
                _ => {}
            }
        }
        return RusotoError::Unknown(res);
    }
}
impl fmt::Display for DeleteFolderContentsError {
    fn fmt(&self, f: &mut fmt::Formatter) -> fmt::Result {
        write!(f, "{}", self.description())
    }
}
impl Error for DeleteFolderContentsError {
    fn description(&self) -> &str {
        match *self {
            DeleteFolderContentsError::ConflictingOperation(ref cause) => cause,
            DeleteFolderContentsError::EntityNotExists(ref cause) => cause,
            DeleteFolderContentsError::FailedDependency(ref cause) => cause,
            DeleteFolderContentsError::ProhibitedState(ref cause) => cause,
            DeleteFolderContentsError::ServiceUnavailable(ref cause) => cause,
            DeleteFolderContentsError::UnauthorizedOperation(ref cause) => cause,
            DeleteFolderContentsError::UnauthorizedResourceAccess(ref cause) => cause,
        }
    }
}
/// Errors returned by DeleteLabels
#[derive(Debug, PartialEq)]
pub enum DeleteLabelsError {
    /// <p>The resource does not exist.</p>
    EntityNotExists(String),
    /// <p>The AWS Directory Service cannot reach an on-premises instance. Or a dependency under the control of the organization is failing, such as a connected Active Directory.</p>
    FailedDependency(String),
    /// <p>One or more of the dependencies is unavailable.</p>
    ServiceUnavailable(String),
    /// <p>The operation is not permitted.</p>
    UnauthorizedOperation(String),
    /// <p>The caller does not have access to perform the action on the resource.</p>
    UnauthorizedResourceAccess(String),
}

impl DeleteLabelsError {
    pub fn from_response(res: BufferedHttpResponse) -> RusotoError<DeleteLabelsError> {
        if let Some(err) = proto::json::Error::parse_rest(&res) {
            match err.typ.as_str() {
                "EntityNotExistsException" => {
                    return RusotoError::Service(DeleteLabelsError::EntityNotExists(err.msg))
                }
                "FailedDependencyException" => {
                    return RusotoError::Service(DeleteLabelsError::FailedDependency(err.msg))
                }
                "ServiceUnavailableException" => {
                    return RusotoError::Service(DeleteLabelsError::ServiceUnavailable(err.msg))
                }
                "UnauthorizedOperationException" => {
                    return RusotoError::Service(DeleteLabelsError::UnauthorizedOperation(err.msg))
                }
                "UnauthorizedResourceAccessException" => {
                    return RusotoError::Service(DeleteLabelsError::UnauthorizedResourceAccess(
                        err.msg,
                    ))
                }
                "ValidationException" => return RusotoError::Validation(err.msg),
                _ => {}
            }
        }
        return RusotoError::Unknown(res);
    }
}
impl fmt::Display for DeleteLabelsError {
    fn fmt(&self, f: &mut fmt::Formatter) -> fmt::Result {
        write!(f, "{}", self.description())
    }
}
impl Error for DeleteLabelsError {
    fn description(&self) -> &str {
        match *self {
            DeleteLabelsError::EntityNotExists(ref cause) => cause,
            DeleteLabelsError::FailedDependency(ref cause) => cause,
            DeleteLabelsError::ServiceUnavailable(ref cause) => cause,
            DeleteLabelsError::UnauthorizedOperation(ref cause) => cause,
            DeleteLabelsError::UnauthorizedResourceAccess(ref cause) => cause,
        }
    }
}
/// Errors returned by DeleteNotificationSubscription
#[derive(Debug, PartialEq)]
pub enum DeleteNotificationSubscriptionError {
    /// <p>The resource does not exist.</p>
    EntityNotExists(String),
    /// <p>The specified document version is not in the INITIALIZED state.</p>
    ProhibitedState(String),
    /// <p>One or more of the dependencies is unavailable.</p>
    ServiceUnavailable(String),
    /// <p>The caller does not have access to perform the action on the resource.</p>
    UnauthorizedResourceAccess(String),
}

impl DeleteNotificationSubscriptionError {
    pub fn from_response(
        res: BufferedHttpResponse,
    ) -> RusotoError<DeleteNotificationSubscriptionError> {
        if let Some(err) = proto::json::Error::parse_rest(&res) {
            match err.typ.as_str() {
                "EntityNotExistsException" => {
                    return RusotoError::Service(
                        DeleteNotificationSubscriptionError::EntityNotExists(err.msg),
                    )
                }
                "ProhibitedStateException" => {
                    return RusotoError::Service(
                        DeleteNotificationSubscriptionError::ProhibitedState(err.msg),
                    )
                }
                "ServiceUnavailableException" => {
                    return RusotoError::Service(
                        DeleteNotificationSubscriptionError::ServiceUnavailable(err.msg),
                    )
                }
                "UnauthorizedResourceAccessException" => {
                    return RusotoError::Service(
                        DeleteNotificationSubscriptionError::UnauthorizedResourceAccess(err.msg),
                    )
                }
                "ValidationException" => return RusotoError::Validation(err.msg),
                _ => {}
            }
        }
        return RusotoError::Unknown(res);
    }
}
impl fmt::Display for DeleteNotificationSubscriptionError {
    fn fmt(&self, f: &mut fmt::Formatter) -> fmt::Result {
        write!(f, "{}", self.description())
    }
}
impl Error for DeleteNotificationSubscriptionError {
    fn description(&self) -> &str {
        match *self {
            DeleteNotificationSubscriptionError::EntityNotExists(ref cause) => cause,
            DeleteNotificationSubscriptionError::ProhibitedState(ref cause) => cause,
            DeleteNotificationSubscriptionError::ServiceUnavailable(ref cause) => cause,
            DeleteNotificationSubscriptionError::UnauthorizedResourceAccess(ref cause) => cause,
        }
    }
}
/// Errors returned by DeleteUser
#[derive(Debug, PartialEq)]
pub enum DeleteUserError {
    /// <p>The resource does not exist.</p>
    EntityNotExists(String),
    /// <p>The AWS Directory Service cannot reach an on-premises instance. Or a dependency under the control of the organization is failing, such as a connected Active Directory.</p>
    FailedDependency(String),
    /// <p>One or more of the dependencies is unavailable.</p>
    ServiceUnavailable(String),
    /// <p>The operation is not permitted.</p>
    UnauthorizedOperation(String),
    /// <p>The caller does not have access to perform the action on the resource.</p>
    UnauthorizedResourceAccess(String),
}

impl DeleteUserError {
    pub fn from_response(res: BufferedHttpResponse) -> RusotoError<DeleteUserError> {
        if let Some(err) = proto::json::Error::parse_rest(&res) {
            match err.typ.as_str() {
                "EntityNotExistsException" => {
                    return RusotoError::Service(DeleteUserError::EntityNotExists(err.msg))
                }
                "FailedDependencyException" => {
                    return RusotoError::Service(DeleteUserError::FailedDependency(err.msg))
                }
                "ServiceUnavailableException" => {
                    return RusotoError::Service(DeleteUserError::ServiceUnavailable(err.msg))
                }
                "UnauthorizedOperationException" => {
                    return RusotoError::Service(DeleteUserError::UnauthorizedOperation(err.msg))
                }
                "UnauthorizedResourceAccessException" => {
                    return RusotoError::Service(DeleteUserError::UnauthorizedResourceAccess(
                        err.msg,
                    ))
                }
                "ValidationException" => return RusotoError::Validation(err.msg),
                _ => {}
            }
        }
        return RusotoError::Unknown(res);
    }
}
impl fmt::Display for DeleteUserError {
    fn fmt(&self, f: &mut fmt::Formatter) -> fmt::Result {
        write!(f, "{}", self.description())
    }
}
impl Error for DeleteUserError {
    fn description(&self) -> &str {
        match *self {
            DeleteUserError::EntityNotExists(ref cause) => cause,
            DeleteUserError::FailedDependency(ref cause) => cause,
            DeleteUserError::ServiceUnavailable(ref cause) => cause,
            DeleteUserError::UnauthorizedOperation(ref cause) => cause,
            DeleteUserError::UnauthorizedResourceAccess(ref cause) => cause,
        }
    }
}
/// Errors returned by DescribeActivities
#[derive(Debug, PartialEq)]
pub enum DescribeActivitiesError {
    /// <p>The AWS Directory Service cannot reach an on-premises instance. Or a dependency under the control of the organization is failing, such as a connected Active Directory.</p>
    FailedDependency(String),
    /// <p>The pagination marker or limit fields are not valid.</p>
    InvalidArgument(String),
    /// <p>One or more of the dependencies is unavailable.</p>
    ServiceUnavailable(String),
    /// <p>The operation is not permitted.</p>
    UnauthorizedOperation(String),
    /// <p>The caller does not have access to perform the action on the resource.</p>
    UnauthorizedResourceAccess(String),
}

impl DescribeActivitiesError {
    pub fn from_response(res: BufferedHttpResponse) -> RusotoError<DescribeActivitiesError> {
        if let Some(err) = proto::json::Error::parse_rest(&res) {
            match err.typ.as_str() {
                "FailedDependencyException" => {
                    return RusotoError::Service(DescribeActivitiesError::FailedDependency(err.msg))
                }
                "InvalidArgumentException" => {
                    return RusotoError::Service(DescribeActivitiesError::InvalidArgument(err.msg))
                }
                "ServiceUnavailableException" => {
                    return RusotoError::Service(DescribeActivitiesError::ServiceUnavailable(
                        err.msg,
                    ))
                }
                "UnauthorizedOperationException" => {
                    return RusotoError::Service(DescribeActivitiesError::UnauthorizedOperation(
                        err.msg,
                    ))
                }
                "UnauthorizedResourceAccessException" => {
                    return RusotoError::Service(
                        DescribeActivitiesError::UnauthorizedResourceAccess(err.msg),
                    )
                }
                "ValidationException" => return RusotoError::Validation(err.msg),
                _ => {}
            }
        }
        return RusotoError::Unknown(res);
    }
}
impl fmt::Display for DescribeActivitiesError {
    fn fmt(&self, f: &mut fmt::Formatter) -> fmt::Result {
        write!(f, "{}", self.description())
    }
}
impl Error for DescribeActivitiesError {
    fn description(&self) -> &str {
        match *self {
            DescribeActivitiesError::FailedDependency(ref cause) => cause,
            DescribeActivitiesError::InvalidArgument(ref cause) => cause,
            DescribeActivitiesError::ServiceUnavailable(ref cause) => cause,
            DescribeActivitiesError::UnauthorizedOperation(ref cause) => cause,
            DescribeActivitiesError::UnauthorizedResourceAccess(ref cause) => cause,
        }
    }
}
/// Errors returned by DescribeComments
#[derive(Debug, PartialEq)]
pub enum DescribeCommentsError {
    /// <p>The resource does not exist.</p>
    EntityNotExists(String),
    /// <p>The AWS Directory Service cannot reach an on-premises instance. Or a dependency under the control of the organization is failing, such as a connected Active Directory.</p>
    FailedDependency(String),
    /// <p>The specified document version is not in the INITIALIZED state.</p>
    ProhibitedState(String),
    /// <p>One or more of the dependencies is unavailable.</p>
    ServiceUnavailable(String),
    /// <p>The operation is not permitted.</p>
    UnauthorizedOperation(String),
    /// <p>The caller does not have access to perform the action on the resource.</p>
    UnauthorizedResourceAccess(String),
}

impl DescribeCommentsError {
    pub fn from_response(res: BufferedHttpResponse) -> RusotoError<DescribeCommentsError> {
        if let Some(err) = proto::json::Error::parse_rest(&res) {
            match err.typ.as_str() {
                "EntityNotExistsException" => {
                    return RusotoError::Service(DescribeCommentsError::EntityNotExists(err.msg))
                }
                "FailedDependencyException" => {
                    return RusotoError::Service(DescribeCommentsError::FailedDependency(err.msg))
                }
                "ProhibitedStateException" => {
                    return RusotoError::Service(DescribeCommentsError::ProhibitedState(err.msg))
                }
                "ServiceUnavailableException" => {
                    return RusotoError::Service(DescribeCommentsError::ServiceUnavailable(err.msg))
                }
                "UnauthorizedOperationException" => {
                    return RusotoError::Service(DescribeCommentsError::UnauthorizedOperation(
                        err.msg,
                    ))
                }
                "UnauthorizedResourceAccessException" => {
                    return RusotoError::Service(DescribeCommentsError::UnauthorizedResourceAccess(
                        err.msg,
                    ))
                }
                "ValidationException" => return RusotoError::Validation(err.msg),
                _ => {}
            }
        }
        return RusotoError::Unknown(res);
    }
}
impl fmt::Display for DescribeCommentsError {
    fn fmt(&self, f: &mut fmt::Formatter) -> fmt::Result {
        write!(f, "{}", self.description())
    }
}
impl Error for DescribeCommentsError {
    fn description(&self) -> &str {
        match *self {
            DescribeCommentsError::EntityNotExists(ref cause) => cause,
            DescribeCommentsError::FailedDependency(ref cause) => cause,
            DescribeCommentsError::ProhibitedState(ref cause) => cause,
            DescribeCommentsError::ServiceUnavailable(ref cause) => cause,
            DescribeCommentsError::UnauthorizedOperation(ref cause) => cause,
            DescribeCommentsError::UnauthorizedResourceAccess(ref cause) => cause,
        }
    }
}
/// Errors returned by DescribeDocumentVersions
#[derive(Debug, PartialEq)]
pub enum DescribeDocumentVersionsError {
    /// <p>The resource does not exist.</p>
    EntityNotExists(String),
    /// <p>The AWS Directory Service cannot reach an on-premises instance. Or a dependency under the control of the organization is failing, such as a connected Active Directory.</p>
    FailedDependency(String),
    /// <p>The pagination marker or limit fields are not valid.</p>
    InvalidArgument(String),
    /// <p>The specified document version is not in the INITIALIZED state.</p>
    ProhibitedState(String),
    /// <p>One or more of the dependencies is unavailable.</p>
    ServiceUnavailable(String),
    /// <p>The operation is not permitted.</p>
    UnauthorizedOperation(String),
    /// <p>The caller does not have access to perform the action on the resource.</p>
    UnauthorizedResourceAccess(String),
}

impl DescribeDocumentVersionsError {
    pub fn from_response(res: BufferedHttpResponse) -> RusotoError<DescribeDocumentVersionsError> {
        if let Some(err) = proto::json::Error::parse_rest(&res) {
            match err.typ.as_str() {
                "EntityNotExistsException" => {
                    return RusotoError::Service(DescribeDocumentVersionsError::EntityNotExists(
                        err.msg,
                    ))
                }
                "FailedDependencyException" => {
                    return RusotoError::Service(DescribeDocumentVersionsError::FailedDependency(
                        err.msg,
                    ))
                }
                "InvalidArgumentException" => {
                    return RusotoError::Service(DescribeDocumentVersionsError::InvalidArgument(
                        err.msg,
                    ))
                }
                "ProhibitedStateException" => {
                    return RusotoError::Service(DescribeDocumentVersionsError::ProhibitedState(
                        err.msg,
                    ))
                }
                "ServiceUnavailableException" => {
                    return RusotoError::Service(DescribeDocumentVersionsError::ServiceUnavailable(
                        err.msg,
                    ))
                }
                "UnauthorizedOperationException" => {
                    return RusotoError::Service(
                        DescribeDocumentVersionsError::UnauthorizedOperation(err.msg),
                    )
                }
                "UnauthorizedResourceAccessException" => {
                    return RusotoError::Service(
                        DescribeDocumentVersionsError::UnauthorizedResourceAccess(err.msg),
                    )
                }
                "ValidationException" => return RusotoError::Validation(err.msg),
                _ => {}
            }
        }
        return RusotoError::Unknown(res);
    }
}
impl fmt::Display for DescribeDocumentVersionsError {
    fn fmt(&self, f: &mut fmt::Formatter) -> fmt::Result {
        write!(f, "{}", self.description())
    }
}
impl Error for DescribeDocumentVersionsError {
    fn description(&self) -> &str {
        match *self {
            DescribeDocumentVersionsError::EntityNotExists(ref cause) => cause,
            DescribeDocumentVersionsError::FailedDependency(ref cause) => cause,
            DescribeDocumentVersionsError::InvalidArgument(ref cause) => cause,
            DescribeDocumentVersionsError::ProhibitedState(ref cause) => cause,
            DescribeDocumentVersionsError::ServiceUnavailable(ref cause) => cause,
            DescribeDocumentVersionsError::UnauthorizedOperation(ref cause) => cause,
            DescribeDocumentVersionsError::UnauthorizedResourceAccess(ref cause) => cause,
        }
    }
}
/// Errors returned by DescribeFolderContents
#[derive(Debug, PartialEq)]
pub enum DescribeFolderContentsError {
    /// <p>The resource does not exist.</p>
    EntityNotExists(String),
    /// <p>The AWS Directory Service cannot reach an on-premises instance. Or a dependency under the control of the organization is failing, such as a connected Active Directory.</p>
    FailedDependency(String),
    /// <p>The pagination marker or limit fields are not valid.</p>
    InvalidArgument(String),
    /// <p>The specified document version is not in the INITIALIZED state.</p>
    ProhibitedState(String),
    /// <p>One or more of the dependencies is unavailable.</p>
    ServiceUnavailable(String),
    /// <p>The caller does not have access to perform the action on the resource.</p>
    UnauthorizedResourceAccess(String),
}

impl DescribeFolderContentsError {
    pub fn from_response(res: BufferedHttpResponse) -> RusotoError<DescribeFolderContentsError> {
        if let Some(err) = proto::json::Error::parse_rest(&res) {
            match err.typ.as_str() {
                "EntityNotExistsException" => {
                    return RusotoError::Service(DescribeFolderContentsError::EntityNotExists(
                        err.msg,
                    ))
                }
                "FailedDependencyException" => {
                    return RusotoError::Service(DescribeFolderContentsError::FailedDependency(
                        err.msg,
                    ))
                }
                "InvalidArgumentException" => {
                    return RusotoError::Service(DescribeFolderContentsError::InvalidArgument(
                        err.msg,
                    ))
                }
                "ProhibitedStateException" => {
                    return RusotoError::Service(DescribeFolderContentsError::ProhibitedState(
                        err.msg,
                    ))
                }
                "ServiceUnavailableException" => {
                    return RusotoError::Service(DescribeFolderContentsError::ServiceUnavailable(
                        err.msg,
                    ))
                }
                "UnauthorizedResourceAccessException" => {
                    return RusotoError::Service(
                        DescribeFolderContentsError::UnauthorizedResourceAccess(err.msg),
                    )
                }
                "ValidationException" => return RusotoError::Validation(err.msg),
                _ => {}
            }
        }
        return RusotoError::Unknown(res);
    }
}
impl fmt::Display for DescribeFolderContentsError {
    fn fmt(&self, f: &mut fmt::Formatter) -> fmt::Result {
        write!(f, "{}", self.description())
    }
}
impl Error for DescribeFolderContentsError {
    fn description(&self) -> &str {
        match *self {
            DescribeFolderContentsError::EntityNotExists(ref cause) => cause,
            DescribeFolderContentsError::FailedDependency(ref cause) => cause,
            DescribeFolderContentsError::InvalidArgument(ref cause) => cause,
            DescribeFolderContentsError::ProhibitedState(ref cause) => cause,
            DescribeFolderContentsError::ServiceUnavailable(ref cause) => cause,
            DescribeFolderContentsError::UnauthorizedResourceAccess(ref cause) => cause,
        }
    }
}
/// Errors returned by DescribeGroups
#[derive(Debug, PartialEq)]
pub enum DescribeGroupsError {
    /// <p>The AWS Directory Service cannot reach an on-premises instance. Or a dependency under the control of the organization is failing, such as a connected Active Directory.</p>
    FailedDependency(String),
    /// <p>One or more of the dependencies is unavailable.</p>
    ServiceUnavailable(String),
    /// <p>The operation is not permitted.</p>
    UnauthorizedOperation(String),
    /// <p>The caller does not have access to perform the action on the resource.</p>
    UnauthorizedResourceAccess(String),
}

impl DescribeGroupsError {
    pub fn from_response(res: BufferedHttpResponse) -> RusotoError<DescribeGroupsError> {
        if let Some(err) = proto::json::Error::parse_rest(&res) {
            match err.typ.as_str() {
                "FailedDependencyException" => {
                    return RusotoError::Service(DescribeGroupsError::FailedDependency(err.msg))
                }
                "ServiceUnavailableException" => {
                    return RusotoError::Service(DescribeGroupsError::ServiceUnavailable(err.msg))
                }
                "UnauthorizedOperationException" => {
                    return RusotoError::Service(DescribeGroupsError::UnauthorizedOperation(
                        err.msg,
                    ))
                }
                "UnauthorizedResourceAccessException" => {
                    return RusotoError::Service(DescribeGroupsError::UnauthorizedResourceAccess(
                        err.msg,
                    ))
                }
                "ValidationException" => return RusotoError::Validation(err.msg),
                _ => {}
            }
        }
        return RusotoError::Unknown(res);
    }
}
impl fmt::Display for DescribeGroupsError {
    fn fmt(&self, f: &mut fmt::Formatter) -> fmt::Result {
        write!(f, "{}", self.description())
    }
}
impl Error for DescribeGroupsError {
    fn description(&self) -> &str {
        match *self {
            DescribeGroupsError::FailedDependency(ref cause) => cause,
            DescribeGroupsError::ServiceUnavailable(ref cause) => cause,
            DescribeGroupsError::UnauthorizedOperation(ref cause) => cause,
            DescribeGroupsError::UnauthorizedResourceAccess(ref cause) => cause,
        }
    }
}
/// Errors returned by DescribeNotificationSubscriptions
#[derive(Debug, PartialEq)]
pub enum DescribeNotificationSubscriptionsError {
    /// <p>The resource does not exist.</p>
    EntityNotExists(String),
    /// <p>One or more of the dependencies is unavailable.</p>
    ServiceUnavailable(String),
    /// <p>The caller does not have access to perform the action on the resource.</p>
    UnauthorizedResourceAccess(String),
}

impl DescribeNotificationSubscriptionsError {
    pub fn from_response(
        res: BufferedHttpResponse,
    ) -> RusotoError<DescribeNotificationSubscriptionsError> {
        if let Some(err) = proto::json::Error::parse_rest(&res) {
            match err.typ.as_str() {
                "EntityNotExistsException" => {
                    return RusotoError::Service(
                        DescribeNotificationSubscriptionsError::EntityNotExists(err.msg),
                    )
                }
                "ServiceUnavailableException" => {
                    return RusotoError::Service(
                        DescribeNotificationSubscriptionsError::ServiceUnavailable(err.msg),
                    )
                }
                "UnauthorizedResourceAccessException" => {
                    return RusotoError::Service(
                        DescribeNotificationSubscriptionsError::UnauthorizedResourceAccess(err.msg),
                    )
                }
                "ValidationException" => return RusotoError::Validation(err.msg),
                _ => {}
            }
        }
        return RusotoError::Unknown(res);
    }
}
impl fmt::Display for DescribeNotificationSubscriptionsError {
    fn fmt(&self, f: &mut fmt::Formatter) -> fmt::Result {
        write!(f, "{}", self.description())
    }
}
impl Error for DescribeNotificationSubscriptionsError {
    fn description(&self) -> &str {
        match *self {
            DescribeNotificationSubscriptionsError::EntityNotExists(ref cause) => cause,
            DescribeNotificationSubscriptionsError::ServiceUnavailable(ref cause) => cause,
            DescribeNotificationSubscriptionsError::UnauthorizedResourceAccess(ref cause) => cause,
        }
    }
}
/// Errors returned by DescribeResourcePermissions
#[derive(Debug, PartialEq)]
pub enum DescribeResourcePermissionsError {
    /// <p>The AWS Directory Service cannot reach an on-premises instance. Or a dependency under the control of the organization is failing, such as a connected Active Directory.</p>
    FailedDependency(String),
    /// <p>One or more of the dependencies is unavailable.</p>
    ServiceUnavailable(String),
    /// <p>The operation is not permitted.</p>
    UnauthorizedOperation(String),
    /// <p>The caller does not have access to perform the action on the resource.</p>
    UnauthorizedResourceAccess(String),
}

impl DescribeResourcePermissionsError {
    pub fn from_response(
        res: BufferedHttpResponse,
    ) -> RusotoError<DescribeResourcePermissionsError> {
        if let Some(err) = proto::json::Error::parse_rest(&res) {
            match err.typ.as_str() {
                "FailedDependencyException" => {
                    return RusotoError::Service(
                        DescribeResourcePermissionsError::FailedDependency(err.msg),
                    )
                }
                "ServiceUnavailableException" => {
                    return RusotoError::Service(
                        DescribeResourcePermissionsError::ServiceUnavailable(err.msg),
                    )
                }
                "UnauthorizedOperationException" => {
                    return RusotoError::Service(
                        DescribeResourcePermissionsError::UnauthorizedOperation(err.msg),
                    )
                }
                "UnauthorizedResourceAccessException" => {
                    return RusotoError::Service(
                        DescribeResourcePermissionsError::UnauthorizedResourceAccess(err.msg),
                    )
                }
                "ValidationException" => return RusotoError::Validation(err.msg),
                _ => {}
            }
        }
        return RusotoError::Unknown(res);
    }
}
impl fmt::Display for DescribeResourcePermissionsError {
    fn fmt(&self, f: &mut fmt::Formatter) -> fmt::Result {
        write!(f, "{}", self.description())
    }
}
impl Error for DescribeResourcePermissionsError {
    fn description(&self) -> &str {
        match *self {
            DescribeResourcePermissionsError::FailedDependency(ref cause) => cause,
            DescribeResourcePermissionsError::ServiceUnavailable(ref cause) => cause,
            DescribeResourcePermissionsError::UnauthorizedOperation(ref cause) => cause,
            DescribeResourcePermissionsError::UnauthorizedResourceAccess(ref cause) => cause,
        }
    }
}
/// Errors returned by DescribeRootFolders
#[derive(Debug, PartialEq)]
pub enum DescribeRootFoldersError {
    /// <p>The AWS Directory Service cannot reach an on-premises instance. Or a dependency under the control of the organization is failing, such as a connected Active Directory.</p>
    FailedDependency(String),
    /// <p>The pagination marker or limit fields are not valid.</p>
    InvalidArgument(String),
    /// <p>One or more of the dependencies is unavailable.</p>
    ServiceUnavailable(String),
    /// <p>The operation is not permitted.</p>
    UnauthorizedOperation(String),
    /// <p>The caller does not have access to perform the action on the resource.</p>
    UnauthorizedResourceAccess(String),
}

impl DescribeRootFoldersError {
    pub fn from_response(res: BufferedHttpResponse) -> RusotoError<DescribeRootFoldersError> {
        if let Some(err) = proto::json::Error::parse_rest(&res) {
            match err.typ.as_str() {
                "FailedDependencyException" => {
                    return RusotoError::Service(DescribeRootFoldersError::FailedDependency(
                        err.msg,
                    ))
                }
                "InvalidArgumentException" => {
                    return RusotoError::Service(DescribeRootFoldersError::InvalidArgument(err.msg))
                }
                "ServiceUnavailableException" => {
                    return RusotoError::Service(DescribeRootFoldersError::ServiceUnavailable(
                        err.msg,
                    ))
                }
                "UnauthorizedOperationException" => {
                    return RusotoError::Service(DescribeRootFoldersError::UnauthorizedOperation(
                        err.msg,
                    ))
                }
                "UnauthorizedResourceAccessException" => {
                    return RusotoError::Service(
                        DescribeRootFoldersError::UnauthorizedResourceAccess(err.msg),
                    )
                }
                "ValidationException" => return RusotoError::Validation(err.msg),
                _ => {}
            }
        }
        return RusotoError::Unknown(res);
    }
}
impl fmt::Display for DescribeRootFoldersError {
    fn fmt(&self, f: &mut fmt::Formatter) -> fmt::Result {
        write!(f, "{}", self.description())
    }
}
impl Error for DescribeRootFoldersError {
    fn description(&self) -> &str {
        match *self {
            DescribeRootFoldersError::FailedDependency(ref cause) => cause,
            DescribeRootFoldersError::InvalidArgument(ref cause) => cause,
            DescribeRootFoldersError::ServiceUnavailable(ref cause) => cause,
            DescribeRootFoldersError::UnauthorizedOperation(ref cause) => cause,
            DescribeRootFoldersError::UnauthorizedResourceAccess(ref cause) => cause,
        }
    }
}
/// Errors returned by DescribeUsers
#[derive(Debug, PartialEq)]
pub enum DescribeUsersError {
    /// <p>The resource does not exist.</p>
    EntityNotExists(String),
    /// <p>The AWS Directory Service cannot reach an on-premises instance. Or a dependency under the control of the organization is failing, such as a connected Active Directory.</p>
    FailedDependency(String),
    /// <p>The pagination marker or limit fields are not valid.</p>
    InvalidArgument(String),
    /// <p>The response is too large to return. The request must include a filter to reduce the size of the response.</p>
    RequestedEntityTooLarge(String),
    /// <p>One or more of the dependencies is unavailable.</p>
    ServiceUnavailable(String),
    /// <p>The operation is not permitted.</p>
    UnauthorizedOperation(String),
    /// <p>The caller does not have access to perform the action on the resource.</p>
    UnauthorizedResourceAccess(String),
}

impl DescribeUsersError {
    pub fn from_response(res: BufferedHttpResponse) -> RusotoError<DescribeUsersError> {
        if let Some(err) = proto::json::Error::parse_rest(&res) {
            match err.typ.as_str() {
                "EntityNotExistsException" => {
                    return RusotoError::Service(DescribeUsersError::EntityNotExists(err.msg))
                }
                "FailedDependencyException" => {
                    return RusotoError::Service(DescribeUsersError::FailedDependency(err.msg))
                }
                "InvalidArgumentException" => {
                    return RusotoError::Service(DescribeUsersError::InvalidArgument(err.msg))
                }
                "RequestedEntityTooLargeException" => {
                    return RusotoError::Service(DescribeUsersError::RequestedEntityTooLarge(
                        err.msg,
                    ))
                }
                "ServiceUnavailableException" => {
                    return RusotoError::Service(DescribeUsersError::ServiceUnavailable(err.msg))
                }
                "UnauthorizedOperationException" => {
                    return RusotoError::Service(DescribeUsersError::UnauthorizedOperation(err.msg))
                }
                "UnauthorizedResourceAccessException" => {
                    return RusotoError::Service(DescribeUsersError::UnauthorizedResourceAccess(
                        err.msg,
                    ))
                }
                "ValidationException" => return RusotoError::Validation(err.msg),
                _ => {}
            }
        }
        return RusotoError::Unknown(res);
    }
}
impl fmt::Display for DescribeUsersError {
    fn fmt(&self, f: &mut fmt::Formatter) -> fmt::Result {
        write!(f, "{}", self.description())
    }
}
impl Error for DescribeUsersError {
    fn description(&self) -> &str {
        match *self {
            DescribeUsersError::EntityNotExists(ref cause) => cause,
            DescribeUsersError::FailedDependency(ref cause) => cause,
            DescribeUsersError::InvalidArgument(ref cause) => cause,
            DescribeUsersError::RequestedEntityTooLarge(ref cause) => cause,
            DescribeUsersError::ServiceUnavailable(ref cause) => cause,
            DescribeUsersError::UnauthorizedOperation(ref cause) => cause,
            DescribeUsersError::UnauthorizedResourceAccess(ref cause) => cause,
        }
    }
}
/// Errors returned by GetCurrentUser
#[derive(Debug, PartialEq)]
pub enum GetCurrentUserError {
    /// <p>The resource does not exist.</p>
    EntityNotExists(String),
    /// <p>The AWS Directory Service cannot reach an on-premises instance. Or a dependency under the control of the organization is failing, such as a connected Active Directory.</p>
    FailedDependency(String),
    /// <p>One or more of the dependencies is unavailable.</p>
    ServiceUnavailable(String),
    /// <p>The operation is not permitted.</p>
    UnauthorizedOperation(String),
    /// <p>The caller does not have access to perform the action on the resource.</p>
    UnauthorizedResourceAccess(String),
}

impl GetCurrentUserError {
    pub fn from_response(res: BufferedHttpResponse) -> RusotoError<GetCurrentUserError> {
        if let Some(err) = proto::json::Error::parse_rest(&res) {
            match err.typ.as_str() {
                "EntityNotExistsException" => {
                    return RusotoError::Service(GetCurrentUserError::EntityNotExists(err.msg))
                }
                "FailedDependencyException" => {
                    return RusotoError::Service(GetCurrentUserError::FailedDependency(err.msg))
                }
                "ServiceUnavailableException" => {
                    return RusotoError::Service(GetCurrentUserError::ServiceUnavailable(err.msg))
                }
                "UnauthorizedOperationException" => {
                    return RusotoError::Service(GetCurrentUserError::UnauthorizedOperation(
                        err.msg,
                    ))
                }
                "UnauthorizedResourceAccessException" => {
                    return RusotoError::Service(GetCurrentUserError::UnauthorizedResourceAccess(
                        err.msg,
                    ))
                }
                "ValidationException" => return RusotoError::Validation(err.msg),
                _ => {}
            }
        }
        return RusotoError::Unknown(res);
    }
}
impl fmt::Display for GetCurrentUserError {
    fn fmt(&self, f: &mut fmt::Formatter) -> fmt::Result {
        write!(f, "{}", self.description())
    }
}
impl Error for GetCurrentUserError {
    fn description(&self) -> &str {
        match *self {
            GetCurrentUserError::EntityNotExists(ref cause) => cause,
            GetCurrentUserError::FailedDependency(ref cause) => cause,
            GetCurrentUserError::ServiceUnavailable(ref cause) => cause,
            GetCurrentUserError::UnauthorizedOperation(ref cause) => cause,
            GetCurrentUserError::UnauthorizedResourceAccess(ref cause) => cause,
        }
    }
}
/// Errors returned by GetDocument
#[derive(Debug, PartialEq)]
pub enum GetDocumentError {
    /// <p>The resource does not exist.</p>
    EntityNotExists(String),
    /// <p>The AWS Directory Service cannot reach an on-premises instance. Or a dependency under the control of the organization is failing, such as a connected Active Directory.</p>
    FailedDependency(String),
    /// <p>The pagination marker or limit fields are not valid.</p>
    InvalidArgument(String),
    /// <p>The password is invalid.</p>
    InvalidPassword(String),
    /// <p>One or more of the dependencies is unavailable.</p>
    ServiceUnavailable(String),
    /// <p>The operation is not permitted.</p>
    UnauthorizedOperation(String),
    /// <p>The caller does not have access to perform the action on the resource.</p>
    UnauthorizedResourceAccess(String),
}

impl GetDocumentError {
    pub fn from_response(res: BufferedHttpResponse) -> RusotoError<GetDocumentError> {
        if let Some(err) = proto::json::Error::parse_rest(&res) {
            match err.typ.as_str() {
                "EntityNotExistsException" => {
                    return RusotoError::Service(GetDocumentError::EntityNotExists(err.msg))
                }
                "FailedDependencyException" => {
                    return RusotoError::Service(GetDocumentError::FailedDependency(err.msg))
                }
                "InvalidArgumentException" => {
                    return RusotoError::Service(GetDocumentError::InvalidArgument(err.msg))
                }
                "InvalidPasswordException" => {
                    return RusotoError::Service(GetDocumentError::InvalidPassword(err.msg))
                }
                "ServiceUnavailableException" => {
                    return RusotoError::Service(GetDocumentError::ServiceUnavailable(err.msg))
                }
                "UnauthorizedOperationException" => {
                    return RusotoError::Service(GetDocumentError::UnauthorizedOperation(err.msg))
                }
                "UnauthorizedResourceAccessException" => {
                    return RusotoError::Service(GetDocumentError::UnauthorizedResourceAccess(
                        err.msg,
                    ))
                }
                "ValidationException" => return RusotoError::Validation(err.msg),
                _ => {}
            }
        }
        return RusotoError::Unknown(res);
    }
}
impl fmt::Display for GetDocumentError {
    fn fmt(&self, f: &mut fmt::Formatter) -> fmt::Result {
        write!(f, "{}", self.description())
    }
}
impl Error for GetDocumentError {
    fn description(&self) -> &str {
        match *self {
            GetDocumentError::EntityNotExists(ref cause) => cause,
            GetDocumentError::FailedDependency(ref cause) => cause,
            GetDocumentError::InvalidArgument(ref cause) => cause,
            GetDocumentError::InvalidPassword(ref cause) => cause,
            GetDocumentError::ServiceUnavailable(ref cause) => cause,
            GetDocumentError::UnauthorizedOperation(ref cause) => cause,
            GetDocumentError::UnauthorizedResourceAccess(ref cause) => cause,
        }
    }
}
/// Errors returned by GetDocumentPath
#[derive(Debug, PartialEq)]
pub enum GetDocumentPathError {
    /// <p>The resource does not exist.</p>
    EntityNotExists(String),
    /// <p>The AWS Directory Service cannot reach an on-premises instance. Or a dependency under the control of the organization is failing, such as a connected Active Directory.</p>
    FailedDependency(String),
    /// <p>One or more of the dependencies is unavailable.</p>
    ServiceUnavailable(String),
    /// <p>The operation is not permitted.</p>
    UnauthorizedOperation(String),
    /// <p>The caller does not have access to perform the action on the resource.</p>
    UnauthorizedResourceAccess(String),
}

impl GetDocumentPathError {
    pub fn from_response(res: BufferedHttpResponse) -> RusotoError<GetDocumentPathError> {
        if let Some(err) = proto::json::Error::parse_rest(&res) {
            match err.typ.as_str() {
                "EntityNotExistsException" => {
                    return RusotoError::Service(GetDocumentPathError::EntityNotExists(err.msg))
                }
                "FailedDependencyException" => {
                    return RusotoError::Service(GetDocumentPathError::FailedDependency(err.msg))
                }
                "ServiceUnavailableException" => {
                    return RusotoError::Service(GetDocumentPathError::ServiceUnavailable(err.msg))
                }
                "UnauthorizedOperationException" => {
                    return RusotoError::Service(GetDocumentPathError::UnauthorizedOperation(
                        err.msg,
                    ))
                }
                "UnauthorizedResourceAccessException" => {
                    return RusotoError::Service(GetDocumentPathError::UnauthorizedResourceAccess(
                        err.msg,
                    ))
                }
                "ValidationException" => return RusotoError::Validation(err.msg),
                _ => {}
            }
        }
        return RusotoError::Unknown(res);
    }
}
impl fmt::Display for GetDocumentPathError {
    fn fmt(&self, f: &mut fmt::Formatter) -> fmt::Result {
        write!(f, "{}", self.description())
    }
}
impl Error for GetDocumentPathError {
    fn description(&self) -> &str {
        match *self {
            GetDocumentPathError::EntityNotExists(ref cause) => cause,
            GetDocumentPathError::FailedDependency(ref cause) => cause,
            GetDocumentPathError::ServiceUnavailable(ref cause) => cause,
            GetDocumentPathError::UnauthorizedOperation(ref cause) => cause,
            GetDocumentPathError::UnauthorizedResourceAccess(ref cause) => cause,
        }
    }
}
/// Errors returned by GetDocumentVersion
#[derive(Debug, PartialEq)]
pub enum GetDocumentVersionError {
    /// <p>The resource does not exist.</p>
    EntityNotExists(String),
    /// <p>The AWS Directory Service cannot reach an on-premises instance. Or a dependency under the control of the organization is failing, such as a connected Active Directory.</p>
    FailedDependency(String),
    /// <p>The password is invalid.</p>
    InvalidPassword(String),
    /// <p>The specified document version is not in the INITIALIZED state.</p>
    ProhibitedState(String),
    /// <p>One or more of the dependencies is unavailable.</p>
    ServiceUnavailable(String),
    /// <p>The operation is not permitted.</p>
    UnauthorizedOperation(String),
    /// <p>The caller does not have access to perform the action on the resource.</p>
    UnauthorizedResourceAccess(String),
}

impl GetDocumentVersionError {
    pub fn from_response(res: BufferedHttpResponse) -> RusotoError<GetDocumentVersionError> {
        if let Some(err) = proto::json::Error::parse_rest(&res) {
            match err.typ.as_str() {
                "EntityNotExistsException" => {
                    return RusotoError::Service(GetDocumentVersionError::EntityNotExists(err.msg))
                }
                "FailedDependencyException" => {
                    return RusotoError::Service(GetDocumentVersionError::FailedDependency(err.msg))
                }
                "InvalidPasswordException" => {
                    return RusotoError::Service(GetDocumentVersionError::InvalidPassword(err.msg))
                }
                "ProhibitedStateException" => {
                    return RusotoError::Service(GetDocumentVersionError::ProhibitedState(err.msg))
                }
                "ServiceUnavailableException" => {
                    return RusotoError::Service(GetDocumentVersionError::ServiceUnavailable(
                        err.msg,
                    ))
                }
                "UnauthorizedOperationException" => {
                    return RusotoError::Service(GetDocumentVersionError::UnauthorizedOperation(
                        err.msg,
                    ))
                }
                "UnauthorizedResourceAccessException" => {
                    return RusotoError::Service(
                        GetDocumentVersionError::UnauthorizedResourceAccess(err.msg),
                    )
                }
                "ValidationException" => return RusotoError::Validation(err.msg),
                _ => {}
            }
        }
        return RusotoError::Unknown(res);
    }
}
impl fmt::Display for GetDocumentVersionError {
    fn fmt(&self, f: &mut fmt::Formatter) -> fmt::Result {
        write!(f, "{}", self.description())
    }
}
impl Error for GetDocumentVersionError {
    fn description(&self) -> &str {
        match *self {
            GetDocumentVersionError::EntityNotExists(ref cause) => cause,
            GetDocumentVersionError::FailedDependency(ref cause) => cause,
            GetDocumentVersionError::InvalidPassword(ref cause) => cause,
            GetDocumentVersionError::ProhibitedState(ref cause) => cause,
            GetDocumentVersionError::ServiceUnavailable(ref cause) => cause,
            GetDocumentVersionError::UnauthorizedOperation(ref cause) => cause,
            GetDocumentVersionError::UnauthorizedResourceAccess(ref cause) => cause,
        }
    }
}
/// Errors returned by GetFolder
#[derive(Debug, PartialEq)]
pub enum GetFolderError {
    /// <p>The resource does not exist.</p>
    EntityNotExists(String),
    /// <p>The AWS Directory Service cannot reach an on-premises instance. Or a dependency under the control of the organization is failing, such as a connected Active Directory.</p>
    FailedDependency(String),
    /// <p>The pagination marker or limit fields are not valid.</p>
    InvalidArgument(String),
    /// <p>The specified document version is not in the INITIALIZED state.</p>
    ProhibitedState(String),
    /// <p>One or more of the dependencies is unavailable.</p>
    ServiceUnavailable(String),
    /// <p>The operation is not permitted.</p>
    UnauthorizedOperation(String),
    /// <p>The caller does not have access to perform the action on the resource.</p>
    UnauthorizedResourceAccess(String),
}

impl GetFolderError {
    pub fn from_response(res: BufferedHttpResponse) -> RusotoError<GetFolderError> {
        if let Some(err) = proto::json::Error::parse_rest(&res) {
            match err.typ.as_str() {
                "EntityNotExistsException" => {
                    return RusotoError::Service(GetFolderError::EntityNotExists(err.msg))
                }
                "FailedDependencyException" => {
                    return RusotoError::Service(GetFolderError::FailedDependency(err.msg))
                }
                "InvalidArgumentException" => {
                    return RusotoError::Service(GetFolderError::InvalidArgument(err.msg))
                }
                "ProhibitedStateException" => {
                    return RusotoError::Service(GetFolderError::ProhibitedState(err.msg))
                }
                "ServiceUnavailableException" => {
                    return RusotoError::Service(GetFolderError::ServiceUnavailable(err.msg))
                }
                "UnauthorizedOperationException" => {
                    return RusotoError::Service(GetFolderError::UnauthorizedOperation(err.msg))
                }
                "UnauthorizedResourceAccessException" => {
                    return RusotoError::Service(GetFolderError::UnauthorizedResourceAccess(
                        err.msg,
                    ))
                }
                "ValidationException" => return RusotoError::Validation(err.msg),
                _ => {}
            }
        }
        return RusotoError::Unknown(res);
    }
}
impl fmt::Display for GetFolderError {
    fn fmt(&self, f: &mut fmt::Formatter) -> fmt::Result {
        write!(f, "{}", self.description())
    }
}
impl Error for GetFolderError {
    fn description(&self) -> &str {
        match *self {
            GetFolderError::EntityNotExists(ref cause) => cause,
            GetFolderError::FailedDependency(ref cause) => cause,
            GetFolderError::InvalidArgument(ref cause) => cause,
            GetFolderError::ProhibitedState(ref cause) => cause,
            GetFolderError::ServiceUnavailable(ref cause) => cause,
            GetFolderError::UnauthorizedOperation(ref cause) => cause,
            GetFolderError::UnauthorizedResourceAccess(ref cause) => cause,
        }
    }
}
/// Errors returned by GetFolderPath
#[derive(Debug, PartialEq)]
pub enum GetFolderPathError {
    /// <p>The resource does not exist.</p>
    EntityNotExists(String),
    /// <p>The AWS Directory Service cannot reach an on-premises instance. Or a dependency under the control of the organization is failing, such as a connected Active Directory.</p>
    FailedDependency(String),
    /// <p>One or more of the dependencies is unavailable.</p>
    ServiceUnavailable(String),
    /// <p>The operation is not permitted.</p>
    UnauthorizedOperation(String),
    /// <p>The caller does not have access to perform the action on the resource.</p>
    UnauthorizedResourceAccess(String),
}

impl GetFolderPathError {
    pub fn from_response(res: BufferedHttpResponse) -> RusotoError<GetFolderPathError> {
        if let Some(err) = proto::json::Error::parse_rest(&res) {
            match err.typ.as_str() {
                "EntityNotExistsException" => {
                    return RusotoError::Service(GetFolderPathError::EntityNotExists(err.msg))
                }
                "FailedDependencyException" => {
                    return RusotoError::Service(GetFolderPathError::FailedDependency(err.msg))
                }
                "ServiceUnavailableException" => {
                    return RusotoError::Service(GetFolderPathError::ServiceUnavailable(err.msg))
                }
                "UnauthorizedOperationException" => {
                    return RusotoError::Service(GetFolderPathError::UnauthorizedOperation(err.msg))
                }
                "UnauthorizedResourceAccessException" => {
                    return RusotoError::Service(GetFolderPathError::UnauthorizedResourceAccess(
                        err.msg,
                    ))
                }
                "ValidationException" => return RusotoError::Validation(err.msg),
                _ => {}
            }
        }
        return RusotoError::Unknown(res);
    }
}
impl fmt::Display for GetFolderPathError {
    fn fmt(&self, f: &mut fmt::Formatter) -> fmt::Result {
        write!(f, "{}", self.description())
    }
}
impl Error for GetFolderPathError {
    fn description(&self) -> &str {
        match *self {
            GetFolderPathError::EntityNotExists(ref cause) => cause,
            GetFolderPathError::FailedDependency(ref cause) => cause,
            GetFolderPathError::ServiceUnavailable(ref cause) => cause,
            GetFolderPathError::UnauthorizedOperation(ref cause) => cause,
            GetFolderPathError::UnauthorizedResourceAccess(ref cause) => cause,
        }
    }
}
/// Errors returned by GetResources
#[derive(Debug, PartialEq)]
pub enum GetResourcesError {
    /// <p>The AWS Directory Service cannot reach an on-premises instance. Or a dependency under the control of the organization is failing, such as a connected Active Directory.</p>
    FailedDependency(String),
    /// <p>The pagination marker or limit fields are not valid.</p>
    InvalidArgument(String),
    /// <p>One or more of the dependencies is unavailable.</p>
    ServiceUnavailable(String),
    /// <p>The operation is not permitted.</p>
    UnauthorizedOperation(String),
    /// <p>The caller does not have access to perform the action on the resource.</p>
    UnauthorizedResourceAccess(String),
}

impl GetResourcesError {
    pub fn from_response(res: BufferedHttpResponse) -> RusotoError<GetResourcesError> {
        if let Some(err) = proto::json::Error::parse_rest(&res) {
            match err.typ.as_str() {
                "FailedDependencyException" => {
                    return RusotoError::Service(GetResourcesError::FailedDependency(err.msg))
                }
                "InvalidArgumentException" => {
                    return RusotoError::Service(GetResourcesError::InvalidArgument(err.msg))
                }
                "ServiceUnavailableException" => {
                    return RusotoError::Service(GetResourcesError::ServiceUnavailable(err.msg))
                }
                "UnauthorizedOperationException" => {
                    return RusotoError::Service(GetResourcesError::UnauthorizedOperation(err.msg))
                }
                "UnauthorizedResourceAccessException" => {
                    return RusotoError::Service(GetResourcesError::UnauthorizedResourceAccess(
                        err.msg,
                    ))
                }
                "ValidationException" => return RusotoError::Validation(err.msg),
                _ => {}
            }
        }
        return RusotoError::Unknown(res);
    }
}
impl fmt::Display for GetResourcesError {
    fn fmt(&self, f: &mut fmt::Formatter) -> fmt::Result {
        write!(f, "{}", self.description())
    }
}
impl Error for GetResourcesError {
    fn description(&self) -> &str {
        match *self {
            GetResourcesError::FailedDependency(ref cause) => cause,
            GetResourcesError::InvalidArgument(ref cause) => cause,
            GetResourcesError::ServiceUnavailable(ref cause) => cause,
            GetResourcesError::UnauthorizedOperation(ref cause) => cause,
            GetResourcesError::UnauthorizedResourceAccess(ref cause) => cause,
        }
    }
}
/// Errors returned by InitiateDocumentVersionUpload
#[derive(Debug, PartialEq)]
pub enum InitiateDocumentVersionUploadError {
    /// <p>This exception is thrown when a valid checkout ID is not presented on document version upload calls for a document that has been checked out from Web client.</p>
    DraftUploadOutOfSync(String),
    /// <p>The resource already exists.</p>
    EntityAlreadyExists(String),
    /// <p>The resource does not exist.</p>
    EntityNotExists(String),
    /// <p>The AWS Directory Service cannot reach an on-premises instance. Or a dependency under the control of the organization is failing, such as a connected Active Directory.</p>
    FailedDependency(String),
    /// <p>The specified document version is not in the INITIALIZED state.</p>
    ProhibitedState(String),
    /// <p>The resource is already checked out.</p>
    ResourceAlreadyCheckedOut(String),
    /// <p>One or more of the dependencies is unavailable.</p>
    ServiceUnavailable(String),
    /// <p>The storage limit has been exceeded.</p>
    StorageLimitExceeded(String),
    /// <p>The storage limit will be exceeded.</p>
    StorageLimitWillExceed(String),
    /// <p>The operation is not permitted.</p>
    UnauthorizedOperation(String),
    /// <p>The caller does not have access to perform the action on the resource.</p>
    UnauthorizedResourceAccess(String),
}

impl InitiateDocumentVersionUploadError {
    pub fn from_response(
        res: BufferedHttpResponse,
    ) -> RusotoError<InitiateDocumentVersionUploadError> {
        if let Some(err) = proto::json::Error::parse_rest(&res) {
            match err.typ.as_str() {
                "DraftUploadOutOfSyncException" => {
                    return RusotoError::Service(
                        InitiateDocumentVersionUploadError::DraftUploadOutOfSync(err.msg),
                    )
                }
                "EntityAlreadyExistsException" => {
                    return RusotoError::Service(
                        InitiateDocumentVersionUploadError::EntityAlreadyExists(err.msg),
                    )
                }
                "EntityNotExistsException" => {
                    return RusotoError::Service(
                        InitiateDocumentVersionUploadError::EntityNotExists(err.msg),
                    )
                }
                "FailedDependencyException" => {
                    return RusotoError::Service(
                        InitiateDocumentVersionUploadError::FailedDependency(err.msg),
                    )
                }
                "ProhibitedStateException" => {
                    return RusotoError::Service(
                        InitiateDocumentVersionUploadError::ProhibitedState(err.msg),
                    )
                }
                "ResourceAlreadyCheckedOutException" => {
                    return RusotoError::Service(
                        InitiateDocumentVersionUploadError::ResourceAlreadyCheckedOut(err.msg),
                    )
                }
                "ServiceUnavailableException" => {
                    return RusotoError::Service(
                        InitiateDocumentVersionUploadError::ServiceUnavailable(err.msg),
                    )
                }
                "StorageLimitExceededException" => {
                    return RusotoError::Service(
                        InitiateDocumentVersionUploadError::StorageLimitExceeded(err.msg),
                    )
                }
                "StorageLimitWillExceedException" => {
                    return RusotoError::Service(
                        InitiateDocumentVersionUploadError::StorageLimitWillExceed(err.msg),
                    )
                }
                "UnauthorizedOperationException" => {
                    return RusotoError::Service(
                        InitiateDocumentVersionUploadError::UnauthorizedOperation(err.msg),
                    )
                }
                "UnauthorizedResourceAccessException" => {
                    return RusotoError::Service(
                        InitiateDocumentVersionUploadError::UnauthorizedResourceAccess(err.msg),
                    )
                }
                "ValidationException" => return RusotoError::Validation(err.msg),
                _ => {}
            }
        }
        return RusotoError::Unknown(res);
    }
}
impl fmt::Display for InitiateDocumentVersionUploadError {
    fn fmt(&self, f: &mut fmt::Formatter) -> fmt::Result {
        write!(f, "{}", self.description())
    }
}
impl Error for InitiateDocumentVersionUploadError {
    fn description(&self) -> &str {
        match *self {
            InitiateDocumentVersionUploadError::DraftUploadOutOfSync(ref cause) => cause,
            InitiateDocumentVersionUploadError::EntityAlreadyExists(ref cause) => cause,
            InitiateDocumentVersionUploadError::EntityNotExists(ref cause) => cause,
            InitiateDocumentVersionUploadError::FailedDependency(ref cause) => cause,
            InitiateDocumentVersionUploadError::ProhibitedState(ref cause) => cause,
            InitiateDocumentVersionUploadError::ResourceAlreadyCheckedOut(ref cause) => cause,
            InitiateDocumentVersionUploadError::ServiceUnavailable(ref cause) => cause,
            InitiateDocumentVersionUploadError::StorageLimitExceeded(ref cause) => cause,
            InitiateDocumentVersionUploadError::StorageLimitWillExceed(ref cause) => cause,
            InitiateDocumentVersionUploadError::UnauthorizedOperation(ref cause) => cause,
            InitiateDocumentVersionUploadError::UnauthorizedResourceAccess(ref cause) => cause,
        }
    }
}
/// Errors returned by RemoveAllResourcePermissions
#[derive(Debug, PartialEq)]
pub enum RemoveAllResourcePermissionsError {
    /// <p>The AWS Directory Service cannot reach an on-premises instance. Or a dependency under the control of the organization is failing, such as a connected Active Directory.</p>
    FailedDependency(String),
    /// <p>One or more of the dependencies is unavailable.</p>
    ServiceUnavailable(String),
    /// <p>The operation is not permitted.</p>
    UnauthorizedOperation(String),
    /// <p>The caller does not have access to perform the action on the resource.</p>
    UnauthorizedResourceAccess(String),
}

impl RemoveAllResourcePermissionsError {
    pub fn from_response(
        res: BufferedHttpResponse,
    ) -> RusotoError<RemoveAllResourcePermissionsError> {
        if let Some(err) = proto::json::Error::parse_rest(&res) {
            match err.typ.as_str() {
                "FailedDependencyException" => {
                    return RusotoError::Service(
                        RemoveAllResourcePermissionsError::FailedDependency(err.msg),
                    )
                }
                "ServiceUnavailableException" => {
                    return RusotoError::Service(
                        RemoveAllResourcePermissionsError::ServiceUnavailable(err.msg),
                    )
                }
                "UnauthorizedOperationException" => {
                    return RusotoError::Service(
                        RemoveAllResourcePermissionsError::UnauthorizedOperation(err.msg),
                    )
                }
                "UnauthorizedResourceAccessException" => {
                    return RusotoError::Service(
                        RemoveAllResourcePermissionsError::UnauthorizedResourceAccess(err.msg),
                    )
                }
                "ValidationException" => return RusotoError::Validation(err.msg),
                _ => {}
            }
        }
        return RusotoError::Unknown(res);
    }
}
impl fmt::Display for RemoveAllResourcePermissionsError {
    fn fmt(&self, f: &mut fmt::Formatter) -> fmt::Result {
        write!(f, "{}", self.description())
    }
}
impl Error for RemoveAllResourcePermissionsError {
    fn description(&self) -> &str {
        match *self {
            RemoveAllResourcePermissionsError::FailedDependency(ref cause) => cause,
            RemoveAllResourcePermissionsError::ServiceUnavailable(ref cause) => cause,
            RemoveAllResourcePermissionsError::UnauthorizedOperation(ref cause) => cause,
            RemoveAllResourcePermissionsError::UnauthorizedResourceAccess(ref cause) => cause,
        }
    }
}
/// Errors returned by RemoveResourcePermission
#[derive(Debug, PartialEq)]
pub enum RemoveResourcePermissionError {
    /// <p>The AWS Directory Service cannot reach an on-premises instance. Or a dependency under the control of the organization is failing, such as a connected Active Directory.</p>
    FailedDependency(String),
    /// <p>One or more of the dependencies is unavailable.</p>
    ServiceUnavailable(String),
    /// <p>The operation is not permitted.</p>
    UnauthorizedOperation(String),
    /// <p>The caller does not have access to perform the action on the resource.</p>
    UnauthorizedResourceAccess(String),
}

impl RemoveResourcePermissionError {
    pub fn from_response(res: BufferedHttpResponse) -> RusotoError<RemoveResourcePermissionError> {
        if let Some(err) = proto::json::Error::parse_rest(&res) {
            match err.typ.as_str() {
                "FailedDependencyException" => {
                    return RusotoError::Service(RemoveResourcePermissionError::FailedDependency(
                        err.msg,
                    ))
                }
                "ServiceUnavailableException" => {
                    return RusotoError::Service(RemoveResourcePermissionError::ServiceUnavailable(
                        err.msg,
                    ))
                }
                "UnauthorizedOperationException" => {
                    return RusotoError::Service(
                        RemoveResourcePermissionError::UnauthorizedOperation(err.msg),
                    )
                }
                "UnauthorizedResourceAccessException" => {
                    return RusotoError::Service(
                        RemoveResourcePermissionError::UnauthorizedResourceAccess(err.msg),
                    )
                }
                "ValidationException" => return RusotoError::Validation(err.msg),
                _ => {}
            }
        }
        return RusotoError::Unknown(res);
    }
}
impl fmt::Display for RemoveResourcePermissionError {
    fn fmt(&self, f: &mut fmt::Formatter) -> fmt::Result {
        write!(f, "{}", self.description())
    }
}
impl Error for RemoveResourcePermissionError {
    fn description(&self) -> &str {
        match *self {
            RemoveResourcePermissionError::FailedDependency(ref cause) => cause,
            RemoveResourcePermissionError::ServiceUnavailable(ref cause) => cause,
            RemoveResourcePermissionError::UnauthorizedOperation(ref cause) => cause,
            RemoveResourcePermissionError::UnauthorizedResourceAccess(ref cause) => cause,
        }
    }
}
/// Errors returned by UpdateDocument
#[derive(Debug, PartialEq)]
pub enum UpdateDocumentError {
    /// <p>The resource hierarchy is changing.</p>
    ConcurrentModification(String),
    /// <p>Another operation is in progress on the resource that conflicts with the current operation.</p>
    ConflictingOperation(String),
    /// <p>The resource already exists.</p>
    EntityAlreadyExists(String),
    /// <p>The resource does not exist.</p>
    EntityNotExists(String),
    /// <p>The AWS Directory Service cannot reach an on-premises instance. Or a dependency under the control of the organization is failing, such as a connected Active Directory.</p>
    FailedDependency(String),
    /// <p>The maximum of 100,000 folders under the parent folder has been exceeded.</p>
    LimitExceeded(String),
    /// <p>The specified document version is not in the INITIALIZED state.</p>
    ProhibitedState(String),
    /// <p>One or more of the dependencies is unavailable.</p>
    ServiceUnavailable(String),
    /// <p>The operation is not permitted.</p>
    UnauthorizedOperation(String),
    /// <p>The caller does not have access to perform the action on the resource.</p>
    UnauthorizedResourceAccess(String),
}

impl UpdateDocumentError {
    pub fn from_response(res: BufferedHttpResponse) -> RusotoError<UpdateDocumentError> {
        if let Some(err) = proto::json::Error::parse_rest(&res) {
            match err.typ.as_str() {
                "ConcurrentModificationException" => {
                    return RusotoError::Service(UpdateDocumentError::ConcurrentModification(
                        err.msg,
                    ))
                }
                "ConflictingOperationException" => {
                    return RusotoError::Service(UpdateDocumentError::ConflictingOperation(err.msg))
                }
                "EntityAlreadyExistsException" => {
                    return RusotoError::Service(UpdateDocumentError::EntityAlreadyExists(err.msg))
                }
                "EntityNotExistsException" => {
                    return RusotoError::Service(UpdateDocumentError::EntityNotExists(err.msg))
                }
                "FailedDependencyException" => {
                    return RusotoError::Service(UpdateDocumentError::FailedDependency(err.msg))
                }
                "LimitExceededException" => {
                    return RusotoError::Service(UpdateDocumentError::LimitExceeded(err.msg))
                }
                "ProhibitedStateException" => {
                    return RusotoError::Service(UpdateDocumentError::ProhibitedState(err.msg))
                }
                "ServiceUnavailableException" => {
                    return RusotoError::Service(UpdateDocumentError::ServiceUnavailable(err.msg))
                }
                "UnauthorizedOperationException" => {
                    return RusotoError::Service(UpdateDocumentError::UnauthorizedOperation(
                        err.msg,
                    ))
                }
                "UnauthorizedResourceAccessException" => {
                    return RusotoError::Service(UpdateDocumentError::UnauthorizedResourceAccess(
                        err.msg,
                    ))
                }
                "ValidationException" => return RusotoError::Validation(err.msg),
                _ => {}
            }
        }
        return RusotoError::Unknown(res);
    }
}
impl fmt::Display for UpdateDocumentError {
    fn fmt(&self, f: &mut fmt::Formatter) -> fmt::Result {
        write!(f, "{}", self.description())
    }
}
impl Error for UpdateDocumentError {
    fn description(&self) -> &str {
        match *self {
            UpdateDocumentError::ConcurrentModification(ref cause) => cause,
            UpdateDocumentError::ConflictingOperation(ref cause) => cause,
            UpdateDocumentError::EntityAlreadyExists(ref cause) => cause,
            UpdateDocumentError::EntityNotExists(ref cause) => cause,
            UpdateDocumentError::FailedDependency(ref cause) => cause,
            UpdateDocumentError::LimitExceeded(ref cause) => cause,
            UpdateDocumentError::ProhibitedState(ref cause) => cause,
            UpdateDocumentError::ServiceUnavailable(ref cause) => cause,
            UpdateDocumentError::UnauthorizedOperation(ref cause) => cause,
            UpdateDocumentError::UnauthorizedResourceAccess(ref cause) => cause,
        }
    }
}
/// Errors returned by UpdateDocumentVersion
#[derive(Debug, PartialEq)]
pub enum UpdateDocumentVersionError {
    /// <p>The resource hierarchy is changing.</p>
    ConcurrentModification(String),
    /// <p>The resource does not exist.</p>
    EntityNotExists(String),
    /// <p>The AWS Directory Service cannot reach an on-premises instance. Or a dependency under the control of the organization is failing, such as a connected Active Directory.</p>
    FailedDependency(String),
    /// <p>The operation is invalid.</p>
    InvalidOperation(String),
    /// <p>The specified document version is not in the INITIALIZED state.</p>
    ProhibitedState(String),
    /// <p>One or more of the dependencies is unavailable.</p>
    ServiceUnavailable(String),
    /// <p>The operation is not permitted.</p>
    UnauthorizedOperation(String),
    /// <p>The caller does not have access to perform the action on the resource.</p>
    UnauthorizedResourceAccess(String),
}

impl UpdateDocumentVersionError {
    pub fn from_response(res: BufferedHttpResponse) -> RusotoError<UpdateDocumentVersionError> {
        if let Some(err) = proto::json::Error::parse_rest(&res) {
            match err.typ.as_str() {
                "ConcurrentModificationException" => {
                    return RusotoError::Service(
                        UpdateDocumentVersionError::ConcurrentModification(err.msg),
                    )
                }
                "EntityNotExistsException" => {
                    return RusotoError::Service(UpdateDocumentVersionError::EntityNotExists(
                        err.msg,
                    ))
                }
                "FailedDependencyException" => {
                    return RusotoError::Service(UpdateDocumentVersionError::FailedDependency(
                        err.msg,
                    ))
                }
                "InvalidOperationException" => {
                    return RusotoError::Service(UpdateDocumentVersionError::InvalidOperation(
                        err.msg,
                    ))
                }
                "ProhibitedStateException" => {
                    return RusotoError::Service(UpdateDocumentVersionError::ProhibitedState(
                        err.msg,
                    ))
                }
                "ServiceUnavailableException" => {
                    return RusotoError::Service(UpdateDocumentVersionError::ServiceUnavailable(
                        err.msg,
                    ))
                }
                "UnauthorizedOperationException" => {
                    return RusotoError::Service(UpdateDocumentVersionError::UnauthorizedOperation(
                        err.msg,
                    ))
                }
                "UnauthorizedResourceAccessException" => {
                    return RusotoError::Service(
                        UpdateDocumentVersionError::UnauthorizedResourceAccess(err.msg),
                    )
                }
                "ValidationException" => return RusotoError::Validation(err.msg),
                _ => {}
            }
        }
        return RusotoError::Unknown(res);
    }
}
impl fmt::Display for UpdateDocumentVersionError {
    fn fmt(&self, f: &mut fmt::Formatter) -> fmt::Result {
        write!(f, "{}", self.description())
    }
}
impl Error for UpdateDocumentVersionError {
    fn description(&self) -> &str {
        match *self {
            UpdateDocumentVersionError::ConcurrentModification(ref cause) => cause,
            UpdateDocumentVersionError::EntityNotExists(ref cause) => cause,
            UpdateDocumentVersionError::FailedDependency(ref cause) => cause,
            UpdateDocumentVersionError::InvalidOperation(ref cause) => cause,
            UpdateDocumentVersionError::ProhibitedState(ref cause) => cause,
            UpdateDocumentVersionError::ServiceUnavailable(ref cause) => cause,
            UpdateDocumentVersionError::UnauthorizedOperation(ref cause) => cause,
            UpdateDocumentVersionError::UnauthorizedResourceAccess(ref cause) => cause,
        }
    }
}
/// Errors returned by UpdateFolder
#[derive(Debug, PartialEq)]
pub enum UpdateFolderError {
    /// <p>The resource hierarchy is changing.</p>
    ConcurrentModification(String),
    /// <p>Another operation is in progress on the resource that conflicts with the current operation.</p>
    ConflictingOperation(String),
    /// <p>The resource already exists.</p>
    EntityAlreadyExists(String),
    /// <p>The resource does not exist.</p>
    EntityNotExists(String),
    /// <p>The AWS Directory Service cannot reach an on-premises instance. Or a dependency under the control of the organization is failing, such as a connected Active Directory.</p>
    FailedDependency(String),
    /// <p>The maximum of 100,000 folders under the parent folder has been exceeded.</p>
    LimitExceeded(String),
    /// <p>The specified document version is not in the INITIALIZED state.</p>
    ProhibitedState(String),
    /// <p>One or more of the dependencies is unavailable.</p>
    ServiceUnavailable(String),
    /// <p>The operation is not permitted.</p>
    UnauthorizedOperation(String),
    /// <p>The caller does not have access to perform the action on the resource.</p>
    UnauthorizedResourceAccess(String),
}

impl UpdateFolderError {
    pub fn from_response(res: BufferedHttpResponse) -> RusotoError<UpdateFolderError> {
        if let Some(err) = proto::json::Error::parse_rest(&res) {
            match err.typ.as_str() {
                "ConcurrentModificationException" => {
                    return RusotoError::Service(UpdateFolderError::ConcurrentModification(err.msg))
                }
                "ConflictingOperationException" => {
                    return RusotoError::Service(UpdateFolderError::ConflictingOperation(err.msg))
                }
                "EntityAlreadyExistsException" => {
                    return RusotoError::Service(UpdateFolderError::EntityAlreadyExists(err.msg))
                }
                "EntityNotExistsException" => {
                    return RusotoError::Service(UpdateFolderError::EntityNotExists(err.msg))
                }
                "FailedDependencyException" => {
                    return RusotoError::Service(UpdateFolderError::FailedDependency(err.msg))
                }
                "LimitExceededException" => {
                    return RusotoError::Service(UpdateFolderError::LimitExceeded(err.msg))
                }
                "ProhibitedStateException" => {
                    return RusotoError::Service(UpdateFolderError::ProhibitedState(err.msg))
                }
                "ServiceUnavailableException" => {
                    return RusotoError::Service(UpdateFolderError::ServiceUnavailable(err.msg))
                }
                "UnauthorizedOperationException" => {
                    return RusotoError::Service(UpdateFolderError::UnauthorizedOperation(err.msg))
                }
                "UnauthorizedResourceAccessException" => {
                    return RusotoError::Service(UpdateFolderError::UnauthorizedResourceAccess(
                        err.msg,
                    ))
                }
                "ValidationException" => return RusotoError::Validation(err.msg),
                _ => {}
            }
        }
        return RusotoError::Unknown(res);
    }
}
impl fmt::Display for UpdateFolderError {
    fn fmt(&self, f: &mut fmt::Formatter) -> fmt::Result {
        write!(f, "{}", self.description())
    }
}
impl Error for UpdateFolderError {
    fn description(&self) -> &str {
        match *self {
            UpdateFolderError::ConcurrentModification(ref cause) => cause,
            UpdateFolderError::ConflictingOperation(ref cause) => cause,
            UpdateFolderError::EntityAlreadyExists(ref cause) => cause,
            UpdateFolderError::EntityNotExists(ref cause) => cause,
            UpdateFolderError::FailedDependency(ref cause) => cause,
            UpdateFolderError::LimitExceeded(ref cause) => cause,
            UpdateFolderError::ProhibitedState(ref cause) => cause,
            UpdateFolderError::ServiceUnavailable(ref cause) => cause,
            UpdateFolderError::UnauthorizedOperation(ref cause) => cause,
            UpdateFolderError::UnauthorizedResourceAccess(ref cause) => cause,
        }
    }
}
/// Errors returned by UpdateUser
#[derive(Debug, PartialEq)]
pub enum UpdateUserError {
    /// <p>The last user in the organization is being deactivated.</p>
    DeactivatingLastSystemUser(String),
    /// <p>The resource does not exist.</p>
    EntityNotExists(String),
    /// <p>The AWS Directory Service cannot reach an on-premises instance. Or a dependency under the control of the organization is failing, such as a connected Active Directory.</p>
    FailedDependency(String),
    /// <p>The user is undergoing transfer of ownership.</p>
    IllegalUserState(String),
    /// <p>The pagination marker or limit fields are not valid.</p>
    InvalidArgument(String),
    /// <p>One or more of the dependencies is unavailable.</p>
    ServiceUnavailable(String),
    /// <p>The operation is not permitted.</p>
    UnauthorizedOperation(String),
    /// <p>The caller does not have access to perform the action on the resource.</p>
    UnauthorizedResourceAccess(String),
}

impl UpdateUserError {
    pub fn from_response(res: BufferedHttpResponse) -> RusotoError<UpdateUserError> {
        if let Some(err) = proto::json::Error::parse_rest(&res) {
            match err.typ.as_str() {
                "DeactivatingLastSystemUserException" => {
                    return RusotoError::Service(UpdateUserError::DeactivatingLastSystemUser(
                        err.msg,
                    ))
                }
                "EntityNotExistsException" => {
                    return RusotoError::Service(UpdateUserError::EntityNotExists(err.msg))
                }
                "FailedDependencyException" => {
                    return RusotoError::Service(UpdateUserError::FailedDependency(err.msg))
                }
                "IllegalUserStateException" => {
                    return RusotoError::Service(UpdateUserError::IllegalUserState(err.msg))
                }
                "InvalidArgumentException" => {
                    return RusotoError::Service(UpdateUserError::InvalidArgument(err.msg))
                }
                "ServiceUnavailableException" => {
                    return RusotoError::Service(UpdateUserError::ServiceUnavailable(err.msg))
                }
                "UnauthorizedOperationException" => {
                    return RusotoError::Service(UpdateUserError::UnauthorizedOperation(err.msg))
                }
                "UnauthorizedResourceAccessException" => {
                    return RusotoError::Service(UpdateUserError::UnauthorizedResourceAccess(
                        err.msg,
                    ))
                }
                "ValidationException" => return RusotoError::Validation(err.msg),
                _ => {}
            }
        }
        return RusotoError::Unknown(res);
    }
}
impl fmt::Display for UpdateUserError {
    fn fmt(&self, f: &mut fmt::Formatter) -> fmt::Result {
        write!(f, "{}", self.description())
    }
}
impl Error for UpdateUserError {
    fn description(&self) -> &str {
        match *self {
            UpdateUserError::DeactivatingLastSystemUser(ref cause) => cause,
            UpdateUserError::EntityNotExists(ref cause) => cause,
            UpdateUserError::FailedDependency(ref cause) => cause,
            UpdateUserError::IllegalUserState(ref cause) => cause,
            UpdateUserError::InvalidArgument(ref cause) => cause,
            UpdateUserError::ServiceUnavailable(ref cause) => cause,
            UpdateUserError::UnauthorizedOperation(ref cause) => cause,
            UpdateUserError::UnauthorizedResourceAccess(ref cause) => cause,
        }
    }
}
/// Trait representing the capabilities of the Amazon WorkDocs API. Amazon WorkDocs clients implement this trait.
#[async_trait]
pub trait Workdocs {
    /// <p>Aborts the upload of the specified document version that was previously initiated by <a>InitiateDocumentVersionUpload</a>. The client should make this call only when it no longer intends to upload the document version, or fails to do so.</p>
    async fn abort_document_version_upload(
        &self,
        input: AbortDocumentVersionUploadRequest,
    ) -> Result<(), RusotoError<AbortDocumentVersionUploadError>>;

    /// <p>Activates the specified user. Only active users can access Amazon WorkDocs.</p>
    async fn activate_user(
        &self,
        input: ActivateUserRequest,
    ) -> Result<ActivateUserResponse, RusotoError<ActivateUserError>>;

    /// <p>Creates a set of permissions for the specified folder or document. The resource permissions are overwritten if the principals already have different permissions.</p>
    async fn add_resource_permissions(
        &self,
        input: AddResourcePermissionsRequest,
    ) -> Result<AddResourcePermissionsResponse, RusotoError<AddResourcePermissionsError>>;

    /// <p>Adds a new comment to the specified document version.</p>
    async fn create_comment(
        &self,
        input: CreateCommentRequest,
    ) -> Result<CreateCommentResponse, RusotoError<CreateCommentError>>;

    /// <p>Adds one or more custom properties to the specified resource (a folder, document, or version).</p>
    async fn create_custom_metadata(
        &self,
        input: CreateCustomMetadataRequest,
    ) -> Result<CreateCustomMetadataResponse, RusotoError<CreateCustomMetadataError>>;

    /// <p>Creates a folder with the specified name and parent folder.</p>
    async fn create_folder(
        &self,
        input: CreateFolderRequest,
    ) -> Result<CreateFolderResponse, RusotoError<CreateFolderError>>;

    /// <p>Adds the specified list of labels to the given resource (a document or folder)</p>
    async fn create_labels(
        &self,
        input: CreateLabelsRequest,
    ) -> Result<CreateLabelsResponse, RusotoError<CreateLabelsError>>;

    /// <p>Configure Amazon WorkDocs to use Amazon SNS notifications. The endpoint receives a confirmation message, and must confirm the subscription.</p> <p>For more information, see <a href="https://docs.aws.amazon.com/workdocs/latest/developerguide/subscribe-notifications.html">Subscribe to Notifications</a> in the <i>Amazon WorkDocs Developer Guide</i>.</p>
    async fn create_notification_subscription(
        &self,
        input: CreateNotificationSubscriptionRequest,
    ) -> Result<
        CreateNotificationSubscriptionResponse,
        RusotoError<CreateNotificationSubscriptionError>,
    >;

    /// <p>Creates a user in a Simple AD or Microsoft AD directory. The status of a newly created user is "ACTIVE". New users can access Amazon WorkDocs.</p>
    async fn create_user(
        &self,
        input: CreateUserRequest,
    ) -> Result<CreateUserResponse, RusotoError<CreateUserError>>;

    /// <p>Deactivates the specified user, which revokes the user's access to Amazon WorkDocs.</p>
    async fn deactivate_user(
        &self,
        input: DeactivateUserRequest,
    ) -> Result<(), RusotoError<DeactivateUserError>>;

    /// <p>Deletes the specified comment from the document version.</p>
    async fn delete_comment(
        &self,
        input: DeleteCommentRequest,
    ) -> Result<(), RusotoError<DeleteCommentError>>;

    /// <p>Deletes custom metadata from the specified resource.</p>
    async fn delete_custom_metadata(
        &self,
        input: DeleteCustomMetadataRequest,
    ) -> Result<DeleteCustomMetadataResponse, RusotoError<DeleteCustomMetadataError>>;

    /// <p>Permanently deletes the specified document and its associated metadata.</p>
    async fn delete_document(
        &self,
        input: DeleteDocumentRequest,
    ) -> Result<(), RusotoError<DeleteDocumentError>>;

    /// <p>Permanently deletes the specified folder and its contents.</p>
    async fn delete_folder(
        &self,
        input: DeleteFolderRequest,
    ) -> Result<(), RusotoError<DeleteFolderError>>;

    /// <p>Deletes the contents of the specified folder.</p>
    async fn delete_folder_contents(
        &self,
        input: DeleteFolderContentsRequest,
    ) -> Result<(), RusotoError<DeleteFolderContentsError>>;

    /// <p>Deletes the specified list of labels from a resource.</p>
    async fn delete_labels(
        &self,
        input: DeleteLabelsRequest,
    ) -> Result<DeleteLabelsResponse, RusotoError<DeleteLabelsError>>;

    /// <p>Deletes the specified subscription from the specified organization.</p>
    async fn delete_notification_subscription(
        &self,
        input: DeleteNotificationSubscriptionRequest,
    ) -> Result<(), RusotoError<DeleteNotificationSubscriptionError>>;

    /// <p>Deletes the specified user from a Simple AD or Microsoft AD directory.</p>
    async fn delete_user(
        &self,
        input: DeleteUserRequest,
    ) -> Result<(), RusotoError<DeleteUserError>>;

    /// <p>Describes the user activities in a specified time period.</p>
    async fn describe_activities(
        &self,
        input: DescribeActivitiesRequest,
    ) -> Result<DescribeActivitiesResponse, RusotoError<DescribeActivitiesError>>;

    /// <p>List all the comments for the specified document version.</p>
    async fn describe_comments(
        &self,
        input: DescribeCommentsRequest,
    ) -> Result<DescribeCommentsResponse, RusotoError<DescribeCommentsError>>;

    /// <p>Retrieves the document versions for the specified document.</p> <p>By default, only active versions are returned.</p>
    async fn describe_document_versions(
        &self,
        input: DescribeDocumentVersionsRequest,
    ) -> Result<DescribeDocumentVersionsResponse, RusotoError<DescribeDocumentVersionsError>>;

    /// <p>Describes the contents of the specified folder, including its documents and subfolders.</p> <p>By default, Amazon WorkDocs returns the first 100 active document and folder metadata items. If there are more results, the response includes a marker that you can use to request the next set of results. You can also request initialized documents.</p>
    async fn describe_folder_contents(
        &self,
        input: DescribeFolderContentsRequest,
    ) -> Result<DescribeFolderContentsResponse, RusotoError<DescribeFolderContentsError>>;

    /// <p>Describes the groups specified by the query. Groups are defined by the underlying Active Directory.</p>
    async fn describe_groups(
        &self,
        input: DescribeGroupsRequest,
    ) -> Result<DescribeGroupsResponse, RusotoError<DescribeGroupsError>>;

    /// <p>Lists the specified notification subscriptions.</p>
    async fn describe_notification_subscriptions(
        &self,
        input: DescribeNotificationSubscriptionsRequest,
    ) -> Result<
        DescribeNotificationSubscriptionsResponse,
        RusotoError<DescribeNotificationSubscriptionsError>,
    >;

    /// <p>Describes the permissions of a specified resource.</p>
    async fn describe_resource_permissions(
        &self,
        input: DescribeResourcePermissionsRequest,
    ) -> Result<DescribeResourcePermissionsResponse, RusotoError<DescribeResourcePermissionsError>>;

    /// <p>Describes the current user's special folders; the <code>RootFolder</code> and the <code>RecycleBin</code>. <code>RootFolder</code> is the root of user's files and folders and <code>RecycleBin</code> is the root of recycled items. This is not a valid action for SigV4 (administrative API) clients.</p> <p>This action requires an authentication token. To get an authentication token, register an application with Amazon WorkDocs. For more information, see <a href="https://docs.aws.amazon.com/workdocs/latest/developerguide/wd-auth-user.html">Authentication and Access Control for User Applications</a> in the <i>Amazon WorkDocs Developer Guide</i>.</p>
    async fn describe_root_folders(
        &self,
        input: DescribeRootFoldersRequest,
    ) -> Result<DescribeRootFoldersResponse, RusotoError<DescribeRootFoldersError>>;

    /// <p>Describes the specified users. You can describe all users or filter the results (for example, by status or organization).</p> <p>By default, Amazon WorkDocs returns the first 24 active or pending users. If there are more results, the response includes a marker that you can use to request the next set of results.</p>
    async fn describe_users(
        &self,
        input: DescribeUsersRequest,
    ) -> Result<DescribeUsersResponse, RusotoError<DescribeUsersError>>;

    /// <p>Retrieves details of the current user for whom the authentication token was generated. This is not a valid action for SigV4 (administrative API) clients.</p>
    async fn get_current_user(
        &self,
        input: GetCurrentUserRequest,
    ) -> Result<GetCurrentUserResponse, RusotoError<GetCurrentUserError>>;

    /// <p>Retrieves details of a document.</p>
    async fn get_document(
        &self,
        input: GetDocumentRequest,
    ) -> Result<GetDocumentResponse, RusotoError<GetDocumentError>>;

    /// <p>Retrieves the path information (the hierarchy from the root folder) for the requested document.</p> <p>By default, Amazon WorkDocs returns a maximum of 100 levels upwards from the requested document and only includes the IDs of the parent folders in the path. You can limit the maximum number of levels. You can also request the names of the parent folders.</p>
    async fn get_document_path(
        &self,
        input: GetDocumentPathRequest,
    ) -> Result<GetDocumentPathResponse, RusotoError<GetDocumentPathError>>;

    /// <p>Retrieves version metadata for the specified document.</p>
    async fn get_document_version(
        &self,
        input: GetDocumentVersionRequest,
    ) -> Result<GetDocumentVersionResponse, RusotoError<GetDocumentVersionError>>;

    /// <p>Retrieves the metadata of the specified folder.</p>
    async fn get_folder(
        &self,
        input: GetFolderRequest,
    ) -> Result<GetFolderResponse, RusotoError<GetFolderError>>;

    /// <p>Retrieves the path information (the hierarchy from the root folder) for the specified folder.</p> <p>By default, Amazon WorkDocs returns a maximum of 100 levels upwards from the requested folder and only includes the IDs of the parent folders in the path. You can limit the maximum number of levels. You can also request the parent folder names.</p>
    async fn get_folder_path(
        &self,
        input: GetFolderPathRequest,
    ) -> Result<GetFolderPathResponse, RusotoError<GetFolderPathError>>;

    /// <p>Retrieves a collection of resources, including folders and documents. The only <code>CollectionType</code> supported is <code>SHARED_WITH_ME</code>.</p>
    async fn get_resources(
        &self,
        input: GetResourcesRequest,
    ) -> Result<GetResourcesResponse, RusotoError<GetResourcesError>>;

    /// <p>Creates a new document object and version object.</p> <p>The client specifies the parent folder ID and name of the document to upload. The ID is optionally specified when creating a new version of an existing document. This is the first step to upload a document. Next, upload the document to the URL returned from the call, and then call <a>UpdateDocumentVersion</a>.</p> <p>To cancel the document upload, call <a>AbortDocumentVersionUpload</a>.</p>
    async fn initiate_document_version_upload(
        &self,
        input: InitiateDocumentVersionUploadRequest,
    ) -> Result<
        InitiateDocumentVersionUploadResponse,
        RusotoError<InitiateDocumentVersionUploadError>,
    >;

    /// <p>Removes all the permissions from the specified resource.</p>
    async fn remove_all_resource_permissions(
        &self,
        input: RemoveAllResourcePermissionsRequest,
    ) -> Result<(), RusotoError<RemoveAllResourcePermissionsError>>;

    /// <p>Removes the permission for the specified principal from the specified resource.</p>
    async fn remove_resource_permission(
        &self,
        input: RemoveResourcePermissionRequest,
    ) -> Result<(), RusotoError<RemoveResourcePermissionError>>;

    /// <p>Updates the specified attributes of a document. The user must have access to both the document and its parent folder, if applicable.</p>
    async fn update_document(
        &self,
        input: UpdateDocumentRequest,
    ) -> Result<(), RusotoError<UpdateDocumentError>>;

    /// <p>Changes the status of the document version to ACTIVE. </p> <p>Amazon WorkDocs also sets its document container to ACTIVE. This is the last step in a document upload, after the client uploads the document to an S3-presigned URL returned by <a>InitiateDocumentVersionUpload</a>. </p>
    async fn update_document_version(
        &self,
        input: UpdateDocumentVersionRequest,
    ) -> Result<(), RusotoError<UpdateDocumentVersionError>>;

    /// <p>Updates the specified attributes of the specified folder. The user must have access to both the folder and its parent folder, if applicable.</p>
    async fn update_folder(
        &self,
        input: UpdateFolderRequest,
    ) -> Result<(), RusotoError<UpdateFolderError>>;

    /// <p>Updates the specified attributes of the specified user, and grants or revokes administrative privileges to the Amazon WorkDocs site.</p>
    async fn update_user(
        &self,
        input: UpdateUserRequest,
    ) -> Result<UpdateUserResponse, RusotoError<UpdateUserError>>;
}
/// A client for the Amazon WorkDocs API.
#[derive(Clone)]
pub struct WorkdocsClient {
    client: Client,
    region: region::Region,
}

impl WorkdocsClient {
    /// Creates a client backed by the default tokio event loop.
    ///
    /// The client will use the default credentials provider and tls client.
    pub fn new(region: region::Region) -> WorkdocsClient {
        Self::new_with_client(Client::shared(), region)
    }

    pub fn new_with<P, D>(
        request_dispatcher: D,
        credentials_provider: P,
        region: region::Region,
    ) -> WorkdocsClient
    where
        P: ProvideAwsCredentials + Send + Sync + 'static,
        D: DispatchSignedRequest + Send + Sync + 'static,
    {
        Self::new_with_client(
            Client::new_with(credentials_provider, request_dispatcher),
            region,
        )
    }

    pub fn new_with_client(client: Client, region: region::Region) -> WorkdocsClient {
        WorkdocsClient { client, region }
    }
}

impl fmt::Debug for WorkdocsClient {
    fn fmt(&self, f: &mut fmt::Formatter<'_>) -> fmt::Result {
        f.debug_struct("WorkdocsClient")
            .field("region", &self.region)
            .finish()
    }
}

#[async_trait]
impl Workdocs for WorkdocsClient {
    /// <p>Aborts the upload of the specified document version that was previously initiated by <a>InitiateDocumentVersionUpload</a>. The client should make this call only when it no longer intends to upload the document version, or fails to do so.</p>
    async fn abort_document_version_upload(
        &self,
        input: AbortDocumentVersionUploadRequest,
    ) -> Result<(), RusotoError<AbortDocumentVersionUploadError>> {
        let request_uri = format!(
            "/api/v1/documents/{document_id}/versions/{version_id}",
            document_id = input.document_id,
            version_id = input.version_id
        );

        let mut request = SignedRequest::new("DELETE", "workdocs", &self.region, &request_uri);
        request.set_content_type("application/x-amz-json-1.1".to_owned());

        if let Some(ref authentication_token) = input.authentication_token {
            request.add_header("Authentication", &authentication_token.to_string());
        }

        let mut response = self
            .client
            .sign_and_dispatch(request)
            .await
            .map_err(RusotoError::from)?;
        if response.status.as_u16() == 204 {
            let response = response.buffer().await.map_err(RusotoError::HttpDispatch)?;
            let result = ::std::mem::drop(response);

            Ok(result)
        } else {
            let response = response.buffer().await.map_err(RusotoError::HttpDispatch)?;
            Err(AbortDocumentVersionUploadError::from_response(response))
        }
    }

    /// <p>Activates the specified user. Only active users can access Amazon WorkDocs.</p>
    async fn activate_user(
        &self,
        input: ActivateUserRequest,
    ) -> Result<ActivateUserResponse, RusotoError<ActivateUserError>> {
        let request_uri = format!(
            "/api/v1/users/{user_id}/activation",
            user_id = input.user_id
        );

        let mut request = SignedRequest::new("POST", "workdocs", &self.region, &request_uri);
        request.set_content_type("application/x-amz-json-1.1".to_owned());

        if let Some(ref authentication_token) = input.authentication_token {
            request.add_header("Authentication", &authentication_token.to_string());
        }

        let mut response = self
            .client
            .sign_and_dispatch(request)
            .await
            .map_err(RusotoError::from)?;
        if response.status.as_u16() == 200 {
            let response = response.buffer().await.map_err(RusotoError::HttpDispatch)?;
            let result = proto::json::ResponsePayload::new(&response)
                .deserialize::<ActivateUserResponse, _>()?;

            Ok(result)
        } else {
            let response = response.buffer().await.map_err(RusotoError::HttpDispatch)?;
            Err(ActivateUserError::from_response(response))
        }
    }

    /// <p>Creates a set of permissions for the specified folder or document. The resource permissions are overwritten if the principals already have different permissions.</p>
    async fn add_resource_permissions(
        &self,
        input: AddResourcePermissionsRequest,
    ) -> Result<AddResourcePermissionsResponse, RusotoError<AddResourcePermissionsError>> {
        let request_uri = format!(
            "/api/v1/resources/{resource_id}/permissions",
            resource_id = input.resource_id
        );

        let mut request = SignedRequest::new("POST", "workdocs", &self.region, &request_uri);
        request.set_content_type("application/x-amz-json-1.1".to_owned());

        let encoded = Some(serde_json::to_vec(&input).unwrap());
        request.set_payload(encoded);

        if let Some(ref authentication_token) = input.authentication_token {
            request.add_header("Authentication", &authentication_token.to_string());
        }

        let mut response = self
            .client
            .sign_and_dispatch(request)
            .await
            .map_err(RusotoError::from)?;
        if response.status.as_u16() == 201 {
            let response = response.buffer().await.map_err(RusotoError::HttpDispatch)?;
            let result = proto::json::ResponsePayload::new(&response)
                .deserialize::<AddResourcePermissionsResponse, _>()?;

            Ok(result)
        } else {
            let response = response.buffer().await.map_err(RusotoError::HttpDispatch)?;
            Err(AddResourcePermissionsError::from_response(response))
        }
    }

    /// <p>Adds a new comment to the specified document version.</p>
    async fn create_comment(
        &self,
        input: CreateCommentRequest,
    ) -> Result<CreateCommentResponse, RusotoError<CreateCommentError>> {
        let request_uri = format!(
            "/api/v1/documents/{document_id}/versions/{version_id}/comment",
            document_id = input.document_id,
            version_id = input.version_id
        );

        let mut request = SignedRequest::new("POST", "workdocs", &self.region, &request_uri);
        request.set_content_type("application/x-amz-json-1.1".to_owned());

        let encoded = Some(serde_json::to_vec(&input).unwrap());
        request.set_payload(encoded);

        if let Some(ref authentication_token) = input.authentication_token {
            request.add_header("Authentication", &authentication_token.to_string());
        }

        let mut response = self
            .client
            .sign_and_dispatch(request)
            .await
            .map_err(RusotoError::from)?;
        if response.status.as_u16() == 201 {
            let response = response.buffer().await.map_err(RusotoError::HttpDispatch)?;
            let result = proto::json::ResponsePayload::new(&response)
                .deserialize::<CreateCommentResponse, _>()?;

            Ok(result)
        } else {
            let response = response.buffer().await.map_err(RusotoError::HttpDispatch)?;
            Err(CreateCommentError::from_response(response))
        }
    }

    /// <p>Adds one or more custom properties to the specified resource (a folder, document, or version).</p>
    async fn create_custom_metadata(
        &self,
        input: CreateCustomMetadataRequest,
    ) -> Result<CreateCustomMetadataResponse, RusotoError<CreateCustomMetadataError>> {
        let request_uri = format!(
            "/api/v1/resources/{resource_id}/customMetadata",
            resource_id = input.resource_id
        );

        let mut request = SignedRequest::new("PUT", "workdocs", &self.region, &request_uri);
        request.set_content_type("application/x-amz-json-1.1".to_owned());

        let encoded = Some(serde_json::to_vec(&input).unwrap());
        request.set_payload(encoded);

        if let Some(ref authentication_token) = input.authentication_token {
            request.add_header("Authentication", &authentication_token.to_string());
        }
        let mut params = Params::new();
        if let Some(ref x) = input.version_id {
            params.put("versionid", x);
        }
        request.set_params(params);

        let mut response = self
            .client
            .sign_and_dispatch(request)
            .await
            .map_err(RusotoError::from)?;
        if response.status.as_u16() == 200 {
            let response = response.buffer().await.map_err(RusotoError::HttpDispatch)?;
            let result = proto::json::ResponsePayload::new(&response)
                .deserialize::<CreateCustomMetadataResponse, _>()?;

            Ok(result)
        } else {
            let response = response.buffer().await.map_err(RusotoError::HttpDispatch)?;
            Err(CreateCustomMetadataError::from_response(response))
        }
    }

    /// <p>Creates a folder with the specified name and parent folder.</p>
    async fn create_folder(
        &self,
        input: CreateFolderRequest,
    ) -> Result<CreateFolderResponse, RusotoError<CreateFolderError>> {
        let request_uri = "/api/v1/folders";

        let mut request = SignedRequest::new("POST", "workdocs", &self.region, &request_uri);
        request.set_content_type("application/x-amz-json-1.1".to_owned());

        let encoded = Some(serde_json::to_vec(&input).unwrap());
        request.set_payload(encoded);

        if let Some(ref authentication_token) = input.authentication_token {
            request.add_header("Authentication", &authentication_token.to_string());
        }

        let mut response = self
            .client
            .sign_and_dispatch(request)
            .await
            .map_err(RusotoError::from)?;
        if response.status.as_u16() == 201 {
            let response = response.buffer().await.map_err(RusotoError::HttpDispatch)?;
            let result = proto::json::ResponsePayload::new(&response)
                .deserialize::<CreateFolderResponse, _>()?;

            Ok(result)
        } else {
            let response = response.buffer().await.map_err(RusotoError::HttpDispatch)?;
            Err(CreateFolderError::from_response(response))
        }
    }

    /// <p>Adds the specified list of labels to the given resource (a document or folder)</p>
    async fn create_labels(
        &self,
        input: CreateLabelsRequest,
    ) -> Result<CreateLabelsResponse, RusotoError<CreateLabelsError>> {
        let request_uri = format!(
            "/api/v1/resources/{resource_id}/labels",
            resource_id = input.resource_id
        );

        let mut request = SignedRequest::new("PUT", "workdocs", &self.region, &request_uri);
        request.set_content_type("application/x-amz-json-1.1".to_owned());

        let encoded = Some(serde_json::to_vec(&input).unwrap());
        request.set_payload(encoded);

        if let Some(ref authentication_token) = input.authentication_token {
            request.add_header("Authentication", &authentication_token.to_string());
        }

        let mut response = self
            .client
            .sign_and_dispatch(request)
            .await
            .map_err(RusotoError::from)?;
        if response.status.as_u16() == 200 {
            let response = response.buffer().await.map_err(RusotoError::HttpDispatch)?;
            let result = proto::json::ResponsePayload::new(&response)
                .deserialize::<CreateLabelsResponse, _>()?;

            Ok(result)
        } else {
            let response = response.buffer().await.map_err(RusotoError::HttpDispatch)?;
            Err(CreateLabelsError::from_response(response))
        }
    }

    /// <p>Configure Amazon WorkDocs to use Amazon SNS notifications. The endpoint receives a confirmation message, and must confirm the subscription.</p> <p>For more information, see <a href="https://docs.aws.amazon.com/workdocs/latest/developerguide/subscribe-notifications.html">Subscribe to Notifications</a> in the <i>Amazon WorkDocs Developer Guide</i>.</p>
    async fn create_notification_subscription(
        &self,
        input: CreateNotificationSubscriptionRequest,
    ) -> Result<
        CreateNotificationSubscriptionResponse,
        RusotoError<CreateNotificationSubscriptionError>,
    > {
        let request_uri = format!(
            "/api/v1/organizations/{organization_id}/subscriptions",
            organization_id = input.organization_id
        );

        let mut request = SignedRequest::new("POST", "workdocs", &self.region, &request_uri);
        request.set_content_type("application/x-amz-json-1.1".to_owned());

        let encoded = Some(serde_json::to_vec(&input).unwrap());
        request.set_payload(encoded);

        let mut response = self
            .client
            .sign_and_dispatch(request)
            .await
            .map_err(RusotoError::from)?;
        if response.status.as_u16() == 200 {
            let response = response.buffer().await.map_err(RusotoError::HttpDispatch)?;
            let result = proto::json::ResponsePayload::new(&response)
                .deserialize::<CreateNotificationSubscriptionResponse, _>()?;

            Ok(result)
        } else {
            let response = response.buffer().await.map_err(RusotoError::HttpDispatch)?;
            Err(CreateNotificationSubscriptionError::from_response(response))
        }
    }

    /// <p>Creates a user in a Simple AD or Microsoft AD directory. The status of a newly created user is "ACTIVE". New users can access Amazon WorkDocs.</p>
    async fn create_user(
        &self,
        input: CreateUserRequest,
    ) -> Result<CreateUserResponse, RusotoError<CreateUserError>> {
        let request_uri = "/api/v1/users";

        let mut request = SignedRequest::new("POST", "workdocs", &self.region, &request_uri);
        request.set_content_type("application/x-amz-json-1.1".to_owned());

        let encoded = Some(serde_json::to_vec(&input).unwrap());
        request.set_payload(encoded);

        if let Some(ref authentication_token) = input.authentication_token {
            request.add_header("Authentication", &authentication_token.to_string());
        }

        let mut response = self
            .client
            .sign_and_dispatch(request)
            .await
            .map_err(RusotoError::from)?;
        if response.status.as_u16() == 201 {
            let response = response.buffer().await.map_err(RusotoError::HttpDispatch)?;
            let result = proto::json::ResponsePayload::new(&response)
                .deserialize::<CreateUserResponse, _>()?;

            Ok(result)
        } else {
            let response = response.buffer().await.map_err(RusotoError::HttpDispatch)?;
            Err(CreateUserError::from_response(response))
        }
    }

    /// <p>Deactivates the specified user, which revokes the user's access to Amazon WorkDocs.</p>
    async fn deactivate_user(
        &self,
        input: DeactivateUserRequest,
    ) -> Result<(), RusotoError<DeactivateUserError>> {
        let request_uri = format!(
            "/api/v1/users/{user_id}/activation",
            user_id = input.user_id
        );

        let mut request = SignedRequest::new("DELETE", "workdocs", &self.region, &request_uri);
        request.set_content_type("application/x-amz-json-1.1".to_owned());

        if let Some(ref authentication_token) = input.authentication_token {
            request.add_header("Authentication", &authentication_token.to_string());
        }

        let mut response = self
            .client
            .sign_and_dispatch(request)
            .await
            .map_err(RusotoError::from)?;
        if response.status.as_u16() == 204 {
            let response = response.buffer().await.map_err(RusotoError::HttpDispatch)?;
            let result = ::std::mem::drop(response);

            Ok(result)
        } else {
            let response = response.buffer().await.map_err(RusotoError::HttpDispatch)?;
            Err(DeactivateUserError::from_response(response))
        }
    }

    /// <p>Deletes the specified comment from the document version.</p>
    async fn delete_comment(
        &self,
        input: DeleteCommentRequest,
    ) -> Result<(), RusotoError<DeleteCommentError>> {
        let request_uri = format!(
            "/api/v1/documents/{document_id}/versions/{version_id}/comment/{comment_id}",
            comment_id = input.comment_id,
            document_id = input.document_id,
            version_id = input.version_id
        );

        let mut request = SignedRequest::new("DELETE", "workdocs", &self.region, &request_uri);
        request.set_content_type("application/x-amz-json-1.1".to_owned());

        if let Some(ref authentication_token) = input.authentication_token {
            request.add_header("Authentication", &authentication_token.to_string());
        }

        let mut response = self
            .client
            .sign_and_dispatch(request)
            .await
            .map_err(RusotoError::from)?;
        if response.status.as_u16() == 204 {
            let response = response.buffer().await.map_err(RusotoError::HttpDispatch)?;
            let result = ::std::mem::drop(response);

            Ok(result)
        } else {
            let response = response.buffer().await.map_err(RusotoError::HttpDispatch)?;
            Err(DeleteCommentError::from_response(response))
        }
    }

    /// <p>Deletes custom metadata from the specified resource.</p>
    async fn delete_custom_metadata(
        &self,
        input: DeleteCustomMetadataRequest,
    ) -> Result<DeleteCustomMetadataResponse, RusotoError<DeleteCustomMetadataError>> {
        let request_uri = format!(
            "/api/v1/resources/{resource_id}/customMetadata",
            resource_id = input.resource_id
        );

        let mut request = SignedRequest::new("DELETE", "workdocs", &self.region, &request_uri);
        request.set_content_type("application/x-amz-json-1.1".to_owned());

        if let Some(ref authentication_token) = input.authentication_token {
            request.add_header("Authentication", &authentication_token.to_string());
        }
        let mut params = Params::new();
        if let Some(ref x) = input.delete_all {
            params.put("deleteAll", x);
        }
        if let Some(ref x) = input.keys {
            for item in x.iter() {
                params.put("keys", item);
            }
        }
        if let Some(ref x) = input.version_id {
            params.put("versionId", x);
        }
        request.set_params(params);

        let mut response = self
            .client
            .sign_and_dispatch(request)
            .await
            .map_err(RusotoError::from)?;
        if response.status.as_u16() == 200 {
            let response = response.buffer().await.map_err(RusotoError::HttpDispatch)?;
            let result = proto::json::ResponsePayload::new(&response)
                .deserialize::<DeleteCustomMetadataResponse, _>()?;

            Ok(result)
        } else {
            let response = response.buffer().await.map_err(RusotoError::HttpDispatch)?;
            Err(DeleteCustomMetadataError::from_response(response))
        }
    }

    /// <p>Permanently deletes the specified document and its associated metadata.</p>
    async fn delete_document(
        &self,
        input: DeleteDocumentRequest,
    ) -> Result<(), RusotoError<DeleteDocumentError>> {
        let request_uri = format!(
            "/api/v1/documents/{document_id}",
            document_id = input.document_id
        );

        let mut request = SignedRequest::new("DELETE", "workdocs", &self.region, &request_uri);
        request.set_content_type("application/x-amz-json-1.1".to_owned());

        if let Some(ref authentication_token) = input.authentication_token {
            request.add_header("Authentication", &authentication_token.to_string());
        }

        let mut response = self
            .client
            .sign_and_dispatch(request)
            .await
            .map_err(RusotoError::from)?;
        if response.status.as_u16() == 204 {
            let response = response.buffer().await.map_err(RusotoError::HttpDispatch)?;
            let result = ::std::mem::drop(response);

            Ok(result)
        } else {
            let response = response.buffer().await.map_err(RusotoError::HttpDispatch)?;
            Err(DeleteDocumentError::from_response(response))
        }
    }

    /// <p>Permanently deletes the specified folder and its contents.</p>
    async fn delete_folder(
        &self,
        input: DeleteFolderRequest,
    ) -> Result<(), RusotoError<DeleteFolderError>> {
        let request_uri = format!("/api/v1/folders/{folder_id}", folder_id = input.folder_id);

        let mut request = SignedRequest::new("DELETE", "workdocs", &self.region, &request_uri);
        request.set_content_type("application/x-amz-json-1.1".to_owned());

        if let Some(ref authentication_token) = input.authentication_token {
            request.add_header("Authentication", &authentication_token.to_string());
        }

        let mut response = self
            .client
            .sign_and_dispatch(request)
            .await
            .map_err(RusotoError::from)?;
        if response.status.as_u16() == 204 {
            let response = response.buffer().await.map_err(RusotoError::HttpDispatch)?;
            let result = ::std::mem::drop(response);

            Ok(result)
        } else {
            let response = response.buffer().await.map_err(RusotoError::HttpDispatch)?;
            Err(DeleteFolderError::from_response(response))
        }
    }

    /// <p>Deletes the contents of the specified folder.</p>
    async fn delete_folder_contents(
        &self,
        input: DeleteFolderContentsRequest,
    ) -> Result<(), RusotoError<DeleteFolderContentsError>> {
        let request_uri = format!(
            "/api/v1/folders/{folder_id}/contents",
            folder_id = input.folder_id
        );

        let mut request = SignedRequest::new("DELETE", "workdocs", &self.region, &request_uri);
        request.set_content_type("application/x-amz-json-1.1".to_owned());

        if let Some(ref authentication_token) = input.authentication_token {
            request.add_header("Authentication", &authentication_token.to_string());
        }

        let mut response = self
            .client
            .sign_and_dispatch(request)
            .await
            .map_err(RusotoError::from)?;
        if response.status.as_u16() == 204 {
            let response = response.buffer().await.map_err(RusotoError::HttpDispatch)?;
            let result = ::std::mem::drop(response);

            Ok(result)
        } else {
            let response = response.buffer().await.map_err(RusotoError::HttpDispatch)?;
            Err(DeleteFolderContentsError::from_response(response))
        }
    }

    /// <p>Deletes the specified list of labels from a resource.</p>
    async fn delete_labels(
        &self,
        input: DeleteLabelsRequest,
    ) -> Result<DeleteLabelsResponse, RusotoError<DeleteLabelsError>> {
        let request_uri = format!(
            "/api/v1/resources/{resource_id}/labels",
            resource_id = input.resource_id
        );

        let mut request = SignedRequest::new("DELETE", "workdocs", &self.region, &request_uri);
        request.set_content_type("application/x-amz-json-1.1".to_owned());

        if let Some(ref authentication_token) = input.authentication_token {
            request.add_header("Authentication", &authentication_token.to_string());
        }
        let mut params = Params::new();
        if let Some(ref x) = input.delete_all {
            params.put("deleteAll", x);
        }
        if let Some(ref x) = input.labels {
            for item in x.iter() {
                params.put("labels", item);
            }
        }
        request.set_params(params);

        let mut response = self
            .client
            .sign_and_dispatch(request)
            .await
            .map_err(RusotoError::from)?;
        if response.status.as_u16() == 200 {
            let response = response.buffer().await.map_err(RusotoError::HttpDispatch)?;
            let result = proto::json::ResponsePayload::new(&response)
                .deserialize::<DeleteLabelsResponse, _>()?;

            Ok(result)
        } else {
            let response = response.buffer().await.map_err(RusotoError::HttpDispatch)?;
            Err(DeleteLabelsError::from_response(response))
        }
    }

    /// <p>Deletes the specified subscription from the specified organization.</p>
    async fn delete_notification_subscription(
        &self,
        input: DeleteNotificationSubscriptionRequest,
    ) -> Result<(), RusotoError<DeleteNotificationSubscriptionError>> {
        let request_uri = format!(
            "/api/v1/organizations/{organization_id}/subscriptions/{subscription_id}",
            organization_id = input.organization_id,
            subscription_id = input.subscription_id
        );

        let mut request = SignedRequest::new("DELETE", "workdocs", &self.region, &request_uri);
        request.set_content_type("application/x-amz-json-1.1".to_owned());

        let mut response = self
            .client
            .sign_and_dispatch(request)
            .await
            .map_err(RusotoError::from)?;
        if response.status.as_u16() == 200 {
            let response = response.buffer().await.map_err(RusotoError::HttpDispatch)?;
            let result = ::std::mem::drop(response);

            Ok(result)
        } else {
            let response = response.buffer().await.map_err(RusotoError::HttpDispatch)?;
            Err(DeleteNotificationSubscriptionError::from_response(response))
        }
    }

    /// <p>Deletes the specified user from a Simple AD or Microsoft AD directory.</p>
    async fn delete_user(
        &self,
        input: DeleteUserRequest,
    ) -> Result<(), RusotoError<DeleteUserError>> {
        let request_uri = format!("/api/v1/users/{user_id}", user_id = input.user_id);

        let mut request = SignedRequest::new("DELETE", "workdocs", &self.region, &request_uri);
        request.set_content_type("application/x-amz-json-1.1".to_owned());

        if let Some(ref authentication_token) = input.authentication_token {
            request.add_header("Authentication", &authentication_token.to_string());
        }

        let mut response = self
            .client
            .sign_and_dispatch(request)
            .await
            .map_err(RusotoError::from)?;
        if response.status.as_u16() == 204 {
            let response = response.buffer().await.map_err(RusotoError::HttpDispatch)?;
            let result = ::std::mem::drop(response);

            Ok(result)
        } else {
            let response = response.buffer().await.map_err(RusotoError::HttpDispatch)?;
            Err(DeleteUserError::from_response(response))
        }
    }

    /// <p>Describes the user activities in a specified time period.</p>
    async fn describe_activities(
        &self,
        input: DescribeActivitiesRequest,
    ) -> Result<DescribeActivitiesResponse, RusotoError<DescribeActivitiesError>> {
        let request_uri = "/api/v1/activities";

        let mut request = SignedRequest::new("GET", "workdocs", &self.region, &request_uri);
        request.set_content_type("application/x-amz-json-1.1".to_owned());

        if let Some(ref authentication_token) = input.authentication_token {
            request.add_header("Authentication", &authentication_token.to_string());
        }
        let mut params = Params::new();
        if let Some(ref x) = input.activity_types {
            params.put("activityTypes", x);
        }
        if let Some(ref x) = input.end_time {
            params.put("endTime", x);
        }
        if let Some(ref x) = input.include_indirect_activities {
            params.put("includeIndirectActivities", x);
        }
        if let Some(ref x) = input.limit {
            params.put("limit", x);
        }
        if let Some(ref x) = input.marker {
            params.put("marker", x);
        }
        if let Some(ref x) = input.organization_id {
            params.put("organizationId", x);
        }
        if let Some(ref x) = input.resource_id {
            params.put("resourceId", x);
        }
        if let Some(ref x) = input.start_time {
            params.put("startTime", x);
        }
        if let Some(ref x) = input.user_id {
            params.put("userId", x);
        }
        request.set_params(params);

        let mut response = self
            .client
            .sign_and_dispatch(request)
            .await
            .map_err(RusotoError::from)?;
        if response.status.as_u16() == 200 {
            let response = response.buffer().await.map_err(RusotoError::HttpDispatch)?;
            let result = proto::json::ResponsePayload::new(&response)
                .deserialize::<DescribeActivitiesResponse, _>()?;

            Ok(result)
        } else {
            let response = response.buffer().await.map_err(RusotoError::HttpDispatch)?;
            Err(DescribeActivitiesError::from_response(response))
        }
    }

    /// <p>List all the comments for the specified document version.</p>
    async fn describe_comments(
        &self,
        input: DescribeCommentsRequest,
    ) -> Result<DescribeCommentsResponse, RusotoError<DescribeCommentsError>> {
        let request_uri = format!(
            "/api/v1/documents/{document_id}/versions/{version_id}/comments",
            document_id = input.document_id,
            version_id = input.version_id
        );

        let mut request = SignedRequest::new("GET", "workdocs", &self.region, &request_uri);
        request.set_content_type("application/x-amz-json-1.1".to_owned());

        if let Some(ref authentication_token) = input.authentication_token {
            request.add_header("Authentication", &authentication_token.to_string());
        }
        let mut params = Params::new();
        if let Some(ref x) = input.limit {
            params.put("limit", x);
        }
        if let Some(ref x) = input.marker {
            params.put("marker", x);
        }
        request.set_params(params);

        let mut response = self
            .client
            .sign_and_dispatch(request)
            .await
            .map_err(RusotoError::from)?;
        if response.status.as_u16() == 200 {
            let response = response.buffer().await.map_err(RusotoError::HttpDispatch)?;
            let result = proto::json::ResponsePayload::new(&response)
                .deserialize::<DescribeCommentsResponse, _>()?;

            Ok(result)
        } else {
            let response = response.buffer().await.map_err(RusotoError::HttpDispatch)?;
            Err(DescribeCommentsError::from_response(response))
        }
    }

    /// <p>Retrieves the document versions for the specified document.</p> <p>By default, only active versions are returned.</p>
    async fn describe_document_versions(
        &self,
        input: DescribeDocumentVersionsRequest,
    ) -> Result<DescribeDocumentVersionsResponse, RusotoError<DescribeDocumentVersionsError>> {
        let request_uri = format!(
            "/api/v1/documents/{document_id}/versions",
            document_id = input.document_id
        );

        let mut request = SignedRequest::new("GET", "workdocs", &self.region, &request_uri);
        request.set_content_type("application/x-amz-json-1.1".to_owned());

        if let Some(ref authentication_token) = input.authentication_token {
            request.add_header("Authentication", &authentication_token.to_string());
        }
        let mut params = Params::new();
        if let Some(ref x) = input.fields {
            params.put("fields", x);
        }
        if let Some(ref x) = input.include {
            params.put("include", x);
        }
        if let Some(ref x) = input.limit {
            params.put("limit", x);
        }
        if let Some(ref x) = input.marker {
            params.put("marker", x);
        }
        request.set_params(params);

        let mut response = self
            .client
            .sign_and_dispatch(request)
            .await
            .map_err(RusotoError::from)?;
        if response.status.as_u16() == 200 {
            let response = response.buffer().await.map_err(RusotoError::HttpDispatch)?;
            let result = proto::json::ResponsePayload::new(&response)
                .deserialize::<DescribeDocumentVersionsResponse, _>()?;

            Ok(result)
        } else {
            let response = response.buffer().await.map_err(RusotoError::HttpDispatch)?;
            Err(DescribeDocumentVersionsError::from_response(response))
        }
    }

    /// <p>Describes the contents of the specified folder, including its documents and subfolders.</p> <p>By default, Amazon WorkDocs returns the first 100 active document and folder metadata items. If there are more results, the response includes a marker that you can use to request the next set of results. You can also request initialized documents.</p>
    async fn describe_folder_contents(
        &self,
        input: DescribeFolderContentsRequest,
    ) -> Result<DescribeFolderContentsResponse, RusotoError<DescribeFolderContentsError>> {
        let request_uri = format!(
            "/api/v1/folders/{folder_id}/contents",
            folder_id = input.folder_id
        );

        let mut request = SignedRequest::new("GET", "workdocs", &self.region, &request_uri);
        request.set_content_type("application/x-amz-json-1.1".to_owned());

        if let Some(ref authentication_token) = input.authentication_token {
            request.add_header("Authentication", &authentication_token.to_string());
        }
        let mut params = Params::new();
        if let Some(ref x) = input.include {
            params.put("include", x);
        }
        if let Some(ref x) = input.limit {
            params.put("limit", x);
        }
        if let Some(ref x) = input.marker {
            params.put("marker", x);
        }
        if let Some(ref x) = input.order {
            params.put("order", x);
        }
        if let Some(ref x) = input.sort {
            params.put("sort", x);
        }
        if let Some(ref x) = input.type_ {
            params.put("type", x);
        }
        request.set_params(params);

        let mut response = self
            .client
            .sign_and_dispatch(request)
            .await
            .map_err(RusotoError::from)?;
        if response.status.as_u16() == 200 {
            let response = response.buffer().await.map_err(RusotoError::HttpDispatch)?;
            let result = proto::json::ResponsePayload::new(&response)
                .deserialize::<DescribeFolderContentsResponse, _>()?;

            Ok(result)
        } else {
            let response = response.buffer().await.map_err(RusotoError::HttpDispatch)?;
            Err(DescribeFolderContentsError::from_response(response))
        }
    }

    /// <p>Describes the groups specified by the query. Groups are defined by the underlying Active Directory.</p>
    async fn describe_groups(
        &self,
        input: DescribeGroupsRequest,
    ) -> Result<DescribeGroupsResponse, RusotoError<DescribeGroupsError>> {
        let request_uri = "/api/v1/groups";

        let mut request = SignedRequest::new("GET", "workdocs", &self.region, &request_uri);
        request.set_content_type("application/x-amz-json-1.1".to_owned());

        if let Some(ref authentication_token) = input.authentication_token {
            request.add_header("Authentication", &authentication_token.to_string());
        }
        let mut params = Params::new();
        if let Some(ref x) = input.limit {
            params.put("limit", x);
        }
        if let Some(ref x) = input.marker {
            params.put("marker", x);
        }
        if let Some(ref x) = input.organization_id {
            params.put("organizationId", x);
        }
        params.put("searchQuery", &input.search_query);
        request.set_params(params);

        let mut response = self
            .client
            .sign_and_dispatch(request)
            .await
            .map_err(RusotoError::from)?;
        if response.status.as_u16() == 200 {
            let response = response.buffer().await.map_err(RusotoError::HttpDispatch)?;
            let result = proto::json::ResponsePayload::new(&response)
                .deserialize::<DescribeGroupsResponse, _>()?;

            Ok(result)
        } else {
            let response = response.buffer().await.map_err(RusotoError::HttpDispatch)?;
            Err(DescribeGroupsError::from_response(response))
        }
    }

    /// <p>Lists the specified notification subscriptions.</p>
    async fn describe_notification_subscriptions(
        &self,
        input: DescribeNotificationSubscriptionsRequest,
    ) -> Result<
        DescribeNotificationSubscriptionsResponse,
        RusotoError<DescribeNotificationSubscriptionsError>,
    > {
        let request_uri = format!(
            "/api/v1/organizations/{organization_id}/subscriptions",
            organization_id = input.organization_id
        );

        let mut request = SignedRequest::new("GET", "workdocs", &self.region, &request_uri);
        request.set_content_type("application/x-amz-json-1.1".to_owned());

        let mut params = Params::new();
        if let Some(ref x) = input.limit {
            params.put("limit", x);
        }
        if let Some(ref x) = input.marker {
            params.put("marker", x);
        }
        request.set_params(params);

        let mut response = self
            .client
            .sign_and_dispatch(request)
            .await
            .map_err(RusotoError::from)?;
        if response.status.as_u16() == 200 {
            let response = response.buffer().await.map_err(RusotoError::HttpDispatch)?;
            let result = proto::json::ResponsePayload::new(&response)
                .deserialize::<DescribeNotificationSubscriptionsResponse, _>()?;

            Ok(result)
        } else {
            let response = response.buffer().await.map_err(RusotoError::HttpDispatch)?;
            Err(DescribeNotificationSubscriptionsError::from_response(
                response,
            ))
        }
    }

    /// <p>Describes the permissions of a specified resource.</p>
    async fn describe_resource_permissions(
        &self,
        input: DescribeResourcePermissionsRequest,
    ) -> Result<DescribeResourcePermissionsResponse, RusotoError<DescribeResourcePermissionsError>>
    {
        let request_uri = format!(
            "/api/v1/resources/{resource_id}/permissions",
            resource_id = input.resource_id
        );

        let mut request = SignedRequest::new("GET", "workdocs", &self.region, &request_uri);
        request.set_content_type("application/x-amz-json-1.1".to_owned());

        if let Some(ref authentication_token) = input.authentication_token {
            request.add_header("Authentication", &authentication_token.to_string());
        }
        let mut params = Params::new();
        if let Some(ref x) = input.limit {
            params.put("limit", x);
        }
        if let Some(ref x) = input.marker {
            params.put("marker", x);
        }
        if let Some(ref x) = input.principal_id {
            params.put("principalId", x);
        }
        request.set_params(params);

        let mut response = self
            .client
            .sign_and_dispatch(request)
            .await
            .map_err(RusotoError::from)?;
        if response.status.as_u16() == 200 {
            let response = response.buffer().await.map_err(RusotoError::HttpDispatch)?;
            let result = proto::json::ResponsePayload::new(&response)
                .deserialize::<DescribeResourcePermissionsResponse, _>()?;

            Ok(result)
        } else {
            let response = response.buffer().await.map_err(RusotoError::HttpDispatch)?;
            Err(DescribeResourcePermissionsError::from_response(response))
        }
    }

    /// <p>Describes the current user's special folders; the <code>RootFolder</code> and the <code>RecycleBin</code>. <code>RootFolder</code> is the root of user's files and folders and <code>RecycleBin</code> is the root of recycled items. This is not a valid action for SigV4 (administrative API) clients.</p> <p>This action requires an authentication token. To get an authentication token, register an application with Amazon WorkDocs. For more information, see <a href="https://docs.aws.amazon.com/workdocs/latest/developerguide/wd-auth-user.html">Authentication and Access Control for User Applications</a> in the <i>Amazon WorkDocs Developer Guide</i>.</p>
    async fn describe_root_folders(
        &self,
        input: DescribeRootFoldersRequest,
    ) -> Result<DescribeRootFoldersResponse, RusotoError<DescribeRootFoldersError>> {
        let request_uri = "/api/v1/me/root";

        let mut request = SignedRequest::new("GET", "workdocs", &self.region, &request_uri);
        request.set_content_type("application/x-amz-json-1.1".to_owned());

        request.add_header("Authentication", &input.authentication_token);
        let mut params = Params::new();
        if let Some(ref x) = input.limit {
            params.put("limit", x);
        }
        if let Some(ref x) = input.marker {
            params.put("marker", x);
        }
        request.set_params(params);

        let mut response = self
            .client
            .sign_and_dispatch(request)
            .await
            .map_err(RusotoError::from)?;
        if response.status.as_u16() == 200 {
            let response = response.buffer().await.map_err(RusotoError::HttpDispatch)?;
            let result = proto::json::ResponsePayload::new(&response)
                .deserialize::<DescribeRootFoldersResponse, _>()?;

            Ok(result)
        } else {
            let response = response.buffer().await.map_err(RusotoError::HttpDispatch)?;
            Err(DescribeRootFoldersError::from_response(response))
        }
    }

    /// <p>Describes the specified users. You can describe all users or filter the results (for example, by status or organization).</p> <p>By default, Amazon WorkDocs returns the first 24 active or pending users. If there are more results, the response includes a marker that you can use to request the next set of results.</p>
    async fn describe_users(
        &self,
        input: DescribeUsersRequest,
    ) -> Result<DescribeUsersResponse, RusotoError<DescribeUsersError>> {
        let request_uri = "/api/v1/users";

        let mut request = SignedRequest::new("GET", "workdocs", &self.region, &request_uri);
        request.set_content_type("application/x-amz-json-1.1".to_owned());

        if let Some(ref authentication_token) = input.authentication_token {
            request.add_header("Authentication", &authentication_token.to_string());
        }
        let mut params = Params::new();
        if let Some(ref x) = input.fields {
            params.put("fields", x);
        }
        if let Some(ref x) = input.include {
            params.put("include", x);
        }
        if let Some(ref x) = input.limit {
            params.put("limit", x);
        }
        if let Some(ref x) = input.marker {
            params.put("marker", x);
        }
        if let Some(ref x) = input.order {
            params.put("order", x);
        }
        if let Some(ref x) = input.organization_id {
            params.put("organizationId", x);
        }
        if let Some(ref x) = input.query {
            params.put("query", x);
        }
        if let Some(ref x) = input.sort {
            params.put("sort", x);
        }
        if let Some(ref x) = input.user_ids {
            params.put("userIds", x);
        }
        request.set_params(params);

        let mut response = self
            .client
            .sign_and_dispatch(request)
            .await
            .map_err(RusotoError::from)?;
        if response.status.as_u16() == 200 {
            let response = response.buffer().await.map_err(RusotoError::HttpDispatch)?;
            let result = proto::json::ResponsePayload::new(&response)
                .deserialize::<DescribeUsersResponse, _>()?;

            Ok(result)
        } else {
            let response = response.buffer().await.map_err(RusotoError::HttpDispatch)?;
            Err(DescribeUsersError::from_response(response))
        }
    }

    /// <p>Retrieves details of the current user for whom the authentication token was generated. This is not a valid action for SigV4 (administrative API) clients.</p>
    async fn get_current_user(
        &self,
        input: GetCurrentUserRequest,
    ) -> Result<GetCurrentUserResponse, RusotoError<GetCurrentUserError>> {
        let request_uri = "/api/v1/me";

        let mut request = SignedRequest::new("GET", "workdocs", &self.region, &request_uri);
        request.set_content_type("application/x-amz-json-1.1".to_owned());

        request.add_header("Authentication", &input.authentication_token);

        let mut response = self
            .client
            .sign_and_dispatch(request)
            .await
            .map_err(RusotoError::from)?;
        if response.status.as_u16() == 200 {
            let response = response.buffer().await.map_err(RusotoError::HttpDispatch)?;
            let result = proto::json::ResponsePayload::new(&response)
                .deserialize::<GetCurrentUserResponse, _>()?;

            Ok(result)
        } else {
            let response = response.buffer().await.map_err(RusotoError::HttpDispatch)?;
            Err(GetCurrentUserError::from_response(response))
        }
    }

    /// <p>Retrieves details of a document.</p>
    async fn get_document(
        &self,
        input: GetDocumentRequest,
    ) -> Result<GetDocumentResponse, RusotoError<GetDocumentError>> {
        let request_uri = format!(
            "/api/v1/documents/{document_id}",
            document_id = input.document_id
        );

        let mut request = SignedRequest::new("GET", "workdocs", &self.region, &request_uri);
        request.set_content_type("application/x-amz-json-1.1".to_owned());

        if let Some(ref authentication_token) = input.authentication_token {
            request.add_header("Authentication", &authentication_token.to_string());
        }
        let mut params = Params::new();
        if let Some(ref x) = input.include_custom_metadata {
            params.put("includeCustomMetadata", x);
        }
        request.set_params(params);

        let mut response = self
            .client
            .sign_and_dispatch(request)
            .await
            .map_err(RusotoError::from)?;
        if response.status.as_u16() == 200 {
            let response = response.buffer().await.map_err(RusotoError::HttpDispatch)?;
            let result = proto::json::ResponsePayload::new(&response)
                .deserialize::<GetDocumentResponse, _>()?;

            Ok(result)
        } else {
            let response = response.buffer().await.map_err(RusotoError::HttpDispatch)?;
            Err(GetDocumentError::from_response(response))
        }
    }

    /// <p>Retrieves the path information (the hierarchy from the root folder) for the requested document.</p> <p>By default, Amazon WorkDocs returns a maximum of 100 levels upwards from the requested document and only includes the IDs of the parent folders in the path. You can limit the maximum number of levels. You can also request the names of the parent folders.</p>
    async fn get_document_path(
        &self,
        input: GetDocumentPathRequest,
    ) -> Result<GetDocumentPathResponse, RusotoError<GetDocumentPathError>> {
        let request_uri = format!(
            "/api/v1/documents/{document_id}/path",
            document_id = input.document_id
        );

        let mut request = SignedRequest::new("GET", "workdocs", &self.region, &request_uri);
        request.set_content_type("application/x-amz-json-1.1".to_owned());

        if let Some(ref authentication_token) = input.authentication_token {
            request.add_header("Authentication", &authentication_token.to_string());
        }
        let mut params = Params::new();
        if let Some(ref x) = input.fields {
            params.put("fields", x);
        }
        if let Some(ref x) = input.limit {
            params.put("limit", x);
        }
        if let Some(ref x) = input.marker {
            params.put("marker", x);
        }
        request.set_params(params);

        let mut response = self
            .client
            .sign_and_dispatch(request)
            .await
            .map_err(RusotoError::from)?;
        if response.status.as_u16() == 200 {
            let response = response.buffer().await.map_err(RusotoError::HttpDispatch)?;
            let result = proto::json::ResponsePayload::new(&response)
                .deserialize::<GetDocumentPathResponse, _>()?;

            Ok(result)
        } else {
            let response = response.buffer().await.map_err(RusotoError::HttpDispatch)?;
            Err(GetDocumentPathError::from_response(response))
        }
    }

    /// <p>Retrieves version metadata for the specified document.</p>
    async fn get_document_version(
        &self,
        input: GetDocumentVersionRequest,
    ) -> Result<GetDocumentVersionResponse, RusotoError<GetDocumentVersionError>> {
        let request_uri = format!(
            "/api/v1/documents/{document_id}/versions/{version_id}",
            document_id = input.document_id,
            version_id = input.version_id
        );

        let mut request = SignedRequest::new("GET", "workdocs", &self.region, &request_uri);
        request.set_content_type("application/x-amz-json-1.1".to_owned());

        if let Some(ref authentication_token) = input.authentication_token {
            request.add_header("Authentication", &authentication_token.to_string());
        }
        let mut params = Params::new();
        if let Some(ref x) = input.fields {
            params.put("fields", x);
        }
        if let Some(ref x) = input.include_custom_metadata {
            params.put("includeCustomMetadata", x);
        }
        request.set_params(params);

        let mut response = self
            .client
            .sign_and_dispatch(request)
            .await
            .map_err(RusotoError::from)?;
        if response.status.as_u16() == 200 {
            let response = response.buffer().await.map_err(RusotoError::HttpDispatch)?;
            let result = proto::json::ResponsePayload::new(&response)
                .deserialize::<GetDocumentVersionResponse, _>()?;

            Ok(result)
        } else {
            let response = response.buffer().await.map_err(RusotoError::HttpDispatch)?;
            Err(GetDocumentVersionError::from_response(response))
        }
    }

    /// <p>Retrieves the metadata of the specified folder.</p>
    async fn get_folder(
        &self,
        input: GetFolderRequest,
    ) -> Result<GetFolderResponse, RusotoError<GetFolderError>> {
        let request_uri = format!("/api/v1/folders/{folder_id}", folder_id = input.folder_id);

        let mut request = SignedRequest::new("GET", "workdocs", &self.region, &request_uri);
        request.set_content_type("application/x-amz-json-1.1".to_owned());

        if let Some(ref authentication_token) = input.authentication_token {
            request.add_header("Authentication", &authentication_token.to_string());
        }
        let mut params = Params::new();
        if let Some(ref x) = input.include_custom_metadata {
            params.put("includeCustomMetadata", x);
        }
        request.set_params(params);

        let mut response = self
            .client
            .sign_and_dispatch(request)
            .await
            .map_err(RusotoError::from)?;
        if response.status.as_u16() == 200 {
            let response = response.buffer().await.map_err(RusotoError::HttpDispatch)?;
            let result = proto::json::ResponsePayload::new(&response)
                .deserialize::<GetFolderResponse, _>()?;

            Ok(result)
        } else {
            let response = response.buffer().await.map_err(RusotoError::HttpDispatch)?;
            Err(GetFolderError::from_response(response))
        }
    }

    /// <p>Retrieves the path information (the hierarchy from the root folder) for the specified folder.</p> <p>By default, Amazon WorkDocs returns a maximum of 100 levels upwards from the requested folder and only includes the IDs of the parent folders in the path. You can limit the maximum number of levels. You can also request the parent folder names.</p>
    async fn get_folder_path(
        &self,
        input: GetFolderPathRequest,
    ) -> Result<GetFolderPathResponse, RusotoError<GetFolderPathError>> {
        let request_uri = format!(
            "/api/v1/folders/{folder_id}/path",
            folder_id = input.folder_id
        );

        let mut request = SignedRequest::new("GET", "workdocs", &self.region, &request_uri);
        request.set_content_type("application/x-amz-json-1.1".to_owned());

        if let Some(ref authentication_token) = input.authentication_token {
            request.add_header("Authentication", &authentication_token.to_string());
        }
        let mut params = Params::new();
        if let Some(ref x) = input.fields {
            params.put("fields", x);
        }
        if let Some(ref x) = input.limit {
            params.put("limit", x);
        }
        if let Some(ref x) = input.marker {
            params.put("marker", x);
        }
        request.set_params(params);

        let mut response = self
            .client
            .sign_and_dispatch(request)
            .await
            .map_err(RusotoError::from)?;
        if response.status.as_u16() == 200 {
            let response = response.buffer().await.map_err(RusotoError::HttpDispatch)?;
            let result = proto::json::ResponsePayload::new(&response)
                .deserialize::<GetFolderPathResponse, _>()?;

            Ok(result)
        } else {
            let response = response.buffer().await.map_err(RusotoError::HttpDispatch)?;
            Err(GetFolderPathError::from_response(response))
        }
    }

    /// <p>Retrieves a collection of resources, including folders and documents. The only <code>CollectionType</code> supported is <code>SHARED_WITH_ME</code>.</p>
    async fn get_resources(
        &self,
        input: GetResourcesRequest,
    ) -> Result<GetResourcesResponse, RusotoError<GetResourcesError>> {
        let request_uri = "/api/v1/resources";

        let mut request = SignedRequest::new("GET", "workdocs", &self.region, &request_uri);
        request.set_content_type("application/x-amz-json-1.1".to_owned());

        if let Some(ref authentication_token) = input.authentication_token {
            request.add_header("Authentication", &authentication_token.to_string());
        }
        let mut params = Params::new();
        if let Some(ref x) = input.collection_type {
            params.put("collectionType", x);
        }
        if let Some(ref x) = input.limit {
            params.put("limit", x);
        }
        if let Some(ref x) = input.marker {
            params.put("marker", x);
        }
        if let Some(ref x) = input.user_id {
            params.put("userId", x);
        }
        request.set_params(params);

        let mut response = self
            .client
            .sign_and_dispatch(request)
            .await
            .map_err(RusotoError::from)?;
        if response.status.as_u16() == 200 {
            let response = response.buffer().await.map_err(RusotoError::HttpDispatch)?;
            let result = proto::json::ResponsePayload::new(&response)
                .deserialize::<GetResourcesResponse, _>()?;

            Ok(result)
        } else {
            let response = response.buffer().await.map_err(RusotoError::HttpDispatch)?;
            Err(GetResourcesError::from_response(response))
        }
    }

    /// <p>Creates a new document object and version object.</p> <p>The client specifies the parent folder ID and name of the document to upload. The ID is optionally specified when creating a new version of an existing document. This is the first step to upload a document. Next, upload the document to the URL returned from the call, and then call <a>UpdateDocumentVersion</a>.</p> <p>To cancel the document upload, call <a>AbortDocumentVersionUpload</a>.</p>
    async fn initiate_document_version_upload(
        &self,
        input: InitiateDocumentVersionUploadRequest,
    ) -> Result<
        InitiateDocumentVersionUploadResponse,
        RusotoError<InitiateDocumentVersionUploadError>,
    > {
        let request_uri = "/api/v1/documents";

        let mut request = SignedRequest::new("POST", "workdocs", &self.region, &request_uri);
        request.set_content_type("application/x-amz-json-1.1".to_owned());

        let encoded = Some(serde_json::to_vec(&input).unwrap());
        request.set_payload(encoded);

        if let Some(ref authentication_token) = input.authentication_token {
            request.add_header("Authentication", &authentication_token.to_string());
        }

        let mut response = self
            .client
            .sign_and_dispatch(request)
            .await
            .map_err(RusotoError::from)?;
        if response.status.as_u16() == 201 {
            let response = response.buffer().await.map_err(RusotoError::HttpDispatch)?;
            let result = proto::json::ResponsePayload::new(&response)
                .deserialize::<InitiateDocumentVersionUploadResponse, _>()?;

            Ok(result)
        } else {
            let response = response.buffer().await.map_err(RusotoError::HttpDispatch)?;
            Err(InitiateDocumentVersionUploadError::from_response(response))
        }
    }

    /// <p>Removes all the permissions from the specified resource.</p>
    async fn remove_all_resource_permissions(
        &self,
        input: RemoveAllResourcePermissionsRequest,
    ) -> Result<(), RusotoError<RemoveAllResourcePermissionsError>> {
        let request_uri = format!(
            "/api/v1/resources/{resource_id}/permissions",
            resource_id = input.resource_id
        );

        let mut request = SignedRequest::new("DELETE", "workdocs", &self.region, &request_uri);
        request.set_content_type("application/x-amz-json-1.1".to_owned());

        if let Some(ref authentication_token) = input.authentication_token {
            request.add_header("Authentication", &authentication_token.to_string());
        }

        let mut response = self
            .client
            .sign_and_dispatch(request)
            .await
            .map_err(RusotoError::from)?;
        if response.status.as_u16() == 204 {
            let response = response.buffer().await.map_err(RusotoError::HttpDispatch)?;
            let result = ::std::mem::drop(response);

            Ok(result)
        } else {
            let response = response.buffer().await.map_err(RusotoError::HttpDispatch)?;
            Err(RemoveAllResourcePermissionsError::from_response(response))
        }
    }

    /// <p>Removes the permission for the specified principal from the specified resource.</p>
    async fn remove_resource_permission(
        &self,
        input: RemoveResourcePermissionRequest,
    ) -> Result<(), RusotoError<RemoveResourcePermissionError>> {
        let request_uri = format!(
            "/api/v1/resources/{resource_id}/permissions/{principal_id}",
            principal_id = input.principal_id,
            resource_id = input.resource_id
        );

        let mut request = SignedRequest::new("DELETE", "workdocs", &self.region, &request_uri);
        request.set_content_type("application/x-amz-json-1.1".to_owned());

        if let Some(ref authentication_token) = input.authentication_token {
            request.add_header("Authentication", &authentication_token.to_string());
        }
        let mut params = Params::new();
        if let Some(ref x) = input.principal_type {
            params.put("type", x);
        }
        request.set_params(params);

        let mut response = self
            .client
            .sign_and_dispatch(request)
            .await
            .map_err(RusotoError::from)?;
        if response.status.as_u16() == 204 {
            let response = response.buffer().await.map_err(RusotoError::HttpDispatch)?;
            let result = ::std::mem::drop(response);

            Ok(result)
        } else {
            let response = response.buffer().await.map_err(RusotoError::HttpDispatch)?;
            Err(RemoveResourcePermissionError::from_response(response))
        }
    }

    /// <p>Updates the specified attributes of a document. The user must have access to both the document and its parent folder, if applicable.</p>
    async fn update_document(
        &self,
        input: UpdateDocumentRequest,
    ) -> Result<(), RusotoError<UpdateDocumentError>> {
        let request_uri = format!(
            "/api/v1/documents/{document_id}",
            document_id = input.document_id
        );

        let mut request = SignedRequest::new("PATCH", "workdocs", &self.region, &request_uri);
        request.set_content_type("application/x-amz-json-1.1".to_owned());

        let encoded = Some(serde_json::to_vec(&input).unwrap());
        request.set_payload(encoded);

        if let Some(ref authentication_token) = input.authentication_token {
            request.add_header("Authentication", &authentication_token.to_string());
        }

        let mut response = self
            .client
            .sign_and_dispatch(request)
            .await
            .map_err(RusotoError::from)?;
        if response.status.as_u16() == 200 {
            let response = response.buffer().await.map_err(RusotoError::HttpDispatch)?;
            let result = ::std::mem::drop(response);

            Ok(result)
        } else {
            let response = response.buffer().await.map_err(RusotoError::HttpDispatch)?;
            Err(UpdateDocumentError::from_response(response))
        }
    }

    /// <p>Changes the status of the document version to ACTIVE. </p> <p>Amazon WorkDocs also sets its document container to ACTIVE. This is the last step in a document upload, after the client uploads the document to an S3-presigned URL returned by <a>InitiateDocumentVersionUpload</a>. </p>
    async fn update_document_version(
        &self,
        input: UpdateDocumentVersionRequest,
    ) -> Result<(), RusotoError<UpdateDocumentVersionError>> {
        let request_uri = format!(
            "/api/v1/documents/{document_id}/versions/{version_id}",
            document_id = input.document_id,
            version_id = input.version_id
        );

        let mut request = SignedRequest::new("PATCH", "workdocs", &self.region, &request_uri);
        request.set_content_type("application/x-amz-json-1.1".to_owned());

        let encoded = Some(serde_json::to_vec(&input).unwrap());
        request.set_payload(encoded);

        if let Some(ref authentication_token) = input.authentication_token {
            request.add_header("Authentication", &authentication_token.to_string());
        }

        let mut response = self
            .client
            .sign_and_dispatch(request)
            .await
            .map_err(RusotoError::from)?;
        if response.status.as_u16() == 200 {
            let response = response.buffer().await.map_err(RusotoError::HttpDispatch)?;
            let result = ::std::mem::drop(response);

            Ok(result)
        } else {
            let response = response.buffer().await.map_err(RusotoError::HttpDispatch)?;
            Err(UpdateDocumentVersionError::from_response(response))
        }
    }

    /// <p>Updates the specified attributes of the specified folder. The user must have access to both the folder and its parent folder, if applicable.</p>
    async fn update_folder(
        &self,
        input: UpdateFolderRequest,
    ) -> Result<(), RusotoError<UpdateFolderError>> {
        let request_uri = format!("/api/v1/folders/{folder_id}", folder_id = input.folder_id);

        let mut request = SignedRequest::new("PATCH", "workdocs", &self.region, &request_uri);
        request.set_content_type("application/x-amz-json-1.1".to_owned());

        let encoded = Some(serde_json::to_vec(&input).unwrap());
        request.set_payload(encoded);

        if let Some(ref authentication_token) = input.authentication_token {
            request.add_header("Authentication", &authentication_token.to_string());
        }

        let mut response = self
            .client
            .sign_and_dispatch(request)
            .await
            .map_err(RusotoError::from)?;
        if response.status.as_u16() == 200 {
            let response = response.buffer().await.map_err(RusotoError::HttpDispatch)?;
            let result = ::std::mem::drop(response);

            Ok(result)
        } else {
            let response = response.buffer().await.map_err(RusotoError::HttpDispatch)?;
            Err(UpdateFolderError::from_response(response))
        }
    }

    /// <p>Updates the specified attributes of the specified user, and grants or revokes administrative privileges to the Amazon WorkDocs site.</p>
    async fn update_user(
        &self,
        input: UpdateUserRequest,
    ) -> Result<UpdateUserResponse, RusotoError<UpdateUserError>> {
        let request_uri = format!("/api/v1/users/{user_id}", user_id = input.user_id);

        let mut request = SignedRequest::new("PATCH", "workdocs", &self.region, &request_uri);
        request.set_content_type("application/x-amz-json-1.1".to_owned());

        let encoded = Some(serde_json::to_vec(&input).unwrap());
        request.set_payload(encoded);

        if let Some(ref authentication_token) = input.authentication_token {
            request.add_header("Authentication", &authentication_token.to_string());
        }

        let mut response = self
            .client
            .sign_and_dispatch(request)
            .await
            .map_err(RusotoError::from)?;
        if response.status.as_u16() == 200 {
            let response = response.buffer().await.map_err(RusotoError::HttpDispatch)?;
            let result = proto::json::ResponsePayload::new(&response)
                .deserialize::<UpdateUserResponse, _>()?;

            Ok(result)
        } else {
            let response = response.buffer().await.map_err(RusotoError::HttpDispatch)?;
            Err(UpdateUserError::from_response(response))
        }
    }
}<|MERGE_RESOLUTION|>--- conflicted
+++ resolved
@@ -11,26 +11,15 @@
 // =================================================================
 #![allow(warnings)]
 
-<<<<<<< HEAD
 use std::error::Error;
 use std::fmt;
 
 use async_trait::async_trait;
-=======
-use futures::future;
-use futures::Future;
->>>>>>> f58d1ce6
 use rusoto_core::credential::ProvideAwsCredentials;
 use rusoto_core::region;
 #[allow(warnings)]
 use rusoto_core::request::{BufferedHttpResponse, DispatchSignedRequest};
-<<<<<<< HEAD
 use rusoto_core::{Client, RusotoError};
-=======
-use rusoto_core::{Client, RusotoError, RusotoFuture};
-use std::error::Error;
-use std::fmt;
->>>>>>> f58d1ce6
 
 use rusoto_core::param::{Params, ServiceParams};
 use rusoto_core::proto;
@@ -4939,14 +4928,6 @@
     }
 }
 
-impl fmt::Debug for WorkdocsClient {
-    fn fmt(&self, f: &mut fmt::Formatter<'_>) -> fmt::Result {
-        f.debug_struct("WorkdocsClient")
-            .field("region", &self.region)
-            .finish()
-    }
-}
-
 #[async_trait]
 impl Workdocs for WorkdocsClient {
     /// <p>Aborts the upload of the specified document version that was previously initiated by <a>InitiateDocumentVersionUpload</a>. The client should make this call only when it no longer intends to upload the document version, or fails to do so.</p>
