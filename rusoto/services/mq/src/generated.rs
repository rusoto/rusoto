// =================================================================
//
//                           * WARNING *
//
//                    This file is generated!
//
//  Changes made to this file will be overwritten. If changes are
//  required to the generated code, the service_crategen project
//  must be updated to generate the changes.
//
// =================================================================
#![allow(warnings)]

<<<<<<< HEAD
use futures::future;
use futures::Future;
=======
use std::error::Error;
use std::fmt;

use async_trait::async_trait;
>>>>>>> 62832c4b
use rusoto_core::credential::ProvideAwsCredentials;
use rusoto_core::region;
#[allow(warnings)]
use rusoto_core::request::{BufferedHttpResponse, DispatchSignedRequest};
<<<<<<< HEAD
use rusoto_core::{Client, RusotoError, RusotoFuture};
use std::error::Error;
use std::fmt;
=======
use rusoto_core::{Client, RusotoError};
>>>>>>> 62832c4b

use rusoto_core::param::{Params, ServiceParams};
use rusoto_core::proto;
use rusoto_core::signature::SignedRequest;
use serde::{Deserialize, Serialize};
use serde_json;
/// <p>Name of the availability zone.</p>
#[derive(Default, Debug, Clone, PartialEq, Deserialize)]
#[cfg_attr(any(test, feature = "serialize_structs"), derive(Serialize))]
pub struct AvailabilityZone {
    /// <p>Id for the availability zone.</p>
    #[serde(rename = "Name")]
    #[serde(skip_serializing_if = "Option::is_none")]
    pub name: Option<String>,
}

/// <p>Types of broker engines.</p>
#[derive(Default, Debug, Clone, PartialEq, Deserialize)]
#[cfg_attr(any(test, feature = "serialize_structs"), derive(Serialize))]
pub struct BrokerEngineType {
    /// <p>The type of broker engine.</p>
    #[serde(rename = "EngineType")]
    #[serde(skip_serializing_if = "Option::is_none")]
    pub engine_type: Option<String>,
    /// <p>The list of engine versions.</p>
    #[serde(rename = "EngineVersions")]
    #[serde(skip_serializing_if = "Option::is_none")]
    pub engine_versions: Option<Vec<EngineVersion>>,
}

/// <p>Returns information about all brokers.</p>
#[derive(Default, Debug, Clone, PartialEq, Deserialize)]
#[cfg_attr(any(test, feature = "serialize_structs"), derive(Serialize))]
pub struct BrokerInstance {
    /// <p>The URL of the broker&#39;s ActiveMQ Web Console.</p>
    #[serde(rename = "ConsoleURL")]
    #[serde(skip_serializing_if = "Option::is_none")]
    pub console_url: Option<String>,
    /// <p>The broker&#39;s wire-level protocol endpoints.</p>
    #[serde(rename = "Endpoints")]
    #[serde(skip_serializing_if = "Option::is_none")]
    pub endpoints: Option<Vec<String>>,
    /// <p>The IP address of the Elastic Network Interface (ENI) attached to the broker.</p>
    #[serde(rename = "IpAddress")]
    #[serde(skip_serializing_if = "Option::is_none")]
    pub ip_address: Option<String>,
}

/// <p>Option for host instance type.</p>
#[derive(Default, Debug, Clone, PartialEq, Deserialize)]
#[cfg_attr(any(test, feature = "serialize_structs"), derive(Serialize))]
pub struct BrokerInstanceOption {
    /// <p>The list of available az.</p>
    #[serde(rename = "AvailabilityZones")]
    #[serde(skip_serializing_if = "Option::is_none")]
    pub availability_zones: Option<Vec<AvailabilityZone>>,
    /// <p>The type of broker engine.</p>
    #[serde(rename = "EngineType")]
    #[serde(skip_serializing_if = "Option::is_none")]
    pub engine_type: Option<String>,
    /// <p>The type of broker instance.</p>
    #[serde(rename = "HostInstanceType")]
    #[serde(skip_serializing_if = "Option::is_none")]
    pub host_instance_type: Option<String>,
    /// <p>The list of supported engine versions.</p>
    #[serde(rename = "SupportedEngineVersions")]
    #[serde(skip_serializing_if = "Option::is_none")]
    pub supported_engine_versions: Option<Vec<String>>,
}

/// <p>The Amazon Resource Name (ARN) of the broker.</p>
#[derive(Default, Debug, Clone, PartialEq, Deserialize)]
#[cfg_attr(any(test, feature = "serialize_structs"), derive(Serialize))]
pub struct BrokerSummary {
    /// <p>The Amazon Resource Name (ARN) of the broker.</p>
    #[serde(rename = "BrokerArn")]
    #[serde(skip_serializing_if = "Option::is_none")]
    pub broker_arn: Option<String>,
    /// <p>The unique ID that Amazon MQ generates for the broker.</p>
    #[serde(rename = "BrokerId")]
    #[serde(skip_serializing_if = "Option::is_none")]
    pub broker_id: Option<String>,
    /// <p>The name of the broker. This value must be unique in your AWS account, 1-50 characters long, must contain only letters, numbers, dashes, and underscores, and must not contain whitespaces, brackets, wildcard characters, or special characters.</p>
    #[serde(rename = "BrokerName")]
    #[serde(skip_serializing_if = "Option::is_none")]
    pub broker_name: Option<String>,
    /// <p>The status of the broker.</p>
    #[serde(rename = "BrokerState")]
    #[serde(skip_serializing_if = "Option::is_none")]
    pub broker_state: Option<String>,
    /// <p>The time when the broker was created.</p>
    #[serde(rename = "Created")]
    #[serde(skip_serializing_if = "Option::is_none")]
    pub created: Option<f64>,
    /// <p>Required. The deployment mode of the broker.</p>
    #[serde(rename = "DeploymentMode")]
    #[serde(skip_serializing_if = "Option::is_none")]
    pub deployment_mode: Option<String>,
    /// <p>The broker&#39;s instance type.</p>
    #[serde(rename = "HostInstanceType")]
    #[serde(skip_serializing_if = "Option::is_none")]
    pub host_instance_type: Option<String>,
}

/// <p>Returns information about all configurations.</p>
#[derive(Default, Debug, Clone, PartialEq, Deserialize)]
#[cfg_attr(any(test, feature = "serialize_structs"), derive(Serialize))]
pub struct Configuration {
    /// <p>Required. The ARN of the configuration.</p>
    #[serde(rename = "Arn")]
    #[serde(skip_serializing_if = "Option::is_none")]
    pub arn: Option<String>,
    /// <p>Required. The date and time of the configuration revision.</p>
    #[serde(rename = "Created")]
    #[serde(skip_serializing_if = "Option::is_none")]
    pub created: Option<f64>,
    /// <p>Required. The description of the configuration.</p>
    #[serde(rename = "Description")]
    #[serde(skip_serializing_if = "Option::is_none")]
    pub description: Option<String>,
    /// <p>Required. The type of broker engine. Note: Currently, Amazon MQ supports only ACTIVEMQ.</p>
    #[serde(rename = "EngineType")]
    #[serde(skip_serializing_if = "Option::is_none")]
    pub engine_type: Option<String>,
    /// <p>Required. The version of the broker engine. For a list of supported engine versions, see https://docs.aws.amazon.com/amazon-mq/latest/developer-guide/broker-engine.html</p>
    #[serde(rename = "EngineVersion")]
    #[serde(skip_serializing_if = "Option::is_none")]
    pub engine_version: Option<String>,
    /// <p>Required. The unique ID that Amazon MQ generates for the configuration.</p>
    #[serde(rename = "Id")]
    #[serde(skip_serializing_if = "Option::is_none")]
    pub id: Option<String>,
    /// <p>Required. The latest revision of the configuration.</p>
    #[serde(rename = "LatestRevision")]
    #[serde(skip_serializing_if = "Option::is_none")]
    pub latest_revision: Option<ConfigurationRevision>,
    /// <p>Required. The name of the configuration. This value can contain only alphanumeric characters, dashes, periods, underscores, and tildes (- . _ ~). This value must be 1-150 characters long.</p>
    #[serde(rename = "Name")]
    #[serde(skip_serializing_if = "Option::is_none")]
    pub name: Option<String>,
    /// <p>The list of all tags associated with this configuration.</p>
    #[serde(rename = "Tags")]
    #[serde(skip_serializing_if = "Option::is_none")]
    pub tags: Option<::std::collections::HashMap<String, String>>,
}

/// <p>A list of information about the configuration.</p>
#[derive(Default, Debug, Clone, PartialEq, Serialize, Deserialize)]
pub struct ConfigurationId {
    /// <p>Required. The unique ID that Amazon MQ generates for the configuration.</p>
    #[serde(rename = "Id")]
    #[serde(skip_serializing_if = "Option::is_none")]
    pub id: Option<String>,
    /// <p>The revision number of the configuration.</p>
    #[serde(rename = "Revision")]
    #[serde(skip_serializing_if = "Option::is_none")]
    pub revision: Option<i64>,
}

/// <p>Returns information about the specified configuration revision.</p>
#[derive(Default, Debug, Clone, PartialEq, Deserialize)]
#[cfg_attr(any(test, feature = "serialize_structs"), derive(Serialize))]
pub struct ConfigurationRevision {
    /// <p>Required. The date and time of the configuration revision.</p>
    #[serde(rename = "Created")]
    #[serde(skip_serializing_if = "Option::is_none")]
    pub created: Option<f64>,
    /// <p>The description of the configuration revision.</p>
    #[serde(rename = "Description")]
    #[serde(skip_serializing_if = "Option::is_none")]
    pub description: Option<String>,
    /// <p>Required. The revision number of the configuration.</p>
    #[serde(rename = "Revision")]
    #[serde(skip_serializing_if = "Option::is_none")]
    pub revision: Option<i64>,
}

/// <p>Broker configuration information</p>
#[derive(Default, Debug, Clone, PartialEq, Deserialize)]
#[cfg_attr(any(test, feature = "serialize_structs"), derive(Serialize))]
pub struct Configurations {
    /// <p>The current configuration of the broker.</p>
    #[serde(rename = "Current")]
    #[serde(skip_serializing_if = "Option::is_none")]
    pub current: Option<ConfigurationId>,
    /// <p>The history of configurations applied to the broker.</p>
    #[serde(rename = "History")]
    #[serde(skip_serializing_if = "Option::is_none")]
    pub history: Option<Vec<ConfigurationId>>,
    /// <p>The pending configuration of the broker.</p>
    #[serde(rename = "Pending")]
    #[serde(skip_serializing_if = "Option::is_none")]
    pub pending: Option<ConfigurationId>,
}

/// <p>Creates a broker using the specified properties.</p>
#[derive(Default, Debug, Clone, PartialEq, Serialize)]
pub struct CreateBrokerRequest {
    /// <p>Required. Enables automatic upgrades to new minor versions for brokers, as Apache releases the versions. The automatic upgrades occur during the maintenance window of the broker or after a manual broker reboot.</p>
    #[serde(rename = "AutoMinorVersionUpgrade")]
    #[serde(skip_serializing_if = "Option::is_none")]
    pub auto_minor_version_upgrade: Option<bool>,
    /// <p>Required. The name of the broker. This value must be unique in your AWS account, 1-50 characters long, must contain only letters, numbers, dashes, and underscores, and must not contain whitespaces, brackets, wildcard characters, or special characters.</p>
    #[serde(rename = "BrokerName")]
    #[serde(skip_serializing_if = "Option::is_none")]
    pub broker_name: Option<String>,
    /// <p>A list of information about the configuration.</p>
    #[serde(rename = "Configuration")]
    #[serde(skip_serializing_if = "Option::is_none")]
    pub configuration: Option<ConfigurationId>,
    /// <p>The unique ID that the requester receives for the created broker. Amazon MQ passes your ID with the API action. Note: We recommend using a Universally Unique Identifier (UUID) for the creatorRequestId. You may omit the creatorRequestId if your application doesn&#39;t require idempotency.</p>
    #[serde(rename = "CreatorRequestId")]
    #[serde(skip_serializing_if = "Option::is_none")]
    pub creator_request_id: Option<String>,
    /// <p>Required. The deployment mode of the broker.</p>
    #[serde(rename = "DeploymentMode")]
    #[serde(skip_serializing_if = "Option::is_none")]
    pub deployment_mode: Option<String>,
    /// <p>Encryption options for the broker.</p>
    #[serde(rename = "EncryptionOptions")]
    #[serde(skip_serializing_if = "Option::is_none")]
    pub encryption_options: Option<EncryptionOptions>,
    /// <p>Required. The type of broker engine. Note: Currently, Amazon MQ supports only ACTIVEMQ.</p>
    #[serde(rename = "EngineType")]
    #[serde(skip_serializing_if = "Option::is_none")]
    pub engine_type: Option<String>,
    /// <p>Required. The version of the broker engine. For a list of supported engine versions, see https://docs.aws.amazon.com/amazon-mq/latest/developer-guide/broker-engine.html</p>
    #[serde(rename = "EngineVersion")]
    #[serde(skip_serializing_if = "Option::is_none")]
    pub engine_version: Option<String>,
    /// <p>Required. The broker&#39;s instance type.</p>
    #[serde(rename = "HostInstanceType")]
    #[serde(skip_serializing_if = "Option::is_none")]
    pub host_instance_type: Option<String>,
    /// <p>Enables Amazon CloudWatch logging for brokers.</p>
    #[serde(rename = "Logs")]
    #[serde(skip_serializing_if = "Option::is_none")]
    pub logs: Option<Logs>,
    /// <p>The parameters that determine the WeeklyStartTime.</p>
    #[serde(rename = "MaintenanceWindowStartTime")]
    #[serde(skip_serializing_if = "Option::is_none")]
    pub maintenance_window_start_time: Option<WeeklyStartTime>,
    /// <p>Required. Enables connections from applications outside of the VPC that hosts the broker&#39;s subnets.</p>
    #[serde(rename = "PubliclyAccessible")]
    #[serde(skip_serializing_if = "Option::is_none")]
    pub publicly_accessible: Option<bool>,
    /// <p>The list of security groups (1 minimum, 5 maximum) that authorize connections to brokers.</p>
    #[serde(rename = "SecurityGroups")]
    #[serde(skip_serializing_if = "Option::is_none")]
    pub security_groups: Option<Vec<String>>,
    /// <p>The list of groups (2 maximum) that define which subnets and IP ranges the broker can use from different Availability Zones. A SINGLE<em>INSTANCE deployment requires one subnet (for example, the default subnet). An ACTIVE</em>STANDBY<em>MULTI</em>AZ deployment requires two subnets.</p>
    #[serde(rename = "SubnetIds")]
    #[serde(skip_serializing_if = "Option::is_none")]
    pub subnet_ids: Option<Vec<String>>,
    /// <p>Create tags when creating the broker.</p>
    #[serde(rename = "Tags")]
    #[serde(skip_serializing_if = "Option::is_none")]
    pub tags: Option<::std::collections::HashMap<String, String>>,
    /// <p>Required. The list of ActiveMQ users (persons or applications) who can access queues and topics. This value can contain only alphanumeric characters, dashes, periods, underscores, and tildes (- . _ ~). This value must be 2-100 characters long.</p>
    #[serde(rename = "Users")]
    #[serde(skip_serializing_if = "Option::is_none")]
    pub users: Option<Vec<User>>,
}

#[derive(Default, Debug, Clone, PartialEq, Deserialize)]
#[cfg_attr(any(test, feature = "serialize_structs"), derive(Serialize))]
pub struct CreateBrokerResponse {
    /// <p>The Amazon Resource Name (ARN) of the broker.</p>
    #[serde(rename = "BrokerArn")]
    #[serde(skip_serializing_if = "Option::is_none")]
    pub broker_arn: Option<String>,
    /// <p>The unique ID that Amazon MQ generates for the broker.</p>
    #[serde(rename = "BrokerId")]
    #[serde(skip_serializing_if = "Option::is_none")]
    pub broker_id: Option<String>,
}

/// <p>Creates a new configuration for the specified configuration name. Amazon MQ uses the default configuration (the engine type and version).</p>
#[derive(Default, Debug, Clone, PartialEq, Serialize)]
pub struct CreateConfigurationRequest {
    /// <p>Required. The type of broker engine. Note: Currently, Amazon MQ supports only ACTIVEMQ.</p>
    #[serde(rename = "EngineType")]
    #[serde(skip_serializing_if = "Option::is_none")]
    pub engine_type: Option<String>,
    /// <p>Required. The version of the broker engine. For a list of supported engine versions, see https://docs.aws.amazon.com/amazon-mq/latest/developer-guide/broker-engine.html</p>
    #[serde(rename = "EngineVersion")]
    #[serde(skip_serializing_if = "Option::is_none")]
    pub engine_version: Option<String>,
    /// <p>Required. The name of the configuration. This value can contain only alphanumeric characters, dashes, periods, underscores, and tildes (- . _ ~). This value must be 1-150 characters long.</p>
    #[serde(rename = "Name")]
    #[serde(skip_serializing_if = "Option::is_none")]
    pub name: Option<String>,
    /// <p>Create tags when creating the configuration.</p>
    #[serde(rename = "Tags")]
    #[serde(skip_serializing_if = "Option::is_none")]
    pub tags: Option<::std::collections::HashMap<String, String>>,
}

#[derive(Default, Debug, Clone, PartialEq, Deserialize)]
#[cfg_attr(any(test, feature = "serialize_structs"), derive(Serialize))]
pub struct CreateConfigurationResponse {
    /// <p>Required. The Amazon Resource Name (ARN) of the configuration.</p>
    #[serde(rename = "Arn")]
    #[serde(skip_serializing_if = "Option::is_none")]
    pub arn: Option<String>,
    /// <p>Required. The date and time of the configuration.</p>
    #[serde(rename = "Created")]
    #[serde(skip_serializing_if = "Option::is_none")]
    pub created: Option<f64>,
    /// <p>Required. The unique ID that Amazon MQ generates for the configuration.</p>
    #[serde(rename = "Id")]
    #[serde(skip_serializing_if = "Option::is_none")]
    pub id: Option<String>,
    /// <p>The latest revision of the configuration.</p>
    #[serde(rename = "LatestRevision")]
    #[serde(skip_serializing_if = "Option::is_none")]
    pub latest_revision: Option<ConfigurationRevision>,
    /// <p>Required. The name of the configuration. This value can contain only alphanumeric characters, dashes, periods, underscores, and tildes (- . _ ~). This value must be 1-150 characters long.</p>
    #[serde(rename = "Name")]
    #[serde(skip_serializing_if = "Option::is_none")]
    pub name: Option<String>,
}

/// <p>A map of the key-value pairs for the resource tag.</p>
#[derive(Default, Debug, Clone, PartialEq, Serialize)]
pub struct CreateTagsRequest {
    /// <p>The Amazon Resource Name (ARN) of the resource tag.</p>
    #[serde(rename = "ResourceArn")]
    pub resource_arn: String,
    /// <p>The key-value pair for the resource tag.</p>
    #[serde(rename = "Tags")]
    #[serde(skip_serializing_if = "Option::is_none")]
    pub tags: Option<::std::collections::HashMap<String, String>>,
}

/// <p>Creates a new ActiveMQ user.</p>
#[derive(Default, Debug, Clone, PartialEq, Serialize)]
pub struct CreateUserRequest {
    /// <p>The unique ID that Amazon MQ generates for the broker.</p>
    #[serde(rename = "BrokerId")]
    pub broker_id: String,
    /// <p>Enables access to the the ActiveMQ Web Console for the ActiveMQ user.</p>
    #[serde(rename = "ConsoleAccess")]
    #[serde(skip_serializing_if = "Option::is_none")]
    pub console_access: Option<bool>,
    /// <p>The list of groups (20 maximum) to which the ActiveMQ user belongs. This value can contain only alphanumeric characters, dashes, periods, underscores, and tildes (- . _ ~). This value must be 2-100 characters long.</p>
    #[serde(rename = "Groups")]
    #[serde(skip_serializing_if = "Option::is_none")]
    pub groups: Option<Vec<String>>,
    /// <p>Required. The password of the user. This value must be at least 12 characters long, must contain at least 4 unique characters, and must not contain commas.</p>
    #[serde(rename = "Password")]
    #[serde(skip_serializing_if = "Option::is_none")]
    pub password: Option<String>,
    /// <p>The username of the ActiveMQ user. This value can contain only alphanumeric characters, dashes, periods, underscores, and tildes (- . _ ~). This value must be 2-100 characters long.</p>
    #[serde(rename = "Username")]
    pub username: String,
}

#[derive(Default, Debug, Clone, PartialEq, Deserialize)]
#[cfg_attr(any(test, feature = "serialize_structs"), derive(Serialize))]
pub struct CreateUserResponse {}

#[derive(Default, Debug, Clone, PartialEq, Serialize)]
pub struct DeleteBrokerRequest {
    /// <p>The name of the broker. This value must be unique in your AWS account, 1-50 characters long, must contain only letters, numbers, dashes, and underscores, and must not contain whitespaces, brackets, wildcard characters, or special characters.</p>
    #[serde(rename = "BrokerId")]
    pub broker_id: String,
}

#[derive(Default, Debug, Clone, PartialEq, Deserialize)]
#[cfg_attr(any(test, feature = "serialize_structs"), derive(Serialize))]
pub struct DeleteBrokerResponse {
    /// <p>The unique ID that Amazon MQ generates for the broker.</p>
    #[serde(rename = "BrokerId")]
    #[serde(skip_serializing_if = "Option::is_none")]
    pub broker_id: Option<String>,
}

#[derive(Default, Debug, Clone, PartialEq, Serialize)]
pub struct DeleteTagsRequest {
    /// <p>The Amazon Resource Name (ARN) of the resource tag.</p>
    #[serde(rename = "ResourceArn")]
    pub resource_arn: String,
    /// <p>An array of tag keys to delete</p>
    #[serde(rename = "TagKeys")]
    pub tag_keys: Vec<String>,
}

#[derive(Default, Debug, Clone, PartialEq, Serialize)]
pub struct DeleteUserRequest {
    /// <p>The unique ID that Amazon MQ generates for the broker.</p>
    #[serde(rename = "BrokerId")]
    pub broker_id: String,
    /// <p>The username of the ActiveMQ user. This value can contain only alphanumeric characters, dashes, periods, underscores, and tildes (- . _ ~). This value must be 2-100 characters long.</p>
    #[serde(rename = "Username")]
    pub username: String,
}

#[derive(Default, Debug, Clone, PartialEq, Deserialize)]
#[cfg_attr(any(test, feature = "serialize_structs"), derive(Serialize))]
pub struct DeleteUserResponse {}

#[derive(Default, Debug, Clone, PartialEq, Serialize)]
pub struct DescribeBrokerEngineTypesRequest {
    /// <p>Filter response by engine type.</p>
    #[serde(rename = "EngineType")]
    #[serde(skip_serializing_if = "Option::is_none")]
    pub engine_type: Option<String>,
    /// <p>The maximum number of engine types that Amazon MQ can return per page (20 by default). This value must be an integer from 5 to 100.</p>
    #[serde(rename = "MaxResults")]
    #[serde(skip_serializing_if = "Option::is_none")]
    pub max_results: Option<i64>,
    /// <p>The token that specifies the next page of results Amazon MQ should return. To request the first page, leave nextToken empty.</p>
    #[serde(rename = "NextToken")]
    #[serde(skip_serializing_if = "Option::is_none")]
    pub next_token: Option<String>,
}

#[derive(Default, Debug, Clone, PartialEq, Deserialize)]
#[cfg_attr(any(test, feature = "serialize_structs"), derive(Serialize))]
pub struct DescribeBrokerEngineTypesResponse {
    /// <p>List of available engine types and versions.</p>
    #[serde(rename = "BrokerEngineTypes")]
    #[serde(skip_serializing_if = "Option::is_none")]
    pub broker_engine_types: Option<Vec<BrokerEngineType>>,
    /// <p>Required. The maximum number of engine types that can be returned per page (20 by default). This value must be an integer from 5 to 100.</p>
    #[serde(rename = "MaxResults")]
    #[serde(skip_serializing_if = "Option::is_none")]
    pub max_results: Option<i64>,
    /// <p>The token that specifies the next page of results Amazon MQ should return. To request the first page, leave nextToken empty.</p>
    #[serde(rename = "NextToken")]
    #[serde(skip_serializing_if = "Option::is_none")]
    pub next_token: Option<String>,
}

#[derive(Default, Debug, Clone, PartialEq, Serialize)]
pub struct DescribeBrokerInstanceOptionsRequest {
    /// <p>Filter response by engine type.</p>
    #[serde(rename = "EngineType")]
    #[serde(skip_serializing_if = "Option::is_none")]
    pub engine_type: Option<String>,
    /// <p>Filter response by host instance type.</p>
    #[serde(rename = "HostInstanceType")]
    #[serde(skip_serializing_if = "Option::is_none")]
    pub host_instance_type: Option<String>,
    /// <p>The maximum number of instance options that Amazon MQ can return per page (20 by default). This value must be an integer from 5 to 100.</p>
    #[serde(rename = "MaxResults")]
    #[serde(skip_serializing_if = "Option::is_none")]
    pub max_results: Option<i64>,
    /// <p>The token that specifies the next page of results Amazon MQ should return. To request the first page, leave nextToken empty.</p>
    #[serde(rename = "NextToken")]
    #[serde(skip_serializing_if = "Option::is_none")]
    pub next_token: Option<String>,
}

#[derive(Default, Debug, Clone, PartialEq, Deserialize)]
#[cfg_attr(any(test, feature = "serialize_structs"), derive(Serialize))]
pub struct DescribeBrokerInstanceOptionsResponse {
    /// <p>List of available broker instance options.</p>
    #[serde(rename = "BrokerInstanceOptions")]
    #[serde(skip_serializing_if = "Option::is_none")]
    pub broker_instance_options: Option<Vec<BrokerInstanceOption>>,
    /// <p>Required. The maximum number of instance options that can be returned per page (20 by default). This value must be an integer from 5 to 100.</p>
    #[serde(rename = "MaxResults")]
    #[serde(skip_serializing_if = "Option::is_none")]
    pub max_results: Option<i64>,
    /// <p>The token that specifies the next page of results Amazon MQ should return. To request the first page, leave nextToken empty.</p>
    #[serde(rename = "NextToken")]
    #[serde(skip_serializing_if = "Option::is_none")]
    pub next_token: Option<String>,
}

#[derive(Default, Debug, Clone, PartialEq, Serialize)]
pub struct DescribeBrokerRequest {
    /// <p>The name of the broker. This value must be unique in your AWS account, 1-50 characters long, must contain only letters, numbers, dashes, and underscores, and must not contain whitespaces, brackets, wildcard characters, or special characters.</p>
    #[serde(rename = "BrokerId")]
    pub broker_id: String,
}

#[derive(Default, Debug, Clone, PartialEq, Deserialize)]
#[cfg_attr(any(test, feature = "serialize_structs"), derive(Serialize))]
pub struct DescribeBrokerResponse {
    /// <p>Required. Enables automatic upgrades to new minor versions for brokers, as Apache releases the versions. The automatic upgrades occur during the maintenance window of the broker or after a manual broker reboot.</p>
    #[serde(rename = "AutoMinorVersionUpgrade")]
    #[serde(skip_serializing_if = "Option::is_none")]
    pub auto_minor_version_upgrade: Option<bool>,
    /// <p>The Amazon Resource Name (ARN) of the broker.</p>
    #[serde(rename = "BrokerArn")]
    #[serde(skip_serializing_if = "Option::is_none")]
    pub broker_arn: Option<String>,
    /// <p>The unique ID that Amazon MQ generates for the broker.</p>
    #[serde(rename = "BrokerId")]
    #[serde(skip_serializing_if = "Option::is_none")]
    pub broker_id: Option<String>,
    /// <p>A list of information about allocated brokers.</p>
    #[serde(rename = "BrokerInstances")]
    #[serde(skip_serializing_if = "Option::is_none")]
    pub broker_instances: Option<Vec<BrokerInstance>>,
    /// <p>The name of the broker. This value must be unique in your AWS account, 1-50 characters long, must contain only letters, numbers, dashes, and underscores, and must not contain whitespaces, brackets, wildcard characters, or special characters.</p>
    #[serde(rename = "BrokerName")]
    #[serde(skip_serializing_if = "Option::is_none")]
    pub broker_name: Option<String>,
    /// <p>The status of the broker.</p>
    #[serde(rename = "BrokerState")]
    #[serde(skip_serializing_if = "Option::is_none")]
    pub broker_state: Option<String>,
    /// <p>The list of all revisions for the specified configuration.</p>
    #[serde(rename = "Configurations")]
    #[serde(skip_serializing_if = "Option::is_none")]
    pub configurations: Option<Configurations>,
    /// <p>The time when the broker was created.</p>
    #[serde(rename = "Created")]
    #[serde(skip_serializing_if = "Option::is_none")]
    pub created: Option<f64>,
    /// <p>Required. The deployment mode of the broker.</p>
    #[serde(rename = "DeploymentMode")]
    #[serde(skip_serializing_if = "Option::is_none")]
    pub deployment_mode: Option<String>,
    /// <p>Encryption options for the broker.</p>
    #[serde(rename = "EncryptionOptions")]
    #[serde(skip_serializing_if = "Option::is_none")]
    pub encryption_options: Option<EncryptionOptions>,
    /// <p>Required. The type of broker engine. Note: Currently, Amazon MQ supports only ACTIVEMQ.</p>
    #[serde(rename = "EngineType")]
    #[serde(skip_serializing_if = "Option::is_none")]
    pub engine_type: Option<String>,
    /// <p>The version of the broker engine. For a list of supported engine versions, see https://docs.aws.amazon.com/amazon-mq/latest/developer-guide/broker-engine.html</p>
    #[serde(rename = "EngineVersion")]
    #[serde(skip_serializing_if = "Option::is_none")]
    pub engine_version: Option<String>,
    /// <p>The broker&#39;s instance type.</p>
    #[serde(rename = "HostInstanceType")]
    #[serde(skip_serializing_if = "Option::is_none")]
    pub host_instance_type: Option<String>,
    /// <p>The list of information about logs currently enabled and pending to be deployed for the specified broker.</p>
    #[serde(rename = "Logs")]
    #[serde(skip_serializing_if = "Option::is_none")]
    pub logs: Option<LogsSummary>,
    /// <p>The parameters that determine the WeeklyStartTime.</p>
    #[serde(rename = "MaintenanceWindowStartTime")]
    #[serde(skip_serializing_if = "Option::is_none")]
    pub maintenance_window_start_time: Option<WeeklyStartTime>,
    /// <p>The version of the broker engine to upgrade to. For a list of supported engine versions, see https://docs.aws.amazon.com/amazon-mq/latest/developer-guide/broker-engine.html</p>
    #[serde(rename = "PendingEngineVersion")]
    #[serde(skip_serializing_if = "Option::is_none")]
    pub pending_engine_version: Option<String>,
    /// <p>The host instance type of the broker to upgrade to. For a list of supported instance types, see https://docs.aws.amazon.com/amazon-mq/latest/developer-guide//broker.html#broker-instance-types</p>
    #[serde(rename = "PendingHostInstanceType")]
    #[serde(skip_serializing_if = "Option::is_none")]
    pub pending_host_instance_type: Option<String>,
    /// <p>The list of pending security groups to authorize connections to brokers.</p>
    #[serde(rename = "PendingSecurityGroups")]
    #[serde(skip_serializing_if = "Option::is_none")]
    pub pending_security_groups: Option<Vec<String>>,
    /// <p>Required. Enables connections from applications outside of the VPC that hosts the broker&#39;s subnets.</p>
    #[serde(rename = "PubliclyAccessible")]
    #[serde(skip_serializing_if = "Option::is_none")]
    pub publicly_accessible: Option<bool>,
    /// <p>The list of security groups (1 minimum, 5 maximum) that authorize connections to brokers.</p>
    #[serde(rename = "SecurityGroups")]
    #[serde(skip_serializing_if = "Option::is_none")]
    pub security_groups: Option<Vec<String>>,
    /// <p>The list of groups (2 maximum) that define which subnets and IP ranges the broker can use from different Availability Zones. A SINGLE<em>INSTANCE deployment requires one subnet (for example, the default subnet). An ACTIVE</em>STANDBY<em>MULTI</em>AZ deployment requires two subnets.</p>
    #[serde(rename = "SubnetIds")]
    #[serde(skip_serializing_if = "Option::is_none")]
    pub subnet_ids: Option<Vec<String>>,
    /// <p>The list of all tags associated with this broker.</p>
    #[serde(rename = "Tags")]
    #[serde(skip_serializing_if = "Option::is_none")]
    pub tags: Option<::std::collections::HashMap<String, String>>,
    /// <p>The list of all ActiveMQ usernames for the specified broker.</p>
    #[serde(rename = "Users")]
    #[serde(skip_serializing_if = "Option::is_none")]
    pub users: Option<Vec<UserSummary>>,
}

#[derive(Default, Debug, Clone, PartialEq, Serialize)]
pub struct DescribeConfigurationRequest {
    /// <p>The unique ID that Amazon MQ generates for the configuration.</p>
    #[serde(rename = "ConfigurationId")]
    pub configuration_id: String,
}

#[derive(Default, Debug, Clone, PartialEq, Deserialize)]
#[cfg_attr(any(test, feature = "serialize_structs"), derive(Serialize))]
pub struct DescribeConfigurationResponse {
    /// <p>Required. The ARN of the configuration.</p>
    #[serde(rename = "Arn")]
    #[serde(skip_serializing_if = "Option::is_none")]
    pub arn: Option<String>,
    /// <p>Required. The date and time of the configuration revision.</p>
    #[serde(rename = "Created")]
    #[serde(skip_serializing_if = "Option::is_none")]
    pub created: Option<f64>,
    /// <p>Required. The description of the configuration.</p>
    #[serde(rename = "Description")]
    #[serde(skip_serializing_if = "Option::is_none")]
    pub description: Option<String>,
    /// <p>Required. The type of broker engine. Note: Currently, Amazon MQ supports only ACTIVEMQ.</p>
    #[serde(rename = "EngineType")]
    #[serde(skip_serializing_if = "Option::is_none")]
    pub engine_type: Option<String>,
    /// <p>Required. The version of the broker engine. For a list of supported engine versions, see https://docs.aws.amazon.com/amazon-mq/latest/developer-guide/broker-engine.html</p>
    #[serde(rename = "EngineVersion")]
    #[serde(skip_serializing_if = "Option::is_none")]
    pub engine_version: Option<String>,
    /// <p>Required. The unique ID that Amazon MQ generates for the configuration.</p>
    #[serde(rename = "Id")]
    #[serde(skip_serializing_if = "Option::is_none")]
    pub id: Option<String>,
    /// <p>Required. The latest revision of the configuration.</p>
    #[serde(rename = "LatestRevision")]
    #[serde(skip_serializing_if = "Option::is_none")]
    pub latest_revision: Option<ConfigurationRevision>,
    /// <p>Required. The name of the configuration. This value can contain only alphanumeric characters, dashes, periods, underscores, and tildes (- . _ ~). This value must be 1-150 characters long.</p>
    #[serde(rename = "Name")]
    #[serde(skip_serializing_if = "Option::is_none")]
    pub name: Option<String>,
    /// <p>The list of all tags associated with this configuration.</p>
    #[serde(rename = "Tags")]
    #[serde(skip_serializing_if = "Option::is_none")]
    pub tags: Option<::std::collections::HashMap<String, String>>,
}

#[derive(Default, Debug, Clone, PartialEq, Serialize)]
pub struct DescribeConfigurationRevisionRequest {
    /// <p>The unique ID that Amazon MQ generates for the configuration.</p>
    #[serde(rename = "ConfigurationId")]
    pub configuration_id: String,
    /// <p>The revision of the configuration.</p>
    #[serde(rename = "ConfigurationRevision")]
    pub configuration_revision: String,
}

#[derive(Default, Debug, Clone, PartialEq, Deserialize)]
#[cfg_attr(any(test, feature = "serialize_structs"), derive(Serialize))]
pub struct DescribeConfigurationRevisionResponse {
    /// <p>Required. The unique ID that Amazon MQ generates for the configuration.</p>
    #[serde(rename = "ConfigurationId")]
    #[serde(skip_serializing_if = "Option::is_none")]
    pub configuration_id: Option<String>,
    /// <p>Required. The date and time of the configuration.</p>
    #[serde(rename = "Created")]
    #[serde(skip_serializing_if = "Option::is_none")]
    pub created: Option<f64>,
    /// <p>Required. The base64-encoded XML configuration.</p>
    #[serde(rename = "Data")]
    #[serde(skip_serializing_if = "Option::is_none")]
    pub data: Option<String>,
    /// <p>The description of the configuration.</p>
    #[serde(rename = "Description")]
    #[serde(skip_serializing_if = "Option::is_none")]
    pub description: Option<String>,
}

#[derive(Default, Debug, Clone, PartialEq, Serialize)]
pub struct DescribeUserRequest {
    /// <p>The unique ID that Amazon MQ generates for the broker.</p>
    #[serde(rename = "BrokerId")]
    pub broker_id: String,
    /// <p>The username of the ActiveMQ user. This value can contain only alphanumeric characters, dashes, periods, underscores, and tildes (- . _ ~). This value must be 2-100 characters long.</p>
    #[serde(rename = "Username")]
    pub username: String,
}

#[derive(Default, Debug, Clone, PartialEq, Deserialize)]
#[cfg_attr(any(test, feature = "serialize_structs"), derive(Serialize))]
pub struct DescribeUserResponse {
    /// <p>Required. The unique ID that Amazon MQ generates for the broker.</p>
    #[serde(rename = "BrokerId")]
    #[serde(skip_serializing_if = "Option::is_none")]
    pub broker_id: Option<String>,
    /// <p>Enables access to the the ActiveMQ Web Console for the ActiveMQ user.</p>
    #[serde(rename = "ConsoleAccess")]
    #[serde(skip_serializing_if = "Option::is_none")]
    pub console_access: Option<bool>,
    /// <p>The list of groups (20 maximum) to which the ActiveMQ user belongs. This value can contain only alphanumeric characters, dashes, periods, underscores, and tildes (- . _ ~). This value must be 2-100 characters long.</p>
    #[serde(rename = "Groups")]
    #[serde(skip_serializing_if = "Option::is_none")]
    pub groups: Option<Vec<String>>,
    /// <p>The status of the changes pending for the ActiveMQ user.</p>
    #[serde(rename = "Pending")]
    #[serde(skip_serializing_if = "Option::is_none")]
    pub pending: Option<UserPendingChanges>,
    /// <p>Required. The username of the ActiveMQ user. This value can contain only alphanumeric characters, dashes, periods, underscores, and tildes (- . _ ~). This value must be 2-100 characters long.</p>
    #[serde(rename = "Username")]
    #[serde(skip_serializing_if = "Option::is_none")]
    pub username: Option<String>,
}

/// <p>Encryption options for the broker.</p>
#[derive(Default, Debug, Clone, PartialEq, Serialize, Deserialize)]
pub struct EncryptionOptions {
    /// <p>The customer master key (CMK) to use for the AWS Key Management Service (KMS). This key is used to encrypt your data at rest. If not provided, Amazon MQ will use a default CMK to encrypt your data.</p>
    #[serde(rename = "KmsKeyId")]
    #[serde(skip_serializing_if = "Option::is_none")]
    pub kms_key_id: Option<String>,
    /// <p>Enables the use of an AWS owned CMK using AWS Key Management Service (KMS).</p>
    #[serde(rename = "UseAwsOwnedKey")]
    pub use_aws_owned_key: bool,
}

/// <p>Id of the engine version.</p>
#[derive(Default, Debug, Clone, PartialEq, Deserialize)]
#[cfg_attr(any(test, feature = "serialize_structs"), derive(Serialize))]
pub struct EngineVersion {
    /// <p>Id for the version.</p>
    #[serde(rename = "Name")]
    #[serde(skip_serializing_if = "Option::is_none")]
    pub name: Option<String>,
}

#[derive(Default, Debug, Clone, PartialEq, Serialize)]
pub struct ListBrokersRequest {
    /// <p>The maximum number of brokers that Amazon MQ can return per page (20 by default). This value must be an integer from 5 to 100.</p>
    #[serde(rename = "MaxResults")]
    #[serde(skip_serializing_if = "Option::is_none")]
    pub max_results: Option<i64>,
    /// <p>The token that specifies the next page of results Amazon MQ should return. To request the first page, leave nextToken empty.</p>
    #[serde(rename = "NextToken")]
    #[serde(skip_serializing_if = "Option::is_none")]
    pub next_token: Option<String>,
}

#[derive(Default, Debug, Clone, PartialEq, Deserialize)]
#[cfg_attr(any(test, feature = "serialize_structs"), derive(Serialize))]
pub struct ListBrokersResponse {
    /// <p>A list of information about all brokers.</p>
    #[serde(rename = "BrokerSummaries")]
    #[serde(skip_serializing_if = "Option::is_none")]
    pub broker_summaries: Option<Vec<BrokerSummary>>,
    /// <p>The token that specifies the next page of results Amazon MQ should return. To request the first page, leave nextToken empty.</p>
    #[serde(rename = "NextToken")]
    #[serde(skip_serializing_if = "Option::is_none")]
    pub next_token: Option<String>,
}

#[derive(Default, Debug, Clone, PartialEq, Serialize)]
pub struct ListConfigurationRevisionsRequest {
    /// <p>The unique ID that Amazon MQ generates for the configuration.</p>
    #[serde(rename = "ConfigurationId")]
    pub configuration_id: String,
    /// <p>The maximum number of configurations that Amazon MQ can return per page (20 by default). This value must be an integer from 5 to 100.</p>
    #[serde(rename = "MaxResults")]
    #[serde(skip_serializing_if = "Option::is_none")]
    pub max_results: Option<i64>,
    /// <p>The token that specifies the next page of results Amazon MQ should return. To request the first page, leave nextToken empty.</p>
    #[serde(rename = "NextToken")]
    #[serde(skip_serializing_if = "Option::is_none")]
    pub next_token: Option<String>,
}

#[derive(Default, Debug, Clone, PartialEq, Deserialize)]
#[cfg_attr(any(test, feature = "serialize_structs"), derive(Serialize))]
pub struct ListConfigurationRevisionsResponse {
    /// <p>The unique ID that Amazon MQ generates for the configuration.</p>
    #[serde(rename = "ConfigurationId")]
    #[serde(skip_serializing_if = "Option::is_none")]
    pub configuration_id: Option<String>,
    /// <p>The maximum number of configuration revisions that can be returned per page (20 by default). This value must be an integer from 5 to 100.</p>
    #[serde(rename = "MaxResults")]
    #[serde(skip_serializing_if = "Option::is_none")]
    pub max_results: Option<i64>,
    /// <p>The token that specifies the next page of results Amazon MQ should return. To request the first page, leave nextToken empty.</p>
    #[serde(rename = "NextToken")]
    #[serde(skip_serializing_if = "Option::is_none")]
    pub next_token: Option<String>,
    /// <p>The list of all revisions for the specified configuration.</p>
    #[serde(rename = "Revisions")]
    #[serde(skip_serializing_if = "Option::is_none")]
    pub revisions: Option<Vec<ConfigurationRevision>>,
}

#[derive(Default, Debug, Clone, PartialEq, Serialize)]
pub struct ListConfigurationsRequest {
    /// <p>The maximum number of configurations that Amazon MQ can return per page (20 by default). This value must be an integer from 5 to 100.</p>
    #[serde(rename = "MaxResults")]
    #[serde(skip_serializing_if = "Option::is_none")]
    pub max_results: Option<i64>,
    /// <p>The token that specifies the next page of results Amazon MQ should return. To request the first page, leave nextToken empty.</p>
    #[serde(rename = "NextToken")]
    #[serde(skip_serializing_if = "Option::is_none")]
    pub next_token: Option<String>,
}

#[derive(Default, Debug, Clone, PartialEq, Deserialize)]
#[cfg_attr(any(test, feature = "serialize_structs"), derive(Serialize))]
pub struct ListConfigurationsResponse {
    /// <p>The list of all revisions for the specified configuration.</p>
    #[serde(rename = "Configurations")]
    #[serde(skip_serializing_if = "Option::is_none")]
    pub configurations: Option<Vec<Configuration>>,
    /// <p>The maximum number of configurations that Amazon MQ can return per page (20 by default). This value must be an integer from 5 to 100.</p>
    #[serde(rename = "MaxResults")]
    #[serde(skip_serializing_if = "Option::is_none")]
    pub max_results: Option<i64>,
    /// <p>The token that specifies the next page of results Amazon MQ should return. To request the first page, leave nextToken empty.</p>
    #[serde(rename = "NextToken")]
    #[serde(skip_serializing_if = "Option::is_none")]
    pub next_token: Option<String>,
}

#[derive(Default, Debug, Clone, PartialEq, Serialize)]
pub struct ListTagsRequest {
    /// <p>The Amazon Resource Name (ARN) of the resource tag.</p>
    #[serde(rename = "ResourceArn")]
    pub resource_arn: String,
}

#[derive(Default, Debug, Clone, PartialEq, Deserialize)]
#[cfg_attr(any(test, feature = "serialize_structs"), derive(Serialize))]
pub struct ListTagsResponse {
    /// <p>The key-value pair for the resource tag.</p>
    #[serde(rename = "Tags")]
    #[serde(skip_serializing_if = "Option::is_none")]
    pub tags: Option<::std::collections::HashMap<String, String>>,
}

#[derive(Default, Debug, Clone, PartialEq, Serialize)]
pub struct ListUsersRequest {
    /// <p>The unique ID that Amazon MQ generates for the broker.</p>
    #[serde(rename = "BrokerId")]
    pub broker_id: String,
    /// <p>The maximum number of ActiveMQ users that can be returned per page (20 by default). This value must be an integer from 5 to 100.</p>
    #[serde(rename = "MaxResults")]
    #[serde(skip_serializing_if = "Option::is_none")]
    pub max_results: Option<i64>,
    /// <p>The token that specifies the next page of results Amazon MQ should return. To request the first page, leave nextToken empty.</p>
    #[serde(rename = "NextToken")]
    #[serde(skip_serializing_if = "Option::is_none")]
    pub next_token: Option<String>,
}

#[derive(Default, Debug, Clone, PartialEq, Deserialize)]
#[cfg_attr(any(test, feature = "serialize_structs"), derive(Serialize))]
pub struct ListUsersResponse {
    /// <p>Required. The unique ID that Amazon MQ generates for the broker.</p>
    #[serde(rename = "BrokerId")]
    #[serde(skip_serializing_if = "Option::is_none")]
    pub broker_id: Option<String>,
    /// <p>Required. The maximum number of ActiveMQ users that can be returned per page (20 by default). This value must be an integer from 5 to 100.</p>
    #[serde(rename = "MaxResults")]
    #[serde(skip_serializing_if = "Option::is_none")]
    pub max_results: Option<i64>,
    /// <p>The token that specifies the next page of results Amazon MQ should return. To request the first page, leave nextToken empty.</p>
    #[serde(rename = "NextToken")]
    #[serde(skip_serializing_if = "Option::is_none")]
    pub next_token: Option<String>,
    /// <p>Required. The list of all ActiveMQ usernames for the specified broker.</p>
    #[serde(rename = "Users")]
    #[serde(skip_serializing_if = "Option::is_none")]
    pub users: Option<Vec<UserSummary>>,
}

/// <p>The list of information about logs to be enabled for the specified broker.</p>
#[derive(Default, Debug, Clone, PartialEq, Serialize, Deserialize)]
pub struct Logs {
    /// <p>Enables audit logging. Every user management action made using JMX or the ActiveMQ Web Console is logged.</p>
    #[serde(rename = "Audit")]
    #[serde(skip_serializing_if = "Option::is_none")]
    pub audit: Option<bool>,
    /// <p>Enables general logging.</p>
    #[serde(rename = "General")]
    #[serde(skip_serializing_if = "Option::is_none")]
    pub general: Option<bool>,
}

/// <p>The list of information about logs currently enabled and pending to be deployed for the specified broker.</p>
#[derive(Default, Debug, Clone, PartialEq, Deserialize)]
#[cfg_attr(any(test, feature = "serialize_structs"), derive(Serialize))]
pub struct LogsSummary {
    /// <p>Enables audit logging. Every user management action made using JMX or the ActiveMQ Web Console is logged.</p>
    #[serde(rename = "Audit")]
    #[serde(skip_serializing_if = "Option::is_none")]
    pub audit: Option<bool>,
    /// <p>The location of the CloudWatch Logs log group where audit logs are sent.</p>
    #[serde(rename = "AuditLogGroup")]
    #[serde(skip_serializing_if = "Option::is_none")]
    pub audit_log_group: Option<String>,
    /// <p>Enables general logging.</p>
    #[serde(rename = "General")]
    #[serde(skip_serializing_if = "Option::is_none")]
    pub general: Option<bool>,
    /// <p>The location of the CloudWatch Logs log group where general logs are sent.</p>
    #[serde(rename = "GeneralLogGroup")]
    #[serde(skip_serializing_if = "Option::is_none")]
    pub general_log_group: Option<String>,
    /// <p>The list of information about logs pending to be deployed for the specified broker.</p>
    #[serde(rename = "Pending")]
    #[serde(skip_serializing_if = "Option::is_none")]
    pub pending: Option<PendingLogs>,
}

/// <p>The list of information about logs to be enabled for the specified broker.</p>
#[derive(Default, Debug, Clone, PartialEq, Deserialize)]
#[cfg_attr(any(test, feature = "serialize_structs"), derive(Serialize))]
pub struct PendingLogs {
    /// <p>Enables audit logging. Every user management action made using JMX or the ActiveMQ Web Console is logged.</p>
    #[serde(rename = "Audit")]
    #[serde(skip_serializing_if = "Option::is_none")]
    pub audit: Option<bool>,
    /// <p>Enables general logging.</p>
    #[serde(rename = "General")]
    #[serde(skip_serializing_if = "Option::is_none")]
    pub general: Option<bool>,
}

#[derive(Default, Debug, Clone, PartialEq, Serialize)]
pub struct RebootBrokerRequest {
    /// <p>The unique ID that Amazon MQ generates for the broker.</p>
    #[serde(rename = "BrokerId")]
    pub broker_id: String,
}

#[derive(Default, Debug, Clone, PartialEq, Deserialize)]
#[cfg_attr(any(test, feature = "serialize_structs"), derive(Serialize))]
pub struct RebootBrokerResponse {}

/// <p>Returns information about the XML element or attribute that was sanitized in the configuration.</p>
#[derive(Default, Debug, Clone, PartialEq, Deserialize)]
#[cfg_attr(any(test, feature = "serialize_structs"), derive(Serialize))]
pub struct SanitizationWarning {
    /// <p>The name of the XML attribute that has been sanitized.</p>
    #[serde(rename = "AttributeName")]
    #[serde(skip_serializing_if = "Option::is_none")]
    pub attribute_name: Option<String>,
    /// <p>The name of the XML element that has been sanitized.</p>
    #[serde(rename = "ElementName")]
    #[serde(skip_serializing_if = "Option::is_none")]
    pub element_name: Option<String>,
    /// <p>Required. The reason for which the XML elements or attributes were sanitized.</p>
    #[serde(rename = "Reason")]
    #[serde(skip_serializing_if = "Option::is_none")]
    pub reason: Option<String>,
}

/// <p>Updates the broker using the specified properties.</p>
#[derive(Default, Debug, Clone, PartialEq, Serialize)]
pub struct UpdateBrokerRequest {
    /// <p>Enables automatic upgrades to new minor versions for brokers, as Apache releases the versions. The automatic upgrades occur during the maintenance window of the broker or after a manual broker reboot.</p>
    #[serde(rename = "AutoMinorVersionUpgrade")]
    #[serde(skip_serializing_if = "Option::is_none")]
    pub auto_minor_version_upgrade: Option<bool>,
    /// <p>The name of the broker. This value must be unique in your AWS account, 1-50 characters long, must contain only letters, numbers, dashes, and underscores, and must not contain whitespaces, brackets, wildcard characters, or special characters.</p>
    #[serde(rename = "BrokerId")]
    pub broker_id: String,
    /// <p>A list of information about the configuration.</p>
    #[serde(rename = "Configuration")]
    #[serde(skip_serializing_if = "Option::is_none")]
    pub configuration: Option<ConfigurationId>,
    /// <p>The version of the broker engine. For a list of supported engine versions, see https://docs.aws.amazon.com/amazon-mq/latest/developer-guide/broker-engine.html</p>
    #[serde(rename = "EngineVersion")]
    #[serde(skip_serializing_if = "Option::is_none")]
    pub engine_version: Option<String>,
    /// <p>The host instance type of the broker to upgrade to. For a list of supported instance types, see https://docs.aws.amazon.com/amazon-mq/latest/developer-guide//broker.html#broker-instance-types</p>
    #[serde(rename = "HostInstanceType")]
    #[serde(skip_serializing_if = "Option::is_none")]
    pub host_instance_type: Option<String>,
    /// <p>Enables Amazon CloudWatch logging for brokers.</p>
    #[serde(rename = "Logs")]
    #[serde(skip_serializing_if = "Option::is_none")]
    pub logs: Option<Logs>,
    /// <p>The list of security groups (1 minimum, 5 maximum) that authorize connections to brokers.</p>
    #[serde(rename = "SecurityGroups")]
    #[serde(skip_serializing_if = "Option::is_none")]
    pub security_groups: Option<Vec<String>>,
}

#[derive(Default, Debug, Clone, PartialEq, Deserialize)]
#[cfg_attr(any(test, feature = "serialize_structs"), derive(Serialize))]
pub struct UpdateBrokerResponse {
    /// <p>The new value of automatic upgrades to new minor version for brokers.</p>
    #[serde(rename = "AutoMinorVersionUpgrade")]
    #[serde(skip_serializing_if = "Option::is_none")]
    pub auto_minor_version_upgrade: Option<bool>,
    /// <p>Required. The unique ID that Amazon MQ generates for the broker.</p>
    #[serde(rename = "BrokerId")]
    #[serde(skip_serializing_if = "Option::is_none")]
    pub broker_id: Option<String>,
    /// <p>The ID of the updated configuration.</p>
    #[serde(rename = "Configuration")]
    #[serde(skip_serializing_if = "Option::is_none")]
    pub configuration: Option<ConfigurationId>,
    /// <p>The version of the broker engine to upgrade to. For a list of supported engine versions, see https://docs.aws.amazon.com/amazon-mq/latest/developer-guide/broker-engine.html</p>
    #[serde(rename = "EngineVersion")]
    #[serde(skip_serializing_if = "Option::is_none")]
    pub engine_version: Option<String>,
    /// <p>The host instance type of the broker to upgrade to. For a list of supported instance types, see https://docs.aws.amazon.com/amazon-mq/latest/developer-guide//broker.html#broker-instance-types</p>
    #[serde(rename = "HostInstanceType")]
    #[serde(skip_serializing_if = "Option::is_none")]
    pub host_instance_type: Option<String>,
    /// <p>The list of information about logs to be enabled for the specified broker.</p>
    #[serde(rename = "Logs")]
    #[serde(skip_serializing_if = "Option::is_none")]
    pub logs: Option<Logs>,
    /// <p>The list of security groups (1 minimum, 5 maximum) that authorize connections to brokers.</p>
    #[serde(rename = "SecurityGroups")]
    #[serde(skip_serializing_if = "Option::is_none")]
    pub security_groups: Option<Vec<String>>,
}

/// <p>Updates the specified configuration.</p>
#[derive(Default, Debug, Clone, PartialEq, Serialize)]
pub struct UpdateConfigurationRequest {
    /// <p>The unique ID that Amazon MQ generates for the configuration.</p>
    #[serde(rename = "ConfigurationId")]
    pub configuration_id: String,
    /// <p>Required. The base64-encoded XML configuration.</p>
    #[serde(rename = "Data")]
    #[serde(skip_serializing_if = "Option::is_none")]
    pub data: Option<String>,
    /// <p>The description of the configuration.</p>
    #[serde(rename = "Description")]
    #[serde(skip_serializing_if = "Option::is_none")]
    pub description: Option<String>,
}

#[derive(Default, Debug, Clone, PartialEq, Deserialize)]
#[cfg_attr(any(test, feature = "serialize_structs"), derive(Serialize))]
pub struct UpdateConfigurationResponse {
    /// <p>Required. The Amazon Resource Name (ARN) of the configuration.</p>
    #[serde(rename = "Arn")]
    #[serde(skip_serializing_if = "Option::is_none")]
    pub arn: Option<String>,
    /// <p>Required. The date and time of the configuration.</p>
    #[serde(rename = "Created")]
    #[serde(skip_serializing_if = "Option::is_none")]
    pub created: Option<f64>,
    /// <p>Required. The unique ID that Amazon MQ generates for the configuration.</p>
    #[serde(rename = "Id")]
    #[serde(skip_serializing_if = "Option::is_none")]
    pub id: Option<String>,
    /// <p>The latest revision of the configuration.</p>
    #[serde(rename = "LatestRevision")]
    #[serde(skip_serializing_if = "Option::is_none")]
    pub latest_revision: Option<ConfigurationRevision>,
    /// <p>Required. The name of the configuration. This value can contain only alphanumeric characters, dashes, periods, underscores, and tildes (- . _ ~). This value must be 1-150 characters long.</p>
    #[serde(rename = "Name")]
    #[serde(skip_serializing_if = "Option::is_none")]
    pub name: Option<String>,
    /// <p>The list of the first 20 warnings about the configuration XML elements or attributes that were sanitized.</p>
    #[serde(rename = "Warnings")]
    #[serde(skip_serializing_if = "Option::is_none")]
    pub warnings: Option<Vec<SanitizationWarning>>,
}

/// <p>Updates the information for an ActiveMQ user.</p>
#[derive(Default, Debug, Clone, PartialEq, Serialize)]
pub struct UpdateUserRequest {
    /// <p>The unique ID that Amazon MQ generates for the broker.</p>
    #[serde(rename = "BrokerId")]
    pub broker_id: String,
    /// <p>Enables access to the the ActiveMQ Web Console for the ActiveMQ user.</p>
    #[serde(rename = "ConsoleAccess")]
    #[serde(skip_serializing_if = "Option::is_none")]
    pub console_access: Option<bool>,
    /// <p>The list of groups (20 maximum) to which the ActiveMQ user belongs. This value can contain only alphanumeric characters, dashes, periods, underscores, and tildes (- . _ ~). This value must be 2-100 characters long.</p>
    #[serde(rename = "Groups")]
    #[serde(skip_serializing_if = "Option::is_none")]
    pub groups: Option<Vec<String>>,
    /// <p>The password of the user. This value must be at least 12 characters long, must contain at least 4 unique characters, and must not contain commas.</p>
    #[serde(rename = "Password")]
    #[serde(skip_serializing_if = "Option::is_none")]
    pub password: Option<String>,
    /// <p>Required. The username of the ActiveMQ user. This value can contain only alphanumeric characters, dashes, periods, underscores, and tildes (- . _ ~). This value must be 2-100 characters long.</p>
    #[serde(rename = "Username")]
    pub username: String,
}

#[derive(Default, Debug, Clone, PartialEq, Deserialize)]
#[cfg_attr(any(test, feature = "serialize_structs"), derive(Serialize))]
pub struct UpdateUserResponse {}

/// <p>An ActiveMQ user associated with the broker.</p>
#[derive(Default, Debug, Clone, PartialEq, Serialize)]
pub struct User {
    /// <p>Enables access to the the ActiveMQ Web Console for the ActiveMQ user.</p>
    #[serde(rename = "ConsoleAccess")]
    #[serde(skip_serializing_if = "Option::is_none")]
    pub console_access: Option<bool>,
    /// <p>The list of groups (20 maximum) to which the ActiveMQ user belongs. This value can contain only alphanumeric characters, dashes, periods, underscores, and tildes (- . _ ~). This value must be 2-100 characters long.</p>
    #[serde(rename = "Groups")]
    #[serde(skip_serializing_if = "Option::is_none")]
    pub groups: Option<Vec<String>>,
    /// <p>Required. The password of the ActiveMQ user. This value must be at least 12 characters long, must contain at least 4 unique characters, and must not contain commas.</p>
    #[serde(rename = "Password")]
    #[serde(skip_serializing_if = "Option::is_none")]
    pub password: Option<String>,
    /// <p>Required. The username of the ActiveMQ user. This value can contain only alphanumeric characters, dashes, periods, underscores, and tildes (- . _ ~). This value must be 2-100 characters long.</p>
    #[serde(rename = "Username")]
    #[serde(skip_serializing_if = "Option::is_none")]
    pub username: Option<String>,
}

/// <p>Returns information about the status of the changes pending for the ActiveMQ user.</p>
#[derive(Default, Debug, Clone, PartialEq, Deserialize)]
#[cfg_attr(any(test, feature = "serialize_structs"), derive(Serialize))]
pub struct UserPendingChanges {
    /// <p>Enables access to the the ActiveMQ Web Console for the ActiveMQ user.</p>
    #[serde(rename = "ConsoleAccess")]
    #[serde(skip_serializing_if = "Option::is_none")]
    pub console_access: Option<bool>,
    /// <p>The list of groups (20 maximum) to which the ActiveMQ user belongs. This value can contain only alphanumeric characters, dashes, periods, underscores, and tildes (- . _ ~). This value must be 2-100 characters long.</p>
    #[serde(rename = "Groups")]
    #[serde(skip_serializing_if = "Option::is_none")]
    pub groups: Option<Vec<String>>,
    /// <p>Required. The type of change pending for the ActiveMQ user.</p>
    #[serde(rename = "PendingChange")]
    #[serde(skip_serializing_if = "Option::is_none")]
    pub pending_change: Option<String>,
}

/// <p>Returns a list of all ActiveMQ users.</p>
#[derive(Default, Debug, Clone, PartialEq, Deserialize)]
#[cfg_attr(any(test, feature = "serialize_structs"), derive(Serialize))]
pub struct UserSummary {
    /// <p>The type of change pending for the ActiveMQ user.</p>
    #[serde(rename = "PendingChange")]
    #[serde(skip_serializing_if = "Option::is_none")]
    pub pending_change: Option<String>,
    /// <p>Required. The username of the ActiveMQ user. This value can contain only alphanumeric characters, dashes, periods, underscores, and tildes (- . _ ~). This value must be 2-100 characters long.</p>
    #[serde(rename = "Username")]
    #[serde(skip_serializing_if = "Option::is_none")]
    pub username: Option<String>,
}

/// <p>The scheduled time period relative to UTC during which Amazon MQ begins to apply pending updates or patches to the broker.</p>
#[derive(Default, Debug, Clone, PartialEq, Serialize, Deserialize)]
pub struct WeeklyStartTime {
    /// <p>Required. The day of the week.</p>
    #[serde(rename = "DayOfWeek")]
    #[serde(skip_serializing_if = "Option::is_none")]
    pub day_of_week: Option<String>,
    /// <p>Required. The time, in 24-hour format.</p>
    #[serde(rename = "TimeOfDay")]
    #[serde(skip_serializing_if = "Option::is_none")]
    pub time_of_day: Option<String>,
    /// <p>The time zone, UTC by default, in either the Country/City format, or the UTC offset format.</p>
    #[serde(rename = "TimeZone")]
    #[serde(skip_serializing_if = "Option::is_none")]
    pub time_zone: Option<String>,
}

/// Errors returned by CreateBroker
#[derive(Debug, PartialEq)]
pub enum CreateBrokerError {
    /// <p>Returns information about an error.</p>
    BadRequest(String),
    /// <p>Returns information about an error.</p>
    Conflict(String),
    /// <p>Returns information about an error.</p>
    Forbidden(String),
    /// <p>Returns information about an error.</p>
    InternalServerError(String),
    /// <p>Returns information about an error.</p>
    Unauthorized(String),
}

impl CreateBrokerError {
    pub fn from_response(res: BufferedHttpResponse) -> RusotoError<CreateBrokerError> {
        if let Some(err) = proto::json::Error::parse_rest(&res) {
            match err.typ.as_str() {
                "BadRequestException" => {
                    return RusotoError::Service(CreateBrokerError::BadRequest(err.msg))
                }
                "ConflictException" => {
                    return RusotoError::Service(CreateBrokerError::Conflict(err.msg))
                }
                "ForbiddenException" => {
                    return RusotoError::Service(CreateBrokerError::Forbidden(err.msg))
                }
                "InternalServerErrorException" => {
                    return RusotoError::Service(CreateBrokerError::InternalServerError(err.msg))
                }
                "UnauthorizedException" => {
                    return RusotoError::Service(CreateBrokerError::Unauthorized(err.msg))
                }
                "ValidationException" => return RusotoError::Validation(err.msg),
                _ => {}
            }
        }
        return RusotoError::Unknown(res);
    }
}
impl fmt::Display for CreateBrokerError {
    fn fmt(&self, f: &mut fmt::Formatter) -> fmt::Result {
        write!(f, "{}", self.description())
    }
}
impl Error for CreateBrokerError {
    fn description(&self) -> &str {
        match *self {
            CreateBrokerError::BadRequest(ref cause) => cause,
            CreateBrokerError::Conflict(ref cause) => cause,
            CreateBrokerError::Forbidden(ref cause) => cause,
            CreateBrokerError::InternalServerError(ref cause) => cause,
            CreateBrokerError::Unauthorized(ref cause) => cause,
        }
    }
}
/// Errors returned by CreateConfiguration
#[derive(Debug, PartialEq)]
pub enum CreateConfigurationError {
    /// <p>Returns information about an error.</p>
    BadRequest(String),
    /// <p>Returns information about an error.</p>
    Conflict(String),
    /// <p>Returns information about an error.</p>
    Forbidden(String),
    /// <p>Returns information about an error.</p>
    InternalServerError(String),
}

impl CreateConfigurationError {
    pub fn from_response(res: BufferedHttpResponse) -> RusotoError<CreateConfigurationError> {
        if let Some(err) = proto::json::Error::parse_rest(&res) {
            match err.typ.as_str() {
                "BadRequestException" => {
                    return RusotoError::Service(CreateConfigurationError::BadRequest(err.msg))
                }
                "ConflictException" => {
                    return RusotoError::Service(CreateConfigurationError::Conflict(err.msg))
                }
                "ForbiddenException" => {
                    return RusotoError::Service(CreateConfigurationError::Forbidden(err.msg))
                }
                "InternalServerErrorException" => {
                    return RusotoError::Service(CreateConfigurationError::InternalServerError(
                        err.msg,
                    ))
                }
                "ValidationException" => return RusotoError::Validation(err.msg),
                _ => {}
            }
        }
        return RusotoError::Unknown(res);
    }
}
impl fmt::Display for CreateConfigurationError {
    fn fmt(&self, f: &mut fmt::Formatter) -> fmt::Result {
        write!(f, "{}", self.description())
    }
}
impl Error for CreateConfigurationError {
    fn description(&self) -> &str {
        match *self {
            CreateConfigurationError::BadRequest(ref cause) => cause,
            CreateConfigurationError::Conflict(ref cause) => cause,
            CreateConfigurationError::Forbidden(ref cause) => cause,
            CreateConfigurationError::InternalServerError(ref cause) => cause,
        }
    }
}
/// Errors returned by CreateTags
#[derive(Debug, PartialEq)]
pub enum CreateTagsError {
    /// <p>Returns information about an error.</p>
    BadRequest(String),
    /// <p>Returns information about an error.</p>
    Forbidden(String),
    /// <p>Returns information about an error.</p>
    InternalServerError(String),
    /// <p>Returns information about an error.</p>
    NotFound(String),
}

impl CreateTagsError {
    pub fn from_response(res: BufferedHttpResponse) -> RusotoError<CreateTagsError> {
        if let Some(err) = proto::json::Error::parse_rest(&res) {
            match err.typ.as_str() {
                "BadRequestException" => {
                    return RusotoError::Service(CreateTagsError::BadRequest(err.msg))
                }
                "ForbiddenException" => {
                    return RusotoError::Service(CreateTagsError::Forbidden(err.msg))
                }
                "InternalServerErrorException" => {
                    return RusotoError::Service(CreateTagsError::InternalServerError(err.msg))
                }
                "NotFoundException" => {
                    return RusotoError::Service(CreateTagsError::NotFound(err.msg))
                }
                "ValidationException" => return RusotoError::Validation(err.msg),
                _ => {}
            }
        }
        return RusotoError::Unknown(res);
    }
}
impl fmt::Display for CreateTagsError {
    fn fmt(&self, f: &mut fmt::Formatter) -> fmt::Result {
        write!(f, "{}", self.description())
    }
}
impl Error for CreateTagsError {
    fn description(&self) -> &str {
        match *self {
            CreateTagsError::BadRequest(ref cause) => cause,
            CreateTagsError::Forbidden(ref cause) => cause,
            CreateTagsError::InternalServerError(ref cause) => cause,
            CreateTagsError::NotFound(ref cause) => cause,
        }
    }
}
/// Errors returned by CreateUser
#[derive(Debug, PartialEq)]
pub enum CreateUserError {
    /// <p>Returns information about an error.</p>
    BadRequest(String),
    /// <p>Returns information about an error.</p>
    Conflict(String),
    /// <p>Returns information about an error.</p>
    Forbidden(String),
    /// <p>Returns information about an error.</p>
    InternalServerError(String),
    /// <p>Returns information about an error.</p>
    NotFound(String),
}

impl CreateUserError {
    pub fn from_response(res: BufferedHttpResponse) -> RusotoError<CreateUserError> {
        if let Some(err) = proto::json::Error::parse_rest(&res) {
            match err.typ.as_str() {
                "BadRequestException" => {
                    return RusotoError::Service(CreateUserError::BadRequest(err.msg))
                }
                "ConflictException" => {
                    return RusotoError::Service(CreateUserError::Conflict(err.msg))
                }
                "ForbiddenException" => {
                    return RusotoError::Service(CreateUserError::Forbidden(err.msg))
                }
                "InternalServerErrorException" => {
                    return RusotoError::Service(CreateUserError::InternalServerError(err.msg))
                }
                "NotFoundException" => {
                    return RusotoError::Service(CreateUserError::NotFound(err.msg))
                }
                "ValidationException" => return RusotoError::Validation(err.msg),
                _ => {}
            }
        }
        return RusotoError::Unknown(res);
    }
}
impl fmt::Display for CreateUserError {
    fn fmt(&self, f: &mut fmt::Formatter) -> fmt::Result {
        write!(f, "{}", self.description())
    }
}
impl Error for CreateUserError {
    fn description(&self) -> &str {
        match *self {
            CreateUserError::BadRequest(ref cause) => cause,
            CreateUserError::Conflict(ref cause) => cause,
            CreateUserError::Forbidden(ref cause) => cause,
            CreateUserError::InternalServerError(ref cause) => cause,
            CreateUserError::NotFound(ref cause) => cause,
        }
    }
}
/// Errors returned by DeleteBroker
#[derive(Debug, PartialEq)]
pub enum DeleteBrokerError {
    /// <p>Returns information about an error.</p>
    BadRequest(String),
    /// <p>Returns information about an error.</p>
    Forbidden(String),
    /// <p>Returns information about an error.</p>
    InternalServerError(String),
    /// <p>Returns information about an error.</p>
    NotFound(String),
}

impl DeleteBrokerError {
    pub fn from_response(res: BufferedHttpResponse) -> RusotoError<DeleteBrokerError> {
        if let Some(err) = proto::json::Error::parse_rest(&res) {
            match err.typ.as_str() {
                "BadRequestException" => {
                    return RusotoError::Service(DeleteBrokerError::BadRequest(err.msg))
                }
                "ForbiddenException" => {
                    return RusotoError::Service(DeleteBrokerError::Forbidden(err.msg))
                }
                "InternalServerErrorException" => {
                    return RusotoError::Service(DeleteBrokerError::InternalServerError(err.msg))
                }
                "NotFoundException" => {
                    return RusotoError::Service(DeleteBrokerError::NotFound(err.msg))
                }
                "ValidationException" => return RusotoError::Validation(err.msg),
                _ => {}
            }
        }
        return RusotoError::Unknown(res);
    }
}
impl fmt::Display for DeleteBrokerError {
    fn fmt(&self, f: &mut fmt::Formatter) -> fmt::Result {
        write!(f, "{}", self.description())
    }
}
impl Error for DeleteBrokerError {
    fn description(&self) -> &str {
        match *self {
            DeleteBrokerError::BadRequest(ref cause) => cause,
            DeleteBrokerError::Forbidden(ref cause) => cause,
            DeleteBrokerError::InternalServerError(ref cause) => cause,
            DeleteBrokerError::NotFound(ref cause) => cause,
        }
    }
}
/// Errors returned by DeleteTags
#[derive(Debug, PartialEq)]
pub enum DeleteTagsError {
    /// <p>Returns information about an error.</p>
    BadRequest(String),
    /// <p>Returns information about an error.</p>
    Forbidden(String),
    /// <p>Returns information about an error.</p>
    InternalServerError(String),
    /// <p>Returns information about an error.</p>
    NotFound(String),
}

impl DeleteTagsError {
    pub fn from_response(res: BufferedHttpResponse) -> RusotoError<DeleteTagsError> {
        if let Some(err) = proto::json::Error::parse_rest(&res) {
            match err.typ.as_str() {
                "BadRequestException" => {
                    return RusotoError::Service(DeleteTagsError::BadRequest(err.msg))
                }
                "ForbiddenException" => {
                    return RusotoError::Service(DeleteTagsError::Forbidden(err.msg))
                }
                "InternalServerErrorException" => {
                    return RusotoError::Service(DeleteTagsError::InternalServerError(err.msg))
                }
                "NotFoundException" => {
                    return RusotoError::Service(DeleteTagsError::NotFound(err.msg))
                }
                "ValidationException" => return RusotoError::Validation(err.msg),
                _ => {}
            }
        }
        return RusotoError::Unknown(res);
    }
}
impl fmt::Display for DeleteTagsError {
    fn fmt(&self, f: &mut fmt::Formatter) -> fmt::Result {
        write!(f, "{}", self.description())
    }
}
impl Error for DeleteTagsError {
    fn description(&self) -> &str {
        match *self {
            DeleteTagsError::BadRequest(ref cause) => cause,
            DeleteTagsError::Forbidden(ref cause) => cause,
            DeleteTagsError::InternalServerError(ref cause) => cause,
            DeleteTagsError::NotFound(ref cause) => cause,
        }
    }
}
/// Errors returned by DeleteUser
#[derive(Debug, PartialEq)]
pub enum DeleteUserError {
    /// <p>Returns information about an error.</p>
    BadRequest(String),
    /// <p>Returns information about an error.</p>
    Forbidden(String),
    /// <p>Returns information about an error.</p>
    InternalServerError(String),
    /// <p>Returns information about an error.</p>
    NotFound(String),
}

impl DeleteUserError {
    pub fn from_response(res: BufferedHttpResponse) -> RusotoError<DeleteUserError> {
        if let Some(err) = proto::json::Error::parse_rest(&res) {
            match err.typ.as_str() {
                "BadRequestException" => {
                    return RusotoError::Service(DeleteUserError::BadRequest(err.msg))
                }
                "ForbiddenException" => {
                    return RusotoError::Service(DeleteUserError::Forbidden(err.msg))
                }
                "InternalServerErrorException" => {
                    return RusotoError::Service(DeleteUserError::InternalServerError(err.msg))
                }
                "NotFoundException" => {
                    return RusotoError::Service(DeleteUserError::NotFound(err.msg))
                }
                "ValidationException" => return RusotoError::Validation(err.msg),
                _ => {}
            }
        }
        return RusotoError::Unknown(res);
    }
}
impl fmt::Display for DeleteUserError {
    fn fmt(&self, f: &mut fmt::Formatter) -> fmt::Result {
        write!(f, "{}", self.description())
    }
}
impl Error for DeleteUserError {
    fn description(&self) -> &str {
        match *self {
            DeleteUserError::BadRequest(ref cause) => cause,
            DeleteUserError::Forbidden(ref cause) => cause,
            DeleteUserError::InternalServerError(ref cause) => cause,
            DeleteUserError::NotFound(ref cause) => cause,
        }
    }
}
/// Errors returned by DescribeBroker
#[derive(Debug, PartialEq)]
pub enum DescribeBrokerError {
    /// <p>Returns information about an error.</p>
    BadRequest(String),
    /// <p>Returns information about an error.</p>
    Forbidden(String),
    /// <p>Returns information about an error.</p>
    InternalServerError(String),
    /// <p>Returns information about an error.</p>
    NotFound(String),
}

impl DescribeBrokerError {
    pub fn from_response(res: BufferedHttpResponse) -> RusotoError<DescribeBrokerError> {
        if let Some(err) = proto::json::Error::parse_rest(&res) {
            match err.typ.as_str() {
                "BadRequestException" => {
                    return RusotoError::Service(DescribeBrokerError::BadRequest(err.msg))
                }
                "ForbiddenException" => {
                    return RusotoError::Service(DescribeBrokerError::Forbidden(err.msg))
                }
                "InternalServerErrorException" => {
                    return RusotoError::Service(DescribeBrokerError::InternalServerError(err.msg))
                }
                "NotFoundException" => {
                    return RusotoError::Service(DescribeBrokerError::NotFound(err.msg))
                }
                "ValidationException" => return RusotoError::Validation(err.msg),
                _ => {}
            }
        }
        return RusotoError::Unknown(res);
    }
}
impl fmt::Display for DescribeBrokerError {
    fn fmt(&self, f: &mut fmt::Formatter) -> fmt::Result {
        write!(f, "{}", self.description())
    }
}
impl Error for DescribeBrokerError {
    fn description(&self) -> &str {
        match *self {
            DescribeBrokerError::BadRequest(ref cause) => cause,
            DescribeBrokerError::Forbidden(ref cause) => cause,
            DescribeBrokerError::InternalServerError(ref cause) => cause,
            DescribeBrokerError::NotFound(ref cause) => cause,
        }
    }
}
/// Errors returned by DescribeBrokerEngineTypes
#[derive(Debug, PartialEq)]
pub enum DescribeBrokerEngineTypesError {
    /// <p>Returns information about an error.</p>
    BadRequest(String),
    /// <p>Returns information about an error.</p>
    Forbidden(String),
    /// <p>Returns information about an error.</p>
    InternalServerError(String),
}

impl DescribeBrokerEngineTypesError {
    pub fn from_response(res: BufferedHttpResponse) -> RusotoError<DescribeBrokerEngineTypesError> {
        if let Some(err) = proto::json::Error::parse_rest(&res) {
            match err.typ.as_str() {
                "BadRequestException" => {
                    return RusotoError::Service(DescribeBrokerEngineTypesError::BadRequest(
                        err.msg,
                    ))
                }
                "ForbiddenException" => {
                    return RusotoError::Service(DescribeBrokerEngineTypesError::Forbidden(err.msg))
                }
                "InternalServerErrorException" => {
                    return RusotoError::Service(
                        DescribeBrokerEngineTypesError::InternalServerError(err.msg),
                    )
                }
                "ValidationException" => return RusotoError::Validation(err.msg),
                _ => {}
            }
        }
        return RusotoError::Unknown(res);
    }
}
impl fmt::Display for DescribeBrokerEngineTypesError {
    fn fmt(&self, f: &mut fmt::Formatter) -> fmt::Result {
        write!(f, "{}", self.description())
    }
}
impl Error for DescribeBrokerEngineTypesError {
    fn description(&self) -> &str {
        match *self {
            DescribeBrokerEngineTypesError::BadRequest(ref cause) => cause,
            DescribeBrokerEngineTypesError::Forbidden(ref cause) => cause,
            DescribeBrokerEngineTypesError::InternalServerError(ref cause) => cause,
        }
    }
}
/// Errors returned by DescribeBrokerInstanceOptions
#[derive(Debug, PartialEq)]
pub enum DescribeBrokerInstanceOptionsError {
    /// <p>Returns information about an error.</p>
    BadRequest(String),
    /// <p>Returns information about an error.</p>
    Forbidden(String),
    /// <p>Returns information about an error.</p>
    InternalServerError(String),
}

impl DescribeBrokerInstanceOptionsError {
    pub fn from_response(
        res: BufferedHttpResponse,
    ) -> RusotoError<DescribeBrokerInstanceOptionsError> {
        if let Some(err) = proto::json::Error::parse_rest(&res) {
            match err.typ.as_str() {
                "BadRequestException" => {
                    return RusotoError::Service(DescribeBrokerInstanceOptionsError::BadRequest(
                        err.msg,
                    ))
                }
                "ForbiddenException" => {
                    return RusotoError::Service(DescribeBrokerInstanceOptionsError::Forbidden(
                        err.msg,
                    ))
                }
                "InternalServerErrorException" => {
                    return RusotoError::Service(
                        DescribeBrokerInstanceOptionsError::InternalServerError(err.msg),
                    )
                }
                "ValidationException" => return RusotoError::Validation(err.msg),
                _ => {}
            }
        }
        return RusotoError::Unknown(res);
    }
}
impl fmt::Display for DescribeBrokerInstanceOptionsError {
    fn fmt(&self, f: &mut fmt::Formatter) -> fmt::Result {
        write!(f, "{}", self.description())
    }
}
impl Error for DescribeBrokerInstanceOptionsError {
    fn description(&self) -> &str {
        match *self {
            DescribeBrokerInstanceOptionsError::BadRequest(ref cause) => cause,
            DescribeBrokerInstanceOptionsError::Forbidden(ref cause) => cause,
            DescribeBrokerInstanceOptionsError::InternalServerError(ref cause) => cause,
        }
    }
}
/// Errors returned by DescribeConfiguration
#[derive(Debug, PartialEq)]
pub enum DescribeConfigurationError {
    /// <p>Returns information about an error.</p>
    BadRequest(String),
    /// <p>Returns information about an error.</p>
    Forbidden(String),
    /// <p>Returns information about an error.</p>
    InternalServerError(String),
    /// <p>Returns information about an error.</p>
    NotFound(String),
}

impl DescribeConfigurationError {
    pub fn from_response(res: BufferedHttpResponse) -> RusotoError<DescribeConfigurationError> {
        if let Some(err) = proto::json::Error::parse_rest(&res) {
            match err.typ.as_str() {
                "BadRequestException" => {
                    return RusotoError::Service(DescribeConfigurationError::BadRequest(err.msg))
                }
                "ForbiddenException" => {
                    return RusotoError::Service(DescribeConfigurationError::Forbidden(err.msg))
                }
                "InternalServerErrorException" => {
                    return RusotoError::Service(DescribeConfigurationError::InternalServerError(
                        err.msg,
                    ))
                }
                "NotFoundException" => {
                    return RusotoError::Service(DescribeConfigurationError::NotFound(err.msg))
                }
                "ValidationException" => return RusotoError::Validation(err.msg),
                _ => {}
            }
        }
        return RusotoError::Unknown(res);
    }
}
impl fmt::Display for DescribeConfigurationError {
    fn fmt(&self, f: &mut fmt::Formatter) -> fmt::Result {
        write!(f, "{}", self.description())
    }
}
impl Error for DescribeConfigurationError {
    fn description(&self) -> &str {
        match *self {
            DescribeConfigurationError::BadRequest(ref cause) => cause,
            DescribeConfigurationError::Forbidden(ref cause) => cause,
            DescribeConfigurationError::InternalServerError(ref cause) => cause,
            DescribeConfigurationError::NotFound(ref cause) => cause,
        }
    }
}
/// Errors returned by DescribeConfigurationRevision
#[derive(Debug, PartialEq)]
pub enum DescribeConfigurationRevisionError {
    /// <p>Returns information about an error.</p>
    BadRequest(String),
    /// <p>Returns information about an error.</p>
    Forbidden(String),
    /// <p>Returns information about an error.</p>
    InternalServerError(String),
    /// <p>Returns information about an error.</p>
    NotFound(String),
}

impl DescribeConfigurationRevisionError {
    pub fn from_response(
        res: BufferedHttpResponse,
    ) -> RusotoError<DescribeConfigurationRevisionError> {
        if let Some(err) = proto::json::Error::parse_rest(&res) {
            match err.typ.as_str() {
                "BadRequestException" => {
                    return RusotoError::Service(DescribeConfigurationRevisionError::BadRequest(
                        err.msg,
                    ))
                }
                "ForbiddenException" => {
                    return RusotoError::Service(DescribeConfigurationRevisionError::Forbidden(
                        err.msg,
                    ))
                }
                "InternalServerErrorException" => {
                    return RusotoError::Service(
                        DescribeConfigurationRevisionError::InternalServerError(err.msg),
                    )
                }
                "NotFoundException" => {
                    return RusotoError::Service(DescribeConfigurationRevisionError::NotFound(
                        err.msg,
                    ))
                }
                "ValidationException" => return RusotoError::Validation(err.msg),
                _ => {}
            }
        }
        return RusotoError::Unknown(res);
    }
}
impl fmt::Display for DescribeConfigurationRevisionError {
    fn fmt(&self, f: &mut fmt::Formatter) -> fmt::Result {
        write!(f, "{}", self.description())
    }
}
impl Error for DescribeConfigurationRevisionError {
    fn description(&self) -> &str {
        match *self {
            DescribeConfigurationRevisionError::BadRequest(ref cause) => cause,
            DescribeConfigurationRevisionError::Forbidden(ref cause) => cause,
            DescribeConfigurationRevisionError::InternalServerError(ref cause) => cause,
            DescribeConfigurationRevisionError::NotFound(ref cause) => cause,
        }
    }
}
/// Errors returned by DescribeUser
#[derive(Debug, PartialEq)]
pub enum DescribeUserError {
    /// <p>Returns information about an error.</p>
    BadRequest(String),
    /// <p>Returns information about an error.</p>
    Forbidden(String),
    /// <p>Returns information about an error.</p>
    InternalServerError(String),
    /// <p>Returns information about an error.</p>
    NotFound(String),
}

impl DescribeUserError {
    pub fn from_response(res: BufferedHttpResponse) -> RusotoError<DescribeUserError> {
        if let Some(err) = proto::json::Error::parse_rest(&res) {
            match err.typ.as_str() {
                "BadRequestException" => {
                    return RusotoError::Service(DescribeUserError::BadRequest(err.msg))
                }
                "ForbiddenException" => {
                    return RusotoError::Service(DescribeUserError::Forbidden(err.msg))
                }
                "InternalServerErrorException" => {
                    return RusotoError::Service(DescribeUserError::InternalServerError(err.msg))
                }
                "NotFoundException" => {
                    return RusotoError::Service(DescribeUserError::NotFound(err.msg))
                }
                "ValidationException" => return RusotoError::Validation(err.msg),
                _ => {}
            }
        }
        return RusotoError::Unknown(res);
    }
}
impl fmt::Display for DescribeUserError {
    fn fmt(&self, f: &mut fmt::Formatter) -> fmt::Result {
        write!(f, "{}", self.description())
    }
}
impl Error for DescribeUserError {
    fn description(&self) -> &str {
        match *self {
            DescribeUserError::BadRequest(ref cause) => cause,
            DescribeUserError::Forbidden(ref cause) => cause,
            DescribeUserError::InternalServerError(ref cause) => cause,
            DescribeUserError::NotFound(ref cause) => cause,
        }
    }
}
/// Errors returned by ListBrokers
#[derive(Debug, PartialEq)]
pub enum ListBrokersError {
    /// <p>Returns information about an error.</p>
    BadRequest(String),
    /// <p>Returns information about an error.</p>
    Forbidden(String),
    /// <p>Returns information about an error.</p>
    InternalServerError(String),
}

impl ListBrokersError {
    pub fn from_response(res: BufferedHttpResponse) -> RusotoError<ListBrokersError> {
        if let Some(err) = proto::json::Error::parse_rest(&res) {
            match err.typ.as_str() {
                "BadRequestException" => {
                    return RusotoError::Service(ListBrokersError::BadRequest(err.msg))
                }
                "ForbiddenException" => {
                    return RusotoError::Service(ListBrokersError::Forbidden(err.msg))
                }
                "InternalServerErrorException" => {
                    return RusotoError::Service(ListBrokersError::InternalServerError(err.msg))
                }
                "ValidationException" => return RusotoError::Validation(err.msg),
                _ => {}
            }
        }
        return RusotoError::Unknown(res);
    }
}
impl fmt::Display for ListBrokersError {
    fn fmt(&self, f: &mut fmt::Formatter) -> fmt::Result {
        write!(f, "{}", self.description())
    }
}
impl Error for ListBrokersError {
    fn description(&self) -> &str {
        match *self {
            ListBrokersError::BadRequest(ref cause) => cause,
            ListBrokersError::Forbidden(ref cause) => cause,
            ListBrokersError::InternalServerError(ref cause) => cause,
        }
    }
}
/// Errors returned by ListConfigurationRevisions
#[derive(Debug, PartialEq)]
pub enum ListConfigurationRevisionsError {
    /// <p>Returns information about an error.</p>
    BadRequest(String),
    /// <p>Returns information about an error.</p>
    Forbidden(String),
    /// <p>Returns information about an error.</p>
    InternalServerError(String),
    /// <p>Returns information about an error.</p>
    NotFound(String),
}

impl ListConfigurationRevisionsError {
    pub fn from_response(
        res: BufferedHttpResponse,
    ) -> RusotoError<ListConfigurationRevisionsError> {
        if let Some(err) = proto::json::Error::parse_rest(&res) {
            match err.typ.as_str() {
                "BadRequestException" => {
                    return RusotoError::Service(ListConfigurationRevisionsError::BadRequest(
                        err.msg,
                    ))
                }
                "ForbiddenException" => {
                    return RusotoError::Service(ListConfigurationRevisionsError::Forbidden(
                        err.msg,
                    ))
                }
                "InternalServerErrorException" => {
                    return RusotoError::Service(
                        ListConfigurationRevisionsError::InternalServerError(err.msg),
                    )
                }
                "NotFoundException" => {
                    return RusotoError::Service(ListConfigurationRevisionsError::NotFound(err.msg))
                }
                "ValidationException" => return RusotoError::Validation(err.msg),
                _ => {}
            }
        }
        return RusotoError::Unknown(res);
    }
}
impl fmt::Display for ListConfigurationRevisionsError {
    fn fmt(&self, f: &mut fmt::Formatter) -> fmt::Result {
        write!(f, "{}", self.description())
    }
}
impl Error for ListConfigurationRevisionsError {
    fn description(&self) -> &str {
        match *self {
            ListConfigurationRevisionsError::BadRequest(ref cause) => cause,
            ListConfigurationRevisionsError::Forbidden(ref cause) => cause,
            ListConfigurationRevisionsError::InternalServerError(ref cause) => cause,
            ListConfigurationRevisionsError::NotFound(ref cause) => cause,
        }
    }
}
/// Errors returned by ListConfigurations
#[derive(Debug, PartialEq)]
pub enum ListConfigurationsError {
    /// <p>Returns information about an error.</p>
    BadRequest(String),
    /// <p>Returns information about an error.</p>
    Forbidden(String),
    /// <p>Returns information about an error.</p>
    InternalServerError(String),
}

impl ListConfigurationsError {
    pub fn from_response(res: BufferedHttpResponse) -> RusotoError<ListConfigurationsError> {
        if let Some(err) = proto::json::Error::parse_rest(&res) {
            match err.typ.as_str() {
                "BadRequestException" => {
                    return RusotoError::Service(ListConfigurationsError::BadRequest(err.msg))
                }
                "ForbiddenException" => {
                    return RusotoError::Service(ListConfigurationsError::Forbidden(err.msg))
                }
                "InternalServerErrorException" => {
                    return RusotoError::Service(ListConfigurationsError::InternalServerError(
                        err.msg,
                    ))
                }
                "ValidationException" => return RusotoError::Validation(err.msg),
                _ => {}
            }
        }
        return RusotoError::Unknown(res);
    }
}
impl fmt::Display for ListConfigurationsError {
    fn fmt(&self, f: &mut fmt::Formatter) -> fmt::Result {
        write!(f, "{}", self.description())
    }
}
impl Error for ListConfigurationsError {
    fn description(&self) -> &str {
        match *self {
            ListConfigurationsError::BadRequest(ref cause) => cause,
            ListConfigurationsError::Forbidden(ref cause) => cause,
            ListConfigurationsError::InternalServerError(ref cause) => cause,
        }
    }
}
/// Errors returned by ListTags
#[derive(Debug, PartialEq)]
pub enum ListTagsError {
    /// <p>Returns information about an error.</p>
    BadRequest(String),
    /// <p>Returns information about an error.</p>
    Forbidden(String),
    /// <p>Returns information about an error.</p>
    InternalServerError(String),
    /// <p>Returns information about an error.</p>
    NotFound(String),
}

impl ListTagsError {
    pub fn from_response(res: BufferedHttpResponse) -> RusotoError<ListTagsError> {
        if let Some(err) = proto::json::Error::parse_rest(&res) {
            match err.typ.as_str() {
                "BadRequestException" => {
                    return RusotoError::Service(ListTagsError::BadRequest(err.msg))
                }
                "ForbiddenException" => {
                    return RusotoError::Service(ListTagsError::Forbidden(err.msg))
                }
                "InternalServerErrorException" => {
                    return RusotoError::Service(ListTagsError::InternalServerError(err.msg))
                }
                "NotFoundException" => {
                    return RusotoError::Service(ListTagsError::NotFound(err.msg))
                }
                "ValidationException" => return RusotoError::Validation(err.msg),
                _ => {}
            }
        }
        return RusotoError::Unknown(res);
    }
}
impl fmt::Display for ListTagsError {
    fn fmt(&self, f: &mut fmt::Formatter) -> fmt::Result {
        write!(f, "{}", self.description())
    }
}
impl Error for ListTagsError {
    fn description(&self) -> &str {
        match *self {
            ListTagsError::BadRequest(ref cause) => cause,
            ListTagsError::Forbidden(ref cause) => cause,
            ListTagsError::InternalServerError(ref cause) => cause,
            ListTagsError::NotFound(ref cause) => cause,
        }
    }
}
/// Errors returned by ListUsers
#[derive(Debug, PartialEq)]
pub enum ListUsersError {
    /// <p>Returns information about an error.</p>
    BadRequest(String),
    /// <p>Returns information about an error.</p>
    Forbidden(String),
    /// <p>Returns information about an error.</p>
    InternalServerError(String),
    /// <p>Returns information about an error.</p>
    NotFound(String),
}

impl ListUsersError {
    pub fn from_response(res: BufferedHttpResponse) -> RusotoError<ListUsersError> {
        if let Some(err) = proto::json::Error::parse_rest(&res) {
            match err.typ.as_str() {
                "BadRequestException" => {
                    return RusotoError::Service(ListUsersError::BadRequest(err.msg))
                }
                "ForbiddenException" => {
                    return RusotoError::Service(ListUsersError::Forbidden(err.msg))
                }
                "InternalServerErrorException" => {
                    return RusotoError::Service(ListUsersError::InternalServerError(err.msg))
                }
                "NotFoundException" => {
                    return RusotoError::Service(ListUsersError::NotFound(err.msg))
                }
                "ValidationException" => return RusotoError::Validation(err.msg),
                _ => {}
            }
        }
        return RusotoError::Unknown(res);
    }
}
impl fmt::Display for ListUsersError {
    fn fmt(&self, f: &mut fmt::Formatter) -> fmt::Result {
        write!(f, "{}", self.description())
    }
}
impl Error for ListUsersError {
    fn description(&self) -> &str {
        match *self {
            ListUsersError::BadRequest(ref cause) => cause,
            ListUsersError::Forbidden(ref cause) => cause,
            ListUsersError::InternalServerError(ref cause) => cause,
            ListUsersError::NotFound(ref cause) => cause,
        }
    }
}
/// Errors returned by RebootBroker
#[derive(Debug, PartialEq)]
pub enum RebootBrokerError {
    /// <p>Returns information about an error.</p>
    BadRequest(String),
    /// <p>Returns information about an error.</p>
    Forbidden(String),
    /// <p>Returns information about an error.</p>
    InternalServerError(String),
    /// <p>Returns information about an error.</p>
    NotFound(String),
}

impl RebootBrokerError {
    pub fn from_response(res: BufferedHttpResponse) -> RusotoError<RebootBrokerError> {
        if let Some(err) = proto::json::Error::parse_rest(&res) {
            match err.typ.as_str() {
                "BadRequestException" => {
                    return RusotoError::Service(RebootBrokerError::BadRequest(err.msg))
                }
                "ForbiddenException" => {
                    return RusotoError::Service(RebootBrokerError::Forbidden(err.msg))
                }
                "InternalServerErrorException" => {
                    return RusotoError::Service(RebootBrokerError::InternalServerError(err.msg))
                }
                "NotFoundException" => {
                    return RusotoError::Service(RebootBrokerError::NotFound(err.msg))
                }
                "ValidationException" => return RusotoError::Validation(err.msg),
                _ => {}
            }
        }
        return RusotoError::Unknown(res);
    }
}
impl fmt::Display for RebootBrokerError {
    fn fmt(&self, f: &mut fmt::Formatter) -> fmt::Result {
        write!(f, "{}", self.description())
    }
}
impl Error for RebootBrokerError {
    fn description(&self) -> &str {
        match *self {
            RebootBrokerError::BadRequest(ref cause) => cause,
            RebootBrokerError::Forbidden(ref cause) => cause,
            RebootBrokerError::InternalServerError(ref cause) => cause,
            RebootBrokerError::NotFound(ref cause) => cause,
        }
    }
}
/// Errors returned by UpdateBroker
#[derive(Debug, PartialEq)]
pub enum UpdateBrokerError {
    /// <p>Returns information about an error.</p>
    BadRequest(String),
    /// <p>Returns information about an error.</p>
    Conflict(String),
    /// <p>Returns information about an error.</p>
    Forbidden(String),
    /// <p>Returns information about an error.</p>
    InternalServerError(String),
    /// <p>Returns information about an error.</p>
    NotFound(String),
}

impl UpdateBrokerError {
    pub fn from_response(res: BufferedHttpResponse) -> RusotoError<UpdateBrokerError> {
        if let Some(err) = proto::json::Error::parse_rest(&res) {
            match err.typ.as_str() {
                "BadRequestException" => {
                    return RusotoError::Service(UpdateBrokerError::BadRequest(err.msg))
                }
                "ConflictException" => {
                    return RusotoError::Service(UpdateBrokerError::Conflict(err.msg))
                }
                "ForbiddenException" => {
                    return RusotoError::Service(UpdateBrokerError::Forbidden(err.msg))
                }
                "InternalServerErrorException" => {
                    return RusotoError::Service(UpdateBrokerError::InternalServerError(err.msg))
                }
                "NotFoundException" => {
                    return RusotoError::Service(UpdateBrokerError::NotFound(err.msg))
                }
                "ValidationException" => return RusotoError::Validation(err.msg),
                _ => {}
            }
        }
        return RusotoError::Unknown(res);
    }
}
impl fmt::Display for UpdateBrokerError {
    fn fmt(&self, f: &mut fmt::Formatter) -> fmt::Result {
        write!(f, "{}", self.description())
    }
}
impl Error for UpdateBrokerError {
    fn description(&self) -> &str {
        match *self {
            UpdateBrokerError::BadRequest(ref cause) => cause,
            UpdateBrokerError::Conflict(ref cause) => cause,
            UpdateBrokerError::Forbidden(ref cause) => cause,
            UpdateBrokerError::InternalServerError(ref cause) => cause,
            UpdateBrokerError::NotFound(ref cause) => cause,
        }
    }
}
/// Errors returned by UpdateConfiguration
#[derive(Debug, PartialEq)]
pub enum UpdateConfigurationError {
    /// <p>Returns information about an error.</p>
    BadRequest(String),
    /// <p>Returns information about an error.</p>
    Conflict(String),
    /// <p>Returns information about an error.</p>
    Forbidden(String),
    /// <p>Returns information about an error.</p>
    InternalServerError(String),
    /// <p>Returns information about an error.</p>
    NotFound(String),
}

impl UpdateConfigurationError {
    pub fn from_response(res: BufferedHttpResponse) -> RusotoError<UpdateConfigurationError> {
        if let Some(err) = proto::json::Error::parse_rest(&res) {
            match err.typ.as_str() {
                "BadRequestException" => {
                    return RusotoError::Service(UpdateConfigurationError::BadRequest(err.msg))
                }
                "ConflictException" => {
                    return RusotoError::Service(UpdateConfigurationError::Conflict(err.msg))
                }
                "ForbiddenException" => {
                    return RusotoError::Service(UpdateConfigurationError::Forbidden(err.msg))
                }
                "InternalServerErrorException" => {
                    return RusotoError::Service(UpdateConfigurationError::InternalServerError(
                        err.msg,
                    ))
                }
                "NotFoundException" => {
                    return RusotoError::Service(UpdateConfigurationError::NotFound(err.msg))
                }
                "ValidationException" => return RusotoError::Validation(err.msg),
                _ => {}
            }
        }
        return RusotoError::Unknown(res);
    }
}
impl fmt::Display for UpdateConfigurationError {
    fn fmt(&self, f: &mut fmt::Formatter) -> fmt::Result {
        write!(f, "{}", self.description())
    }
}
impl Error for UpdateConfigurationError {
    fn description(&self) -> &str {
        match *self {
            UpdateConfigurationError::BadRequest(ref cause) => cause,
            UpdateConfigurationError::Conflict(ref cause) => cause,
            UpdateConfigurationError::Forbidden(ref cause) => cause,
            UpdateConfigurationError::InternalServerError(ref cause) => cause,
            UpdateConfigurationError::NotFound(ref cause) => cause,
        }
    }
}
/// Errors returned by UpdateUser
#[derive(Debug, PartialEq)]
pub enum UpdateUserError {
    /// <p>Returns information about an error.</p>
    BadRequest(String),
    /// <p>Returns information about an error.</p>
    Conflict(String),
    /// <p>Returns information about an error.</p>
    Forbidden(String),
    /// <p>Returns information about an error.</p>
    InternalServerError(String),
    /// <p>Returns information about an error.</p>
    NotFound(String),
}

impl UpdateUserError {
    pub fn from_response(res: BufferedHttpResponse) -> RusotoError<UpdateUserError> {
        if let Some(err) = proto::json::Error::parse_rest(&res) {
            match err.typ.as_str() {
                "BadRequestException" => {
                    return RusotoError::Service(UpdateUserError::BadRequest(err.msg))
                }
                "ConflictException" => {
                    return RusotoError::Service(UpdateUserError::Conflict(err.msg))
                }
                "ForbiddenException" => {
                    return RusotoError::Service(UpdateUserError::Forbidden(err.msg))
                }
                "InternalServerErrorException" => {
                    return RusotoError::Service(UpdateUserError::InternalServerError(err.msg))
                }
                "NotFoundException" => {
                    return RusotoError::Service(UpdateUserError::NotFound(err.msg))
                }
                "ValidationException" => return RusotoError::Validation(err.msg),
                _ => {}
            }
        }
        return RusotoError::Unknown(res);
    }
}
impl fmt::Display for UpdateUserError {
    fn fmt(&self, f: &mut fmt::Formatter) -> fmt::Result {
        write!(f, "{}", self.description())
    }
}
impl Error for UpdateUserError {
    fn description(&self) -> &str {
        match *self {
            UpdateUserError::BadRequest(ref cause) => cause,
            UpdateUserError::Conflict(ref cause) => cause,
            UpdateUserError::Forbidden(ref cause) => cause,
            UpdateUserError::InternalServerError(ref cause) => cause,
            UpdateUserError::NotFound(ref cause) => cause,
        }
    }
}
/// Trait representing the capabilities of the AmazonMQ API. AmazonMQ clients implement this trait.
#[async_trait]
pub trait MQ {
    /// <p>Creates a broker. Note: This API is asynchronous.</p>
    async fn create_broker(
        &self,
        input: CreateBrokerRequest,
    ) -> Result<CreateBrokerResponse, RusotoError<CreateBrokerError>>;

    /// <p>Creates a new configuration for the specified configuration name. Amazon MQ uses the default configuration (the engine type and version).</p>
    async fn create_configuration(
        &self,
        input: CreateConfigurationRequest,
    ) -> Result<CreateConfigurationResponse, RusotoError<CreateConfigurationError>>;

    /// <p>Add a tag to a resource.</p>
    async fn create_tags(
        &self,
        input: CreateTagsRequest,
    ) -> Result<(), RusotoError<CreateTagsError>>;

    /// <p>Creates an ActiveMQ user.</p>
    async fn create_user(
        &self,
        input: CreateUserRequest,
    ) -> Result<CreateUserResponse, RusotoError<CreateUserError>>;

    /// <p>Deletes a broker. Note: This API is asynchronous.</p>
    async fn delete_broker(
        &self,
        input: DeleteBrokerRequest,
    ) -> Result<DeleteBrokerResponse, RusotoError<DeleteBrokerError>>;

    /// <p>Removes a tag from a resource.</p>
    async fn delete_tags(
        &self,
        input: DeleteTagsRequest,
    ) -> Result<(), RusotoError<DeleteTagsError>>;

    /// <p>Deletes an ActiveMQ user.</p>
    async fn delete_user(
        &self,
        input: DeleteUserRequest,
    ) -> Result<DeleteUserResponse, RusotoError<DeleteUserError>>;

    /// <p>Returns information about the specified broker.</p>
    async fn describe_broker(
        &self,
        input: DescribeBrokerRequest,
    ) -> Result<DescribeBrokerResponse, RusotoError<DescribeBrokerError>>;

    /// <p>Describe available engine types and versions.</p>
    async fn describe_broker_engine_types(
        &self,
        input: DescribeBrokerEngineTypesRequest,
    ) -> Result<DescribeBrokerEngineTypesResponse, RusotoError<DescribeBrokerEngineTypesError>>;

    /// <p>Describe available broker instance options.</p>
    async fn describe_broker_instance_options(
        &self,
        input: DescribeBrokerInstanceOptionsRequest,
    ) -> Result<
        DescribeBrokerInstanceOptionsResponse,
        RusotoError<DescribeBrokerInstanceOptionsError>,
    >;

    /// <p>Returns information about the specified configuration.</p>
    async fn describe_configuration(
        &self,
        input: DescribeConfigurationRequest,
    ) -> Result<DescribeConfigurationResponse, RusotoError<DescribeConfigurationError>>;

    /// <p>Returns the specified configuration revision for the specified configuration.</p>
    async fn describe_configuration_revision(
        &self,
        input: DescribeConfigurationRevisionRequest,
    ) -> Result<
        DescribeConfigurationRevisionResponse,
        RusotoError<DescribeConfigurationRevisionError>,
    >;

    /// <p>Returns information about an ActiveMQ user.</p>
    async fn describe_user(
        &self,
        input: DescribeUserRequest,
    ) -> Result<DescribeUserResponse, RusotoError<DescribeUserError>>;

    /// <p>Returns a list of all brokers.</p>
    async fn list_brokers(
        &self,
        input: ListBrokersRequest,
    ) -> Result<ListBrokersResponse, RusotoError<ListBrokersError>>;

    /// <p>Returns a list of all revisions for the specified configuration.</p>
    async fn list_configuration_revisions(
        &self,
        input: ListConfigurationRevisionsRequest,
    ) -> Result<ListConfigurationRevisionsResponse, RusotoError<ListConfigurationRevisionsError>>;

    /// <p>Returns a list of all configurations.</p>
    async fn list_configurations(
        &self,
        input: ListConfigurationsRequest,
    ) -> Result<ListConfigurationsResponse, RusotoError<ListConfigurationsError>>;

    /// <p>Lists tags for a resource.</p>
    async fn list_tags(
        &self,
        input: ListTagsRequest,
    ) -> Result<ListTagsResponse, RusotoError<ListTagsError>>;

    /// <p>Returns a list of all ActiveMQ users.</p>
    async fn list_users(
        &self,
        input: ListUsersRequest,
    ) -> Result<ListUsersResponse, RusotoError<ListUsersError>>;

    /// <p>Reboots a broker. Note: This API is asynchronous.</p>
    async fn reboot_broker(
        &self,
        input: RebootBrokerRequest,
    ) -> Result<RebootBrokerResponse, RusotoError<RebootBrokerError>>;

    /// <p>Adds a pending configuration change to a broker.</p>
    async fn update_broker(
        &self,
        input: UpdateBrokerRequest,
    ) -> Result<UpdateBrokerResponse, RusotoError<UpdateBrokerError>>;

    /// <p>Updates the specified configuration.</p>
    async fn update_configuration(
        &self,
        input: UpdateConfigurationRequest,
    ) -> Result<UpdateConfigurationResponse, RusotoError<UpdateConfigurationError>>;

    /// <p>Updates the information for an ActiveMQ user.</p>
    async fn update_user(
        &self,
        input: UpdateUserRequest,
    ) -> Result<UpdateUserResponse, RusotoError<UpdateUserError>>;
}
/// A client for the AmazonMQ API.
#[derive(Clone)]
pub struct MQClient {
    client: Client,
    region: region::Region,
}

impl MQClient {
    /// Creates a client backed by the default tokio event loop.
    ///
    /// The client will use the default credentials provider and tls client.
    pub fn new(region: region::Region) -> MQClient {
        Self::new_with_client(Client::shared(), region)
    }

    pub fn new_with<P, D>(
        request_dispatcher: D,
        credentials_provider: P,
        region: region::Region,
    ) -> MQClient
    where
        P: ProvideAwsCredentials + Send + Sync + 'static,
        D: DispatchSignedRequest + Send + Sync + 'static,
    {
        Self::new_with_client(
            Client::new_with(credentials_provider, request_dispatcher),
            region,
        )
    }

    pub fn new_with_client(client: Client, region: region::Region) -> MQClient {
        MQClient { client, region }
    }
}

impl fmt::Debug for MQClient {
    fn fmt(&self, f: &mut fmt::Formatter<'_>) -> fmt::Result {
        f.debug_struct("MQClient")
            .field("region", &self.region)
            .finish()
    }
}

#[async_trait]
impl MQ for MQClient {
    /// <p>Creates a broker. Note: This API is asynchronous.</p>
    async fn create_broker(
        &self,
        input: CreateBrokerRequest,
    ) -> Result<CreateBrokerResponse, RusotoError<CreateBrokerError>> {
        let request_uri = "/v1/brokers";

        let mut request = SignedRequest::new("POST", "mq", &self.region, &request_uri);
        request.set_content_type("application/x-amz-json-1.1".to_owned());

        let encoded = Some(serde_json::to_vec(&input).unwrap());
        request.set_payload(encoded);

        let mut response = self
            .client
            .sign_and_dispatch(request)
            .await
            .map_err(RusotoError::from)?;
        if response.status.as_u16() == 200 {
            let response = response.buffer().await.map_err(RusotoError::HttpDispatch)?;
            let result = proto::json::ResponsePayload::new(&response)
                .deserialize::<CreateBrokerResponse, _>()?;

            Ok(result)
        } else {
            let response = response.buffer().await.map_err(RusotoError::HttpDispatch)?;
            Err(CreateBrokerError::from_response(response))
        }
    }

    /// <p>Creates a new configuration for the specified configuration name. Amazon MQ uses the default configuration (the engine type and version).</p>
    async fn create_configuration(
        &self,
        input: CreateConfigurationRequest,
    ) -> Result<CreateConfigurationResponse, RusotoError<CreateConfigurationError>> {
        let request_uri = "/v1/configurations";

        let mut request = SignedRequest::new("POST", "mq", &self.region, &request_uri);
        request.set_content_type("application/x-amz-json-1.1".to_owned());

        let encoded = Some(serde_json::to_vec(&input).unwrap());
        request.set_payload(encoded);

        let mut response = self
            .client
            .sign_and_dispatch(request)
            .await
            .map_err(RusotoError::from)?;
        if response.status.as_u16() == 200 {
            let response = response.buffer().await.map_err(RusotoError::HttpDispatch)?;
            let result = proto::json::ResponsePayload::new(&response)
                .deserialize::<CreateConfigurationResponse, _>()?;

            Ok(result)
        } else {
            let response = response.buffer().await.map_err(RusotoError::HttpDispatch)?;
            Err(CreateConfigurationError::from_response(response))
        }
    }

    /// <p>Add a tag to a resource.</p>
    async fn create_tags(
        &self,
        input: CreateTagsRequest,
    ) -> Result<(), RusotoError<CreateTagsError>> {
        let request_uri = format!("/v1/tags/{resource_arn}", resource_arn = input.resource_arn);

        let mut request = SignedRequest::new("POST", "mq", &self.region, &request_uri);
        request.set_content_type("application/x-amz-json-1.1".to_owned());

        let encoded = Some(serde_json::to_vec(&input).unwrap());
        request.set_payload(encoded);

        let mut response = self
            .client
            .sign_and_dispatch(request)
            .await
            .map_err(RusotoError::from)?;
        if response.status.as_u16() == 204 {
            let response = response.buffer().await.map_err(RusotoError::HttpDispatch)?;
            let result = ::std::mem::drop(response);

            Ok(result)
        } else {
            let response = response.buffer().await.map_err(RusotoError::HttpDispatch)?;
            Err(CreateTagsError::from_response(response))
        }
    }

    /// <p>Creates an ActiveMQ user.</p>
    async fn create_user(
        &self,
        input: CreateUserRequest,
    ) -> Result<CreateUserResponse, RusotoError<CreateUserError>> {
        let request_uri = format!(
            "/v1/brokers/{broker_id}/users/{username}",
            broker_id = input.broker_id,
            username = input.username
        );

        let mut request = SignedRequest::new("POST", "mq", &self.region, &request_uri);
        request.set_content_type("application/x-amz-json-1.1".to_owned());

        let encoded = Some(serde_json::to_vec(&input).unwrap());
        request.set_payload(encoded);

        let mut response = self
            .client
            .sign_and_dispatch(request)
            .await
            .map_err(RusotoError::from)?;
        if response.status.as_u16() == 200 {
            let response = response.buffer().await.map_err(RusotoError::HttpDispatch)?;
            let result = proto::json::ResponsePayload::new(&response)
                .deserialize::<CreateUserResponse, _>()?;

            Ok(result)
        } else {
            let response = response.buffer().await.map_err(RusotoError::HttpDispatch)?;
            Err(CreateUserError::from_response(response))
        }
    }

    /// <p>Deletes a broker. Note: This API is asynchronous.</p>
    async fn delete_broker(
        &self,
        input: DeleteBrokerRequest,
    ) -> Result<DeleteBrokerResponse, RusotoError<DeleteBrokerError>> {
        let request_uri = format!("/v1/brokers/{broker_id}", broker_id = input.broker_id);

        let mut request = SignedRequest::new("DELETE", "mq", &self.region, &request_uri);
        request.set_content_type("application/x-amz-json-1.1".to_owned());

        let mut response = self
            .client
            .sign_and_dispatch(request)
            .await
            .map_err(RusotoError::from)?;
        if response.status.as_u16() == 200 {
            let response = response.buffer().await.map_err(RusotoError::HttpDispatch)?;
            let result = proto::json::ResponsePayload::new(&response)
                .deserialize::<DeleteBrokerResponse, _>()?;

            Ok(result)
        } else {
            let response = response.buffer().await.map_err(RusotoError::HttpDispatch)?;
            Err(DeleteBrokerError::from_response(response))
        }
    }

    /// <p>Removes a tag from a resource.</p>
    async fn delete_tags(
        &self,
        input: DeleteTagsRequest,
    ) -> Result<(), RusotoError<DeleteTagsError>> {
        let request_uri = format!("/v1/tags/{resource_arn}", resource_arn = input.resource_arn);

        let mut request = SignedRequest::new("DELETE", "mq", &self.region, &request_uri);
        request.set_content_type("application/x-amz-json-1.1".to_owned());

        let mut params = Params::new();
        for item in input.tag_keys.iter() {
            params.put("tagKeys", item);
        }
        request.set_params(params);

        let mut response = self
            .client
            .sign_and_dispatch(request)
            .await
            .map_err(RusotoError::from)?;
        if response.status.as_u16() == 204 {
            let response = response.buffer().await.map_err(RusotoError::HttpDispatch)?;
            let result = ::std::mem::drop(response);

            Ok(result)
        } else {
            let response = response.buffer().await.map_err(RusotoError::HttpDispatch)?;
            Err(DeleteTagsError::from_response(response))
        }
    }

    /// <p>Deletes an ActiveMQ user.</p>
    async fn delete_user(
        &self,
        input: DeleteUserRequest,
    ) -> Result<DeleteUserResponse, RusotoError<DeleteUserError>> {
        let request_uri = format!(
            "/v1/brokers/{broker_id}/users/{username}",
            broker_id = input.broker_id,
            username = input.username
        );

        let mut request = SignedRequest::new("DELETE", "mq", &self.region, &request_uri);
        request.set_content_type("application/x-amz-json-1.1".to_owned());

        let mut response = self
            .client
            .sign_and_dispatch(request)
            .await
            .map_err(RusotoError::from)?;
        if response.status.as_u16() == 200 {
            let response = response.buffer().await.map_err(RusotoError::HttpDispatch)?;
            let result = proto::json::ResponsePayload::new(&response)
                .deserialize::<DeleteUserResponse, _>()?;

            Ok(result)
        } else {
            let response = response.buffer().await.map_err(RusotoError::HttpDispatch)?;
            Err(DeleteUserError::from_response(response))
        }
    }

    /// <p>Returns information about the specified broker.</p>
    async fn describe_broker(
        &self,
        input: DescribeBrokerRequest,
    ) -> Result<DescribeBrokerResponse, RusotoError<DescribeBrokerError>> {
        let request_uri = format!("/v1/brokers/{broker_id}", broker_id = input.broker_id);

        let mut request = SignedRequest::new("GET", "mq", &self.region, &request_uri);
        request.set_content_type("application/x-amz-json-1.1".to_owned());

        let mut response = self
            .client
            .sign_and_dispatch(request)
            .await
            .map_err(RusotoError::from)?;
        if response.status.as_u16() == 200 {
            let response = response.buffer().await.map_err(RusotoError::HttpDispatch)?;
            let result = proto::json::ResponsePayload::new(&response)
                .deserialize::<DescribeBrokerResponse, _>()?;

            Ok(result)
        } else {
            let response = response.buffer().await.map_err(RusotoError::HttpDispatch)?;
            Err(DescribeBrokerError::from_response(response))
        }
    }

    /// <p>Describe available engine types and versions.</p>
    async fn describe_broker_engine_types(
        &self,
        input: DescribeBrokerEngineTypesRequest,
    ) -> Result<DescribeBrokerEngineTypesResponse, RusotoError<DescribeBrokerEngineTypesError>>
    {
        let request_uri = "/v1/broker-engine-types";

        let mut request = SignedRequest::new("GET", "mq", &self.region, &request_uri);
        request.set_content_type("application/x-amz-json-1.1".to_owned());

        let mut params = Params::new();
        if let Some(ref x) = input.engine_type {
            params.put("engineType", x);
        }
        if let Some(ref x) = input.max_results {
            params.put("maxResults", x);
        }
        if let Some(ref x) = input.next_token {
            params.put("nextToken", x);
        }
        request.set_params(params);

        let mut response = self
            .client
            .sign_and_dispatch(request)
            .await
            .map_err(RusotoError::from)?;
        if response.status.as_u16() == 200 {
            let response = response.buffer().await.map_err(RusotoError::HttpDispatch)?;
            let result = proto::json::ResponsePayload::new(&response)
                .deserialize::<DescribeBrokerEngineTypesResponse, _>()?;

            Ok(result)
        } else {
            let response = response.buffer().await.map_err(RusotoError::HttpDispatch)?;
            Err(DescribeBrokerEngineTypesError::from_response(response))
        }
    }

    /// <p>Describe available broker instance options.</p>
    async fn describe_broker_instance_options(
        &self,
        input: DescribeBrokerInstanceOptionsRequest,
    ) -> Result<
        DescribeBrokerInstanceOptionsResponse,
        RusotoError<DescribeBrokerInstanceOptionsError>,
    > {
        let request_uri = "/v1/broker-instance-options";

        let mut request = SignedRequest::new("GET", "mq", &self.region, &request_uri);
        request.set_content_type("application/x-amz-json-1.1".to_owned());

        let mut params = Params::new();
        if let Some(ref x) = input.engine_type {
            params.put("engineType", x);
        }
        if let Some(ref x) = input.host_instance_type {
            params.put("hostInstanceType", x);
        }
        if let Some(ref x) = input.max_results {
            params.put("maxResults", x);
        }
        if let Some(ref x) = input.next_token {
            params.put("nextToken", x);
        }
        request.set_params(params);

        let mut response = self
            .client
            .sign_and_dispatch(request)
            .await
            .map_err(RusotoError::from)?;
        if response.status.as_u16() == 200 {
            let response = response.buffer().await.map_err(RusotoError::HttpDispatch)?;
            let result = proto::json::ResponsePayload::new(&response)
                .deserialize::<DescribeBrokerInstanceOptionsResponse, _>()?;

            Ok(result)
        } else {
            let response = response.buffer().await.map_err(RusotoError::HttpDispatch)?;
            Err(DescribeBrokerInstanceOptionsError::from_response(response))
        }
    }

    /// <p>Returns information about the specified configuration.</p>
    async fn describe_configuration(
        &self,
        input: DescribeConfigurationRequest,
    ) -> Result<DescribeConfigurationResponse, RusotoError<DescribeConfigurationError>> {
        let request_uri = format!(
            "/v1/configurations/{configuration_id}",
            configuration_id = input.configuration_id
        );

        let mut request = SignedRequest::new("GET", "mq", &self.region, &request_uri);
        request.set_content_type("application/x-amz-json-1.1".to_owned());

        let mut response = self
            .client
            .sign_and_dispatch(request)
            .await
            .map_err(RusotoError::from)?;
        if response.status.as_u16() == 200 {
            let response = response.buffer().await.map_err(RusotoError::HttpDispatch)?;
            let result = proto::json::ResponsePayload::new(&response)
                .deserialize::<DescribeConfigurationResponse, _>()?;

            Ok(result)
        } else {
            let response = response.buffer().await.map_err(RusotoError::HttpDispatch)?;
            Err(DescribeConfigurationError::from_response(response))
        }
    }

    /// <p>Returns the specified configuration revision for the specified configuration.</p>
    async fn describe_configuration_revision(
        &self,
        input: DescribeConfigurationRevisionRequest,
    ) -> Result<
        DescribeConfigurationRevisionResponse,
        RusotoError<DescribeConfigurationRevisionError>,
    > {
        let request_uri = format!(
            "/v1/configurations/{configuration_id}/revisions/{configuration_revision}",
            configuration_id = input.configuration_id,
            configuration_revision = input.configuration_revision
        );

        let mut request = SignedRequest::new("GET", "mq", &self.region, &request_uri);
        request.set_content_type("application/x-amz-json-1.1".to_owned());

        let mut response = self
            .client
            .sign_and_dispatch(request)
            .await
            .map_err(RusotoError::from)?;
        if response.status.as_u16() == 200 {
            let response = response.buffer().await.map_err(RusotoError::HttpDispatch)?;
            let result = proto::json::ResponsePayload::new(&response)
                .deserialize::<DescribeConfigurationRevisionResponse, _>()?;

            Ok(result)
        } else {
            let response = response.buffer().await.map_err(RusotoError::HttpDispatch)?;
            Err(DescribeConfigurationRevisionError::from_response(response))
        }
    }

    /// <p>Returns information about an ActiveMQ user.</p>
    async fn describe_user(
        &self,
        input: DescribeUserRequest,
    ) -> Result<DescribeUserResponse, RusotoError<DescribeUserError>> {
        let request_uri = format!(
            "/v1/brokers/{broker_id}/users/{username}",
            broker_id = input.broker_id,
            username = input.username
        );

        let mut request = SignedRequest::new("GET", "mq", &self.region, &request_uri);
        request.set_content_type("application/x-amz-json-1.1".to_owned());

        let mut response = self
            .client
            .sign_and_dispatch(request)
            .await
            .map_err(RusotoError::from)?;
        if response.status.as_u16() == 200 {
            let response = response.buffer().await.map_err(RusotoError::HttpDispatch)?;
            let result = proto::json::ResponsePayload::new(&response)
                .deserialize::<DescribeUserResponse, _>()?;

            Ok(result)
        } else {
            let response = response.buffer().await.map_err(RusotoError::HttpDispatch)?;
            Err(DescribeUserError::from_response(response))
        }
    }

    /// <p>Returns a list of all brokers.</p>
    async fn list_brokers(
        &self,
        input: ListBrokersRequest,
    ) -> Result<ListBrokersResponse, RusotoError<ListBrokersError>> {
        let request_uri = "/v1/brokers";

        let mut request = SignedRequest::new("GET", "mq", &self.region, &request_uri);
        request.set_content_type("application/x-amz-json-1.1".to_owned());

        let mut params = Params::new();
        if let Some(ref x) = input.max_results {
            params.put("maxResults", x);
        }
        if let Some(ref x) = input.next_token {
            params.put("nextToken", x);
        }
        request.set_params(params);

        let mut response = self
            .client
            .sign_and_dispatch(request)
            .await
            .map_err(RusotoError::from)?;
        if response.status.as_u16() == 200 {
            let response = response.buffer().await.map_err(RusotoError::HttpDispatch)?;
            let result = proto::json::ResponsePayload::new(&response)
                .deserialize::<ListBrokersResponse, _>()?;

            Ok(result)
        } else {
            let response = response.buffer().await.map_err(RusotoError::HttpDispatch)?;
            Err(ListBrokersError::from_response(response))
        }
    }

    /// <p>Returns a list of all revisions for the specified configuration.</p>
    async fn list_configuration_revisions(
        &self,
        input: ListConfigurationRevisionsRequest,
    ) -> Result<ListConfigurationRevisionsResponse, RusotoError<ListConfigurationRevisionsError>>
    {
        let request_uri = format!(
            "/v1/configurations/{configuration_id}/revisions",
            configuration_id = input.configuration_id
        );

        let mut request = SignedRequest::new("GET", "mq", &self.region, &request_uri);
        request.set_content_type("application/x-amz-json-1.1".to_owned());

        let mut params = Params::new();
        if let Some(ref x) = input.max_results {
            params.put("maxResults", x);
        }
        if let Some(ref x) = input.next_token {
            params.put("nextToken", x);
        }
        request.set_params(params);

        let mut response = self
            .client
            .sign_and_dispatch(request)
            .await
            .map_err(RusotoError::from)?;
        if response.status.as_u16() == 200 {
            let response = response.buffer().await.map_err(RusotoError::HttpDispatch)?;
            let result = proto::json::ResponsePayload::new(&response)
                .deserialize::<ListConfigurationRevisionsResponse, _>()?;

            Ok(result)
        } else {
            let response = response.buffer().await.map_err(RusotoError::HttpDispatch)?;
            Err(ListConfigurationRevisionsError::from_response(response))
        }
    }

    /// <p>Returns a list of all configurations.</p>
    async fn list_configurations(
        &self,
        input: ListConfigurationsRequest,
    ) -> Result<ListConfigurationsResponse, RusotoError<ListConfigurationsError>> {
        let request_uri = "/v1/configurations";

        let mut request = SignedRequest::new("GET", "mq", &self.region, &request_uri);
        request.set_content_type("application/x-amz-json-1.1".to_owned());

        let mut params = Params::new();
        if let Some(ref x) = input.max_results {
            params.put("maxResults", x);
        }
        if let Some(ref x) = input.next_token {
            params.put("nextToken", x);
        }
        request.set_params(params);

        let mut response = self
            .client
            .sign_and_dispatch(request)
            .await
            .map_err(RusotoError::from)?;
        if response.status.as_u16() == 200 {
            let response = response.buffer().await.map_err(RusotoError::HttpDispatch)?;
            let result = proto::json::ResponsePayload::new(&response)
                .deserialize::<ListConfigurationsResponse, _>()?;

            Ok(result)
        } else {
            let response = response.buffer().await.map_err(RusotoError::HttpDispatch)?;
            Err(ListConfigurationsError::from_response(response))
        }
    }

    /// <p>Lists tags for a resource.</p>
    async fn list_tags(
        &self,
        input: ListTagsRequest,
    ) -> Result<ListTagsResponse, RusotoError<ListTagsError>> {
        let request_uri = format!("/v1/tags/{resource_arn}", resource_arn = input.resource_arn);

        let mut request = SignedRequest::new("GET", "mq", &self.region, &request_uri);
        request.set_content_type("application/x-amz-json-1.1".to_owned());

        let mut response = self
            .client
            .sign_and_dispatch(request)
            .await
            .map_err(RusotoError::from)?;
        if response.status.as_u16() == 200 {
            let response = response.buffer().await.map_err(RusotoError::HttpDispatch)?;
            let result = proto::json::ResponsePayload::new(&response)
                .deserialize::<ListTagsResponse, _>()?;

            Ok(result)
        } else {
            let response = response.buffer().await.map_err(RusotoError::HttpDispatch)?;
            Err(ListTagsError::from_response(response))
        }
    }

    /// <p>Returns a list of all ActiveMQ users.</p>
    async fn list_users(
        &self,
        input: ListUsersRequest,
    ) -> Result<ListUsersResponse, RusotoError<ListUsersError>> {
        let request_uri = format!("/v1/brokers/{broker_id}/users", broker_id = input.broker_id);

        let mut request = SignedRequest::new("GET", "mq", &self.region, &request_uri);
        request.set_content_type("application/x-amz-json-1.1".to_owned());

        let mut params = Params::new();
        if let Some(ref x) = input.max_results {
            params.put("maxResults", x);
        }
        if let Some(ref x) = input.next_token {
            params.put("nextToken", x);
        }
        request.set_params(params);

        let mut response = self
            .client
            .sign_and_dispatch(request)
            .await
            .map_err(RusotoError::from)?;
        if response.status.as_u16() == 200 {
            let response = response.buffer().await.map_err(RusotoError::HttpDispatch)?;
            let result = proto::json::ResponsePayload::new(&response)
                .deserialize::<ListUsersResponse, _>()?;

            Ok(result)
        } else {
            let response = response.buffer().await.map_err(RusotoError::HttpDispatch)?;
            Err(ListUsersError::from_response(response))
        }
    }

    /// <p>Reboots a broker. Note: This API is asynchronous.</p>
    async fn reboot_broker(
        &self,
        input: RebootBrokerRequest,
    ) -> Result<RebootBrokerResponse, RusotoError<RebootBrokerError>> {
        let request_uri = format!(
            "/v1/brokers/{broker_id}/reboot",
            broker_id = input.broker_id
        );

        let mut request = SignedRequest::new("POST", "mq", &self.region, &request_uri);
        request.set_content_type("application/x-amz-json-1.1".to_owned());

        let mut response = self
            .client
            .sign_and_dispatch(request)
            .await
            .map_err(RusotoError::from)?;
        if response.status.as_u16() == 200 {
            let response = response.buffer().await.map_err(RusotoError::HttpDispatch)?;
            let result = proto::json::ResponsePayload::new(&response)
                .deserialize::<RebootBrokerResponse, _>()?;

            Ok(result)
        } else {
            let response = response.buffer().await.map_err(RusotoError::HttpDispatch)?;
            Err(RebootBrokerError::from_response(response))
        }
    }

    /// <p>Adds a pending configuration change to a broker.</p>
    async fn update_broker(
        &self,
        input: UpdateBrokerRequest,
    ) -> Result<UpdateBrokerResponse, RusotoError<UpdateBrokerError>> {
        let request_uri = format!("/v1/brokers/{broker_id}", broker_id = input.broker_id);

        let mut request = SignedRequest::new("PUT", "mq", &self.region, &request_uri);
        request.set_content_type("application/x-amz-json-1.1".to_owned());

        let encoded = Some(serde_json::to_vec(&input).unwrap());
        request.set_payload(encoded);

        let mut response = self
            .client
            .sign_and_dispatch(request)
            .await
            .map_err(RusotoError::from)?;
        if response.status.as_u16() == 200 {
            let response = response.buffer().await.map_err(RusotoError::HttpDispatch)?;
            let result = proto::json::ResponsePayload::new(&response)
                .deserialize::<UpdateBrokerResponse, _>()?;

            Ok(result)
        } else {
            let response = response.buffer().await.map_err(RusotoError::HttpDispatch)?;
            Err(UpdateBrokerError::from_response(response))
        }
    }

    /// <p>Updates the specified configuration.</p>
    async fn update_configuration(
        &self,
        input: UpdateConfigurationRequest,
    ) -> Result<UpdateConfigurationResponse, RusotoError<UpdateConfigurationError>> {
        let request_uri = format!(
            "/v1/configurations/{configuration_id}",
            configuration_id = input.configuration_id
        );

        let mut request = SignedRequest::new("PUT", "mq", &self.region, &request_uri);
        request.set_content_type("application/x-amz-json-1.1".to_owned());

        let encoded = Some(serde_json::to_vec(&input).unwrap());
        request.set_payload(encoded);

        let mut response = self
            .client
            .sign_and_dispatch(request)
            .await
            .map_err(RusotoError::from)?;
        if response.status.as_u16() == 200 {
            let response = response.buffer().await.map_err(RusotoError::HttpDispatch)?;
            let result = proto::json::ResponsePayload::new(&response)
                .deserialize::<UpdateConfigurationResponse, _>()?;

            Ok(result)
        } else {
            let response = response.buffer().await.map_err(RusotoError::HttpDispatch)?;
            Err(UpdateConfigurationError::from_response(response))
        }
    }

    /// <p>Updates the information for an ActiveMQ user.</p>
    async fn update_user(
        &self,
        input: UpdateUserRequest,
    ) -> Result<UpdateUserResponse, RusotoError<UpdateUserError>> {
        let request_uri = format!(
            "/v1/brokers/{broker_id}/users/{username}",
            broker_id = input.broker_id,
            username = input.username
        );

        let mut request = SignedRequest::new("PUT", "mq", &self.region, &request_uri);
        request.set_content_type("application/x-amz-json-1.1".to_owned());

        let encoded = Some(serde_json::to_vec(&input).unwrap());
        request.set_payload(encoded);

        let mut response = self
            .client
            .sign_and_dispatch(request)
            .await
            .map_err(RusotoError::from)?;
        if response.status.as_u16() == 200 {
            let response = response.buffer().await.map_err(RusotoError::HttpDispatch)?;
            let result = proto::json::ResponsePayload::new(&response)
                .deserialize::<UpdateUserResponse, _>()?;

            Ok(result)
        } else {
            let response = response.buffer().await.map_err(RusotoError::HttpDispatch)?;
            Err(UpdateUserError::from_response(response))
        }
    }
}<|MERGE_RESOLUTION|>--- conflicted
+++ resolved
@@ -9,28 +9,16 @@
 //  must be updated to generate the changes.
 //
 // =================================================================
-#![allow(warnings)]
-
-<<<<<<< HEAD
-use futures::future;
-use futures::Future;
-=======
+
 use std::error::Error;
 use std::fmt;
 
 use async_trait::async_trait;
->>>>>>> 62832c4b
 use rusoto_core::credential::ProvideAwsCredentials;
 use rusoto_core::region;
 #[allow(warnings)]
 use rusoto_core::request::{BufferedHttpResponse, DispatchSignedRequest};
-<<<<<<< HEAD
-use rusoto_core::{Client, RusotoError, RusotoFuture};
-use std::error::Error;
-use std::fmt;
-=======
 use rusoto_core::{Client, RusotoError};
->>>>>>> 62832c4b
 
 use rusoto_core::param::{Params, ServiceParams};
 use rusoto_core::proto;
@@ -39,7 +27,7 @@
 use serde_json;
 /// <p>Name of the availability zone.</p>
 #[derive(Default, Debug, Clone, PartialEq, Deserialize)]
-#[cfg_attr(any(test, feature = "serialize_structs"), derive(Serialize))]
+#[cfg_attr(test, derive(Serialize))]
 pub struct AvailabilityZone {
     /// <p>Id for the availability zone.</p>
     #[serde(rename = "Name")]
@@ -49,7 +37,7 @@
 
 /// <p>Types of broker engines.</p>
 #[derive(Default, Debug, Clone, PartialEq, Deserialize)]
-#[cfg_attr(any(test, feature = "serialize_structs"), derive(Serialize))]
+#[cfg_attr(test, derive(Serialize))]
 pub struct BrokerEngineType {
     /// <p>The type of broker engine.</p>
     #[serde(rename = "EngineType")]
@@ -63,7 +51,7 @@
 
 /// <p>Returns information about all brokers.</p>
 #[derive(Default, Debug, Clone, PartialEq, Deserialize)]
-#[cfg_attr(any(test, feature = "serialize_structs"), derive(Serialize))]
+#[cfg_attr(test, derive(Serialize))]
 pub struct BrokerInstance {
     /// <p>The URL of the broker&#39;s ActiveMQ Web Console.</p>
     #[serde(rename = "ConsoleURL")]
@@ -81,7 +69,7 @@
 
 /// <p>Option for host instance type.</p>
 #[derive(Default, Debug, Clone, PartialEq, Deserialize)]
-#[cfg_attr(any(test, feature = "serialize_structs"), derive(Serialize))]
+#[cfg_attr(test, derive(Serialize))]
 pub struct BrokerInstanceOption {
     /// <p>The list of available az.</p>
     #[serde(rename = "AvailabilityZones")]
@@ -103,7 +91,7 @@
 
 /// <p>The Amazon Resource Name (ARN) of the broker.</p>
 #[derive(Default, Debug, Clone, PartialEq, Deserialize)]
-#[cfg_attr(any(test, feature = "serialize_structs"), derive(Serialize))]
+#[cfg_attr(test, derive(Serialize))]
 pub struct BrokerSummary {
     /// <p>The Amazon Resource Name (ARN) of the broker.</p>
     #[serde(rename = "BrokerArn")]
@@ -137,7 +125,7 @@
 
 /// <p>Returns information about all configurations.</p>
 #[derive(Default, Debug, Clone, PartialEq, Deserialize)]
-#[cfg_attr(any(test, feature = "serialize_structs"), derive(Serialize))]
+#[cfg_attr(test, derive(Serialize))]
 pub struct Configuration {
     /// <p>Required. The ARN of the configuration.</p>
     #[serde(rename = "Arn")]
@@ -192,7 +180,7 @@
 
 /// <p>Returns information about the specified configuration revision.</p>
 #[derive(Default, Debug, Clone, PartialEq, Deserialize)]
-#[cfg_attr(any(test, feature = "serialize_structs"), derive(Serialize))]
+#[cfg_attr(test, derive(Serialize))]
 pub struct ConfigurationRevision {
     /// <p>Required. The date and time of the configuration revision.</p>
     #[serde(rename = "Created")]
@@ -210,7 +198,7 @@
 
 /// <p>Broker configuration information</p>
 #[derive(Default, Debug, Clone, PartialEq, Deserialize)]
-#[cfg_attr(any(test, feature = "serialize_structs"), derive(Serialize))]
+#[cfg_attr(test, derive(Serialize))]
 pub struct Configurations {
     /// <p>The current configuration of the broker.</p>
     #[serde(rename = "Current")]
@@ -249,10 +237,6 @@
     #[serde(rename = "DeploymentMode")]
     #[serde(skip_serializing_if = "Option::is_none")]
     pub deployment_mode: Option<String>,
-    /// <p>Encryption options for the broker.</p>
-    #[serde(rename = "EncryptionOptions")]
-    #[serde(skip_serializing_if = "Option::is_none")]
-    pub encryption_options: Option<EncryptionOptions>,
     /// <p>Required. The type of broker engine. Note: Currently, Amazon MQ supports only ACTIVEMQ.</p>
     #[serde(rename = "EngineType")]
     #[serde(skip_serializing_if = "Option::is_none")]
@@ -277,7 +261,7 @@
     #[serde(rename = "PubliclyAccessible")]
     #[serde(skip_serializing_if = "Option::is_none")]
     pub publicly_accessible: Option<bool>,
-    /// <p>The list of security groups (1 minimum, 5 maximum) that authorize connections to brokers.</p>
+    /// <p>The list of rules (1 minimum, 125 maximum) that authorize connections to brokers.</p>
     #[serde(rename = "SecurityGroups")]
     #[serde(skip_serializing_if = "Option::is_none")]
     pub security_groups: Option<Vec<String>>,
@@ -296,7 +280,7 @@
 }
 
 #[derive(Default, Debug, Clone, PartialEq, Deserialize)]
-#[cfg_attr(any(test, feature = "serialize_structs"), derive(Serialize))]
+#[cfg_attr(test, derive(Serialize))]
 pub struct CreateBrokerResponse {
     /// <p>The Amazon Resource Name (ARN) of the broker.</p>
     #[serde(rename = "BrokerArn")]
@@ -330,7 +314,7 @@
 }
 
 #[derive(Default, Debug, Clone, PartialEq, Deserialize)]
-#[cfg_attr(any(test, feature = "serialize_structs"), derive(Serialize))]
+#[cfg_attr(test, derive(Serialize))]
 pub struct CreateConfigurationResponse {
     /// <p>Required. The Amazon Resource Name (ARN) of the configuration.</p>
     #[serde(rename = "Arn")]
@@ -390,7 +374,7 @@
 }
 
 #[derive(Default, Debug, Clone, PartialEq, Deserialize)]
-#[cfg_attr(any(test, feature = "serialize_structs"), derive(Serialize))]
+#[cfg_attr(test, derive(Serialize))]
 pub struct CreateUserResponse {}
 
 #[derive(Default, Debug, Clone, PartialEq, Serialize)]
@@ -401,7 +385,7 @@
 }
 
 #[derive(Default, Debug, Clone, PartialEq, Deserialize)]
-#[cfg_attr(any(test, feature = "serialize_structs"), derive(Serialize))]
+#[cfg_attr(test, derive(Serialize))]
 pub struct DeleteBrokerResponse {
     /// <p>The unique ID that Amazon MQ generates for the broker.</p>
     #[serde(rename = "BrokerId")]
@@ -430,7 +414,7 @@
 }
 
 #[derive(Default, Debug, Clone, PartialEq, Deserialize)]
-#[cfg_attr(any(test, feature = "serialize_structs"), derive(Serialize))]
+#[cfg_attr(test, derive(Serialize))]
 pub struct DeleteUserResponse {}
 
 #[derive(Default, Debug, Clone, PartialEq, Serialize)]
@@ -450,7 +434,7 @@
 }
 
 #[derive(Default, Debug, Clone, PartialEq, Deserialize)]
-#[cfg_attr(any(test, feature = "serialize_structs"), derive(Serialize))]
+#[cfg_attr(test, derive(Serialize))]
 pub struct DescribeBrokerEngineTypesResponse {
     /// <p>List of available engine types and versions.</p>
     #[serde(rename = "BrokerEngineTypes")]
@@ -487,7 +471,7 @@
 }
 
 #[derive(Default, Debug, Clone, PartialEq, Deserialize)]
-#[cfg_attr(any(test, feature = "serialize_structs"), derive(Serialize))]
+#[cfg_attr(test, derive(Serialize))]
 pub struct DescribeBrokerInstanceOptionsResponse {
     /// <p>List of available broker instance options.</p>
     #[serde(rename = "BrokerInstanceOptions")]
@@ -511,7 +495,7 @@
 }
 
 #[derive(Default, Debug, Clone, PartialEq, Deserialize)]
-#[cfg_attr(any(test, feature = "serialize_structs"), derive(Serialize))]
+#[cfg_attr(test, derive(Serialize))]
 pub struct DescribeBrokerResponse {
     /// <p>Required. Enables automatic upgrades to new minor versions for brokers, as Apache releases the versions. The automatic upgrades occur during the maintenance window of the broker or after a manual broker reboot.</p>
     #[serde(rename = "AutoMinorVersionUpgrade")]
@@ -549,10 +533,6 @@
     #[serde(rename = "DeploymentMode")]
     #[serde(skip_serializing_if = "Option::is_none")]
     pub deployment_mode: Option<String>,
-    /// <p>Encryption options for the broker.</p>
-    #[serde(rename = "EncryptionOptions")]
-    #[serde(skip_serializing_if = "Option::is_none")]
-    pub encryption_options: Option<EncryptionOptions>,
     /// <p>Required. The type of broker engine. Note: Currently, Amazon MQ supports only ACTIVEMQ.</p>
     #[serde(rename = "EngineType")]
     #[serde(skip_serializing_if = "Option::is_none")]
@@ -577,19 +557,11 @@
     #[serde(rename = "PendingEngineVersion")]
     #[serde(skip_serializing_if = "Option::is_none")]
     pub pending_engine_version: Option<String>,
-    /// <p>The host instance type of the broker to upgrade to. For a list of supported instance types, see https://docs.aws.amazon.com/amazon-mq/latest/developer-guide//broker.html#broker-instance-types</p>
-    #[serde(rename = "PendingHostInstanceType")]
-    #[serde(skip_serializing_if = "Option::is_none")]
-    pub pending_host_instance_type: Option<String>,
-    /// <p>The list of pending security groups to authorize connections to brokers.</p>
-    #[serde(rename = "PendingSecurityGroups")]
-    #[serde(skip_serializing_if = "Option::is_none")]
-    pub pending_security_groups: Option<Vec<String>>,
     /// <p>Required. Enables connections from applications outside of the VPC that hosts the broker&#39;s subnets.</p>
     #[serde(rename = "PubliclyAccessible")]
     #[serde(skip_serializing_if = "Option::is_none")]
     pub publicly_accessible: Option<bool>,
-    /// <p>The list of security groups (1 minimum, 5 maximum) that authorize connections to brokers.</p>
+    /// <p>Required. The list of rules (1 minimum, 125 maximum) that authorize connections to brokers.</p>
     #[serde(rename = "SecurityGroups")]
     #[serde(skip_serializing_if = "Option::is_none")]
     pub security_groups: Option<Vec<String>>,
@@ -615,7 +587,7 @@
 }
 
 #[derive(Default, Debug, Clone, PartialEq, Deserialize)]
-#[cfg_attr(any(test, feature = "serialize_structs"), derive(Serialize))]
+#[cfg_attr(test, derive(Serialize))]
 pub struct DescribeConfigurationResponse {
     /// <p>Required. The ARN of the configuration.</p>
     #[serde(rename = "Arn")]
@@ -666,7 +638,7 @@
 }
 
 #[derive(Default, Debug, Clone, PartialEq, Deserialize)]
-#[cfg_attr(any(test, feature = "serialize_structs"), derive(Serialize))]
+#[cfg_attr(test, derive(Serialize))]
 pub struct DescribeConfigurationRevisionResponse {
     /// <p>Required. The unique ID that Amazon MQ generates for the configuration.</p>
     #[serde(rename = "ConfigurationId")]
@@ -697,7 +669,7 @@
 }
 
 #[derive(Default, Debug, Clone, PartialEq, Deserialize)]
-#[cfg_attr(any(test, feature = "serialize_structs"), derive(Serialize))]
+#[cfg_attr(test, derive(Serialize))]
 pub struct DescribeUserResponse {
     /// <p>Required. The unique ID that Amazon MQ generates for the broker.</p>
     #[serde(rename = "BrokerId")]
@@ -721,21 +693,9 @@
     pub username: Option<String>,
 }
 
-/// <p>Encryption options for the broker.</p>
-#[derive(Default, Debug, Clone, PartialEq, Serialize, Deserialize)]
-pub struct EncryptionOptions {
-    /// <p>The customer master key (CMK) to use for the AWS Key Management Service (KMS). This key is used to encrypt your data at rest. If not provided, Amazon MQ will use a default CMK to encrypt your data.</p>
-    #[serde(rename = "KmsKeyId")]
-    #[serde(skip_serializing_if = "Option::is_none")]
-    pub kms_key_id: Option<String>,
-    /// <p>Enables the use of an AWS owned CMK using AWS Key Management Service (KMS).</p>
-    #[serde(rename = "UseAwsOwnedKey")]
-    pub use_aws_owned_key: bool,
-}
-
 /// <p>Id of the engine version.</p>
 #[derive(Default, Debug, Clone, PartialEq, Deserialize)]
-#[cfg_attr(any(test, feature = "serialize_structs"), derive(Serialize))]
+#[cfg_attr(test, derive(Serialize))]
 pub struct EngineVersion {
     /// <p>Id for the version.</p>
     #[serde(rename = "Name")]
@@ -756,7 +716,7 @@
 }
 
 #[derive(Default, Debug, Clone, PartialEq, Deserialize)]
-#[cfg_attr(any(test, feature = "serialize_structs"), derive(Serialize))]
+#[cfg_attr(test, derive(Serialize))]
 pub struct ListBrokersResponse {
     /// <p>A list of information about all brokers.</p>
     #[serde(rename = "BrokerSummaries")]
@@ -784,7 +744,7 @@
 }
 
 #[derive(Default, Debug, Clone, PartialEq, Deserialize)]
-#[cfg_attr(any(test, feature = "serialize_structs"), derive(Serialize))]
+#[cfg_attr(test, derive(Serialize))]
 pub struct ListConfigurationRevisionsResponse {
     /// <p>The unique ID that Amazon MQ generates for the configuration.</p>
     #[serde(rename = "ConfigurationId")]
@@ -817,7 +777,7 @@
 }
 
 #[derive(Default, Debug, Clone, PartialEq, Deserialize)]
-#[cfg_attr(any(test, feature = "serialize_structs"), derive(Serialize))]
+#[cfg_attr(test, derive(Serialize))]
 pub struct ListConfigurationsResponse {
     /// <p>The list of all revisions for the specified configuration.</p>
     #[serde(rename = "Configurations")]
@@ -841,7 +801,7 @@
 }
 
 #[derive(Default, Debug, Clone, PartialEq, Deserialize)]
-#[cfg_attr(any(test, feature = "serialize_structs"), derive(Serialize))]
+#[cfg_attr(test, derive(Serialize))]
 pub struct ListTagsResponse {
     /// <p>The key-value pair for the resource tag.</p>
     #[serde(rename = "Tags")]
@@ -865,7 +825,7 @@
 }
 
 #[derive(Default, Debug, Clone, PartialEq, Deserialize)]
-#[cfg_attr(any(test, feature = "serialize_structs"), derive(Serialize))]
+#[cfg_attr(test, derive(Serialize))]
 pub struct ListUsersResponse {
     /// <p>Required. The unique ID that Amazon MQ generates for the broker.</p>
     #[serde(rename = "BrokerId")]
@@ -900,7 +860,7 @@
 
 /// <p>The list of information about logs currently enabled and pending to be deployed for the specified broker.</p>
 #[derive(Default, Debug, Clone, PartialEq, Deserialize)]
-#[cfg_attr(any(test, feature = "serialize_structs"), derive(Serialize))]
+#[cfg_attr(test, derive(Serialize))]
 pub struct LogsSummary {
     /// <p>Enables audit logging. Every user management action made using JMX or the ActiveMQ Web Console is logged.</p>
     #[serde(rename = "Audit")]
@@ -926,7 +886,7 @@
 
 /// <p>The list of information about logs to be enabled for the specified broker.</p>
 #[derive(Default, Debug, Clone, PartialEq, Deserialize)]
-#[cfg_attr(any(test, feature = "serialize_structs"), derive(Serialize))]
+#[cfg_attr(test, derive(Serialize))]
 pub struct PendingLogs {
     /// <p>Enables audit logging. Every user management action made using JMX or the ActiveMQ Web Console is logged.</p>
     #[serde(rename = "Audit")]
@@ -946,12 +906,12 @@
 }
 
 #[derive(Default, Debug, Clone, PartialEq, Deserialize)]
-#[cfg_attr(any(test, feature = "serialize_structs"), derive(Serialize))]
+#[cfg_attr(test, derive(Serialize))]
 pub struct RebootBrokerResponse {}
 
 /// <p>Returns information about the XML element or attribute that was sanitized in the configuration.</p>
 #[derive(Default, Debug, Clone, PartialEq, Deserialize)]
-#[cfg_attr(any(test, feature = "serialize_structs"), derive(Serialize))]
+#[cfg_attr(test, derive(Serialize))]
 pub struct SanitizationWarning {
     /// <p>The name of the XML attribute that has been sanitized.</p>
     #[serde(rename = "AttributeName")]
@@ -985,22 +945,14 @@
     #[serde(rename = "EngineVersion")]
     #[serde(skip_serializing_if = "Option::is_none")]
     pub engine_version: Option<String>,
-    /// <p>The host instance type of the broker to upgrade to. For a list of supported instance types, see https://docs.aws.amazon.com/amazon-mq/latest/developer-guide//broker.html#broker-instance-types</p>
-    #[serde(rename = "HostInstanceType")]
-    #[serde(skip_serializing_if = "Option::is_none")]
-    pub host_instance_type: Option<String>,
     /// <p>Enables Amazon CloudWatch logging for brokers.</p>
     #[serde(rename = "Logs")]
     #[serde(skip_serializing_if = "Option::is_none")]
     pub logs: Option<Logs>,
-    /// <p>The list of security groups (1 minimum, 5 maximum) that authorize connections to brokers.</p>
-    #[serde(rename = "SecurityGroups")]
-    #[serde(skip_serializing_if = "Option::is_none")]
-    pub security_groups: Option<Vec<String>>,
-}
-
-#[derive(Default, Debug, Clone, PartialEq, Deserialize)]
-#[cfg_attr(any(test, feature = "serialize_structs"), derive(Serialize))]
+}
+
+#[derive(Default, Debug, Clone, PartialEq, Deserialize)]
+#[cfg_attr(test, derive(Serialize))]
 pub struct UpdateBrokerResponse {
     /// <p>The new value of automatic upgrades to new minor version for brokers.</p>
     #[serde(rename = "AutoMinorVersionUpgrade")]
@@ -1018,18 +970,10 @@
     #[serde(rename = "EngineVersion")]
     #[serde(skip_serializing_if = "Option::is_none")]
     pub engine_version: Option<String>,
-    /// <p>The host instance type of the broker to upgrade to. For a list of supported instance types, see https://docs.aws.amazon.com/amazon-mq/latest/developer-guide//broker.html#broker-instance-types</p>
-    #[serde(rename = "HostInstanceType")]
-    #[serde(skip_serializing_if = "Option::is_none")]
-    pub host_instance_type: Option<String>,
     /// <p>The list of information about logs to be enabled for the specified broker.</p>
     #[serde(rename = "Logs")]
     #[serde(skip_serializing_if = "Option::is_none")]
     pub logs: Option<Logs>,
-    /// <p>The list of security groups (1 minimum, 5 maximum) that authorize connections to brokers.</p>
-    #[serde(rename = "SecurityGroups")]
-    #[serde(skip_serializing_if = "Option::is_none")]
-    pub security_groups: Option<Vec<String>>,
 }
 
 /// <p>Updates the specified configuration.</p>
@@ -1049,7 +993,7 @@
 }
 
 #[derive(Default, Debug, Clone, PartialEq, Deserialize)]
-#[cfg_attr(any(test, feature = "serialize_structs"), derive(Serialize))]
+#[cfg_attr(test, derive(Serialize))]
 pub struct UpdateConfigurationResponse {
     /// <p>Required. The Amazon Resource Name (ARN) of the configuration.</p>
     #[serde(rename = "Arn")]
@@ -1101,7 +1045,7 @@
 }
 
 #[derive(Default, Debug, Clone, PartialEq, Deserialize)]
-#[cfg_attr(any(test, feature = "serialize_structs"), derive(Serialize))]
+#[cfg_attr(test, derive(Serialize))]
 pub struct UpdateUserResponse {}
 
 /// <p>An ActiveMQ user associated with the broker.</p>
@@ -1127,7 +1071,7 @@
 
 /// <p>Returns information about the status of the changes pending for the ActiveMQ user.</p>
 #[derive(Default, Debug, Clone, PartialEq, Deserialize)]
-#[cfg_attr(any(test, feature = "serialize_structs"), derive(Serialize))]
+#[cfg_attr(test, derive(Serialize))]
 pub struct UserPendingChanges {
     /// <p>Enables access to the the ActiveMQ Web Console for the ActiveMQ user.</p>
     #[serde(rename = "ConsoleAccess")]
@@ -1145,7 +1089,7 @@
 
 /// <p>Returns a list of all ActiveMQ users.</p>
 #[derive(Default, Debug, Clone, PartialEq, Deserialize)]
-#[cfg_attr(any(test, feature = "serialize_structs"), derive(Serialize))]
+#[cfg_attr(test, derive(Serialize))]
 pub struct UserSummary {
     /// <p>The type of change pending for the ActiveMQ user.</p>
     #[serde(rename = "PendingChange")]
@@ -2493,7 +2437,10 @@
     ///
     /// The client will use the default credentials provider and tls client.
     pub fn new(region: region::Region) -> MQClient {
-        Self::new_with_client(Client::shared(), region)
+        MQClient {
+            client: Client::shared(),
+            region,
+        }
     }
 
     pub fn new_with<P, D>(
@@ -2505,22 +2452,10 @@
         P: ProvideAwsCredentials + Send + Sync + 'static,
         D: DispatchSignedRequest + Send + Sync + 'static,
     {
-        Self::new_with_client(
-            Client::new_with(credentials_provider, request_dispatcher),
+        MQClient {
+            client: Client::new_with(credentials_provider, request_dispatcher),
             region,
-        )
-    }
-
-    pub fn new_with_client(client: Client, region: region::Region) -> MQClient {
-        MQClient { client, region }
-    }
-}
-
-impl fmt::Debug for MQClient {
-    fn fmt(&self, f: &mut fmt::Formatter<'_>) -> fmt::Result {
-        f.debug_struct("MQClient")
-            .field("region", &self.region)
-            .finish()
+        }
     }
 }
 
