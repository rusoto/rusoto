--- conflicted
+++ resolved
@@ -9,28 +9,16 @@
 //  must be updated to generate the changes.
 //
 // =================================================================
-#![allow(warnings)]
-
-<<<<<<< HEAD
-use futures::future;
-use futures::Future;
-=======
+
 use std::error::Error;
 use std::fmt;
 
 use async_trait::async_trait;
->>>>>>> 62832c4b
 use rusoto_core::credential::ProvideAwsCredentials;
 use rusoto_core::region;
 #[allow(warnings)]
 use rusoto_core::request::{BufferedHttpResponse, DispatchSignedRequest};
-<<<<<<< HEAD
-use rusoto_core::{Client, RusotoError, RusotoFuture};
-use std::error::Error;
-use std::fmt;
-=======
 use rusoto_core::{Client, RusotoError};
->>>>>>> 62832c4b
 
 use rusoto_core::proto;
 use rusoto_core::signature::SignedRequest;
@@ -52,7 +40,7 @@
 }
 
 #[derive(Default, Debug, Clone, PartialEq, Deserialize)]
-#[cfg_attr(any(test, feature = "serialize_structs"), derive(Serialize))]
+#[cfg_attr(test, derive(Serialize))]
 pub struct CreateHttpNamespaceResponse {
     /// <p>A value that you can use to determine whether the request completed successfully. To get the status of the operation, see <a>GetOperation</a>.</p>
     #[serde(rename = "OperationId")]
@@ -79,7 +67,7 @@
 }
 
 #[derive(Default, Debug, Clone, PartialEq, Deserialize)]
-#[cfg_attr(any(test, feature = "serialize_structs"), derive(Serialize))]
+#[cfg_attr(test, derive(Serialize))]
 pub struct CreatePrivateDnsNamespaceResponse {
     /// <p>A value that you can use to determine whether the request completed successfully. To get the status of the operation, see <a>GetOperation</a>.</p>
     #[serde(rename = "OperationId")]
@@ -103,7 +91,7 @@
 }
 
 #[derive(Default, Debug, Clone, PartialEq, Deserialize)]
-#[cfg_attr(any(test, feature = "serialize_structs"), derive(Serialize))]
+#[cfg_attr(test, derive(Serialize))]
 pub struct CreatePublicDnsNamespaceResponse {
     /// <p>A value that you can use to determine whether the request completed successfully. To get the status of the operation, see <a>GetOperation</a>.</p>
     #[serde(rename = "OperationId")]
@@ -143,7 +131,7 @@
 }
 
 #[derive(Default, Debug, Clone, PartialEq, Deserialize)]
-#[cfg_attr(any(test, feature = "serialize_structs"), derive(Serialize))]
+#[cfg_attr(test, derive(Serialize))]
 pub struct CreateServiceResponse {
     /// <p>A complex type that contains information about the new service.</p>
     #[serde(rename = "Service")]
@@ -159,7 +147,7 @@
 }
 
 #[derive(Default, Debug, Clone, PartialEq, Deserialize)]
-#[cfg_attr(any(test, feature = "serialize_structs"), derive(Serialize))]
+#[cfg_attr(test, derive(Serialize))]
 pub struct DeleteNamespaceResponse {
     /// <p>A value that you can use to determine whether the request completed successfully. To get the status of the operation, see <a>GetOperation</a>.</p>
     #[serde(rename = "OperationId")]
@@ -175,7 +163,7 @@
 }
 
 #[derive(Default, Debug, Clone, PartialEq, Deserialize)]
-#[cfg_attr(any(test, feature = "serialize_structs"), derive(Serialize))]
+#[cfg_attr(test, derive(Serialize))]
 pub struct DeleteServiceResponse {}
 
 #[derive(Default, Debug, Clone, PartialEq, Serialize)]
@@ -189,7 +177,7 @@
 }
 
 #[derive(Default, Debug, Clone, PartialEq, Deserialize)]
-#[cfg_attr(any(test, feature = "serialize_structs"), derive(Serialize))]
+#[cfg_attr(test, derive(Serialize))]
 pub struct DeregisterInstanceResponse {
     /// <p>A value that you can use to determine whether the request completed successfully. For more information, see <a>GetOperation</a>.</p>
     #[serde(rename = "OperationId")]
@@ -220,7 +208,7 @@
 }
 
 #[derive(Default, Debug, Clone, PartialEq, Deserialize)]
-#[cfg_attr(any(test, feature = "serialize_structs"), derive(Serialize))]
+#[cfg_attr(test, derive(Serialize))]
 pub struct DiscoverInstancesResponse {
     /// <p>A complex type that contains one <code>HttpInstanceSummary</code> for each registered instance.</p>
     #[serde(rename = "Instances")]
@@ -250,7 +238,7 @@
 
 /// <p>A complex type that contains the ID for the Route 53 hosted zone that AWS Cloud Map creates when you create a namespace.</p>
 #[derive(Default, Debug, Clone, PartialEq, Deserialize)]
-#[cfg_attr(any(test, feature = "serialize_structs"), derive(Serialize))]
+#[cfg_attr(test, derive(Serialize))]
 pub struct DnsProperties {
     /// <p>The ID for the Route 53 hosted zone that AWS Cloud Map creates when you create a namespace.</p>
     #[serde(rename = "HostedZoneId")]
@@ -280,7 +268,7 @@
 }
 
 #[derive(Default, Debug, Clone, PartialEq, Deserialize)]
-#[cfg_attr(any(test, feature = "serialize_structs"), derive(Serialize))]
+#[cfg_attr(test, derive(Serialize))]
 pub struct GetInstanceResponse {
     /// <p>A complex type that contains information about a specified instance.</p>
     #[serde(rename = "Instance")]
@@ -308,7 +296,7 @@
 }
 
 #[derive(Default, Debug, Clone, PartialEq, Deserialize)]
-#[cfg_attr(any(test, feature = "serialize_structs"), derive(Serialize))]
+#[cfg_attr(test, derive(Serialize))]
 pub struct GetInstancesHealthStatusResponse {
     /// <p>If more than <code>MaxResults</code> instances match the specified criteria, you can submit another <code>GetInstancesHealthStatus</code> request to get the next group of results. Specify the value of <code>NextToken</code> from the previous response in the next request.</p>
     #[serde(rename = "NextToken")]
@@ -328,7 +316,7 @@
 }
 
 #[derive(Default, Debug, Clone, PartialEq, Deserialize)]
-#[cfg_attr(any(test, feature = "serialize_structs"), derive(Serialize))]
+#[cfg_attr(test, derive(Serialize))]
 pub struct GetNamespaceResponse {
     /// <p>A complex type that contains information about the specified namespace.</p>
     #[serde(rename = "Namespace")]
@@ -344,7 +332,7 @@
 }
 
 #[derive(Default, Debug, Clone, PartialEq, Deserialize)]
-#[cfg_attr(any(test, feature = "serialize_structs"), derive(Serialize))]
+#[cfg_attr(test, derive(Serialize))]
 pub struct GetOperationResponse {
     /// <p>A complex type that contains information about the operation.</p>
     #[serde(rename = "Operation")]
@@ -360,7 +348,7 @@
 }
 
 #[derive(Default, Debug, Clone, PartialEq, Deserialize)]
-#[cfg_attr(any(test, feature = "serialize_structs"), derive(Serialize))]
+#[cfg_attr(test, derive(Serialize))]
 pub struct GetServiceResponse {
     /// <p>A complex type that contains information about the service.</p>
     #[serde(rename = "Service")]
@@ -395,7 +383,7 @@
 
 /// <p>In a response to a <a>DiscoverInstance</a> request, <code>HttpInstanceSummary</code> contains information about one instance that matches the values that you specified in the request.</p>
 #[derive(Default, Debug, Clone, PartialEq, Deserialize)]
-#[cfg_attr(any(test, feature = "serialize_structs"), derive(Serialize))]
+#[cfg_attr(test, derive(Serialize))]
 pub struct HttpInstanceSummary {
     /// <p>If you included any attributes when you registered the instance, the values of those attributes.</p>
     #[serde(rename = "Attributes")]
@@ -421,7 +409,7 @@
 
 /// <p>A complex type that contains the name of an HTTP namespace.</p>
 #[derive(Default, Debug, Clone, PartialEq, Deserialize)]
-#[cfg_attr(any(test, feature = "serialize_structs"), derive(Serialize))]
+#[cfg_attr(test, derive(Serialize))]
 pub struct HttpProperties {
     /// <p>The name of an HTTP namespace.</p>
     #[serde(rename = "HttpName")]
@@ -431,7 +419,7 @@
 
 /// <p>A complex type that contains information about an instance that AWS Cloud Map creates when you submit a <code>RegisterInstance</code> request.</p>
 #[derive(Default, Debug, Clone, PartialEq, Deserialize)]
-#[cfg_attr(any(test, feature = "serialize_structs"), derive(Serialize))]
+#[cfg_attr(test, derive(Serialize))]
 pub struct Instance {
     /// <p>A string map that contains the following information for the service that you specify in <code>ServiceId</code>:</p> <ul> <li> <p>The attributes that apply to the records that are defined in the service. </p> </li> <li> <p>For each attribute, the applicable value.</p> </li> </ul> <p>Supported attribute keys include the following:</p> <p> <b>AWS_ALIAS_DNS_NAME</b> </p> <p> <b/> </p> <p>If you want AWS Cloud Map to create a Route 53 alias record that routes traffic to an Elastic Load Balancing load balancer, specify the DNS name that is associated with the load balancer. For information about how to get the DNS name, see "DNSName" in the topic <a href="http://docs.aws.amazon.com/Route53/latest/APIReference/API_AliasTarget.html">AliasTarget</a>.</p> <p>Note the following:</p> <ul> <li> <p>The configuration for the service that is specified by <code>ServiceId</code> must include settings for an A record, an AAAA record, or both.</p> </li> <li> <p>In the service that is specified by <code>ServiceId</code>, the value of <code>RoutingPolicy</code> must be <code>WEIGHTED</code>.</p> </li> <li> <p>If the service that is specified by <code>ServiceId</code> includes <code>HealthCheckConfig</code> settings, AWS Cloud Map will create the health check, but it won't associate the health check with the alias record.</p> </li> <li> <p>Auto naming currently doesn't support creating alias records that route traffic to AWS resources other than ELB load balancers.</p> </li> <li> <p>If you specify a value for <code>AWS_ALIAS_DNS_NAME</code>, don't specify values for any of the <code>AWS_INSTANCE</code> attributes.</p> </li> </ul> <p> <b>AWS_INSTANCE_CNAME</b> </p> <p>If the service configuration includes a CNAME record, the domain name that you want Route 53 to return in response to DNS queries, for example, <code>example.com</code>.</p> <p>This value is required if the service specified by <code>ServiceId</code> includes settings for an CNAME record.</p> <p> <b>AWS_INSTANCE_IPV4</b> </p> <p>If the service configuration includes an A record, the IPv4 address that you want Route 53 to return in response to DNS queries, for example, <code>192.0.2.44</code>.</p> <p>This value is required if the service specified by <code>ServiceId</code> includes settings for an A record. If the service includes settings for an SRV record, you must specify a value for <code>AWS_INSTANCE_IPV4</code>, <code>AWS_INSTANCE_IPV6</code>, or both.</p> <p> <b>AWS_INSTANCE_IPV6</b> </p> <p>If the service configuration includes an AAAA record, the IPv6 address that you want Route 53 to return in response to DNS queries, for example, <code>2001:0db8:85a3:0000:0000:abcd:0001:2345</code>.</p> <p>This value is required if the service specified by <code>ServiceId</code> includes settings for an AAAA record. If the service includes settings for an SRV record, you must specify a value for <code>AWS_INSTANCE_IPV4</code>, <code>AWS_INSTANCE_IPV6</code>, or both.</p> <p> <b>AWS_INSTANCE_PORT</b> </p> <p>If the service includes an SRV record, the value that you want Route 53 to return for the port.</p> <p>If the service includes <code>HealthCheckConfig</code>, the port on the endpoint that you want Route 53 to send requests to. </p> <p>This value is required if you specified settings for an SRV record when you created the service.</p>
     #[serde(rename = "Attributes")]
@@ -448,7 +436,7 @@
 
 /// <p>A complex type that contains information about the instances that you registered by using a specified service.</p>
 #[derive(Default, Debug, Clone, PartialEq, Deserialize)]
-#[cfg_attr(any(test, feature = "serialize_structs"), derive(Serialize))]
+#[cfg_attr(test, derive(Serialize))]
 pub struct InstanceSummary {
     /// <p><p>A string map that contains the following information:</p> <ul> <li> <p>The attributes that are associate with the instance. </p> </li> <li> <p>For each attribute, the applicable value.</p> </li> </ul> <p>Supported attribute keys include the following:</p> <ul> <li> <p> <code>AWS<em>ALIAS</em>DNS<em>NAME</code>: For an alias record that routes traffic to an Elastic Load Balancing load balancer, the DNS name that is associated with the load balancer. </p> </li> <li> <p> <code>AWS</em>INSTANCE<em>CNAME</code>: For a CNAME record, the domain name that Route 53 returns in response to DNS queries, for example, <code>example.com</code>.</p> </li> <li> <p> <code>AWS</em>INSTANCE<em>IPV4</code>: For an A record, the IPv4 address that Route 53 returns in response to DNS queries, for example, <code>192.0.2.44</code>.</p> </li> <li> <p> <code>AWS</em>INSTANCE<em>IPV6</code>: For an AAAA record, the IPv6 address that Route 53 returns in response to DNS queries, for example, <code>2001:0db8:85a3:0000:0000:abcd:0001:2345</code>.</p> </li> <li> <p> <code>AWS</em>INSTANCE_PORT</code>: For an SRV record, the value that Route 53 returns for the port. In addition, if the service includes <code>HealthCheckConfig</code>, the port on the endpoint that Route 53 sends requests to.</p> </li> </ul></p>
     #[serde(rename = "Attributes")]
@@ -476,7 +464,7 @@
 }
 
 #[derive(Default, Debug, Clone, PartialEq, Deserialize)]
-#[cfg_attr(any(test, feature = "serialize_structs"), derive(Serialize))]
+#[cfg_attr(test, derive(Serialize))]
 pub struct ListInstancesResponse {
     /// <p>Summary information about the instances that are associated with the specified service.</p>
     #[serde(rename = "Instances")]
@@ -505,7 +493,7 @@
 }
 
 #[derive(Default, Debug, Clone, PartialEq, Deserialize)]
-#[cfg_attr(any(test, feature = "serialize_structs"), derive(Serialize))]
+#[cfg_attr(test, derive(Serialize))]
 pub struct ListNamespacesResponse {
     /// <p>An array that contains one <code>NamespaceSummary</code> object for each namespace that matches the specified filter criteria.</p>
     #[serde(rename = "Namespaces")]
@@ -534,7 +522,7 @@
 }
 
 #[derive(Default, Debug, Clone, PartialEq, Deserialize)]
-#[cfg_attr(any(test, feature = "serialize_structs"), derive(Serialize))]
+#[cfg_attr(test, derive(Serialize))]
 pub struct ListOperationsResponse {
     /// <p><p>If the response contains <code>NextToken</code>, submit another <code>ListOperations</code> request to get the next group of results. Specify the value of <code>NextToken</code> from the previous response in the next request.</p> <note> <p>AWS Cloud Map gets <code>MaxResults</code> operations and then filters them based on the specified criteria. It&#39;s possible that no operations in the first <code>MaxResults</code> operations matched the specified criteria but that subsequent groups of <code>MaxResults</code> operations do contain operations that match the criteria.</p> </note></p>
     #[serde(rename = "NextToken")]
@@ -563,7 +551,7 @@
 }
 
 #[derive(Default, Debug, Clone, PartialEq, Deserialize)]
-#[cfg_attr(any(test, feature = "serialize_structs"), derive(Serialize))]
+#[cfg_attr(test, derive(Serialize))]
 pub struct ListServicesResponse {
     /// <p><p>If the response contains <code>NextToken</code>, submit another <code>ListServices</code> request to get the next group of results. Specify the value of <code>NextToken</code> from the previous response in the next request.</p> <note> <p>AWS Cloud Map gets <code>MaxResults</code> services and then filters them based on the specified criteria. It&#39;s possible that no services in the first <code>MaxResults</code> services matched the specified criteria but that subsequent groups of <code>MaxResults</code> services do contain services that match the criteria.</p> </note></p>
     #[serde(rename = "NextToken")]
@@ -577,7 +565,7 @@
 
 /// <p>A complex type that contains information about a specified namespace.</p>
 #[derive(Default, Debug, Clone, PartialEq, Deserialize)]
-#[cfg_attr(any(test, feature = "serialize_structs"), derive(Serialize))]
+#[cfg_attr(test, derive(Serialize))]
 pub struct Namespace {
     /// <p>The Amazon Resource Name (ARN) that AWS Cloud Map assigns to the namespace when you create it.</p>
     #[serde(rename = "Arn")]
@@ -634,7 +622,7 @@
 
 /// <p>A complex type that contains information that is specific to the namespace type.</p>
 #[derive(Default, Debug, Clone, PartialEq, Deserialize)]
-#[cfg_attr(any(test, feature = "serialize_structs"), derive(Serialize))]
+#[cfg_attr(test, derive(Serialize))]
 pub struct NamespaceProperties {
     /// <p>A complex type that contains the ID for the Route 53 hosted zone that AWS Cloud Map creates when you create a namespace.</p>
     #[serde(rename = "DnsProperties")]
@@ -648,7 +636,7 @@
 
 /// <p>A complex type that contains information about a namespace.</p>
 #[derive(Default, Debug, Clone, PartialEq, Deserialize)]
-#[cfg_attr(any(test, feature = "serialize_structs"), derive(Serialize))]
+#[cfg_attr(test, derive(Serialize))]
 pub struct NamespaceSummary {
     /// <p>The Amazon Resource Name (ARN) that AWS Cloud Map assigns to the namespace when you create it.</p>
     #[serde(rename = "Arn")]
@@ -685,7 +673,7 @@
 
 /// <p>A complex type that contains information about a specified operation.</p>
 #[derive(Default, Debug, Clone, PartialEq, Deserialize)]
-#[cfg_attr(any(test, feature = "serialize_structs"), derive(Serialize))]
+#[cfg_attr(test, derive(Serialize))]
 pub struct Operation {
     /// <p>The date and time that the request was submitted, in Unix date/time format and Coordinated Universal Time (UTC). The value of <code>CreateDate</code> is accurate to milliseconds. For example, the value <code>1516925490.087</code> represents Friday, January 26, 2018 12:11:30.087 AM.</p>
     #[serde(rename = "CreateDate")]
@@ -738,7 +726,7 @@
 
 /// <p>A complex type that contains information about an operation that matches the criteria that you specified in a <a>ListOperations</a> request.</p>
 #[derive(Default, Debug, Clone, PartialEq, Deserialize)]
-#[cfg_attr(any(test, feature = "serialize_structs"), derive(Serialize))]
+#[cfg_attr(test, derive(Serialize))]
 pub struct OperationSummary {
     /// <p>The ID for an operation.</p>
     #[serde(rename = "Id")]
@@ -768,7 +756,7 @@
 }
 
 #[derive(Default, Debug, Clone, PartialEq, Deserialize)]
-#[cfg_attr(any(test, feature = "serialize_structs"), derive(Serialize))]
+#[cfg_attr(test, derive(Serialize))]
 pub struct RegisterInstanceResponse {
     /// <p>A value that you can use to determine whether the request completed successfully. To get the status of the operation, see <a>GetOperation</a>.</p>
     #[serde(rename = "OperationId")]
@@ -778,7 +766,7 @@
 
 /// <p>A complex type that contains information about the specified service.</p>
 #[derive(Default, Debug, Clone, PartialEq, Deserialize)]
-#[cfg_attr(any(test, feature = "serialize_structs"), derive(Serialize))]
+#[cfg_attr(test, derive(Serialize))]
 pub struct Service {
     /// <p>The Amazon Resource Name (ARN) that AWS Cloud Map assigns to the service when you create it.</p>
     #[serde(rename = "Arn")]
@@ -858,7 +846,7 @@
 
 /// <p>A complex type that contains information about a specified service.</p>
 #[derive(Default, Debug, Clone, PartialEq, Deserialize)]
-#[cfg_attr(any(test, feature = "serialize_structs"), derive(Serialize))]
+#[cfg_attr(test, derive(Serialize))]
 pub struct ServiceSummary {
     /// <p>The Amazon Resource Name (ARN) that AWS Cloud Map assigns to the service when you create it.</p>
     #[serde(rename = "Arn")]
@@ -919,7 +907,7 @@
 }
 
 #[derive(Default, Debug, Clone, PartialEq, Deserialize)]
-#[cfg_attr(any(test, feature = "serialize_structs"), derive(Serialize))]
+#[cfg_attr(test, derive(Serialize))]
 pub struct UpdateServiceResponse {
     /// <p>A value that you can use to determine whether the request completed successfully. To get the status of the operation, see <a>GetOperation</a>.</p>
     #[serde(rename = "OperationId")]
@@ -2002,7 +1990,10 @@
     ///
     /// The client will use the default credentials provider and tls client.
     pub fn new(region: region::Region) -> ServiceDiscoveryClient {
-        Self::new_with_client(Client::shared(), region)
+        ServiceDiscoveryClient {
+            client: Client::shared(),
+            region,
+        }
     }
 
     pub fn new_with<P, D>(
@@ -2014,22 +2005,10 @@
         P: ProvideAwsCredentials + Send + Sync + 'static,
         D: DispatchSignedRequest + Send + Sync + 'static,
     {
-        Self::new_with_client(
-            Client::new_with(credentials_provider, request_dispatcher),
+        ServiceDiscoveryClient {
+            client: Client::new_with(credentials_provider, request_dispatcher),
             region,
-        )
-    }
-
-    pub fn new_with_client(client: Client, region: region::Region) -> ServiceDiscoveryClient {
-        ServiceDiscoveryClient { client, region }
-    }
-}
-
-impl fmt::Debug for ServiceDiscoveryClient {
-    fn fmt(&self, f: &mut fmt::Formatter<'_>) -> fmt::Result {
-        f.debug_struct("ServiceDiscoveryClient")
-            .field("region", &self.region)
-            .finish()
+        }
     }
 }
 
