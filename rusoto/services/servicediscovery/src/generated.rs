--- conflicted
+++ resolved
@@ -11,26 +11,15 @@
 // =================================================================
 #![allow(warnings)]
 
-<<<<<<< HEAD
 use std::error::Error;
 use std::fmt;
 
 use async_trait::async_trait;
-=======
-use futures::future;
-use futures::Future;
->>>>>>> f58d1ce6
 use rusoto_core::credential::ProvideAwsCredentials;
 use rusoto_core::region;
 #[allow(warnings)]
 use rusoto_core::request::{BufferedHttpResponse, DispatchSignedRequest};
-<<<<<<< HEAD
 use rusoto_core::{Client, RusotoError};
-=======
-use rusoto_core::{Client, RusotoError, RusotoFuture};
-use std::error::Error;
-use std::fmt;
->>>>>>> f58d1ce6
 
 use rusoto_core::proto;
 use rusoto_core::signature::SignedRequest;
@@ -2025,14 +2014,6 @@
     }
 }
 
-impl fmt::Debug for ServiceDiscoveryClient {
-    fn fmt(&self, f: &mut fmt::Formatter<'_>) -> fmt::Result {
-        f.debug_struct("ServiceDiscoveryClient")
-            .field("region", &self.region)
-            .finish()
-    }
-}
-
 #[async_trait]
 impl ServiceDiscovery for ServiceDiscoveryClient {
     /// <p>Creates an HTTP namespace. Service instances that you register using an HTTP namespace can be discovered using a <code>DiscoverInstances</code> request but can't be discovered using DNS. </p> <p>For the current limit on the number of namespaces that you can create using the same AWS account, see <a href="http://docs.aws.amazon.com/cloud-map/latest/dg/cloud-map-limits.html">AWS Cloud Map Limits</a> in the <i>AWS Cloud Map Developer Guide</i>.</p>
