--- conflicted
+++ resolved
@@ -9,28 +9,16 @@
 //  must be updated to generate the changes.
 //
 // =================================================================
-#![allow(warnings)]
-
-<<<<<<< HEAD
-use futures::future;
-use futures::Future;
-=======
+
 use std::error::Error;
 use std::fmt;
 
 use async_trait::async_trait;
->>>>>>> 62832c4b
 use rusoto_core::credential::ProvideAwsCredentials;
 use rusoto_core::region;
 #[allow(warnings)]
 use rusoto_core::request::{BufferedHttpResponse, DispatchSignedRequest};
-<<<<<<< HEAD
-use rusoto_core::{Client, RusotoError, RusotoFuture};
-use std::error::Error;
-use std::fmt;
-=======
 use rusoto_core::{Client, RusotoError};
->>>>>>> 62832c4b
 
 use rusoto_core::proto;
 use rusoto_core::signature::SignedRequest;
@@ -50,7 +38,7 @@
 }
 
 #[derive(Default, Debug, Clone, PartialEq, Deserialize)]
-#[cfg_attr(any(test, feature = "serialize_structs"), derive(Serialize))]
+#[cfg_attr(test, derive(Serialize))]
 pub struct AssociateDelegateToResourceResponse {}
 
 #[derive(Default, Debug, Clone, PartialEq, Serialize)]
@@ -67,7 +55,7 @@
 }
 
 #[derive(Default, Debug, Clone, PartialEq, Deserialize)]
-#[cfg_attr(any(test, feature = "serialize_structs"), derive(Serialize))]
+#[cfg_attr(test, derive(Serialize))]
 pub struct AssociateMemberToGroupResponse {}
 
 /// <p>At least one delegate must be associated to the resource to disable automatic replies from the resource.</p>
@@ -101,7 +89,7 @@
 }
 
 #[derive(Default, Debug, Clone, PartialEq, Deserialize)]
-#[cfg_attr(any(test, feature = "serialize_structs"), derive(Serialize))]
+#[cfg_attr(test, derive(Serialize))]
 pub struct CreateAliasResponse {}
 
 #[derive(Default, Debug, Clone, PartialEq, Serialize)]
@@ -115,7 +103,7 @@
 }
 
 #[derive(Default, Debug, Clone, PartialEq, Deserialize)]
-#[cfg_attr(any(test, feature = "serialize_structs"), derive(Serialize))]
+#[cfg_attr(test, derive(Serialize))]
 pub struct CreateGroupResponse {
     /// <p>The identifier of the group.</p>
     #[serde(rename = "GroupId")]
@@ -137,7 +125,7 @@
 }
 
 #[derive(Default, Debug, Clone, PartialEq, Deserialize)]
-#[cfg_attr(any(test, feature = "serialize_structs"), derive(Serialize))]
+#[cfg_attr(test, derive(Serialize))]
 pub struct CreateResourceResponse {
     /// <p>The identifier of the new resource.</p>
     #[serde(rename = "ResourceId")]
@@ -162,7 +150,7 @@
 }
 
 #[derive(Default, Debug, Clone, PartialEq, Deserialize)]
-#[cfg_attr(any(test, feature = "serialize_structs"), derive(Serialize))]
+#[cfg_attr(test, derive(Serialize))]
 pub struct CreateUserResponse {
     /// <p>The identifier for the new user.</p>
     #[serde(rename = "UserId")]
@@ -172,7 +160,7 @@
 
 /// <p>The name of the attribute, which is one of the values defined in the UserAttribute enumeration.</p>
 #[derive(Default, Debug, Clone, PartialEq, Deserialize)]
-#[cfg_attr(any(test, feature = "serialize_structs"), derive(Serialize))]
+#[cfg_attr(test, derive(Serialize))]
 pub struct Delegate {
     /// <p>The identifier for the user or group associated as the resource's delegate.</p>
     #[serde(rename = "Id")]
@@ -196,7 +184,7 @@
 }
 
 #[derive(Default, Debug, Clone, PartialEq, Deserialize)]
-#[cfg_attr(any(test, feature = "serialize_structs"), derive(Serialize))]
+#[cfg_attr(test, derive(Serialize))]
 pub struct DeleteAliasResponse {}
 
 #[derive(Default, Debug, Clone, PartialEq, Serialize)]
@@ -210,7 +198,7 @@
 }
 
 #[derive(Default, Debug, Clone, PartialEq, Deserialize)]
-#[cfg_attr(any(test, feature = "serialize_structs"), derive(Serialize))]
+#[cfg_attr(test, derive(Serialize))]
 pub struct DeleteGroupResponse {}
 
 #[derive(Default, Debug, Clone, PartialEq, Serialize)]
@@ -227,7 +215,7 @@
 }
 
 #[derive(Default, Debug, Clone, PartialEq, Deserialize)]
-#[cfg_attr(any(test, feature = "serialize_structs"), derive(Serialize))]
+#[cfg_attr(test, derive(Serialize))]
 pub struct DeleteMailboxPermissionsResponse {}
 
 #[derive(Default, Debug, Clone, PartialEq, Serialize)]
@@ -241,7 +229,7 @@
 }
 
 #[derive(Default, Debug, Clone, PartialEq, Deserialize)]
-#[cfg_attr(any(test, feature = "serialize_structs"), derive(Serialize))]
+#[cfg_attr(test, derive(Serialize))]
 pub struct DeleteResourceResponse {}
 
 #[derive(Default, Debug, Clone, PartialEq, Serialize)]
@@ -255,7 +243,7 @@
 }
 
 #[derive(Default, Debug, Clone, PartialEq, Deserialize)]
-#[cfg_attr(any(test, feature = "serialize_structs"), derive(Serialize))]
+#[cfg_attr(test, derive(Serialize))]
 pub struct DeleteUserResponse {}
 
 #[derive(Default, Debug, Clone, PartialEq, Serialize)]
@@ -269,7 +257,7 @@
 }
 
 #[derive(Default, Debug, Clone, PartialEq, Deserialize)]
-#[cfg_attr(any(test, feature = "serialize_structs"), derive(Serialize))]
+#[cfg_attr(test, derive(Serialize))]
 pub struct DeregisterFromWorkMailResponse {}
 
 #[derive(Default, Debug, Clone, PartialEq, Serialize)]
@@ -283,7 +271,7 @@
 }
 
 #[derive(Default, Debug, Clone, PartialEq, Deserialize)]
-#[cfg_attr(any(test, feature = "serialize_structs"), derive(Serialize))]
+#[cfg_attr(test, derive(Serialize))]
 pub struct DescribeGroupResponse {
     /// <p>The date and time when a user was deregistered from WorkMail, in UNIX epoch time format.</p>
     #[serde(rename = "DisabledDate")]
@@ -319,7 +307,7 @@
 }
 
 #[derive(Default, Debug, Clone, PartialEq, Deserialize)]
-#[cfg_attr(any(test, feature = "serialize_structs"), derive(Serialize))]
+#[cfg_attr(test, derive(Serialize))]
 pub struct DescribeOrganizationResponse {
     /// <p>The alias for an organization.</p>
     #[serde(rename = "Alias")]
@@ -366,7 +354,7 @@
 }
 
 #[derive(Default, Debug, Clone, PartialEq, Deserialize)]
-#[cfg_attr(any(test, feature = "serialize_structs"), derive(Serialize))]
+#[cfg_attr(test, derive(Serialize))]
 pub struct DescribeResourceResponse {
     /// <p>The booking options for the described resource.</p>
     #[serde(rename = "BookingOptions")]
@@ -413,7 +401,7 @@
 }
 
 #[derive(Default, Debug, Clone, PartialEq, Deserialize)]
-#[cfg_attr(any(test, feature = "serialize_structs"), derive(Serialize))]
+#[cfg_attr(test, derive(Serialize))]
 pub struct DescribeUserResponse {
     /// <p>The date and time at which the user was disabled for Amazon WorkMail usage, in UNIX epoch time format.</p>
     #[serde(rename = "DisabledDate")]
@@ -463,7 +451,7 @@
 }
 
 #[derive(Default, Debug, Clone, PartialEq, Deserialize)]
-#[cfg_attr(any(test, feature = "serialize_structs"), derive(Serialize))]
+#[cfg_attr(test, derive(Serialize))]
 pub struct DisassociateDelegateFromResourceResponse {}
 
 #[derive(Default, Debug, Clone, PartialEq, Serialize)]
@@ -480,7 +468,7 @@
 }
 
 #[derive(Default, Debug, Clone, PartialEq, Deserialize)]
-#[cfg_attr(any(test, feature = "serialize_structs"), derive(Serialize))]
+#[cfg_attr(test, derive(Serialize))]
 pub struct DisassociateMemberFromGroupResponse {}
 
 #[derive(Default, Debug, Clone, PartialEq, Serialize)]
@@ -494,7 +482,7 @@
 }
 
 #[derive(Default, Debug, Clone, PartialEq, Deserialize)]
-#[cfg_attr(any(test, feature = "serialize_structs"), derive(Serialize))]
+#[cfg_attr(test, derive(Serialize))]
 pub struct GetMailboxDetailsResponse {
     /// <p>The maximum allowed mailbox size, in MB, for the specified user.</p>
     #[serde(rename = "MailboxQuota")]
@@ -508,7 +496,7 @@
 
 /// <p>The representation of an Amazon WorkMail group.</p>
 #[derive(Default, Debug, Clone, PartialEq, Deserialize)]
-#[cfg_attr(any(test, feature = "serialize_structs"), derive(Serialize))]
+#[cfg_attr(test, derive(Serialize))]
 pub struct Group {
     /// <p>The date indicating when the group was disabled from Amazon WorkMail use.</p>
     #[serde(rename = "DisabledDate")]
@@ -555,7 +543,7 @@
 }
 
 #[derive(Default, Debug, Clone, PartialEq, Deserialize)]
-#[cfg_attr(any(test, feature = "serialize_structs"), derive(Serialize))]
+#[cfg_attr(test, derive(Serialize))]
 pub struct ListAliasesResponse {
     /// <p>The entity's paginated aliases.</p>
     #[serde(rename = "Aliases")]
@@ -586,7 +574,7 @@
 }
 
 #[derive(Default, Debug, Clone, PartialEq, Deserialize)]
-#[cfg_attr(any(test, feature = "serialize_structs"), derive(Serialize))]
+#[cfg_attr(test, derive(Serialize))]
 pub struct ListGroupMembersResponse {
     /// <p>The members associated to the group.</p>
     #[serde(rename = "Members")]
@@ -614,7 +602,7 @@
 }
 
 #[derive(Default, Debug, Clone, PartialEq, Deserialize)]
-#[cfg_attr(any(test, feature = "serialize_structs"), derive(Serialize))]
+#[cfg_attr(test, derive(Serialize))]
 pub struct ListGroupsResponse {
     /// <p>The overview of groups for an organization.</p>
     #[serde(rename = "Groups")]
@@ -645,7 +633,7 @@
 }
 
 #[derive(Default, Debug, Clone, PartialEq, Deserialize)]
-#[cfg_attr(any(test, feature = "serialize_structs"), derive(Serialize))]
+#[cfg_attr(test, derive(Serialize))]
 pub struct ListMailboxPermissionsResponse {
     /// <p>The token to use to retrieve the next page of results. The value is "null" when there are no more results to return.</p>
     #[serde(rename = "NextToken")]
@@ -670,7 +658,7 @@
 }
 
 #[derive(Default, Debug, Clone, PartialEq, Deserialize)]
-#[cfg_attr(any(test, feature = "serialize_structs"), derive(Serialize))]
+#[cfg_attr(test, derive(Serialize))]
 pub struct ListOrganizationsResponse {
     /// <p>The token to use to retrieve the next page of results. The value is "null" when there are no more results to return.</p>
     #[serde(rename = "NextToken")]
@@ -701,7 +689,7 @@
 }
 
 #[derive(Default, Debug, Clone, PartialEq, Deserialize)]
-#[cfg_attr(any(test, feature = "serialize_structs"), derive(Serialize))]
+#[cfg_attr(test, derive(Serialize))]
 pub struct ListResourceDelegatesResponse {
     /// <p>One page of the resource's delegates.</p>
     #[serde(rename = "Delegates")]
@@ -729,7 +717,7 @@
 }
 
 #[derive(Default, Debug, Clone, PartialEq, Deserialize)]
-#[cfg_attr(any(test, feature = "serialize_structs"), derive(Serialize))]
+#[cfg_attr(test, derive(Serialize))]
 pub struct ListResourcesResponse {
     /// <p> The token used to paginate through all the organization's resources. While results are still available, it has an associated value. When the last page is reached, the token is empty.</p>
     #[serde(rename = "NextToken")]
@@ -757,7 +745,7 @@
 }
 
 #[derive(Default, Debug, Clone, PartialEq, Deserialize)]
-#[cfg_attr(any(test, feature = "serialize_structs"), derive(Serialize))]
+#[cfg_attr(test, derive(Serialize))]
 pub struct ListUsersResponse {
     /// <p> The token to use to retrieve the next page of results. This value is `null` when there are no more results to return.</p>
     #[serde(rename = "NextToken")]
@@ -771,7 +759,7 @@
 
 /// <p>The representation of a user or group.</p>
 #[derive(Default, Debug, Clone, PartialEq, Deserialize)]
-#[cfg_attr(any(test, feature = "serialize_structs"), derive(Serialize))]
+#[cfg_attr(test, derive(Serialize))]
 pub struct Member {
     /// <p>The date indicating when the member was disabled from Amazon WorkMail use.</p>
     #[serde(rename = "DisabledDate")]
@@ -801,7 +789,7 @@
 
 /// <p>The representation of an organization.</p>
 #[derive(Default, Debug, Clone, PartialEq, Deserialize)]
-#[cfg_attr(any(test, feature = "serialize_structs"), derive(Serialize))]
+#[cfg_attr(test, derive(Serialize))]
 pub struct OrganizationSummary {
     /// <p>The alias associated with the organization.</p>
     #[serde(rename = "Alias")]
@@ -823,7 +811,7 @@
 
 /// <p>Permission granted to a user, group, or resource to access a certain aspect of another user, group, or resource mailbox.</p>
 #[derive(Default, Debug, Clone, PartialEq, Deserialize)]
-#[cfg_attr(any(test, feature = "serialize_structs"), derive(Serialize))]
+#[cfg_attr(test, derive(Serialize))]
 pub struct Permission {
     /// <p>The identifier of the user, group, or resource to which the permissions are granted.</p>
     #[serde(rename = "GranteeId")]
@@ -853,7 +841,7 @@
 }
 
 #[derive(Default, Debug, Clone, PartialEq, Deserialize)]
-#[cfg_attr(any(test, feature = "serialize_structs"), derive(Serialize))]
+#[cfg_attr(test, derive(Serialize))]
 pub struct PutMailboxPermissionsResponse {}
 
 #[derive(Default, Debug, Clone, PartialEq, Serialize)]
@@ -870,7 +858,7 @@
 }
 
 #[derive(Default, Debug, Clone, PartialEq, Deserialize)]
-#[cfg_attr(any(test, feature = "serialize_structs"), derive(Serialize))]
+#[cfg_attr(test, derive(Serialize))]
 pub struct RegisterToWorkMailResponse {}
 
 #[derive(Default, Debug, Clone, PartialEq, Serialize)]
@@ -887,12 +875,12 @@
 }
 
 #[derive(Default, Debug, Clone, PartialEq, Deserialize)]
-#[cfg_attr(any(test, feature = "serialize_structs"), derive(Serialize))]
+#[cfg_attr(test, derive(Serialize))]
 pub struct ResetPasswordResponse {}
 
 /// <p>The representation of a resource.</p>
 #[derive(Default, Debug, Clone, PartialEq, Deserialize)]
-#[cfg_attr(any(test, feature = "serialize_structs"), derive(Serialize))]
+#[cfg_attr(test, derive(Serialize))]
 pub struct Resource {
     /// <p>The date indicating when the resource was disabled from Amazon WorkMail use.</p>
     #[serde(rename = "DisabledDate")]
@@ -938,7 +926,7 @@
 }
 
 #[derive(Default, Debug, Clone, PartialEq, Deserialize)]
-#[cfg_attr(any(test, feature = "serialize_structs"), derive(Serialize))]
+#[cfg_attr(test, derive(Serialize))]
 pub struct UpdateMailboxQuotaResponse {}
 
 #[derive(Default, Debug, Clone, PartialEq, Serialize)]
@@ -955,7 +943,7 @@
 }
 
 #[derive(Default, Debug, Clone, PartialEq, Deserialize)]
-#[cfg_attr(any(test, feature = "serialize_structs"), derive(Serialize))]
+#[cfg_attr(test, derive(Serialize))]
 pub struct UpdatePrimaryEmailAddressResponse {}
 
 #[derive(Default, Debug, Clone, PartialEq, Serialize)]
@@ -977,12 +965,12 @@
 }
 
 #[derive(Default, Debug, Clone, PartialEq, Deserialize)]
-#[cfg_attr(any(test, feature = "serialize_structs"), derive(Serialize))]
+#[cfg_attr(test, derive(Serialize))]
 pub struct UpdateResourceResponse {}
 
 /// <p>The representation of an Amazon WorkMail user.</p>
 #[derive(Default, Debug, Clone, PartialEq, Deserialize)]
-#[cfg_attr(any(test, feature = "serialize_structs"), derive(Serialize))]
+#[cfg_attr(test, derive(Serialize))]
 pub struct User {
     /// <p>The date indicating when the user was disabled from Amazon WorkMail use.</p>
     #[serde(rename = "DisabledDate")]
@@ -3427,7 +3415,10 @@
     ///
     /// The client will use the default credentials provider and tls client.
     pub fn new(region: region::Region) -> WorkmailClient {
-        Self::new_with_client(Client::shared(), region)
+        WorkmailClient {
+            client: Client::shared(),
+            region,
+        }
     }
 
     pub fn new_with<P, D>(
@@ -3439,22 +3430,10 @@
         P: ProvideAwsCredentials + Send + Sync + 'static,
         D: DispatchSignedRequest + Send + Sync + 'static,
     {
-        Self::new_with_client(
-            Client::new_with(credentials_provider, request_dispatcher),
+        WorkmailClient {
+            client: Client::new_with(credentials_provider, request_dispatcher),
             region,
-        )
-    }
-
-    pub fn new_with_client(client: Client, region: region::Region) -> WorkmailClient {
-        WorkmailClient { client, region }
-    }
-}
-
-impl fmt::Debug for WorkmailClient {
-    fn fmt(&self, f: &mut fmt::Formatter<'_>) -> fmt::Result {
-        f.debug_struct("WorkmailClient")
-            .field("region", &self.region)
-            .finish()
+        }
     }
 }
 
