// =================================================================
//
//                           * WARNING *
//
//                    This file is generated!
//
//  Changes made to this file will be overwritten. If changes are
//  required to the generated code, the service_crategen project
//  must be updated to generate the changes.
//
// =================================================================
#![allow(warnings)]

<<<<<<< HEAD
use futures::future;
use futures::Future;
=======
use std::error::Error;
use std::fmt;

use async_trait::async_trait;
>>>>>>> 62832c4b
use rusoto_core::credential::ProvideAwsCredentials;
use rusoto_core::region;
#[allow(warnings)]
use rusoto_core::request::{BufferedHttpResponse, DispatchSignedRequest};
<<<<<<< HEAD
use rusoto_core::{Client, RusotoError, RusotoFuture};
use std::error::Error;
use std::fmt;
=======
use rusoto_core::{Client, RusotoError};
>>>>>>> 62832c4b

use rusoto_core::proto;
use rusoto_core::signature::SignedRequest;
use serde::{Deserialize, Serialize};
use serde_json;
/// <p>Contains information about the certificate subject. The certificate can be one issued by your private certificate authority (CA) or it can be your private CA certificate. The <b>Subject</b> field in the certificate identifies the entity that owns or controls the public key in the certificate. The entity can be a user, computer, device, or service. The <b>Subject</b> must contain an X.500 distinguished name (DN). A DN is a sequence of relative distinguished names (RDNs). The RDNs are separated by commas in the certificate. The DN must be unique for each entity, but your private CA can issue more than one certificate with the same DN to the same entity. </p>
#[derive(Default, Debug, Clone, PartialEq, Serialize, Deserialize)]
pub struct ASN1Subject {
    /// <p>Fully qualified domain name (FQDN) associated with the certificate subject.</p>
    #[serde(rename = "CommonName")]
    #[serde(skip_serializing_if = "Option::is_none")]
    pub common_name: Option<String>,
    /// <p>Two-digit code that specifies the country in which the certificate subject located.</p>
    #[serde(rename = "Country")]
    #[serde(skip_serializing_if = "Option::is_none")]
    pub country: Option<String>,
    /// <p>Disambiguating information for the certificate subject.</p>
    #[serde(rename = "DistinguishedNameQualifier")]
    #[serde(skip_serializing_if = "Option::is_none")]
    pub distinguished_name_qualifier: Option<String>,
    /// <p>Typically a qualifier appended to the name of an individual. Examples include Jr. for junior, Sr. for senior, and III for third.</p>
    #[serde(rename = "GenerationQualifier")]
    #[serde(skip_serializing_if = "Option::is_none")]
    pub generation_qualifier: Option<String>,
    /// <p>First name.</p>
    #[serde(rename = "GivenName")]
    #[serde(skip_serializing_if = "Option::is_none")]
    pub given_name: Option<String>,
    /// <p>Concatenation that typically contains the first letter of the <b>GivenName</b>, the first letter of the middle name if one exists, and the first letter of the <b>SurName</b>.</p>
    #[serde(rename = "Initials")]
    #[serde(skip_serializing_if = "Option::is_none")]
    pub initials: Option<String>,
    /// <p>The locality (such as a city or town) in which the certificate subject is located.</p>
    #[serde(rename = "Locality")]
    #[serde(skip_serializing_if = "Option::is_none")]
    pub locality: Option<String>,
    /// <p>Legal name of the organization with which the certificate subject is affiliated. </p>
    #[serde(rename = "Organization")]
    #[serde(skip_serializing_if = "Option::is_none")]
    pub organization: Option<String>,
    /// <p>A subdivision or unit of the organization (such as sales or finance) with which the certificate subject is affiliated.</p>
    #[serde(rename = "OrganizationalUnit")]
    #[serde(skip_serializing_if = "Option::is_none")]
    pub organizational_unit: Option<String>,
    /// <p>Typically a shortened version of a longer <b>GivenName</b>. For example, Jonathan is often shortened to John. Elizabeth is often shortened to Beth, Liz, or Eliza.</p>
    #[serde(rename = "Pseudonym")]
    #[serde(skip_serializing_if = "Option::is_none")]
    pub pseudonym: Option<String>,
    /// <p>The certificate serial number.</p>
    #[serde(rename = "SerialNumber")]
    #[serde(skip_serializing_if = "Option::is_none")]
    pub serial_number: Option<String>,
    /// <p>State in which the subject of the certificate is located.</p>
    #[serde(rename = "State")]
    #[serde(skip_serializing_if = "Option::is_none")]
    pub state: Option<String>,
    /// <p>Family name. In the US and the UK, for example, the surname of an individual is ordered last. In Asian cultures the surname is typically ordered first.</p>
    #[serde(rename = "Surname")]
    #[serde(skip_serializing_if = "Option::is_none")]
    pub surname: Option<String>,
    /// <p>A title such as Mr. or Ms., which is pre-pended to the name to refer formally to the certificate subject.</p>
    #[serde(rename = "Title")]
    #[serde(skip_serializing_if = "Option::is_none")]
    pub title: Option<String>,
}

/// <p>Contains information about your private certificate authority (CA). Your private CA can issue and revoke X.509 digital certificates. Digital certificates verify that the entity named in the certificate <b>Subject</b> field owns or controls the public key contained in the <b>Subject Public Key Info</b> field. Call the <a>CreateCertificateAuthority</a> action to create your private CA. You must then call the <a>GetCertificateAuthorityCertificate</a> action to retrieve a private CA certificate signing request (CSR). Sign the CSR with your ACM Private CA-hosted or on-premises root or subordinate CA certificate. Call the <a>ImportCertificateAuthorityCertificate</a> action to import the signed certificate into AWS Certificate Manager (ACM). </p>
#[derive(Default, Debug, Clone, PartialEq, Deserialize)]
#[cfg_attr(any(test, feature = "serialize_structs"), derive(Serialize))]
pub struct CertificateAuthority {
    /// <p>Amazon Resource Name (ARN) for your private certificate authority (CA). The format is <code> <i>12345678-1234-1234-1234-123456789012</i> </code>.</p>
    #[serde(rename = "Arn")]
    #[serde(skip_serializing_if = "Option::is_none")]
    pub arn: Option<String>,
    /// <p>Your private CA configuration.</p>
    #[serde(rename = "CertificateAuthorityConfiguration")]
    #[serde(skip_serializing_if = "Option::is_none")]
    pub certificate_authority_configuration: Option<CertificateAuthorityConfiguration>,
    /// <p>Date and time at which your private CA was created.</p>
    #[serde(rename = "CreatedAt")]
    #[serde(skip_serializing_if = "Option::is_none")]
    pub created_at: Option<f64>,
    /// <p>Reason the request to create your private CA failed.</p>
    #[serde(rename = "FailureReason")]
    #[serde(skip_serializing_if = "Option::is_none")]
    pub failure_reason: Option<String>,
    /// <p>Date and time at which your private CA was last updated.</p>
    #[serde(rename = "LastStateChangeAt")]
    #[serde(skip_serializing_if = "Option::is_none")]
    pub last_state_change_at: Option<f64>,
    /// <p>Date and time after which your private CA certificate is not valid.</p>
    #[serde(rename = "NotAfter")]
    #[serde(skip_serializing_if = "Option::is_none")]
    pub not_after: Option<f64>,
    /// <p>Date and time before which your private CA certificate is not valid.</p>
    #[serde(rename = "NotBefore")]
    #[serde(skip_serializing_if = "Option::is_none")]
    pub not_before: Option<f64>,
    /// <p>The period during which a deleted CA can be restored. For more information, see the <code>PermanentDeletionTimeInDays</code> parameter of the <a>DeleteCertificateAuthorityRequest</a> action. </p>
    #[serde(rename = "RestorableUntil")]
    #[serde(skip_serializing_if = "Option::is_none")]
    pub restorable_until: Option<f64>,
    /// <p>Information about the certificate revocation list (CRL) created and maintained by your private CA. </p>
    #[serde(rename = "RevocationConfiguration")]
    #[serde(skip_serializing_if = "Option::is_none")]
    pub revocation_configuration: Option<RevocationConfiguration>,
    /// <p>Serial number of your private CA.</p>
    #[serde(rename = "Serial")]
    #[serde(skip_serializing_if = "Option::is_none")]
    pub serial: Option<String>,
    /// <p>Status of your private CA.</p>
    #[serde(rename = "Status")]
    #[serde(skip_serializing_if = "Option::is_none")]
    pub status: Option<String>,
    /// <p>Type of your private CA.</p>
    #[serde(rename = "Type")]
    #[serde(skip_serializing_if = "Option::is_none")]
    pub type_: Option<String>,
}

/// <p>Contains configuration information for your private certificate authority (CA). This includes information about the class of public key algorithm and the key pair that your private CA creates when it issues a certificate. It also includes the signature algorithm that it uses when issuing certificates, and its X.500 distinguished name. You must specify this information when you call the <a>CreateCertificateAuthority</a> action. </p>
#[derive(Default, Debug, Clone, PartialEq, Serialize, Deserialize)]
pub struct CertificateAuthorityConfiguration {
    /// <p>Type of the public key algorithm and size, in bits, of the key pair that your CA creates when it issues a certificate. When you create a subordinate CA, you must use a key algorithm supported by the parent CA.</p>
    #[serde(rename = "KeyAlgorithm")]
    pub key_algorithm: String,
    /// <p>Name of the algorithm your private CA uses to sign certificate requests.</p>
    #[serde(rename = "SigningAlgorithm")]
    pub signing_algorithm: String,
    /// <p>Structure that contains X.500 distinguished name information for your private CA.</p>
    #[serde(rename = "Subject")]
    pub subject: ASN1Subject,
}

#[derive(Default, Debug, Clone, PartialEq, Serialize)]
pub struct CreateCertificateAuthorityAuditReportRequest {
    /// <p>The format in which to create the report. This can be either <b>JSON</b> or <b>CSV</b>.</p>
    #[serde(rename = "AuditReportResponseFormat")]
    pub audit_report_response_format: String,
    /// <p>The Amazon Resource Name (ARN) of the CA to be audited. This is of the form:</p> <p> <code>arn:aws:acm-pca:<i>region</i>:<i>account</i>:certificate-authority/<i>12345678-1234-1234-1234-123456789012</i> </code>.</p>
    #[serde(rename = "CertificateAuthorityArn")]
    pub certificate_authority_arn: String,
    /// <p>The name of the S3 bucket that will contain the audit report.</p>
    #[serde(rename = "S3BucketName")]
    pub s3_bucket_name: String,
}

#[derive(Default, Debug, Clone, PartialEq, Deserialize)]
#[cfg_attr(any(test, feature = "serialize_structs"), derive(Serialize))]
pub struct CreateCertificateAuthorityAuditReportResponse {
    /// <p>An alphanumeric string that contains a report identifier.</p>
    #[serde(rename = "AuditReportId")]
    #[serde(skip_serializing_if = "Option::is_none")]
    pub audit_report_id: Option<String>,
    /// <p>The <b>key</b> that uniquely identifies the report file in your S3 bucket.</p>
    #[serde(rename = "S3Key")]
    #[serde(skip_serializing_if = "Option::is_none")]
    pub s3_key: Option<String>,
}

#[derive(Default, Debug, Clone, PartialEq, Serialize)]
pub struct CreateCertificateAuthorityRequest {
    /// <p>Name and bit size of the private key algorithm, the name of the signing algorithm, and X.500 certificate subject information.</p>
    #[serde(rename = "CertificateAuthorityConfiguration")]
    pub certificate_authority_configuration: CertificateAuthorityConfiguration,
    /// <p>The type of the certificate authority.</p>
    #[serde(rename = "CertificateAuthorityType")]
    pub certificate_authority_type: String,
    /// <p>Alphanumeric string that can be used to distinguish between calls to <b>CreateCertificateAuthority</b>. Idempotency tokens time out after five minutes. Therefore, if you call <b>CreateCertificateAuthority</b> multiple times with the same idempotency token within a five minute period, ACM Private CA recognizes that you are requesting only one certificate. As a result, ACM Private CA issues only one. If you change the idempotency token for each call, however, ACM Private CA recognizes that you are requesting multiple certificates.</p>
    #[serde(rename = "IdempotencyToken")]
    #[serde(skip_serializing_if = "Option::is_none")]
    pub idempotency_token: Option<String>,
    /// <p>Contains a Boolean value that you can use to enable a certification revocation list (CRL) for the CA, the name of the S3 bucket to which ACM Private CA will write the CRL, and an optional CNAME alias that you can use to hide the name of your bucket in the <b>CRL Distribution Points</b> extension of your CA certificate. For more information, see the <a>CrlConfiguration</a> structure. </p>
    #[serde(rename = "RevocationConfiguration")]
    #[serde(skip_serializing_if = "Option::is_none")]
    pub revocation_configuration: Option<RevocationConfiguration>,
    /// <p>Key-value pairs that will be attached to the new private CA. You can associate up to 50 tags with a private CA. For information using tags with </p> <p>IAM to manage permissions, see <a href="https://docs.aws.amazon.com/IAM/latest/UserGuide/access_iam-tags.html">Controlling Access Using IAM Tags</a>.</p>
    #[serde(rename = "Tags")]
    #[serde(skip_serializing_if = "Option::is_none")]
    pub tags: Option<Vec<Tag>>,
}

#[derive(Default, Debug, Clone, PartialEq, Deserialize)]
#[cfg_attr(any(test, feature = "serialize_structs"), derive(Serialize))]
pub struct CreateCertificateAuthorityResponse {
    /// <p>If successful, the Amazon Resource Name (ARN) of the certificate authority (CA). This is of the form: </p> <p> <code>arn:aws:acm-pca:<i>region</i>:<i>account</i>:certificate-authority/<i>12345678-1234-1234-1234-123456789012</i> </code>. </p>
    #[serde(rename = "CertificateAuthorityArn")]
    #[serde(skip_serializing_if = "Option::is_none")]
    pub certificate_authority_arn: Option<String>,
}

#[derive(Default, Debug, Clone, PartialEq, Serialize)]
pub struct CreatePermissionRequest {
    /// <p>The actions that the specified AWS service principal can use. These include <code>IssueCertificate</code>, <code>GetCertificate</code>, and <code>ListPermissions</code>.</p>
    #[serde(rename = "Actions")]
    pub actions: Vec<String>,
    /// <p>The Amazon Resource Name (ARN) of the CA that grants the permissions. You can find the ARN by calling the <a>ListCertificateAuthorities</a> action. This must have the following form: </p> <p> <code>arn:aws:acm-pca:<i>region</i>:<i>account</i>:certificate-authority/<i>12345678-1234-1234-1234-123456789012</i> </code>. </p>
    #[serde(rename = "CertificateAuthorityArn")]
    pub certificate_authority_arn: String,
    /// <p>The AWS service or identity that receives the permission. At this time, the only valid principal is <code>acm.amazonaws.com</code>.</p>
    #[serde(rename = "Principal")]
    pub principal: String,
    /// <p>The ID of the calling account.</p>
    #[serde(rename = "SourceAccount")]
    #[serde(skip_serializing_if = "Option::is_none")]
    pub source_account: Option<String>,
}

/// <p>Contains configuration information for a certificate revocation list (CRL). Your private certificate authority (CA) creates base CRLs. Delta CRLs are not supported. You can enable CRLs for your new or an existing private CA by setting the <b>Enabled</b> parameter to <code>true</code>. Your private CA writes CRLs to an S3 bucket that you specify in the <b>S3BucketName</b> parameter. You can hide the name of your bucket by specifying a value for the <b>CustomCname</b> parameter. Your private CA copies the CNAME or the S3 bucket name to the <b>CRL Distribution Points</b> extension of each certificate it issues. Your S3 bucket policy must give write permission to ACM Private CA. </p> <p>Your private CA uses the value in the <b>ExpirationInDays</b> parameter to calculate the <b>nextUpdate</b> field in the CRL. The CRL is refreshed at 1/2 the age of next update or when a certificate is revoked. When a certificate is revoked, it is recorded in the next CRL that is generated and in the next audit report. Only time valid certificates are listed in the CRL. Expired certificates are not included. </p> <p>CRLs contain the following fields:</p> <ul> <li> <p> <b>Version</b>: The current version number defined in RFC 5280 is V2. The integer value is 0x1. </p> </li> <li> <p> <b>Signature Algorithm</b>: The name of the algorithm used to sign the CRL.</p> </li> <li> <p> <b>Issuer</b>: The X.500 distinguished name of your private CA that issued the CRL.</p> </li> <li> <p> <b>Last Update</b>: The issue date and time of this CRL.</p> </li> <li> <p> <b>Next Update</b>: The day and time by which the next CRL will be issued.</p> </li> <li> <p> <b>Revoked Certificates</b>: List of revoked certificates. Each list item contains the following information.</p> <ul> <li> <p> <b>Serial Number</b>: The serial number, in hexadecimal format, of the revoked certificate.</p> </li> <li> <p> <b>Revocation Date</b>: Date and time the certificate was revoked.</p> </li> <li> <p> <b>CRL Entry Extensions</b>: Optional extensions for the CRL entry.</p> <ul> <li> <p> <b>X509v3 CRL Reason Code</b>: Reason the certificate was revoked.</p> </li> </ul> </li> </ul> </li> <li> <p> <b>CRL Extensions</b>: Optional extensions for the CRL.</p> <ul> <li> <p> <b>X509v3 Authority Key Identifier</b>: Identifies the public key associated with the private key used to sign the certificate.</p> </li> <li> <p> <b>X509v3 CRL Number:</b>: Decimal sequence number for the CRL.</p> </li> </ul> </li> <li> <p> <b>Signature Algorithm</b>: Algorithm used by your private CA to sign the CRL.</p> </li> <li> <p> <b>Signature Value</b>: Signature computed over the CRL.</p> </li> </ul> <p>Certificate revocation lists created by ACM Private CA are DER-encoded. You can use the following OpenSSL command to list a CRL.</p> <p> <code>openssl crl -inform DER -text -in <i>crl_path</i> -noout</code> </p>
#[derive(Default, Debug, Clone, PartialEq, Serialize, Deserialize)]
pub struct CrlConfiguration {
    /// <p>Name inserted into the certificate <b>CRL Distribution Points</b> extension that enables the use of an alias for the CRL distribution point. Use this value if you don't want the name of your S3 bucket to be public.</p>
    #[serde(rename = "CustomCname")]
    #[serde(skip_serializing_if = "Option::is_none")]
    pub custom_cname: Option<String>,
    /// <p>Boolean value that specifies whether certificate revocation lists (CRLs) are enabled. You can use this value to enable certificate revocation for a new CA when you call the <a>CreateCertificateAuthority</a> action or for an existing CA when you call the <a>UpdateCertificateAuthority</a> action. </p>
    #[serde(rename = "Enabled")]
    pub enabled: bool,
    /// <p>Number of days until a certificate expires.</p>
    #[serde(rename = "ExpirationInDays")]
    #[serde(skip_serializing_if = "Option::is_none")]
    pub expiration_in_days: Option<i64>,
    /// <p>Name of the S3 bucket that contains the CRL. If you do not provide a value for the <b>CustomCname</b> argument, the name of your S3 bucket is placed into the <b>CRL Distribution Points</b> extension of the issued certificate. You can change the name of your bucket by calling the <a>UpdateCertificateAuthority</a> action. You must specify a bucket policy that allows ACM Private CA to write the CRL to your bucket.</p>
    #[serde(rename = "S3BucketName")]
    #[serde(skip_serializing_if = "Option::is_none")]
    pub s3_bucket_name: Option<String>,
}

#[derive(Default, Debug, Clone, PartialEq, Serialize)]
pub struct DeleteCertificateAuthorityRequest {
    /// <p>The Amazon Resource Name (ARN) that was returned when you called <a>CreateCertificateAuthority</a>. This must have the following form: </p> <p> <code>arn:aws:acm-pca:<i>region</i>:<i>account</i>:certificate-authority/<i>12345678-1234-1234-1234-123456789012</i> </code>. </p>
    #[serde(rename = "CertificateAuthorityArn")]
    pub certificate_authority_arn: String,
    /// <p>The number of days to make a CA restorable after it has been deleted. This can be anywhere from 7 to 30 days, with 30 being the default.</p>
    #[serde(rename = "PermanentDeletionTimeInDays")]
    #[serde(skip_serializing_if = "Option::is_none")]
    pub permanent_deletion_time_in_days: Option<i64>,
}

#[derive(Default, Debug, Clone, PartialEq, Serialize)]
pub struct DeletePermissionRequest {
    /// <p>The Amazon Resource Number (ARN) of the private CA that issued the permissions. You can find the CA's ARN by calling the <a>ListCertificateAuthorities</a> action. This must have the following form: </p> <p> <code>arn:aws:acm-pca:<i>region</i>:<i>account</i>:certificate-authority/<i>12345678-1234-1234-1234-123456789012</i> </code>. </p>
    #[serde(rename = "CertificateAuthorityArn")]
    pub certificate_authority_arn: String,
    /// <p>The AWS service or identity that will have its CA permissions revoked. At this time, the only valid service principal is <code>acm.amazonaws.com</code> </p>
    #[serde(rename = "Principal")]
    pub principal: String,
    /// <p>The AWS account that calls this action.</p>
    #[serde(rename = "SourceAccount")]
    #[serde(skip_serializing_if = "Option::is_none")]
    pub source_account: Option<String>,
}

#[derive(Default, Debug, Clone, PartialEq, Serialize)]
pub struct DescribeCertificateAuthorityAuditReportRequest {
    /// <p>The report ID returned by calling the <a>CreateCertificateAuthorityAuditReport</a> action.</p>
    #[serde(rename = "AuditReportId")]
    pub audit_report_id: String,
    /// <p>The Amazon Resource Name (ARN) of the private CA. This must be of the form:</p> <p> <code>arn:aws:acm-pca:<i>region</i>:<i>account</i>:certificate-authority/<i>12345678-1234-1234-1234-123456789012</i> </code>. </p>
    #[serde(rename = "CertificateAuthorityArn")]
    pub certificate_authority_arn: String,
}

#[derive(Default, Debug, Clone, PartialEq, Deserialize)]
#[cfg_attr(any(test, feature = "serialize_structs"), derive(Serialize))]
pub struct DescribeCertificateAuthorityAuditReportResponse {
    /// <p>Specifies whether report creation is in progress, has succeeded, or has failed.</p>
    #[serde(rename = "AuditReportStatus")]
    #[serde(skip_serializing_if = "Option::is_none")]
    pub audit_report_status: Option<String>,
    /// <p>The date and time at which the report was created.</p>
    #[serde(rename = "CreatedAt")]
    #[serde(skip_serializing_if = "Option::is_none")]
    pub created_at: Option<f64>,
    /// <p>Name of the S3 bucket that contains the report.</p>
    #[serde(rename = "S3BucketName")]
    #[serde(skip_serializing_if = "Option::is_none")]
    pub s3_bucket_name: Option<String>,
    /// <p>S3 <b>key</b> that uniquely identifies the report file in your S3 bucket.</p>
    #[serde(rename = "S3Key")]
    #[serde(skip_serializing_if = "Option::is_none")]
    pub s3_key: Option<String>,
}

#[derive(Default, Debug, Clone, PartialEq, Serialize)]
pub struct DescribeCertificateAuthorityRequest {
    /// <p>The Amazon Resource Name (ARN) that was returned when you called <a>CreateCertificateAuthority</a>. This must be of the form: </p> <p> <code>arn:aws:acm-pca:<i>region</i>:<i>account</i>:certificate-authority/<i>12345678-1234-1234-1234-123456789012</i> </code>. </p>
    #[serde(rename = "CertificateAuthorityArn")]
    pub certificate_authority_arn: String,
}

#[derive(Default, Debug, Clone, PartialEq, Deserialize)]
#[cfg_attr(any(test, feature = "serialize_structs"), derive(Serialize))]
pub struct DescribeCertificateAuthorityResponse {
    /// <p>A <a>CertificateAuthority</a> structure that contains information about your private CA.</p>
    #[serde(rename = "CertificateAuthority")]
    #[serde(skip_serializing_if = "Option::is_none")]
    pub certificate_authority: Option<CertificateAuthority>,
}

#[derive(Default, Debug, Clone, PartialEq, Serialize)]
pub struct GetCertificateAuthorityCertificateRequest {
    /// <p>The Amazon Resource Name (ARN) of your private CA. This is of the form:</p> <p> <code>arn:aws:acm-pca:<i>region</i>:<i>account</i>:certificate-authority/<i>12345678-1234-1234-1234-123456789012</i> </code>. </p>
    #[serde(rename = "CertificateAuthorityArn")]
    pub certificate_authority_arn: String,
}

#[derive(Default, Debug, Clone, PartialEq, Deserialize)]
#[cfg_attr(any(test, feature = "serialize_structs"), derive(Serialize))]
pub struct GetCertificateAuthorityCertificateResponse {
    /// <p>Base64-encoded certificate authority (CA) certificate.</p>
    #[serde(rename = "Certificate")]
    #[serde(skip_serializing_if = "Option::is_none")]
    pub certificate: Option<String>,
    /// <p>Base64-encoded certificate chain that includes any intermediate certificates and chains up to root on-premises certificate that you used to sign your private CA certificate. The chain does not include your private CA certificate. If this is a root CA, the value will be null.</p>
    #[serde(rename = "CertificateChain")]
    #[serde(skip_serializing_if = "Option::is_none")]
    pub certificate_chain: Option<String>,
}

#[derive(Default, Debug, Clone, PartialEq, Serialize)]
pub struct GetCertificateAuthorityCsrRequest {
    /// <p>The Amazon Resource Name (ARN) that was returned when you called the <a>CreateCertificateAuthority</a> action. This must be of the form: </p> <p> <code>arn:aws:acm-pca:<i>region</i>:<i>account</i>:certificate-authority/<i>12345678-1234-1234-1234-123456789012</i> </code> </p>
    #[serde(rename = "CertificateAuthorityArn")]
    pub certificate_authority_arn: String,
}

#[derive(Default, Debug, Clone, PartialEq, Deserialize)]
#[cfg_attr(any(test, feature = "serialize_structs"), derive(Serialize))]
pub struct GetCertificateAuthorityCsrResponse {
    /// <p>The base64 PEM-encoded certificate signing request (CSR) for your private CA certificate.</p>
    #[serde(rename = "Csr")]
    #[serde(skip_serializing_if = "Option::is_none")]
    pub csr: Option<String>,
}

#[derive(Default, Debug, Clone, PartialEq, Serialize)]
pub struct GetCertificateRequest {
    /// <p>The ARN of the issued certificate. The ARN contains the certificate serial number and must be in the following form: </p> <p> <code>arn:aws:acm-pca:<i>region</i>:<i>account</i>:certificate-authority/<i>12345678-1234-1234-1234-123456789012</i>/certificate/<i>286535153982981100925020015808220737245</i> </code> </p>
    #[serde(rename = "CertificateArn")]
    pub certificate_arn: String,
    /// <p>The Amazon Resource Name (ARN) that was returned when you called <a>CreateCertificateAuthority</a>. This must be of the form: </p> <p> <code>arn:aws:acm-pca:<i>region</i>:<i>account</i>:certificate-authority/<i>12345678-1234-1234-1234-123456789012</i> </code>. </p>
    #[serde(rename = "CertificateAuthorityArn")]
    pub certificate_authority_arn: String,
}

#[derive(Default, Debug, Clone, PartialEq, Deserialize)]
#[cfg_attr(any(test, feature = "serialize_structs"), derive(Serialize))]
pub struct GetCertificateResponse {
    /// <p>The base64 PEM-encoded certificate specified by the <code>CertificateArn</code> parameter.</p>
    #[serde(rename = "Certificate")]
    #[serde(skip_serializing_if = "Option::is_none")]
    pub certificate: Option<String>,
    /// <p>The base64 PEM-encoded certificate chain that chains up to the on-premises root CA certificate that you used to sign your private CA certificate. </p>
    #[serde(rename = "CertificateChain")]
    #[serde(skip_serializing_if = "Option::is_none")]
    pub certificate_chain: Option<String>,
}

#[derive(Default, Debug, Clone, PartialEq, Serialize)]
pub struct ImportCertificateAuthorityCertificateRequest {
    /// <p>The PEM-encoded certificate for a private CA. This may be a self-signed certificate in the case of a root CA, or it may be signed by another CA that you control.</p>
    #[serde(rename = "Certificate")]
    #[serde(
        deserialize_with = "::rusoto_core::serialization::SerdeBlob::deserialize_blob",
        serialize_with = "::rusoto_core::serialization::SerdeBlob::serialize_blob",
        default
    )]
    pub certificate: bytes::Bytes,
    /// <p>The Amazon Resource Name (ARN) that was returned when you called <a>CreateCertificateAuthority</a>. This must be of the form: </p> <p> <code>arn:aws:acm-pca:<i>region</i>:<i>account</i>:certificate-authority/<i>12345678-1234-1234-1234-123456789012</i> </code> </p>
    #[serde(rename = "CertificateAuthorityArn")]
    pub certificate_authority_arn: String,
    /// <p>A PEM-encoded file that contains all of your certificates, other than the certificate you're importing, chaining up to your root CA. Your ACM Private CA-hosted or on-premises root certificate is the last in the chain, and each certificate in the chain signs the one preceding. </p> <p>This parameter must be supplied when you import a subordinate CA. When you import a root CA, there is no chain.</p>
    #[serde(rename = "CertificateChain")]
    #[serde(
        deserialize_with = "::rusoto_core::serialization::SerdeBlob::deserialize_blob",
        serialize_with = "::rusoto_core::serialization::SerdeBlob::serialize_blob",
        default
    )]
    #[serde(skip_serializing_if = "Option::is_none")]
    pub certificate_chain: Option<bytes::Bytes>,
}

#[derive(Default, Debug, Clone, PartialEq, Serialize)]
pub struct IssueCertificateRequest {
    /// <p>The Amazon Resource Name (ARN) that was returned when you called <a>CreateCertificateAuthority</a>. This must be of the form:</p> <p> <code>arn:aws:acm-pca:<i>region</i>:<i>account</i>:certificate-authority/<i>12345678-1234-1234-1234-123456789012</i> </code> </p>
    #[serde(rename = "CertificateAuthorityArn")]
    pub certificate_authority_arn: String,
    /// <p>The certificate signing request (CSR) for the certificate you want to issue. You can use the following OpenSSL command to create the CSR and a 2048 bit RSA private key. </p> <p> <code>openssl req -new -newkey rsa:2048 -days 365 -keyout private/test_cert_priv_key.pem -out csr/test_cert_.csr</code> </p> <p>If you have a configuration file, you can use the following OpenSSL command. The <code>usr_cert</code> block in the configuration file contains your X509 version 3 extensions. </p> <p> <code>openssl req -new -config openssl_rsa.cnf -extensions usr_cert -newkey rsa:2048 -days -365 -keyout private/test_cert_priv_key.pem -out csr/test_cert_.csr</code> </p>
    #[serde(rename = "Csr")]
    #[serde(
        deserialize_with = "::rusoto_core::serialization::SerdeBlob::deserialize_blob",
        serialize_with = "::rusoto_core::serialization::SerdeBlob::serialize_blob",
        default
    )]
    pub csr: bytes::Bytes,
    /// <p>Custom string that can be used to distinguish between calls to the <b>IssueCertificate</b> action. Idempotency tokens time out after one hour. Therefore, if you call <b>IssueCertificate</b> multiple times with the same idempotency token within 5 minutes, ACM Private CA recognizes that you are requesting only one certificate and will issue only one. If you change the idempotency token for each call, PCA recognizes that you are requesting multiple certificates.</p>
    #[serde(rename = "IdempotencyToken")]
    #[serde(skip_serializing_if = "Option::is_none")]
    pub idempotency_token: Option<String>,
    /// <p>The name of the algorithm that will be used to sign the certificate to be issued.</p>
    #[serde(rename = "SigningAlgorithm")]
    pub signing_algorithm: String,
    /// <p>Specifies a custom configuration template to use when issuing a certificate. If this parameter is not provided, ACM Private CA defaults to the <code>EndEntityCertificate/V1</code> template.</p> <p>The following service-owned <code>TemplateArn</code> values are supported by ACM Private CA: </p> <ul> <li> <p>arn:aws:acm-pca:::template/EndEntityCertificate/V1</p> </li> <li> <p>arn:aws:acm-pca:::template/SubordinateCACertificate_PathLen0/V1</p> </li> <li> <p>arn:aws:acm-pca:::template/SubordinateCACertificate_PathLen1/V1</p> </li> <li> <p>arn:aws:acm-pca:::template/SubordinateCACertificate_PathLen2/V1</p> </li> <li> <p>arn:aws:acm-pca:::template/SubordinateCACertificate_PathLen3/V1</p> </li> <li> <p>arn:aws:acm-pca:::template/RootCACertificate/V1</p> </li> </ul> <p>For more information, see <a href="https://docs.aws.amazon.com/acm-pca/latest/userguide/UsingTemplates.html">Using Templates</a>.</p>
    #[serde(rename = "TemplateArn")]
    #[serde(skip_serializing_if = "Option::is_none")]
    pub template_arn: Option<String>,
    /// <p>The type of the validity period.</p>
    #[serde(rename = "Validity")]
    pub validity: Validity,
}

#[derive(Default, Debug, Clone, PartialEq, Deserialize)]
#[cfg_attr(any(test, feature = "serialize_structs"), derive(Serialize))]
pub struct IssueCertificateResponse {
    /// <p>The Amazon Resource Name (ARN) of the issued certificate and the certificate serial number. This is of the form:</p> <p> <code>arn:aws:acm-pca:<i>region</i>:<i>account</i>:certificate-authority/<i>12345678-1234-1234-1234-123456789012</i>/certificate/<i>286535153982981100925020015808220737245</i> </code> </p>
    #[serde(rename = "CertificateArn")]
    #[serde(skip_serializing_if = "Option::is_none")]
    pub certificate_arn: Option<String>,
}

#[derive(Default, Debug, Clone, PartialEq, Serialize)]
pub struct ListCertificateAuthoritiesRequest {
    /// <p>Use this parameter when paginating results to specify the maximum number of items to return in the response on each page. If additional items exist beyond the number you specify, the <code>NextToken</code> element is sent in the response. Use this <code>NextToken</code> value in a subsequent request to retrieve additional items.</p>
    #[serde(rename = "MaxResults")]
    #[serde(skip_serializing_if = "Option::is_none")]
    pub max_results: Option<i64>,
    /// <p>Use this parameter when paginating results in a subsequent request after you receive a response with truncated results. Set it to the value of the <code>NextToken</code> parameter from the response you just received.</p>
    #[serde(rename = "NextToken")]
    #[serde(skip_serializing_if = "Option::is_none")]
    pub next_token: Option<String>,
}

#[derive(Default, Debug, Clone, PartialEq, Deserialize)]
#[cfg_attr(any(test, feature = "serialize_structs"), derive(Serialize))]
pub struct ListCertificateAuthoritiesResponse {
    /// <p>Summary information about each certificate authority you have created.</p>
    #[serde(rename = "CertificateAuthorities")]
    #[serde(skip_serializing_if = "Option::is_none")]
    pub certificate_authorities: Option<Vec<CertificateAuthority>>,
    /// <p>When the list is truncated, this value is present and should be used for the <code>NextToken</code> parameter in a subsequent pagination request.</p>
    #[serde(rename = "NextToken")]
    #[serde(skip_serializing_if = "Option::is_none")]
    pub next_token: Option<String>,
}

#[derive(Default, Debug, Clone, PartialEq, Serialize)]
pub struct ListPermissionsRequest {
    /// <p>The Amazon Resource Number (ARN) of the private CA to inspect. You can find the ARN by calling the <a>ListCertificateAuthorities</a> action. This must be of the form: <code>arn:aws:acm-pca:region:account:certificate-authority/12345678-1234-1234-1234-123456789012</code> You can get a private CA's ARN by running the <a>ListCertificateAuthorities</a> action.</p>
    #[serde(rename = "CertificateAuthorityArn")]
    pub certificate_authority_arn: String,
    /// <p>When paginating results, use this parameter to specify the maximum number of items to return in the response. If additional items exist beyond the number you specify, the <b>NextToken</b> element is sent in the response. Use this <b>NextToken</b> value in a subsequent request to retrieve additional items.</p>
    #[serde(rename = "MaxResults")]
    #[serde(skip_serializing_if = "Option::is_none")]
    pub max_results: Option<i64>,
    /// <p>When paginating results, use this parameter in a subsequent request after you receive a response with truncated results. Set it to the value of <b>NextToken</b> from the response you just received.</p>
    #[serde(rename = "NextToken")]
    #[serde(skip_serializing_if = "Option::is_none")]
    pub next_token: Option<String>,
}

#[derive(Default, Debug, Clone, PartialEq, Deserialize)]
#[cfg_attr(any(test, feature = "serialize_structs"), derive(Serialize))]
pub struct ListPermissionsResponse {
    /// <p>When the list is truncated, this value is present and should be used for the <b>NextToken</b> parameter in a subsequent pagination request. </p>
    #[serde(rename = "NextToken")]
    #[serde(skip_serializing_if = "Option::is_none")]
    pub next_token: Option<String>,
    /// <p>Summary information about each permission assigned by the specified private CA, including the action enabled, the policy provided, and the time of creation.</p>
    #[serde(rename = "Permissions")]
    #[serde(skip_serializing_if = "Option::is_none")]
    pub permissions: Option<Vec<Permission>>,
}

#[derive(Default, Debug, Clone, PartialEq, Serialize)]
pub struct ListTagsRequest {
    /// <p>The Amazon Resource Name (ARN) that was returned when you called the <a>CreateCertificateAuthority</a> action. This must be of the form: </p> <p> <code>arn:aws:acm-pca:<i>region</i>:<i>account</i>:certificate-authority/<i>12345678-1234-1234-1234-123456789012</i> </code> </p>
    #[serde(rename = "CertificateAuthorityArn")]
    pub certificate_authority_arn: String,
    /// <p>Use this parameter when paginating results to specify the maximum number of items to return in the response. If additional items exist beyond the number you specify, the <b>NextToken</b> element is sent in the response. Use this <b>NextToken</b> value in a subsequent request to retrieve additional items.</p>
    #[serde(rename = "MaxResults")]
    #[serde(skip_serializing_if = "Option::is_none")]
    pub max_results: Option<i64>,
    /// <p>Use this parameter when paginating results in a subsequent request after you receive a response with truncated results. Set it to the value of <b>NextToken</b> from the response you just received.</p>
    #[serde(rename = "NextToken")]
    #[serde(skip_serializing_if = "Option::is_none")]
    pub next_token: Option<String>,
}

#[derive(Default, Debug, Clone, PartialEq, Deserialize)]
#[cfg_attr(any(test, feature = "serialize_structs"), derive(Serialize))]
pub struct ListTagsResponse {
    /// <p>When the list is truncated, this value is present and should be used for the <b>NextToken</b> parameter in a subsequent pagination request. </p>
    #[serde(rename = "NextToken")]
    #[serde(skip_serializing_if = "Option::is_none")]
    pub next_token: Option<String>,
    /// <p>The tags associated with your private CA.</p>
    #[serde(rename = "Tags")]
    #[serde(skip_serializing_if = "Option::is_none")]
    pub tags: Option<Vec<Tag>>,
}

/// <p>Permissions designate which private CA actions can be performed by an AWS service or entity. In order for ACM to automatically renew private certificates, you must give the ACM service principal all available permissions (<code>IssueCertificate</code>, <code>GetCertificate</code>, and <code>ListPermissions</code>). Permissions can be assigned with the <a>CreatePermission</a> action, removed with the <a>DeletePermission</a> action, and listed with the <a>ListPermissions</a> action.</p>
#[derive(Default, Debug, Clone, PartialEq, Deserialize)]
#[cfg_attr(any(test, feature = "serialize_structs"), derive(Serialize))]
pub struct Permission {
    /// <p>The private CA actions that can be performed by the designated AWS service.</p>
    #[serde(rename = "Actions")]
    #[serde(skip_serializing_if = "Option::is_none")]
    pub actions: Option<Vec<String>>,
    /// <p>The Amazon Resource Number (ARN) of the private CA from which the permission was issued.</p>
    #[serde(rename = "CertificateAuthorityArn")]
    #[serde(skip_serializing_if = "Option::is_none")]
    pub certificate_authority_arn: Option<String>,
    /// <p>The time at which the permission was created.</p>
    #[serde(rename = "CreatedAt")]
    #[serde(skip_serializing_if = "Option::is_none")]
    pub created_at: Option<f64>,
    /// <p>The name of the policy that is associated with the permission.</p>
    #[serde(rename = "Policy")]
    #[serde(skip_serializing_if = "Option::is_none")]
    pub policy: Option<String>,
    /// <p>The AWS service or entity that holds the permission. At this time, the only valid principal is <code>acm.amazonaws.com</code>.</p>
    #[serde(rename = "Principal")]
    #[serde(skip_serializing_if = "Option::is_none")]
    pub principal: Option<String>,
    /// <p>The ID of the account that assigned the permission.</p>
    #[serde(rename = "SourceAccount")]
    #[serde(skip_serializing_if = "Option::is_none")]
    pub source_account: Option<String>,
}

#[derive(Default, Debug, Clone, PartialEq, Serialize)]
pub struct RestoreCertificateAuthorityRequest {
    /// <p>The Amazon Resource Name (ARN) that was returned when you called the <a>CreateCertificateAuthority</a> action. This must be of the form: </p> <p> <code>arn:aws:acm-pca:<i>region</i>:<i>account</i>:certificate-authority/<i>12345678-1234-1234-1234-123456789012</i> </code> </p>
    #[serde(rename = "CertificateAuthorityArn")]
    pub certificate_authority_arn: String,
}

/// <p>Certificate revocation information used by the <a>CreateCertificateAuthority</a> and <a>UpdateCertificateAuthority</a> actions. Your private certificate authority (CA) can create and maintain a certificate revocation list (CRL). A CRL contains information about certificates revoked by your CA. For more information, see <a>RevokeCertificate</a>.</p>
#[derive(Default, Debug, Clone, PartialEq, Serialize, Deserialize)]
pub struct RevocationConfiguration {
    /// <p>Configuration of the certificate revocation list (CRL), if any, maintained by your private CA.</p>
    #[serde(rename = "CrlConfiguration")]
    #[serde(skip_serializing_if = "Option::is_none")]
    pub crl_configuration: Option<CrlConfiguration>,
}

#[derive(Default, Debug, Clone, PartialEq, Serialize)]
pub struct RevokeCertificateRequest {
    /// <p>Amazon Resource Name (ARN) of the private CA that issued the certificate to be revoked. This must be of the form:</p> <p> <code>arn:aws:acm-pca:<i>region</i>:<i>account</i>:certificate-authority/<i>12345678-1234-1234-1234-123456789012</i> </code> </p>
    #[serde(rename = "CertificateAuthorityArn")]
    pub certificate_authority_arn: String,
    /// <p>Serial number of the certificate to be revoked. This must be in hexadecimal format. You can retrieve the serial number by calling <a>GetCertificate</a> with the Amazon Resource Name (ARN) of the certificate you want and the ARN of your private CA. The <b>GetCertificate</b> action retrieves the certificate in the PEM format. You can use the following OpenSSL command to list the certificate in text format and copy the hexadecimal serial number. </p> <p> <code>openssl x509 -in <i>file_path</i> -text -noout</code> </p> <p>You can also copy the serial number from the console or use the <a href="https://docs.aws.amazon.com/acm/latest/APIReference/API_DescribeCertificate.html">DescribeCertificate</a> action in the <i>AWS Certificate Manager API Reference</i>. </p>
    #[serde(rename = "CertificateSerial")]
    pub certificate_serial: String,
    /// <p>Specifies why you revoked the certificate.</p>
    #[serde(rename = "RevocationReason")]
    pub revocation_reason: String,
}

/// <p>Tags are labels that you can use to identify and organize your private CAs. Each tag consists of a key and an optional value. You can associate up to 50 tags with a private CA. To add one or more tags to a private CA, call the <a>TagCertificateAuthority</a> action. To remove a tag, call the <a>UntagCertificateAuthority</a> action. </p>
#[derive(Default, Debug, Clone, PartialEq, Serialize, Deserialize)]
pub struct Tag {
    /// <p>Key (name) of the tag.</p>
    #[serde(rename = "Key")]
    pub key: String,
    /// <p>Value of the tag.</p>
    #[serde(rename = "Value")]
    #[serde(skip_serializing_if = "Option::is_none")]
    pub value: Option<String>,
}

#[derive(Default, Debug, Clone, PartialEq, Serialize)]
pub struct TagCertificateAuthorityRequest {
    /// <p>The Amazon Resource Name (ARN) that was returned when you called <a>CreateCertificateAuthority</a>. This must be of the form: </p> <p> <code>arn:aws:acm-pca:<i>region</i>:<i>account</i>:certificate-authority/<i>12345678-1234-1234-1234-123456789012</i> </code> </p>
    #[serde(rename = "CertificateAuthorityArn")]
    pub certificate_authority_arn: String,
    /// <p>List of tags to be associated with the CA.</p>
    #[serde(rename = "Tags")]
    pub tags: Vec<Tag>,
}

#[derive(Default, Debug, Clone, PartialEq, Serialize)]
pub struct UntagCertificateAuthorityRequest {
    /// <p>The Amazon Resource Name (ARN) that was returned when you called <a>CreateCertificateAuthority</a>. This must be of the form: </p> <p> <code>arn:aws:acm-pca:<i>region</i>:<i>account</i>:certificate-authority/<i>12345678-1234-1234-1234-123456789012</i> </code> </p>
    #[serde(rename = "CertificateAuthorityArn")]
    pub certificate_authority_arn: String,
    /// <p>List of tags to be removed from the CA.</p>
    #[serde(rename = "Tags")]
    pub tags: Vec<Tag>,
}

#[derive(Default, Debug, Clone, PartialEq, Serialize)]
pub struct UpdateCertificateAuthorityRequest {
    /// <p>Amazon Resource Name (ARN) of the private CA that issued the certificate to be revoked. This must be of the form:</p> <p> <code>arn:aws:acm-pca:<i>region</i>:<i>account</i>:certificate-authority/<i>12345678-1234-1234-1234-123456789012</i> </code> </p>
    #[serde(rename = "CertificateAuthorityArn")]
    pub certificate_authority_arn: String,
    /// <p>Revocation information for your private CA.</p>
    #[serde(rename = "RevocationConfiguration")]
    #[serde(skip_serializing_if = "Option::is_none")]
    pub revocation_configuration: Option<RevocationConfiguration>,
    /// <p>Status of your private CA.</p>
    #[serde(rename = "Status")]
    #[serde(skip_serializing_if = "Option::is_none")]
    pub status: Option<String>,
}

/// <p>Length of time for which the certificate issued by your private certificate authority (CA), or by the private CA itself, is valid in days, months, or years. You can issue a certificate by calling the <a>IssueCertificate</a> action.</p>
#[derive(Default, Debug, Clone, PartialEq, Serialize)]
pub struct Validity {
    /// <p>Specifies whether the <code>Value</code> parameter represents days, months, or years.</p>
    #[serde(rename = "Type")]
    pub type_: String,
    /// <p>Time period.</p>
    #[serde(rename = "Value")]
    pub value: i64,
}

/// Errors returned by CreateCertificateAuthority
#[derive(Debug, PartialEq)]
pub enum CreateCertificateAuthorityError {
    /// <p>One or more of the specified arguments was not valid.</p>
    InvalidArgs(String),
    /// <p>The S3 bucket policy is not valid. The policy must give ACM Private CA rights to read from and write to the bucket and find the bucket location.</p>
    InvalidPolicy(String),
    /// <p>The tag associated with the CA is not valid. The invalid argument is contained in the message field.</p>
    InvalidTag(String),
    /// <p>An ACM Private CA limit has been exceeded. See the exception message returned to determine the limit that was exceeded.</p>
    LimitExceeded(String),
}

impl CreateCertificateAuthorityError {
    pub fn from_response(
        res: BufferedHttpResponse,
    ) -> RusotoError<CreateCertificateAuthorityError> {
        if let Some(err) = proto::json::Error::parse(&res) {
            match err.typ.as_str() {
                "InvalidArgsException" => {
                    return RusotoError::Service(CreateCertificateAuthorityError::InvalidArgs(
                        err.msg,
                    ))
                }
                "InvalidPolicyException" => {
                    return RusotoError::Service(CreateCertificateAuthorityError::InvalidPolicy(
                        err.msg,
                    ))
                }
                "InvalidTagException" => {
                    return RusotoError::Service(CreateCertificateAuthorityError::InvalidTag(
                        err.msg,
                    ))
                }
                "LimitExceededException" => {
                    return RusotoError::Service(CreateCertificateAuthorityError::LimitExceeded(
                        err.msg,
                    ))
                }
                "ValidationException" => return RusotoError::Validation(err.msg),
                _ => {}
            }
        }
        return RusotoError::Unknown(res);
    }
}
impl fmt::Display for CreateCertificateAuthorityError {
    fn fmt(&self, f: &mut fmt::Formatter) -> fmt::Result {
        write!(f, "{}", self.description())
    }
}
impl Error for CreateCertificateAuthorityError {
    fn description(&self) -> &str {
        match *self {
            CreateCertificateAuthorityError::InvalidArgs(ref cause) => cause,
            CreateCertificateAuthorityError::InvalidPolicy(ref cause) => cause,
            CreateCertificateAuthorityError::InvalidTag(ref cause) => cause,
            CreateCertificateAuthorityError::LimitExceeded(ref cause) => cause,
        }
    }
}
/// Errors returned by CreateCertificateAuthorityAuditReport
#[derive(Debug, PartialEq)]
pub enum CreateCertificateAuthorityAuditReportError {
    /// <p>One or more of the specified arguments was not valid.</p>
    InvalidArgs(String),
    /// <p>The requested Amazon Resource Name (ARN) does not refer to an existing resource.</p>
    InvalidArn(String),
    /// <p>The private CA is in a state during which a report or certificate cannot be generated.</p>
    InvalidState(String),
    /// <p>The request has failed for an unspecified reason.</p>
    RequestFailed(String),
    /// <p>Your request is already in progress.</p>
    RequestInProgress(String),
    /// <p>A resource such as a private CA, S3 bucket, certificate, or audit report cannot be found.</p>
    ResourceNotFound(String),
}

impl CreateCertificateAuthorityAuditReportError {
    pub fn from_response(
        res: BufferedHttpResponse,
    ) -> RusotoError<CreateCertificateAuthorityAuditReportError> {
        if let Some(err) = proto::json::Error::parse(&res) {
            match err.typ.as_str() {
                "InvalidArgsException" => {
                    return RusotoError::Service(
                        CreateCertificateAuthorityAuditReportError::InvalidArgs(err.msg),
                    )
                }
                "InvalidArnException" => {
                    return RusotoError::Service(
                        CreateCertificateAuthorityAuditReportError::InvalidArn(err.msg),
                    )
                }
                "InvalidStateException" => {
                    return RusotoError::Service(
                        CreateCertificateAuthorityAuditReportError::InvalidState(err.msg),
                    )
                }
                "RequestFailedException" => {
                    return RusotoError::Service(
                        CreateCertificateAuthorityAuditReportError::RequestFailed(err.msg),
                    )
                }
                "RequestInProgressException" => {
                    return RusotoError::Service(
                        CreateCertificateAuthorityAuditReportError::RequestInProgress(err.msg),
                    )
                }
                "ResourceNotFoundException" => {
                    return RusotoError::Service(
                        CreateCertificateAuthorityAuditReportError::ResourceNotFound(err.msg),
                    )
                }
                "ValidationException" => return RusotoError::Validation(err.msg),
                _ => {}
            }
        }
        return RusotoError::Unknown(res);
    }
}
impl fmt::Display for CreateCertificateAuthorityAuditReportError {
    fn fmt(&self, f: &mut fmt::Formatter) -> fmt::Result {
        write!(f, "{}", self.description())
    }
}
impl Error for CreateCertificateAuthorityAuditReportError {
    fn description(&self) -> &str {
        match *self {
            CreateCertificateAuthorityAuditReportError::InvalidArgs(ref cause) => cause,
            CreateCertificateAuthorityAuditReportError::InvalidArn(ref cause) => cause,
            CreateCertificateAuthorityAuditReportError::InvalidState(ref cause) => cause,
            CreateCertificateAuthorityAuditReportError::RequestFailed(ref cause) => cause,
            CreateCertificateAuthorityAuditReportError::RequestInProgress(ref cause) => cause,
            CreateCertificateAuthorityAuditReportError::ResourceNotFound(ref cause) => cause,
        }
    }
}
/// Errors returned by CreatePermission
#[derive(Debug, PartialEq)]
pub enum CreatePermissionError {
    /// <p>The requested Amazon Resource Name (ARN) does not refer to an existing resource.</p>
    InvalidArn(String),
    /// <p>The private CA is in a state during which a report or certificate cannot be generated.</p>
    InvalidState(String),
    /// <p>An ACM Private CA limit has been exceeded. See the exception message returned to determine the limit that was exceeded.</p>
    LimitExceeded(String),
    /// <p>The designated permission has already been given to the user.</p>
    PermissionAlreadyExists(String),
    /// <p>The request has failed for an unspecified reason.</p>
    RequestFailed(String),
    /// <p>A resource such as a private CA, S3 bucket, certificate, or audit report cannot be found.</p>
    ResourceNotFound(String),
}

impl CreatePermissionError {
    pub fn from_response(res: BufferedHttpResponse) -> RusotoError<CreatePermissionError> {
        if let Some(err) = proto::json::Error::parse(&res) {
            match err.typ.as_str() {
                "InvalidArnException" => {
                    return RusotoError::Service(CreatePermissionError::InvalidArn(err.msg))
                }
                "InvalidStateException" => {
                    return RusotoError::Service(CreatePermissionError::InvalidState(err.msg))
                }
                "LimitExceededException" => {
                    return RusotoError::Service(CreatePermissionError::LimitExceeded(err.msg))
                }
                "PermissionAlreadyExistsException" => {
                    return RusotoError::Service(CreatePermissionError::PermissionAlreadyExists(
                        err.msg,
                    ))
                }
                "RequestFailedException" => {
                    return RusotoError::Service(CreatePermissionError::RequestFailed(err.msg))
                }
                "ResourceNotFoundException" => {
                    return RusotoError::Service(CreatePermissionError::ResourceNotFound(err.msg))
                }
                "ValidationException" => return RusotoError::Validation(err.msg),
                _ => {}
            }
        }
        return RusotoError::Unknown(res);
    }
}
impl fmt::Display for CreatePermissionError {
    fn fmt(&self, f: &mut fmt::Formatter) -> fmt::Result {
        write!(f, "{}", self.description())
    }
}
impl Error for CreatePermissionError {
    fn description(&self) -> &str {
        match *self {
            CreatePermissionError::InvalidArn(ref cause) => cause,
            CreatePermissionError::InvalidState(ref cause) => cause,
            CreatePermissionError::LimitExceeded(ref cause) => cause,
            CreatePermissionError::PermissionAlreadyExists(ref cause) => cause,
            CreatePermissionError::RequestFailed(ref cause) => cause,
            CreatePermissionError::ResourceNotFound(ref cause) => cause,
        }
    }
}
/// Errors returned by DeleteCertificateAuthority
#[derive(Debug, PartialEq)]
pub enum DeleteCertificateAuthorityError {
    /// <p>A previous update to your private CA is still ongoing.</p>
    ConcurrentModification(String),
    /// <p>The requested Amazon Resource Name (ARN) does not refer to an existing resource.</p>
    InvalidArn(String),
    /// <p>The private CA is in a state during which a report or certificate cannot be generated.</p>
    InvalidState(String),
    /// <p>A resource such as a private CA, S3 bucket, certificate, or audit report cannot be found.</p>
    ResourceNotFound(String),
}

impl DeleteCertificateAuthorityError {
    pub fn from_response(
        res: BufferedHttpResponse,
    ) -> RusotoError<DeleteCertificateAuthorityError> {
        if let Some(err) = proto::json::Error::parse(&res) {
            match err.typ.as_str() {
                "ConcurrentModificationException" => {
                    return RusotoError::Service(
                        DeleteCertificateAuthorityError::ConcurrentModification(err.msg),
                    )
                }
                "InvalidArnException" => {
                    return RusotoError::Service(DeleteCertificateAuthorityError::InvalidArn(
                        err.msg,
                    ))
                }
                "InvalidStateException" => {
                    return RusotoError::Service(DeleteCertificateAuthorityError::InvalidState(
                        err.msg,
                    ))
                }
                "ResourceNotFoundException" => {
                    return RusotoError::Service(DeleteCertificateAuthorityError::ResourceNotFound(
                        err.msg,
                    ))
                }
                "ValidationException" => return RusotoError::Validation(err.msg),
                _ => {}
            }
        }
        return RusotoError::Unknown(res);
    }
}
impl fmt::Display for DeleteCertificateAuthorityError {
    fn fmt(&self, f: &mut fmt::Formatter) -> fmt::Result {
        write!(f, "{}", self.description())
    }
}
impl Error for DeleteCertificateAuthorityError {
    fn description(&self) -> &str {
        match *self {
            DeleteCertificateAuthorityError::ConcurrentModification(ref cause) => cause,
            DeleteCertificateAuthorityError::InvalidArn(ref cause) => cause,
            DeleteCertificateAuthorityError::InvalidState(ref cause) => cause,
            DeleteCertificateAuthorityError::ResourceNotFound(ref cause) => cause,
        }
    }
}
/// Errors returned by DeletePermission
#[derive(Debug, PartialEq)]
pub enum DeletePermissionError {
    /// <p>The requested Amazon Resource Name (ARN) does not refer to an existing resource.</p>
    InvalidArn(String),
    /// <p>The private CA is in a state during which a report or certificate cannot be generated.</p>
    InvalidState(String),
    /// <p>The request has failed for an unspecified reason.</p>
    RequestFailed(String),
    /// <p>A resource such as a private CA, S3 bucket, certificate, or audit report cannot be found.</p>
    ResourceNotFound(String),
}

impl DeletePermissionError {
    pub fn from_response(res: BufferedHttpResponse) -> RusotoError<DeletePermissionError> {
        if let Some(err) = proto::json::Error::parse(&res) {
            match err.typ.as_str() {
                "InvalidArnException" => {
                    return RusotoError::Service(DeletePermissionError::InvalidArn(err.msg))
                }
                "InvalidStateException" => {
                    return RusotoError::Service(DeletePermissionError::InvalidState(err.msg))
                }
                "RequestFailedException" => {
                    return RusotoError::Service(DeletePermissionError::RequestFailed(err.msg))
                }
                "ResourceNotFoundException" => {
                    return RusotoError::Service(DeletePermissionError::ResourceNotFound(err.msg))
                }
                "ValidationException" => return RusotoError::Validation(err.msg),
                _ => {}
            }
        }
        return RusotoError::Unknown(res);
    }
}
impl fmt::Display for DeletePermissionError {
    fn fmt(&self, f: &mut fmt::Formatter) -> fmt::Result {
        write!(f, "{}", self.description())
    }
}
impl Error for DeletePermissionError {
    fn description(&self) -> &str {
        match *self {
            DeletePermissionError::InvalidArn(ref cause) => cause,
            DeletePermissionError::InvalidState(ref cause) => cause,
            DeletePermissionError::RequestFailed(ref cause) => cause,
            DeletePermissionError::ResourceNotFound(ref cause) => cause,
        }
    }
}
/// Errors returned by DescribeCertificateAuthority
#[derive(Debug, PartialEq)]
pub enum DescribeCertificateAuthorityError {
    /// <p>The requested Amazon Resource Name (ARN) does not refer to an existing resource.</p>
    InvalidArn(String),
    /// <p>A resource such as a private CA, S3 bucket, certificate, or audit report cannot be found.</p>
    ResourceNotFound(String),
}

impl DescribeCertificateAuthorityError {
    pub fn from_response(
        res: BufferedHttpResponse,
    ) -> RusotoError<DescribeCertificateAuthorityError> {
        if let Some(err) = proto::json::Error::parse(&res) {
            match err.typ.as_str() {
                "InvalidArnException" => {
                    return RusotoError::Service(DescribeCertificateAuthorityError::InvalidArn(
                        err.msg,
                    ))
                }
                "ResourceNotFoundException" => {
                    return RusotoError::Service(
                        DescribeCertificateAuthorityError::ResourceNotFound(err.msg),
                    )
                }
                "ValidationException" => return RusotoError::Validation(err.msg),
                _ => {}
            }
        }
        return RusotoError::Unknown(res);
    }
}
impl fmt::Display for DescribeCertificateAuthorityError {
    fn fmt(&self, f: &mut fmt::Formatter) -> fmt::Result {
        write!(f, "{}", self.description())
    }
}
impl Error for DescribeCertificateAuthorityError {
    fn description(&self) -> &str {
        match *self {
            DescribeCertificateAuthorityError::InvalidArn(ref cause) => cause,
            DescribeCertificateAuthorityError::ResourceNotFound(ref cause) => cause,
        }
    }
}
/// Errors returned by DescribeCertificateAuthorityAuditReport
#[derive(Debug, PartialEq)]
pub enum DescribeCertificateAuthorityAuditReportError {
    /// <p>One or more of the specified arguments was not valid.</p>
    InvalidArgs(String),
    /// <p>The requested Amazon Resource Name (ARN) does not refer to an existing resource.</p>
    InvalidArn(String),
    /// <p>A resource such as a private CA, S3 bucket, certificate, or audit report cannot be found.</p>
    ResourceNotFound(String),
}

impl DescribeCertificateAuthorityAuditReportError {
    pub fn from_response(
        res: BufferedHttpResponse,
    ) -> RusotoError<DescribeCertificateAuthorityAuditReportError> {
        if let Some(err) = proto::json::Error::parse(&res) {
            match err.typ.as_str() {
                "InvalidArgsException" => {
                    return RusotoError::Service(
                        DescribeCertificateAuthorityAuditReportError::InvalidArgs(err.msg),
                    )
                }
                "InvalidArnException" => {
                    return RusotoError::Service(
                        DescribeCertificateAuthorityAuditReportError::InvalidArn(err.msg),
                    )
                }
                "ResourceNotFoundException" => {
                    return RusotoError::Service(
                        DescribeCertificateAuthorityAuditReportError::ResourceNotFound(err.msg),
                    )
                }
                "ValidationException" => return RusotoError::Validation(err.msg),
                _ => {}
            }
        }
        return RusotoError::Unknown(res);
    }
}
impl fmt::Display for DescribeCertificateAuthorityAuditReportError {
    fn fmt(&self, f: &mut fmt::Formatter) -> fmt::Result {
        write!(f, "{}", self.description())
    }
}
impl Error for DescribeCertificateAuthorityAuditReportError {
    fn description(&self) -> &str {
        match *self {
            DescribeCertificateAuthorityAuditReportError::InvalidArgs(ref cause) => cause,
            DescribeCertificateAuthorityAuditReportError::InvalidArn(ref cause) => cause,
            DescribeCertificateAuthorityAuditReportError::ResourceNotFound(ref cause) => cause,
        }
    }
}
/// Errors returned by GetCertificate
#[derive(Debug, PartialEq)]
pub enum GetCertificateError {
    /// <p>The requested Amazon Resource Name (ARN) does not refer to an existing resource.</p>
    InvalidArn(String),
    /// <p>The private CA is in a state during which a report or certificate cannot be generated.</p>
    InvalidState(String),
    /// <p>The request has failed for an unspecified reason.</p>
    RequestFailed(String),
    /// <p>Your request is already in progress.</p>
    RequestInProgress(String),
    /// <p>A resource such as a private CA, S3 bucket, certificate, or audit report cannot be found.</p>
    ResourceNotFound(String),
}

impl GetCertificateError {
    pub fn from_response(res: BufferedHttpResponse) -> RusotoError<GetCertificateError> {
        if let Some(err) = proto::json::Error::parse(&res) {
            match err.typ.as_str() {
                "InvalidArnException" => {
                    return RusotoError::Service(GetCertificateError::InvalidArn(err.msg))
                }
                "InvalidStateException" => {
                    return RusotoError::Service(GetCertificateError::InvalidState(err.msg))
                }
                "RequestFailedException" => {
                    return RusotoError::Service(GetCertificateError::RequestFailed(err.msg))
                }
                "RequestInProgressException" => {
                    return RusotoError::Service(GetCertificateError::RequestInProgress(err.msg))
                }
                "ResourceNotFoundException" => {
                    return RusotoError::Service(GetCertificateError::ResourceNotFound(err.msg))
                }
                "ValidationException" => return RusotoError::Validation(err.msg),
                _ => {}
            }
        }
        return RusotoError::Unknown(res);
    }
}
impl fmt::Display for GetCertificateError {
    fn fmt(&self, f: &mut fmt::Formatter) -> fmt::Result {
        write!(f, "{}", self.description())
    }
}
impl Error for GetCertificateError {
    fn description(&self) -> &str {
        match *self {
            GetCertificateError::InvalidArn(ref cause) => cause,
            GetCertificateError::InvalidState(ref cause) => cause,
            GetCertificateError::RequestFailed(ref cause) => cause,
            GetCertificateError::RequestInProgress(ref cause) => cause,
            GetCertificateError::ResourceNotFound(ref cause) => cause,
        }
    }
}
/// Errors returned by GetCertificateAuthorityCertificate
#[derive(Debug, PartialEq)]
pub enum GetCertificateAuthorityCertificateError {
    /// <p>The requested Amazon Resource Name (ARN) does not refer to an existing resource.</p>
    InvalidArn(String),
    /// <p>The private CA is in a state during which a report or certificate cannot be generated.</p>
    InvalidState(String),
    /// <p>A resource such as a private CA, S3 bucket, certificate, or audit report cannot be found.</p>
    ResourceNotFound(String),
}

impl GetCertificateAuthorityCertificateError {
    pub fn from_response(
        res: BufferedHttpResponse,
    ) -> RusotoError<GetCertificateAuthorityCertificateError> {
        if let Some(err) = proto::json::Error::parse(&res) {
            match err.typ.as_str() {
                "InvalidArnException" => {
                    return RusotoError::Service(
                        GetCertificateAuthorityCertificateError::InvalidArn(err.msg),
                    )
                }
                "InvalidStateException" => {
                    return RusotoError::Service(
                        GetCertificateAuthorityCertificateError::InvalidState(err.msg),
                    )
                }
                "ResourceNotFoundException" => {
                    return RusotoError::Service(
                        GetCertificateAuthorityCertificateError::ResourceNotFound(err.msg),
                    )
                }
                "ValidationException" => return RusotoError::Validation(err.msg),
                _ => {}
            }
        }
        return RusotoError::Unknown(res);
    }
}
impl fmt::Display for GetCertificateAuthorityCertificateError {
    fn fmt(&self, f: &mut fmt::Formatter) -> fmt::Result {
        write!(f, "{}", self.description())
    }
}
impl Error for GetCertificateAuthorityCertificateError {
    fn description(&self) -> &str {
        match *self {
            GetCertificateAuthorityCertificateError::InvalidArn(ref cause) => cause,
            GetCertificateAuthorityCertificateError::InvalidState(ref cause) => cause,
            GetCertificateAuthorityCertificateError::ResourceNotFound(ref cause) => cause,
        }
    }
}
/// Errors returned by GetCertificateAuthorityCsr
#[derive(Debug, PartialEq)]
pub enum GetCertificateAuthorityCsrError {
    /// <p>The requested Amazon Resource Name (ARN) does not refer to an existing resource.</p>
    InvalidArn(String),
    /// <p>The private CA is in a state during which a report or certificate cannot be generated.</p>
    InvalidState(String),
    /// <p>The request has failed for an unspecified reason.</p>
    RequestFailed(String),
    /// <p>Your request is already in progress.</p>
    RequestInProgress(String),
    /// <p>A resource such as a private CA, S3 bucket, certificate, or audit report cannot be found.</p>
    ResourceNotFound(String),
}

impl GetCertificateAuthorityCsrError {
    pub fn from_response(
        res: BufferedHttpResponse,
    ) -> RusotoError<GetCertificateAuthorityCsrError> {
        if let Some(err) = proto::json::Error::parse(&res) {
            match err.typ.as_str() {
                "InvalidArnException" => {
                    return RusotoError::Service(GetCertificateAuthorityCsrError::InvalidArn(
                        err.msg,
                    ))
                }
                "InvalidStateException" => {
                    return RusotoError::Service(GetCertificateAuthorityCsrError::InvalidState(
                        err.msg,
                    ))
                }
                "RequestFailedException" => {
                    return RusotoError::Service(GetCertificateAuthorityCsrError::RequestFailed(
                        err.msg,
                    ))
                }
                "RequestInProgressException" => {
                    return RusotoError::Service(
                        GetCertificateAuthorityCsrError::RequestInProgress(err.msg),
                    )
                }
                "ResourceNotFoundException" => {
                    return RusotoError::Service(GetCertificateAuthorityCsrError::ResourceNotFound(
                        err.msg,
                    ))
                }
                "ValidationException" => return RusotoError::Validation(err.msg),
                _ => {}
            }
        }
        return RusotoError::Unknown(res);
    }
}
impl fmt::Display for GetCertificateAuthorityCsrError {
    fn fmt(&self, f: &mut fmt::Formatter) -> fmt::Result {
        write!(f, "{}", self.description())
    }
}
impl Error for GetCertificateAuthorityCsrError {
    fn description(&self) -> &str {
        match *self {
            GetCertificateAuthorityCsrError::InvalidArn(ref cause) => cause,
            GetCertificateAuthorityCsrError::InvalidState(ref cause) => cause,
            GetCertificateAuthorityCsrError::RequestFailed(ref cause) => cause,
            GetCertificateAuthorityCsrError::RequestInProgress(ref cause) => cause,
            GetCertificateAuthorityCsrError::ResourceNotFound(ref cause) => cause,
        }
    }
}
/// Errors returned by ImportCertificateAuthorityCertificate
#[derive(Debug, PartialEq)]
pub enum ImportCertificateAuthorityCertificateError {
    /// <p>The certificate authority certificate you are importing does not comply with conditions specified in the certificate that signed it.</p>
    CertificateMismatch(String),
    /// <p>A previous update to your private CA is still ongoing.</p>
    ConcurrentModification(String),
    /// <p>The requested Amazon Resource Name (ARN) does not refer to an existing resource.</p>
    InvalidArn(String),
    /// <p>The request action cannot be performed or is prohibited.</p>
    InvalidRequest(String),
    /// <p>The private CA is in a state during which a report or certificate cannot be generated.</p>
    InvalidState(String),
    /// <p>One or more fields in the certificate are invalid.</p>
    MalformedCertificate(String),
    /// <p>The request has failed for an unspecified reason.</p>
    RequestFailed(String),
    /// <p>Your request is already in progress.</p>
    RequestInProgress(String),
    /// <p>A resource such as a private CA, S3 bucket, certificate, or audit report cannot be found.</p>
    ResourceNotFound(String),
}

impl ImportCertificateAuthorityCertificateError {
    pub fn from_response(
        res: BufferedHttpResponse,
    ) -> RusotoError<ImportCertificateAuthorityCertificateError> {
        if let Some(err) = proto::json::Error::parse(&res) {
            match err.typ.as_str() {
                "CertificateMismatchException" => {
                    return RusotoError::Service(
                        ImportCertificateAuthorityCertificateError::CertificateMismatch(err.msg),
                    )
                }
                "ConcurrentModificationException" => {
                    return RusotoError::Service(
                        ImportCertificateAuthorityCertificateError::ConcurrentModification(err.msg),
                    )
                }
                "InvalidArnException" => {
                    return RusotoError::Service(
                        ImportCertificateAuthorityCertificateError::InvalidArn(err.msg),
                    )
                }
                "InvalidRequestException" => {
                    return RusotoError::Service(
                        ImportCertificateAuthorityCertificateError::InvalidRequest(err.msg),
                    )
                }
                "InvalidStateException" => {
                    return RusotoError::Service(
                        ImportCertificateAuthorityCertificateError::InvalidState(err.msg),
                    )
                }
                "MalformedCertificateException" => {
                    return RusotoError::Service(
                        ImportCertificateAuthorityCertificateError::MalformedCertificate(err.msg),
                    )
                }
                "RequestFailedException" => {
                    return RusotoError::Service(
                        ImportCertificateAuthorityCertificateError::RequestFailed(err.msg),
                    )
                }
                "RequestInProgressException" => {
                    return RusotoError::Service(
                        ImportCertificateAuthorityCertificateError::RequestInProgress(err.msg),
                    )
                }
                "ResourceNotFoundException" => {
                    return RusotoError::Service(
                        ImportCertificateAuthorityCertificateError::ResourceNotFound(err.msg),
                    )
                }
                "ValidationException" => return RusotoError::Validation(err.msg),
                _ => {}
            }
        }
        return RusotoError::Unknown(res);
    }
}
impl fmt::Display for ImportCertificateAuthorityCertificateError {
    fn fmt(&self, f: &mut fmt::Formatter) -> fmt::Result {
        write!(f, "{}", self.description())
    }
}
impl Error for ImportCertificateAuthorityCertificateError {
    fn description(&self) -> &str {
        match *self {
            ImportCertificateAuthorityCertificateError::CertificateMismatch(ref cause) => cause,
            ImportCertificateAuthorityCertificateError::ConcurrentModification(ref cause) => cause,
            ImportCertificateAuthorityCertificateError::InvalidArn(ref cause) => cause,
            ImportCertificateAuthorityCertificateError::InvalidRequest(ref cause) => cause,
            ImportCertificateAuthorityCertificateError::InvalidState(ref cause) => cause,
            ImportCertificateAuthorityCertificateError::MalformedCertificate(ref cause) => cause,
            ImportCertificateAuthorityCertificateError::RequestFailed(ref cause) => cause,
            ImportCertificateAuthorityCertificateError::RequestInProgress(ref cause) => cause,
            ImportCertificateAuthorityCertificateError::ResourceNotFound(ref cause) => cause,
        }
    }
}
/// Errors returned by IssueCertificate
#[derive(Debug, PartialEq)]
pub enum IssueCertificateError {
    /// <p>One or more of the specified arguments was not valid.</p>
    InvalidArgs(String),
    /// <p>The requested Amazon Resource Name (ARN) does not refer to an existing resource.</p>
    InvalidArn(String),
    /// <p>The private CA is in a state during which a report or certificate cannot be generated.</p>
    InvalidState(String),
    /// <p>An ACM Private CA limit has been exceeded. See the exception message returned to determine the limit that was exceeded.</p>
    LimitExceeded(String),
    /// <p>The certificate signing request is invalid.</p>
    MalformedCSR(String),
    /// <p>A resource such as a private CA, S3 bucket, certificate, or audit report cannot be found.</p>
    ResourceNotFound(String),
}

impl IssueCertificateError {
    pub fn from_response(res: BufferedHttpResponse) -> RusotoError<IssueCertificateError> {
        if let Some(err) = proto::json::Error::parse(&res) {
            match err.typ.as_str() {
                "InvalidArgsException" => {
                    return RusotoError::Service(IssueCertificateError::InvalidArgs(err.msg))
                }
                "InvalidArnException" => {
                    return RusotoError::Service(IssueCertificateError::InvalidArn(err.msg))
                }
                "InvalidStateException" => {
                    return RusotoError::Service(IssueCertificateError::InvalidState(err.msg))
                }
                "LimitExceededException" => {
                    return RusotoError::Service(IssueCertificateError::LimitExceeded(err.msg))
                }
                "MalformedCSRException" => {
                    return RusotoError::Service(IssueCertificateError::MalformedCSR(err.msg))
                }
                "ResourceNotFoundException" => {
                    return RusotoError::Service(IssueCertificateError::ResourceNotFound(err.msg))
                }
                "ValidationException" => return RusotoError::Validation(err.msg),
                _ => {}
            }
        }
        return RusotoError::Unknown(res);
    }
}
impl fmt::Display for IssueCertificateError {
    fn fmt(&self, f: &mut fmt::Formatter) -> fmt::Result {
        write!(f, "{}", self.description())
    }
}
impl Error for IssueCertificateError {
    fn description(&self) -> &str {
        match *self {
            IssueCertificateError::InvalidArgs(ref cause) => cause,
            IssueCertificateError::InvalidArn(ref cause) => cause,
            IssueCertificateError::InvalidState(ref cause) => cause,
            IssueCertificateError::LimitExceeded(ref cause) => cause,
            IssueCertificateError::MalformedCSR(ref cause) => cause,
            IssueCertificateError::ResourceNotFound(ref cause) => cause,
        }
    }
}
/// Errors returned by ListCertificateAuthorities
#[derive(Debug, PartialEq)]
pub enum ListCertificateAuthoritiesError {
    /// <p>The token specified in the <code>NextToken</code> argument is not valid. Use the token returned from your previous call to <a>ListCertificateAuthorities</a>.</p>
    InvalidNextToken(String),
}

impl ListCertificateAuthoritiesError {
    pub fn from_response(
        res: BufferedHttpResponse,
    ) -> RusotoError<ListCertificateAuthoritiesError> {
        if let Some(err) = proto::json::Error::parse(&res) {
            match err.typ.as_str() {
                "InvalidNextTokenException" => {
                    return RusotoError::Service(ListCertificateAuthoritiesError::InvalidNextToken(
                        err.msg,
                    ))
                }
                "ValidationException" => return RusotoError::Validation(err.msg),
                _ => {}
            }
        }
        return RusotoError::Unknown(res);
    }
}
impl fmt::Display for ListCertificateAuthoritiesError {
    fn fmt(&self, f: &mut fmt::Formatter) -> fmt::Result {
        write!(f, "{}", self.description())
    }
}
impl Error for ListCertificateAuthoritiesError {
    fn description(&self) -> &str {
        match *self {
            ListCertificateAuthoritiesError::InvalidNextToken(ref cause) => cause,
        }
    }
}
/// Errors returned by ListPermissions
#[derive(Debug, PartialEq)]
pub enum ListPermissionsError {
    /// <p>The requested Amazon Resource Name (ARN) does not refer to an existing resource.</p>
    InvalidArn(String),
    /// <p>The token specified in the <code>NextToken</code> argument is not valid. Use the token returned from your previous call to <a>ListCertificateAuthorities</a>.</p>
    InvalidNextToken(String),
    /// <p>The private CA is in a state during which a report or certificate cannot be generated.</p>
    InvalidState(String),
    /// <p>The request has failed for an unspecified reason.</p>
    RequestFailed(String),
    /// <p>A resource such as a private CA, S3 bucket, certificate, or audit report cannot be found.</p>
    ResourceNotFound(String),
}

impl ListPermissionsError {
    pub fn from_response(res: BufferedHttpResponse) -> RusotoError<ListPermissionsError> {
        if let Some(err) = proto::json::Error::parse(&res) {
            match err.typ.as_str() {
                "InvalidArnException" => {
                    return RusotoError::Service(ListPermissionsError::InvalidArn(err.msg))
                }
                "InvalidNextTokenException" => {
                    return RusotoError::Service(ListPermissionsError::InvalidNextToken(err.msg))
                }
                "InvalidStateException" => {
                    return RusotoError::Service(ListPermissionsError::InvalidState(err.msg))
                }
                "RequestFailedException" => {
                    return RusotoError::Service(ListPermissionsError::RequestFailed(err.msg))
                }
                "ResourceNotFoundException" => {
                    return RusotoError::Service(ListPermissionsError::ResourceNotFound(err.msg))
                }
                "ValidationException" => return RusotoError::Validation(err.msg),
                _ => {}
            }
        }
        return RusotoError::Unknown(res);
    }
}
impl fmt::Display for ListPermissionsError {
    fn fmt(&self, f: &mut fmt::Formatter) -> fmt::Result {
        write!(f, "{}", self.description())
    }
}
impl Error for ListPermissionsError {
    fn description(&self) -> &str {
        match *self {
            ListPermissionsError::InvalidArn(ref cause) => cause,
            ListPermissionsError::InvalidNextToken(ref cause) => cause,
            ListPermissionsError::InvalidState(ref cause) => cause,
            ListPermissionsError::RequestFailed(ref cause) => cause,
            ListPermissionsError::ResourceNotFound(ref cause) => cause,
        }
    }
}
/// Errors returned by ListTags
#[derive(Debug, PartialEq)]
pub enum ListTagsError {
    /// <p>The requested Amazon Resource Name (ARN) does not refer to an existing resource.</p>
    InvalidArn(String),
    /// <p>The private CA is in a state during which a report or certificate cannot be generated.</p>
    InvalidState(String),
    /// <p>A resource such as a private CA, S3 bucket, certificate, or audit report cannot be found.</p>
    ResourceNotFound(String),
}

impl ListTagsError {
    pub fn from_response(res: BufferedHttpResponse) -> RusotoError<ListTagsError> {
        if let Some(err) = proto::json::Error::parse(&res) {
            match err.typ.as_str() {
                "InvalidArnException" => {
                    return RusotoError::Service(ListTagsError::InvalidArn(err.msg))
                }
                "InvalidStateException" => {
                    return RusotoError::Service(ListTagsError::InvalidState(err.msg))
                }
                "ResourceNotFoundException" => {
                    return RusotoError::Service(ListTagsError::ResourceNotFound(err.msg))
                }
                "ValidationException" => return RusotoError::Validation(err.msg),
                _ => {}
            }
        }
        return RusotoError::Unknown(res);
    }
}
impl fmt::Display for ListTagsError {
    fn fmt(&self, f: &mut fmt::Formatter) -> fmt::Result {
        write!(f, "{}", self.description())
    }
}
impl Error for ListTagsError {
    fn description(&self) -> &str {
        match *self {
            ListTagsError::InvalidArn(ref cause) => cause,
            ListTagsError::InvalidState(ref cause) => cause,
            ListTagsError::ResourceNotFound(ref cause) => cause,
        }
    }
}
/// Errors returned by RestoreCertificateAuthority
#[derive(Debug, PartialEq)]
pub enum RestoreCertificateAuthorityError {
    /// <p>The requested Amazon Resource Name (ARN) does not refer to an existing resource.</p>
    InvalidArn(String),
    /// <p>The private CA is in a state during which a report or certificate cannot be generated.</p>
    InvalidState(String),
    /// <p>A resource such as a private CA, S3 bucket, certificate, or audit report cannot be found.</p>
    ResourceNotFound(String),
}

impl RestoreCertificateAuthorityError {
    pub fn from_response(
        res: BufferedHttpResponse,
    ) -> RusotoError<RestoreCertificateAuthorityError> {
        if let Some(err) = proto::json::Error::parse(&res) {
            match err.typ.as_str() {
                "InvalidArnException" => {
                    return RusotoError::Service(RestoreCertificateAuthorityError::InvalidArn(
                        err.msg,
                    ))
                }
                "InvalidStateException" => {
                    return RusotoError::Service(RestoreCertificateAuthorityError::InvalidState(
                        err.msg,
                    ))
                }
                "ResourceNotFoundException" => {
                    return RusotoError::Service(
                        RestoreCertificateAuthorityError::ResourceNotFound(err.msg),
                    )
                }
                "ValidationException" => return RusotoError::Validation(err.msg),
                _ => {}
            }
        }
        return RusotoError::Unknown(res);
    }
}
impl fmt::Display for RestoreCertificateAuthorityError {
    fn fmt(&self, f: &mut fmt::Formatter) -> fmt::Result {
        write!(f, "{}", self.description())
    }
}
impl Error for RestoreCertificateAuthorityError {
    fn description(&self) -> &str {
        match *self {
            RestoreCertificateAuthorityError::InvalidArn(ref cause) => cause,
            RestoreCertificateAuthorityError::InvalidState(ref cause) => cause,
            RestoreCertificateAuthorityError::ResourceNotFound(ref cause) => cause,
        }
    }
}
/// Errors returned by RevokeCertificate
#[derive(Debug, PartialEq)]
pub enum RevokeCertificateError {
    /// <p>A previous update to your private CA is still ongoing.</p>
    ConcurrentModification(String),
    /// <p>The requested Amazon Resource Name (ARN) does not refer to an existing resource.</p>
    InvalidArn(String),
    /// <p>The request action cannot be performed or is prohibited.</p>
    InvalidRequest(String),
    /// <p>The private CA is in a state during which a report or certificate cannot be generated.</p>
    InvalidState(String),
    /// <p>An ACM Private CA limit has been exceeded. See the exception message returned to determine the limit that was exceeded.</p>
    LimitExceeded(String),
    /// <p>Your request has already been completed.</p>
    RequestAlreadyProcessed(String),
    /// <p>The request has failed for an unspecified reason.</p>
    RequestFailed(String),
    /// <p>Your request is already in progress.</p>
    RequestInProgress(String),
    /// <p>A resource such as a private CA, S3 bucket, certificate, or audit report cannot be found.</p>
    ResourceNotFound(String),
}

impl RevokeCertificateError {
    pub fn from_response(res: BufferedHttpResponse) -> RusotoError<RevokeCertificateError> {
        if let Some(err) = proto::json::Error::parse(&res) {
            match err.typ.as_str() {
                "ConcurrentModificationException" => {
                    return RusotoError::Service(RevokeCertificateError::ConcurrentModification(
                        err.msg,
                    ))
                }
                "InvalidArnException" => {
                    return RusotoError::Service(RevokeCertificateError::InvalidArn(err.msg))
                }
                "InvalidRequestException" => {
                    return RusotoError::Service(RevokeCertificateError::InvalidRequest(err.msg))
                }
                "InvalidStateException" => {
                    return RusotoError::Service(RevokeCertificateError::InvalidState(err.msg))
                }
                "LimitExceededException" => {
                    return RusotoError::Service(RevokeCertificateError::LimitExceeded(err.msg))
                }
                "RequestAlreadyProcessedException" => {
                    return RusotoError::Service(RevokeCertificateError::RequestAlreadyProcessed(
                        err.msg,
                    ))
                }
                "RequestFailedException" => {
                    return RusotoError::Service(RevokeCertificateError::RequestFailed(err.msg))
                }
                "RequestInProgressException" => {
                    return RusotoError::Service(RevokeCertificateError::RequestInProgress(err.msg))
                }
                "ResourceNotFoundException" => {
                    return RusotoError::Service(RevokeCertificateError::ResourceNotFound(err.msg))
                }
                "ValidationException" => return RusotoError::Validation(err.msg),
                _ => {}
            }
        }
        return RusotoError::Unknown(res);
    }
}
impl fmt::Display for RevokeCertificateError {
    fn fmt(&self, f: &mut fmt::Formatter) -> fmt::Result {
        write!(f, "{}", self.description())
    }
}
impl Error for RevokeCertificateError {
    fn description(&self) -> &str {
        match *self {
            RevokeCertificateError::ConcurrentModification(ref cause) => cause,
            RevokeCertificateError::InvalidArn(ref cause) => cause,
            RevokeCertificateError::InvalidRequest(ref cause) => cause,
            RevokeCertificateError::InvalidState(ref cause) => cause,
            RevokeCertificateError::LimitExceeded(ref cause) => cause,
            RevokeCertificateError::RequestAlreadyProcessed(ref cause) => cause,
            RevokeCertificateError::RequestFailed(ref cause) => cause,
            RevokeCertificateError::RequestInProgress(ref cause) => cause,
            RevokeCertificateError::ResourceNotFound(ref cause) => cause,
        }
    }
}
/// Errors returned by TagCertificateAuthority
#[derive(Debug, PartialEq)]
pub enum TagCertificateAuthorityError {
    /// <p>The requested Amazon Resource Name (ARN) does not refer to an existing resource.</p>
    InvalidArn(String),
    /// <p>The private CA is in a state during which a report or certificate cannot be generated.</p>
    InvalidState(String),
    /// <p>The tag associated with the CA is not valid. The invalid argument is contained in the message field.</p>
    InvalidTag(String),
    /// <p>A resource such as a private CA, S3 bucket, certificate, or audit report cannot be found.</p>
    ResourceNotFound(String),
    /// <p>You can associate up to 50 tags with a private CA. Exception information is contained in the exception message field.</p>
    TooManyTags(String),
}

impl TagCertificateAuthorityError {
    pub fn from_response(res: BufferedHttpResponse) -> RusotoError<TagCertificateAuthorityError> {
        if let Some(err) = proto::json::Error::parse(&res) {
            match err.typ.as_str() {
                "InvalidArnException" => {
                    return RusotoError::Service(TagCertificateAuthorityError::InvalidArn(err.msg))
                }
                "InvalidStateException" => {
                    return RusotoError::Service(TagCertificateAuthorityError::InvalidState(
                        err.msg,
                    ))
                }
                "InvalidTagException" => {
                    return RusotoError::Service(TagCertificateAuthorityError::InvalidTag(err.msg))
                }
                "ResourceNotFoundException" => {
                    return RusotoError::Service(TagCertificateAuthorityError::ResourceNotFound(
                        err.msg,
                    ))
                }
                "TooManyTagsException" => {
                    return RusotoError::Service(TagCertificateAuthorityError::TooManyTags(err.msg))
                }
                "ValidationException" => return RusotoError::Validation(err.msg),
                _ => {}
            }
        }
        return RusotoError::Unknown(res);
    }
}
impl fmt::Display for TagCertificateAuthorityError {
    fn fmt(&self, f: &mut fmt::Formatter) -> fmt::Result {
        write!(f, "{}", self.description())
    }
}
impl Error for TagCertificateAuthorityError {
    fn description(&self) -> &str {
        match *self {
            TagCertificateAuthorityError::InvalidArn(ref cause) => cause,
            TagCertificateAuthorityError::InvalidState(ref cause) => cause,
            TagCertificateAuthorityError::InvalidTag(ref cause) => cause,
            TagCertificateAuthorityError::ResourceNotFound(ref cause) => cause,
            TagCertificateAuthorityError::TooManyTags(ref cause) => cause,
        }
    }
}
/// Errors returned by UntagCertificateAuthority
#[derive(Debug, PartialEq)]
pub enum UntagCertificateAuthorityError {
    /// <p>The requested Amazon Resource Name (ARN) does not refer to an existing resource.</p>
    InvalidArn(String),
    /// <p>The private CA is in a state during which a report or certificate cannot be generated.</p>
    InvalidState(String),
    /// <p>The tag associated with the CA is not valid. The invalid argument is contained in the message field.</p>
    InvalidTag(String),
    /// <p>A resource such as a private CA, S3 bucket, certificate, or audit report cannot be found.</p>
    ResourceNotFound(String),
}

impl UntagCertificateAuthorityError {
    pub fn from_response(res: BufferedHttpResponse) -> RusotoError<UntagCertificateAuthorityError> {
        if let Some(err) = proto::json::Error::parse(&res) {
            match err.typ.as_str() {
                "InvalidArnException" => {
                    return RusotoError::Service(UntagCertificateAuthorityError::InvalidArn(
                        err.msg,
                    ))
                }
                "InvalidStateException" => {
                    return RusotoError::Service(UntagCertificateAuthorityError::InvalidState(
                        err.msg,
                    ))
                }
                "InvalidTagException" => {
                    return RusotoError::Service(UntagCertificateAuthorityError::InvalidTag(
                        err.msg,
                    ))
                }
                "ResourceNotFoundException" => {
                    return RusotoError::Service(UntagCertificateAuthorityError::ResourceNotFound(
                        err.msg,
                    ))
                }
                "ValidationException" => return RusotoError::Validation(err.msg),
                _ => {}
            }
        }
        return RusotoError::Unknown(res);
    }
}
impl fmt::Display for UntagCertificateAuthorityError {
    fn fmt(&self, f: &mut fmt::Formatter) -> fmt::Result {
        write!(f, "{}", self.description())
    }
}
impl Error for UntagCertificateAuthorityError {
    fn description(&self) -> &str {
        match *self {
            UntagCertificateAuthorityError::InvalidArn(ref cause) => cause,
            UntagCertificateAuthorityError::InvalidState(ref cause) => cause,
            UntagCertificateAuthorityError::InvalidTag(ref cause) => cause,
            UntagCertificateAuthorityError::ResourceNotFound(ref cause) => cause,
        }
    }
}
/// Errors returned by UpdateCertificateAuthority
#[derive(Debug, PartialEq)]
pub enum UpdateCertificateAuthorityError {
    /// <p>A previous update to your private CA is still ongoing.</p>
    ConcurrentModification(String),
    /// <p>One or more of the specified arguments was not valid.</p>
    InvalidArgs(String),
    /// <p>The requested Amazon Resource Name (ARN) does not refer to an existing resource.</p>
    InvalidArn(String),
    /// <p>The S3 bucket policy is not valid. The policy must give ACM Private CA rights to read from and write to the bucket and find the bucket location.</p>
    InvalidPolicy(String),
    /// <p>The private CA is in a state during which a report or certificate cannot be generated.</p>
    InvalidState(String),
    /// <p>A resource such as a private CA, S3 bucket, certificate, or audit report cannot be found.</p>
    ResourceNotFound(String),
}

impl UpdateCertificateAuthorityError {
    pub fn from_response(
        res: BufferedHttpResponse,
    ) -> RusotoError<UpdateCertificateAuthorityError> {
        if let Some(err) = proto::json::Error::parse(&res) {
            match err.typ.as_str() {
                "ConcurrentModificationException" => {
                    return RusotoError::Service(
                        UpdateCertificateAuthorityError::ConcurrentModification(err.msg),
                    )
                }
                "InvalidArgsException" => {
                    return RusotoError::Service(UpdateCertificateAuthorityError::InvalidArgs(
                        err.msg,
                    ))
                }
                "InvalidArnException" => {
                    return RusotoError::Service(UpdateCertificateAuthorityError::InvalidArn(
                        err.msg,
                    ))
                }
                "InvalidPolicyException" => {
                    return RusotoError::Service(UpdateCertificateAuthorityError::InvalidPolicy(
                        err.msg,
                    ))
                }
                "InvalidStateException" => {
                    return RusotoError::Service(UpdateCertificateAuthorityError::InvalidState(
                        err.msg,
                    ))
                }
                "ResourceNotFoundException" => {
                    return RusotoError::Service(UpdateCertificateAuthorityError::ResourceNotFound(
                        err.msg,
                    ))
                }
                "ValidationException" => return RusotoError::Validation(err.msg),
                _ => {}
            }
        }
        return RusotoError::Unknown(res);
    }
}
impl fmt::Display for UpdateCertificateAuthorityError {
    fn fmt(&self, f: &mut fmt::Formatter) -> fmt::Result {
        write!(f, "{}", self.description())
    }
}
impl Error for UpdateCertificateAuthorityError {
    fn description(&self) -> &str {
        match *self {
            UpdateCertificateAuthorityError::ConcurrentModification(ref cause) => cause,
            UpdateCertificateAuthorityError::InvalidArgs(ref cause) => cause,
            UpdateCertificateAuthorityError::InvalidArn(ref cause) => cause,
            UpdateCertificateAuthorityError::InvalidPolicy(ref cause) => cause,
            UpdateCertificateAuthorityError::InvalidState(ref cause) => cause,
            UpdateCertificateAuthorityError::ResourceNotFound(ref cause) => cause,
        }
    }
}
/// Trait representing the capabilities of the ACM-PCA API. ACM-PCA clients implement this trait.
#[async_trait]
pub trait AcmPca {
<<<<<<< HEAD
    /// <p>Creates a root or subordinate private certificate authority (CA). You must specify the CA configuration, the certificate revocation list (CRL) configuration, the CA type, and an optional idempotency token to avoid accidental creation of multiple CAs. The CA configuration specifies the name of the algorithm and key size to be used to create the CA private key, the type of signing algorithm that the CA uses, and X.500 subject information. The CRL configuration specifies the CRL expiration period in days (the validity period of the CRL), the Amazon S3 bucket that will contain the CRL, and a CNAME alias for the S3 bucket that is included in certificates issued by the CA. If successful, this action returns the Amazon Resource Name (ARN) of the CA.</p>
    fn create_certificate_authority(
=======
    /// <p>Creates a private subordinate certificate authority (CA). You must specify the CA configuration, the revocation configuration, the CA type, and an optional idempotency token. The CA configuration specifies the name of the algorithm and key size to be used to create the CA private key, the type of signing algorithm that the CA uses to sign, and X.500 subject information. The CRL (certificate revocation list) configuration specifies the CRL expiration period in days (the validity period of the CRL), the Amazon S3 bucket that will contain the CRL, and a CNAME alias for the S3 bucket that is included in certificates issued by the CA. If successful, this operation returns the Amazon Resource Name (ARN) of the CA.</p>
    async fn create_certificate_authority(
>>>>>>> 62832c4b
        &self,
        input: CreateCertificateAuthorityRequest,
    ) -> Result<CreateCertificateAuthorityResponse, RusotoError<CreateCertificateAuthorityError>>;

<<<<<<< HEAD
    /// <p>Creates an audit report that lists every time that your CA private key is used. The report is saved in the Amazon S3 bucket that you specify on input. The <a>IssueCertificate</a> and <a>RevokeCertificate</a> actions use the private key.</p>
    fn create_certificate_authority_audit_report(
=======
    /// <p>Creates an audit report that lists every time that your CA private key is used. The report is saved in the Amazon S3 bucket that you specify on input. The <a>IssueCertificate</a> and <a>RevokeCertificate</a> operations use the private key. You can generate a new report every 30 minutes.</p>
    async fn create_certificate_authority_audit_report(
>>>>>>> 62832c4b
        &self,
        input: CreateCertificateAuthorityAuditReportRequest,
    ) -> Result<
        CreateCertificateAuthorityAuditReportResponse,
        RusotoError<CreateCertificateAuthorityAuditReportError>,
    >;

<<<<<<< HEAD
    /// <p>Assigns permissions from a private CA to a designated AWS service. Services are specified by their service principals and can be given permission to create and retrieve certificates on a private CA. Services can also be given permission to list the active permissions that the private CA has granted. For ACM to automatically renew your private CA's certificates, you must assign all possible permissions from the CA to the ACM service principal.</p> <p>At this time, you can only assign permissions to ACM (<code>acm.amazonaws.com</code>). Permissions can be revoked with the <a>DeletePermission</a> action and listed with the <a>ListPermissions</a> action.</p>
    fn create_permission(
=======
    /// <p>Assigns permissions from a private CA to a designated AWS service. Services are specified by their service principals and can be given permission to create and retrieve certificates on a private CA. Services can also be given permission to list the active permissions that the private CA has granted. For ACM to automatically renew your private CA's certificates, you must assign all possible permissions from the CA to the ACM service principal.</p> <p>At this time, you can only assign permissions to ACM (<code>acm.amazonaws.com</code>). Permissions can be revoked with the <a>DeletePermission</a> operation and listed with the <a>ListPermissions</a> operation.</p>
    async fn create_permission(
>>>>>>> 62832c4b
        &self,
        input: CreatePermissionRequest,
    ) -> Result<(), RusotoError<CreatePermissionError>>;

<<<<<<< HEAD
    /// <p>Deletes a private certificate authority (CA). You must provide the Amazon Resource Name (ARN) of the private CA that you want to delete. You can find the ARN by calling the <a>ListCertificateAuthorities</a> action. </p> <note> <p>Deleting a CA will invalidate other CAs and certificates below it in your CA hierarchy.</p> </note> <p>Before you can delete a CA that you have created and activated, you must disable it. To do this, call the <a>UpdateCertificateAuthority</a> action and set the <b>CertificateAuthorityStatus</b> parameter to <code>DISABLED</code>. </p> <p>Additionally, you can delete a CA if you are waiting for it to be created (that is, the status of the CA is <code>CREATING</code>). You can also delete it if the CA has been created but you haven't yet imported the signed certificate into ACM Private CA (that is, the status of the CA is <code>PENDING_CERTIFICATE</code>). </p> <p>When you successfully call <a>DeleteCertificateAuthority</a>, the CA's status changes to <code>DELETED</code>. However, the CA won't be permanently deleted until the restoration period has passed. By default, if you do not set the <code>PermanentDeletionTimeInDays</code> parameter, the CA remains restorable for 30 days. You can set the parameter from 7 to 30 days. The <a>DescribeCertificateAuthority</a> action returns the time remaining in the restoration window of a private CA in the <code>DELETED</code> state. To restore an eligible CA, call the <a>RestoreCertificateAuthority</a> action.</p>
    fn delete_certificate_authority(
=======
    /// <p>Deletes a private certificate authority (CA). You must provide the ARN (Amazon Resource Name) of the private CA that you want to delete. You can find the ARN by calling the <a>ListCertificateAuthorities</a> operation. Before you can delete a CA, you must disable it. Call the <a>UpdateCertificateAuthority</a> operation and set the <b>CertificateAuthorityStatus</b> parameter to <code>DISABLED</code>. </p> <p>Additionally, you can delete a CA if you are waiting for it to be created (the <b>Status</b> field of the <a>CertificateAuthority</a> is <code>CREATING</code>). You can also delete it if the CA has been created but you haven't yet imported the signed certificate (the <b>Status</b> is <code>PENDING_CERTIFICATE</code>) into ACM PCA. </p> <p>If the CA is in one of the previously mentioned states and you call <a>DeleteCertificateAuthority</a>, the CA's status changes to <code>DELETED</code>. However, the CA won't be permanently deleted until the restoration period has passed. By default, if you do not set the <code>PermanentDeletionTimeInDays</code> parameter, the CA remains restorable for 30 days. You can set the parameter from 7 to 30 days. The <a>DescribeCertificateAuthority</a> operation returns the time remaining in the restoration window of a Private CA in the <code>DELETED</code> state. To restore an eligible CA, call the <a>RestoreCertificateAuthority</a> operation.</p>
    async fn delete_certificate_authority(
>>>>>>> 62832c4b
        &self,
        input: DeleteCertificateAuthorityRequest,
    ) -> Result<(), RusotoError<DeleteCertificateAuthorityError>>;

<<<<<<< HEAD
    /// <p>Revokes permissions that a private CA assigned to a designated AWS service. Permissions can be created with the <a>CreatePermission</a> action and listed with the <a>ListPermissions</a> action. </p>
    fn delete_permission(
=======
    /// <p>Revokes permissions that a private CA assigned to a designated AWS service. Permissions can be created with the <a>CreatePermission</a> operation and listed with the <a>ListPermissions</a> operation. </p>
    async fn delete_permission(
>>>>>>> 62832c4b
        &self,
        input: DeletePermissionRequest,
    ) -> Result<(), RusotoError<DeletePermissionError>>;

<<<<<<< HEAD
    /// <p><p>Lists information about your private certificate authority (CA). You specify the private CA on input by its ARN (Amazon Resource Name). The output contains the status of your CA. This can be any of the following: </p> <ul> <li> <p> <code>CREATING</code> - ACM Private CA is creating your private certificate authority.</p> </li> <li> <p> <code>PENDING_CERTIFICATE</code> - The certificate is pending. You must use your ACM Private CA-hosted or on-premises root or subordinate CA to sign your private CA CSR and then import it into PCA. </p> </li> <li> <p> <code>ACTIVE</code> - Your private CA is active.</p> </li> <li> <p> <code>DISABLED</code> - Your private CA has been disabled.</p> </li> <li> <p> <code>EXPIRED</code> - Your private CA certificate has expired.</p> </li> <li> <p> <code>FAILED</code> - Your private CA has failed. Your CA can fail because of problems such a network outage or backend AWS failure or other errors. A failed CA can never return to the pending state. You must create a new CA. </p> </li> <li> <p> <code>DELETED</code> - Your private CA is within the restoration period, after which it is permanently deleted. The length of time remaining in the CA&#39;s restoration period is also included in this action&#39;s output.</p> </li> </ul></p>
    fn describe_certificate_authority(
=======
    /// <p><p>Lists information about your private certificate authority (CA). You specify the private CA on input by its ARN (Amazon Resource Name). The output contains the status of your CA. This can be any of the following: </p> <ul> <li> <p> <code>CREATING</code> - ACM PCA is creating your private certificate authority.</p> </li> <li> <p> <code>PENDING_CERTIFICATE</code> - The certificate is pending. You must use your on-premises root or subordinate CA to sign your private CA CSR and then import it into PCA. </p> </li> <li> <p> <code>ACTIVE</code> - Your private CA is active.</p> </li> <li> <p> <code>DISABLED</code> - Your private CA has been disabled.</p> </li> <li> <p> <code>EXPIRED</code> - Your private CA certificate has expired.</p> </li> <li> <p> <code>FAILED</code> - Your private CA has failed. Your CA can fail because of problems such a network outage or backend AWS failure or other errors. A failed CA can never return to the pending state. You must create a new CA. </p> </li> <li> <p> <code>DELETED</code> - Your private CA is within the restoration period, after which it is permanently deleted. The length of time remaining in the CA&#39;s restoration period is also included in this operation&#39;s output.</p> </li> </ul></p>
    async fn describe_certificate_authority(
>>>>>>> 62832c4b
        &self,
        input: DescribeCertificateAuthorityRequest,
    ) -> Result<DescribeCertificateAuthorityResponse, RusotoError<DescribeCertificateAuthorityError>>;

<<<<<<< HEAD
    /// <p>Lists information about a specific audit report created by calling the <a>CreateCertificateAuthorityAuditReport</a> action. Audit information is created every time the certificate authority (CA) private key is used. The private key is used when you call the <a>IssueCertificate</a> action or the <a>RevokeCertificate</a> action. </p>
    fn describe_certificate_authority_audit_report(
=======
    /// <p>Lists information about a specific audit report created by calling the <a>CreateCertificateAuthorityAuditReport</a> operation. Audit information is created every time the certificate authority (CA) private key is used. The private key is used when you call the <a>IssueCertificate</a> operation or the <a>RevokeCertificate</a> operation. </p>
    async fn describe_certificate_authority_audit_report(
>>>>>>> 62832c4b
        &self,
        input: DescribeCertificateAuthorityAuditReportRequest,
    ) -> Result<
        DescribeCertificateAuthorityAuditReportResponse,
        RusotoError<DescribeCertificateAuthorityAuditReportError>,
    >;

<<<<<<< HEAD
    /// <p>Retrieves a certificate from your private CA. The ARN of the certificate is returned when you call the <a>IssueCertificate</a> action. You must specify both the ARN of your private CA and the ARN of the issued certificate when calling the <b>GetCertificate</b> action. You can retrieve the certificate if it is in the <b>ISSUED</b> state. You can call the <a>CreateCertificateAuthorityAuditReport</a> action to create a report that contains information about all of the certificates issued and revoked by your private CA. </p>
    fn get_certificate(
=======
    /// <p>Retrieves a certificate from your private CA. The ARN of the certificate is returned when you call the <a>IssueCertificate</a> operation. You must specify both the ARN of your private CA and the ARN of the issued certificate when calling the <b>GetCertificate</b> operation. You can retrieve the certificate if it is in the <b>ISSUED</b> state. You can call the <a>CreateCertificateAuthorityAuditReport</a> operation to create a report that contains information about all of the certificates issued and revoked by your private CA. </p>
    async fn get_certificate(
>>>>>>> 62832c4b
        &self,
        input: GetCertificateRequest,
    ) -> Result<GetCertificateResponse, RusotoError<GetCertificateError>>;

    /// <p>Retrieves the certificate and certificate chain for your private certificate authority (CA). Both the certificate and the chain are base64 PEM-encoded. The chain does not include the CA certificate. Each certificate in the chain signs the one before it. </p>
    async fn get_certificate_authority_certificate(
        &self,
        input: GetCertificateAuthorityCertificateRequest,
    ) -> Result<
        GetCertificateAuthorityCertificateResponse,
        RusotoError<GetCertificateAuthorityCertificateError>,
    >;

<<<<<<< HEAD
    /// <p>Retrieves the certificate signing request (CSR) for your private certificate authority (CA). The CSR is created when you call the <a>CreateCertificateAuthority</a> action. Sign the CSR with your ACM Private CA-hosted or on-premises root or subordinate CA. Then import the signed certificate back into ACM Private CA by calling the <a>ImportCertificateAuthorityCertificate</a> action. The CSR is returned as a base64 PEM-encoded string. </p>
    fn get_certificate_authority_csr(
=======
    /// <p>Retrieves the certificate signing request (CSR) for your private certificate authority (CA). The CSR is created when you call the <a>CreateCertificateAuthority</a> operation. Take the CSR to your on-premises X.509 infrastructure and sign it by using your root or a subordinate CA. Then import the signed certificate back into ACM PCA by calling the <a>ImportCertificateAuthorityCertificate</a> operation. The CSR is returned as a base64 PEM-encoded string. </p>
    async fn get_certificate_authority_csr(
>>>>>>> 62832c4b
        &self,
        input: GetCertificateAuthorityCsrRequest,
    ) -> Result<GetCertificateAuthorityCsrResponse, RusotoError<GetCertificateAuthorityCsrError>>;

<<<<<<< HEAD
    /// <p><p>Imports a signed private CA certificate into ACM Private CA. This action is used when you are using a chain of trust whose root is located outside ACM Private CA. Before you can call this action, the following preparations must in place:</p> <ol> <li> <p>In ACM Private CA, call the <a>CreateCertificateAuthority</a> action to create the private CA that that you plan to back with the imported certificate.</p> </li> <li> <p>Call the <a>GetCertificateAuthorityCsr</a> action to generate a certificate signing request (CSR).</p> </li> <li> <p>Sign the CSR using a root or intermediate CA hosted either by an on-premises PKI hierarchy or a commercial CA..</p> </li> <li> <p>Create a certificate chain and copy the signed certificate and the certificate chain to your working directory.</p> </li> </ol> <p>The following requirements apply when you import a CA certificate.</p> <ul> <li> <p>You cannot import a non-self-signed certificate for use as a root CA.</p> </li> <li> <p>You cannot import a self-signed certificate for use as a subordinate CA.</p> </li> <li> <p>Your certificate chain must not include the private CA certificate that you are importing.</p> </li> <li> <p>Your ACM Private CA-hosted or on-premises CA certificate must be the last certificate in your chain. The subordinate certificate, if any, that your root CA signed must be next to last. The subordinate certificate signed by the preceding subordinate CA must come next, and so on until your chain is built. </p> </li> <li> <p>The chain must be PEM-encoded.</p> </li> </ul></p>
    fn import_certificate_authority_certificate(
=======
    /// <p><p>Imports your signed private CA certificate into ACM PCA. Before you can call this operation, you must create the private certificate authority by calling the <a>CreateCertificateAuthority</a> operation. You must then generate a certificate signing request (CSR) by calling the <a>GetCertificateAuthorityCsr</a> operation. Take the CSR to your on-premises CA and use the root certificate or a subordinate certificate to sign it. Create a certificate chain and copy the signed certificate and the certificate chain to your working directory. </p> <note> <p>Your certificate chain must not include the private CA certificate that you are importing.</p> </note> <note> <p>Your on-premises CA certificate must be the last certificate in your chain. The subordinate certificate, if any, that your root CA signed must be next to last. The subordinate certificate signed by the preceding subordinate CA must come next, and so on until your chain is built. </p> </note> <note> <p>The chain must be PEM-encoded.</p> </note></p>
    async fn import_certificate_authority_certificate(
>>>>>>> 62832c4b
        &self,
        input: ImportCertificateAuthorityCertificateRequest,
    ) -> Result<(), RusotoError<ImportCertificateAuthorityCertificateError>>;

<<<<<<< HEAD
    /// <p><p>Uses your private certificate authority (CA) to issue a client certificate. This action returns the Amazon Resource Name (ARN) of the certificate. You can retrieve the certificate by calling the <a>GetCertificate</a> action and specifying the ARN. </p> <note> <p>You cannot use the ACM <b>ListCertificateAuthorities</b> action to retrieve the ARNs of the certificates that you issue by using ACM Private CA.</p> </note></p>
    fn issue_certificate(
=======
    /// <p><p>Uses your private certificate authority (CA) to issue a client certificate. This operation returns the Amazon Resource Name (ARN) of the certificate. You can retrieve the certificate by calling the <a>GetCertificate</a> operation and specifying the ARN. </p> <note> <p>You cannot use the ACM <b>ListCertificateAuthorities</b> operation to retrieve the ARNs of the certificates that you issue by using ACM PCA.</p> </note></p>
    async fn issue_certificate(
>>>>>>> 62832c4b
        &self,
        input: IssueCertificateRequest,
    ) -> Result<IssueCertificateResponse, RusotoError<IssueCertificateError>>;

<<<<<<< HEAD
    /// <p>Lists the private certificate authorities that you created by using the <a>CreateCertificateAuthority</a> action.</p>
    fn list_certificate_authorities(
=======
    /// <p>Lists the private certificate authorities that you created by using the <a>CreateCertificateAuthority</a> operation.</p>
    async fn list_certificate_authorities(
>>>>>>> 62832c4b
        &self,
        input: ListCertificateAuthoritiesRequest,
    ) -> Result<ListCertificateAuthoritiesResponse, RusotoError<ListCertificateAuthoritiesError>>;

<<<<<<< HEAD
    /// <p>Lists all the permissions, if any, that have been assigned by a private CA. Permissions can be granted with the <a>CreatePermission</a> action and revoked with the <a>DeletePermission</a> action.</p>
    fn list_permissions(
=======
    /// <p>Lists all the permissions, if any, that have been assigned by a private CA. Permissions can be granted with the <a>CreatePermission</a> operation and revoked with the <a>DeletePermission</a> operation.</p>
    async fn list_permissions(
>>>>>>> 62832c4b
        &self,
        input: ListPermissionsRequest,
    ) -> Result<ListPermissionsResponse, RusotoError<ListPermissionsError>>;

<<<<<<< HEAD
    /// <p>Lists the tags, if any, that are associated with your private CA. Tags are labels that you can use to identify and organize your CAs. Each tag consists of a key and an optional value. Call the <a>TagCertificateAuthority</a> action to add one or more tags to your CA. Call the <a>UntagCertificateAuthority</a> action to remove tags. </p>
    fn list_tags(&self, input: ListTagsRequest) -> RusotoFuture<ListTagsResponse, ListTagsError>;

    /// <p>Restores a certificate authority (CA) that is in the <code>DELETED</code> state. You can restore a CA during the period that you defined in the <b>PermanentDeletionTimeInDays</b> parameter of the <a>DeleteCertificateAuthority</a> action. Currently, you can specify 7 to 30 days. If you did not specify a <b>PermanentDeletionTimeInDays</b> value, by default you can restore the CA at any time in a 30 day period. You can check the time remaining in the restoration period of a private CA in the <code>DELETED</code> state by calling the <a>DescribeCertificateAuthority</a> or <a>ListCertificateAuthorities</a> actions. The status of a restored CA is set to its pre-deletion status when the <b>RestoreCertificateAuthority</b> action returns. To change its status to <code>ACTIVE</code>, call the <a>UpdateCertificateAuthority</a> action. If the private CA was in the <code>PENDING_CERTIFICATE</code> state at deletion, you must use the <a>ImportCertificateAuthorityCertificate</a> action to import a certificate authority into the private CA before it can be activated. You cannot restore a CA after the restoration period has ended.</p>
    fn restore_certificate_authority(
=======
    /// <p>Lists the tags, if any, that are associated with your private CA. Tags are labels that you can use to identify and organize your CAs. Each tag consists of a key and an optional value. Call the <a>TagCertificateAuthority</a> operation to add one or more tags to your CA. Call the <a>UntagCertificateAuthority</a> operation to remove tags. </p>
    async fn list_tags(
        &self,
        input: ListTagsRequest,
    ) -> Result<ListTagsResponse, RusotoError<ListTagsError>>;

    /// <p>Restores a certificate authority (CA) that is in the <code>DELETED</code> state. You can restore a CA during the period that you defined in the <b>PermanentDeletionTimeInDays</b> parameter of the <a>DeleteCertificateAuthority</a> operation. Currently, you can specify 7 to 30 days. If you did not specify a <b>PermanentDeletionTimeInDays</b> value, by default you can restore the CA at any time in a 30 day period. You can check the time remaining in the restoration period of a private CA in the <code>DELETED</code> state by calling the <a>DescribeCertificateAuthority</a> or <a>ListCertificateAuthorities</a> operations. The status of a restored CA is set to its pre-deletion status when the <b>RestoreCertificateAuthority</b> operation returns. To change its status to <code>ACTIVE</code>, call the <a>UpdateCertificateAuthority</a> operation. If the private CA was in the <code>PENDING_CERTIFICATE</code> state at deletion, you must use the <a>ImportCertificateAuthorityCertificate</a> operation to import a certificate authority into the private CA before it can be activated. You cannot restore a CA after the restoration period has ended.</p>
    async fn restore_certificate_authority(
>>>>>>> 62832c4b
        &self,
        input: RestoreCertificateAuthorityRequest,
    ) -> Result<(), RusotoError<RestoreCertificateAuthorityError>>;

<<<<<<< HEAD
    /// <p><p>Revokes a certificate that was issued inside ACM Private CA. If you enable a certificate revocation list (CRL) when you create or update your private CA, information about the revoked certificates will be included in the CRL. ACM Private CA writes the CRL to an S3 bucket that you specify. For more information about revocation, see the <a>CrlConfiguration</a> structure. ACM Private CA also writes revocation information to the audit report. For more information, see <a>CreateCertificateAuthorityAuditReport</a>. </p> <note> <p>You cannot revoke a root CA self-signed certificate.</p> </note></p>
    fn revoke_certificate(
=======
    /// <p>Revokes a certificate that you issued by calling the <a>IssueCertificate</a> operation. If you enable a certificate revocation list (CRL) when you create or update your private CA, information about the revoked certificates will be included in the CRL. ACM PCA writes the CRL to an S3 bucket that you specify. For more information about revocation, see the <a>CrlConfiguration</a> structure. ACM PCA also writes revocation information to the audit report. For more information, see <a>CreateCertificateAuthorityAuditReport</a>. </p>
    async fn revoke_certificate(
>>>>>>> 62832c4b
        &self,
        input: RevokeCertificateRequest,
    ) -> Result<(), RusotoError<RevokeCertificateError>>;

<<<<<<< HEAD
    /// <p>Adds one or more tags to your private CA. Tags are labels that you can use to identify and organize your AWS resources. Each tag consists of a key and an optional value. You specify the private CA on input by its Amazon Resource Name (ARN). You specify the tag by using a key-value pair. You can apply a tag to just one private CA if you want to identify a specific characteristic of that CA, or you can apply the same tag to multiple private CAs if you want to filter for a common relationship among those CAs. To remove one or more tags, use the <a>UntagCertificateAuthority</a> action. Call the <a>ListTags</a> action to see what tags are associated with your CA. </p>
    fn tag_certificate_authority(
=======
    /// <p>Adds one or more tags to your private CA. Tags are labels that you can use to identify and organize your AWS resources. Each tag consists of a key and an optional value. You specify the private CA on input by its Amazon Resource Name (ARN). You specify the tag by using a key-value pair. You can apply a tag to just one private CA if you want to identify a specific characteristic of that CA, or you can apply the same tag to multiple private CAs if you want to filter for a common relationship among those CAs. To remove one or more tags, use the <a>UntagCertificateAuthority</a> operation. Call the <a>ListTags</a> operation to see what tags are associated with your CA. </p>
    async fn tag_certificate_authority(
>>>>>>> 62832c4b
        &self,
        input: TagCertificateAuthorityRequest,
    ) -> Result<(), RusotoError<TagCertificateAuthorityError>>;

<<<<<<< HEAD
    /// <p>Remove one or more tags from your private CA. A tag consists of a key-value pair. If you do not specify the value portion of the tag when calling this action, the tag will be removed regardless of value. If you specify a value, the tag is removed only if it is associated with the specified value. To add tags to a private CA, use the <a>TagCertificateAuthority</a>. Call the <a>ListTags</a> action to see what tags are associated with your CA. </p>
    fn untag_certificate_authority(
=======
    /// <p>Remove one or more tags from your private CA. A tag consists of a key-value pair. If you do not specify the value portion of the tag when calling this operation, the tag will be removed regardless of value. If you specify a value, the tag is removed only if it is associated with the specified value. To add tags to a private CA, use the <a>TagCertificateAuthority</a>. Call the <a>ListTags</a> operation to see what tags are associated with your CA. </p>
    async fn untag_certificate_authority(
>>>>>>> 62832c4b
        &self,
        input: UntagCertificateAuthorityRequest,
    ) -> Result<(), RusotoError<UntagCertificateAuthorityError>>;

    /// <p>Updates the status or configuration of a private certificate authority (CA). Your private CA must be in the <code>ACTIVE</code> or <code>DISABLED</code> state before you can update it. You can disable a private CA that is in the <code>ACTIVE</code> state or make a CA that is in the <code>DISABLED</code> state active again.</p>
    async fn update_certificate_authority(
        &self,
        input: UpdateCertificateAuthorityRequest,
    ) -> Result<(), RusotoError<UpdateCertificateAuthorityError>>;
}
/// A client for the ACM-PCA API.
#[derive(Clone)]
pub struct AcmPcaClient {
    client: Client,
    region: region::Region,
}

impl AcmPcaClient {
    /// Creates a client backed by the default tokio event loop.
    ///
    /// The client will use the default credentials provider and tls client.
    pub fn new(region: region::Region) -> AcmPcaClient {
        Self::new_with_client(Client::shared(), region)
    }

    pub fn new_with<P, D>(
        request_dispatcher: D,
        credentials_provider: P,
        region: region::Region,
    ) -> AcmPcaClient
    where
        P: ProvideAwsCredentials + Send + Sync + 'static,
        D: DispatchSignedRequest + Send + Sync + 'static,
    {
        Self::new_with_client(
            Client::new_with(credentials_provider, request_dispatcher),
            region,
        )
    }

    pub fn new_with_client(client: Client, region: region::Region) -> AcmPcaClient {
        AcmPcaClient { client, region }
    }
}

impl fmt::Debug for AcmPcaClient {
    fn fmt(&self, f: &mut fmt::Formatter<'_>) -> fmt::Result {
        f.debug_struct("AcmPcaClient")
            .field("region", &self.region)
            .finish()
    }
}

#[async_trait]
impl AcmPca for AcmPcaClient {
<<<<<<< HEAD
    /// <p>Creates a root or subordinate private certificate authority (CA). You must specify the CA configuration, the certificate revocation list (CRL) configuration, the CA type, and an optional idempotency token to avoid accidental creation of multiple CAs. The CA configuration specifies the name of the algorithm and key size to be used to create the CA private key, the type of signing algorithm that the CA uses, and X.500 subject information. The CRL configuration specifies the CRL expiration period in days (the validity period of the CRL), the Amazon S3 bucket that will contain the CRL, and a CNAME alias for the S3 bucket that is included in certificates issued by the CA. If successful, this action returns the Amazon Resource Name (ARN) of the CA.</p>
    fn create_certificate_authority(
=======
    /// <p>Creates a private subordinate certificate authority (CA). You must specify the CA configuration, the revocation configuration, the CA type, and an optional idempotency token. The CA configuration specifies the name of the algorithm and key size to be used to create the CA private key, the type of signing algorithm that the CA uses to sign, and X.500 subject information. The CRL (certificate revocation list) configuration specifies the CRL expiration period in days (the validity period of the CRL), the Amazon S3 bucket that will contain the CRL, and a CNAME alias for the S3 bucket that is included in certificates issued by the CA. If successful, this operation returns the Amazon Resource Name (ARN) of the CA.</p>
    async fn create_certificate_authority(
>>>>>>> 62832c4b
        &self,
        input: CreateCertificateAuthorityRequest,
    ) -> Result<CreateCertificateAuthorityResponse, RusotoError<CreateCertificateAuthorityError>>
    {
        let mut request = SignedRequest::new("POST", "acm-pca", &self.region, "/");

        request.set_content_type("application/x-amz-json-1.1".to_owned());
        request.add_header("x-amz-target", "ACMPrivateCA.CreateCertificateAuthority");
        let encoded = serde_json::to_string(&input).unwrap();
        request.set_payload(Some(encoded));

        let mut response = self
            .client
            .sign_and_dispatch(request)
            .await
            .map_err(RusotoError::from)?;
        if response.status.is_success() {
            let response = response.buffer().await.map_err(RusotoError::HttpDispatch)?;
            proto::json::ResponsePayload::new(&response)
                .deserialize::<CreateCertificateAuthorityResponse, _>()
        } else {
            let try_response = response.buffer().await;
            let response = try_response.map_err(RusotoError::HttpDispatch)?;
            Err(CreateCertificateAuthorityError::from_response(response))
        }
    }

<<<<<<< HEAD
    /// <p>Creates an audit report that lists every time that your CA private key is used. The report is saved in the Amazon S3 bucket that you specify on input. The <a>IssueCertificate</a> and <a>RevokeCertificate</a> actions use the private key.</p>
    fn create_certificate_authority_audit_report(
=======
    /// <p>Creates an audit report that lists every time that your CA private key is used. The report is saved in the Amazon S3 bucket that you specify on input. The <a>IssueCertificate</a> and <a>RevokeCertificate</a> operations use the private key. You can generate a new report every 30 minutes.</p>
    async fn create_certificate_authority_audit_report(
>>>>>>> 62832c4b
        &self,
        input: CreateCertificateAuthorityAuditReportRequest,
    ) -> Result<
        CreateCertificateAuthorityAuditReportResponse,
        RusotoError<CreateCertificateAuthorityAuditReportError>,
    > {
        let mut request = SignedRequest::new("POST", "acm-pca", &self.region, "/");

        request.set_content_type("application/x-amz-json-1.1".to_owned());
        request.add_header(
            "x-amz-target",
            "ACMPrivateCA.CreateCertificateAuthorityAuditReport",
        );
        let encoded = serde_json::to_string(&input).unwrap();
        request.set_payload(Some(encoded));

        let mut response = self
            .client
            .sign_and_dispatch(request)
            .await
            .map_err(RusotoError::from)?;
        if response.status.is_success() {
            let response = response.buffer().await.map_err(RusotoError::HttpDispatch)?;
            proto::json::ResponsePayload::new(&response)
                .deserialize::<CreateCertificateAuthorityAuditReportResponse, _>()
        } else {
            let try_response = response.buffer().await;
            let response = try_response.map_err(RusotoError::HttpDispatch)?;
            Err(CreateCertificateAuthorityAuditReportError::from_response(
                response,
            ))
        }
    }

<<<<<<< HEAD
    /// <p>Assigns permissions from a private CA to a designated AWS service. Services are specified by their service principals and can be given permission to create and retrieve certificates on a private CA. Services can also be given permission to list the active permissions that the private CA has granted. For ACM to automatically renew your private CA's certificates, you must assign all possible permissions from the CA to the ACM service principal.</p> <p>At this time, you can only assign permissions to ACM (<code>acm.amazonaws.com</code>). Permissions can be revoked with the <a>DeletePermission</a> action and listed with the <a>ListPermissions</a> action.</p>
    fn create_permission(
=======
    /// <p>Assigns permissions from a private CA to a designated AWS service. Services are specified by their service principals and can be given permission to create and retrieve certificates on a private CA. Services can also be given permission to list the active permissions that the private CA has granted. For ACM to automatically renew your private CA's certificates, you must assign all possible permissions from the CA to the ACM service principal.</p> <p>At this time, you can only assign permissions to ACM (<code>acm.amazonaws.com</code>). Permissions can be revoked with the <a>DeletePermission</a> operation and listed with the <a>ListPermissions</a> operation.</p>
    async fn create_permission(
>>>>>>> 62832c4b
        &self,
        input: CreatePermissionRequest,
    ) -> Result<(), RusotoError<CreatePermissionError>> {
        let mut request = SignedRequest::new("POST", "acm-pca", &self.region, "/");

        request.set_content_type("application/x-amz-json-1.1".to_owned());
        request.add_header("x-amz-target", "ACMPrivateCA.CreatePermission");
        let encoded = serde_json::to_string(&input).unwrap();
        request.set_payload(Some(encoded));

        let mut response = self
            .client
            .sign_and_dispatch(request)
            .await
            .map_err(RusotoError::from)?;
        if response.status.is_success() {
            Ok(std::mem::drop(response))
        } else {
            let try_response = response.buffer().await;
            let response = try_response.map_err(RusotoError::HttpDispatch)?;
            Err(CreatePermissionError::from_response(response))
        }
    }

<<<<<<< HEAD
    /// <p>Deletes a private certificate authority (CA). You must provide the Amazon Resource Name (ARN) of the private CA that you want to delete. You can find the ARN by calling the <a>ListCertificateAuthorities</a> action. </p> <note> <p>Deleting a CA will invalidate other CAs and certificates below it in your CA hierarchy.</p> </note> <p>Before you can delete a CA that you have created and activated, you must disable it. To do this, call the <a>UpdateCertificateAuthority</a> action and set the <b>CertificateAuthorityStatus</b> parameter to <code>DISABLED</code>. </p> <p>Additionally, you can delete a CA if you are waiting for it to be created (that is, the status of the CA is <code>CREATING</code>). You can also delete it if the CA has been created but you haven't yet imported the signed certificate into ACM Private CA (that is, the status of the CA is <code>PENDING_CERTIFICATE</code>). </p> <p>When you successfully call <a>DeleteCertificateAuthority</a>, the CA's status changes to <code>DELETED</code>. However, the CA won't be permanently deleted until the restoration period has passed. By default, if you do not set the <code>PermanentDeletionTimeInDays</code> parameter, the CA remains restorable for 30 days. You can set the parameter from 7 to 30 days. The <a>DescribeCertificateAuthority</a> action returns the time remaining in the restoration window of a private CA in the <code>DELETED</code> state. To restore an eligible CA, call the <a>RestoreCertificateAuthority</a> action.</p>
    fn delete_certificate_authority(
=======
    /// <p>Deletes a private certificate authority (CA). You must provide the ARN (Amazon Resource Name) of the private CA that you want to delete. You can find the ARN by calling the <a>ListCertificateAuthorities</a> operation. Before you can delete a CA, you must disable it. Call the <a>UpdateCertificateAuthority</a> operation and set the <b>CertificateAuthorityStatus</b> parameter to <code>DISABLED</code>. </p> <p>Additionally, you can delete a CA if you are waiting for it to be created (the <b>Status</b> field of the <a>CertificateAuthority</a> is <code>CREATING</code>). You can also delete it if the CA has been created but you haven't yet imported the signed certificate (the <b>Status</b> is <code>PENDING_CERTIFICATE</code>) into ACM PCA. </p> <p>If the CA is in one of the previously mentioned states and you call <a>DeleteCertificateAuthority</a>, the CA's status changes to <code>DELETED</code>. However, the CA won't be permanently deleted until the restoration period has passed. By default, if you do not set the <code>PermanentDeletionTimeInDays</code> parameter, the CA remains restorable for 30 days. You can set the parameter from 7 to 30 days. The <a>DescribeCertificateAuthority</a> operation returns the time remaining in the restoration window of a Private CA in the <code>DELETED</code> state. To restore an eligible CA, call the <a>RestoreCertificateAuthority</a> operation.</p>
    async fn delete_certificate_authority(
>>>>>>> 62832c4b
        &self,
        input: DeleteCertificateAuthorityRequest,
    ) -> Result<(), RusotoError<DeleteCertificateAuthorityError>> {
        let mut request = SignedRequest::new("POST", "acm-pca", &self.region, "/");

        request.set_content_type("application/x-amz-json-1.1".to_owned());
        request.add_header("x-amz-target", "ACMPrivateCA.DeleteCertificateAuthority");
        let encoded = serde_json::to_string(&input).unwrap();
        request.set_payload(Some(encoded));

        let mut response = self
            .client
            .sign_and_dispatch(request)
            .await
            .map_err(RusotoError::from)?;
        if response.status.is_success() {
            Ok(std::mem::drop(response))
        } else {
            let try_response = response.buffer().await;
            let response = try_response.map_err(RusotoError::HttpDispatch)?;
            Err(DeleteCertificateAuthorityError::from_response(response))
        }
    }

<<<<<<< HEAD
    /// <p>Revokes permissions that a private CA assigned to a designated AWS service. Permissions can be created with the <a>CreatePermission</a> action and listed with the <a>ListPermissions</a> action. </p>
    fn delete_permission(
=======
    /// <p>Revokes permissions that a private CA assigned to a designated AWS service. Permissions can be created with the <a>CreatePermission</a> operation and listed with the <a>ListPermissions</a> operation. </p>
    async fn delete_permission(
>>>>>>> 62832c4b
        &self,
        input: DeletePermissionRequest,
    ) -> Result<(), RusotoError<DeletePermissionError>> {
        let mut request = SignedRequest::new("POST", "acm-pca", &self.region, "/");

        request.set_content_type("application/x-amz-json-1.1".to_owned());
        request.add_header("x-amz-target", "ACMPrivateCA.DeletePermission");
        let encoded = serde_json::to_string(&input).unwrap();
        request.set_payload(Some(encoded));

        let mut response = self
            .client
            .sign_and_dispatch(request)
            .await
            .map_err(RusotoError::from)?;
        if response.status.is_success() {
            Ok(std::mem::drop(response))
        } else {
            let try_response = response.buffer().await;
            let response = try_response.map_err(RusotoError::HttpDispatch)?;
            Err(DeletePermissionError::from_response(response))
        }
    }

<<<<<<< HEAD
    /// <p><p>Lists information about your private certificate authority (CA). You specify the private CA on input by its ARN (Amazon Resource Name). The output contains the status of your CA. This can be any of the following: </p> <ul> <li> <p> <code>CREATING</code> - ACM Private CA is creating your private certificate authority.</p> </li> <li> <p> <code>PENDING_CERTIFICATE</code> - The certificate is pending. You must use your ACM Private CA-hosted or on-premises root or subordinate CA to sign your private CA CSR and then import it into PCA. </p> </li> <li> <p> <code>ACTIVE</code> - Your private CA is active.</p> </li> <li> <p> <code>DISABLED</code> - Your private CA has been disabled.</p> </li> <li> <p> <code>EXPIRED</code> - Your private CA certificate has expired.</p> </li> <li> <p> <code>FAILED</code> - Your private CA has failed. Your CA can fail because of problems such a network outage or backend AWS failure or other errors. A failed CA can never return to the pending state. You must create a new CA. </p> </li> <li> <p> <code>DELETED</code> - Your private CA is within the restoration period, after which it is permanently deleted. The length of time remaining in the CA&#39;s restoration period is also included in this action&#39;s output.</p> </li> </ul></p>
    fn describe_certificate_authority(
=======
    /// <p><p>Lists information about your private certificate authority (CA). You specify the private CA on input by its ARN (Amazon Resource Name). The output contains the status of your CA. This can be any of the following: </p> <ul> <li> <p> <code>CREATING</code> - ACM PCA is creating your private certificate authority.</p> </li> <li> <p> <code>PENDING_CERTIFICATE</code> - The certificate is pending. You must use your on-premises root or subordinate CA to sign your private CA CSR and then import it into PCA. </p> </li> <li> <p> <code>ACTIVE</code> - Your private CA is active.</p> </li> <li> <p> <code>DISABLED</code> - Your private CA has been disabled.</p> </li> <li> <p> <code>EXPIRED</code> - Your private CA certificate has expired.</p> </li> <li> <p> <code>FAILED</code> - Your private CA has failed. Your CA can fail because of problems such a network outage or backend AWS failure or other errors. A failed CA can never return to the pending state. You must create a new CA. </p> </li> <li> <p> <code>DELETED</code> - Your private CA is within the restoration period, after which it is permanently deleted. The length of time remaining in the CA&#39;s restoration period is also included in this operation&#39;s output.</p> </li> </ul></p>
    async fn describe_certificate_authority(
>>>>>>> 62832c4b
        &self,
        input: DescribeCertificateAuthorityRequest,
    ) -> Result<DescribeCertificateAuthorityResponse, RusotoError<DescribeCertificateAuthorityError>>
    {
        let mut request = SignedRequest::new("POST", "acm-pca", &self.region, "/");

        request.set_content_type("application/x-amz-json-1.1".to_owned());
        request.add_header("x-amz-target", "ACMPrivateCA.DescribeCertificateAuthority");
        let encoded = serde_json::to_string(&input).unwrap();
        request.set_payload(Some(encoded));

        let mut response = self
            .client
            .sign_and_dispatch(request)
            .await
            .map_err(RusotoError::from)?;
        if response.status.is_success() {
            let response = response.buffer().await.map_err(RusotoError::HttpDispatch)?;
            proto::json::ResponsePayload::new(&response)
                .deserialize::<DescribeCertificateAuthorityResponse, _>()
        } else {
            let try_response = response.buffer().await;
            let response = try_response.map_err(RusotoError::HttpDispatch)?;
            Err(DescribeCertificateAuthorityError::from_response(response))
        }
    }

<<<<<<< HEAD
    /// <p>Lists information about a specific audit report created by calling the <a>CreateCertificateAuthorityAuditReport</a> action. Audit information is created every time the certificate authority (CA) private key is used. The private key is used when you call the <a>IssueCertificate</a> action or the <a>RevokeCertificate</a> action. </p>
    fn describe_certificate_authority_audit_report(
=======
    /// <p>Lists information about a specific audit report created by calling the <a>CreateCertificateAuthorityAuditReport</a> operation. Audit information is created every time the certificate authority (CA) private key is used. The private key is used when you call the <a>IssueCertificate</a> operation or the <a>RevokeCertificate</a> operation. </p>
    async fn describe_certificate_authority_audit_report(
>>>>>>> 62832c4b
        &self,
        input: DescribeCertificateAuthorityAuditReportRequest,
    ) -> Result<
        DescribeCertificateAuthorityAuditReportResponse,
        RusotoError<DescribeCertificateAuthorityAuditReportError>,
    > {
        let mut request = SignedRequest::new("POST", "acm-pca", &self.region, "/");

        request.set_content_type("application/x-amz-json-1.1".to_owned());
        request.add_header(
            "x-amz-target",
            "ACMPrivateCA.DescribeCertificateAuthorityAuditReport",
        );
        let encoded = serde_json::to_string(&input).unwrap();
        request.set_payload(Some(encoded));

        let mut response = self
            .client
            .sign_and_dispatch(request)
            .await
            .map_err(RusotoError::from)?;
        if response.status.is_success() {
            let response = response.buffer().await.map_err(RusotoError::HttpDispatch)?;
            proto::json::ResponsePayload::new(&response)
                .deserialize::<DescribeCertificateAuthorityAuditReportResponse, _>()
        } else {
            let try_response = response.buffer().await;
            let response = try_response.map_err(RusotoError::HttpDispatch)?;
            Err(DescribeCertificateAuthorityAuditReportError::from_response(
                response,
            ))
        }
    }

<<<<<<< HEAD
    /// <p>Retrieves a certificate from your private CA. The ARN of the certificate is returned when you call the <a>IssueCertificate</a> action. You must specify both the ARN of your private CA and the ARN of the issued certificate when calling the <b>GetCertificate</b> action. You can retrieve the certificate if it is in the <b>ISSUED</b> state. You can call the <a>CreateCertificateAuthorityAuditReport</a> action to create a report that contains information about all of the certificates issued and revoked by your private CA. </p>
    fn get_certificate(
=======
    /// <p>Retrieves a certificate from your private CA. The ARN of the certificate is returned when you call the <a>IssueCertificate</a> operation. You must specify both the ARN of your private CA and the ARN of the issued certificate when calling the <b>GetCertificate</b> operation. You can retrieve the certificate if it is in the <b>ISSUED</b> state. You can call the <a>CreateCertificateAuthorityAuditReport</a> operation to create a report that contains information about all of the certificates issued and revoked by your private CA. </p>
    async fn get_certificate(
>>>>>>> 62832c4b
        &self,
        input: GetCertificateRequest,
    ) -> Result<GetCertificateResponse, RusotoError<GetCertificateError>> {
        let mut request = SignedRequest::new("POST", "acm-pca", &self.region, "/");

        request.set_content_type("application/x-amz-json-1.1".to_owned());
        request.add_header("x-amz-target", "ACMPrivateCA.GetCertificate");
        let encoded = serde_json::to_string(&input).unwrap();
        request.set_payload(Some(encoded));

        let mut response = self
            .client
            .sign_and_dispatch(request)
            .await
            .map_err(RusotoError::from)?;
        if response.status.is_success() {
            let response = response.buffer().await.map_err(RusotoError::HttpDispatch)?;
            proto::json::ResponsePayload::new(&response).deserialize::<GetCertificateResponse, _>()
        } else {
            let try_response = response.buffer().await;
            let response = try_response.map_err(RusotoError::HttpDispatch)?;
            Err(GetCertificateError::from_response(response))
        }
    }

    /// <p>Retrieves the certificate and certificate chain for your private certificate authority (CA). Both the certificate and the chain are base64 PEM-encoded. The chain does not include the CA certificate. Each certificate in the chain signs the one before it. </p>
    async fn get_certificate_authority_certificate(
        &self,
        input: GetCertificateAuthorityCertificateRequest,
    ) -> Result<
        GetCertificateAuthorityCertificateResponse,
        RusotoError<GetCertificateAuthorityCertificateError>,
    > {
        let mut request = SignedRequest::new("POST", "acm-pca", &self.region, "/");

        request.set_content_type("application/x-amz-json-1.1".to_owned());
        request.add_header(
            "x-amz-target",
            "ACMPrivateCA.GetCertificateAuthorityCertificate",
        );
        let encoded = serde_json::to_string(&input).unwrap();
        request.set_payload(Some(encoded));

        let mut response = self
            .client
            .sign_and_dispatch(request)
            .await
            .map_err(RusotoError::from)?;
        if response.status.is_success() {
            let response = response.buffer().await.map_err(RusotoError::HttpDispatch)?;
            proto::json::ResponsePayload::new(&response)
                .deserialize::<GetCertificateAuthorityCertificateResponse, _>()
        } else {
            let try_response = response.buffer().await;
            let response = try_response.map_err(RusotoError::HttpDispatch)?;
            Err(GetCertificateAuthorityCertificateError::from_response(
                response,
            ))
        }
    }

<<<<<<< HEAD
    /// <p>Retrieves the certificate signing request (CSR) for your private certificate authority (CA). The CSR is created when you call the <a>CreateCertificateAuthority</a> action. Sign the CSR with your ACM Private CA-hosted or on-premises root or subordinate CA. Then import the signed certificate back into ACM Private CA by calling the <a>ImportCertificateAuthorityCertificate</a> action. The CSR is returned as a base64 PEM-encoded string. </p>
    fn get_certificate_authority_csr(
=======
    /// <p>Retrieves the certificate signing request (CSR) for your private certificate authority (CA). The CSR is created when you call the <a>CreateCertificateAuthority</a> operation. Take the CSR to your on-premises X.509 infrastructure and sign it by using your root or a subordinate CA. Then import the signed certificate back into ACM PCA by calling the <a>ImportCertificateAuthorityCertificate</a> operation. The CSR is returned as a base64 PEM-encoded string. </p>
    async fn get_certificate_authority_csr(
>>>>>>> 62832c4b
        &self,
        input: GetCertificateAuthorityCsrRequest,
    ) -> Result<GetCertificateAuthorityCsrResponse, RusotoError<GetCertificateAuthorityCsrError>>
    {
        let mut request = SignedRequest::new("POST", "acm-pca", &self.region, "/");

        request.set_content_type("application/x-amz-json-1.1".to_owned());
        request.add_header("x-amz-target", "ACMPrivateCA.GetCertificateAuthorityCsr");
        let encoded = serde_json::to_string(&input).unwrap();
        request.set_payload(Some(encoded));

        let mut response = self
            .client
            .sign_and_dispatch(request)
            .await
            .map_err(RusotoError::from)?;
        if response.status.is_success() {
            let response = response.buffer().await.map_err(RusotoError::HttpDispatch)?;
            proto::json::ResponsePayload::new(&response)
                .deserialize::<GetCertificateAuthorityCsrResponse, _>()
        } else {
            let try_response = response.buffer().await;
            let response = try_response.map_err(RusotoError::HttpDispatch)?;
            Err(GetCertificateAuthorityCsrError::from_response(response))
        }
    }

<<<<<<< HEAD
    /// <p><p>Imports a signed private CA certificate into ACM Private CA. This action is used when you are using a chain of trust whose root is located outside ACM Private CA. Before you can call this action, the following preparations must in place:</p> <ol> <li> <p>In ACM Private CA, call the <a>CreateCertificateAuthority</a> action to create the private CA that that you plan to back with the imported certificate.</p> </li> <li> <p>Call the <a>GetCertificateAuthorityCsr</a> action to generate a certificate signing request (CSR).</p> </li> <li> <p>Sign the CSR using a root or intermediate CA hosted either by an on-premises PKI hierarchy or a commercial CA..</p> </li> <li> <p>Create a certificate chain and copy the signed certificate and the certificate chain to your working directory.</p> </li> </ol> <p>The following requirements apply when you import a CA certificate.</p> <ul> <li> <p>You cannot import a non-self-signed certificate for use as a root CA.</p> </li> <li> <p>You cannot import a self-signed certificate for use as a subordinate CA.</p> </li> <li> <p>Your certificate chain must not include the private CA certificate that you are importing.</p> </li> <li> <p>Your ACM Private CA-hosted or on-premises CA certificate must be the last certificate in your chain. The subordinate certificate, if any, that your root CA signed must be next to last. The subordinate certificate signed by the preceding subordinate CA must come next, and so on until your chain is built. </p> </li> <li> <p>The chain must be PEM-encoded.</p> </li> </ul></p>
    fn import_certificate_authority_certificate(
=======
    /// <p><p>Imports your signed private CA certificate into ACM PCA. Before you can call this operation, you must create the private certificate authority by calling the <a>CreateCertificateAuthority</a> operation. You must then generate a certificate signing request (CSR) by calling the <a>GetCertificateAuthorityCsr</a> operation. Take the CSR to your on-premises CA and use the root certificate or a subordinate certificate to sign it. Create a certificate chain and copy the signed certificate and the certificate chain to your working directory. </p> <note> <p>Your certificate chain must not include the private CA certificate that you are importing.</p> </note> <note> <p>Your on-premises CA certificate must be the last certificate in your chain. The subordinate certificate, if any, that your root CA signed must be next to last. The subordinate certificate signed by the preceding subordinate CA must come next, and so on until your chain is built. </p> </note> <note> <p>The chain must be PEM-encoded.</p> </note></p>
    async fn import_certificate_authority_certificate(
>>>>>>> 62832c4b
        &self,
        input: ImportCertificateAuthorityCertificateRequest,
    ) -> Result<(), RusotoError<ImportCertificateAuthorityCertificateError>> {
        let mut request = SignedRequest::new("POST", "acm-pca", &self.region, "/");

        request.set_content_type("application/x-amz-json-1.1".to_owned());
        request.add_header(
            "x-amz-target",
            "ACMPrivateCA.ImportCertificateAuthorityCertificate",
        );
        let encoded = serde_json::to_string(&input).unwrap();
        request.set_payload(Some(encoded));

        let mut response = self
            .client
            .sign_and_dispatch(request)
            .await
            .map_err(RusotoError::from)?;
        if response.status.is_success() {
            Ok(std::mem::drop(response))
        } else {
            let try_response = response.buffer().await;
            let response = try_response.map_err(RusotoError::HttpDispatch)?;
            Err(ImportCertificateAuthorityCertificateError::from_response(
                response,
            ))
        }
    }

<<<<<<< HEAD
    /// <p><p>Uses your private certificate authority (CA) to issue a client certificate. This action returns the Amazon Resource Name (ARN) of the certificate. You can retrieve the certificate by calling the <a>GetCertificate</a> action and specifying the ARN. </p> <note> <p>You cannot use the ACM <b>ListCertificateAuthorities</b> action to retrieve the ARNs of the certificates that you issue by using ACM Private CA.</p> </note></p>
    fn issue_certificate(
=======
    /// <p><p>Uses your private certificate authority (CA) to issue a client certificate. This operation returns the Amazon Resource Name (ARN) of the certificate. You can retrieve the certificate by calling the <a>GetCertificate</a> operation and specifying the ARN. </p> <note> <p>You cannot use the ACM <b>ListCertificateAuthorities</b> operation to retrieve the ARNs of the certificates that you issue by using ACM PCA.</p> </note></p>
    async fn issue_certificate(
>>>>>>> 62832c4b
        &self,
        input: IssueCertificateRequest,
    ) -> Result<IssueCertificateResponse, RusotoError<IssueCertificateError>> {
        let mut request = SignedRequest::new("POST", "acm-pca", &self.region, "/");

        request.set_content_type("application/x-amz-json-1.1".to_owned());
        request.add_header("x-amz-target", "ACMPrivateCA.IssueCertificate");
        let encoded = serde_json::to_string(&input).unwrap();
        request.set_payload(Some(encoded));

        let mut response = self
            .client
            .sign_and_dispatch(request)
            .await
            .map_err(RusotoError::from)?;
        if response.status.is_success() {
            let response = response.buffer().await.map_err(RusotoError::HttpDispatch)?;
            proto::json::ResponsePayload::new(&response)
                .deserialize::<IssueCertificateResponse, _>()
        } else {
            let try_response = response.buffer().await;
            let response = try_response.map_err(RusotoError::HttpDispatch)?;
            Err(IssueCertificateError::from_response(response))
        }
    }

<<<<<<< HEAD
    /// <p>Lists the private certificate authorities that you created by using the <a>CreateCertificateAuthority</a> action.</p>
    fn list_certificate_authorities(
=======
    /// <p>Lists the private certificate authorities that you created by using the <a>CreateCertificateAuthority</a> operation.</p>
    async fn list_certificate_authorities(
>>>>>>> 62832c4b
        &self,
        input: ListCertificateAuthoritiesRequest,
    ) -> Result<ListCertificateAuthoritiesResponse, RusotoError<ListCertificateAuthoritiesError>>
    {
        let mut request = SignedRequest::new("POST", "acm-pca", &self.region, "/");

        request.set_content_type("application/x-amz-json-1.1".to_owned());
        request.add_header("x-amz-target", "ACMPrivateCA.ListCertificateAuthorities");
        let encoded = serde_json::to_string(&input).unwrap();
        request.set_payload(Some(encoded));

        let mut response = self
            .client
            .sign_and_dispatch(request)
            .await
            .map_err(RusotoError::from)?;
        if response.status.is_success() {
            let response = response.buffer().await.map_err(RusotoError::HttpDispatch)?;
            proto::json::ResponsePayload::new(&response)
                .deserialize::<ListCertificateAuthoritiesResponse, _>()
        } else {
            let try_response = response.buffer().await;
            let response = try_response.map_err(RusotoError::HttpDispatch)?;
            Err(ListCertificateAuthoritiesError::from_response(response))
        }
    }

<<<<<<< HEAD
    /// <p>Lists all the permissions, if any, that have been assigned by a private CA. Permissions can be granted with the <a>CreatePermission</a> action and revoked with the <a>DeletePermission</a> action.</p>
    fn list_permissions(
=======
    /// <p>Lists all the permissions, if any, that have been assigned by a private CA. Permissions can be granted with the <a>CreatePermission</a> operation and revoked with the <a>DeletePermission</a> operation.</p>
    async fn list_permissions(
>>>>>>> 62832c4b
        &self,
        input: ListPermissionsRequest,
    ) -> Result<ListPermissionsResponse, RusotoError<ListPermissionsError>> {
        let mut request = SignedRequest::new("POST", "acm-pca", &self.region, "/");

        request.set_content_type("application/x-amz-json-1.1".to_owned());
        request.add_header("x-amz-target", "ACMPrivateCA.ListPermissions");
        let encoded = serde_json::to_string(&input).unwrap();
        request.set_payload(Some(encoded));

        let mut response = self
            .client
            .sign_and_dispatch(request)
            .await
            .map_err(RusotoError::from)?;
        if response.status.is_success() {
            let response = response.buffer().await.map_err(RusotoError::HttpDispatch)?;
            proto::json::ResponsePayload::new(&response).deserialize::<ListPermissionsResponse, _>()
        } else {
            let try_response = response.buffer().await;
            let response = try_response.map_err(RusotoError::HttpDispatch)?;
            Err(ListPermissionsError::from_response(response))
        }
    }

<<<<<<< HEAD
    /// <p>Lists the tags, if any, that are associated with your private CA. Tags are labels that you can use to identify and organize your CAs. Each tag consists of a key and an optional value. Call the <a>TagCertificateAuthority</a> action to add one or more tags to your CA. Call the <a>UntagCertificateAuthority</a> action to remove tags. </p>
    fn list_tags(&self, input: ListTagsRequest) -> RusotoFuture<ListTagsResponse, ListTagsError> {
=======
    /// <p>Lists the tags, if any, that are associated with your private CA. Tags are labels that you can use to identify and organize your CAs. Each tag consists of a key and an optional value. Call the <a>TagCertificateAuthority</a> operation to add one or more tags to your CA. Call the <a>UntagCertificateAuthority</a> operation to remove tags. </p>
    async fn list_tags(
        &self,
        input: ListTagsRequest,
    ) -> Result<ListTagsResponse, RusotoError<ListTagsError>> {
>>>>>>> 62832c4b
        let mut request = SignedRequest::new("POST", "acm-pca", &self.region, "/");

        request.set_content_type("application/x-amz-json-1.1".to_owned());
        request.add_header("x-amz-target", "ACMPrivateCA.ListTags");
        let encoded = serde_json::to_string(&input).unwrap();
        request.set_payload(Some(encoded));

        let mut response = self
            .client
            .sign_and_dispatch(request)
            .await
            .map_err(RusotoError::from)?;
        if response.status.is_success() {
            let response = response.buffer().await.map_err(RusotoError::HttpDispatch)?;
            proto::json::ResponsePayload::new(&response).deserialize::<ListTagsResponse, _>()
        } else {
            let try_response = response.buffer().await;
            let response = try_response.map_err(RusotoError::HttpDispatch)?;
            Err(ListTagsError::from_response(response))
        }
    }

<<<<<<< HEAD
    /// <p>Restores a certificate authority (CA) that is in the <code>DELETED</code> state. You can restore a CA during the period that you defined in the <b>PermanentDeletionTimeInDays</b> parameter of the <a>DeleteCertificateAuthority</a> action. Currently, you can specify 7 to 30 days. If you did not specify a <b>PermanentDeletionTimeInDays</b> value, by default you can restore the CA at any time in a 30 day period. You can check the time remaining in the restoration period of a private CA in the <code>DELETED</code> state by calling the <a>DescribeCertificateAuthority</a> or <a>ListCertificateAuthorities</a> actions. The status of a restored CA is set to its pre-deletion status when the <b>RestoreCertificateAuthority</b> action returns. To change its status to <code>ACTIVE</code>, call the <a>UpdateCertificateAuthority</a> action. If the private CA was in the <code>PENDING_CERTIFICATE</code> state at deletion, you must use the <a>ImportCertificateAuthorityCertificate</a> action to import a certificate authority into the private CA before it can be activated. You cannot restore a CA after the restoration period has ended.</p>
    fn restore_certificate_authority(
=======
    /// <p>Restores a certificate authority (CA) that is in the <code>DELETED</code> state. You can restore a CA during the period that you defined in the <b>PermanentDeletionTimeInDays</b> parameter of the <a>DeleteCertificateAuthority</a> operation. Currently, you can specify 7 to 30 days. If you did not specify a <b>PermanentDeletionTimeInDays</b> value, by default you can restore the CA at any time in a 30 day period. You can check the time remaining in the restoration period of a private CA in the <code>DELETED</code> state by calling the <a>DescribeCertificateAuthority</a> or <a>ListCertificateAuthorities</a> operations. The status of a restored CA is set to its pre-deletion status when the <b>RestoreCertificateAuthority</b> operation returns. To change its status to <code>ACTIVE</code>, call the <a>UpdateCertificateAuthority</a> operation. If the private CA was in the <code>PENDING_CERTIFICATE</code> state at deletion, you must use the <a>ImportCertificateAuthorityCertificate</a> operation to import a certificate authority into the private CA before it can be activated. You cannot restore a CA after the restoration period has ended.</p>
    async fn restore_certificate_authority(
>>>>>>> 62832c4b
        &self,
        input: RestoreCertificateAuthorityRequest,
    ) -> Result<(), RusotoError<RestoreCertificateAuthorityError>> {
        let mut request = SignedRequest::new("POST", "acm-pca", &self.region, "/");

        request.set_content_type("application/x-amz-json-1.1".to_owned());
        request.add_header("x-amz-target", "ACMPrivateCA.RestoreCertificateAuthority");
        let encoded = serde_json::to_string(&input).unwrap();
        request.set_payload(Some(encoded));

        let mut response = self
            .client
            .sign_and_dispatch(request)
            .await
            .map_err(RusotoError::from)?;
        if response.status.is_success() {
            Ok(std::mem::drop(response))
        } else {
            let try_response = response.buffer().await;
            let response = try_response.map_err(RusotoError::HttpDispatch)?;
            Err(RestoreCertificateAuthorityError::from_response(response))
        }
    }

<<<<<<< HEAD
    /// <p><p>Revokes a certificate that was issued inside ACM Private CA. If you enable a certificate revocation list (CRL) when you create or update your private CA, information about the revoked certificates will be included in the CRL. ACM Private CA writes the CRL to an S3 bucket that you specify. For more information about revocation, see the <a>CrlConfiguration</a> structure. ACM Private CA also writes revocation information to the audit report. For more information, see <a>CreateCertificateAuthorityAuditReport</a>. </p> <note> <p>You cannot revoke a root CA self-signed certificate.</p> </note></p>
    fn revoke_certificate(
=======
    /// <p>Revokes a certificate that you issued by calling the <a>IssueCertificate</a> operation. If you enable a certificate revocation list (CRL) when you create or update your private CA, information about the revoked certificates will be included in the CRL. ACM PCA writes the CRL to an S3 bucket that you specify. For more information about revocation, see the <a>CrlConfiguration</a> structure. ACM PCA also writes revocation information to the audit report. For more information, see <a>CreateCertificateAuthorityAuditReport</a>. </p>
    async fn revoke_certificate(
>>>>>>> 62832c4b
        &self,
        input: RevokeCertificateRequest,
    ) -> Result<(), RusotoError<RevokeCertificateError>> {
        let mut request = SignedRequest::new("POST", "acm-pca", &self.region, "/");

        request.set_content_type("application/x-amz-json-1.1".to_owned());
        request.add_header("x-amz-target", "ACMPrivateCA.RevokeCertificate");
        let encoded = serde_json::to_string(&input).unwrap();
        request.set_payload(Some(encoded));

        let mut response = self
            .client
            .sign_and_dispatch(request)
            .await
            .map_err(RusotoError::from)?;
        if response.status.is_success() {
            Ok(std::mem::drop(response))
        } else {
            let try_response = response.buffer().await;
            let response = try_response.map_err(RusotoError::HttpDispatch)?;
            Err(RevokeCertificateError::from_response(response))
        }
    }

<<<<<<< HEAD
    /// <p>Adds one or more tags to your private CA. Tags are labels that you can use to identify and organize your AWS resources. Each tag consists of a key and an optional value. You specify the private CA on input by its Amazon Resource Name (ARN). You specify the tag by using a key-value pair. You can apply a tag to just one private CA if you want to identify a specific characteristic of that CA, or you can apply the same tag to multiple private CAs if you want to filter for a common relationship among those CAs. To remove one or more tags, use the <a>UntagCertificateAuthority</a> action. Call the <a>ListTags</a> action to see what tags are associated with your CA. </p>
    fn tag_certificate_authority(
=======
    /// <p>Adds one or more tags to your private CA. Tags are labels that you can use to identify and organize your AWS resources. Each tag consists of a key and an optional value. You specify the private CA on input by its Amazon Resource Name (ARN). You specify the tag by using a key-value pair. You can apply a tag to just one private CA if you want to identify a specific characteristic of that CA, or you can apply the same tag to multiple private CAs if you want to filter for a common relationship among those CAs. To remove one or more tags, use the <a>UntagCertificateAuthority</a> operation. Call the <a>ListTags</a> operation to see what tags are associated with your CA. </p>
    async fn tag_certificate_authority(
>>>>>>> 62832c4b
        &self,
        input: TagCertificateAuthorityRequest,
    ) -> Result<(), RusotoError<TagCertificateAuthorityError>> {
        let mut request = SignedRequest::new("POST", "acm-pca", &self.region, "/");

        request.set_content_type("application/x-amz-json-1.1".to_owned());
        request.add_header("x-amz-target", "ACMPrivateCA.TagCertificateAuthority");
        let encoded = serde_json::to_string(&input).unwrap();
        request.set_payload(Some(encoded));

        let mut response = self
            .client
            .sign_and_dispatch(request)
            .await
            .map_err(RusotoError::from)?;
        if response.status.is_success() {
            Ok(std::mem::drop(response))
        } else {
            let try_response = response.buffer().await;
            let response = try_response.map_err(RusotoError::HttpDispatch)?;
            Err(TagCertificateAuthorityError::from_response(response))
        }
    }

<<<<<<< HEAD
    /// <p>Remove one or more tags from your private CA. A tag consists of a key-value pair. If you do not specify the value portion of the tag when calling this action, the tag will be removed regardless of value. If you specify a value, the tag is removed only if it is associated with the specified value. To add tags to a private CA, use the <a>TagCertificateAuthority</a>. Call the <a>ListTags</a> action to see what tags are associated with your CA. </p>
    fn untag_certificate_authority(
=======
    /// <p>Remove one or more tags from your private CA. A tag consists of a key-value pair. If you do not specify the value portion of the tag when calling this operation, the tag will be removed regardless of value. If you specify a value, the tag is removed only if it is associated with the specified value. To add tags to a private CA, use the <a>TagCertificateAuthority</a>. Call the <a>ListTags</a> operation to see what tags are associated with your CA. </p>
    async fn untag_certificate_authority(
>>>>>>> 62832c4b
        &self,
        input: UntagCertificateAuthorityRequest,
    ) -> Result<(), RusotoError<UntagCertificateAuthorityError>> {
        let mut request = SignedRequest::new("POST", "acm-pca", &self.region, "/");

        request.set_content_type("application/x-amz-json-1.1".to_owned());
        request.add_header("x-amz-target", "ACMPrivateCA.UntagCertificateAuthority");
        let encoded = serde_json::to_string(&input).unwrap();
        request.set_payload(Some(encoded));

        let mut response = self
            .client
            .sign_and_dispatch(request)
            .await
            .map_err(RusotoError::from)?;
        if response.status.is_success() {
            Ok(std::mem::drop(response))
        } else {
            let try_response = response.buffer().await;
            let response = try_response.map_err(RusotoError::HttpDispatch)?;
            Err(UntagCertificateAuthorityError::from_response(response))
        }
    }

    /// <p>Updates the status or configuration of a private certificate authority (CA). Your private CA must be in the <code>ACTIVE</code> or <code>DISABLED</code> state before you can update it. You can disable a private CA that is in the <code>ACTIVE</code> state or make a CA that is in the <code>DISABLED</code> state active again.</p>
    async fn update_certificate_authority(
        &self,
        input: UpdateCertificateAuthorityRequest,
    ) -> Result<(), RusotoError<UpdateCertificateAuthorityError>> {
        let mut request = SignedRequest::new("POST", "acm-pca", &self.region, "/");

        request.set_content_type("application/x-amz-json-1.1".to_owned());
        request.add_header("x-amz-target", "ACMPrivateCA.UpdateCertificateAuthority");
        let encoded = serde_json::to_string(&input).unwrap();
        request.set_payload(Some(encoded));

        let mut response = self
            .client
            .sign_and_dispatch(request)
            .await
            .map_err(RusotoError::from)?;
        if response.status.is_success() {
            Ok(std::mem::drop(response))
        } else {
            let try_response = response.buffer().await;
            let response = try_response.map_err(RusotoError::HttpDispatch)?;
            Err(UpdateCertificateAuthorityError::from_response(response))
        }
    }
}<|MERGE_RESOLUTION|>--- conflicted
+++ resolved
@@ -11,26 +11,15 @@
 // =================================================================
 #![allow(warnings)]
 
-<<<<<<< HEAD
-use futures::future;
-use futures::Future;
-=======
 use std::error::Error;
 use std::fmt;
 
 use async_trait::async_trait;
->>>>>>> 62832c4b
 use rusoto_core::credential::ProvideAwsCredentials;
 use rusoto_core::region;
 #[allow(warnings)]
 use rusoto_core::request::{BufferedHttpResponse, DispatchSignedRequest};
-<<<<<<< HEAD
-use rusoto_core::{Client, RusotoError, RusotoFuture};
-use std::error::Error;
-use std::fmt;
-=======
 use rusoto_core::{Client, RusotoError};
->>>>>>> 62832c4b
 
 use rusoto_core::proto;
 use rusoto_core::signature::SignedRequest;
@@ -1883,24 +1872,14 @@
 /// Trait representing the capabilities of the ACM-PCA API. ACM-PCA clients implement this trait.
 #[async_trait]
 pub trait AcmPca {
-<<<<<<< HEAD
-    /// <p>Creates a root or subordinate private certificate authority (CA). You must specify the CA configuration, the certificate revocation list (CRL) configuration, the CA type, and an optional idempotency token to avoid accidental creation of multiple CAs. The CA configuration specifies the name of the algorithm and key size to be used to create the CA private key, the type of signing algorithm that the CA uses, and X.500 subject information. The CRL configuration specifies the CRL expiration period in days (the validity period of the CRL), the Amazon S3 bucket that will contain the CRL, and a CNAME alias for the S3 bucket that is included in certificates issued by the CA. If successful, this action returns the Amazon Resource Name (ARN) of the CA.</p>
-    fn create_certificate_authority(
-=======
     /// <p>Creates a private subordinate certificate authority (CA). You must specify the CA configuration, the revocation configuration, the CA type, and an optional idempotency token. The CA configuration specifies the name of the algorithm and key size to be used to create the CA private key, the type of signing algorithm that the CA uses to sign, and X.500 subject information. The CRL (certificate revocation list) configuration specifies the CRL expiration period in days (the validity period of the CRL), the Amazon S3 bucket that will contain the CRL, and a CNAME alias for the S3 bucket that is included in certificates issued by the CA. If successful, this operation returns the Amazon Resource Name (ARN) of the CA.</p>
     async fn create_certificate_authority(
->>>>>>> 62832c4b
         &self,
         input: CreateCertificateAuthorityRequest,
     ) -> Result<CreateCertificateAuthorityResponse, RusotoError<CreateCertificateAuthorityError>>;
 
-<<<<<<< HEAD
-    /// <p>Creates an audit report that lists every time that your CA private key is used. The report is saved in the Amazon S3 bucket that you specify on input. The <a>IssueCertificate</a> and <a>RevokeCertificate</a> actions use the private key.</p>
-    fn create_certificate_authority_audit_report(
-=======
     /// <p>Creates an audit report that lists every time that your CA private key is used. The report is saved in the Amazon S3 bucket that you specify on input. The <a>IssueCertificate</a> and <a>RevokeCertificate</a> operations use the private key. You can generate a new report every 30 minutes.</p>
     async fn create_certificate_authority_audit_report(
->>>>>>> 62832c4b
         &self,
         input: CreateCertificateAuthorityAuditReportRequest,
     ) -> Result<
@@ -1908,57 +1887,32 @@
         RusotoError<CreateCertificateAuthorityAuditReportError>,
     >;
 
-<<<<<<< HEAD
-    /// <p>Assigns permissions from a private CA to a designated AWS service. Services are specified by their service principals and can be given permission to create and retrieve certificates on a private CA. Services can also be given permission to list the active permissions that the private CA has granted. For ACM to automatically renew your private CA's certificates, you must assign all possible permissions from the CA to the ACM service principal.</p> <p>At this time, you can only assign permissions to ACM (<code>acm.amazonaws.com</code>). Permissions can be revoked with the <a>DeletePermission</a> action and listed with the <a>ListPermissions</a> action.</p>
-    fn create_permission(
-=======
     /// <p>Assigns permissions from a private CA to a designated AWS service. Services are specified by their service principals and can be given permission to create and retrieve certificates on a private CA. Services can also be given permission to list the active permissions that the private CA has granted. For ACM to automatically renew your private CA's certificates, you must assign all possible permissions from the CA to the ACM service principal.</p> <p>At this time, you can only assign permissions to ACM (<code>acm.amazonaws.com</code>). Permissions can be revoked with the <a>DeletePermission</a> operation and listed with the <a>ListPermissions</a> operation.</p>
     async fn create_permission(
->>>>>>> 62832c4b
         &self,
         input: CreatePermissionRequest,
     ) -> Result<(), RusotoError<CreatePermissionError>>;
 
-<<<<<<< HEAD
-    /// <p>Deletes a private certificate authority (CA). You must provide the Amazon Resource Name (ARN) of the private CA that you want to delete. You can find the ARN by calling the <a>ListCertificateAuthorities</a> action. </p> <note> <p>Deleting a CA will invalidate other CAs and certificates below it in your CA hierarchy.</p> </note> <p>Before you can delete a CA that you have created and activated, you must disable it. To do this, call the <a>UpdateCertificateAuthority</a> action and set the <b>CertificateAuthorityStatus</b> parameter to <code>DISABLED</code>. </p> <p>Additionally, you can delete a CA if you are waiting for it to be created (that is, the status of the CA is <code>CREATING</code>). You can also delete it if the CA has been created but you haven't yet imported the signed certificate into ACM Private CA (that is, the status of the CA is <code>PENDING_CERTIFICATE</code>). </p> <p>When you successfully call <a>DeleteCertificateAuthority</a>, the CA's status changes to <code>DELETED</code>. However, the CA won't be permanently deleted until the restoration period has passed. By default, if you do not set the <code>PermanentDeletionTimeInDays</code> parameter, the CA remains restorable for 30 days. You can set the parameter from 7 to 30 days. The <a>DescribeCertificateAuthority</a> action returns the time remaining in the restoration window of a private CA in the <code>DELETED</code> state. To restore an eligible CA, call the <a>RestoreCertificateAuthority</a> action.</p>
-    fn delete_certificate_authority(
-=======
     /// <p>Deletes a private certificate authority (CA). You must provide the ARN (Amazon Resource Name) of the private CA that you want to delete. You can find the ARN by calling the <a>ListCertificateAuthorities</a> operation. Before you can delete a CA, you must disable it. Call the <a>UpdateCertificateAuthority</a> operation and set the <b>CertificateAuthorityStatus</b> parameter to <code>DISABLED</code>. </p> <p>Additionally, you can delete a CA if you are waiting for it to be created (the <b>Status</b> field of the <a>CertificateAuthority</a> is <code>CREATING</code>). You can also delete it if the CA has been created but you haven't yet imported the signed certificate (the <b>Status</b> is <code>PENDING_CERTIFICATE</code>) into ACM PCA. </p> <p>If the CA is in one of the previously mentioned states and you call <a>DeleteCertificateAuthority</a>, the CA's status changes to <code>DELETED</code>. However, the CA won't be permanently deleted until the restoration period has passed. By default, if you do not set the <code>PermanentDeletionTimeInDays</code> parameter, the CA remains restorable for 30 days. You can set the parameter from 7 to 30 days. The <a>DescribeCertificateAuthority</a> operation returns the time remaining in the restoration window of a Private CA in the <code>DELETED</code> state. To restore an eligible CA, call the <a>RestoreCertificateAuthority</a> operation.</p>
     async fn delete_certificate_authority(
->>>>>>> 62832c4b
         &self,
         input: DeleteCertificateAuthorityRequest,
     ) -> Result<(), RusotoError<DeleteCertificateAuthorityError>>;
 
-<<<<<<< HEAD
-    /// <p>Revokes permissions that a private CA assigned to a designated AWS service. Permissions can be created with the <a>CreatePermission</a> action and listed with the <a>ListPermissions</a> action. </p>
-    fn delete_permission(
-=======
     /// <p>Revokes permissions that a private CA assigned to a designated AWS service. Permissions can be created with the <a>CreatePermission</a> operation and listed with the <a>ListPermissions</a> operation. </p>
     async fn delete_permission(
->>>>>>> 62832c4b
         &self,
         input: DeletePermissionRequest,
     ) -> Result<(), RusotoError<DeletePermissionError>>;
 
-<<<<<<< HEAD
-    /// <p><p>Lists information about your private certificate authority (CA). You specify the private CA on input by its ARN (Amazon Resource Name). The output contains the status of your CA. This can be any of the following: </p> <ul> <li> <p> <code>CREATING</code> - ACM Private CA is creating your private certificate authority.</p> </li> <li> <p> <code>PENDING_CERTIFICATE</code> - The certificate is pending. You must use your ACM Private CA-hosted or on-premises root or subordinate CA to sign your private CA CSR and then import it into PCA. </p> </li> <li> <p> <code>ACTIVE</code> - Your private CA is active.</p> </li> <li> <p> <code>DISABLED</code> - Your private CA has been disabled.</p> </li> <li> <p> <code>EXPIRED</code> - Your private CA certificate has expired.</p> </li> <li> <p> <code>FAILED</code> - Your private CA has failed. Your CA can fail because of problems such a network outage or backend AWS failure or other errors. A failed CA can never return to the pending state. You must create a new CA. </p> </li> <li> <p> <code>DELETED</code> - Your private CA is within the restoration period, after which it is permanently deleted. The length of time remaining in the CA&#39;s restoration period is also included in this action&#39;s output.</p> </li> </ul></p>
-    fn describe_certificate_authority(
-=======
     /// <p><p>Lists information about your private certificate authority (CA). You specify the private CA on input by its ARN (Amazon Resource Name). The output contains the status of your CA. This can be any of the following: </p> <ul> <li> <p> <code>CREATING</code> - ACM PCA is creating your private certificate authority.</p> </li> <li> <p> <code>PENDING_CERTIFICATE</code> - The certificate is pending. You must use your on-premises root or subordinate CA to sign your private CA CSR and then import it into PCA. </p> </li> <li> <p> <code>ACTIVE</code> - Your private CA is active.</p> </li> <li> <p> <code>DISABLED</code> - Your private CA has been disabled.</p> </li> <li> <p> <code>EXPIRED</code> - Your private CA certificate has expired.</p> </li> <li> <p> <code>FAILED</code> - Your private CA has failed. Your CA can fail because of problems such a network outage or backend AWS failure or other errors. A failed CA can never return to the pending state. You must create a new CA. </p> </li> <li> <p> <code>DELETED</code> - Your private CA is within the restoration period, after which it is permanently deleted. The length of time remaining in the CA&#39;s restoration period is also included in this operation&#39;s output.</p> </li> </ul></p>
     async fn describe_certificate_authority(
->>>>>>> 62832c4b
         &self,
         input: DescribeCertificateAuthorityRequest,
     ) -> Result<DescribeCertificateAuthorityResponse, RusotoError<DescribeCertificateAuthorityError>>;
 
-<<<<<<< HEAD
-    /// <p>Lists information about a specific audit report created by calling the <a>CreateCertificateAuthorityAuditReport</a> action. Audit information is created every time the certificate authority (CA) private key is used. The private key is used when you call the <a>IssueCertificate</a> action or the <a>RevokeCertificate</a> action. </p>
-    fn describe_certificate_authority_audit_report(
-=======
     /// <p>Lists information about a specific audit report created by calling the <a>CreateCertificateAuthorityAuditReport</a> operation. Audit information is created every time the certificate authority (CA) private key is used. The private key is used when you call the <a>IssueCertificate</a> operation or the <a>RevokeCertificate</a> operation. </p>
     async fn describe_certificate_authority_audit_report(
->>>>>>> 62832c4b
         &self,
         input: DescribeCertificateAuthorityAuditReportRequest,
     ) -> Result<
@@ -1966,13 +1920,8 @@
         RusotoError<DescribeCertificateAuthorityAuditReportError>,
     >;
 
-<<<<<<< HEAD
-    /// <p>Retrieves a certificate from your private CA. The ARN of the certificate is returned when you call the <a>IssueCertificate</a> action. You must specify both the ARN of your private CA and the ARN of the issued certificate when calling the <b>GetCertificate</b> action. You can retrieve the certificate if it is in the <b>ISSUED</b> state. You can call the <a>CreateCertificateAuthorityAuditReport</a> action to create a report that contains information about all of the certificates issued and revoked by your private CA. </p>
-    fn get_certificate(
-=======
     /// <p>Retrieves a certificate from your private CA. The ARN of the certificate is returned when you call the <a>IssueCertificate</a> operation. You must specify both the ARN of your private CA and the ARN of the issued certificate when calling the <b>GetCertificate</b> operation. You can retrieve the certificate if it is in the <b>ISSUED</b> state. You can call the <a>CreateCertificateAuthorityAuditReport</a> operation to create a report that contains information about all of the certificates issued and revoked by your private CA. </p>
     async fn get_certificate(
->>>>>>> 62832c4b
         &self,
         input: GetCertificateRequest,
     ) -> Result<GetCertificateResponse, RusotoError<GetCertificateError>>;
@@ -1986,68 +1935,36 @@
         RusotoError<GetCertificateAuthorityCertificateError>,
     >;
 
-<<<<<<< HEAD
-    /// <p>Retrieves the certificate signing request (CSR) for your private certificate authority (CA). The CSR is created when you call the <a>CreateCertificateAuthority</a> action. Sign the CSR with your ACM Private CA-hosted or on-premises root or subordinate CA. Then import the signed certificate back into ACM Private CA by calling the <a>ImportCertificateAuthorityCertificate</a> action. The CSR is returned as a base64 PEM-encoded string. </p>
-    fn get_certificate_authority_csr(
-=======
     /// <p>Retrieves the certificate signing request (CSR) for your private certificate authority (CA). The CSR is created when you call the <a>CreateCertificateAuthority</a> operation. Take the CSR to your on-premises X.509 infrastructure and sign it by using your root or a subordinate CA. Then import the signed certificate back into ACM PCA by calling the <a>ImportCertificateAuthorityCertificate</a> operation. The CSR is returned as a base64 PEM-encoded string. </p>
     async fn get_certificate_authority_csr(
->>>>>>> 62832c4b
         &self,
         input: GetCertificateAuthorityCsrRequest,
     ) -> Result<GetCertificateAuthorityCsrResponse, RusotoError<GetCertificateAuthorityCsrError>>;
 
-<<<<<<< HEAD
-    /// <p><p>Imports a signed private CA certificate into ACM Private CA. This action is used when you are using a chain of trust whose root is located outside ACM Private CA. Before you can call this action, the following preparations must in place:</p> <ol> <li> <p>In ACM Private CA, call the <a>CreateCertificateAuthority</a> action to create the private CA that that you plan to back with the imported certificate.</p> </li> <li> <p>Call the <a>GetCertificateAuthorityCsr</a> action to generate a certificate signing request (CSR).</p> </li> <li> <p>Sign the CSR using a root or intermediate CA hosted either by an on-premises PKI hierarchy or a commercial CA..</p> </li> <li> <p>Create a certificate chain and copy the signed certificate and the certificate chain to your working directory.</p> </li> </ol> <p>The following requirements apply when you import a CA certificate.</p> <ul> <li> <p>You cannot import a non-self-signed certificate for use as a root CA.</p> </li> <li> <p>You cannot import a self-signed certificate for use as a subordinate CA.</p> </li> <li> <p>Your certificate chain must not include the private CA certificate that you are importing.</p> </li> <li> <p>Your ACM Private CA-hosted or on-premises CA certificate must be the last certificate in your chain. The subordinate certificate, if any, that your root CA signed must be next to last. The subordinate certificate signed by the preceding subordinate CA must come next, and so on until your chain is built. </p> </li> <li> <p>The chain must be PEM-encoded.</p> </li> </ul></p>
-    fn import_certificate_authority_certificate(
-=======
     /// <p><p>Imports your signed private CA certificate into ACM PCA. Before you can call this operation, you must create the private certificate authority by calling the <a>CreateCertificateAuthority</a> operation. You must then generate a certificate signing request (CSR) by calling the <a>GetCertificateAuthorityCsr</a> operation. Take the CSR to your on-premises CA and use the root certificate or a subordinate certificate to sign it. Create a certificate chain and copy the signed certificate and the certificate chain to your working directory. </p> <note> <p>Your certificate chain must not include the private CA certificate that you are importing.</p> </note> <note> <p>Your on-premises CA certificate must be the last certificate in your chain. The subordinate certificate, if any, that your root CA signed must be next to last. The subordinate certificate signed by the preceding subordinate CA must come next, and so on until your chain is built. </p> </note> <note> <p>The chain must be PEM-encoded.</p> </note></p>
     async fn import_certificate_authority_certificate(
->>>>>>> 62832c4b
         &self,
         input: ImportCertificateAuthorityCertificateRequest,
     ) -> Result<(), RusotoError<ImportCertificateAuthorityCertificateError>>;
 
-<<<<<<< HEAD
-    /// <p><p>Uses your private certificate authority (CA) to issue a client certificate. This action returns the Amazon Resource Name (ARN) of the certificate. You can retrieve the certificate by calling the <a>GetCertificate</a> action and specifying the ARN. </p> <note> <p>You cannot use the ACM <b>ListCertificateAuthorities</b> action to retrieve the ARNs of the certificates that you issue by using ACM Private CA.</p> </note></p>
-    fn issue_certificate(
-=======
     /// <p><p>Uses your private certificate authority (CA) to issue a client certificate. This operation returns the Amazon Resource Name (ARN) of the certificate. You can retrieve the certificate by calling the <a>GetCertificate</a> operation and specifying the ARN. </p> <note> <p>You cannot use the ACM <b>ListCertificateAuthorities</b> operation to retrieve the ARNs of the certificates that you issue by using ACM PCA.</p> </note></p>
     async fn issue_certificate(
->>>>>>> 62832c4b
         &self,
         input: IssueCertificateRequest,
     ) -> Result<IssueCertificateResponse, RusotoError<IssueCertificateError>>;
 
-<<<<<<< HEAD
-    /// <p>Lists the private certificate authorities that you created by using the <a>CreateCertificateAuthority</a> action.</p>
-    fn list_certificate_authorities(
-=======
     /// <p>Lists the private certificate authorities that you created by using the <a>CreateCertificateAuthority</a> operation.</p>
     async fn list_certificate_authorities(
->>>>>>> 62832c4b
         &self,
         input: ListCertificateAuthoritiesRequest,
     ) -> Result<ListCertificateAuthoritiesResponse, RusotoError<ListCertificateAuthoritiesError>>;
 
-<<<<<<< HEAD
-    /// <p>Lists all the permissions, if any, that have been assigned by a private CA. Permissions can be granted with the <a>CreatePermission</a> action and revoked with the <a>DeletePermission</a> action.</p>
-    fn list_permissions(
-=======
     /// <p>Lists all the permissions, if any, that have been assigned by a private CA. Permissions can be granted with the <a>CreatePermission</a> operation and revoked with the <a>DeletePermission</a> operation.</p>
     async fn list_permissions(
->>>>>>> 62832c4b
         &self,
         input: ListPermissionsRequest,
     ) -> Result<ListPermissionsResponse, RusotoError<ListPermissionsError>>;
 
-<<<<<<< HEAD
-    /// <p>Lists the tags, if any, that are associated with your private CA. Tags are labels that you can use to identify and organize your CAs. Each tag consists of a key and an optional value. Call the <a>TagCertificateAuthority</a> action to add one or more tags to your CA. Call the <a>UntagCertificateAuthority</a> action to remove tags. </p>
-    fn list_tags(&self, input: ListTagsRequest) -> RusotoFuture<ListTagsResponse, ListTagsError>;
-
-    /// <p>Restores a certificate authority (CA) that is in the <code>DELETED</code> state. You can restore a CA during the period that you defined in the <b>PermanentDeletionTimeInDays</b> parameter of the <a>DeleteCertificateAuthority</a> action. Currently, you can specify 7 to 30 days. If you did not specify a <b>PermanentDeletionTimeInDays</b> value, by default you can restore the CA at any time in a 30 day period. You can check the time remaining in the restoration period of a private CA in the <code>DELETED</code> state by calling the <a>DescribeCertificateAuthority</a> or <a>ListCertificateAuthorities</a> actions. The status of a restored CA is set to its pre-deletion status when the <b>RestoreCertificateAuthority</b> action returns. To change its status to <code>ACTIVE</code>, call the <a>UpdateCertificateAuthority</a> action. If the private CA was in the <code>PENDING_CERTIFICATE</code> state at deletion, you must use the <a>ImportCertificateAuthorityCertificate</a> action to import a certificate authority into the private CA before it can be activated. You cannot restore a CA after the restoration period has ended.</p>
-    fn restore_certificate_authority(
-=======
     /// <p>Lists the tags, if any, that are associated with your private CA. Tags are labels that you can use to identify and organize your CAs. Each tag consists of a key and an optional value. Call the <a>TagCertificateAuthority</a> operation to add one or more tags to your CA. Call the <a>UntagCertificateAuthority</a> operation to remove tags. </p>
     async fn list_tags(
         &self,
@@ -2056,40 +1973,24 @@
 
     /// <p>Restores a certificate authority (CA) that is in the <code>DELETED</code> state. You can restore a CA during the period that you defined in the <b>PermanentDeletionTimeInDays</b> parameter of the <a>DeleteCertificateAuthority</a> operation. Currently, you can specify 7 to 30 days. If you did not specify a <b>PermanentDeletionTimeInDays</b> value, by default you can restore the CA at any time in a 30 day period. You can check the time remaining in the restoration period of a private CA in the <code>DELETED</code> state by calling the <a>DescribeCertificateAuthority</a> or <a>ListCertificateAuthorities</a> operations. The status of a restored CA is set to its pre-deletion status when the <b>RestoreCertificateAuthority</b> operation returns. To change its status to <code>ACTIVE</code>, call the <a>UpdateCertificateAuthority</a> operation. If the private CA was in the <code>PENDING_CERTIFICATE</code> state at deletion, you must use the <a>ImportCertificateAuthorityCertificate</a> operation to import a certificate authority into the private CA before it can be activated. You cannot restore a CA after the restoration period has ended.</p>
     async fn restore_certificate_authority(
->>>>>>> 62832c4b
         &self,
         input: RestoreCertificateAuthorityRequest,
     ) -> Result<(), RusotoError<RestoreCertificateAuthorityError>>;
 
-<<<<<<< HEAD
-    /// <p><p>Revokes a certificate that was issued inside ACM Private CA. If you enable a certificate revocation list (CRL) when you create or update your private CA, information about the revoked certificates will be included in the CRL. ACM Private CA writes the CRL to an S3 bucket that you specify. For more information about revocation, see the <a>CrlConfiguration</a> structure. ACM Private CA also writes revocation information to the audit report. For more information, see <a>CreateCertificateAuthorityAuditReport</a>. </p> <note> <p>You cannot revoke a root CA self-signed certificate.</p> </note></p>
-    fn revoke_certificate(
-=======
     /// <p>Revokes a certificate that you issued by calling the <a>IssueCertificate</a> operation. If you enable a certificate revocation list (CRL) when you create or update your private CA, information about the revoked certificates will be included in the CRL. ACM PCA writes the CRL to an S3 bucket that you specify. For more information about revocation, see the <a>CrlConfiguration</a> structure. ACM PCA also writes revocation information to the audit report. For more information, see <a>CreateCertificateAuthorityAuditReport</a>. </p>
     async fn revoke_certificate(
->>>>>>> 62832c4b
         &self,
         input: RevokeCertificateRequest,
     ) -> Result<(), RusotoError<RevokeCertificateError>>;
 
-<<<<<<< HEAD
-    /// <p>Adds one or more tags to your private CA. Tags are labels that you can use to identify and organize your AWS resources. Each tag consists of a key and an optional value. You specify the private CA on input by its Amazon Resource Name (ARN). You specify the tag by using a key-value pair. You can apply a tag to just one private CA if you want to identify a specific characteristic of that CA, or you can apply the same tag to multiple private CAs if you want to filter for a common relationship among those CAs. To remove one or more tags, use the <a>UntagCertificateAuthority</a> action. Call the <a>ListTags</a> action to see what tags are associated with your CA. </p>
-    fn tag_certificate_authority(
-=======
     /// <p>Adds one or more tags to your private CA. Tags are labels that you can use to identify and organize your AWS resources. Each tag consists of a key and an optional value. You specify the private CA on input by its Amazon Resource Name (ARN). You specify the tag by using a key-value pair. You can apply a tag to just one private CA if you want to identify a specific characteristic of that CA, or you can apply the same tag to multiple private CAs if you want to filter for a common relationship among those CAs. To remove one or more tags, use the <a>UntagCertificateAuthority</a> operation. Call the <a>ListTags</a> operation to see what tags are associated with your CA. </p>
     async fn tag_certificate_authority(
->>>>>>> 62832c4b
         &self,
         input: TagCertificateAuthorityRequest,
     ) -> Result<(), RusotoError<TagCertificateAuthorityError>>;
 
-<<<<<<< HEAD
-    /// <p>Remove one or more tags from your private CA. A tag consists of a key-value pair. If you do not specify the value portion of the tag when calling this action, the tag will be removed regardless of value. If you specify a value, the tag is removed only if it is associated with the specified value. To add tags to a private CA, use the <a>TagCertificateAuthority</a>. Call the <a>ListTags</a> action to see what tags are associated with your CA. </p>
-    fn untag_certificate_authority(
-=======
     /// <p>Remove one or more tags from your private CA. A tag consists of a key-value pair. If you do not specify the value portion of the tag when calling this operation, the tag will be removed regardless of value. If you specify a value, the tag is removed only if it is associated with the specified value. To add tags to a private CA, use the <a>TagCertificateAuthority</a>. Call the <a>ListTags</a> operation to see what tags are associated with your CA. </p>
     async fn untag_certificate_authority(
->>>>>>> 62832c4b
         &self,
         input: UntagCertificateAuthorityRequest,
     ) -> Result<(), RusotoError<UntagCertificateAuthorityError>>;
@@ -2145,13 +2046,8 @@
 
 #[async_trait]
 impl AcmPca for AcmPcaClient {
-<<<<<<< HEAD
-    /// <p>Creates a root or subordinate private certificate authority (CA). You must specify the CA configuration, the certificate revocation list (CRL) configuration, the CA type, and an optional idempotency token to avoid accidental creation of multiple CAs. The CA configuration specifies the name of the algorithm and key size to be used to create the CA private key, the type of signing algorithm that the CA uses, and X.500 subject information. The CRL configuration specifies the CRL expiration period in days (the validity period of the CRL), the Amazon S3 bucket that will contain the CRL, and a CNAME alias for the S3 bucket that is included in certificates issued by the CA. If successful, this action returns the Amazon Resource Name (ARN) of the CA.</p>
-    fn create_certificate_authority(
-=======
     /// <p>Creates a private subordinate certificate authority (CA). You must specify the CA configuration, the revocation configuration, the CA type, and an optional idempotency token. The CA configuration specifies the name of the algorithm and key size to be used to create the CA private key, the type of signing algorithm that the CA uses to sign, and X.500 subject information. The CRL (certificate revocation list) configuration specifies the CRL expiration period in days (the validity period of the CRL), the Amazon S3 bucket that will contain the CRL, and a CNAME alias for the S3 bucket that is included in certificates issued by the CA. If successful, this operation returns the Amazon Resource Name (ARN) of the CA.</p>
     async fn create_certificate_authority(
->>>>>>> 62832c4b
         &self,
         input: CreateCertificateAuthorityRequest,
     ) -> Result<CreateCertificateAuthorityResponse, RusotoError<CreateCertificateAuthorityError>>
@@ -2179,13 +2075,8 @@
         }
     }
 
-<<<<<<< HEAD
-    /// <p>Creates an audit report that lists every time that your CA private key is used. The report is saved in the Amazon S3 bucket that you specify on input. The <a>IssueCertificate</a> and <a>RevokeCertificate</a> actions use the private key.</p>
-    fn create_certificate_authority_audit_report(
-=======
     /// <p>Creates an audit report that lists every time that your CA private key is used. The report is saved in the Amazon S3 bucket that you specify on input. The <a>IssueCertificate</a> and <a>RevokeCertificate</a> operations use the private key. You can generate a new report every 30 minutes.</p>
     async fn create_certificate_authority_audit_report(
->>>>>>> 62832c4b
         &self,
         input: CreateCertificateAuthorityAuditReportRequest,
     ) -> Result<
@@ -2220,13 +2111,8 @@
         }
     }
 
-<<<<<<< HEAD
-    /// <p>Assigns permissions from a private CA to a designated AWS service. Services are specified by their service principals and can be given permission to create and retrieve certificates on a private CA. Services can also be given permission to list the active permissions that the private CA has granted. For ACM to automatically renew your private CA's certificates, you must assign all possible permissions from the CA to the ACM service principal.</p> <p>At this time, you can only assign permissions to ACM (<code>acm.amazonaws.com</code>). Permissions can be revoked with the <a>DeletePermission</a> action and listed with the <a>ListPermissions</a> action.</p>
-    fn create_permission(
-=======
     /// <p>Assigns permissions from a private CA to a designated AWS service. Services are specified by their service principals and can be given permission to create and retrieve certificates on a private CA. Services can also be given permission to list the active permissions that the private CA has granted. For ACM to automatically renew your private CA's certificates, you must assign all possible permissions from the CA to the ACM service principal.</p> <p>At this time, you can only assign permissions to ACM (<code>acm.amazonaws.com</code>). Permissions can be revoked with the <a>DeletePermission</a> operation and listed with the <a>ListPermissions</a> operation.</p>
     async fn create_permission(
->>>>>>> 62832c4b
         &self,
         input: CreatePermissionRequest,
     ) -> Result<(), RusotoError<CreatePermissionError>> {
@@ -2251,13 +2137,8 @@
         }
     }
 
-<<<<<<< HEAD
-    /// <p>Deletes a private certificate authority (CA). You must provide the Amazon Resource Name (ARN) of the private CA that you want to delete. You can find the ARN by calling the <a>ListCertificateAuthorities</a> action. </p> <note> <p>Deleting a CA will invalidate other CAs and certificates below it in your CA hierarchy.</p> </note> <p>Before you can delete a CA that you have created and activated, you must disable it. To do this, call the <a>UpdateCertificateAuthority</a> action and set the <b>CertificateAuthorityStatus</b> parameter to <code>DISABLED</code>. </p> <p>Additionally, you can delete a CA if you are waiting for it to be created (that is, the status of the CA is <code>CREATING</code>). You can also delete it if the CA has been created but you haven't yet imported the signed certificate into ACM Private CA (that is, the status of the CA is <code>PENDING_CERTIFICATE</code>). </p> <p>When you successfully call <a>DeleteCertificateAuthority</a>, the CA's status changes to <code>DELETED</code>. However, the CA won't be permanently deleted until the restoration period has passed. By default, if you do not set the <code>PermanentDeletionTimeInDays</code> parameter, the CA remains restorable for 30 days. You can set the parameter from 7 to 30 days. The <a>DescribeCertificateAuthority</a> action returns the time remaining in the restoration window of a private CA in the <code>DELETED</code> state. To restore an eligible CA, call the <a>RestoreCertificateAuthority</a> action.</p>
-    fn delete_certificate_authority(
-=======
     /// <p>Deletes a private certificate authority (CA). You must provide the ARN (Amazon Resource Name) of the private CA that you want to delete. You can find the ARN by calling the <a>ListCertificateAuthorities</a> operation. Before you can delete a CA, you must disable it. Call the <a>UpdateCertificateAuthority</a> operation and set the <b>CertificateAuthorityStatus</b> parameter to <code>DISABLED</code>. </p> <p>Additionally, you can delete a CA if you are waiting for it to be created (the <b>Status</b> field of the <a>CertificateAuthority</a> is <code>CREATING</code>). You can also delete it if the CA has been created but you haven't yet imported the signed certificate (the <b>Status</b> is <code>PENDING_CERTIFICATE</code>) into ACM PCA. </p> <p>If the CA is in one of the previously mentioned states and you call <a>DeleteCertificateAuthority</a>, the CA's status changes to <code>DELETED</code>. However, the CA won't be permanently deleted until the restoration period has passed. By default, if you do not set the <code>PermanentDeletionTimeInDays</code> parameter, the CA remains restorable for 30 days. You can set the parameter from 7 to 30 days. The <a>DescribeCertificateAuthority</a> operation returns the time remaining in the restoration window of a Private CA in the <code>DELETED</code> state. To restore an eligible CA, call the <a>RestoreCertificateAuthority</a> operation.</p>
     async fn delete_certificate_authority(
->>>>>>> 62832c4b
         &self,
         input: DeleteCertificateAuthorityRequest,
     ) -> Result<(), RusotoError<DeleteCertificateAuthorityError>> {
@@ -2282,13 +2163,8 @@
         }
     }
 
-<<<<<<< HEAD
-    /// <p>Revokes permissions that a private CA assigned to a designated AWS service. Permissions can be created with the <a>CreatePermission</a> action and listed with the <a>ListPermissions</a> action. </p>
-    fn delete_permission(
-=======
     /// <p>Revokes permissions that a private CA assigned to a designated AWS service. Permissions can be created with the <a>CreatePermission</a> operation and listed with the <a>ListPermissions</a> operation. </p>
     async fn delete_permission(
->>>>>>> 62832c4b
         &self,
         input: DeletePermissionRequest,
     ) -> Result<(), RusotoError<DeletePermissionError>> {
@@ -2313,13 +2189,8 @@
         }
     }
 
-<<<<<<< HEAD
-    /// <p><p>Lists information about your private certificate authority (CA). You specify the private CA on input by its ARN (Amazon Resource Name). The output contains the status of your CA. This can be any of the following: </p> <ul> <li> <p> <code>CREATING</code> - ACM Private CA is creating your private certificate authority.</p> </li> <li> <p> <code>PENDING_CERTIFICATE</code> - The certificate is pending. You must use your ACM Private CA-hosted or on-premises root or subordinate CA to sign your private CA CSR and then import it into PCA. </p> </li> <li> <p> <code>ACTIVE</code> - Your private CA is active.</p> </li> <li> <p> <code>DISABLED</code> - Your private CA has been disabled.</p> </li> <li> <p> <code>EXPIRED</code> - Your private CA certificate has expired.</p> </li> <li> <p> <code>FAILED</code> - Your private CA has failed. Your CA can fail because of problems such a network outage or backend AWS failure or other errors. A failed CA can never return to the pending state. You must create a new CA. </p> </li> <li> <p> <code>DELETED</code> - Your private CA is within the restoration period, after which it is permanently deleted. The length of time remaining in the CA&#39;s restoration period is also included in this action&#39;s output.</p> </li> </ul></p>
-    fn describe_certificate_authority(
-=======
     /// <p><p>Lists information about your private certificate authority (CA). You specify the private CA on input by its ARN (Amazon Resource Name). The output contains the status of your CA. This can be any of the following: </p> <ul> <li> <p> <code>CREATING</code> - ACM PCA is creating your private certificate authority.</p> </li> <li> <p> <code>PENDING_CERTIFICATE</code> - The certificate is pending. You must use your on-premises root or subordinate CA to sign your private CA CSR and then import it into PCA. </p> </li> <li> <p> <code>ACTIVE</code> - Your private CA is active.</p> </li> <li> <p> <code>DISABLED</code> - Your private CA has been disabled.</p> </li> <li> <p> <code>EXPIRED</code> - Your private CA certificate has expired.</p> </li> <li> <p> <code>FAILED</code> - Your private CA has failed. Your CA can fail because of problems such a network outage or backend AWS failure or other errors. A failed CA can never return to the pending state. You must create a new CA. </p> </li> <li> <p> <code>DELETED</code> - Your private CA is within the restoration period, after which it is permanently deleted. The length of time remaining in the CA&#39;s restoration period is also included in this operation&#39;s output.</p> </li> </ul></p>
     async fn describe_certificate_authority(
->>>>>>> 62832c4b
         &self,
         input: DescribeCertificateAuthorityRequest,
     ) -> Result<DescribeCertificateAuthorityResponse, RusotoError<DescribeCertificateAuthorityError>>
@@ -2347,13 +2218,8 @@
         }
     }
 
-<<<<<<< HEAD
-    /// <p>Lists information about a specific audit report created by calling the <a>CreateCertificateAuthorityAuditReport</a> action. Audit information is created every time the certificate authority (CA) private key is used. The private key is used when you call the <a>IssueCertificate</a> action or the <a>RevokeCertificate</a> action. </p>
-    fn describe_certificate_authority_audit_report(
-=======
     /// <p>Lists information about a specific audit report created by calling the <a>CreateCertificateAuthorityAuditReport</a> operation. Audit information is created every time the certificate authority (CA) private key is used. The private key is used when you call the <a>IssueCertificate</a> operation or the <a>RevokeCertificate</a> operation. </p>
     async fn describe_certificate_authority_audit_report(
->>>>>>> 62832c4b
         &self,
         input: DescribeCertificateAuthorityAuditReportRequest,
     ) -> Result<
@@ -2388,13 +2254,8 @@
         }
     }
 
-<<<<<<< HEAD
-    /// <p>Retrieves a certificate from your private CA. The ARN of the certificate is returned when you call the <a>IssueCertificate</a> action. You must specify both the ARN of your private CA and the ARN of the issued certificate when calling the <b>GetCertificate</b> action. You can retrieve the certificate if it is in the <b>ISSUED</b> state. You can call the <a>CreateCertificateAuthorityAuditReport</a> action to create a report that contains information about all of the certificates issued and revoked by your private CA. </p>
-    fn get_certificate(
-=======
     /// <p>Retrieves a certificate from your private CA. The ARN of the certificate is returned when you call the <a>IssueCertificate</a> operation. You must specify both the ARN of your private CA and the ARN of the issued certificate when calling the <b>GetCertificate</b> operation. You can retrieve the certificate if it is in the <b>ISSUED</b> state. You can call the <a>CreateCertificateAuthorityAuditReport</a> operation to create a report that contains information about all of the certificates issued and revoked by your private CA. </p>
     async fn get_certificate(
->>>>>>> 62832c4b
         &self,
         input: GetCertificateRequest,
     ) -> Result<GetCertificateResponse, RusotoError<GetCertificateError>> {
@@ -2456,13 +2317,8 @@
         }
     }
 
-<<<<<<< HEAD
-    /// <p>Retrieves the certificate signing request (CSR) for your private certificate authority (CA). The CSR is created when you call the <a>CreateCertificateAuthority</a> action. Sign the CSR with your ACM Private CA-hosted or on-premises root or subordinate CA. Then import the signed certificate back into ACM Private CA by calling the <a>ImportCertificateAuthorityCertificate</a> action. The CSR is returned as a base64 PEM-encoded string. </p>
-    fn get_certificate_authority_csr(
-=======
     /// <p>Retrieves the certificate signing request (CSR) for your private certificate authority (CA). The CSR is created when you call the <a>CreateCertificateAuthority</a> operation. Take the CSR to your on-premises X.509 infrastructure and sign it by using your root or a subordinate CA. Then import the signed certificate back into ACM PCA by calling the <a>ImportCertificateAuthorityCertificate</a> operation. The CSR is returned as a base64 PEM-encoded string. </p>
     async fn get_certificate_authority_csr(
->>>>>>> 62832c4b
         &self,
         input: GetCertificateAuthorityCsrRequest,
     ) -> Result<GetCertificateAuthorityCsrResponse, RusotoError<GetCertificateAuthorityCsrError>>
@@ -2490,13 +2346,8 @@
         }
     }
 
-<<<<<<< HEAD
-    /// <p><p>Imports a signed private CA certificate into ACM Private CA. This action is used when you are using a chain of trust whose root is located outside ACM Private CA. Before you can call this action, the following preparations must in place:</p> <ol> <li> <p>In ACM Private CA, call the <a>CreateCertificateAuthority</a> action to create the private CA that that you plan to back with the imported certificate.</p> </li> <li> <p>Call the <a>GetCertificateAuthorityCsr</a> action to generate a certificate signing request (CSR).</p> </li> <li> <p>Sign the CSR using a root or intermediate CA hosted either by an on-premises PKI hierarchy or a commercial CA..</p> </li> <li> <p>Create a certificate chain and copy the signed certificate and the certificate chain to your working directory.</p> </li> </ol> <p>The following requirements apply when you import a CA certificate.</p> <ul> <li> <p>You cannot import a non-self-signed certificate for use as a root CA.</p> </li> <li> <p>You cannot import a self-signed certificate for use as a subordinate CA.</p> </li> <li> <p>Your certificate chain must not include the private CA certificate that you are importing.</p> </li> <li> <p>Your ACM Private CA-hosted or on-premises CA certificate must be the last certificate in your chain. The subordinate certificate, if any, that your root CA signed must be next to last. The subordinate certificate signed by the preceding subordinate CA must come next, and so on until your chain is built. </p> </li> <li> <p>The chain must be PEM-encoded.</p> </li> </ul></p>
-    fn import_certificate_authority_certificate(
-=======
     /// <p><p>Imports your signed private CA certificate into ACM PCA. Before you can call this operation, you must create the private certificate authority by calling the <a>CreateCertificateAuthority</a> operation. You must then generate a certificate signing request (CSR) by calling the <a>GetCertificateAuthorityCsr</a> operation. Take the CSR to your on-premises CA and use the root certificate or a subordinate certificate to sign it. Create a certificate chain and copy the signed certificate and the certificate chain to your working directory. </p> <note> <p>Your certificate chain must not include the private CA certificate that you are importing.</p> </note> <note> <p>Your on-premises CA certificate must be the last certificate in your chain. The subordinate certificate, if any, that your root CA signed must be next to last. The subordinate certificate signed by the preceding subordinate CA must come next, and so on until your chain is built. </p> </note> <note> <p>The chain must be PEM-encoded.</p> </note></p>
     async fn import_certificate_authority_certificate(
->>>>>>> 62832c4b
         &self,
         input: ImportCertificateAuthorityCertificateRequest,
     ) -> Result<(), RusotoError<ImportCertificateAuthorityCertificateError>> {
@@ -2526,13 +2377,8 @@
         }
     }
 
-<<<<<<< HEAD
-    /// <p><p>Uses your private certificate authority (CA) to issue a client certificate. This action returns the Amazon Resource Name (ARN) of the certificate. You can retrieve the certificate by calling the <a>GetCertificate</a> action and specifying the ARN. </p> <note> <p>You cannot use the ACM <b>ListCertificateAuthorities</b> action to retrieve the ARNs of the certificates that you issue by using ACM Private CA.</p> </note></p>
-    fn issue_certificate(
-=======
     /// <p><p>Uses your private certificate authority (CA) to issue a client certificate. This operation returns the Amazon Resource Name (ARN) of the certificate. You can retrieve the certificate by calling the <a>GetCertificate</a> operation and specifying the ARN. </p> <note> <p>You cannot use the ACM <b>ListCertificateAuthorities</b> operation to retrieve the ARNs of the certificates that you issue by using ACM PCA.</p> </note></p>
     async fn issue_certificate(
->>>>>>> 62832c4b
         &self,
         input: IssueCertificateRequest,
     ) -> Result<IssueCertificateResponse, RusotoError<IssueCertificateError>> {
@@ -2559,13 +2405,8 @@
         }
     }
 
-<<<<<<< HEAD
-    /// <p>Lists the private certificate authorities that you created by using the <a>CreateCertificateAuthority</a> action.</p>
-    fn list_certificate_authorities(
-=======
     /// <p>Lists the private certificate authorities that you created by using the <a>CreateCertificateAuthority</a> operation.</p>
     async fn list_certificate_authorities(
->>>>>>> 62832c4b
         &self,
         input: ListCertificateAuthoritiesRequest,
     ) -> Result<ListCertificateAuthoritiesResponse, RusotoError<ListCertificateAuthoritiesError>>
@@ -2593,13 +2434,8 @@
         }
     }
 
-<<<<<<< HEAD
-    /// <p>Lists all the permissions, if any, that have been assigned by a private CA. Permissions can be granted with the <a>CreatePermission</a> action and revoked with the <a>DeletePermission</a> action.</p>
-    fn list_permissions(
-=======
     /// <p>Lists all the permissions, if any, that have been assigned by a private CA. Permissions can be granted with the <a>CreatePermission</a> operation and revoked with the <a>DeletePermission</a> operation.</p>
     async fn list_permissions(
->>>>>>> 62832c4b
         &self,
         input: ListPermissionsRequest,
     ) -> Result<ListPermissionsResponse, RusotoError<ListPermissionsError>> {
@@ -2625,16 +2461,11 @@
         }
     }
 
-<<<<<<< HEAD
-    /// <p>Lists the tags, if any, that are associated with your private CA. Tags are labels that you can use to identify and organize your CAs. Each tag consists of a key and an optional value. Call the <a>TagCertificateAuthority</a> action to add one or more tags to your CA. Call the <a>UntagCertificateAuthority</a> action to remove tags. </p>
-    fn list_tags(&self, input: ListTagsRequest) -> RusotoFuture<ListTagsResponse, ListTagsError> {
-=======
     /// <p>Lists the tags, if any, that are associated with your private CA. Tags are labels that you can use to identify and organize your CAs. Each tag consists of a key and an optional value. Call the <a>TagCertificateAuthority</a> operation to add one or more tags to your CA. Call the <a>UntagCertificateAuthority</a> operation to remove tags. </p>
     async fn list_tags(
         &self,
         input: ListTagsRequest,
     ) -> Result<ListTagsResponse, RusotoError<ListTagsError>> {
->>>>>>> 62832c4b
         let mut request = SignedRequest::new("POST", "acm-pca", &self.region, "/");
 
         request.set_content_type("application/x-amz-json-1.1".to_owned());
@@ -2657,13 +2488,8 @@
         }
     }
 
-<<<<<<< HEAD
-    /// <p>Restores a certificate authority (CA) that is in the <code>DELETED</code> state. You can restore a CA during the period that you defined in the <b>PermanentDeletionTimeInDays</b> parameter of the <a>DeleteCertificateAuthority</a> action. Currently, you can specify 7 to 30 days. If you did not specify a <b>PermanentDeletionTimeInDays</b> value, by default you can restore the CA at any time in a 30 day period. You can check the time remaining in the restoration period of a private CA in the <code>DELETED</code> state by calling the <a>DescribeCertificateAuthority</a> or <a>ListCertificateAuthorities</a> actions. The status of a restored CA is set to its pre-deletion status when the <b>RestoreCertificateAuthority</b> action returns. To change its status to <code>ACTIVE</code>, call the <a>UpdateCertificateAuthority</a> action. If the private CA was in the <code>PENDING_CERTIFICATE</code> state at deletion, you must use the <a>ImportCertificateAuthorityCertificate</a> action to import a certificate authority into the private CA before it can be activated. You cannot restore a CA after the restoration period has ended.</p>
-    fn restore_certificate_authority(
-=======
     /// <p>Restores a certificate authority (CA) that is in the <code>DELETED</code> state. You can restore a CA during the period that you defined in the <b>PermanentDeletionTimeInDays</b> parameter of the <a>DeleteCertificateAuthority</a> operation. Currently, you can specify 7 to 30 days. If you did not specify a <b>PermanentDeletionTimeInDays</b> value, by default you can restore the CA at any time in a 30 day period. You can check the time remaining in the restoration period of a private CA in the <code>DELETED</code> state by calling the <a>DescribeCertificateAuthority</a> or <a>ListCertificateAuthorities</a> operations. The status of a restored CA is set to its pre-deletion status when the <b>RestoreCertificateAuthority</b> operation returns. To change its status to <code>ACTIVE</code>, call the <a>UpdateCertificateAuthority</a> operation. If the private CA was in the <code>PENDING_CERTIFICATE</code> state at deletion, you must use the <a>ImportCertificateAuthorityCertificate</a> operation to import a certificate authority into the private CA before it can be activated. You cannot restore a CA after the restoration period has ended.</p>
     async fn restore_certificate_authority(
->>>>>>> 62832c4b
         &self,
         input: RestoreCertificateAuthorityRequest,
     ) -> Result<(), RusotoError<RestoreCertificateAuthorityError>> {
@@ -2688,13 +2514,8 @@
         }
     }
 
-<<<<<<< HEAD
-    /// <p><p>Revokes a certificate that was issued inside ACM Private CA. If you enable a certificate revocation list (CRL) when you create or update your private CA, information about the revoked certificates will be included in the CRL. ACM Private CA writes the CRL to an S3 bucket that you specify. For more information about revocation, see the <a>CrlConfiguration</a> structure. ACM Private CA also writes revocation information to the audit report. For more information, see <a>CreateCertificateAuthorityAuditReport</a>. </p> <note> <p>You cannot revoke a root CA self-signed certificate.</p> </note></p>
-    fn revoke_certificate(
-=======
     /// <p>Revokes a certificate that you issued by calling the <a>IssueCertificate</a> operation. If you enable a certificate revocation list (CRL) when you create or update your private CA, information about the revoked certificates will be included in the CRL. ACM PCA writes the CRL to an S3 bucket that you specify. For more information about revocation, see the <a>CrlConfiguration</a> structure. ACM PCA also writes revocation information to the audit report. For more information, see <a>CreateCertificateAuthorityAuditReport</a>. </p>
     async fn revoke_certificate(
->>>>>>> 62832c4b
         &self,
         input: RevokeCertificateRequest,
     ) -> Result<(), RusotoError<RevokeCertificateError>> {
@@ -2719,13 +2540,8 @@
         }
     }
 
-<<<<<<< HEAD
-    /// <p>Adds one or more tags to your private CA. Tags are labels that you can use to identify and organize your AWS resources. Each tag consists of a key and an optional value. You specify the private CA on input by its Amazon Resource Name (ARN). You specify the tag by using a key-value pair. You can apply a tag to just one private CA if you want to identify a specific characteristic of that CA, or you can apply the same tag to multiple private CAs if you want to filter for a common relationship among those CAs. To remove one or more tags, use the <a>UntagCertificateAuthority</a> action. Call the <a>ListTags</a> action to see what tags are associated with your CA. </p>
-    fn tag_certificate_authority(
-=======
     /// <p>Adds one or more tags to your private CA. Tags are labels that you can use to identify and organize your AWS resources. Each tag consists of a key and an optional value. You specify the private CA on input by its Amazon Resource Name (ARN). You specify the tag by using a key-value pair. You can apply a tag to just one private CA if you want to identify a specific characteristic of that CA, or you can apply the same tag to multiple private CAs if you want to filter for a common relationship among those CAs. To remove one or more tags, use the <a>UntagCertificateAuthority</a> operation. Call the <a>ListTags</a> operation to see what tags are associated with your CA. </p>
     async fn tag_certificate_authority(
->>>>>>> 62832c4b
         &self,
         input: TagCertificateAuthorityRequest,
     ) -> Result<(), RusotoError<TagCertificateAuthorityError>> {
@@ -2750,13 +2566,8 @@
         }
     }
 
-<<<<<<< HEAD
-    /// <p>Remove one or more tags from your private CA. A tag consists of a key-value pair. If you do not specify the value portion of the tag when calling this action, the tag will be removed regardless of value. If you specify a value, the tag is removed only if it is associated with the specified value. To add tags to a private CA, use the <a>TagCertificateAuthority</a>. Call the <a>ListTags</a> action to see what tags are associated with your CA. </p>
-    fn untag_certificate_authority(
-=======
     /// <p>Remove one or more tags from your private CA. A tag consists of a key-value pair. If you do not specify the value portion of the tag when calling this operation, the tag will be removed regardless of value. If you specify a value, the tag is removed only if it is associated with the specified value. To add tags to a private CA, use the <a>TagCertificateAuthority</a>. Call the <a>ListTags</a> operation to see what tags are associated with your CA. </p>
     async fn untag_certificate_authority(
->>>>>>> 62832c4b
         &self,
         input: UntagCertificateAuthorityRequest,
     ) -> Result<(), RusotoError<UntagCertificateAuthorityError>> {
