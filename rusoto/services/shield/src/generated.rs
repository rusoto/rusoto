--- conflicted
+++ resolved
@@ -9,28 +9,16 @@
 //  must be updated to generate the changes.
 //
 // =================================================================
-#![allow(warnings)]
-
-<<<<<<< HEAD
-use futures::future;
-use futures::Future;
-=======
+
 use std::error::Error;
 use std::fmt;
 
 use async_trait::async_trait;
->>>>>>> 62832c4b
 use rusoto_core::credential::ProvideAwsCredentials;
 use rusoto_core::region;
 #[allow(warnings)]
 use rusoto_core::request::{BufferedHttpResponse, DispatchSignedRequest};
-<<<<<<< HEAD
-use rusoto_core::{Client, RusotoError, RusotoFuture};
-use std::error::Error;
-use std::fmt;
-=======
 use rusoto_core::{Client, RusotoError};
->>>>>>> 62832c4b
 
 use rusoto_core::proto;
 use rusoto_core::signature::SignedRequest;
@@ -38,13 +26,13 @@
 use serde_json;
 #[derive(Default, Debug, Clone, PartialEq, Serialize)]
 pub struct AssociateDRTLogBucketRequest {
-    /// <p>The Amazon S3 bucket that contains your AWS WAF logs.</p>
+    /// <p>The Amazon S3 bucket that contains your flow logs.</p>
     #[serde(rename = "LogBucket")]
     pub log_bucket: String,
 }
 
 #[derive(Default, Debug, Clone, PartialEq, Deserialize)]
-#[cfg_attr(any(test, feature = "serialize_structs"), derive(Serialize))]
+#[cfg_attr(test, derive(Serialize))]
 pub struct AssociateDRTLogBucketResponse {}
 
 #[derive(Default, Debug, Clone, PartialEq, Serialize)]
@@ -55,12 +43,12 @@
 }
 
 #[derive(Default, Debug, Clone, PartialEq, Deserialize)]
-#[cfg_attr(any(test, feature = "serialize_structs"), derive(Serialize))]
+#[cfg_attr(test, derive(Serialize))]
 pub struct AssociateDRTRoleResponse {}
 
 /// <p>The details of a DDoS attack.</p>
 #[derive(Default, Debug, Clone, PartialEq, Deserialize)]
-#[cfg_attr(any(test, feature = "serialize_structs"), derive(Serialize))]
+#[cfg_attr(test, derive(Serialize))]
 pub struct AttackDetail {
     /// <p>List of counters that describe the attack for the specified time period.</p>
     #[serde(rename = "AttackCounters")]
@@ -98,13 +86,13 @@
 
 /// <p>Details of the described attack.</p>
 #[derive(Default, Debug, Clone, PartialEq, Deserialize)]
-#[cfg_attr(any(test, feature = "serialize_structs"), derive(Serialize))]
+#[cfg_attr(test, derive(Serialize))]
 pub struct AttackProperty {
-    /// <p>The type of distributed denial of service (DDoS) event that was observed. <code>NETWORK</code> indicates layer 3 and layer 4 events and <code>APPLICATION</code> indicates layer 7 events.</p>
+    /// <p>The type of DDoS event that was observed. <code>NETWORK</code> indicates layer 3 and layer 4 events and <code>APPLICATION</code> indicates layer 7 events.</p>
     #[serde(rename = "AttackLayer")]
     #[serde(skip_serializing_if = "Option::is_none")]
     pub attack_layer: Option<String>,
-    /// <p>Defines the DDoS attack property information that is provided. The <code>WORDPRESS_PINGBACK_REFLECTOR</code> and <code>WORDPRESS_PINGBACK_SOURCE</code> values are valid only for WordPress reflective pingback DDoS attacks.</p>
+    /// <p>Defines the DDoS attack property information that is provided.</p>
     #[serde(rename = "AttackPropertyIdentifier")]
     #[serde(skip_serializing_if = "Option::is_none")]
     pub attack_property_identifier: Option<String>,
@@ -124,7 +112,7 @@
 
 /// <p>Summarizes all DDoS attacks for a specified time period.</p>
 #[derive(Default, Debug, Clone, PartialEq, Deserialize)]
-#[cfg_attr(any(test, feature = "serialize_structs"), derive(Serialize))]
+#[cfg_attr(test, derive(Serialize))]
 pub struct AttackSummary {
     /// <p>The unique identifier (ID) of the attack.</p>
     #[serde(rename = "AttackId")]
@@ -150,16 +138,16 @@
 
 /// <p>Describes the attack.</p>
 #[derive(Default, Debug, Clone, PartialEq, Deserialize)]
-#[cfg_attr(any(test, feature = "serialize_structs"), derive(Serialize))]
+#[cfg_attr(test, derive(Serialize))]
 pub struct AttackVectorDescription {
-    /// <p><p>The attack type. Valid values:</p> <ul> <li> <p>UDP<em>TRAFFIC</p> </li> <li> <p>UDP</em>FRAGMENT</p> </li> <li> <p>GENERIC<em>UDP</em>REFLECTION</p> </li> <li> <p>DNS<em>REFLECTION</p> </li> <li> <p>NTP</em>REFLECTION</p> </li> <li> <p>CHARGEN<em>REFLECTION</p> </li> <li> <p>SSDP</em>REFLECTION</p> </li> <li> <p>PORT<em>MAPPER</p> </li> <li> <p>RIP</em>REFLECTION</p> </li> <li> <p>SNMP<em>REFLECTION</p> </li> <li> <p>MSSQL</em>REFLECTION</p> </li> <li> <p>NET<em>BIOS</em>REFLECTION</p> </li> <li> <p>SYN<em>FLOOD</p> </li> <li> <p>ACK</em>FLOOD</p> </li> <li> <p>REQUEST<em>FLOOD</p> </li> <li> <p>HTTP</em>REFLECTION</p> </li> <li> <p>UDS<em>REFLECTION</p> </li> <li> <p>MEMCACHED</em>REFLECTION</p> </li> </ul></p>
+    /// <p><p>The attack type. Valid values:</p> <ul> <li> <p>UDP<em>TRAFFIC</p> </li> <li> <p>UDP</em>FRAGMENT</p> </li> <li> <p>GENERIC<em>UDP</em>REFLECTION</p> </li> <li> <p>DNS<em>REFLECTION</p> </li> <li> <p>NTP</em>REFLECTION</p> </li> <li> <p>CHARGEN<em>REFLECTION</p> </li> <li> <p>SSDP</em>REFLECTION</p> </li> <li> <p>PORT<em>MAPPER</p> </li> <li> <p>RIP</em>REFLECTION</p> </li> <li> <p>SNMP<em>REFLECTION</p> </li> <li> <p>MSSQL</em>REFLECTION</p> </li> <li> <p>NET<em>BIOS</em>REFLECTION</p> </li> <li> <p>SYN<em>FLOOD</p> </li> <li> <p>ACK</em>FLOOD</p> </li> <li> <p>REQUEST_FLOOD</p> </li> </ul></p>
     #[serde(rename = "VectorType")]
     pub vector_type: String,
 }
 
 /// <p>A contributor to the attack and their contribution.</p>
 #[derive(Default, Debug, Clone, PartialEq, Deserialize)]
-#[cfg_attr(any(test, feature = "serialize_structs"), derive(Serialize))]
+#[cfg_attr(test, derive(Serialize))]
 pub struct Contributor {
     /// <p>The name of the contributor. This is dependent on the <code>AttackPropertyIdentifier</code>. For example, if the <code>AttackPropertyIdentifier</code> is <code>SOURCE_COUNTRY</code>, the <code>Name</code> could be <code>United States</code>.</p>
     #[serde(rename = "Name")]
@@ -182,7 +170,7 @@
 }
 
 #[derive(Default, Debug, Clone, PartialEq, Deserialize)]
-#[cfg_attr(any(test, feature = "serialize_structs"), derive(Serialize))]
+#[cfg_attr(test, derive(Serialize))]
 pub struct CreateProtectionResponse {
     /// <p>The unique identifier (ID) for the <a>Protection</a> object that is created.</p>
     #[serde(rename = "ProtectionId")]
@@ -194,7 +182,7 @@
 pub struct CreateSubscriptionRequest {}
 
 #[derive(Default, Debug, Clone, PartialEq, Deserialize)]
-#[cfg_attr(any(test, feature = "serialize_structs"), derive(Serialize))]
+#[cfg_attr(test, derive(Serialize))]
 pub struct CreateSubscriptionResponse {}
 
 #[derive(Default, Debug, Clone, PartialEq, Serialize)]
@@ -205,14 +193,14 @@
 }
 
 #[derive(Default, Debug, Clone, PartialEq, Deserialize)]
-#[cfg_attr(any(test, feature = "serialize_structs"), derive(Serialize))]
+#[cfg_attr(test, derive(Serialize))]
 pub struct DeleteProtectionResponse {}
 
 #[derive(Default, Debug, Clone, PartialEq, Serialize)]
 pub struct DeleteSubscriptionRequest {}
 
 #[derive(Default, Debug, Clone, PartialEq, Deserialize)]
-#[cfg_attr(any(test, feature = "serialize_structs"), derive(Serialize))]
+#[cfg_attr(test, derive(Serialize))]
 pub struct DeleteSubscriptionResponse {}
 
 #[derive(Default, Debug, Clone, PartialEq, Serialize)]
@@ -223,7 +211,7 @@
 }
 
 #[derive(Default, Debug, Clone, PartialEq, Deserialize)]
-#[cfg_attr(any(test, feature = "serialize_structs"), derive(Serialize))]
+#[cfg_attr(test, derive(Serialize))]
 pub struct DescribeAttackResponse {
     /// <p>The attack that is described.</p>
     #[serde(rename = "Attack")]
@@ -235,7 +223,7 @@
 pub struct DescribeDRTAccessRequest {}
 
 #[derive(Default, Debug, Clone, PartialEq, Deserialize)]
-#[cfg_attr(any(test, feature = "serialize_structs"), derive(Serialize))]
+#[cfg_attr(test, derive(Serialize))]
 pub struct DescribeDRTAccessResponse {
     /// <p>The list of Amazon S3 buckets accessed by the DRT.</p>
     #[serde(rename = "LogBucketList")]
@@ -251,7 +239,7 @@
 pub struct DescribeEmergencyContactSettingsRequest {}
 
 #[derive(Default, Debug, Clone, PartialEq, Deserialize)]
-#[cfg_attr(any(test, feature = "serialize_structs"), derive(Serialize))]
+#[cfg_attr(test, derive(Serialize))]
 pub struct DescribeEmergencyContactSettingsResponse {
     /// <p>A list of email addresses that the DRT can use to contact you during a suspected attack.</p>
     #[serde(rename = "EmergencyContactList")]
@@ -272,7 +260,7 @@
 }
 
 #[derive(Default, Debug, Clone, PartialEq, Deserialize)]
-#[cfg_attr(any(test, feature = "serialize_structs"), derive(Serialize))]
+#[cfg_attr(test, derive(Serialize))]
 pub struct DescribeProtectionResponse {
     /// <p>The <a>Protection</a> object that is described.</p>
     #[serde(rename = "Protection")]
@@ -284,7 +272,7 @@
 pub struct DescribeSubscriptionRequest {}
 
 #[derive(Default, Debug, Clone, PartialEq, Deserialize)]
-#[cfg_attr(any(test, feature = "serialize_structs"), derive(Serialize))]
+#[cfg_attr(test, derive(Serialize))]
 pub struct DescribeSubscriptionResponse {
     /// <p>The AWS Shield Advanced subscription details for an account.</p>
     #[serde(rename = "Subscription")]
@@ -294,20 +282,20 @@
 
 #[derive(Default, Debug, Clone, PartialEq, Serialize)]
 pub struct DisassociateDRTLogBucketRequest {
-    /// <p>The Amazon S3 bucket that contains your AWS WAF logs.</p>
+    /// <p>The Amazon S3 bucket that contains your flow logs.</p>
     #[serde(rename = "LogBucket")]
     pub log_bucket: String,
 }
 
 #[derive(Default, Debug, Clone, PartialEq, Deserialize)]
-#[cfg_attr(any(test, feature = "serialize_structs"), derive(Serialize))]
+#[cfg_attr(test, derive(Serialize))]
 pub struct DisassociateDRTLogBucketResponse {}
 
 #[derive(Default, Debug, Clone, PartialEq, Serialize)]
 pub struct DisassociateDRTRoleRequest {}
 
 #[derive(Default, Debug, Clone, PartialEq, Deserialize)]
-#[cfg_attr(any(test, feature = "serialize_structs"), derive(Serialize))]
+#[cfg_attr(test, derive(Serialize))]
 pub struct DisassociateDRTRoleResponse {}
 
 /// <p>Contact information that the DRT can use to contact you during a suspected attack.</p>
@@ -322,7 +310,7 @@
 pub struct GetSubscriptionStateRequest {}
 
 #[derive(Default, Debug, Clone, PartialEq, Deserialize)]
-#[cfg_attr(any(test, feature = "serialize_structs"), derive(Serialize))]
+#[cfg_attr(test, derive(Serialize))]
 pub struct GetSubscriptionStateResponse {
     /// <p>The status of the subscription.</p>
     #[serde(rename = "SubscriptionState")]
@@ -331,7 +319,7 @@
 
 /// <p>Specifies how many protections of a given type you can create.</p>
 #[derive(Default, Debug, Clone, PartialEq, Deserialize)]
-#[cfg_attr(any(test, feature = "serialize_structs"), derive(Serialize))]
+#[cfg_attr(test, derive(Serialize))]
 pub struct Limit {
     /// <p>The maximum number of protections that can be created for the specified <code>Type</code>.</p>
     #[serde(rename = "Max")]
@@ -368,7 +356,7 @@
 }
 
 #[derive(Default, Debug, Clone, PartialEq, Deserialize)]
-#[cfg_attr(any(test, feature = "serialize_structs"), derive(Serialize))]
+#[cfg_attr(test, derive(Serialize))]
 pub struct ListAttacksResponse {
     /// <p>The attack information for the specified time range.</p>
     #[serde(rename = "AttackSummaries")]
@@ -393,7 +381,7 @@
 }
 
 #[derive(Default, Debug, Clone, PartialEq, Deserialize)]
-#[cfg_attr(any(test, feature = "serialize_structs"), derive(Serialize))]
+#[cfg_attr(test, derive(Serialize))]
 pub struct ListProtectionsResponse {
     /// <p>If you specify a value for <code>MaxResults</code> and you have more Protections than the value of MaxResults, AWS Shield Advanced returns a NextToken value in the response that allows you to list another group of Protections. For the second and subsequent ListProtections requests, specify the value of NextToken from the previous response to get information about another batch of Protections.</p> <p>AWS WAF might return the list of <a>Protection</a> objects in batches smaller than the number specified by MaxResults. If there are more <a>Protection</a> objects to return, AWS WAF will always also return a <code>NextToken</code>.</p>
     #[serde(rename = "NextToken")]
@@ -407,7 +395,7 @@
 
 /// <p>The mitigation applied to a DDoS attack.</p>
 #[derive(Default, Debug, Clone, PartialEq, Deserialize)]
-#[cfg_attr(any(test, feature = "serialize_structs"), derive(Serialize))]
+#[cfg_attr(test, derive(Serialize))]
 pub struct Mitigation {
     /// <p>The name of the mitigation taken for this attack.</p>
     #[serde(rename = "MitigationName")]
@@ -417,7 +405,7 @@
 
 /// <p>An object that represents a resource that is under DDoS protection.</p>
 #[derive(Default, Debug, Clone, PartialEq, Deserialize)]
-#[cfg_attr(any(test, feature = "serialize_structs"), derive(Serialize))]
+#[cfg_attr(test, derive(Serialize))]
 pub struct Protection {
     /// <p>The unique identifier (ID) of the protection.</p>
     #[serde(rename = "Id")]
@@ -435,7 +423,7 @@
 
 /// <p>The attack information for the specified SubResource.</p>
 #[derive(Default, Debug, Clone, PartialEq, Deserialize)]
-#[cfg_attr(any(test, feature = "serialize_structs"), derive(Serialize))]
+#[cfg_attr(test, derive(Serialize))]
 pub struct SubResourceSummary {
     /// <p>The list of attack types and associated counters.</p>
     #[serde(rename = "AttackVectors")]
@@ -457,7 +445,7 @@
 
 /// <p>Information about the AWS Shield Advanced subscription for an account.</p>
 #[derive(Default, Debug, Clone, PartialEq, Deserialize)]
-#[cfg_attr(any(test, feature = "serialize_structs"), derive(Serialize))]
+#[cfg_attr(test, derive(Serialize))]
 pub struct Subscription {
     /// <p>If <code>ENABLED</code>, the subscription will be automatically renewed at the end of the existing subscription period.</p> <p>When you initally create a subscription, <code>AutoRenew</code> is set to <code>ENABLED</code>. You can change this by submitting an <code>UpdateSubscription</code> request. If the <code>UpdateSubscription</code> request does not included a value for <code>AutoRenew</code>, the existing value for <code>AutoRenew</code> remains unchanged.</p>
     #[serde(rename = "AutoRenew")]
@@ -483,7 +471,7 @@
 
 /// <p>A summary of information about the attack.</p>
 #[derive(Default, Debug, Clone, PartialEq, Deserialize)]
-#[cfg_attr(any(test, feature = "serialize_structs"), derive(Serialize))]
+#[cfg_attr(test, derive(Serialize))]
 pub struct SummarizedAttackVector {
     /// <p>The list of counters that describe the details of the attack.</p>
     #[serde(rename = "VectorCounters")]
@@ -496,7 +484,7 @@
 
 /// <p>The counter that describes a DDoS attack.</p>
 #[derive(Default, Debug, Clone, PartialEq, Deserialize)]
-#[cfg_attr(any(test, feature = "serialize_structs"), derive(Serialize))]
+#[cfg_attr(test, derive(Serialize))]
 pub struct SummarizedCounter {
     /// <p>The average value of the counter for a specified time period.</p>
     #[serde(rename = "Average")]
@@ -546,7 +534,7 @@
 }
 
 #[derive(Default, Debug, Clone, PartialEq, Deserialize)]
-#[cfg_attr(any(test, feature = "serialize_structs"), derive(Serialize))]
+#[cfg_attr(test, derive(Serialize))]
 pub struct UpdateEmergencyContactSettingsResponse {}
 
 #[derive(Default, Debug, Clone, PartialEq, Serialize)]
@@ -558,7 +546,7 @@
 }
 
 #[derive(Default, Debug, Clone, PartialEq, Deserialize)]
-#[cfg_attr(any(test, feature = "serialize_structs"), derive(Serialize))]
+#[cfg_attr(test, derive(Serialize))]
 pub struct UpdateSubscriptionResponse {}
 
 /// Errors returned by AssociateDRTLogBucket
@@ -1506,13 +1494,8 @@
 /// Trait representing the capabilities of the AWS Shield API. AWS Shield clients implement this trait.
 #[async_trait]
 pub trait Shield {
-<<<<<<< HEAD
-    /// <p>Authorizes the DDoS Response team (DRT) to access the specified Amazon S3 bucket containing your AWS WAF logs. You can associate up to 10 Amazon S3 buckets with your subscription.</p> <p>To use the services of the DRT and make an <code>AssociateDRTLogBucket</code> request, you must be subscribed to the <a href="https://aws.amazon.com/premiumsupport/business-support/">Business Support plan</a> or the <a href="https://aws.amazon.com/premiumsupport/enterprise-support/">Enterprise Support plan</a>.</p>
-    fn associate_drt_log_bucket(
-=======
     /// <p>Authorizes the DDoS Response team (DRT) to access the specified Amazon S3 bucket containing your flow logs. You can associate up to 10 Amazon S3 buckets with your subscription.</p> <p>To use the services of the DRT and make an <code>AssociateDRTLogBucket</code> request, you must be subscribed to the <a href="https://aws.amazon.com/premiumsupport/business-support/">Business Support plan</a> or the <a href="https://aws.amazon.com/premiumsupport/enterprise-support/">Enterprise Support plan</a>.</p>
     async fn associate_drt_log_bucket(
->>>>>>> 62832c4b
         &self,
         input: AssociateDRTLogBucketRequest,
     ) -> Result<AssociateDRTLogBucketResponse, RusotoError<AssociateDRTLogBucketError>>;
@@ -1529,13 +1512,8 @@
         input: CreateProtectionRequest,
     ) -> Result<CreateProtectionResponse, RusotoError<CreateProtectionError>>;
 
-<<<<<<< HEAD
-    /// <p>Activates AWS Shield Advanced for an account.</p> <p>As part of this request you can specify <code>EmergencySettings</code> that automaticaly grant the DDoS response team (DRT) needed permissions to assist you during a suspected DDoS attack. For more information see <a href="https://docs.aws.amazon.com/waf/latest/developerguide/authorize-DRT.html">Authorize the DDoS Response Team to Create Rules and Web ACLs on Your Behalf</a>.</p> <p>To use the services of the DRT, you must be subscribed to the <a href="https://aws.amazon.com/premiumsupport/business-support/">Business Support plan</a> or the <a href="https://aws.amazon.com/premiumsupport/enterprise-support/">Enterprise Support plan</a>.</p> <p>When you initally create a subscription, your subscription is set to be automatically renewed at the end of the existing subscription period. You can change this by submitting an <code>UpdateSubscription</code> request. </p>
-    fn create_subscription(
-=======
     /// <p>Activates AWS Shield Advanced for an account.</p> <p>As part of this request you can specify <code>EmergencySettings</code> that automaticaly grant the DDoS response team (DRT) needed permissions to assist you during a suspected DDoS attack. For more information see <a href="https://docs.aws.amazon.com/waf/latest/developerguide/authorize-DRT.html">Authorize the DDoS Response Team to Create Rules and Web ACLs on Your Behalf</a>.</p> <p>When you initally create a subscription, your subscription is set to be automatically renewed at the end of the existing subscription period. You can change this by submitting an <code>UpdateSubscription</code> request. </p>
     async fn create_subscription(
->>>>>>> 62832c4b
         &self,
     ) -> Result<CreateSubscriptionResponse, RusotoError<CreateSubscriptionError>>;
 
@@ -1580,13 +1558,8 @@
         &self,
     ) -> Result<DescribeSubscriptionResponse, RusotoError<DescribeSubscriptionError>>;
 
-<<<<<<< HEAD
-    /// <p>Removes the DDoS Response team's (DRT) access to the specified Amazon S3 bucket containing your AWS WAF logs.</p> <p>To make a <code>DisassociateDRTLogBucket</code> request, you must be subscribed to the <a href="https://aws.amazon.com/premiumsupport/business-support/">Business Support plan</a> or the <a href="https://aws.amazon.com/premiumsupport/enterprise-support/">Enterprise Support plan</a>. However, if you are not subscribed to one of these support plans, but had been previously and had granted the DRT access to your account, you can submit a <code>DisassociateDRTLogBucket</code> request to remove this access.</p>
-    fn disassociate_drt_log_bucket(
-=======
     /// <p>Removes the DDoS Response team's (DRT) access to the specified Amazon S3 bucket containing your flow logs.</p> <p>To make a <code>DisassociateDRTLogBucket</code> request, you must be subscribed to the <a href="https://aws.amazon.com/premiumsupport/business-support/">Business Support plan</a> or the <a href="https://aws.amazon.com/premiumsupport/enterprise-support/">Enterprise Support plan</a>. However, if you are not subscribed to one of these support plans, but had been previously and had granted the DRT access to your account, you can submit a <code>DisassociateDRTLogBucket</code> request to remove this access.</p>
     async fn disassociate_drt_log_bucket(
->>>>>>> 62832c4b
         &self,
         input: DisassociateDRTLogBucketRequest,
     ) -> Result<DisassociateDRTLogBucketResponse, RusotoError<DisassociateDRTLogBucketError>>;
@@ -1640,7 +1613,10 @@
     ///
     /// The client will use the default credentials provider and tls client.
     pub fn new(region: region::Region) -> ShieldClient {
-        Self::new_with_client(Client::shared(), region)
+        ShieldClient {
+            client: Client::shared(),
+            region,
+        }
     }
 
     pub fn new_with<P, D>(
@@ -1652,34 +1628,17 @@
         P: ProvideAwsCredentials + Send + Sync + 'static,
         D: DispatchSignedRequest + Send + Sync + 'static,
     {
-        Self::new_with_client(
-            Client::new_with(credentials_provider, request_dispatcher),
+        ShieldClient {
+            client: Client::new_with(credentials_provider, request_dispatcher),
             region,
-        )
-    }
-
-    pub fn new_with_client(client: Client, region: region::Region) -> ShieldClient {
-        ShieldClient { client, region }
-    }
-}
-
-impl fmt::Debug for ShieldClient {
-    fn fmt(&self, f: &mut fmt::Formatter<'_>) -> fmt::Result {
-        f.debug_struct("ShieldClient")
-            .field("region", &self.region)
-            .finish()
+        }
     }
 }
 
 #[async_trait]
 impl Shield for ShieldClient {
-<<<<<<< HEAD
-    /// <p>Authorizes the DDoS Response team (DRT) to access the specified Amazon S3 bucket containing your AWS WAF logs. You can associate up to 10 Amazon S3 buckets with your subscription.</p> <p>To use the services of the DRT and make an <code>AssociateDRTLogBucket</code> request, you must be subscribed to the <a href="https://aws.amazon.com/premiumsupport/business-support/">Business Support plan</a> or the <a href="https://aws.amazon.com/premiumsupport/enterprise-support/">Enterprise Support plan</a>.</p>
-    fn associate_drt_log_bucket(
-=======
     /// <p>Authorizes the DDoS Response team (DRT) to access the specified Amazon S3 bucket containing your flow logs. You can associate up to 10 Amazon S3 buckets with your subscription.</p> <p>To use the services of the DRT and make an <code>AssociateDRTLogBucket</code> request, you must be subscribed to the <a href="https://aws.amazon.com/premiumsupport/business-support/">Business Support plan</a> or the <a href="https://aws.amazon.com/premiumsupport/enterprise-support/">Enterprise Support plan</a>.</p>
     async fn associate_drt_log_bucket(
->>>>>>> 62832c4b
         &self,
         input: AssociateDRTLogBucketRequest,
     ) -> Result<AssociateDRTLogBucketResponse, RusotoError<AssociateDRTLogBucketError>> {
@@ -1762,13 +1721,8 @@
         }
     }
 
-<<<<<<< HEAD
-    /// <p>Activates AWS Shield Advanced for an account.</p> <p>As part of this request you can specify <code>EmergencySettings</code> that automaticaly grant the DDoS response team (DRT) needed permissions to assist you during a suspected DDoS attack. For more information see <a href="https://docs.aws.amazon.com/waf/latest/developerguide/authorize-DRT.html">Authorize the DDoS Response Team to Create Rules and Web ACLs on Your Behalf</a>.</p> <p>To use the services of the DRT, you must be subscribed to the <a href="https://aws.amazon.com/premiumsupport/business-support/">Business Support plan</a> or the <a href="https://aws.amazon.com/premiumsupport/enterprise-support/">Enterprise Support plan</a>.</p> <p>When you initally create a subscription, your subscription is set to be automatically renewed at the end of the existing subscription period. You can change this by submitting an <code>UpdateSubscription</code> request. </p>
-    fn create_subscription(
-=======
     /// <p>Activates AWS Shield Advanced for an account.</p> <p>As part of this request you can specify <code>EmergencySettings</code> that automaticaly grant the DDoS response team (DRT) needed permissions to assist you during a suspected DDoS attack. For more information see <a href="https://docs.aws.amazon.com/waf/latest/developerguide/authorize-DRT.html">Authorize the DDoS Response Team to Create Rules and Web ACLs on Your Behalf</a>.</p> <p>When you initally create a subscription, your subscription is set to be automatically renewed at the end of the existing subscription period. You can change this by submitting an <code>UpdateSubscription</code> request. </p>
     async fn create_subscription(
->>>>>>> 62832c4b
         &self,
     ) -> Result<CreateSubscriptionResponse, RusotoError<CreateSubscriptionError>> {
         let mut request = SignedRequest::new("POST", "shield", &self.region, "/");
@@ -1988,13 +1942,8 @@
         }
     }
 
-<<<<<<< HEAD
-    /// <p>Removes the DDoS Response team's (DRT) access to the specified Amazon S3 bucket containing your AWS WAF logs.</p> <p>To make a <code>DisassociateDRTLogBucket</code> request, you must be subscribed to the <a href="https://aws.amazon.com/premiumsupport/business-support/">Business Support plan</a> or the <a href="https://aws.amazon.com/premiumsupport/enterprise-support/">Enterprise Support plan</a>. However, if you are not subscribed to one of these support plans, but had been previously and had granted the DRT access to your account, you can submit a <code>DisassociateDRTLogBucket</code> request to remove this access.</p>
-    fn disassociate_drt_log_bucket(
-=======
     /// <p>Removes the DDoS Response team's (DRT) access to the specified Amazon S3 bucket containing your flow logs.</p> <p>To make a <code>DisassociateDRTLogBucket</code> request, you must be subscribed to the <a href="https://aws.amazon.com/premiumsupport/business-support/">Business Support plan</a> or the <a href="https://aws.amazon.com/premiumsupport/enterprise-support/">Enterprise Support plan</a>. However, if you are not subscribed to one of these support plans, but had been previously and had granted the DRT access to your account, you can submit a <code>DisassociateDRTLogBucket</code> request to remove this access.</p>
     async fn disassociate_drt_log_bucket(
->>>>>>> 62832c4b
         &self,
         input: DisassociateDRTLogBucketRequest,
     ) -> Result<DisassociateDRTLogBucketResponse, RusotoError<DisassociateDRTLogBucketError>> {
