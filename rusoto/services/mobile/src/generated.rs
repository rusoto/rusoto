// =================================================================
//
//                           * WARNING *
//
//                    This file is generated!
//
//  Changes made to this file will be overwritten. If changes are
//  required to the generated code, the service_crategen project
//  must be updated to generate the changes.
//
// =================================================================
#![allow(warnings)]

<<<<<<< HEAD
use futures::future;
use futures::Future;
=======
use std::error::Error;
use std::fmt;

use async_trait::async_trait;
>>>>>>> 62832c4b
use rusoto_core::credential::ProvideAwsCredentials;
use rusoto_core::region;
#[allow(warnings)]
use rusoto_core::request::{BufferedHttpResponse, DispatchSignedRequest};
<<<<<<< HEAD
use rusoto_core::{Client, RusotoError, RusotoFuture};
use std::error::Error;
use std::fmt;
=======
use rusoto_core::{Client, RusotoError};
>>>>>>> 62832c4b

use rusoto_core::param::{Params, ServiceParams};
use rusoto_core::proto;
use rusoto_core::signature::SignedRequest;
use serde::{Deserialize, Serialize};
/// <p> The details of the bundle. </p>
#[derive(Default, Debug, Clone, PartialEq, Deserialize)]
#[cfg_attr(any(test, feature = "serialize_structs"), derive(Serialize))]
pub struct BundleDetails {
    #[serde(rename = "availablePlatforms")]
    #[serde(skip_serializing_if = "Option::is_none")]
    pub available_platforms: Option<Vec<String>>,
    #[serde(rename = "bundleId")]
    #[serde(skip_serializing_if = "Option::is_none")]
    pub bundle_id: Option<String>,
    #[serde(rename = "description")]
    #[serde(skip_serializing_if = "Option::is_none")]
    pub description: Option<String>,
    #[serde(rename = "iconUrl")]
    #[serde(skip_serializing_if = "Option::is_none")]
    pub icon_url: Option<String>,
    #[serde(rename = "title")]
    #[serde(skip_serializing_if = "Option::is_none")]
    pub title: Option<String>,
    #[serde(rename = "version")]
    #[serde(skip_serializing_if = "Option::is_none")]
    pub version: Option<String>,
}

/// <p> Request structure used to request a project be created. </p>
#[derive(Default, Debug, Clone, PartialEq, Serialize)]
pub struct CreateProjectRequest {
    /// <p> ZIP or YAML file which contains configuration settings to be used when creating the project. This may be the contents of the file downloaded from the URL provided in an export project operation. </p>
    #[serde(rename = "contents")]
    #[serde(
        deserialize_with = "::rusoto_core::serialization::SerdeBlob::deserialize_blob",
        serialize_with = "::rusoto_core::serialization::SerdeBlob::serialize_blob",
        default
    )]
    #[serde(skip_serializing_if = "Option::is_none")]
    pub contents: Option<bytes::Bytes>,
    /// <p> Name of the project. </p>
    #[serde(rename = "name")]
    #[serde(skip_serializing_if = "Option::is_none")]
    pub name: Option<String>,
    /// <p> Default region where project resources should be created. </p>
    #[serde(rename = "region")]
    #[serde(skip_serializing_if = "Option::is_none")]
    pub region: Option<String>,
    /// <p> Unique identifier for an exported snapshot of project configuration. This snapshot identifier is included in the share URL when a project is exported. </p>
    #[serde(rename = "snapshotId")]
    #[serde(skip_serializing_if = "Option::is_none")]
    pub snapshot_id: Option<String>,
}

/// <p> Result structure used in response to a request to create a project. </p>
#[derive(Default, Debug, Clone, PartialEq, Deserialize)]
#[cfg_attr(any(test, feature = "serialize_structs"), derive(Serialize))]
pub struct CreateProjectResult {
    /// <p> Detailed information about the created AWS Mobile Hub project. </p>
    #[serde(rename = "details")]
    #[serde(skip_serializing_if = "Option::is_none")]
    pub details: Option<ProjectDetails>,
}

/// <p> Request structure used to request a project be deleted. </p>
#[derive(Default, Debug, Clone, PartialEq, Serialize)]
pub struct DeleteProjectRequest {
    /// <p> Unique project identifier. </p>
    #[serde(rename = "projectId")]
    pub project_id: String,
}

/// <p> Result structure used in response to request to delete a project. </p>
#[derive(Default, Debug, Clone, PartialEq, Deserialize)]
#[cfg_attr(any(test, feature = "serialize_structs"), derive(Serialize))]
pub struct DeleteProjectResult {
    /// <p> Resources which were deleted. </p>
    #[serde(rename = "deletedResources")]
    #[serde(skip_serializing_if = "Option::is_none")]
    pub deleted_resources: Option<Vec<Resource>>,
    /// <p> Resources which were not deleted, due to a risk of losing potentially important data or files. </p>
    #[serde(rename = "orphanedResources")]
    #[serde(skip_serializing_if = "Option::is_none")]
    pub orphaned_resources: Option<Vec<Resource>>,
}

/// <p> Request structure to request the details of a specific bundle. </p>
#[derive(Default, Debug, Clone, PartialEq, Serialize)]
pub struct DescribeBundleRequest {
    /// <p> Unique bundle identifier. </p>
    #[serde(rename = "bundleId")]
    pub bundle_id: String,
}

/// <p> Result structure contains the details of the bundle. </p>
#[derive(Default, Debug, Clone, PartialEq, Deserialize)]
#[cfg_attr(any(test, feature = "serialize_structs"), derive(Serialize))]
pub struct DescribeBundleResult {
    /// <p> The details of the bundle. </p>
    #[serde(rename = "details")]
    #[serde(skip_serializing_if = "Option::is_none")]
    pub details: Option<BundleDetails>,
}

/// <p> Request structure used to request details about a project. </p>
#[derive(Default, Debug, Clone, PartialEq, Serialize)]
pub struct DescribeProjectRequest {
    /// <p> Unique project identifier. </p>
    #[serde(rename = "projectId")]
    pub project_id: String,
    /// <p> If set to true, causes AWS Mobile Hub to synchronize information from other services, e.g., update state of AWS CloudFormation stacks in the AWS Mobile Hub project. </p>
    #[serde(rename = "syncFromResources")]
    #[serde(skip_serializing_if = "Option::is_none")]
    pub sync_from_resources: Option<bool>,
}

/// <p> Result structure used for requests of project details. </p>
#[derive(Default, Debug, Clone, PartialEq, Deserialize)]
#[cfg_attr(any(test, feature = "serialize_structs"), derive(Serialize))]
pub struct DescribeProjectResult {
    #[serde(rename = "details")]
    #[serde(skip_serializing_if = "Option::is_none")]
    pub details: Option<ProjectDetails>,
}

/// <p> Request structure used to request generation of custom SDK and tool packages required to integrate mobile web or app clients with backed AWS resources. </p>
#[derive(Default, Debug, Clone, PartialEq, Serialize)]
pub struct ExportBundleRequest {
    /// <p> Unique bundle identifier. </p>
    #[serde(rename = "bundleId")]
    pub bundle_id: String,
    /// <p> Developer desktop or target application platform. </p>
    #[serde(rename = "platform")]
    #[serde(skip_serializing_if = "Option::is_none")]
    pub platform: Option<String>,
    /// <p> Unique project identifier. </p>
    #[serde(rename = "projectId")]
    #[serde(skip_serializing_if = "Option::is_none")]
    pub project_id: Option<String>,
}

/// <p> Result structure which contains link to download custom-generated SDK and tool packages used to integrate mobile web or app clients with backed AWS resources. </p>
#[derive(Default, Debug, Clone, PartialEq, Deserialize)]
#[cfg_attr(any(test, feature = "serialize_structs"), derive(Serialize))]
pub struct ExportBundleResult {
    /// <p> URL which contains the custom-generated SDK and tool packages used to integrate the client mobile app or web app with the AWS resources created by the AWS Mobile Hub project. </p>
    #[serde(rename = "downloadUrl")]
    #[serde(skip_serializing_if = "Option::is_none")]
    pub download_url: Option<String>,
}

/// <p> Request structure used in requests to export project configuration details. </p>
#[derive(Default, Debug, Clone, PartialEq, Serialize)]
pub struct ExportProjectRequest {
    /// <p> Unique project identifier. </p>
    #[serde(rename = "projectId")]
    pub project_id: String,
}

/// <p> Result structure used for requests to export project configuration details. </p>
#[derive(Default, Debug, Clone, PartialEq, Deserialize)]
#[cfg_attr(any(test, feature = "serialize_structs"), derive(Serialize))]
pub struct ExportProjectResult {
    /// <p> URL which can be used to download the exported project configuation file(s). </p>
    #[serde(rename = "downloadUrl")]
    #[serde(skip_serializing_if = "Option::is_none")]
    pub download_url: Option<String>,
    /// <p> URL which can be shared to allow other AWS users to create their own project in AWS Mobile Hub with the same configuration as the specified project. This URL pertains to a snapshot in time of the project configuration that is created when this API is called. If you want to share additional changes to your project configuration, then you will need to create and share a new snapshot by calling this method again. </p>
    #[serde(rename = "shareUrl")]
    #[serde(skip_serializing_if = "Option::is_none")]
    pub share_url: Option<String>,
    /// <p> Unique identifier for the exported snapshot of the project configuration. This snapshot identifier is included in the share URL. </p>
    #[serde(rename = "snapshotId")]
    #[serde(skip_serializing_if = "Option::is_none")]
    pub snapshot_id: Option<String>,
}

/// <p> Request structure to request all available bundles. </p>
#[derive(Default, Debug, Clone, PartialEq, Serialize)]
pub struct ListBundlesRequest {
    /// <p> Maximum number of records to list in a single response. </p>
    #[serde(rename = "maxResults")]
    #[serde(skip_serializing_if = "Option::is_none")]
    pub max_results: Option<i64>,
    /// <p> Pagination token. Set to null to start listing bundles from start. If non-null pagination token is returned in a result, then pass its value in here in another request to list more bundles. </p>
    #[serde(rename = "nextToken")]
    #[serde(skip_serializing_if = "Option::is_none")]
    pub next_token: Option<String>,
}

/// <p> Result structure contains a list of all available bundles with details. </p>
#[derive(Default, Debug, Clone, PartialEq, Deserialize)]
#[cfg_attr(any(test, feature = "serialize_structs"), derive(Serialize))]
pub struct ListBundlesResult {
    /// <p> A list of bundles. </p>
    #[serde(rename = "bundleList")]
    #[serde(skip_serializing_if = "Option::is_none")]
    pub bundle_list: Option<Vec<BundleDetails>>,
    /// <p> Pagination token. If non-null pagination token is returned in a result, then pass its value in another request to fetch more entries. </p>
    #[serde(rename = "nextToken")]
    #[serde(skip_serializing_if = "Option::is_none")]
    pub next_token: Option<String>,
}

/// <p> Request structure used to request projects list in AWS Mobile Hub. </p>
#[derive(Default, Debug, Clone, PartialEq, Serialize)]
pub struct ListProjectsRequest {
    /// <p> Maximum number of records to list in a single response. </p>
    #[serde(rename = "maxResults")]
    #[serde(skip_serializing_if = "Option::is_none")]
    pub max_results: Option<i64>,
    /// <p> Pagination token. Set to null to start listing projects from start. If non-null pagination token is returned in a result, then pass its value in here in another request to list more projects. </p>
    #[serde(rename = "nextToken")]
    #[serde(skip_serializing_if = "Option::is_none")]
    pub next_token: Option<String>,
}

/// <p> Result structure used for requests to list projects in AWS Mobile Hub. </p>
#[derive(Default, Debug, Clone, PartialEq, Deserialize)]
#[cfg_attr(any(test, feature = "serialize_structs"), derive(Serialize))]
pub struct ListProjectsResult {
    #[serde(rename = "nextToken")]
    #[serde(skip_serializing_if = "Option::is_none")]
    pub next_token: Option<String>,
    #[serde(rename = "projects")]
    #[serde(skip_serializing_if = "Option::is_none")]
    pub projects: Option<Vec<ProjectSummary>>,
}

/// <p> Detailed information about an AWS Mobile Hub project. </p>
#[derive(Default, Debug, Clone, PartialEq, Deserialize)]
#[cfg_attr(any(test, feature = "serialize_structs"), derive(Serialize))]
pub struct ProjectDetails {
    /// <p> Website URL for this project in the AWS Mobile Hub console. </p>
    #[serde(rename = "consoleUrl")]
    #[serde(skip_serializing_if = "Option::is_none")]
    pub console_url: Option<String>,
    /// <p> Date the project was created. </p>
    #[serde(rename = "createdDate")]
    #[serde(skip_serializing_if = "Option::is_none")]
    pub created_date: Option<f64>,
    /// <p> Date of the last modification of the project. </p>
    #[serde(rename = "lastUpdatedDate")]
    #[serde(skip_serializing_if = "Option::is_none")]
    pub last_updated_date: Option<f64>,
    #[serde(rename = "name")]
    #[serde(skip_serializing_if = "Option::is_none")]
    pub name: Option<String>,
    #[serde(rename = "projectId")]
    #[serde(skip_serializing_if = "Option::is_none")]
    pub project_id: Option<String>,
    #[serde(rename = "region")]
    #[serde(skip_serializing_if = "Option::is_none")]
    pub region: Option<String>,
    #[serde(rename = "resources")]
    #[serde(skip_serializing_if = "Option::is_none")]
    pub resources: Option<Vec<Resource>>,
    #[serde(rename = "state")]
    #[serde(skip_serializing_if = "Option::is_none")]
    pub state: Option<String>,
}

/// <p> Summary information about an AWS Mobile Hub project. </p>
#[derive(Default, Debug, Clone, PartialEq, Deserialize)]
#[cfg_attr(any(test, feature = "serialize_structs"), derive(Serialize))]
pub struct ProjectSummary {
    /// <p> Name of the project. </p>
    #[serde(rename = "name")]
    #[serde(skip_serializing_if = "Option::is_none")]
    pub name: Option<String>,
    /// <p> Unique project identifier. </p>
    #[serde(rename = "projectId")]
    #[serde(skip_serializing_if = "Option::is_none")]
    pub project_id: Option<String>,
}

/// <p> Information about an instance of an AWS resource associated with a project. </p>
#[derive(Default, Debug, Clone, PartialEq, Deserialize)]
#[cfg_attr(any(test, feature = "serialize_structs"), derive(Serialize))]
pub struct Resource {
    #[serde(rename = "arn")]
    #[serde(skip_serializing_if = "Option::is_none")]
    pub arn: Option<String>,
    #[serde(rename = "attributes")]
    #[serde(skip_serializing_if = "Option::is_none")]
    pub attributes: Option<::std::collections::HashMap<String, String>>,
    #[serde(rename = "feature")]
    #[serde(skip_serializing_if = "Option::is_none")]
    pub feature: Option<String>,
    #[serde(rename = "name")]
    #[serde(skip_serializing_if = "Option::is_none")]
    pub name: Option<String>,
    #[serde(rename = "type")]
    #[serde(skip_serializing_if = "Option::is_none")]
    pub type_: Option<String>,
}

/// <p> Request structure used for requests to update project configuration. </p>
#[derive(Default, Debug, Clone, PartialEq, Serialize)]
pub struct UpdateProjectRequest {
    /// <p> ZIP or YAML file which contains project configuration to be updated. This should be the contents of the file downloaded from the URL provided in an export project operation. </p>
    #[serde(rename = "contents")]
    #[serde(
        deserialize_with = "::rusoto_core::serialization::SerdeBlob::deserialize_blob",
        serialize_with = "::rusoto_core::serialization::SerdeBlob::serialize_blob",
        default
    )]
    #[serde(skip_serializing_if = "Option::is_none")]
    pub contents: Option<bytes::Bytes>,
    /// <p> Unique project identifier. </p>
    #[serde(rename = "projectId")]
    pub project_id: String,
}

/// <p> Result structure used for requests to updated project configuration. </p>
#[derive(Default, Debug, Clone, PartialEq, Deserialize)]
#[cfg_attr(any(test, feature = "serialize_structs"), derive(Serialize))]
pub struct UpdateProjectResult {
    /// <p> Detailed information about the updated AWS Mobile Hub project. </p>
    #[serde(rename = "details")]
    #[serde(skip_serializing_if = "Option::is_none")]
    pub details: Option<ProjectDetails>,
}

/// Errors returned by CreateProject
#[derive(Debug, PartialEq)]
pub enum CreateProjectError {
    /// <p> The request cannot be processed because some parameter is not valid or the project state prevents the operation from being performed. </p>
    BadRequest(String),
    /// <p> The service has encountered an unexpected error condition which prevents it from servicing the request. </p>
    InternalFailure(String),
    /// <p> There are too many AWS Mobile Hub projects in the account or the account has exceeded the maximum number of resources in some AWS service. You should create another sub-account using AWS Organizations or remove some resources and retry your request. </p>
    LimitExceeded(String),
    /// <p> No entity can be found with the specified identifier. </p>
    NotFound(String),
    /// <p> The service is temporarily unavailable. The request should be retried after some time delay. </p>
    ServiceUnavailable(String),
    /// <p> Too many requests have been received for this AWS account in too short a time. The request should be retried after some time delay. </p>
    TooManyRequests(String),
    /// <p> Credentials of the caller are insufficient to authorize the request. </p>
    Unauthorized(String),
}

impl CreateProjectError {
    pub fn from_response(res: BufferedHttpResponse) -> RusotoError<CreateProjectError> {
        if let Some(err) = proto::json::Error::parse_rest(&res) {
            match err.typ.as_str() {
                "BadRequestException" => {
                    return RusotoError::Service(CreateProjectError::BadRequest(err.msg))
                }
                "InternalFailureException" => {
                    return RusotoError::Service(CreateProjectError::InternalFailure(err.msg))
                }
                "LimitExceededException" => {
                    return RusotoError::Service(CreateProjectError::LimitExceeded(err.msg))
                }
                "NotFoundException" => {
                    return RusotoError::Service(CreateProjectError::NotFound(err.msg))
                }
                "ServiceUnavailableException" => {
                    return RusotoError::Service(CreateProjectError::ServiceUnavailable(err.msg))
                }
                "TooManyRequestsException" => {
                    return RusotoError::Service(CreateProjectError::TooManyRequests(err.msg))
                }
                "UnauthorizedException" => {
                    return RusotoError::Service(CreateProjectError::Unauthorized(err.msg))
                }
                "ValidationException" => return RusotoError::Validation(err.msg),
                _ => {}
            }
        }
        return RusotoError::Unknown(res);
    }
}
impl fmt::Display for CreateProjectError {
    fn fmt(&self, f: &mut fmt::Formatter) -> fmt::Result {
        write!(f, "{}", self.description())
    }
}
impl Error for CreateProjectError {
    fn description(&self) -> &str {
        match *self {
            CreateProjectError::BadRequest(ref cause) => cause,
            CreateProjectError::InternalFailure(ref cause) => cause,
            CreateProjectError::LimitExceeded(ref cause) => cause,
            CreateProjectError::NotFound(ref cause) => cause,
            CreateProjectError::ServiceUnavailable(ref cause) => cause,
            CreateProjectError::TooManyRequests(ref cause) => cause,
            CreateProjectError::Unauthorized(ref cause) => cause,
        }
    }
}
/// Errors returned by DeleteProject
#[derive(Debug, PartialEq)]
pub enum DeleteProjectError {
    /// <p> The service has encountered an unexpected error condition which prevents it from servicing the request. </p>
    InternalFailure(String),
    /// <p> No entity can be found with the specified identifier. </p>
    NotFound(String),
    /// <p> The service is temporarily unavailable. The request should be retried after some time delay. </p>
    ServiceUnavailable(String),
    /// <p> Too many requests have been received for this AWS account in too short a time. The request should be retried after some time delay. </p>
    TooManyRequests(String),
    /// <p> Credentials of the caller are insufficient to authorize the request. </p>
    Unauthorized(String),
}

impl DeleteProjectError {
    pub fn from_response(res: BufferedHttpResponse) -> RusotoError<DeleteProjectError> {
        if let Some(err) = proto::json::Error::parse_rest(&res) {
            match err.typ.as_str() {
                "InternalFailureException" => {
                    return RusotoError::Service(DeleteProjectError::InternalFailure(err.msg))
                }
                "NotFoundException" => {
                    return RusotoError::Service(DeleteProjectError::NotFound(err.msg))
                }
                "ServiceUnavailableException" => {
                    return RusotoError::Service(DeleteProjectError::ServiceUnavailable(err.msg))
                }
                "TooManyRequestsException" => {
                    return RusotoError::Service(DeleteProjectError::TooManyRequests(err.msg))
                }
                "UnauthorizedException" => {
                    return RusotoError::Service(DeleteProjectError::Unauthorized(err.msg))
                }
                "ValidationException" => return RusotoError::Validation(err.msg),
                _ => {}
            }
        }
        return RusotoError::Unknown(res);
    }
}
impl fmt::Display for DeleteProjectError {
    fn fmt(&self, f: &mut fmt::Formatter) -> fmt::Result {
        write!(f, "{}", self.description())
    }
}
impl Error for DeleteProjectError {
    fn description(&self) -> &str {
        match *self {
            DeleteProjectError::InternalFailure(ref cause) => cause,
            DeleteProjectError::NotFound(ref cause) => cause,
            DeleteProjectError::ServiceUnavailable(ref cause) => cause,
            DeleteProjectError::TooManyRequests(ref cause) => cause,
            DeleteProjectError::Unauthorized(ref cause) => cause,
        }
    }
}
/// Errors returned by DescribeBundle
#[derive(Debug, PartialEq)]
pub enum DescribeBundleError {
    /// <p> The request cannot be processed because some parameter is not valid or the project state prevents the operation from being performed. </p>
    BadRequest(String),
    /// <p> The service has encountered an unexpected error condition which prevents it from servicing the request. </p>
    InternalFailure(String),
    /// <p> No entity can be found with the specified identifier. </p>
    NotFound(String),
    /// <p> The service is temporarily unavailable. The request should be retried after some time delay. </p>
    ServiceUnavailable(String),
    /// <p> Too many requests have been received for this AWS account in too short a time. The request should be retried after some time delay. </p>
    TooManyRequests(String),
    /// <p> Credentials of the caller are insufficient to authorize the request. </p>
    Unauthorized(String),
}

impl DescribeBundleError {
    pub fn from_response(res: BufferedHttpResponse) -> RusotoError<DescribeBundleError> {
        if let Some(err) = proto::json::Error::parse_rest(&res) {
            match err.typ.as_str() {
                "BadRequestException" => {
                    return RusotoError::Service(DescribeBundleError::BadRequest(err.msg))
                }
                "InternalFailureException" => {
                    return RusotoError::Service(DescribeBundleError::InternalFailure(err.msg))
                }
                "NotFoundException" => {
                    return RusotoError::Service(DescribeBundleError::NotFound(err.msg))
                }
                "ServiceUnavailableException" => {
                    return RusotoError::Service(DescribeBundleError::ServiceUnavailable(err.msg))
                }
                "TooManyRequestsException" => {
                    return RusotoError::Service(DescribeBundleError::TooManyRequests(err.msg))
                }
                "UnauthorizedException" => {
                    return RusotoError::Service(DescribeBundleError::Unauthorized(err.msg))
                }
                "ValidationException" => return RusotoError::Validation(err.msg),
                _ => {}
            }
        }
        return RusotoError::Unknown(res);
    }
}
impl fmt::Display for DescribeBundleError {
    fn fmt(&self, f: &mut fmt::Formatter) -> fmt::Result {
        write!(f, "{}", self.description())
    }
}
impl Error for DescribeBundleError {
    fn description(&self) -> &str {
        match *self {
            DescribeBundleError::BadRequest(ref cause) => cause,
            DescribeBundleError::InternalFailure(ref cause) => cause,
            DescribeBundleError::NotFound(ref cause) => cause,
            DescribeBundleError::ServiceUnavailable(ref cause) => cause,
            DescribeBundleError::TooManyRequests(ref cause) => cause,
            DescribeBundleError::Unauthorized(ref cause) => cause,
        }
    }
}
/// Errors returned by DescribeProject
#[derive(Debug, PartialEq)]
pub enum DescribeProjectError {
    /// <p> The request cannot be processed because some parameter is not valid or the project state prevents the operation from being performed. </p>
    BadRequest(String),
    /// <p> The service has encountered an unexpected error condition which prevents it from servicing the request. </p>
    InternalFailure(String),
    /// <p> No entity can be found with the specified identifier. </p>
    NotFound(String),
    /// <p> The service is temporarily unavailable. The request should be retried after some time delay. </p>
    ServiceUnavailable(String),
    /// <p> Too many requests have been received for this AWS account in too short a time. The request should be retried after some time delay. </p>
    TooManyRequests(String),
    /// <p> Credentials of the caller are insufficient to authorize the request. </p>
    Unauthorized(String),
}

impl DescribeProjectError {
    pub fn from_response(res: BufferedHttpResponse) -> RusotoError<DescribeProjectError> {
        if let Some(err) = proto::json::Error::parse_rest(&res) {
            match err.typ.as_str() {
                "BadRequestException" => {
                    return RusotoError::Service(DescribeProjectError::BadRequest(err.msg))
                }
                "InternalFailureException" => {
                    return RusotoError::Service(DescribeProjectError::InternalFailure(err.msg))
                }
                "NotFoundException" => {
                    return RusotoError::Service(DescribeProjectError::NotFound(err.msg))
                }
                "ServiceUnavailableException" => {
                    return RusotoError::Service(DescribeProjectError::ServiceUnavailable(err.msg))
                }
                "TooManyRequestsException" => {
                    return RusotoError::Service(DescribeProjectError::TooManyRequests(err.msg))
                }
                "UnauthorizedException" => {
                    return RusotoError::Service(DescribeProjectError::Unauthorized(err.msg))
                }
                "ValidationException" => return RusotoError::Validation(err.msg),
                _ => {}
            }
        }
        return RusotoError::Unknown(res);
    }
}
impl fmt::Display for DescribeProjectError {
    fn fmt(&self, f: &mut fmt::Formatter) -> fmt::Result {
        write!(f, "{}", self.description())
    }
}
impl Error for DescribeProjectError {
    fn description(&self) -> &str {
        match *self {
            DescribeProjectError::BadRequest(ref cause) => cause,
            DescribeProjectError::InternalFailure(ref cause) => cause,
            DescribeProjectError::NotFound(ref cause) => cause,
            DescribeProjectError::ServiceUnavailable(ref cause) => cause,
            DescribeProjectError::TooManyRequests(ref cause) => cause,
            DescribeProjectError::Unauthorized(ref cause) => cause,
        }
    }
}
/// Errors returned by ExportBundle
#[derive(Debug, PartialEq)]
pub enum ExportBundleError {
    /// <p> The request cannot be processed because some parameter is not valid or the project state prevents the operation from being performed. </p>
    BadRequest(String),
    /// <p> The service has encountered an unexpected error condition which prevents it from servicing the request. </p>
    InternalFailure(String),
    /// <p> No entity can be found with the specified identifier. </p>
    NotFound(String),
    /// <p> The service is temporarily unavailable. The request should be retried after some time delay. </p>
    ServiceUnavailable(String),
    /// <p> Too many requests have been received for this AWS account in too short a time. The request should be retried after some time delay. </p>
    TooManyRequests(String),
    /// <p> Credentials of the caller are insufficient to authorize the request. </p>
    Unauthorized(String),
}

impl ExportBundleError {
    pub fn from_response(res: BufferedHttpResponse) -> RusotoError<ExportBundleError> {
        if let Some(err) = proto::json::Error::parse_rest(&res) {
            match err.typ.as_str() {
                "BadRequestException" => {
                    return RusotoError::Service(ExportBundleError::BadRequest(err.msg))
                }
                "InternalFailureException" => {
                    return RusotoError::Service(ExportBundleError::InternalFailure(err.msg))
                }
                "NotFoundException" => {
                    return RusotoError::Service(ExportBundleError::NotFound(err.msg))
                }
                "ServiceUnavailableException" => {
                    return RusotoError::Service(ExportBundleError::ServiceUnavailable(err.msg))
                }
                "TooManyRequestsException" => {
                    return RusotoError::Service(ExportBundleError::TooManyRequests(err.msg))
                }
                "UnauthorizedException" => {
                    return RusotoError::Service(ExportBundleError::Unauthorized(err.msg))
                }
                "ValidationException" => return RusotoError::Validation(err.msg),
                _ => {}
            }
        }
        return RusotoError::Unknown(res);
    }
}
impl fmt::Display for ExportBundleError {
    fn fmt(&self, f: &mut fmt::Formatter) -> fmt::Result {
        write!(f, "{}", self.description())
    }
}
impl Error for ExportBundleError {
    fn description(&self) -> &str {
        match *self {
            ExportBundleError::BadRequest(ref cause) => cause,
            ExportBundleError::InternalFailure(ref cause) => cause,
            ExportBundleError::NotFound(ref cause) => cause,
            ExportBundleError::ServiceUnavailable(ref cause) => cause,
            ExportBundleError::TooManyRequests(ref cause) => cause,
            ExportBundleError::Unauthorized(ref cause) => cause,
        }
    }
}
/// Errors returned by ExportProject
#[derive(Debug, PartialEq)]
pub enum ExportProjectError {
    /// <p> The request cannot be processed because some parameter is not valid or the project state prevents the operation from being performed. </p>
    BadRequest(String),
    /// <p> The service has encountered an unexpected error condition which prevents it from servicing the request. </p>
    InternalFailure(String),
    /// <p> No entity can be found with the specified identifier. </p>
    NotFound(String),
    /// <p> The service is temporarily unavailable. The request should be retried after some time delay. </p>
    ServiceUnavailable(String),
    /// <p> Too many requests have been received for this AWS account in too short a time. The request should be retried after some time delay. </p>
    TooManyRequests(String),
    /// <p> Credentials of the caller are insufficient to authorize the request. </p>
    Unauthorized(String),
}

impl ExportProjectError {
    pub fn from_response(res: BufferedHttpResponse) -> RusotoError<ExportProjectError> {
        if let Some(err) = proto::json::Error::parse_rest(&res) {
            match err.typ.as_str() {
                "BadRequestException" => {
                    return RusotoError::Service(ExportProjectError::BadRequest(err.msg))
                }
                "InternalFailureException" => {
                    return RusotoError::Service(ExportProjectError::InternalFailure(err.msg))
                }
                "NotFoundException" => {
                    return RusotoError::Service(ExportProjectError::NotFound(err.msg))
                }
                "ServiceUnavailableException" => {
                    return RusotoError::Service(ExportProjectError::ServiceUnavailable(err.msg))
                }
                "TooManyRequestsException" => {
                    return RusotoError::Service(ExportProjectError::TooManyRequests(err.msg))
                }
                "UnauthorizedException" => {
                    return RusotoError::Service(ExportProjectError::Unauthorized(err.msg))
                }
                "ValidationException" => return RusotoError::Validation(err.msg),
                _ => {}
            }
        }
        return RusotoError::Unknown(res);
    }
}
impl fmt::Display for ExportProjectError {
    fn fmt(&self, f: &mut fmt::Formatter) -> fmt::Result {
        write!(f, "{}", self.description())
    }
}
impl Error for ExportProjectError {
    fn description(&self) -> &str {
        match *self {
            ExportProjectError::BadRequest(ref cause) => cause,
            ExportProjectError::InternalFailure(ref cause) => cause,
            ExportProjectError::NotFound(ref cause) => cause,
            ExportProjectError::ServiceUnavailable(ref cause) => cause,
            ExportProjectError::TooManyRequests(ref cause) => cause,
            ExportProjectError::Unauthorized(ref cause) => cause,
        }
    }
}
/// Errors returned by ListBundles
#[derive(Debug, PartialEq)]
pub enum ListBundlesError {
    /// <p> The request cannot be processed because some parameter is not valid or the project state prevents the operation from being performed. </p>
    BadRequest(String),
    /// <p> The service has encountered an unexpected error condition which prevents it from servicing the request. </p>
    InternalFailure(String),
    /// <p> The service is temporarily unavailable. The request should be retried after some time delay. </p>
    ServiceUnavailable(String),
    /// <p> Too many requests have been received for this AWS account in too short a time. The request should be retried after some time delay. </p>
    TooManyRequests(String),
    /// <p> Credentials of the caller are insufficient to authorize the request. </p>
    Unauthorized(String),
}

impl ListBundlesError {
    pub fn from_response(res: BufferedHttpResponse) -> RusotoError<ListBundlesError> {
        if let Some(err) = proto::json::Error::parse_rest(&res) {
            match err.typ.as_str() {
                "BadRequestException" => {
                    return RusotoError::Service(ListBundlesError::BadRequest(err.msg))
                }
                "InternalFailureException" => {
                    return RusotoError::Service(ListBundlesError::InternalFailure(err.msg))
                }
                "ServiceUnavailableException" => {
                    return RusotoError::Service(ListBundlesError::ServiceUnavailable(err.msg))
                }
                "TooManyRequestsException" => {
                    return RusotoError::Service(ListBundlesError::TooManyRequests(err.msg))
                }
                "UnauthorizedException" => {
                    return RusotoError::Service(ListBundlesError::Unauthorized(err.msg))
                }
                "ValidationException" => return RusotoError::Validation(err.msg),
                _ => {}
            }
        }
        return RusotoError::Unknown(res);
    }
}
impl fmt::Display for ListBundlesError {
    fn fmt(&self, f: &mut fmt::Formatter) -> fmt::Result {
        write!(f, "{}", self.description())
    }
}
impl Error for ListBundlesError {
    fn description(&self) -> &str {
        match *self {
            ListBundlesError::BadRequest(ref cause) => cause,
            ListBundlesError::InternalFailure(ref cause) => cause,
            ListBundlesError::ServiceUnavailable(ref cause) => cause,
            ListBundlesError::TooManyRequests(ref cause) => cause,
            ListBundlesError::Unauthorized(ref cause) => cause,
        }
    }
}
/// Errors returned by ListProjects
#[derive(Debug, PartialEq)]
pub enum ListProjectsError {
    /// <p> The request cannot be processed because some parameter is not valid or the project state prevents the operation from being performed. </p>
    BadRequest(String),
    /// <p> The service has encountered an unexpected error condition which prevents it from servicing the request. </p>
    InternalFailure(String),
    /// <p> The service is temporarily unavailable. The request should be retried after some time delay. </p>
    ServiceUnavailable(String),
    /// <p> Too many requests have been received for this AWS account in too short a time. The request should be retried after some time delay. </p>
    TooManyRequests(String),
    /// <p> Credentials of the caller are insufficient to authorize the request. </p>
    Unauthorized(String),
}

impl ListProjectsError {
    pub fn from_response(res: BufferedHttpResponse) -> RusotoError<ListProjectsError> {
        if let Some(err) = proto::json::Error::parse_rest(&res) {
            match err.typ.as_str() {
                "BadRequestException" => {
                    return RusotoError::Service(ListProjectsError::BadRequest(err.msg))
                }
                "InternalFailureException" => {
                    return RusotoError::Service(ListProjectsError::InternalFailure(err.msg))
                }
                "ServiceUnavailableException" => {
                    return RusotoError::Service(ListProjectsError::ServiceUnavailable(err.msg))
                }
                "TooManyRequestsException" => {
                    return RusotoError::Service(ListProjectsError::TooManyRequests(err.msg))
                }
                "UnauthorizedException" => {
                    return RusotoError::Service(ListProjectsError::Unauthorized(err.msg))
                }
                "ValidationException" => return RusotoError::Validation(err.msg),
                _ => {}
            }
        }
        return RusotoError::Unknown(res);
    }
}
impl fmt::Display for ListProjectsError {
    fn fmt(&self, f: &mut fmt::Formatter) -> fmt::Result {
        write!(f, "{}", self.description())
    }
}
impl Error for ListProjectsError {
    fn description(&self) -> &str {
        match *self {
            ListProjectsError::BadRequest(ref cause) => cause,
            ListProjectsError::InternalFailure(ref cause) => cause,
            ListProjectsError::ServiceUnavailable(ref cause) => cause,
            ListProjectsError::TooManyRequests(ref cause) => cause,
            ListProjectsError::Unauthorized(ref cause) => cause,
        }
    }
}
/// Errors returned by UpdateProject
#[derive(Debug, PartialEq)]
pub enum UpdateProjectError {
    /// <p> Account Action is required in order to continue the request. </p>
    AccountActionRequired(String),
    /// <p> The request cannot be processed because some parameter is not valid or the project state prevents the operation from being performed. </p>
    BadRequest(String),
    /// <p> The service has encountered an unexpected error condition which prevents it from servicing the request. </p>
    InternalFailure(String),
    /// <p> There are too many AWS Mobile Hub projects in the account or the account has exceeded the maximum number of resources in some AWS service. You should create another sub-account using AWS Organizations or remove some resources and retry your request. </p>
    LimitExceeded(String),
    /// <p> No entity can be found with the specified identifier. </p>
    NotFound(String),
    /// <p> The service is temporarily unavailable. The request should be retried after some time delay. </p>
    ServiceUnavailable(String),
    /// <p> Too many requests have been received for this AWS account in too short a time. The request should be retried after some time delay. </p>
    TooManyRequests(String),
    /// <p> Credentials of the caller are insufficient to authorize the request. </p>
    Unauthorized(String),
}

impl UpdateProjectError {
    pub fn from_response(res: BufferedHttpResponse) -> RusotoError<UpdateProjectError> {
        if let Some(err) = proto::json::Error::parse_rest(&res) {
            match err.typ.as_str() {
                "AccountActionRequiredException" => {
                    return RusotoError::Service(UpdateProjectError::AccountActionRequired(err.msg))
                }
                "BadRequestException" => {
                    return RusotoError::Service(UpdateProjectError::BadRequest(err.msg))
                }
                "InternalFailureException" => {
                    return RusotoError::Service(UpdateProjectError::InternalFailure(err.msg))
                }
                "LimitExceededException" => {
                    return RusotoError::Service(UpdateProjectError::LimitExceeded(err.msg))
                }
                "NotFoundException" => {
                    return RusotoError::Service(UpdateProjectError::NotFound(err.msg))
                }
                "ServiceUnavailableException" => {
                    return RusotoError::Service(UpdateProjectError::ServiceUnavailable(err.msg))
                }
                "TooManyRequestsException" => {
                    return RusotoError::Service(UpdateProjectError::TooManyRequests(err.msg))
                }
                "UnauthorizedException" => {
                    return RusotoError::Service(UpdateProjectError::Unauthorized(err.msg))
                }
                "ValidationException" => return RusotoError::Validation(err.msg),
                _ => {}
            }
        }
        return RusotoError::Unknown(res);
    }
}
impl fmt::Display for UpdateProjectError {
    fn fmt(&self, f: &mut fmt::Formatter) -> fmt::Result {
        write!(f, "{}", self.description())
    }
}
impl Error for UpdateProjectError {
    fn description(&self) -> &str {
        match *self {
            UpdateProjectError::AccountActionRequired(ref cause) => cause,
            UpdateProjectError::BadRequest(ref cause) => cause,
            UpdateProjectError::InternalFailure(ref cause) => cause,
            UpdateProjectError::LimitExceeded(ref cause) => cause,
            UpdateProjectError::NotFound(ref cause) => cause,
            UpdateProjectError::ServiceUnavailable(ref cause) => cause,
            UpdateProjectError::TooManyRequests(ref cause) => cause,
            UpdateProjectError::Unauthorized(ref cause) => cause,
        }
    }
}
/// Trait representing the capabilities of the AWS Mobile API. AWS Mobile clients implement this trait.
#[async_trait]
pub trait Mobile {
    /// <p> Creates an AWS Mobile Hub project. </p>
    async fn create_project(
        &self,
        input: CreateProjectRequest,
    ) -> Result<CreateProjectResult, RusotoError<CreateProjectError>>;

    /// <p> Delets a project in AWS Mobile Hub. </p>
    async fn delete_project(
        &self,
        input: DeleteProjectRequest,
    ) -> Result<DeleteProjectResult, RusotoError<DeleteProjectError>>;

    /// <p> Get the bundle details for the requested bundle id. </p>
    async fn describe_bundle(
        &self,
        input: DescribeBundleRequest,
    ) -> Result<DescribeBundleResult, RusotoError<DescribeBundleError>>;

    /// <p> Gets details about a project in AWS Mobile Hub. </p>
    async fn describe_project(
        &self,
        input: DescribeProjectRequest,
    ) -> Result<DescribeProjectResult, RusotoError<DescribeProjectError>>;

    /// <p> Generates customized software development kit (SDK) and or tool packages used to integrate mobile web or mobile app clients with backend AWS resources. </p>
    async fn export_bundle(
        &self,
        input: ExportBundleRequest,
    ) -> Result<ExportBundleResult, RusotoError<ExportBundleError>>;

    /// <p> Exports project configuration to a snapshot which can be downloaded and shared. Note that mobile app push credentials are encrypted in exported projects, so they can only be shared successfully within the same AWS account. </p>
    async fn export_project(
        &self,
        input: ExportProjectRequest,
    ) -> Result<ExportProjectResult, RusotoError<ExportProjectError>>;

    /// <p> List all available bundles. </p>
    async fn list_bundles(
        &self,
        input: ListBundlesRequest,
    ) -> Result<ListBundlesResult, RusotoError<ListBundlesError>>;

    /// <p> Lists projects in AWS Mobile Hub. </p>
    async fn list_projects(
        &self,
        input: ListProjectsRequest,
    ) -> Result<ListProjectsResult, RusotoError<ListProjectsError>>;

    /// <p> Update an existing project. </p>
    async fn update_project(
        &self,
        input: UpdateProjectRequest,
    ) -> Result<UpdateProjectResult, RusotoError<UpdateProjectError>>;
}
/// A client for the AWS Mobile API.
#[derive(Clone)]
pub struct MobileClient {
    client: Client,
    region: region::Region,
}

impl MobileClient {
    /// Creates a client backed by the default tokio event loop.
    ///
    /// The client will use the default credentials provider and tls client.
    pub fn new(region: region::Region) -> MobileClient {
        Self::new_with_client(Client::shared(), region)
    }

    pub fn new_with<P, D>(
        request_dispatcher: D,
        credentials_provider: P,
        region: region::Region,
    ) -> MobileClient
    where
        P: ProvideAwsCredentials + Send + Sync + 'static,
        D: DispatchSignedRequest + Send + Sync + 'static,
    {
        Self::new_with_client(
            Client::new_with(credentials_provider, request_dispatcher),
            region,
        )
    }

    pub fn new_with_client(client: Client, region: region::Region) -> MobileClient {
        MobileClient { client, region }
    }
}

impl fmt::Debug for MobileClient {
    fn fmt(&self, f: &mut fmt::Formatter<'_>) -> fmt::Result {
        f.debug_struct("MobileClient")
            .field("region", &self.region)
            .finish()
    }
}

#[async_trait]
impl Mobile for MobileClient {
    /// <p> Creates an AWS Mobile Hub project. </p>
    async fn create_project(
        &self,
        input: CreateProjectRequest,
    ) -> Result<CreateProjectResult, RusotoError<CreateProjectError>> {
        let request_uri = "/projects";

        let mut request =
            SignedRequest::new("POST", "AWSMobileHubService", &self.region, &request_uri);
        request.set_content_type("application/x-amz-json-1.1".to_owned());

        request.set_endpoint_prefix("mobile".to_string());
        let encoded = if let Some(ref payload) = input.contents {
            Some(payload.to_owned())
        } else {
            None
        };
        request.set_payload(encoded);

        let mut params = Params::new();
        if let Some(ref x) = input.name {
            params.put("name", x);
        }
        if let Some(ref x) = input.region {
            params.put("region", x);
        }
        if let Some(ref x) = input.snapshot_id {
            params.put("snapshotId", x);
        }
        request.set_params(params);

        let mut response = self
            .client
            .sign_and_dispatch(request)
            .await
            .map_err(RusotoError::from)?;
        if response.status.is_success() {
            let response = response.buffer().await.map_err(RusotoError::HttpDispatch)?;
            let result = proto::json::ResponsePayload::new(&response)
                .deserialize::<CreateProjectResult, _>()?;

            Ok(result)
        } else {
            let response = response.buffer().await.map_err(RusotoError::HttpDispatch)?;
            Err(CreateProjectError::from_response(response))
        }
    }

    /// <p> Delets a project in AWS Mobile Hub. </p>
    async fn delete_project(
        &self,
        input: DeleteProjectRequest,
    ) -> Result<DeleteProjectResult, RusotoError<DeleteProjectError>> {
        let request_uri = format!("/projects/{project_id}", project_id = input.project_id);

        let mut request =
            SignedRequest::new("DELETE", "AWSMobileHubService", &self.region, &request_uri);
        request.set_content_type("application/x-amz-json-1.1".to_owned());

        request.set_endpoint_prefix("mobile".to_string());

        let mut response = self
            .client
            .sign_and_dispatch(request)
            .await
            .map_err(RusotoError::from)?;
        if response.status.is_success() {
            let response = response.buffer().await.map_err(RusotoError::HttpDispatch)?;
            let result = proto::json::ResponsePayload::new(&response)
                .deserialize::<DeleteProjectResult, _>()?;

            Ok(result)
        } else {
            let response = response.buffer().await.map_err(RusotoError::HttpDispatch)?;
            Err(DeleteProjectError::from_response(response))
        }
    }

    /// <p> Get the bundle details for the requested bundle id. </p>
    async fn describe_bundle(
        &self,
        input: DescribeBundleRequest,
    ) -> Result<DescribeBundleResult, RusotoError<DescribeBundleError>> {
        let request_uri = format!("/bundles/{bundle_id}", bundle_id = input.bundle_id);

        let mut request =
            SignedRequest::new("GET", "AWSMobileHubService", &self.region, &request_uri);
        request.set_content_type("application/x-amz-json-1.1".to_owned());

        request.set_endpoint_prefix("mobile".to_string());

        let mut response = self
            .client
            .sign_and_dispatch(request)
            .await
            .map_err(RusotoError::from)?;
        if response.status.is_success() {
            let response = response.buffer().await.map_err(RusotoError::HttpDispatch)?;
            let result = proto::json::ResponsePayload::new(&response)
                .deserialize::<DescribeBundleResult, _>()?;

            Ok(result)
        } else {
            let response = response.buffer().await.map_err(RusotoError::HttpDispatch)?;
            Err(DescribeBundleError::from_response(response))
        }
    }

    /// <p> Gets details about a project in AWS Mobile Hub. </p>
    async fn describe_project(
        &self,
        input: DescribeProjectRequest,
    ) -> Result<DescribeProjectResult, RusotoError<DescribeProjectError>> {
        let request_uri = "/project";

        let mut request =
            SignedRequest::new("GET", "AWSMobileHubService", &self.region, &request_uri);
        request.set_content_type("application/x-amz-json-1.1".to_owned());

        request.set_endpoint_prefix("mobile".to_string());

        let mut params = Params::new();
        params.put("projectId", &input.project_id);
        if let Some(ref x) = input.sync_from_resources {
            params.put("syncFromResources", x);
        }
        request.set_params(params);

        let mut response = self
            .client
            .sign_and_dispatch(request)
            .await
            .map_err(RusotoError::from)?;
        if response.status.is_success() {
            let response = response.buffer().await.map_err(RusotoError::HttpDispatch)?;
            let result = proto::json::ResponsePayload::new(&response)
                .deserialize::<DescribeProjectResult, _>()?;

            Ok(result)
        } else {
            let response = response.buffer().await.map_err(RusotoError::HttpDispatch)?;
            Err(DescribeProjectError::from_response(response))
        }
    }

    /// <p> Generates customized software development kit (SDK) and or tool packages used to integrate mobile web or mobile app clients with backend AWS resources. </p>
    async fn export_bundle(
        &self,
        input: ExportBundleRequest,
    ) -> Result<ExportBundleResult, RusotoError<ExportBundleError>> {
        let request_uri = format!("/bundles/{bundle_id}", bundle_id = input.bundle_id);

        let mut request =
            SignedRequest::new("POST", "AWSMobileHubService", &self.region, &request_uri);
        request.set_content_type("application/x-amz-json-1.1".to_owned());

        request.set_endpoint_prefix("mobile".to_string());

        let mut params = Params::new();
        if let Some(ref x) = input.platform {
            params.put("platform", x);
        }
        if let Some(ref x) = input.project_id {
            params.put("projectId", x);
        }
        request.set_params(params);

        let mut response = self
            .client
            .sign_and_dispatch(request)
            .await
            .map_err(RusotoError::from)?;
        if response.status.is_success() {
            let response = response.buffer().await.map_err(RusotoError::HttpDispatch)?;
            let result = proto::json::ResponsePayload::new(&response)
                .deserialize::<ExportBundleResult, _>()?;

            Ok(result)
        } else {
            let response = response.buffer().await.map_err(RusotoError::HttpDispatch)?;
            Err(ExportBundleError::from_response(response))
        }
    }

    /// <p> Exports project configuration to a snapshot which can be downloaded and shared. Note that mobile app push credentials are encrypted in exported projects, so they can only be shared successfully within the same AWS account. </p>
    async fn export_project(
        &self,
        input: ExportProjectRequest,
    ) -> Result<ExportProjectResult, RusotoError<ExportProjectError>> {
        let request_uri = format!("/exports/{project_id}", project_id = input.project_id);

        let mut request =
            SignedRequest::new("POST", "AWSMobileHubService", &self.region, &request_uri);
        request.set_content_type("application/x-amz-json-1.1".to_owned());

        request.set_endpoint_prefix("mobile".to_string());

        let mut response = self
            .client
            .sign_and_dispatch(request)
            .await
            .map_err(RusotoError::from)?;
        if response.status.is_success() {
            let response = response.buffer().await.map_err(RusotoError::HttpDispatch)?;
            let result = proto::json::ResponsePayload::new(&response)
                .deserialize::<ExportProjectResult, _>()?;

            Ok(result)
        } else {
            let response = response.buffer().await.map_err(RusotoError::HttpDispatch)?;
            Err(ExportProjectError::from_response(response))
        }
    }

    /// <p> List all available bundles. </p>
    async fn list_bundles(
        &self,
        input: ListBundlesRequest,
    ) -> Result<ListBundlesResult, RusotoError<ListBundlesError>> {
        let request_uri = "/bundles";

        let mut request =
            SignedRequest::new("GET", "AWSMobileHubService", &self.region, &request_uri);
        request.set_content_type("application/x-amz-json-1.1".to_owned());

        request.set_endpoint_prefix("mobile".to_string());

        let mut params = Params::new();
        if let Some(ref x) = input.max_results {
            params.put("maxResults", x);
        }
        if let Some(ref x) = input.next_token {
            params.put("nextToken", x);
        }
        request.set_params(params);

        let mut response = self
            .client
            .sign_and_dispatch(request)
            .await
            .map_err(RusotoError::from)?;
        if response.status.is_success() {
            let response = response.buffer().await.map_err(RusotoError::HttpDispatch)?;
            let result = proto::json::ResponsePayload::new(&response)
                .deserialize::<ListBundlesResult, _>()?;

            Ok(result)
        } else {
            let response = response.buffer().await.map_err(RusotoError::HttpDispatch)?;
            Err(ListBundlesError::from_response(response))
        }
    }

    /// <p> Lists projects in AWS Mobile Hub. </p>
    async fn list_projects(
        &self,
        input: ListProjectsRequest,
    ) -> Result<ListProjectsResult, RusotoError<ListProjectsError>> {
        let request_uri = "/projects";

        let mut request =
            SignedRequest::new("GET", "AWSMobileHubService", &self.region, &request_uri);
        request.set_content_type("application/x-amz-json-1.1".to_owned());

        request.set_endpoint_prefix("mobile".to_string());

        let mut params = Params::new();
        if let Some(ref x) = input.max_results {
            params.put("maxResults", x);
        }
        if let Some(ref x) = input.next_token {
            params.put("nextToken", x);
        }
        request.set_params(params);

        let mut response = self
            .client
            .sign_and_dispatch(request)
            .await
            .map_err(RusotoError::from)?;
        if response.status.is_success() {
            let response = response.buffer().await.map_err(RusotoError::HttpDispatch)?;
            let result = proto::json::ResponsePayload::new(&response)
                .deserialize::<ListProjectsResult, _>()?;

            Ok(result)
        } else {
            let response = response.buffer().await.map_err(RusotoError::HttpDispatch)?;
            Err(ListProjectsError::from_response(response))
        }
    }

    /// <p> Update an existing project. </p>
    async fn update_project(
        &self,
        input: UpdateProjectRequest,
    ) -> Result<UpdateProjectResult, RusotoError<UpdateProjectError>> {
        let request_uri = "/update";

        let mut request =
            SignedRequest::new("POST", "AWSMobileHubService", &self.region, &request_uri);
        request.set_content_type("application/x-amz-json-1.1".to_owned());

        request.set_endpoint_prefix("mobile".to_string());
        let encoded = if let Some(ref payload) = input.contents {
            Some(payload.to_owned())
        } else {
            None
        };
        request.set_payload(encoded);

        let mut params = Params::new();
        params.put("projectId", &input.project_id);
        request.set_params(params);

        let mut response = self
            .client
            .sign_and_dispatch(request)
            .await
            .map_err(RusotoError::from)?;
        if response.status.is_success() {
            let response = response.buffer().await.map_err(RusotoError::HttpDispatch)?;
            let result = proto::json::ResponsePayload::new(&response)
                .deserialize::<UpdateProjectResult, _>()?;

            Ok(result)
        } else {
            let response = response.buffer().await.map_err(RusotoError::HttpDispatch)?;
            Err(UpdateProjectError::from_response(response))
        }
    }
}<|MERGE_RESOLUTION|>--- conflicted
+++ resolved
@@ -9,28 +9,16 @@
 //  must be updated to generate the changes.
 //
 // =================================================================
-#![allow(warnings)]
-
-<<<<<<< HEAD
-use futures::future;
-use futures::Future;
-=======
+
 use std::error::Error;
 use std::fmt;
 
 use async_trait::async_trait;
->>>>>>> 62832c4b
 use rusoto_core::credential::ProvideAwsCredentials;
 use rusoto_core::region;
 #[allow(warnings)]
 use rusoto_core::request::{BufferedHttpResponse, DispatchSignedRequest};
-<<<<<<< HEAD
-use rusoto_core::{Client, RusotoError, RusotoFuture};
-use std::error::Error;
-use std::fmt;
-=======
 use rusoto_core::{Client, RusotoError};
->>>>>>> 62832c4b
 
 use rusoto_core::param::{Params, ServiceParams};
 use rusoto_core::proto;
@@ -38,7 +26,7 @@
 use serde::{Deserialize, Serialize};
 /// <p> The details of the bundle. </p>
 #[derive(Default, Debug, Clone, PartialEq, Deserialize)]
-#[cfg_attr(any(test, feature = "serialize_structs"), derive(Serialize))]
+#[cfg_attr(test, derive(Serialize))]
 pub struct BundleDetails {
     #[serde(rename = "availablePlatforms")]
     #[serde(skip_serializing_if = "Option::is_none")]
@@ -88,7 +76,7 @@
 
 /// <p> Result structure used in response to a request to create a project. </p>
 #[derive(Default, Debug, Clone, PartialEq, Deserialize)]
-#[cfg_attr(any(test, feature = "serialize_structs"), derive(Serialize))]
+#[cfg_attr(test, derive(Serialize))]
 pub struct CreateProjectResult {
     /// <p> Detailed information about the created AWS Mobile Hub project. </p>
     #[serde(rename = "details")]
@@ -106,7 +94,7 @@
 
 /// <p> Result structure used in response to request to delete a project. </p>
 #[derive(Default, Debug, Clone, PartialEq, Deserialize)]
-#[cfg_attr(any(test, feature = "serialize_structs"), derive(Serialize))]
+#[cfg_attr(test, derive(Serialize))]
 pub struct DeleteProjectResult {
     /// <p> Resources which were deleted. </p>
     #[serde(rename = "deletedResources")]
@@ -128,7 +116,7 @@
 
 /// <p> Result structure contains the details of the bundle. </p>
 #[derive(Default, Debug, Clone, PartialEq, Deserialize)]
-#[cfg_attr(any(test, feature = "serialize_structs"), derive(Serialize))]
+#[cfg_attr(test, derive(Serialize))]
 pub struct DescribeBundleResult {
     /// <p> The details of the bundle. </p>
     #[serde(rename = "details")]
@@ -150,7 +138,7 @@
 
 /// <p> Result structure used for requests of project details. </p>
 #[derive(Default, Debug, Clone, PartialEq, Deserialize)]
-#[cfg_attr(any(test, feature = "serialize_structs"), derive(Serialize))]
+#[cfg_attr(test, derive(Serialize))]
 pub struct DescribeProjectResult {
     #[serde(rename = "details")]
     #[serde(skip_serializing_if = "Option::is_none")]
@@ -175,7 +163,7 @@
 
 /// <p> Result structure which contains link to download custom-generated SDK and tool packages used to integrate mobile web or app clients with backed AWS resources. </p>
 #[derive(Default, Debug, Clone, PartialEq, Deserialize)]
-#[cfg_attr(any(test, feature = "serialize_structs"), derive(Serialize))]
+#[cfg_attr(test, derive(Serialize))]
 pub struct ExportBundleResult {
     /// <p> URL which contains the custom-generated SDK and tool packages used to integrate the client mobile app or web app with the AWS resources created by the AWS Mobile Hub project. </p>
     #[serde(rename = "downloadUrl")]
@@ -193,7 +181,7 @@
 
 /// <p> Result structure used for requests to export project configuration details. </p>
 #[derive(Default, Debug, Clone, PartialEq, Deserialize)]
-#[cfg_attr(any(test, feature = "serialize_structs"), derive(Serialize))]
+#[cfg_attr(test, derive(Serialize))]
 pub struct ExportProjectResult {
     /// <p> URL which can be used to download the exported project configuation file(s). </p>
     #[serde(rename = "downloadUrl")]
@@ -224,7 +212,7 @@
 
 /// <p> Result structure contains a list of all available bundles with details. </p>
 #[derive(Default, Debug, Clone, PartialEq, Deserialize)]
-#[cfg_attr(any(test, feature = "serialize_structs"), derive(Serialize))]
+#[cfg_attr(test, derive(Serialize))]
 pub struct ListBundlesResult {
     /// <p> A list of bundles. </p>
     #[serde(rename = "bundleList")]
@@ -251,7 +239,7 @@
 
 /// <p> Result structure used for requests to list projects in AWS Mobile Hub. </p>
 #[derive(Default, Debug, Clone, PartialEq, Deserialize)]
-#[cfg_attr(any(test, feature = "serialize_structs"), derive(Serialize))]
+#[cfg_attr(test, derive(Serialize))]
 pub struct ListProjectsResult {
     #[serde(rename = "nextToken")]
     #[serde(skip_serializing_if = "Option::is_none")]
@@ -263,7 +251,7 @@
 
 /// <p> Detailed information about an AWS Mobile Hub project. </p>
 #[derive(Default, Debug, Clone, PartialEq, Deserialize)]
-#[cfg_attr(any(test, feature = "serialize_structs"), derive(Serialize))]
+#[cfg_attr(test, derive(Serialize))]
 pub struct ProjectDetails {
     /// <p> Website URL for this project in the AWS Mobile Hub console. </p>
     #[serde(rename = "consoleUrl")]
@@ -296,7 +284,7 @@
 
 /// <p> Summary information about an AWS Mobile Hub project. </p>
 #[derive(Default, Debug, Clone, PartialEq, Deserialize)]
-#[cfg_attr(any(test, feature = "serialize_structs"), derive(Serialize))]
+#[cfg_attr(test, derive(Serialize))]
 pub struct ProjectSummary {
     /// <p> Name of the project. </p>
     #[serde(rename = "name")]
@@ -310,7 +298,7 @@
 
 /// <p> Information about an instance of an AWS resource associated with a project. </p>
 #[derive(Default, Debug, Clone, PartialEq, Deserialize)]
-#[cfg_attr(any(test, feature = "serialize_structs"), derive(Serialize))]
+#[cfg_attr(test, derive(Serialize))]
 pub struct Resource {
     #[serde(rename = "arn")]
     #[serde(skip_serializing_if = "Option::is_none")]
@@ -348,7 +336,7 @@
 
 /// <p> Result structure used for requests to updated project configuration. </p>
 #[derive(Default, Debug, Clone, PartialEq, Deserialize)]
-#[cfg_attr(any(test, feature = "serialize_structs"), derive(Serialize))]
+#[cfg_attr(test, derive(Serialize))]
 pub struct UpdateProjectResult {
     /// <p> Detailed information about the updated AWS Mobile Hub project. </p>
     #[serde(rename = "details")]
@@ -992,7 +980,10 @@
     ///
     /// The client will use the default credentials provider and tls client.
     pub fn new(region: region::Region) -> MobileClient {
-        Self::new_with_client(Client::shared(), region)
+        MobileClient {
+            client: Client::shared(),
+            region,
+        }
     }
 
     pub fn new_with<P, D>(
@@ -1004,22 +995,10 @@
         P: ProvideAwsCredentials + Send + Sync + 'static,
         D: DispatchSignedRequest + Send + Sync + 'static,
     {
-        Self::new_with_client(
-            Client::new_with(credentials_provider, request_dispatcher),
+        MobileClient {
+            client: Client::new_with(credentials_provider, request_dispatcher),
             region,
-        )
-    }
-
-    pub fn new_with_client(client: Client, region: region::Region) -> MobileClient {
-        MobileClient { client, region }
-    }
-}
-
-impl fmt::Debug for MobileClient {
-    fn fmt(&self, f: &mut fmt::Formatter<'_>) -> fmt::Result {
-        f.debug_struct("MobileClient")
-            .field("region", &self.region)
-            .finish()
+        }
     }
 }
 
