--- conflicted
+++ resolved
@@ -9,28 +9,16 @@
 //  must be updated to generate the changes.
 //
 // =================================================================
-#![allow(warnings)]
-
-<<<<<<< HEAD
-use futures::future;
-use futures::Future;
-=======
+
 use std::error::Error;
 use std::fmt;
 
 use async_trait::async_trait;
->>>>>>> 62832c4b
 use rusoto_core::credential::ProvideAwsCredentials;
 use rusoto_core::region;
 #[allow(warnings)]
 use rusoto_core::request::{BufferedHttpResponse, DispatchSignedRequest};
-<<<<<<< HEAD
-use rusoto_core::{Client, RusotoError, RusotoFuture};
-use std::error::Error;
-use std::fmt;
-=======
 use rusoto_core::{Client, RusotoError};
->>>>>>> 62832c4b
 
 use rusoto_core::param::{Params, ServiceParams};
 use rusoto_core::proto;
@@ -54,7 +42,7 @@
 }
 
 #[derive(Default, Debug, Clone, PartialEq, Deserialize)]
-#[cfg_attr(any(test, feature = "serialize_structs"), derive(Serialize))]
+#[cfg_attr(test, derive(Serialize))]
 pub struct AssociateDeviceWithPlacementResponse {}
 
 #[derive(Default, Debug, Clone, PartialEq, Serialize)]
@@ -72,7 +60,7 @@
 }
 
 #[derive(Default, Debug, Clone, PartialEq, Deserialize)]
-#[cfg_attr(any(test, feature = "serialize_structs"), derive(Serialize))]
+#[cfg_attr(test, derive(Serialize))]
 pub struct CreatePlacementResponse {}
 
 #[derive(Default, Debug, Clone, PartialEq, Serialize)]
@@ -95,7 +83,7 @@
 }
 
 #[derive(Default, Debug, Clone, PartialEq, Deserialize)]
-#[cfg_attr(any(test, feature = "serialize_structs"), derive(Serialize))]
+#[cfg_attr(test, derive(Serialize))]
 pub struct CreateProjectResponse {}
 
 #[derive(Default, Debug, Clone, PartialEq, Serialize)]
@@ -109,7 +97,7 @@
 }
 
 #[derive(Default, Debug, Clone, PartialEq, Deserialize)]
-#[cfg_attr(any(test, feature = "serialize_structs"), derive(Serialize))]
+#[cfg_attr(test, derive(Serialize))]
 pub struct DeletePlacementResponse {}
 
 #[derive(Default, Debug, Clone, PartialEq, Serialize)]
@@ -120,7 +108,7 @@
 }
 
 #[derive(Default, Debug, Clone, PartialEq, Deserialize)]
-#[cfg_attr(any(test, feature = "serialize_structs"), derive(Serialize))]
+#[cfg_attr(test, derive(Serialize))]
 pub struct DeleteProjectResponse {}
 
 #[derive(Default, Debug, Clone, PartialEq, Serialize)]
@@ -134,7 +122,7 @@
 }
 
 #[derive(Default, Debug, Clone, PartialEq, Deserialize)]
-#[cfg_attr(any(test, feature = "serialize_structs"), derive(Serialize))]
+#[cfg_attr(test, derive(Serialize))]
 pub struct DescribePlacementResponse {
     /// <p>An object describing the placement.</p>
     #[serde(rename = "placement")]
@@ -149,7 +137,7 @@
 }
 
 #[derive(Default, Debug, Clone, PartialEq, Deserialize)]
-#[cfg_attr(any(test, feature = "serialize_structs"), derive(Serialize))]
+#[cfg_attr(test, derive(Serialize))]
 pub struct DescribeProjectResponse {
     /// <p>An object describing the project.</p>
     #[serde(rename = "project")]
@@ -183,7 +171,7 @@
 }
 
 #[derive(Default, Debug, Clone, PartialEq, Deserialize)]
-#[cfg_attr(any(test, feature = "serialize_structs"), derive(Serialize))]
+#[cfg_attr(test, derive(Serialize))]
 pub struct DisassociateDeviceFromPlacementResponse {}
 
 #[derive(Default, Debug, Clone, PartialEq, Serialize)]
@@ -197,7 +185,7 @@
 }
 
 #[derive(Default, Debug, Clone, PartialEq, Deserialize)]
-#[cfg_attr(any(test, feature = "serialize_structs"), derive(Serialize))]
+#[cfg_attr(test, derive(Serialize))]
 pub struct GetDevicesInPlacementResponse {
     /// <p>An object containing the devices (zero or more) within the placement.</p>
     #[serde(rename = "devices")]
@@ -220,7 +208,7 @@
 }
 
 #[derive(Default, Debug, Clone, PartialEq, Deserialize)]
-#[cfg_attr(any(test, feature = "serialize_structs"), derive(Serialize))]
+#[cfg_attr(test, derive(Serialize))]
 pub struct ListPlacementsResponse {
     /// <p>The token used to retrieve the next set of results - will be effectively empty if there are no further results.</p>
     #[serde(rename = "nextToken")]
@@ -244,7 +232,7 @@
 }
 
 #[derive(Default, Debug, Clone, PartialEq, Deserialize)]
-#[cfg_attr(any(test, feature = "serialize_structs"), derive(Serialize))]
+#[cfg_attr(test, derive(Serialize))]
 pub struct ListProjectsResponse {
     /// <p>The token used to retrieve the next set of results - will be effectively empty if there are no further results.</p>
     #[serde(rename = "nextToken")]
@@ -263,7 +251,7 @@
 }
 
 #[derive(Default, Debug, Clone, PartialEq, Deserialize)]
-#[cfg_attr(any(test, feature = "serialize_structs"), derive(Serialize))]
+#[cfg_attr(test, derive(Serialize))]
 pub struct ListTagsForResourceResponse {
     /// <p>The tags (metadata key/value pairs) which you have assigned to the resource.</p>
     #[serde(rename = "tags")]
@@ -273,7 +261,7 @@
 
 /// <p>An object describing a project's placement.</p>
 #[derive(Default, Debug, Clone, PartialEq, Deserialize)]
-#[cfg_attr(any(test, feature = "serialize_structs"), derive(Serialize))]
+#[cfg_attr(test, derive(Serialize))]
 pub struct PlacementDescription {
     /// <p>The user-defined attributes associated with the placement.</p>
     #[serde(rename = "attributes")]
@@ -294,7 +282,7 @@
 
 /// <p>An object providing summary information for a particular placement.</p>
 #[derive(Default, Debug, Clone, PartialEq, Deserialize)]
-#[cfg_attr(any(test, feature = "serialize_structs"), derive(Serialize))]
+#[cfg_attr(test, derive(Serialize))]
 pub struct PlacementSummary {
     /// <p>The date when the placement was originally created, in UNIX epoch time format.</p>
     #[serde(rename = "createdDate")]
@@ -325,7 +313,7 @@
 
 /// <p>An object providing detailed information for a particular project associated with an AWS account and region.</p>
 #[derive(Default, Debug, Clone, PartialEq, Deserialize)]
-#[cfg_attr(any(test, feature = "serialize_structs"), derive(Serialize))]
+#[cfg_attr(test, derive(Serialize))]
 pub struct ProjectDescription {
     /// <p>The ARN of the project.</p>
     #[serde(rename = "arn")]
@@ -356,7 +344,7 @@
 
 /// <p>An object providing summary information for a particular project for an associated AWS account and region.</p>
 #[derive(Default, Debug, Clone, PartialEq, Deserialize)]
-#[cfg_attr(any(test, feature = "serialize_structs"), derive(Serialize))]
+#[cfg_attr(test, derive(Serialize))]
 pub struct ProjectSummary {
     /// <p>The ARN of the project.</p>
     #[serde(rename = "arn")]
@@ -388,7 +376,7 @@
 }
 
 #[derive(Default, Debug, Clone, PartialEq, Deserialize)]
-#[cfg_attr(any(test, feature = "serialize_structs"), derive(Serialize))]
+#[cfg_attr(test, derive(Serialize))]
 pub struct TagResourceResponse {}
 
 #[derive(Default, Debug, Clone, PartialEq, Serialize)]
@@ -402,7 +390,7 @@
 }
 
 #[derive(Default, Debug, Clone, PartialEq, Deserialize)]
-#[cfg_attr(any(test, feature = "serialize_structs"), derive(Serialize))]
+#[cfg_attr(test, derive(Serialize))]
 pub struct UntagResourceResponse {}
 
 #[derive(Default, Debug, Clone, PartialEq, Serialize)]
@@ -420,7 +408,7 @@
 }
 
 #[derive(Default, Debug, Clone, PartialEq, Deserialize)]
-#[cfg_attr(any(test, feature = "serialize_structs"), derive(Serialize))]
+#[cfg_attr(test, derive(Serialize))]
 pub struct UpdatePlacementResponse {}
 
 #[derive(Default, Debug, Clone, PartialEq, Serialize)]
@@ -439,7 +427,7 @@
 }
 
 #[derive(Default, Debug, Clone, PartialEq, Deserialize)]
-#[cfg_attr(any(test, feature = "serialize_structs"), derive(Serialize))]
+#[cfg_attr(test, derive(Serialize))]
 pub struct UpdateProjectResponse {}
 
 /// Errors returned by AssociateDeviceWithPlacement
@@ -1340,7 +1328,10 @@
     ///
     /// The client will use the default credentials provider and tls client.
     pub fn new(region: region::Region) -> Iot1ClickProjectsClient {
-        Self::new_with_client(Client::shared(), region)
+        Iot1ClickProjectsClient {
+            client: Client::shared(),
+            region,
+        }
     }
 
     pub fn new_with<P, D>(
@@ -1352,22 +1343,10 @@
         P: ProvideAwsCredentials + Send + Sync + 'static,
         D: DispatchSignedRequest + Send + Sync + 'static,
     {
-        Self::new_with_client(
-            Client::new_with(credentials_provider, request_dispatcher),
+        Iot1ClickProjectsClient {
+            client: Client::new_with(credentials_provider, request_dispatcher),
             region,
-        )
-    }
-
-    pub fn new_with_client(client: Client, region: region::Region) -> Iot1ClickProjectsClient {
-        Iot1ClickProjectsClient { client, region }
-    }
-}
-
-impl fmt::Debug for Iot1ClickProjectsClient {
-    fn fmt(&self, f: &mut fmt::Formatter<'_>) -> fmt::Result {
-        f.debug_struct("Iot1ClickProjectsClient")
-            .field("region", &self.region)
-            .finish()
+        }
     }
 }
 
