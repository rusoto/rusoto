// =================================================================
//
//                           * WARNING *
//
//                    This file is generated!
//
//  Changes made to this file will be overwritten. If changes are
//  required to the generated code, the service_crategen project
//  must be updated to generate the changes.
//
// =================================================================
#![allow(warnings)]

<<<<<<< HEAD
use futures::future;
use futures::Future;
=======
use std::error::Error;
use std::fmt;

use async_trait::async_trait;
>>>>>>> 62832c4b
use rusoto_core::credential::ProvideAwsCredentials;
use rusoto_core::region;
#[allow(warnings)]
use rusoto_core::request::{BufferedHttpResponse, DispatchSignedRequest};
<<<<<<< HEAD
use rusoto_core::{Client, RusotoError, RusotoFuture};
use std::error::Error;
use std::fmt;
=======
use rusoto_core::{Client, RusotoError};
>>>>>>> 62832c4b

use rusoto_core::param::{Params, ServiceParams};
use rusoto_core::proto;
use rusoto_core::signature::SignedRequest;
use serde::{Deserialize, Serialize};
use serde_json;
/// <p>The input for the BulkPublish operation.</p>
#[derive(Default, Debug, Clone, PartialEq, Serialize)]
pub struct BulkPublishRequest {
    /// <p>A name-spaced GUID (for example, us-east-1:23EC4050-6AEA-7089-A2DD-08002EXAMPLE) created by Amazon Cognito. GUID generation is unique within a region.</p>
    #[serde(rename = "IdentityPoolId")]
    pub identity_pool_id: String,
}

/// <p>The output for the BulkPublish operation.</p>
#[derive(Default, Debug, Clone, PartialEq, Deserialize)]
#[cfg_attr(any(test, feature = "serialize_structs"), derive(Serialize))]
pub struct BulkPublishResponse {
    /// <p>A name-spaced GUID (for example, us-east-1:23EC4050-6AEA-7089-A2DD-08002EXAMPLE) created by Amazon Cognito. GUID generation is unique within a region.</p>
    #[serde(rename = "IdentityPoolId")]
    #[serde(skip_serializing_if = "Option::is_none")]
    pub identity_pool_id: Option<String>,
}

/// <p>Configuration options for configure Cognito streams.</p>
#[derive(Default, Debug, Clone, PartialEq, Serialize, Deserialize)]
pub struct CognitoStreams {
    /// <p>The ARN of the role Amazon Cognito can assume in order to publish to the stream. This role must grant access to Amazon Cognito (cognito-sync) to invoke PutRecord on your Cognito stream.</p>
    #[serde(rename = "RoleArn")]
    #[serde(skip_serializing_if = "Option::is_none")]
    pub role_arn: Option<String>,
    /// <p>The name of the Cognito stream to receive updates. This stream must be in the developers account and in the same region as the identity pool.</p>
    #[serde(rename = "StreamName")]
    #[serde(skip_serializing_if = "Option::is_none")]
    pub stream_name: Option<String>,
    /// <p>Status of the Cognito streams. Valid values are: <p>ENABLED - Streaming of updates to identity pool is enabled.</p> <p>DISABLED - Streaming of updates to identity pool is disabled. Bulk publish will also fail if StreamingStatus is DISABLED.</p></p>
    #[serde(rename = "StreamingStatus")]
    #[serde(skip_serializing_if = "Option::is_none")]
    pub streaming_status: Option<String>,
}

/// <p>A collection of data for an identity pool. An identity pool can have multiple datasets. A dataset is per identity and can be general or associated with a particular entity in an application (like a saved game). Datasets are automatically created if they don&#39;t exist. Data is synced by dataset, and a dataset can hold up to 1MB of key-value pairs.</p>
#[derive(Default, Debug, Clone, PartialEq, Deserialize)]
#[cfg_attr(any(test, feature = "serialize_structs"), derive(Serialize))]
pub struct Dataset {
    /// <p>Date on which the dataset was created.</p>
    #[serde(rename = "CreationDate")]
    #[serde(skip_serializing_if = "Option::is_none")]
    pub creation_date: Option<f64>,
    /// <p>Total size in bytes of the records in this dataset.</p>
    #[serde(rename = "DataStorage")]
    #[serde(skip_serializing_if = "Option::is_none")]
    pub data_storage: Option<i64>,
    /// <p>A string of up to 128 characters. Allowed characters are a-z, A-Z, 0-9, &#39;_&#39; (underscore), &#39;-&#39; (dash), and &#39;.&#39; (dot).</p>
    #[serde(rename = "DatasetName")]
    #[serde(skip_serializing_if = "Option::is_none")]
    pub dataset_name: Option<String>,
    /// <p>A name-spaced GUID (for example, us-east-1:23EC4050-6AEA-7089-A2DD-08002EXAMPLE) created by Amazon Cognito. GUID generation is unique within a region.</p>
    #[serde(rename = "IdentityId")]
    #[serde(skip_serializing_if = "Option::is_none")]
    pub identity_id: Option<String>,
    /// <p>The device that made the last change to this dataset.</p>
    #[serde(rename = "LastModifiedBy")]
    #[serde(skip_serializing_if = "Option::is_none")]
    pub last_modified_by: Option<String>,
    /// <p>Date when the dataset was last modified.</p>
    #[serde(rename = "LastModifiedDate")]
    #[serde(skip_serializing_if = "Option::is_none")]
    pub last_modified_date: Option<f64>,
    /// <p>Number of records in this dataset.</p>
    #[serde(rename = "NumRecords")]
    #[serde(skip_serializing_if = "Option::is_none")]
    pub num_records: Option<i64>,
}

/// <p>A request to delete the specific dataset.</p>
#[derive(Default, Debug, Clone, PartialEq, Serialize)]
pub struct DeleteDatasetRequest {
    /// <p>A string of up to 128 characters. Allowed characters are a-z, A-Z, 0-9, &#39;_&#39; (underscore), &#39;-&#39; (dash), and &#39;.&#39; (dot).</p>
    #[serde(rename = "DatasetName")]
    pub dataset_name: String,
    /// <p>A name-spaced GUID (for example, us-east-1:23EC4050-6AEA-7089-A2DD-08002EXAMPLE) created by Amazon Cognito. GUID generation is unique within a region.</p>
    #[serde(rename = "IdentityId")]
    pub identity_id: String,
    /// <p>A name-spaced GUID (for example, us-east-1:23EC4050-6AEA-7089-A2DD-08002EXAMPLE) created by Amazon Cognito. GUID generation is unique within a region.</p>
    #[serde(rename = "IdentityPoolId")]
    pub identity_pool_id: String,
}

/// <p>Response to a successful DeleteDataset request.</p>
#[derive(Default, Debug, Clone, PartialEq, Deserialize)]
#[cfg_attr(any(test, feature = "serialize_structs"), derive(Serialize))]
pub struct DeleteDatasetResponse {
    /// <p>A collection of data for an identity pool. An identity pool can have multiple datasets. A dataset is per identity and can be general or associated with a particular entity in an application (like a saved game). Datasets are automatically created if they don&#39;t exist. Data is synced by dataset, and a dataset can hold up to 1MB of key-value pairs.</p>
    #[serde(rename = "Dataset")]
    #[serde(skip_serializing_if = "Option::is_none")]
    pub dataset: Option<Dataset>,
}

/// <p>A request for meta data about a dataset (creation date, number of records, size) by owner and dataset name.</p>
#[derive(Default, Debug, Clone, PartialEq, Serialize)]
pub struct DescribeDatasetRequest {
    /// <p>A string of up to 128 characters. Allowed characters are a-z, A-Z, 0-9, &#39;_&#39; (underscore), &#39;-&#39; (dash), and &#39;.&#39; (dot).</p>
    #[serde(rename = "DatasetName")]
    pub dataset_name: String,
    /// <p>A name-spaced GUID (for example, us-east-1:23EC4050-6AEA-7089-A2DD-08002EXAMPLE) created by Amazon Cognito. GUID generation is unique within a region.</p>
    #[serde(rename = "IdentityId")]
    pub identity_id: String,
    /// <p>A name-spaced GUID (for example, us-east-1:23EC4050-6AEA-7089-A2DD-08002EXAMPLE) created by Amazon Cognito. GUID generation is unique within a region.</p>
    #[serde(rename = "IdentityPoolId")]
    pub identity_pool_id: String,
}

/// <p>Response to a successful DescribeDataset request.</p>
#[derive(Default, Debug, Clone, PartialEq, Deserialize)]
#[cfg_attr(any(test, feature = "serialize_structs"), derive(Serialize))]
pub struct DescribeDatasetResponse {
    /// <p>Meta data for a collection of data for an identity. An identity can have multiple datasets. A dataset can be general or associated with a particular entity in an application (like a saved game). Datasets are automatically created if they don&#39;t exist. Data is synced by dataset, and a dataset can hold up to 1MB of key-value pairs.</p>
    #[serde(rename = "Dataset")]
    #[serde(skip_serializing_if = "Option::is_none")]
    pub dataset: Option<Dataset>,
}

/// <p>A request for usage information about the identity pool.</p>
#[derive(Default, Debug, Clone, PartialEq, Serialize)]
pub struct DescribeIdentityPoolUsageRequest {
    /// <p>A name-spaced GUID (for example, us-east-1:23EC4050-6AEA-7089-A2DD-08002EXAMPLE) created by Amazon Cognito. GUID generation is unique within a region.</p>
    #[serde(rename = "IdentityPoolId")]
    pub identity_pool_id: String,
}

/// <p>Response to a successful DescribeIdentityPoolUsage request.</p>
#[derive(Default, Debug, Clone, PartialEq, Deserialize)]
#[cfg_attr(any(test, feature = "serialize_structs"), derive(Serialize))]
pub struct DescribeIdentityPoolUsageResponse {
    /// <p>Information about the usage of the identity pool.</p>
    #[serde(rename = "IdentityPoolUsage")]
    #[serde(skip_serializing_if = "Option::is_none")]
    pub identity_pool_usage: Option<IdentityPoolUsage>,
}

/// <p>A request for information about the usage of an identity pool.</p>
#[derive(Default, Debug, Clone, PartialEq, Serialize)]
pub struct DescribeIdentityUsageRequest {
    /// <p>A name-spaced GUID (for example, us-east-1:23EC4050-6AEA-7089-A2DD-08002EXAMPLE) created by Amazon Cognito. GUID generation is unique within a region.</p>
    #[serde(rename = "IdentityId")]
    pub identity_id: String,
    /// <p>A name-spaced GUID (for example, us-east-1:23EC4050-6AEA-7089-A2DD-08002EXAMPLE) created by Amazon Cognito. GUID generation is unique within a region.</p>
    #[serde(rename = "IdentityPoolId")]
    pub identity_pool_id: String,
}

/// <p>The response to a successful DescribeIdentityUsage request.</p>
#[derive(Default, Debug, Clone, PartialEq, Deserialize)]
#[cfg_attr(any(test, feature = "serialize_structs"), derive(Serialize))]
pub struct DescribeIdentityUsageResponse {
    /// <p>Usage information for the identity.</p>
    #[serde(rename = "IdentityUsage")]
    #[serde(skip_serializing_if = "Option::is_none")]
    pub identity_usage: Option<IdentityUsage>,
}

/// <p>The input for the GetBulkPublishDetails operation.</p>
#[derive(Default, Debug, Clone, PartialEq, Serialize)]
pub struct GetBulkPublishDetailsRequest {
    /// <p>A name-spaced GUID (for example, us-east-1:23EC4050-6AEA-7089-A2DD-08002EXAMPLE) created by Amazon Cognito. GUID generation is unique within a region.</p>
    #[serde(rename = "IdentityPoolId")]
    pub identity_pool_id: String,
}

/// <p>The output for the GetBulkPublishDetails operation.</p>
#[derive(Default, Debug, Clone, PartialEq, Deserialize)]
#[cfg_attr(any(test, feature = "serialize_structs"), derive(Serialize))]
pub struct GetBulkPublishDetailsResponse {
    /// <p>If BulkPublishStatus is SUCCEEDED, the time the last bulk publish operation completed.</p>
    #[serde(rename = "BulkPublishCompleteTime")]
    #[serde(skip_serializing_if = "Option::is_none")]
    pub bulk_publish_complete_time: Option<f64>,
    /// <p>The date/time at which the last bulk publish was initiated.</p>
    #[serde(rename = "BulkPublishStartTime")]
    #[serde(skip_serializing_if = "Option::is_none")]
    pub bulk_publish_start_time: Option<f64>,
    /// <p>Status of the last bulk publish operation, valid values are: <p>NOT<em>STARTED - No bulk publish has been requested for this identity pool</p> <p>IN</em>PROGRESS - Data is being published to the configured stream</p> <p>SUCCEEDED - All data for the identity pool has been published to the configured stream</p> <p>FAILED - Some portion of the data has failed to publish, check FailureMessage for the cause.</p></p>
    #[serde(rename = "BulkPublishStatus")]
    #[serde(skip_serializing_if = "Option::is_none")]
    pub bulk_publish_status: Option<String>,
    /// <p>If BulkPublishStatus is FAILED this field will contain the error message that caused the bulk publish to fail.</p>
    #[serde(rename = "FailureMessage")]
    #[serde(skip_serializing_if = "Option::is_none")]
    pub failure_message: Option<String>,
    /// <p>A name-spaced GUID (for example, us-east-1:23EC4050-6AEA-7089-A2DD-08002EXAMPLE) created by Amazon Cognito. GUID generation is unique within a region.</p>
    #[serde(rename = "IdentityPoolId")]
    #[serde(skip_serializing_if = "Option::is_none")]
    pub identity_pool_id: Option<String>,
}

/// <p>A request for a list of the configured Cognito Events</p>
#[derive(Default, Debug, Clone, PartialEq, Serialize)]
pub struct GetCognitoEventsRequest {
    /// <p>The Cognito Identity Pool ID for the request</p>
    #[serde(rename = "IdentityPoolId")]
    pub identity_pool_id: String,
}

/// <p>The response from the GetCognitoEvents request</p>
#[derive(Default, Debug, Clone, PartialEq, Deserialize)]
#[cfg_attr(any(test, feature = "serialize_structs"), derive(Serialize))]
pub struct GetCognitoEventsResponse {
    /// <p>The Cognito Events returned from the GetCognitoEvents request</p>
    #[serde(rename = "Events")]
    #[serde(skip_serializing_if = "Option::is_none")]
    pub events: Option<::std::collections::HashMap<String, String>>,
}

/// <p>The input for the GetIdentityPoolConfiguration operation.</p>
#[derive(Default, Debug, Clone, PartialEq, Serialize)]
pub struct GetIdentityPoolConfigurationRequest {
    /// <p>A name-spaced GUID (for example, us-east-1:23EC4050-6AEA-7089-A2DD-08002EXAMPLE) created by Amazon Cognito. This is the ID of the pool for which to return a configuration.</p>
    #[serde(rename = "IdentityPoolId")]
    pub identity_pool_id: String,
}

/// <p>The output for the GetIdentityPoolConfiguration operation.</p>
#[derive(Default, Debug, Clone, PartialEq, Deserialize)]
#[cfg_attr(any(test, feature = "serialize_structs"), derive(Serialize))]
pub struct GetIdentityPoolConfigurationResponse {
    /// <p>Options to apply to this identity pool for Amazon Cognito streams.</p>
    #[serde(rename = "CognitoStreams")]
    #[serde(skip_serializing_if = "Option::is_none")]
    pub cognito_streams: Option<CognitoStreams>,
    /// <p>A name-spaced GUID (for example, us-east-1:23EC4050-6AEA-7089-A2DD-08002EXAMPLE) created by Amazon Cognito.</p>
    #[serde(rename = "IdentityPoolId")]
    #[serde(skip_serializing_if = "Option::is_none")]
    pub identity_pool_id: Option<String>,
    /// <p>Options to apply to this identity pool for push synchronization.</p>
    #[serde(rename = "PushSync")]
    #[serde(skip_serializing_if = "Option::is_none")]
    pub push_sync: Option<PushSync>,
}

/// <p>Usage information for the identity pool.</p>
#[derive(Default, Debug, Clone, PartialEq, Deserialize)]
#[cfg_attr(any(test, feature = "serialize_structs"), derive(Serialize))]
pub struct IdentityPoolUsage {
    /// <p>Data storage information for the identity pool.</p>
    #[serde(rename = "DataStorage")]
    #[serde(skip_serializing_if = "Option::is_none")]
    pub data_storage: Option<i64>,
    /// <p>A name-spaced GUID (for example, us-east-1:23EC4050-6AEA-7089-A2DD-08002EXAMPLE) created by Amazon Cognito. GUID generation is unique within a region.</p>
    #[serde(rename = "IdentityPoolId")]
    #[serde(skip_serializing_if = "Option::is_none")]
    pub identity_pool_id: Option<String>,
    /// <p>Date on which the identity pool was last modified.</p>
    #[serde(rename = "LastModifiedDate")]
    #[serde(skip_serializing_if = "Option::is_none")]
    pub last_modified_date: Option<f64>,
    /// <p>Number of sync sessions for the identity pool.</p>
    #[serde(rename = "SyncSessionsCount")]
    #[serde(skip_serializing_if = "Option::is_none")]
    pub sync_sessions_count: Option<i64>,
}

/// <p>Usage information for the identity.</p>
#[derive(Default, Debug, Clone, PartialEq, Deserialize)]
#[cfg_attr(any(test, feature = "serialize_structs"), derive(Serialize))]
pub struct IdentityUsage {
    /// <p>Total data storage for this identity.</p>
    #[serde(rename = "DataStorage")]
    #[serde(skip_serializing_if = "Option::is_none")]
    pub data_storage: Option<i64>,
    /// <p>Number of datasets for the identity.</p>
    #[serde(rename = "DatasetCount")]
    #[serde(skip_serializing_if = "Option::is_none")]
    pub dataset_count: Option<i64>,
    /// <p>A name-spaced GUID (for example, us-east-1:23EC4050-6AEA-7089-A2DD-08002EXAMPLE) created by Amazon Cognito. GUID generation is unique within a region.</p>
    #[serde(rename = "IdentityId")]
    #[serde(skip_serializing_if = "Option::is_none")]
    pub identity_id: Option<String>,
    /// <p>A name-spaced GUID (for example, us-east-1:23EC4050-6AEA-7089-A2DD-08002EXAMPLE) created by Amazon Cognito. GUID generation is unique within a region.</p>
    #[serde(rename = "IdentityPoolId")]
    #[serde(skip_serializing_if = "Option::is_none")]
    pub identity_pool_id: Option<String>,
    /// <p>Date on which the identity was last modified.</p>
    #[serde(rename = "LastModifiedDate")]
    #[serde(skip_serializing_if = "Option::is_none")]
    pub last_modified_date: Option<f64>,
}

/// <p>Request for a list of datasets for an identity.</p>
#[derive(Default, Debug, Clone, PartialEq, Serialize)]
pub struct ListDatasetsRequest {
    /// <p>A name-spaced GUID (for example, us-east-1:23EC4050-6AEA-7089-A2DD-08002EXAMPLE) created by Amazon Cognito. GUID generation is unique within a region.</p>
    #[serde(rename = "IdentityId")]
    pub identity_id: String,
    /// <p>A name-spaced GUID (for example, us-east-1:23EC4050-6AEA-7089-A2DD-08002EXAMPLE) created by Amazon Cognito. GUID generation is unique within a region.</p>
    #[serde(rename = "IdentityPoolId")]
    pub identity_pool_id: String,
    /// <p>The maximum number of results to be returned.</p>
    #[serde(rename = "MaxResults")]
    #[serde(skip_serializing_if = "Option::is_none")]
    pub max_results: Option<i64>,
    /// <p>A pagination token for obtaining the next page of results.</p>
    #[serde(rename = "NextToken")]
    #[serde(skip_serializing_if = "Option::is_none")]
    pub next_token: Option<String>,
}

/// <p>Returned for a successful ListDatasets request.</p>
#[derive(Default, Debug, Clone, PartialEq, Deserialize)]
#[cfg_attr(any(test, feature = "serialize_structs"), derive(Serialize))]
pub struct ListDatasetsResponse {
    /// <p>Number of datasets returned.</p>
    #[serde(rename = "Count")]
    #[serde(skip_serializing_if = "Option::is_none")]
    pub count: Option<i64>,
    /// <p>A set of datasets.</p>
    #[serde(rename = "Datasets")]
    #[serde(skip_serializing_if = "Option::is_none")]
    pub datasets: Option<Vec<Dataset>>,
    /// <p>A pagination token for obtaining the next page of results.</p>
    #[serde(rename = "NextToken")]
    #[serde(skip_serializing_if = "Option::is_none")]
    pub next_token: Option<String>,
}

/// <p>A request for usage information on an identity pool.</p>
#[derive(Default, Debug, Clone, PartialEq, Serialize)]
pub struct ListIdentityPoolUsageRequest {
    /// <p>The maximum number of results to be returned.</p>
    #[serde(rename = "MaxResults")]
    #[serde(skip_serializing_if = "Option::is_none")]
    pub max_results: Option<i64>,
    /// <p>A pagination token for obtaining the next page of results.</p>
    #[serde(rename = "NextToken")]
    #[serde(skip_serializing_if = "Option::is_none")]
    pub next_token: Option<String>,
}

/// <p>Returned for a successful ListIdentityPoolUsage request.</p>
#[derive(Default, Debug, Clone, PartialEq, Deserialize)]
#[cfg_attr(any(test, feature = "serialize_structs"), derive(Serialize))]
pub struct ListIdentityPoolUsageResponse {
    /// <p>Total number of identities for the identity pool.</p>
    #[serde(rename = "Count")]
    #[serde(skip_serializing_if = "Option::is_none")]
    pub count: Option<i64>,
    /// <p>Usage information for the identity pools.</p>
    #[serde(rename = "IdentityPoolUsages")]
    #[serde(skip_serializing_if = "Option::is_none")]
    pub identity_pool_usages: Option<Vec<IdentityPoolUsage>>,
    /// <p>The maximum number of results to be returned.</p>
    #[serde(rename = "MaxResults")]
    #[serde(skip_serializing_if = "Option::is_none")]
    pub max_results: Option<i64>,
    /// <p>A pagination token for obtaining the next page of results.</p>
    #[serde(rename = "NextToken")]
    #[serde(skip_serializing_if = "Option::is_none")]
    pub next_token: Option<String>,
}

/// <p>A request for a list of records.</p>
#[derive(Default, Debug, Clone, PartialEq, Serialize)]
pub struct ListRecordsRequest {
    /// <p>A string of up to 128 characters. Allowed characters are a-z, A-Z, 0-9, &#39;_&#39; (underscore), &#39;-&#39; (dash), and &#39;.&#39; (dot).</p>
    #[serde(rename = "DatasetName")]
    pub dataset_name: String,
    /// <p>A name-spaced GUID (for example, us-east-1:23EC4050-6AEA-7089-A2DD-08002EXAMPLE) created by Amazon Cognito. GUID generation is unique within a region.</p>
    #[serde(rename = "IdentityId")]
    pub identity_id: String,
    /// <p>A name-spaced GUID (for example, us-east-1:23EC4050-6AEA-7089-A2DD-08002EXAMPLE) created by Amazon Cognito. GUID generation is unique within a region.</p>
    #[serde(rename = "IdentityPoolId")]
    pub identity_pool_id: String,
    /// <p>The last server sync count for this record.</p>
    #[serde(rename = "LastSyncCount")]
    #[serde(skip_serializing_if = "Option::is_none")]
    pub last_sync_count: Option<i64>,
    /// <p>The maximum number of results to be returned.</p>
    #[serde(rename = "MaxResults")]
    #[serde(skip_serializing_if = "Option::is_none")]
    pub max_results: Option<i64>,
    /// <p>A pagination token for obtaining the next page of results.</p>
    #[serde(rename = "NextToken")]
    #[serde(skip_serializing_if = "Option::is_none")]
    pub next_token: Option<String>,
    /// <p>A token containing a session ID, identity ID, and expiration.</p>
    #[serde(rename = "SyncSessionToken")]
    #[serde(skip_serializing_if = "Option::is_none")]
    pub sync_session_token: Option<String>,
}

/// <p>Returned for a successful ListRecordsRequest.</p>
#[derive(Default, Debug, Clone, PartialEq, Deserialize)]
#[cfg_attr(any(test, feature = "serialize_structs"), derive(Serialize))]
pub struct ListRecordsResponse {
    /// <p>Total number of records.</p>
    #[serde(rename = "Count")]
    #[serde(skip_serializing_if = "Option::is_none")]
    pub count: Option<i64>,
    /// <p>A boolean value specifying whether to delete the dataset locally.</p>
    #[serde(rename = "DatasetDeletedAfterRequestedSyncCount")]
    #[serde(skip_serializing_if = "Option::is_none")]
    pub dataset_deleted_after_requested_sync_count: Option<bool>,
    /// <p>Indicates whether the dataset exists.</p>
    #[serde(rename = "DatasetExists")]
    #[serde(skip_serializing_if = "Option::is_none")]
    pub dataset_exists: Option<bool>,
    /// <p>Server sync count for this dataset.</p>
    #[serde(rename = "DatasetSyncCount")]
    #[serde(skip_serializing_if = "Option::is_none")]
    pub dataset_sync_count: Option<i64>,
    /// <p>The user/device that made the last change to this record.</p>
    #[serde(rename = "LastModifiedBy")]
    #[serde(skip_serializing_if = "Option::is_none")]
    pub last_modified_by: Option<String>,
    /// <p>Names of merged datasets.</p>
    #[serde(rename = "MergedDatasetNames")]
    #[serde(skip_serializing_if = "Option::is_none")]
    pub merged_dataset_names: Option<Vec<String>>,
    /// <p>A pagination token for obtaining the next page of results.</p>
    #[serde(rename = "NextToken")]
    #[serde(skip_serializing_if = "Option::is_none")]
    pub next_token: Option<String>,
    /// <p>A list of all records.</p>
    #[serde(rename = "Records")]
    #[serde(skip_serializing_if = "Option::is_none")]
    pub records: Option<Vec<Record>>,
    /// <p>A token containing a session ID, identity ID, and expiration.</p>
    #[serde(rename = "SyncSessionToken")]
    #[serde(skip_serializing_if = "Option::is_none")]
    pub sync_session_token: Option<String>,
}

/// <p>Configuration options to be applied to the identity pool.</p>
#[derive(Default, Debug, Clone, PartialEq, Serialize, Deserialize)]
pub struct PushSync {
    /// <p>List of SNS platform application ARNs that could be used by clients.</p>
    #[serde(rename = "ApplicationArns")]
    #[serde(skip_serializing_if = "Option::is_none")]
    pub application_arns: Option<Vec<String>>,
    /// <p>A role configured to allow Cognito to call SNS on behalf of the developer.</p>
    #[serde(rename = "RoleArn")]
    #[serde(skip_serializing_if = "Option::is_none")]
    pub role_arn: Option<String>,
}

/// <p>The basic data structure of a dataset.</p>
#[derive(Default, Debug, Clone, PartialEq, Deserialize)]
#[cfg_attr(any(test, feature = "serialize_structs"), derive(Serialize))]
pub struct Record {
    /// <p>The last modified date of the client device.</p>
    #[serde(rename = "DeviceLastModifiedDate")]
    #[serde(skip_serializing_if = "Option::is_none")]
    pub device_last_modified_date: Option<f64>,
    /// <p>The key for the record.</p>
    #[serde(rename = "Key")]
    #[serde(skip_serializing_if = "Option::is_none")]
    pub key: Option<String>,
    /// <p>The user/device that made the last change to this record.</p>
    #[serde(rename = "LastModifiedBy")]
    #[serde(skip_serializing_if = "Option::is_none")]
    pub last_modified_by: Option<String>,
    /// <p>The date on which the record was last modified.</p>
    #[serde(rename = "LastModifiedDate")]
    #[serde(skip_serializing_if = "Option::is_none")]
    pub last_modified_date: Option<f64>,
    /// <p>The server sync count for this record.</p>
    #[serde(rename = "SyncCount")]
    #[serde(skip_serializing_if = "Option::is_none")]
    pub sync_count: Option<i64>,
    /// <p>The value for the record.</p>
    #[serde(rename = "Value")]
    #[serde(skip_serializing_if = "Option::is_none")]
    pub value: Option<String>,
}

/// <p>An update operation for a record.</p>
#[derive(Default, Debug, Clone, PartialEq, Serialize)]
pub struct RecordPatch {
    /// <p>The last modified date of the client device.</p>
    #[serde(rename = "DeviceLastModifiedDate")]
    #[serde(skip_serializing_if = "Option::is_none")]
    pub device_last_modified_date: Option<f64>,
    /// <p>The key associated with the record patch.</p>
    #[serde(rename = "Key")]
    pub key: String,
    /// <p>An operation, either replace or remove.</p>
    #[serde(rename = "Op")]
    pub op: String,
    /// <p>Last known server sync count for this record. Set to 0 if unknown.</p>
    #[serde(rename = "SyncCount")]
    pub sync_count: i64,
    /// <p>The value associated with the record patch.</p>
    #[serde(rename = "Value")]
    #[serde(skip_serializing_if = "Option::is_none")]
    pub value: Option<String>,
}

/// <p>A request to RegisterDevice.</p>
#[derive(Default, Debug, Clone, PartialEq, Serialize)]
pub struct RegisterDeviceRequest {
    /// <p>The unique ID for this identity.</p>
    #[serde(rename = "IdentityId")]
    pub identity_id: String,
    /// <p>A name-spaced GUID (for example, us-east-1:23EC4050-6AEA-7089-A2DD-08002EXAMPLE) created by Amazon Cognito. Here, the ID of the pool that the identity belongs to.</p>
    #[serde(rename = "IdentityPoolId")]
    pub identity_pool_id: String,
    /// <p>The SNS platform type (e.g. GCM, SDM, APNS, APNS_SANDBOX).</p>
    #[serde(rename = "Platform")]
    pub platform: String,
    /// <p>The push token.</p>
    #[serde(rename = "Token")]
    pub token: String,
}

/// <p>Response to a RegisterDevice request.</p>
#[derive(Default, Debug, Clone, PartialEq, Deserialize)]
#[cfg_attr(any(test, feature = "serialize_structs"), derive(Serialize))]
pub struct RegisterDeviceResponse {
    /// <p>The unique ID generated for this device by Cognito.</p>
    #[serde(rename = "DeviceId")]
    #[serde(skip_serializing_if = "Option::is_none")]
    pub device_id: Option<String>,
}

/// <p>A request to configure Cognito Events</p>
#[derive(Default, Debug, Clone, PartialEq, Serialize)]
pub struct SetCognitoEventsRequest {
    /// <p>The events to configure</p>
    #[serde(rename = "Events")]
    pub events: ::std::collections::HashMap<String, String>,
    /// <p>The Cognito Identity Pool to use when configuring Cognito Events</p>
    #[serde(rename = "IdentityPoolId")]
    pub identity_pool_id: String,
}

/// <p>The input for the SetIdentityPoolConfiguration operation.</p>
#[derive(Default, Debug, Clone, PartialEq, Serialize)]
pub struct SetIdentityPoolConfigurationRequest {
    /// <p>Options to apply to this identity pool for Amazon Cognito streams.</p>
    #[serde(rename = "CognitoStreams")]
    #[serde(skip_serializing_if = "Option::is_none")]
    pub cognito_streams: Option<CognitoStreams>,
    /// <p>A name-spaced GUID (for example, us-east-1:23EC4050-6AEA-7089-A2DD-08002EXAMPLE) created by Amazon Cognito. This is the ID of the pool to modify.</p>
    #[serde(rename = "IdentityPoolId")]
    pub identity_pool_id: String,
    /// <p>Options to apply to this identity pool for push synchronization.</p>
    #[serde(rename = "PushSync")]
    #[serde(skip_serializing_if = "Option::is_none")]
    pub push_sync: Option<PushSync>,
}

/// <p>The output for the SetIdentityPoolConfiguration operation</p>
#[derive(Default, Debug, Clone, PartialEq, Deserialize)]
#[cfg_attr(any(test, feature = "serialize_structs"), derive(Serialize))]
pub struct SetIdentityPoolConfigurationResponse {
    /// <p>Options to apply to this identity pool for Amazon Cognito streams.</p>
    #[serde(rename = "CognitoStreams")]
    #[serde(skip_serializing_if = "Option::is_none")]
    pub cognito_streams: Option<CognitoStreams>,
    /// <p>A name-spaced GUID (for example, us-east-1:23EC4050-6AEA-7089-A2DD-08002EXAMPLE) created by Amazon Cognito.</p>
    #[serde(rename = "IdentityPoolId")]
    #[serde(skip_serializing_if = "Option::is_none")]
    pub identity_pool_id: Option<String>,
    /// <p>Options to apply to this identity pool for push synchronization.</p>
    #[serde(rename = "PushSync")]
    #[serde(skip_serializing_if = "Option::is_none")]
    pub push_sync: Option<PushSync>,
}

/// <p>A request to SubscribeToDatasetRequest.</p>
#[derive(Default, Debug, Clone, PartialEq, Serialize)]
pub struct SubscribeToDatasetRequest {
    /// <p>The name of the dataset to subcribe to.</p>
    #[serde(rename = "DatasetName")]
    pub dataset_name: String,
    /// <p>The unique ID generated for this device by Cognito.</p>
    #[serde(rename = "DeviceId")]
    pub device_id: String,
    /// <p>Unique ID for this identity.</p>
    #[serde(rename = "IdentityId")]
    pub identity_id: String,
    /// <p>A name-spaced GUID (for example, us-east-1:23EC4050-6AEA-7089-A2DD-08002EXAMPLE) created by Amazon Cognito. The ID of the pool to which the identity belongs.</p>
    #[serde(rename = "IdentityPoolId")]
    pub identity_pool_id: String,
}

/// <p>Response to a SubscribeToDataset request.</p>
#[derive(Default, Debug, Clone, PartialEq, Deserialize)]
#[cfg_attr(any(test, feature = "serialize_structs"), derive(Serialize))]
pub struct SubscribeToDatasetResponse {}

/// <p>A request to UnsubscribeFromDataset.</p>
#[derive(Default, Debug, Clone, PartialEq, Serialize)]
pub struct UnsubscribeFromDatasetRequest {
    /// <p>The name of the dataset from which to unsubcribe.</p>
    #[serde(rename = "DatasetName")]
    pub dataset_name: String,
    /// <p>The unique ID generated for this device by Cognito.</p>
    #[serde(rename = "DeviceId")]
    pub device_id: String,
    /// <p>Unique ID for this identity.</p>
    #[serde(rename = "IdentityId")]
    pub identity_id: String,
    /// <p>A name-spaced GUID (for example, us-east-1:23EC4050-6AEA-7089-A2DD-08002EXAMPLE) created by Amazon Cognito. The ID of the pool to which this identity belongs.</p>
    #[serde(rename = "IdentityPoolId")]
    pub identity_pool_id: String,
}

/// <p>Response to an UnsubscribeFromDataset request.</p>
#[derive(Default, Debug, Clone, PartialEq, Deserialize)]
#[cfg_attr(any(test, feature = "serialize_structs"), derive(Serialize))]
pub struct UnsubscribeFromDatasetResponse {}

/// <p>A request to post updates to records or add and delete records for a dataset and user.</p>
#[derive(Default, Debug, Clone, PartialEq, Serialize)]
pub struct UpdateRecordsRequest {
    /// <p>Intended to supply a device ID that will populate the lastModifiedBy field referenced in other methods. The ClientContext field is not yet implemented.</p>
    #[serde(rename = "ClientContext")]
    #[serde(skip_serializing_if = "Option::is_none")]
    pub client_context: Option<String>,
    /// <p>A string of up to 128 characters. Allowed characters are a-z, A-Z, 0-9, &#39;_&#39; (underscore), &#39;-&#39; (dash), and &#39;.&#39; (dot).</p>
    #[serde(rename = "DatasetName")]
    pub dataset_name: String,
    /// <p>The unique ID generated for this device by Cognito.</p>
    #[serde(rename = "DeviceId")]
    #[serde(skip_serializing_if = "Option::is_none")]
    pub device_id: Option<String>,
    /// <p>A name-spaced GUID (for example, us-east-1:23EC4050-6AEA-7089-A2DD-08002EXAMPLE) created by Amazon Cognito. GUID generation is unique within a region.</p>
    #[serde(rename = "IdentityId")]
    pub identity_id: String,
    /// <p>A name-spaced GUID (for example, us-east-1:23EC4050-6AEA-7089-A2DD-08002EXAMPLE) created by Amazon Cognito. GUID generation is unique within a region.</p>
    #[serde(rename = "IdentityPoolId")]
    pub identity_pool_id: String,
    /// <p>A list of patch operations.</p>
    #[serde(rename = "RecordPatches")]
    #[serde(skip_serializing_if = "Option::is_none")]
    pub record_patches: Option<Vec<RecordPatch>>,
    /// <p>The SyncSessionToken returned by a previous call to ListRecords for this dataset and identity.</p>
    #[serde(rename = "SyncSessionToken")]
    pub sync_session_token: String,
}

/// <p>Returned for a successful UpdateRecordsRequest.</p>
#[derive(Default, Debug, Clone, PartialEq, Deserialize)]
#[cfg_attr(any(test, feature = "serialize_structs"), derive(Serialize))]
pub struct UpdateRecordsResponse {
    /// <p>A list of records that have been updated.</p>
    #[serde(rename = "Records")]
    #[serde(skip_serializing_if = "Option::is_none")]
    pub records: Option<Vec<Record>>,
}

/// Errors returned by BulkPublish
#[derive(Debug, PartialEq)]
pub enum BulkPublishError {
    /// <p>An exception thrown when a bulk publish operation is requested less than 24 hours after a previous bulk publish operation completed successfully.</p>
    AlreadyStreamed(String),
    /// <p>An exception thrown when there is an IN_PROGRESS bulk publish operation for the given identity pool.</p>
    DuplicateRequest(String),
    /// <p>Indicates an internal service error.</p>
    InternalError(String),
    /// <p>Thrown when a request parameter does not comply with the associated constraints.</p>
    InvalidParameter(String),
    /// <p>Thrown when a user is not authorized to access the requested resource.</p>
    NotAuthorized(String),
    /// <p>Thrown if the resource doesn&#39;t exist.</p>
    ResourceNotFound(String),
}

impl BulkPublishError {
    pub fn from_response(res: BufferedHttpResponse) -> RusotoError<BulkPublishError> {
        if let Some(err) = proto::json::Error::parse_rest(&res) {
            match err.typ.as_str() {
                "AlreadyStreamedException" => {
                    return RusotoError::Service(BulkPublishError::AlreadyStreamed(err.msg))
                }
                "DuplicateRequestException" => {
                    return RusotoError::Service(BulkPublishError::DuplicateRequest(err.msg))
                }
                "InternalErrorException" => {
                    return RusotoError::Service(BulkPublishError::InternalError(err.msg))
                }
                "InvalidParameterException" => {
                    return RusotoError::Service(BulkPublishError::InvalidParameter(err.msg))
                }
                "NotAuthorizedException" => {
                    return RusotoError::Service(BulkPublishError::NotAuthorized(err.msg))
                }
                "ResourceNotFoundException" => {
                    return RusotoError::Service(BulkPublishError::ResourceNotFound(err.msg))
                }
                "ValidationException" => return RusotoError::Validation(err.msg),
                _ => {}
            }
        }
        return RusotoError::Unknown(res);
    }
}
impl fmt::Display for BulkPublishError {
    fn fmt(&self, f: &mut fmt::Formatter) -> fmt::Result {
        write!(f, "{}", self.description())
    }
}
impl Error for BulkPublishError {
    fn description(&self) -> &str {
        match *self {
            BulkPublishError::AlreadyStreamed(ref cause) => cause,
            BulkPublishError::DuplicateRequest(ref cause) => cause,
            BulkPublishError::InternalError(ref cause) => cause,
            BulkPublishError::InvalidParameter(ref cause) => cause,
            BulkPublishError::NotAuthorized(ref cause) => cause,
            BulkPublishError::ResourceNotFound(ref cause) => cause,
        }
    }
}
/// Errors returned by DeleteDataset
#[derive(Debug, PartialEq)]
pub enum DeleteDatasetError {
    /// <p>Indicates an internal service error.</p>
    InternalError(String),
    /// <p>Thrown when a request parameter does not comply with the associated constraints.</p>
    InvalidParameter(String),
    /// <p>Thrown when a user is not authorized to access the requested resource.</p>
    NotAuthorized(String),
    /// <p>Thrown if an update can&#39;t be applied because the resource was changed by another call and this would result in a conflict.</p>
    ResourceConflict(String),
    /// <p>Thrown if the resource doesn&#39;t exist.</p>
    ResourceNotFound(String),
    /// <p>Thrown if the request is throttled.</p>
    TooManyRequests(String),
}

impl DeleteDatasetError {
    pub fn from_response(res: BufferedHttpResponse) -> RusotoError<DeleteDatasetError> {
        if let Some(err) = proto::json::Error::parse_rest(&res) {
            match err.typ.as_str() {
                "InternalErrorException" => {
                    return RusotoError::Service(DeleteDatasetError::InternalError(err.msg))
                }
                "InvalidParameterException" => {
                    return RusotoError::Service(DeleteDatasetError::InvalidParameter(err.msg))
                }
                "NotAuthorizedException" => {
                    return RusotoError::Service(DeleteDatasetError::NotAuthorized(err.msg))
                }
                "ResourceConflictException" => {
                    return RusotoError::Service(DeleteDatasetError::ResourceConflict(err.msg))
                }
                "ResourceNotFoundException" => {
                    return RusotoError::Service(DeleteDatasetError::ResourceNotFound(err.msg))
                }
                "TooManyRequestsException" => {
                    return RusotoError::Service(DeleteDatasetError::TooManyRequests(err.msg))
                }
                "ValidationException" => return RusotoError::Validation(err.msg),
                _ => {}
            }
        }
        return RusotoError::Unknown(res);
    }
}
impl fmt::Display for DeleteDatasetError {
    fn fmt(&self, f: &mut fmt::Formatter) -> fmt::Result {
        write!(f, "{}", self.description())
    }
}
impl Error for DeleteDatasetError {
    fn description(&self) -> &str {
        match *self {
            DeleteDatasetError::InternalError(ref cause) => cause,
            DeleteDatasetError::InvalidParameter(ref cause) => cause,
            DeleteDatasetError::NotAuthorized(ref cause) => cause,
            DeleteDatasetError::ResourceConflict(ref cause) => cause,
            DeleteDatasetError::ResourceNotFound(ref cause) => cause,
            DeleteDatasetError::TooManyRequests(ref cause) => cause,
        }
    }
}
/// Errors returned by DescribeDataset
#[derive(Debug, PartialEq)]
pub enum DescribeDatasetError {
    /// <p>Indicates an internal service error.</p>
    InternalError(String),
    /// <p>Thrown when a request parameter does not comply with the associated constraints.</p>
    InvalidParameter(String),
    /// <p>Thrown when a user is not authorized to access the requested resource.</p>
    NotAuthorized(String),
    /// <p>Thrown if the resource doesn&#39;t exist.</p>
    ResourceNotFound(String),
    /// <p>Thrown if the request is throttled.</p>
    TooManyRequests(String),
}

impl DescribeDatasetError {
    pub fn from_response(res: BufferedHttpResponse) -> RusotoError<DescribeDatasetError> {
        if let Some(err) = proto::json::Error::parse_rest(&res) {
            match err.typ.as_str() {
                "InternalErrorException" => {
                    return RusotoError::Service(DescribeDatasetError::InternalError(err.msg))
                }
                "InvalidParameterException" => {
                    return RusotoError::Service(DescribeDatasetError::InvalidParameter(err.msg))
                }
                "NotAuthorizedException" => {
                    return RusotoError::Service(DescribeDatasetError::NotAuthorized(err.msg))
                }
                "ResourceNotFoundException" => {
                    return RusotoError::Service(DescribeDatasetError::ResourceNotFound(err.msg))
                }
                "TooManyRequestsException" => {
                    return RusotoError::Service(DescribeDatasetError::TooManyRequests(err.msg))
                }
                "ValidationException" => return RusotoError::Validation(err.msg),
                _ => {}
            }
        }
        return RusotoError::Unknown(res);
    }
}
impl fmt::Display for DescribeDatasetError {
    fn fmt(&self, f: &mut fmt::Formatter) -> fmt::Result {
        write!(f, "{}", self.description())
    }
}
impl Error for DescribeDatasetError {
    fn description(&self) -> &str {
        match *self {
            DescribeDatasetError::InternalError(ref cause) => cause,
            DescribeDatasetError::InvalidParameter(ref cause) => cause,
            DescribeDatasetError::NotAuthorized(ref cause) => cause,
            DescribeDatasetError::ResourceNotFound(ref cause) => cause,
            DescribeDatasetError::TooManyRequests(ref cause) => cause,
        }
    }
}
/// Errors returned by DescribeIdentityPoolUsage
#[derive(Debug, PartialEq)]
pub enum DescribeIdentityPoolUsageError {
    /// <p>Indicates an internal service error.</p>
    InternalError(String),
    /// <p>Thrown when a request parameter does not comply with the associated constraints.</p>
    InvalidParameter(String),
    /// <p>Thrown when a user is not authorized to access the requested resource.</p>
    NotAuthorized(String),
    /// <p>Thrown if the resource doesn&#39;t exist.</p>
    ResourceNotFound(String),
    /// <p>Thrown if the request is throttled.</p>
    TooManyRequests(String),
}

impl DescribeIdentityPoolUsageError {
    pub fn from_response(res: BufferedHttpResponse) -> RusotoError<DescribeIdentityPoolUsageError> {
        if let Some(err) = proto::json::Error::parse_rest(&res) {
            match err.typ.as_str() {
                "InternalErrorException" => {
                    return RusotoError::Service(DescribeIdentityPoolUsageError::InternalError(
                        err.msg,
                    ))
                }
                "InvalidParameterException" => {
                    return RusotoError::Service(DescribeIdentityPoolUsageError::InvalidParameter(
                        err.msg,
                    ))
                }
                "NotAuthorizedException" => {
                    return RusotoError::Service(DescribeIdentityPoolUsageError::NotAuthorized(
                        err.msg,
                    ))
                }
                "ResourceNotFoundException" => {
                    return RusotoError::Service(DescribeIdentityPoolUsageError::ResourceNotFound(
                        err.msg,
                    ))
                }
                "TooManyRequestsException" => {
                    return RusotoError::Service(DescribeIdentityPoolUsageError::TooManyRequests(
                        err.msg,
                    ))
                }
                "ValidationException" => return RusotoError::Validation(err.msg),
                _ => {}
            }
        }
        return RusotoError::Unknown(res);
    }
}
impl fmt::Display for DescribeIdentityPoolUsageError {
    fn fmt(&self, f: &mut fmt::Formatter) -> fmt::Result {
        write!(f, "{}", self.description())
    }
}
impl Error for DescribeIdentityPoolUsageError {
    fn description(&self) -> &str {
        match *self {
            DescribeIdentityPoolUsageError::InternalError(ref cause) => cause,
            DescribeIdentityPoolUsageError::InvalidParameter(ref cause) => cause,
            DescribeIdentityPoolUsageError::NotAuthorized(ref cause) => cause,
            DescribeIdentityPoolUsageError::ResourceNotFound(ref cause) => cause,
            DescribeIdentityPoolUsageError::TooManyRequests(ref cause) => cause,
        }
    }
}
/// Errors returned by DescribeIdentityUsage
#[derive(Debug, PartialEq)]
pub enum DescribeIdentityUsageError {
    /// <p>Indicates an internal service error.</p>
    InternalError(String),
    /// <p>Thrown when a request parameter does not comply with the associated constraints.</p>
    InvalidParameter(String),
    /// <p>Thrown when a user is not authorized to access the requested resource.</p>
    NotAuthorized(String),
    /// <p>Thrown if the resource doesn&#39;t exist.</p>
    ResourceNotFound(String),
    /// <p>Thrown if the request is throttled.</p>
    TooManyRequests(String),
}

impl DescribeIdentityUsageError {
    pub fn from_response(res: BufferedHttpResponse) -> RusotoError<DescribeIdentityUsageError> {
        if let Some(err) = proto::json::Error::parse_rest(&res) {
            match err.typ.as_str() {
                "InternalErrorException" => {
                    return RusotoError::Service(DescribeIdentityUsageError::InternalError(err.msg))
                }
                "InvalidParameterException" => {
                    return RusotoError::Service(DescribeIdentityUsageError::InvalidParameter(
                        err.msg,
                    ))
                }
                "NotAuthorizedException" => {
                    return RusotoError::Service(DescribeIdentityUsageError::NotAuthorized(err.msg))
                }
                "ResourceNotFoundException" => {
                    return RusotoError::Service(DescribeIdentityUsageError::ResourceNotFound(
                        err.msg,
                    ))
                }
                "TooManyRequestsException" => {
                    return RusotoError::Service(DescribeIdentityUsageError::TooManyRequests(
                        err.msg,
                    ))
                }
                "ValidationException" => return RusotoError::Validation(err.msg),
                _ => {}
            }
        }
        return RusotoError::Unknown(res);
    }
}
impl fmt::Display for DescribeIdentityUsageError {
    fn fmt(&self, f: &mut fmt::Formatter) -> fmt::Result {
        write!(f, "{}", self.description())
    }
}
impl Error for DescribeIdentityUsageError {
    fn description(&self) -> &str {
        match *self {
            DescribeIdentityUsageError::InternalError(ref cause) => cause,
            DescribeIdentityUsageError::InvalidParameter(ref cause) => cause,
            DescribeIdentityUsageError::NotAuthorized(ref cause) => cause,
            DescribeIdentityUsageError::ResourceNotFound(ref cause) => cause,
            DescribeIdentityUsageError::TooManyRequests(ref cause) => cause,
        }
    }
}
/// Errors returned by GetBulkPublishDetails
#[derive(Debug, PartialEq)]
pub enum GetBulkPublishDetailsError {
    /// <p>Indicates an internal service error.</p>
    InternalError(String),
    /// <p>Thrown when a request parameter does not comply with the associated constraints.</p>
    InvalidParameter(String),
    /// <p>Thrown when a user is not authorized to access the requested resource.</p>
    NotAuthorized(String),
    /// <p>Thrown if the resource doesn&#39;t exist.</p>
    ResourceNotFound(String),
}

impl GetBulkPublishDetailsError {
    pub fn from_response(res: BufferedHttpResponse) -> RusotoError<GetBulkPublishDetailsError> {
        if let Some(err) = proto::json::Error::parse_rest(&res) {
            match err.typ.as_str() {
                "InternalErrorException" => {
                    return RusotoError::Service(GetBulkPublishDetailsError::InternalError(err.msg))
                }
                "InvalidParameterException" => {
                    return RusotoError::Service(GetBulkPublishDetailsError::InvalidParameter(
                        err.msg,
                    ))
                }
                "NotAuthorizedException" => {
                    return RusotoError::Service(GetBulkPublishDetailsError::NotAuthorized(err.msg))
                }
                "ResourceNotFoundException" => {
                    return RusotoError::Service(GetBulkPublishDetailsError::ResourceNotFound(
                        err.msg,
                    ))
                }
                "ValidationException" => return RusotoError::Validation(err.msg),
                _ => {}
            }
        }
        return RusotoError::Unknown(res);
    }
}
impl fmt::Display for GetBulkPublishDetailsError {
    fn fmt(&self, f: &mut fmt::Formatter) -> fmt::Result {
        write!(f, "{}", self.description())
    }
}
impl Error for GetBulkPublishDetailsError {
    fn description(&self) -> &str {
        match *self {
            GetBulkPublishDetailsError::InternalError(ref cause) => cause,
            GetBulkPublishDetailsError::InvalidParameter(ref cause) => cause,
            GetBulkPublishDetailsError::NotAuthorized(ref cause) => cause,
            GetBulkPublishDetailsError::ResourceNotFound(ref cause) => cause,
        }
    }
}
/// Errors returned by GetCognitoEvents
#[derive(Debug, PartialEq)]
pub enum GetCognitoEventsError {
    /// <p>Indicates an internal service error.</p>
    InternalError(String),
    /// <p>Thrown when a request parameter does not comply with the associated constraints.</p>
    InvalidParameter(String),
    /// <p>Thrown when a user is not authorized to access the requested resource.</p>
    NotAuthorized(String),
    /// <p>Thrown if the resource doesn&#39;t exist.</p>
    ResourceNotFound(String),
    /// <p>Thrown if the request is throttled.</p>
    TooManyRequests(String),
}

impl GetCognitoEventsError {
    pub fn from_response(res: BufferedHttpResponse) -> RusotoError<GetCognitoEventsError> {
        if let Some(err) = proto::json::Error::parse_rest(&res) {
            match err.typ.as_str() {
                "InternalErrorException" => {
                    return RusotoError::Service(GetCognitoEventsError::InternalError(err.msg))
                }
                "InvalidParameterException" => {
                    return RusotoError::Service(GetCognitoEventsError::InvalidParameter(err.msg))
                }
                "NotAuthorizedException" => {
                    return RusotoError::Service(GetCognitoEventsError::NotAuthorized(err.msg))
                }
                "ResourceNotFoundException" => {
                    return RusotoError::Service(GetCognitoEventsError::ResourceNotFound(err.msg))
                }
                "TooManyRequestsException" => {
                    return RusotoError::Service(GetCognitoEventsError::TooManyRequests(err.msg))
                }
                "ValidationException" => return RusotoError::Validation(err.msg),
                _ => {}
            }
        }
        return RusotoError::Unknown(res);
    }
}
impl fmt::Display for GetCognitoEventsError {
    fn fmt(&self, f: &mut fmt::Formatter) -> fmt::Result {
        write!(f, "{}", self.description())
    }
}
impl Error for GetCognitoEventsError {
    fn description(&self) -> &str {
        match *self {
            GetCognitoEventsError::InternalError(ref cause) => cause,
            GetCognitoEventsError::InvalidParameter(ref cause) => cause,
            GetCognitoEventsError::NotAuthorized(ref cause) => cause,
            GetCognitoEventsError::ResourceNotFound(ref cause) => cause,
            GetCognitoEventsError::TooManyRequests(ref cause) => cause,
        }
    }
}
/// Errors returned by GetIdentityPoolConfiguration
#[derive(Debug, PartialEq)]
pub enum GetIdentityPoolConfigurationError {
    /// <p>Indicates an internal service error.</p>
    InternalError(String),
    /// <p>Thrown when a request parameter does not comply with the associated constraints.</p>
    InvalidParameter(String),
    /// <p>Thrown when a user is not authorized to access the requested resource.</p>
    NotAuthorized(String),
    /// <p>Thrown if the resource doesn&#39;t exist.</p>
    ResourceNotFound(String),
    /// <p>Thrown if the request is throttled.</p>
    TooManyRequests(String),
}

impl GetIdentityPoolConfigurationError {
    pub fn from_response(
        res: BufferedHttpResponse,
    ) -> RusotoError<GetIdentityPoolConfigurationError> {
        if let Some(err) = proto::json::Error::parse_rest(&res) {
            match err.typ.as_str() {
                "InternalErrorException" => {
                    return RusotoError::Service(GetIdentityPoolConfigurationError::InternalError(
                        err.msg,
                    ))
                }
                "InvalidParameterException" => {
                    return RusotoError::Service(
                        GetIdentityPoolConfigurationError::InvalidParameter(err.msg),
                    )
                }
                "NotAuthorizedException" => {
                    return RusotoError::Service(GetIdentityPoolConfigurationError::NotAuthorized(
                        err.msg,
                    ))
                }
                "ResourceNotFoundException" => {
                    return RusotoError::Service(
                        GetIdentityPoolConfigurationError::ResourceNotFound(err.msg),
                    )
                }
                "TooManyRequestsException" => {
                    return RusotoError::Service(
                        GetIdentityPoolConfigurationError::TooManyRequests(err.msg),
                    )
                }
                "ValidationException" => return RusotoError::Validation(err.msg),
                _ => {}
            }
        }
        return RusotoError::Unknown(res);
    }
}
impl fmt::Display for GetIdentityPoolConfigurationError {
    fn fmt(&self, f: &mut fmt::Formatter) -> fmt::Result {
        write!(f, "{}", self.description())
    }
}
impl Error for GetIdentityPoolConfigurationError {
    fn description(&self) -> &str {
        match *self {
            GetIdentityPoolConfigurationError::InternalError(ref cause) => cause,
            GetIdentityPoolConfigurationError::InvalidParameter(ref cause) => cause,
            GetIdentityPoolConfigurationError::NotAuthorized(ref cause) => cause,
            GetIdentityPoolConfigurationError::ResourceNotFound(ref cause) => cause,
            GetIdentityPoolConfigurationError::TooManyRequests(ref cause) => cause,
        }
    }
}
/// Errors returned by ListDatasets
#[derive(Debug, PartialEq)]
pub enum ListDatasetsError {
    /// <p>Indicates an internal service error.</p>
    InternalError(String),
    /// <p>Thrown when a request parameter does not comply with the associated constraints.</p>
    InvalidParameter(String),
    /// <p>Thrown when a user is not authorized to access the requested resource.</p>
    NotAuthorized(String),
    /// <p>Thrown if the request is throttled.</p>
    TooManyRequests(String),
}

impl ListDatasetsError {
    pub fn from_response(res: BufferedHttpResponse) -> RusotoError<ListDatasetsError> {
        if let Some(err) = proto::json::Error::parse_rest(&res) {
            match err.typ.as_str() {
                "InternalErrorException" => {
                    return RusotoError::Service(ListDatasetsError::InternalError(err.msg))
                }
                "InvalidParameterException" => {
                    return RusotoError::Service(ListDatasetsError::InvalidParameter(err.msg))
                }
                "NotAuthorizedException" => {
                    return RusotoError::Service(ListDatasetsError::NotAuthorized(err.msg))
                }
                "TooManyRequestsException" => {
                    return RusotoError::Service(ListDatasetsError::TooManyRequests(err.msg))
                }
                "ValidationException" => return RusotoError::Validation(err.msg),
                _ => {}
            }
        }
        return RusotoError::Unknown(res);
    }
}
impl fmt::Display for ListDatasetsError {
    fn fmt(&self, f: &mut fmt::Formatter) -> fmt::Result {
        write!(f, "{}", self.description())
    }
}
impl Error for ListDatasetsError {
    fn description(&self) -> &str {
        match *self {
            ListDatasetsError::InternalError(ref cause) => cause,
            ListDatasetsError::InvalidParameter(ref cause) => cause,
            ListDatasetsError::NotAuthorized(ref cause) => cause,
            ListDatasetsError::TooManyRequests(ref cause) => cause,
        }
    }
}
/// Errors returned by ListIdentityPoolUsage
#[derive(Debug, PartialEq)]
pub enum ListIdentityPoolUsageError {
    /// <p>Indicates an internal service error.</p>
    InternalError(String),
    /// <p>Thrown when a request parameter does not comply with the associated constraints.</p>
    InvalidParameter(String),
    /// <p>Thrown when a user is not authorized to access the requested resource.</p>
    NotAuthorized(String),
    /// <p>Thrown if the request is throttled.</p>
    TooManyRequests(String),
}

impl ListIdentityPoolUsageError {
    pub fn from_response(res: BufferedHttpResponse) -> RusotoError<ListIdentityPoolUsageError> {
        if let Some(err) = proto::json::Error::parse_rest(&res) {
            match err.typ.as_str() {
                "InternalErrorException" => {
                    return RusotoError::Service(ListIdentityPoolUsageError::InternalError(err.msg))
                }
                "InvalidParameterException" => {
                    return RusotoError::Service(ListIdentityPoolUsageError::InvalidParameter(
                        err.msg,
                    ))
                }
                "NotAuthorizedException" => {
                    return RusotoError::Service(ListIdentityPoolUsageError::NotAuthorized(err.msg))
                }
                "TooManyRequestsException" => {
                    return RusotoError::Service(ListIdentityPoolUsageError::TooManyRequests(
                        err.msg,
                    ))
                }
                "ValidationException" => return RusotoError::Validation(err.msg),
                _ => {}
            }
        }
        return RusotoError::Unknown(res);
    }
}
impl fmt::Display for ListIdentityPoolUsageError {
    fn fmt(&self, f: &mut fmt::Formatter) -> fmt::Result {
        write!(f, "{}", self.description())
    }
}
impl Error for ListIdentityPoolUsageError {
    fn description(&self) -> &str {
        match *self {
            ListIdentityPoolUsageError::InternalError(ref cause) => cause,
            ListIdentityPoolUsageError::InvalidParameter(ref cause) => cause,
            ListIdentityPoolUsageError::NotAuthorized(ref cause) => cause,
            ListIdentityPoolUsageError::TooManyRequests(ref cause) => cause,
        }
    }
}
/// Errors returned by ListRecords
#[derive(Debug, PartialEq)]
pub enum ListRecordsError {
    /// <p>Indicates an internal service error.</p>
    InternalError(String),
    /// <p>Thrown when a request parameter does not comply with the associated constraints.</p>
    InvalidParameter(String),
    /// <p>Thrown when a user is not authorized to access the requested resource.</p>
    NotAuthorized(String),
    /// <p>Thrown if the request is throttled.</p>
    TooManyRequests(String),
}

impl ListRecordsError {
    pub fn from_response(res: BufferedHttpResponse) -> RusotoError<ListRecordsError> {
        if let Some(err) = proto::json::Error::parse_rest(&res) {
            match err.typ.as_str() {
                "InternalErrorException" => {
                    return RusotoError::Service(ListRecordsError::InternalError(err.msg))
                }
                "InvalidParameterException" => {
                    return RusotoError::Service(ListRecordsError::InvalidParameter(err.msg))
                }
                "NotAuthorizedException" => {
                    return RusotoError::Service(ListRecordsError::NotAuthorized(err.msg))
                }
                "TooManyRequestsException" => {
                    return RusotoError::Service(ListRecordsError::TooManyRequests(err.msg))
                }
                "ValidationException" => return RusotoError::Validation(err.msg),
                _ => {}
            }
        }
        return RusotoError::Unknown(res);
    }
}
impl fmt::Display for ListRecordsError {
    fn fmt(&self, f: &mut fmt::Formatter) -> fmt::Result {
        write!(f, "{}", self.description())
    }
}
impl Error for ListRecordsError {
    fn description(&self) -> &str {
        match *self {
            ListRecordsError::InternalError(ref cause) => cause,
            ListRecordsError::InvalidParameter(ref cause) => cause,
            ListRecordsError::NotAuthorized(ref cause) => cause,
            ListRecordsError::TooManyRequests(ref cause) => cause,
        }
    }
}
/// Errors returned by RegisterDevice
#[derive(Debug, PartialEq)]
pub enum RegisterDeviceError {
    /// <p>Indicates an internal service error.</p>
    InternalError(String),

    InvalidConfiguration(String),
    /// <p>Thrown when a request parameter does not comply with the associated constraints.</p>
    InvalidParameter(String),
    /// <p>Thrown when a user is not authorized to access the requested resource.</p>
    NotAuthorized(String),
    /// <p>Thrown if the resource doesn&#39;t exist.</p>
    ResourceNotFound(String),
    /// <p>Thrown if the request is throttled.</p>
    TooManyRequests(String),
}

impl RegisterDeviceError {
    pub fn from_response(res: BufferedHttpResponse) -> RusotoError<RegisterDeviceError> {
        if let Some(err) = proto::json::Error::parse_rest(&res) {
            match err.typ.as_str() {
                "InternalErrorException" => {
                    return RusotoError::Service(RegisterDeviceError::InternalError(err.msg))
                }
                "InvalidConfigurationException" => {
                    return RusotoError::Service(RegisterDeviceError::InvalidConfiguration(err.msg))
                }
                "InvalidParameterException" => {
                    return RusotoError::Service(RegisterDeviceError::InvalidParameter(err.msg))
                }
                "NotAuthorizedException" => {
                    return RusotoError::Service(RegisterDeviceError::NotAuthorized(err.msg))
                }
                "ResourceNotFoundException" => {
                    return RusotoError::Service(RegisterDeviceError::ResourceNotFound(err.msg))
                }
                "TooManyRequestsException" => {
                    return RusotoError::Service(RegisterDeviceError::TooManyRequests(err.msg))
                }
                "ValidationException" => return RusotoError::Validation(err.msg),
                _ => {}
            }
        }
        return RusotoError::Unknown(res);
    }
}
impl fmt::Display for RegisterDeviceError {
    fn fmt(&self, f: &mut fmt::Formatter) -> fmt::Result {
        write!(f, "{}", self.description())
    }
}
impl Error for RegisterDeviceError {
    fn description(&self) -> &str {
        match *self {
            RegisterDeviceError::InternalError(ref cause) => cause,
            RegisterDeviceError::InvalidConfiguration(ref cause) => cause,
            RegisterDeviceError::InvalidParameter(ref cause) => cause,
            RegisterDeviceError::NotAuthorized(ref cause) => cause,
            RegisterDeviceError::ResourceNotFound(ref cause) => cause,
            RegisterDeviceError::TooManyRequests(ref cause) => cause,
        }
    }
}
/// Errors returned by SetCognitoEvents
#[derive(Debug, PartialEq)]
pub enum SetCognitoEventsError {
    /// <p>Indicates an internal service error.</p>
    InternalError(String),
    /// <p>Thrown when a request parameter does not comply with the associated constraints.</p>
    InvalidParameter(String),
    /// <p>Thrown when a user is not authorized to access the requested resource.</p>
    NotAuthorized(String),
    /// <p>Thrown if the resource doesn&#39;t exist.</p>
    ResourceNotFound(String),
    /// <p>Thrown if the request is throttled.</p>
    TooManyRequests(String),
}

impl SetCognitoEventsError {
    pub fn from_response(res: BufferedHttpResponse) -> RusotoError<SetCognitoEventsError> {
        if let Some(err) = proto::json::Error::parse_rest(&res) {
            match err.typ.as_str() {
                "InternalErrorException" => {
                    return RusotoError::Service(SetCognitoEventsError::InternalError(err.msg))
                }
                "InvalidParameterException" => {
                    return RusotoError::Service(SetCognitoEventsError::InvalidParameter(err.msg))
                }
                "NotAuthorizedException" => {
                    return RusotoError::Service(SetCognitoEventsError::NotAuthorized(err.msg))
                }
                "ResourceNotFoundException" => {
                    return RusotoError::Service(SetCognitoEventsError::ResourceNotFound(err.msg))
                }
                "TooManyRequestsException" => {
                    return RusotoError::Service(SetCognitoEventsError::TooManyRequests(err.msg))
                }
                "ValidationException" => return RusotoError::Validation(err.msg),
                _ => {}
            }
        }
        return RusotoError::Unknown(res);
    }
}
impl fmt::Display for SetCognitoEventsError {
    fn fmt(&self, f: &mut fmt::Formatter) -> fmt::Result {
        write!(f, "{}", self.description())
    }
}
impl Error for SetCognitoEventsError {
    fn description(&self) -> &str {
        match *self {
            SetCognitoEventsError::InternalError(ref cause) => cause,
            SetCognitoEventsError::InvalidParameter(ref cause) => cause,
            SetCognitoEventsError::NotAuthorized(ref cause) => cause,
            SetCognitoEventsError::ResourceNotFound(ref cause) => cause,
            SetCognitoEventsError::TooManyRequests(ref cause) => cause,
        }
    }
}
/// Errors returned by SetIdentityPoolConfiguration
#[derive(Debug, PartialEq)]
pub enum SetIdentityPoolConfigurationError {
    /// <p>Thrown if there are parallel requests to modify a resource.</p>
    ConcurrentModification(String),
    /// <p>Indicates an internal service error.</p>
    InternalError(String),
    /// <p>Thrown when a request parameter does not comply with the associated constraints.</p>
    InvalidParameter(String),
    /// <p>Thrown when a user is not authorized to access the requested resource.</p>
    NotAuthorized(String),
    /// <p>Thrown if the resource doesn&#39;t exist.</p>
    ResourceNotFound(String),
    /// <p>Thrown if the request is throttled.</p>
    TooManyRequests(String),
}

impl SetIdentityPoolConfigurationError {
    pub fn from_response(
        res: BufferedHttpResponse,
    ) -> RusotoError<SetIdentityPoolConfigurationError> {
        if let Some(err) = proto::json::Error::parse_rest(&res) {
            match err.typ.as_str() {
                "ConcurrentModificationException" => {
                    return RusotoError::Service(
                        SetIdentityPoolConfigurationError::ConcurrentModification(err.msg),
                    )
                }
                "InternalErrorException" => {
                    return RusotoError::Service(SetIdentityPoolConfigurationError::InternalError(
                        err.msg,
                    ))
                }
                "InvalidParameterException" => {
                    return RusotoError::Service(
                        SetIdentityPoolConfigurationError::InvalidParameter(err.msg),
                    )
                }
                "NotAuthorizedException" => {
                    return RusotoError::Service(SetIdentityPoolConfigurationError::NotAuthorized(
                        err.msg,
                    ))
                }
                "ResourceNotFoundException" => {
                    return RusotoError::Service(
                        SetIdentityPoolConfigurationError::ResourceNotFound(err.msg),
                    )
                }
                "TooManyRequestsException" => {
                    return RusotoError::Service(
                        SetIdentityPoolConfigurationError::TooManyRequests(err.msg),
                    )
                }
                "ValidationException" => return RusotoError::Validation(err.msg),
                _ => {}
            }
        }
        return RusotoError::Unknown(res);
    }
}
impl fmt::Display for SetIdentityPoolConfigurationError {
    fn fmt(&self, f: &mut fmt::Formatter) -> fmt::Result {
        write!(f, "{}", self.description())
    }
}
impl Error for SetIdentityPoolConfigurationError {
    fn description(&self) -> &str {
        match *self {
            SetIdentityPoolConfigurationError::ConcurrentModification(ref cause) => cause,
            SetIdentityPoolConfigurationError::InternalError(ref cause) => cause,
            SetIdentityPoolConfigurationError::InvalidParameter(ref cause) => cause,
            SetIdentityPoolConfigurationError::NotAuthorized(ref cause) => cause,
            SetIdentityPoolConfigurationError::ResourceNotFound(ref cause) => cause,
            SetIdentityPoolConfigurationError::TooManyRequests(ref cause) => cause,
        }
    }
}
/// Errors returned by SubscribeToDataset
#[derive(Debug, PartialEq)]
pub enum SubscribeToDatasetError {
    /// <p>Indicates an internal service error.</p>
    InternalError(String),

    InvalidConfiguration(String),
    /// <p>Thrown when a request parameter does not comply with the associated constraints.</p>
    InvalidParameter(String),
    /// <p>Thrown when a user is not authorized to access the requested resource.</p>
    NotAuthorized(String),
    /// <p>Thrown if the resource doesn&#39;t exist.</p>
    ResourceNotFound(String),
    /// <p>Thrown if the request is throttled.</p>
    TooManyRequests(String),
}

impl SubscribeToDatasetError {
    pub fn from_response(res: BufferedHttpResponse) -> RusotoError<SubscribeToDatasetError> {
        if let Some(err) = proto::json::Error::parse_rest(&res) {
            match err.typ.as_str() {
                "InternalErrorException" => {
                    return RusotoError::Service(SubscribeToDatasetError::InternalError(err.msg))
                }
                "InvalidConfigurationException" => {
                    return RusotoError::Service(SubscribeToDatasetError::InvalidConfiguration(
                        err.msg,
                    ))
                }
                "InvalidParameterException" => {
                    return RusotoError::Service(SubscribeToDatasetError::InvalidParameter(err.msg))
                }
                "NotAuthorizedException" => {
                    return RusotoError::Service(SubscribeToDatasetError::NotAuthorized(err.msg))
                }
                "ResourceNotFoundException" => {
                    return RusotoError::Service(SubscribeToDatasetError::ResourceNotFound(err.msg))
                }
                "TooManyRequestsException" => {
                    return RusotoError::Service(SubscribeToDatasetError::TooManyRequests(err.msg))
                }
                "ValidationException" => return RusotoError::Validation(err.msg),
                _ => {}
            }
        }
        return RusotoError::Unknown(res);
    }
}
impl fmt::Display for SubscribeToDatasetError {
    fn fmt(&self, f: &mut fmt::Formatter) -> fmt::Result {
        write!(f, "{}", self.description())
    }
}
impl Error for SubscribeToDatasetError {
    fn description(&self) -> &str {
        match *self {
            SubscribeToDatasetError::InternalError(ref cause) => cause,
            SubscribeToDatasetError::InvalidConfiguration(ref cause) => cause,
            SubscribeToDatasetError::InvalidParameter(ref cause) => cause,
            SubscribeToDatasetError::NotAuthorized(ref cause) => cause,
            SubscribeToDatasetError::ResourceNotFound(ref cause) => cause,
            SubscribeToDatasetError::TooManyRequests(ref cause) => cause,
        }
    }
}
/// Errors returned by UnsubscribeFromDataset
#[derive(Debug, PartialEq)]
pub enum UnsubscribeFromDatasetError {
    /// <p>Indicates an internal service error.</p>
    InternalError(String),

    InvalidConfiguration(String),
    /// <p>Thrown when a request parameter does not comply with the associated constraints.</p>
    InvalidParameter(String),
    /// <p>Thrown when a user is not authorized to access the requested resource.</p>
    NotAuthorized(String),
    /// <p>Thrown if the resource doesn&#39;t exist.</p>
    ResourceNotFound(String),
    /// <p>Thrown if the request is throttled.</p>
    TooManyRequests(String),
}

impl UnsubscribeFromDatasetError {
    pub fn from_response(res: BufferedHttpResponse) -> RusotoError<UnsubscribeFromDatasetError> {
        if let Some(err) = proto::json::Error::parse_rest(&res) {
            match err.typ.as_str() {
                "InternalErrorException" => {
                    return RusotoError::Service(UnsubscribeFromDatasetError::InternalError(
                        err.msg,
                    ))
                }
                "InvalidConfigurationException" => {
                    return RusotoError::Service(UnsubscribeFromDatasetError::InvalidConfiguration(
                        err.msg,
                    ))
                }
                "InvalidParameterException" => {
                    return RusotoError::Service(UnsubscribeFromDatasetError::InvalidParameter(
                        err.msg,
                    ))
                }
                "NotAuthorizedException" => {
                    return RusotoError::Service(UnsubscribeFromDatasetError::NotAuthorized(
                        err.msg,
                    ))
                }
                "ResourceNotFoundException" => {
                    return RusotoError::Service(UnsubscribeFromDatasetError::ResourceNotFound(
                        err.msg,
                    ))
                }
                "TooManyRequestsException" => {
                    return RusotoError::Service(UnsubscribeFromDatasetError::TooManyRequests(
                        err.msg,
                    ))
                }
                "ValidationException" => return RusotoError::Validation(err.msg),
                _ => {}
            }
        }
        return RusotoError::Unknown(res);
    }
}
impl fmt::Display for UnsubscribeFromDatasetError {
    fn fmt(&self, f: &mut fmt::Formatter) -> fmt::Result {
        write!(f, "{}", self.description())
    }
}
impl Error for UnsubscribeFromDatasetError {
    fn description(&self) -> &str {
        match *self {
            UnsubscribeFromDatasetError::InternalError(ref cause) => cause,
            UnsubscribeFromDatasetError::InvalidConfiguration(ref cause) => cause,
            UnsubscribeFromDatasetError::InvalidParameter(ref cause) => cause,
            UnsubscribeFromDatasetError::NotAuthorized(ref cause) => cause,
            UnsubscribeFromDatasetError::ResourceNotFound(ref cause) => cause,
            UnsubscribeFromDatasetError::TooManyRequests(ref cause) => cause,
        }
    }
}
/// Errors returned by UpdateRecords
#[derive(Debug, PartialEq)]
pub enum UpdateRecordsError {
    /// <p>Indicates an internal service error.</p>
    InternalError(String),
    /// <p>The AWS Lambda function returned invalid output or an exception.</p>
    InvalidLambdaFunctionOutput(String),
    /// <p>Thrown when a request parameter does not comply with the associated constraints.</p>
    InvalidParameter(String),
    /// <p>AWS Lambda throttled your account, please contact AWS Support</p>
    LambdaThrottled(String),
    /// <p>Thrown when the limit on the number of objects or operations has been exceeded.</p>
    LimitExceeded(String),
    /// <p>Thrown when a user is not authorized to access the requested resource.</p>
    NotAuthorized(String),
    /// <p>Thrown if an update can&#39;t be applied because the resource was changed by another call and this would result in a conflict.</p>
    ResourceConflict(String),
    /// <p>Thrown if the resource doesn&#39;t exist.</p>
    ResourceNotFound(String),
    /// <p>Thrown if the request is throttled.</p>
    TooManyRequests(String),
}

impl UpdateRecordsError {
    pub fn from_response(res: BufferedHttpResponse) -> RusotoError<UpdateRecordsError> {
        if let Some(err) = proto::json::Error::parse_rest(&res) {
            match err.typ.as_str() {
                "InternalErrorException" => {
                    return RusotoError::Service(UpdateRecordsError::InternalError(err.msg))
                }
                "InvalidLambdaFunctionOutputException" => {
                    return RusotoError::Service(UpdateRecordsError::InvalidLambdaFunctionOutput(
                        err.msg,
                    ))
                }
                "InvalidParameterException" => {
                    return RusotoError::Service(UpdateRecordsError::InvalidParameter(err.msg))
                }
                "LambdaThrottledException" => {
                    return RusotoError::Service(UpdateRecordsError::LambdaThrottled(err.msg))
                }
                "LimitExceededException" => {
                    return RusotoError::Service(UpdateRecordsError::LimitExceeded(err.msg))
                }
                "NotAuthorizedException" => {
                    return RusotoError::Service(UpdateRecordsError::NotAuthorized(err.msg))
                }
                "ResourceConflictException" => {
                    return RusotoError::Service(UpdateRecordsError::ResourceConflict(err.msg))
                }
                "ResourceNotFoundException" => {
                    return RusotoError::Service(UpdateRecordsError::ResourceNotFound(err.msg))
                }
                "TooManyRequestsException" => {
                    return RusotoError::Service(UpdateRecordsError::TooManyRequests(err.msg))
                }
                "ValidationException" => return RusotoError::Validation(err.msg),
                _ => {}
            }
        }
        return RusotoError::Unknown(res);
    }
}
impl fmt::Display for UpdateRecordsError {
    fn fmt(&self, f: &mut fmt::Formatter) -> fmt::Result {
        write!(f, "{}", self.description())
    }
}
impl Error for UpdateRecordsError {
    fn description(&self) -> &str {
        match *self {
            UpdateRecordsError::InternalError(ref cause) => cause,
            UpdateRecordsError::InvalidLambdaFunctionOutput(ref cause) => cause,
            UpdateRecordsError::InvalidParameter(ref cause) => cause,
            UpdateRecordsError::LambdaThrottled(ref cause) => cause,
            UpdateRecordsError::LimitExceeded(ref cause) => cause,
            UpdateRecordsError::NotAuthorized(ref cause) => cause,
            UpdateRecordsError::ResourceConflict(ref cause) => cause,
            UpdateRecordsError::ResourceNotFound(ref cause) => cause,
            UpdateRecordsError::TooManyRequests(ref cause) => cause,
        }
    }
}
/// Trait representing the capabilities of the Amazon Cognito Sync API. Amazon Cognito Sync clients implement this trait.
#[async_trait]
pub trait CognitoSync {
    /// <p>Initiates a bulk publish of all existing datasets for an Identity Pool to the configured stream. Customers are limited to one successful bulk publish per 24 hours. Bulk publish is an asynchronous request, customers can see the status of the request via the GetBulkPublishDetails operation.</p> <p>This API can only be called with developer credentials. You cannot call this API with the temporary user credentials provided by Cognito Identity.</p>
    async fn bulk_publish(
        &self,
        input: BulkPublishRequest,
    ) -> Result<BulkPublishResponse, RusotoError<BulkPublishError>>;

    /// <p>Deletes the specific dataset. The dataset will be deleted permanently, and the action can't be undone. Datasets that this dataset was merged with will no longer report the merge. Any subsequent operation on this dataset will result in a ResourceNotFoundException.</p> <p>This API can be called with temporary user credentials provided by Cognito Identity or with developer credentials.</p>
    async fn delete_dataset(
        &self,
        input: DeleteDatasetRequest,
    ) -> Result<DeleteDatasetResponse, RusotoError<DeleteDatasetError>>;

    /// <p>Gets meta data about a dataset by identity and dataset name. With Amazon Cognito Sync, each identity has access only to its own data. Thus, the credentials used to make this API call need to have access to the identity data.</p> <p>This API can be called with temporary user credentials provided by Cognito Identity or with developer credentials. You should use Cognito Identity credentials to make this API call.</p>
    async fn describe_dataset(
        &self,
        input: DescribeDatasetRequest,
    ) -> Result<DescribeDatasetResponse, RusotoError<DescribeDatasetError>>;

    /// <p>Gets usage details (for example, data storage) about a particular identity pool.</p> <p>This API can only be called with developer credentials. You cannot call this API with the temporary user credentials provided by Cognito Identity.</p>
    async fn describe_identity_pool_usage(
        &self,
        input: DescribeIdentityPoolUsageRequest,
    ) -> Result<DescribeIdentityPoolUsageResponse, RusotoError<DescribeIdentityPoolUsageError>>;

    /// <p>Gets usage information for an identity, including number of datasets and data usage.</p> <p>This API can be called with temporary user credentials provided by Cognito Identity or with developer credentials.</p>
    async fn describe_identity_usage(
        &self,
        input: DescribeIdentityUsageRequest,
    ) -> Result<DescribeIdentityUsageResponse, RusotoError<DescribeIdentityUsageError>>;

    /// <p>Get the status of the last BulkPublish operation for an identity pool.</p> <p>This API can only be called with developer credentials. You cannot call this API with the temporary user credentials provided by Cognito Identity.</p>
    async fn get_bulk_publish_details(
        &self,
        input: GetBulkPublishDetailsRequest,
    ) -> Result<GetBulkPublishDetailsResponse, RusotoError<GetBulkPublishDetailsError>>;

    /// <p>Gets the events and the corresponding Lambda functions associated with an identity pool.</p> <p>This API can only be called with developer credentials. You cannot call this API with the temporary user credentials provided by Cognito Identity.</p>
    async fn get_cognito_events(
        &self,
        input: GetCognitoEventsRequest,
    ) -> Result<GetCognitoEventsResponse, RusotoError<GetCognitoEventsError>>;

    /// <p>Gets the configuration settings of an identity pool.</p> <p>This API can only be called with developer credentials. You cannot call this API with the temporary user credentials provided by Cognito Identity.</p>
    async fn get_identity_pool_configuration(
        &self,
        input: GetIdentityPoolConfigurationRequest,
    ) -> Result<GetIdentityPoolConfigurationResponse, RusotoError<GetIdentityPoolConfigurationError>>;

    /// <p>Lists datasets for an identity. With Amazon Cognito Sync, each identity has access only to its own data. Thus, the credentials used to make this API call need to have access to the identity data.</p> <p>ListDatasets can be called with temporary user credentials provided by Cognito Identity or with developer credentials. You should use the Cognito Identity credentials to make this API call.</p>
    async fn list_datasets(
        &self,
        input: ListDatasetsRequest,
    ) -> Result<ListDatasetsResponse, RusotoError<ListDatasetsError>>;

    /// <p>Gets a list of identity pools registered with Cognito.</p> <p>ListIdentityPoolUsage can only be called with developer credentials. You cannot make this API call with the temporary user credentials provided by Cognito Identity.</p>
    async fn list_identity_pool_usage(
        &self,
        input: ListIdentityPoolUsageRequest,
    ) -> Result<ListIdentityPoolUsageResponse, RusotoError<ListIdentityPoolUsageError>>;

    /// <p>Gets paginated records, optionally changed after a particular sync count for a dataset and identity. With Amazon Cognito Sync, each identity has access only to its own data. Thus, the credentials used to make this API call need to have access to the identity data.</p> <p>ListRecords can be called with temporary user credentials provided by Cognito Identity or with developer credentials. You should use Cognito Identity credentials to make this API call.</p>
    async fn list_records(
        &self,
        input: ListRecordsRequest,
    ) -> Result<ListRecordsResponse, RusotoError<ListRecordsError>>;

    /// <p>Registers a device to receive push sync notifications.</p> <p>This API can only be called with temporary credentials provided by Cognito Identity. You cannot call this API with developer credentials.</p>
    async fn register_device(
        &self,
        input: RegisterDeviceRequest,
    ) -> Result<RegisterDeviceResponse, RusotoError<RegisterDeviceError>>;

    /// <p>Sets the AWS Lambda function for a given event type for an identity pool. This request only updates the key/value pair specified. Other key/values pairs are not updated. To remove a key value pair, pass a empty value for the particular key.</p> <p>This API can only be called with developer credentials. You cannot call this API with the temporary user credentials provided by Cognito Identity.</p>
    async fn set_cognito_events(
        &self,
        input: SetCognitoEventsRequest,
    ) -> Result<(), RusotoError<SetCognitoEventsError>>;

    /// <p>Sets the necessary configuration for push sync.</p> <p>This API can only be called with developer credentials. You cannot call this API with the temporary user credentials provided by Cognito Identity.</p>
    async fn set_identity_pool_configuration(
        &self,
        input: SetIdentityPoolConfigurationRequest,
    ) -> Result<SetIdentityPoolConfigurationResponse, RusotoError<SetIdentityPoolConfigurationError>>;

    /// <p>Subscribes to receive notifications when a dataset is modified by another device.</p> <p>This API can only be called with temporary credentials provided by Cognito Identity. You cannot call this API with developer credentials.</p>
    async fn subscribe_to_dataset(
        &self,
        input: SubscribeToDatasetRequest,
    ) -> Result<SubscribeToDatasetResponse, RusotoError<SubscribeToDatasetError>>;

    /// <p>Unsubscribes from receiving notifications when a dataset is modified by another device.</p> <p>This API can only be called with temporary credentials provided by Cognito Identity. You cannot call this API with developer credentials.</p>
    async fn unsubscribe_from_dataset(
        &self,
        input: UnsubscribeFromDatasetRequest,
    ) -> Result<UnsubscribeFromDatasetResponse, RusotoError<UnsubscribeFromDatasetError>>;

    /// <p>Posts updates to records and adds and deletes records for a dataset and user.</p> <p>The sync count in the record patch is your last known sync count for that record. The server will reject an UpdateRecords request with a ResourceConflictException if you try to patch a record with a new value but a stale sync count.</p> <p>For example, if the sync count on the server is 5 for a key called highScore and you try and submit a new highScore with sync count of 4, the request will be rejected. To obtain the current sync count for a record, call ListRecords. On a successful update of the record, the response returns the new sync count for that record. You should present that sync count the next time you try to update that same record. When the record does not exist, specify the sync count as 0.</p> <p>This API can be called with temporary user credentials provided by Cognito Identity or with developer credentials.</p>
    async fn update_records(
        &self,
        input: UpdateRecordsRequest,
    ) -> Result<UpdateRecordsResponse, RusotoError<UpdateRecordsError>>;
}
/// A client for the Amazon Cognito Sync API.
#[derive(Clone)]
pub struct CognitoSyncClient {
    client: Client,
    region: region::Region,
}

impl CognitoSyncClient {
    /// Creates a client backed by the default tokio event loop.
    ///
    /// The client will use the default credentials provider and tls client.
    pub fn new(region: region::Region) -> CognitoSyncClient {
        Self::new_with_client(Client::shared(), region)
    }

    pub fn new_with<P, D>(
        request_dispatcher: D,
        credentials_provider: P,
        region: region::Region,
    ) -> CognitoSyncClient
    where
        P: ProvideAwsCredentials + Send + Sync + 'static,
        D: DispatchSignedRequest + Send + Sync + 'static,
    {
        Self::new_with_client(
            Client::new_with(credentials_provider, request_dispatcher),
            region,
        )
    }

    pub fn new_with_client(client: Client, region: region::Region) -> CognitoSyncClient {
        CognitoSyncClient { client, region }
    }
}

impl fmt::Debug for CognitoSyncClient {
    fn fmt(&self, f: &mut fmt::Formatter<'_>) -> fmt::Result {
        f.debug_struct("CognitoSyncClient")
            .field("region", &self.region)
            .finish()
    }
}

#[async_trait]
impl CognitoSync for CognitoSyncClient {
    /// <p>Initiates a bulk publish of all existing datasets for an Identity Pool to the configured stream. Customers are limited to one successful bulk publish per 24 hours. Bulk publish is an asynchronous request, customers can see the status of the request via the GetBulkPublishDetails operation.</p> <p>This API can only be called with developer credentials. You cannot call this API with the temporary user credentials provided by Cognito Identity.</p>
    async fn bulk_publish(
        &self,
        input: BulkPublishRequest,
    ) -> Result<BulkPublishResponse, RusotoError<BulkPublishError>> {
        let request_uri = format!(
            "/identitypools/{identity_pool_id}/bulkpublish",
            identity_pool_id = input.identity_pool_id
        );

        let mut request = SignedRequest::new("POST", "cognito-sync", &self.region, &request_uri);
        request.set_content_type("application/x-amz-json-1.1".to_owned());

        let mut response = self
            .client
            .sign_and_dispatch(request)
            .await
            .map_err(RusotoError::from)?;
        if response.status.as_u16() == 200 {
            let response = response.buffer().await.map_err(RusotoError::HttpDispatch)?;
            let result = proto::json::ResponsePayload::new(&response)
                .deserialize::<BulkPublishResponse, _>()?;

            Ok(result)
        } else {
            let response = response.buffer().await.map_err(RusotoError::HttpDispatch)?;
            Err(BulkPublishError::from_response(response))
        }
    }

    /// <p>Deletes the specific dataset. The dataset will be deleted permanently, and the action can't be undone. Datasets that this dataset was merged with will no longer report the merge. Any subsequent operation on this dataset will result in a ResourceNotFoundException.</p> <p>This API can be called with temporary user credentials provided by Cognito Identity or with developer credentials.</p>
    async fn delete_dataset(
        &self,
        input: DeleteDatasetRequest,
    ) -> Result<DeleteDatasetResponse, RusotoError<DeleteDatasetError>> {
        let request_uri = format!(
            "/identitypools/{identity_pool_id}/identities/{identity_id}/datasets/{dataset_name}",
            dataset_name = input.dataset_name,
            identity_id = input.identity_id,
            identity_pool_id = input.identity_pool_id
        );

        let mut request = SignedRequest::new("DELETE", "cognito-sync", &self.region, &request_uri);
        request.set_content_type("application/x-amz-json-1.1".to_owned());

        let mut response = self
            .client
            .sign_and_dispatch(request)
            .await
            .map_err(RusotoError::from)?;
        if response.status.as_u16() == 200 {
            let response = response.buffer().await.map_err(RusotoError::HttpDispatch)?;
            let result = proto::json::ResponsePayload::new(&response)
                .deserialize::<DeleteDatasetResponse, _>()?;

            Ok(result)
        } else {
            let response = response.buffer().await.map_err(RusotoError::HttpDispatch)?;
            Err(DeleteDatasetError::from_response(response))
        }
    }

    /// <p>Gets meta data about a dataset by identity and dataset name. With Amazon Cognito Sync, each identity has access only to its own data. Thus, the credentials used to make this API call need to have access to the identity data.</p> <p>This API can be called with temporary user credentials provided by Cognito Identity or with developer credentials. You should use Cognito Identity credentials to make this API call.</p>
    async fn describe_dataset(
        &self,
        input: DescribeDatasetRequest,
    ) -> Result<DescribeDatasetResponse, RusotoError<DescribeDatasetError>> {
        let request_uri = format!(
            "/identitypools/{identity_pool_id}/identities/{identity_id}/datasets/{dataset_name}",
            dataset_name = input.dataset_name,
            identity_id = input.identity_id,
            identity_pool_id = input.identity_pool_id
        );

        let mut request = SignedRequest::new("GET", "cognito-sync", &self.region, &request_uri);
        request.set_content_type("application/x-amz-json-1.1".to_owned());

        let mut response = self
            .client
            .sign_and_dispatch(request)
            .await
            .map_err(RusotoError::from)?;
        if response.status.as_u16() == 200 {
            let response = response.buffer().await.map_err(RusotoError::HttpDispatch)?;
            let result = proto::json::ResponsePayload::new(&response)
                .deserialize::<DescribeDatasetResponse, _>()?;

            Ok(result)
        } else {
            let response = response.buffer().await.map_err(RusotoError::HttpDispatch)?;
            Err(DescribeDatasetError::from_response(response))
        }
    }

    /// <p>Gets usage details (for example, data storage) about a particular identity pool.</p> <p>This API can only be called with developer credentials. You cannot call this API with the temporary user credentials provided by Cognito Identity.</p>
    async fn describe_identity_pool_usage(
        &self,
        input: DescribeIdentityPoolUsageRequest,
    ) -> Result<DescribeIdentityPoolUsageResponse, RusotoError<DescribeIdentityPoolUsageError>>
    {
        let request_uri = format!(
            "/identitypools/{identity_pool_id}",
            identity_pool_id = input.identity_pool_id
        );

        let mut request = SignedRequest::new("GET", "cognito-sync", &self.region, &request_uri);
        request.set_content_type("application/x-amz-json-1.1".to_owned());

        let mut response = self
            .client
            .sign_and_dispatch(request)
            .await
            .map_err(RusotoError::from)?;
        if response.status.as_u16() == 200 {
            let response = response.buffer().await.map_err(RusotoError::HttpDispatch)?;
            let result = proto::json::ResponsePayload::new(&response)
                .deserialize::<DescribeIdentityPoolUsageResponse, _>()?;

            Ok(result)
        } else {
            let response = response.buffer().await.map_err(RusotoError::HttpDispatch)?;
            Err(DescribeIdentityPoolUsageError::from_response(response))
        }
    }

    /// <p>Gets usage information for an identity, including number of datasets and data usage.</p> <p>This API can be called with temporary user credentials provided by Cognito Identity or with developer credentials.</p>
    async fn describe_identity_usage(
        &self,
        input: DescribeIdentityUsageRequest,
    ) -> Result<DescribeIdentityUsageResponse, RusotoError<DescribeIdentityUsageError>> {
        let request_uri = format!(
            "/identitypools/{identity_pool_id}/identities/{identity_id}",
            identity_id = input.identity_id,
            identity_pool_id = input.identity_pool_id
        );

        let mut request = SignedRequest::new("GET", "cognito-sync", &self.region, &request_uri);
        request.set_content_type("application/x-amz-json-1.1".to_owned());

        let mut response = self
            .client
            .sign_and_dispatch(request)
            .await
            .map_err(RusotoError::from)?;
        if response.status.as_u16() == 200 {
            let response = response.buffer().await.map_err(RusotoError::HttpDispatch)?;
            let result = proto::json::ResponsePayload::new(&response)
                .deserialize::<DescribeIdentityUsageResponse, _>()?;

            Ok(result)
        } else {
            let response = response.buffer().await.map_err(RusotoError::HttpDispatch)?;
            Err(DescribeIdentityUsageError::from_response(response))
        }
    }

    /// <p>Get the status of the last BulkPublish operation for an identity pool.</p> <p>This API can only be called with developer credentials. You cannot call this API with the temporary user credentials provided by Cognito Identity.</p>
    async fn get_bulk_publish_details(
        &self,
        input: GetBulkPublishDetailsRequest,
    ) -> Result<GetBulkPublishDetailsResponse, RusotoError<GetBulkPublishDetailsError>> {
        let request_uri = format!(
            "/identitypools/{identity_pool_id}/getBulkPublishDetails",
            identity_pool_id = input.identity_pool_id
        );

        let mut request = SignedRequest::new("POST", "cognito-sync", &self.region, &request_uri);
        request.set_content_type("application/x-amz-json-1.1".to_owned());

        let mut response = self
            .client
            .sign_and_dispatch(request)
            .await
            .map_err(RusotoError::from)?;
        if response.status.as_u16() == 200 {
            let response = response.buffer().await.map_err(RusotoError::HttpDispatch)?;
            let result = proto::json::ResponsePayload::new(&response)
                .deserialize::<GetBulkPublishDetailsResponse, _>()?;

            Ok(result)
        } else {
            let response = response.buffer().await.map_err(RusotoError::HttpDispatch)?;
            Err(GetBulkPublishDetailsError::from_response(response))
        }
    }

    /// <p>Gets the events and the corresponding Lambda functions associated with an identity pool.</p> <p>This API can only be called with developer credentials. You cannot call this API with the temporary user credentials provided by Cognito Identity.</p>
    async fn get_cognito_events(
        &self,
        input: GetCognitoEventsRequest,
    ) -> Result<GetCognitoEventsResponse, RusotoError<GetCognitoEventsError>> {
        let request_uri = format!(
            "/identitypools/{identity_pool_id}/events",
            identity_pool_id = input.identity_pool_id
        );

        let mut request = SignedRequest::new("GET", "cognito-sync", &self.region, &request_uri);
        request.set_content_type("application/x-amz-json-1.1".to_owned());

        let mut response = self
            .client
            .sign_and_dispatch(request)
            .await
            .map_err(RusotoError::from)?;
        if response.status.as_u16() == 200 {
            let response = response.buffer().await.map_err(RusotoError::HttpDispatch)?;
            let result = proto::json::ResponsePayload::new(&response)
                .deserialize::<GetCognitoEventsResponse, _>()?;

            Ok(result)
        } else {
            let response = response.buffer().await.map_err(RusotoError::HttpDispatch)?;
            Err(GetCognitoEventsError::from_response(response))
        }
    }

    /// <p>Gets the configuration settings of an identity pool.</p> <p>This API can only be called with developer credentials. You cannot call this API with the temporary user credentials provided by Cognito Identity.</p>
    async fn get_identity_pool_configuration(
        &self,
        input: GetIdentityPoolConfigurationRequest,
    ) -> Result<GetIdentityPoolConfigurationResponse, RusotoError<GetIdentityPoolConfigurationError>>
    {
        let request_uri = format!(
            "/identitypools/{identity_pool_id}/configuration",
            identity_pool_id = input.identity_pool_id
        );

        let mut request = SignedRequest::new("GET", "cognito-sync", &self.region, &request_uri);
        request.set_content_type("application/x-amz-json-1.1".to_owned());

        let mut response = self
            .client
            .sign_and_dispatch(request)
            .await
            .map_err(RusotoError::from)?;
        if response.status.as_u16() == 200 {
            let response = response.buffer().await.map_err(RusotoError::HttpDispatch)?;
            let result = proto::json::ResponsePayload::new(&response)
                .deserialize::<GetIdentityPoolConfigurationResponse, _>()?;

            Ok(result)
        } else {
            let response = response.buffer().await.map_err(RusotoError::HttpDispatch)?;
            Err(GetIdentityPoolConfigurationError::from_response(response))
        }
    }

    /// <p>Lists datasets for an identity. With Amazon Cognito Sync, each identity has access only to its own data. Thus, the credentials used to make this API call need to have access to the identity data.</p> <p>ListDatasets can be called with temporary user credentials provided by Cognito Identity or with developer credentials. You should use the Cognito Identity credentials to make this API call.</p>
    async fn list_datasets(
        &self,
        input: ListDatasetsRequest,
    ) -> Result<ListDatasetsResponse, RusotoError<ListDatasetsError>> {
        let request_uri = format!(
            "/identitypools/{identity_pool_id}/identities/{identity_id}/datasets",
            identity_id = input.identity_id,
            identity_pool_id = input.identity_pool_id
        );

        let mut request = SignedRequest::new("GET", "cognito-sync", &self.region, &request_uri);
        request.set_content_type("application/x-amz-json-1.1".to_owned());

        let mut params = Params::new();
        if let Some(ref x) = input.max_results {
            params.put("maxResults", x);
        }
        if let Some(ref x) = input.next_token {
            params.put("nextToken", x);
        }
        request.set_params(params);

        let mut response = self
            .client
            .sign_and_dispatch(request)
            .await
            .map_err(RusotoError::from)?;
        if response.status.as_u16() == 200 {
            let response = response.buffer().await.map_err(RusotoError::HttpDispatch)?;
            let result = proto::json::ResponsePayload::new(&response)
                .deserialize::<ListDatasetsResponse, _>()?;

            Ok(result)
        } else {
            let response = response.buffer().await.map_err(RusotoError::HttpDispatch)?;
            Err(ListDatasetsError::from_response(response))
        }
    }

    /// <p>Gets a list of identity pools registered with Cognito.</p> <p>ListIdentityPoolUsage can only be called with developer credentials. You cannot make this API call with the temporary user credentials provided by Cognito Identity.</p>
    async fn list_identity_pool_usage(
        &self,
        input: ListIdentityPoolUsageRequest,
    ) -> Result<ListIdentityPoolUsageResponse, RusotoError<ListIdentityPoolUsageError>> {
        let request_uri = "/identitypools";

        let mut request = SignedRequest::new("GET", "cognito-sync", &self.region, &request_uri);
        request.set_content_type("application/x-amz-json-1.1".to_owned());

        let mut params = Params::new();
        if let Some(ref x) = input.max_results {
            params.put("maxResults", x);
        }
        if let Some(ref x) = input.next_token {
            params.put("nextToken", x);
        }
        request.set_params(params);

        let mut response = self
            .client
            .sign_and_dispatch(request)
            .await
            .map_err(RusotoError::from)?;
        if response.status.as_u16() == 200 {
            let response = response.buffer().await.map_err(RusotoError::HttpDispatch)?;
            let result = proto::json::ResponsePayload::new(&response)
                .deserialize::<ListIdentityPoolUsageResponse, _>()?;

            Ok(result)
        } else {
            let response = response.buffer().await.map_err(RusotoError::HttpDispatch)?;
            Err(ListIdentityPoolUsageError::from_response(response))
        }
    }

    /// <p>Gets paginated records, optionally changed after a particular sync count for a dataset and identity. With Amazon Cognito Sync, each identity has access only to its own data. Thus, the credentials used to make this API call need to have access to the identity data.</p> <p>ListRecords can be called with temporary user credentials provided by Cognito Identity or with developer credentials. You should use Cognito Identity credentials to make this API call.</p>
    async fn list_records(
        &self,
        input: ListRecordsRequest,
    ) -> Result<ListRecordsResponse, RusotoError<ListRecordsError>> {
        let request_uri = format!("/identitypools/{identity_pool_id}/identities/{identity_id}/datasets/{dataset_name}/records", dataset_name = input.dataset_name, identity_id = input.identity_id, identity_pool_id = input.identity_pool_id);

        let mut request = SignedRequest::new("GET", "cognito-sync", &self.region, &request_uri);
        request.set_content_type("application/x-amz-json-1.1".to_owned());

        let mut params = Params::new();
        if let Some(ref x) = input.last_sync_count {
            params.put("lastSyncCount", x);
        }
        if let Some(ref x) = input.max_results {
            params.put("maxResults", x);
        }
        if let Some(ref x) = input.next_token {
            params.put("nextToken", x);
        }
        if let Some(ref x) = input.sync_session_token {
            params.put("syncSessionToken", x);
        }
        request.set_params(params);

        let mut response = self
            .client
            .sign_and_dispatch(request)
            .await
            .map_err(RusotoError::from)?;
        if response.status.as_u16() == 200 {
            let response = response.buffer().await.map_err(RusotoError::HttpDispatch)?;
            let result = proto::json::ResponsePayload::new(&response)
                .deserialize::<ListRecordsResponse, _>()?;

            Ok(result)
        } else {
            let response = response.buffer().await.map_err(RusotoError::HttpDispatch)?;
            Err(ListRecordsError::from_response(response))
        }
    }

    /// <p>Registers a device to receive push sync notifications.</p> <p>This API can only be called with temporary credentials provided by Cognito Identity. You cannot call this API with developer credentials.</p>
    async fn register_device(
        &self,
        input: RegisterDeviceRequest,
    ) -> Result<RegisterDeviceResponse, RusotoError<RegisterDeviceError>> {
        let request_uri = format!(
            "/identitypools/{identity_pool_id}/identity/{identity_id}/device",
            identity_id = input.identity_id,
            identity_pool_id = input.identity_pool_id
        );

        let mut request = SignedRequest::new("POST", "cognito-sync", &self.region, &request_uri);
        request.set_content_type("application/x-amz-json-1.1".to_owned());

        let encoded = Some(serde_json::to_vec(&input).unwrap());
        request.set_payload(encoded);

        let mut response = self
            .client
            .sign_and_dispatch(request)
            .await
            .map_err(RusotoError::from)?;
        if response.status.as_u16() == 200 {
            let response = response.buffer().await.map_err(RusotoError::HttpDispatch)?;
            let result = proto::json::ResponsePayload::new(&response)
                .deserialize::<RegisterDeviceResponse, _>()?;

            Ok(result)
        } else {
            let response = response.buffer().await.map_err(RusotoError::HttpDispatch)?;
            Err(RegisterDeviceError::from_response(response))
        }
    }

    /// <p>Sets the AWS Lambda function for a given event type for an identity pool. This request only updates the key/value pair specified. Other key/values pairs are not updated. To remove a key value pair, pass a empty value for the particular key.</p> <p>This API can only be called with developer credentials. You cannot call this API with the temporary user credentials provided by Cognito Identity.</p>
    async fn set_cognito_events(
        &self,
        input: SetCognitoEventsRequest,
    ) -> Result<(), RusotoError<SetCognitoEventsError>> {
        let request_uri = format!(
            "/identitypools/{identity_pool_id}/events",
            identity_pool_id = input.identity_pool_id
        );

        let mut request = SignedRequest::new("POST", "cognito-sync", &self.region, &request_uri);
        request.set_content_type("application/x-amz-json-1.1".to_owned());

        let encoded = Some(serde_json::to_vec(&input).unwrap());
        request.set_payload(encoded);

        let mut response = self
            .client
            .sign_and_dispatch(request)
            .await
            .map_err(RusotoError::from)?;
        if response.status.as_u16() == 200 {
            let response = response.buffer().await.map_err(RusotoError::HttpDispatch)?;
            let result = ::std::mem::drop(response);

            Ok(result)
        } else {
            let response = response.buffer().await.map_err(RusotoError::HttpDispatch)?;
            Err(SetCognitoEventsError::from_response(response))
        }
    }

    /// <p>Sets the necessary configuration for push sync.</p> <p>This API can only be called with developer credentials. You cannot call this API with the temporary user credentials provided by Cognito Identity.</p>
    async fn set_identity_pool_configuration(
        &self,
        input: SetIdentityPoolConfigurationRequest,
    ) -> Result<SetIdentityPoolConfigurationResponse, RusotoError<SetIdentityPoolConfigurationError>>
    {
        let request_uri = format!(
            "/identitypools/{identity_pool_id}/configuration",
            identity_pool_id = input.identity_pool_id
        );

        let mut request = SignedRequest::new("POST", "cognito-sync", &self.region, &request_uri);
        request.set_content_type("application/x-amz-json-1.1".to_owned());

        let encoded = Some(serde_json::to_vec(&input).unwrap());
        request.set_payload(encoded);

        let mut response = self
            .client
            .sign_and_dispatch(request)
            .await
            .map_err(RusotoError::from)?;
        if response.status.as_u16() == 200 {
            let response = response.buffer().await.map_err(RusotoError::HttpDispatch)?;
            let result = proto::json::ResponsePayload::new(&response)
                .deserialize::<SetIdentityPoolConfigurationResponse, _>()?;

            Ok(result)
        } else {
            let response = response.buffer().await.map_err(RusotoError::HttpDispatch)?;
            Err(SetIdentityPoolConfigurationError::from_response(response))
        }
    }

    /// <p>Subscribes to receive notifications when a dataset is modified by another device.</p> <p>This API can only be called with temporary credentials provided by Cognito Identity. You cannot call this API with developer credentials.</p>
    async fn subscribe_to_dataset(
        &self,
        input: SubscribeToDatasetRequest,
    ) -> Result<SubscribeToDatasetResponse, RusotoError<SubscribeToDatasetError>> {
        let request_uri = format!("/identitypools/{identity_pool_id}/identities/{identity_id}/datasets/{dataset_name}/subscriptions/{device_id}", dataset_name = input.dataset_name, device_id = input.device_id, identity_id = input.identity_id, identity_pool_id = input.identity_pool_id);

        let mut request = SignedRequest::new("POST", "cognito-sync", &self.region, &request_uri);
        request.set_content_type("application/x-amz-json-1.1".to_owned());

        let mut response = self
            .client
            .sign_and_dispatch(request)
            .await
            .map_err(RusotoError::from)?;
        if response.status.as_u16() == 200 {
            let response = response.buffer().await.map_err(RusotoError::HttpDispatch)?;
            let result = proto::json::ResponsePayload::new(&response)
                .deserialize::<SubscribeToDatasetResponse, _>()?;

            Ok(result)
        } else {
            let response = response.buffer().await.map_err(RusotoError::HttpDispatch)?;
            Err(SubscribeToDatasetError::from_response(response))
        }
    }

    /// <p>Unsubscribes from receiving notifications when a dataset is modified by another device.</p> <p>This API can only be called with temporary credentials provided by Cognito Identity. You cannot call this API with developer credentials.</p>
    async fn unsubscribe_from_dataset(
        &self,
        input: UnsubscribeFromDatasetRequest,
    ) -> Result<UnsubscribeFromDatasetResponse, RusotoError<UnsubscribeFromDatasetError>> {
        let request_uri = format!("/identitypools/{identity_pool_id}/identities/{identity_id}/datasets/{dataset_name}/subscriptions/{device_id}", dataset_name = input.dataset_name, device_id = input.device_id, identity_id = input.identity_id, identity_pool_id = input.identity_pool_id);

        let mut request = SignedRequest::new("DELETE", "cognito-sync", &self.region, &request_uri);
        request.set_content_type("application/x-amz-json-1.1".to_owned());

        let mut response = self
            .client
            .sign_and_dispatch(request)
            .await
            .map_err(RusotoError::from)?;
        if response.status.as_u16() == 200 {
            let response = response.buffer().await.map_err(RusotoError::HttpDispatch)?;
            let result = proto::json::ResponsePayload::new(&response)
                .deserialize::<UnsubscribeFromDatasetResponse, _>()?;

            Ok(result)
        } else {
            let response = response.buffer().await.map_err(RusotoError::HttpDispatch)?;
            Err(UnsubscribeFromDatasetError::from_response(response))
        }
    }

    /// <p>Posts updates to records and adds and deletes records for a dataset and user.</p> <p>The sync count in the record patch is your last known sync count for that record. The server will reject an UpdateRecords request with a ResourceConflictException if you try to patch a record with a new value but a stale sync count.</p> <p>For example, if the sync count on the server is 5 for a key called highScore and you try and submit a new highScore with sync count of 4, the request will be rejected. To obtain the current sync count for a record, call ListRecords. On a successful update of the record, the response returns the new sync count for that record. You should present that sync count the next time you try to update that same record. When the record does not exist, specify the sync count as 0.</p> <p>This API can be called with temporary user credentials provided by Cognito Identity or with developer credentials.</p>
    async fn update_records(
        &self,
        input: UpdateRecordsRequest,
    ) -> Result<UpdateRecordsResponse, RusotoError<UpdateRecordsError>> {
        let request_uri = format!(
            "/identitypools/{identity_pool_id}/identities/{identity_id}/datasets/{dataset_name}",
            dataset_name = input.dataset_name,
            identity_id = input.identity_id,
            identity_pool_id = input.identity_pool_id
        );

        let mut request = SignedRequest::new("POST", "cognito-sync", &self.region, &request_uri);
        request.set_content_type("application/x-amz-json-1.1".to_owned());

        let encoded = Some(serde_json::to_vec(&input).unwrap());
        request.set_payload(encoded);

        if let Some(ref client_context) = input.client_context {
            request.add_header("x-amz-Client-Context", &client_context.to_string());
        }

        let mut response = self
            .client
            .sign_and_dispatch(request)
            .await
            .map_err(RusotoError::from)?;
        if response.status.as_u16() == 200 {
            let response = response.buffer().await.map_err(RusotoError::HttpDispatch)?;
            let result = proto::json::ResponsePayload::new(&response)
                .deserialize::<UpdateRecordsResponse, _>()?;

            Ok(result)
        } else {
            let response = response.buffer().await.map_err(RusotoError::HttpDispatch)?;
            Err(UpdateRecordsError::from_response(response))
        }
    }
}<|MERGE_RESOLUTION|>--- conflicted
+++ resolved
@@ -9,28 +9,16 @@
 //  must be updated to generate the changes.
 //
 // =================================================================
-#![allow(warnings)]
-
-<<<<<<< HEAD
-use futures::future;
-use futures::Future;
-=======
+
 use std::error::Error;
 use std::fmt;
 
 use async_trait::async_trait;
->>>>>>> 62832c4b
 use rusoto_core::credential::ProvideAwsCredentials;
 use rusoto_core::region;
 #[allow(warnings)]
 use rusoto_core::request::{BufferedHttpResponse, DispatchSignedRequest};
-<<<<<<< HEAD
-use rusoto_core::{Client, RusotoError, RusotoFuture};
-use std::error::Error;
-use std::fmt;
-=======
 use rusoto_core::{Client, RusotoError};
->>>>>>> 62832c4b
 
 use rusoto_core::param::{Params, ServiceParams};
 use rusoto_core::proto;
@@ -47,7 +35,7 @@
 
 /// <p>The output for the BulkPublish operation.</p>
 #[derive(Default, Debug, Clone, PartialEq, Deserialize)]
-#[cfg_attr(any(test, feature = "serialize_structs"), derive(Serialize))]
+#[cfg_attr(test, derive(Serialize))]
 pub struct BulkPublishResponse {
     /// <p>A name-spaced GUID (for example, us-east-1:23EC4050-6AEA-7089-A2DD-08002EXAMPLE) created by Amazon Cognito. GUID generation is unique within a region.</p>
     #[serde(rename = "IdentityPoolId")]
@@ -74,7 +62,7 @@
 
 /// <p>A collection of data for an identity pool. An identity pool can have multiple datasets. A dataset is per identity and can be general or associated with a particular entity in an application (like a saved game). Datasets are automatically created if they don&#39;t exist. Data is synced by dataset, and a dataset can hold up to 1MB of key-value pairs.</p>
 #[derive(Default, Debug, Clone, PartialEq, Deserialize)]
-#[cfg_attr(any(test, feature = "serialize_structs"), derive(Serialize))]
+#[cfg_attr(test, derive(Serialize))]
 pub struct Dataset {
     /// <p>Date on which the dataset was created.</p>
     #[serde(rename = "CreationDate")]
@@ -122,7 +110,7 @@
 
 /// <p>Response to a successful DeleteDataset request.</p>
 #[derive(Default, Debug, Clone, PartialEq, Deserialize)]
-#[cfg_attr(any(test, feature = "serialize_structs"), derive(Serialize))]
+#[cfg_attr(test, derive(Serialize))]
 pub struct DeleteDatasetResponse {
     /// <p>A collection of data for an identity pool. An identity pool can have multiple datasets. A dataset is per identity and can be general or associated with a particular entity in an application (like a saved game). Datasets are automatically created if they don&#39;t exist. Data is synced by dataset, and a dataset can hold up to 1MB of key-value pairs.</p>
     #[serde(rename = "Dataset")]
@@ -146,7 +134,7 @@
 
 /// <p>Response to a successful DescribeDataset request.</p>
 #[derive(Default, Debug, Clone, PartialEq, Deserialize)]
-#[cfg_attr(any(test, feature = "serialize_structs"), derive(Serialize))]
+#[cfg_attr(test, derive(Serialize))]
 pub struct DescribeDatasetResponse {
     /// <p>Meta data for a collection of data for an identity. An identity can have multiple datasets. A dataset can be general or associated with a particular entity in an application (like a saved game). Datasets are automatically created if they don&#39;t exist. Data is synced by dataset, and a dataset can hold up to 1MB of key-value pairs.</p>
     #[serde(rename = "Dataset")]
@@ -164,7 +152,7 @@
 
 /// <p>Response to a successful DescribeIdentityPoolUsage request.</p>
 #[derive(Default, Debug, Clone, PartialEq, Deserialize)]
-#[cfg_attr(any(test, feature = "serialize_structs"), derive(Serialize))]
+#[cfg_attr(test, derive(Serialize))]
 pub struct DescribeIdentityPoolUsageResponse {
     /// <p>Information about the usage of the identity pool.</p>
     #[serde(rename = "IdentityPoolUsage")]
@@ -185,7 +173,7 @@
 
 /// <p>The response to a successful DescribeIdentityUsage request.</p>
 #[derive(Default, Debug, Clone, PartialEq, Deserialize)]
-#[cfg_attr(any(test, feature = "serialize_structs"), derive(Serialize))]
+#[cfg_attr(test, derive(Serialize))]
 pub struct DescribeIdentityUsageResponse {
     /// <p>Usage information for the identity.</p>
     #[serde(rename = "IdentityUsage")]
@@ -203,7 +191,7 @@
 
 /// <p>The output for the GetBulkPublishDetails operation.</p>
 #[derive(Default, Debug, Clone, PartialEq, Deserialize)]
-#[cfg_attr(any(test, feature = "serialize_structs"), derive(Serialize))]
+#[cfg_attr(test, derive(Serialize))]
 pub struct GetBulkPublishDetailsResponse {
     /// <p>If BulkPublishStatus is SUCCEEDED, the time the last bulk publish operation completed.</p>
     #[serde(rename = "BulkPublishCompleteTime")]
@@ -237,7 +225,7 @@
 
 /// <p>The response from the GetCognitoEvents request</p>
 #[derive(Default, Debug, Clone, PartialEq, Deserialize)]
-#[cfg_attr(any(test, feature = "serialize_structs"), derive(Serialize))]
+#[cfg_attr(test, derive(Serialize))]
 pub struct GetCognitoEventsResponse {
     /// <p>The Cognito Events returned from the GetCognitoEvents request</p>
     #[serde(rename = "Events")]
@@ -255,7 +243,7 @@
 
 /// <p>The output for the GetIdentityPoolConfiguration operation.</p>
 #[derive(Default, Debug, Clone, PartialEq, Deserialize)]
-#[cfg_attr(any(test, feature = "serialize_structs"), derive(Serialize))]
+#[cfg_attr(test, derive(Serialize))]
 pub struct GetIdentityPoolConfigurationResponse {
     /// <p>Options to apply to this identity pool for Amazon Cognito streams.</p>
     #[serde(rename = "CognitoStreams")]
@@ -273,7 +261,7 @@
 
 /// <p>Usage information for the identity pool.</p>
 #[derive(Default, Debug, Clone, PartialEq, Deserialize)]
-#[cfg_attr(any(test, feature = "serialize_structs"), derive(Serialize))]
+#[cfg_attr(test, derive(Serialize))]
 pub struct IdentityPoolUsage {
     /// <p>Data storage information for the identity pool.</p>
     #[serde(rename = "DataStorage")]
@@ -295,7 +283,7 @@
 
 /// <p>Usage information for the identity.</p>
 #[derive(Default, Debug, Clone, PartialEq, Deserialize)]
-#[cfg_attr(any(test, feature = "serialize_structs"), derive(Serialize))]
+#[cfg_attr(test, derive(Serialize))]
 pub struct IdentityUsage {
     /// <p>Total data storage for this identity.</p>
     #[serde(rename = "DataStorage")]
@@ -340,7 +328,7 @@
 
 /// <p>Returned for a successful ListDatasets request.</p>
 #[derive(Default, Debug, Clone, PartialEq, Deserialize)]
-#[cfg_attr(any(test, feature = "serialize_structs"), derive(Serialize))]
+#[cfg_attr(test, derive(Serialize))]
 pub struct ListDatasetsResponse {
     /// <p>Number of datasets returned.</p>
     #[serde(rename = "Count")]
@@ -371,7 +359,7 @@
 
 /// <p>Returned for a successful ListIdentityPoolUsage request.</p>
 #[derive(Default, Debug, Clone, PartialEq, Deserialize)]
-#[cfg_attr(any(test, feature = "serialize_structs"), derive(Serialize))]
+#[cfg_attr(test, derive(Serialize))]
 pub struct ListIdentityPoolUsageResponse {
     /// <p>Total number of identities for the identity pool.</p>
     #[serde(rename = "Count")]
@@ -423,7 +411,7 @@
 
 /// <p>Returned for a successful ListRecordsRequest.</p>
 #[derive(Default, Debug, Clone, PartialEq, Deserialize)]
-#[cfg_attr(any(test, feature = "serialize_structs"), derive(Serialize))]
+#[cfg_attr(test, derive(Serialize))]
 pub struct ListRecordsResponse {
     /// <p>Total number of records.</p>
     #[serde(rename = "Count")]
@@ -478,7 +466,7 @@
 
 /// <p>The basic data structure of a dataset.</p>
 #[derive(Default, Debug, Clone, PartialEq, Deserialize)]
-#[cfg_attr(any(test, feature = "serialize_structs"), derive(Serialize))]
+#[cfg_attr(test, derive(Serialize))]
 pub struct Record {
     /// <p>The last modified date of the client device.</p>
     #[serde(rename = "DeviceLastModifiedDate")]
@@ -547,7 +535,7 @@
 
 /// <p>Response to a RegisterDevice request.</p>
 #[derive(Default, Debug, Clone, PartialEq, Deserialize)]
-#[cfg_attr(any(test, feature = "serialize_structs"), derive(Serialize))]
+#[cfg_attr(test, derive(Serialize))]
 pub struct RegisterDeviceResponse {
     /// <p>The unique ID generated for this device by Cognito.</p>
     #[serde(rename = "DeviceId")]
@@ -584,7 +572,7 @@
 
 /// <p>The output for the SetIdentityPoolConfiguration operation</p>
 #[derive(Default, Debug, Clone, PartialEq, Deserialize)]
-#[cfg_attr(any(test, feature = "serialize_structs"), derive(Serialize))]
+#[cfg_attr(test, derive(Serialize))]
 pub struct SetIdentityPoolConfigurationResponse {
     /// <p>Options to apply to this identity pool for Amazon Cognito streams.</p>
     #[serde(rename = "CognitoStreams")]
@@ -619,7 +607,7 @@
 
 /// <p>Response to a SubscribeToDataset request.</p>
 #[derive(Default, Debug, Clone, PartialEq, Deserialize)]
-#[cfg_attr(any(test, feature = "serialize_structs"), derive(Serialize))]
+#[cfg_attr(test, derive(Serialize))]
 pub struct SubscribeToDatasetResponse {}
 
 /// <p>A request to UnsubscribeFromDataset.</p>
@@ -641,7 +629,7 @@
 
 /// <p>Response to an UnsubscribeFromDataset request.</p>
 #[derive(Default, Debug, Clone, PartialEq, Deserialize)]
-#[cfg_attr(any(test, feature = "serialize_structs"), derive(Serialize))]
+#[cfg_attr(test, derive(Serialize))]
 pub struct UnsubscribeFromDatasetResponse {}
 
 /// <p>A request to post updates to records or add and delete records for a dataset and user.</p>
@@ -675,7 +663,7 @@
 
 /// <p>Returned for a successful UpdateRecordsRequest.</p>
 #[derive(Default, Debug, Clone, PartialEq, Deserialize)]
-#[cfg_attr(any(test, feature = "serialize_structs"), derive(Serialize))]
+#[cfg_attr(test, derive(Serialize))]
 pub struct UpdateRecordsResponse {
     /// <p>A list of records that have been updated.</p>
     #[serde(rename = "Records")]
@@ -1871,7 +1859,10 @@
     ///
     /// The client will use the default credentials provider and tls client.
     pub fn new(region: region::Region) -> CognitoSyncClient {
-        Self::new_with_client(Client::shared(), region)
+        CognitoSyncClient {
+            client: Client::shared(),
+            region,
+        }
     }
 
     pub fn new_with<P, D>(
@@ -1883,22 +1874,10 @@
         P: ProvideAwsCredentials + Send + Sync + 'static,
         D: DispatchSignedRequest + Send + Sync + 'static,
     {
-        Self::new_with_client(
-            Client::new_with(credentials_provider, request_dispatcher),
+        CognitoSyncClient {
+            client: Client::new_with(credentials_provider, request_dispatcher),
             region,
-        )
-    }
-
-    pub fn new_with_client(client: Client, region: region::Region) -> CognitoSyncClient {
-        CognitoSyncClient { client, region }
-    }
-}
-
-impl fmt::Debug for CognitoSyncClient {
-    fn fmt(&self, f: &mut fmt::Formatter<'_>) -> fmt::Result {
-        f.debug_struct("CognitoSyncClient")
-            .field("region", &self.region)
-            .finish()
+        }
     }
 }
 
