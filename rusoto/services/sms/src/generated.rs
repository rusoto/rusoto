--- conflicted
+++ resolved
@@ -9,28 +9,16 @@
 //  must be updated to generate the changes.
 //
 // =================================================================
-#![allow(warnings)]
-
-<<<<<<< HEAD
-use futures::future;
-use futures::Future;
-=======
+
 use std::error::Error;
 use std::fmt;
 
 use async_trait::async_trait;
->>>>>>> 62832c4b
 use rusoto_core::credential::ProvideAwsCredentials;
 use rusoto_core::region;
 #[allow(warnings)]
 use rusoto_core::request::{BufferedHttpResponse, DispatchSignedRequest};
-<<<<<<< HEAD
-use rusoto_core::{Client, RusotoError, RusotoFuture};
-use std::error::Error;
-use std::fmt;
-=======
 use rusoto_core::{Client, RusotoError};
->>>>>>> 62832c4b
 
 use rusoto_core::proto;
 use rusoto_core::signature::SignedRequest;
@@ -38,7 +26,7 @@
 use serde_json;
 /// <p>Information about the application.</p>
 #[derive(Default, Debug, Clone, PartialEq, Deserialize)]
-#[cfg_attr(any(test, feature = "serialize_structs"), derive(Serialize))]
+#[cfg_attr(test, derive(Serialize))]
 pub struct AppSummary {
     /// <p>Unique ID of the application.</p>
     #[serde(rename = "appId")]
@@ -108,7 +96,7 @@
 
 /// <p>Represents a connector.</p>
 #[derive(Default, Debug, Clone, PartialEq, Deserialize)]
-#[cfg_attr(any(test, feature = "serialize_structs"), derive(Serialize))]
+#[cfg_attr(test, derive(Serialize))]
 pub struct Connector {
     /// <p>The time the connector was associated.</p>
     #[serde(rename = "associatedOn")]
@@ -181,7 +169,7 @@
 }
 
 #[derive(Default, Debug, Clone, PartialEq, Deserialize)]
-#[cfg_attr(any(test, feature = "serialize_structs"), derive(Serialize))]
+#[cfg_attr(test, derive(Serialize))]
 pub struct CreateAppResponse {
     /// <p>Summary description of the application.</p>
     #[serde(rename = "appSummary")]
@@ -240,7 +228,7 @@
 }
 
 #[derive(Default, Debug, Clone, PartialEq, Deserialize)]
-#[cfg_attr(any(test, feature = "serialize_structs"), derive(Serialize))]
+#[cfg_attr(test, derive(Serialize))]
 pub struct CreateReplicationJobResponse {
     /// <p>The unique identifier of the replication job.</p>
     #[serde(rename = "replicationJobId")]
@@ -257,7 +245,7 @@
 }
 
 #[derive(Default, Debug, Clone, PartialEq, Deserialize)]
-#[cfg_attr(any(test, feature = "serialize_structs"), derive(Serialize))]
+#[cfg_attr(test, derive(Serialize))]
 pub struct DeleteAppLaunchConfigurationResponse {}
 
 #[derive(Default, Debug, Clone, PartialEq, Serialize)]
@@ -269,7 +257,7 @@
 }
 
 #[derive(Default, Debug, Clone, PartialEq, Deserialize)]
-#[cfg_attr(any(test, feature = "serialize_structs"), derive(Serialize))]
+#[cfg_attr(test, derive(Serialize))]
 pub struct DeleteAppReplicationConfigurationResponse {}
 
 #[derive(Default, Debug, Clone, PartialEq, Serialize)]
@@ -289,7 +277,7 @@
 }
 
 #[derive(Default, Debug, Clone, PartialEq, Deserialize)]
-#[cfg_attr(any(test, feature = "serialize_structs"), derive(Serialize))]
+#[cfg_attr(test, derive(Serialize))]
 pub struct DeleteAppResponse {}
 
 #[derive(Default, Debug, Clone, PartialEq, Serialize)]
@@ -300,14 +288,14 @@
 }
 
 #[derive(Default, Debug, Clone, PartialEq, Deserialize)]
-#[cfg_attr(any(test, feature = "serialize_structs"), derive(Serialize))]
+#[cfg_attr(test, derive(Serialize))]
 pub struct DeleteReplicationJobResponse {}
 
 #[derive(Default, Debug, Clone, PartialEq, Serialize)]
 pub struct DeleteServerCatalogRequest {}
 
 #[derive(Default, Debug, Clone, PartialEq, Deserialize)]
-#[cfg_attr(any(test, feature = "serialize_structs"), derive(Serialize))]
+#[cfg_attr(test, derive(Serialize))]
 pub struct DeleteServerCatalogResponse {}
 
 #[derive(Default, Debug, Clone, PartialEq, Serialize)]
@@ -318,7 +306,7 @@
 }
 
 #[derive(Default, Debug, Clone, PartialEq, Deserialize)]
-#[cfg_attr(any(test, feature = "serialize_structs"), derive(Serialize))]
+#[cfg_attr(test, derive(Serialize))]
 pub struct DisassociateConnectorResponse {}
 
 #[derive(Default, Debug, Clone, PartialEq, Serialize)]
@@ -334,7 +322,7 @@
 }
 
 #[derive(Default, Debug, Clone, PartialEq, Deserialize)]
-#[cfg_attr(any(test, feature = "serialize_structs"), derive(Serialize))]
+#[cfg_attr(test, derive(Serialize))]
 pub struct GenerateChangeSetResponse {
     /// <p>Location of the Amazon S3 object.</p>
     #[serde(rename = "s3Location")]
@@ -355,7 +343,7 @@
 }
 
 #[derive(Default, Debug, Clone, PartialEq, Deserialize)]
-#[cfg_attr(any(test, feature = "serialize_structs"), derive(Serialize))]
+#[cfg_attr(test, derive(Serialize))]
 pub struct GenerateTemplateResponse {
     /// <p>Location of the Amazon S3 object.</p>
     #[serde(rename = "s3Location")]
@@ -372,7 +360,7 @@
 }
 
 #[derive(Default, Debug, Clone, PartialEq, Deserialize)]
-#[cfg_attr(any(test, feature = "serialize_structs"), derive(Serialize))]
+#[cfg_attr(test, derive(Serialize))]
 pub struct GetAppLaunchConfigurationResponse {
     /// <p>ID of the application associated with the launch configuration.</p>
     #[serde(rename = "appId")]
@@ -397,7 +385,7 @@
 }
 
 #[derive(Default, Debug, Clone, PartialEq, Deserialize)]
-#[cfg_attr(any(test, feature = "serialize_structs"), derive(Serialize))]
+#[cfg_attr(test, derive(Serialize))]
 pub struct GetAppReplicationConfigurationResponse {
     /// <p>Replication configurations associated with server groups in this application.</p>
     #[serde(rename = "serverGroupReplicationConfigurations")]
@@ -414,7 +402,7 @@
 }
 
 #[derive(Default, Debug, Clone, PartialEq, Deserialize)]
-#[cfg_attr(any(test, feature = "serialize_structs"), derive(Serialize))]
+#[cfg_attr(test, derive(Serialize))]
 pub struct GetAppResponse {
     /// <p>Information about the application.</p>
     #[serde(rename = "appSummary")]
@@ -443,7 +431,7 @@
 }
 
 #[derive(Default, Debug, Clone, PartialEq, Deserialize)]
-#[cfg_attr(any(test, feature = "serialize_structs"), derive(Serialize))]
+#[cfg_attr(test, derive(Serialize))]
 pub struct GetConnectorsResponse {
     /// <p>Information about the registered connectors.</p>
     #[serde(rename = "connectorList")]
@@ -472,7 +460,7 @@
 }
 
 #[derive(Default, Debug, Clone, PartialEq, Deserialize)]
-#[cfg_attr(any(test, feature = "serialize_structs"), derive(Serialize))]
+#[cfg_attr(test, derive(Serialize))]
 pub struct GetReplicationJobsResponse {
     /// <p>The token required to retrieve the next set of results. This value is null when there are no more results to return.</p>
     #[serde(rename = "nextToken")]
@@ -500,7 +488,7 @@
 }
 
 #[derive(Default, Debug, Clone, PartialEq, Deserialize)]
-#[cfg_attr(any(test, feature = "serialize_structs"), derive(Serialize))]
+#[cfg_attr(test, derive(Serialize))]
 pub struct GetReplicationRunsResponse {
     /// <p>The token required to retrieve the next set of results. This value is null when there are no more results to return.</p>
     #[serde(rename = "nextToken")]
@@ -533,7 +521,7 @@
 }
 
 #[derive(Default, Debug, Clone, PartialEq, Deserialize)]
-#[cfg_attr(any(test, feature = "serialize_structs"), derive(Serialize))]
+#[cfg_attr(test, derive(Serialize))]
 pub struct GetServersResponse {
     /// <p>The time when the server was last modified.</p>
     #[serde(rename = "lastModifiedOn")]
@@ -557,7 +545,7 @@
 pub struct ImportServerCatalogRequest {}
 
 #[derive(Default, Debug, Clone, PartialEq, Deserialize)]
-#[cfg_attr(any(test, feature = "serialize_structs"), derive(Serialize))]
+#[cfg_attr(test, derive(Serialize))]
 pub struct ImportServerCatalogResponse {}
 
 #[derive(Default, Debug, Clone, PartialEq, Serialize)]
@@ -569,12 +557,12 @@
 }
 
 #[derive(Default, Debug, Clone, PartialEq, Deserialize)]
-#[cfg_attr(any(test, feature = "serialize_structs"), derive(Serialize))]
+#[cfg_attr(test, derive(Serialize))]
 pub struct LaunchAppResponse {}
 
 /// <p>Details about the latest launch of an application.</p>
 #[derive(Default, Debug, Clone, PartialEq, Deserialize)]
-#[cfg_attr(any(test, feature = "serialize_structs"), derive(Serialize))]
+#[cfg_attr(test, derive(Serialize))]
 pub struct LaunchDetails {
     /// <p>Latest time this application was launched successfully.</p>
     #[serde(rename = "latestLaunchTime")]
@@ -607,7 +595,7 @@
 }
 
 #[derive(Default, Debug, Clone, PartialEq, Deserialize)]
-#[cfg_attr(any(test, feature = "serialize_structs"), derive(Serialize))]
+#[cfg_attr(test, derive(Serialize))]
 pub struct ListAppsResponse {
     /// <p>A list of application summaries.</p>
     #[serde(rename = "apps")]
@@ -636,7 +624,7 @@
 }
 
 #[derive(Default, Debug, Clone, PartialEq, Deserialize)]
-#[cfg_attr(any(test, feature = "serialize_structs"), derive(Serialize))]
+#[cfg_attr(test, derive(Serialize))]
 pub struct PutAppLaunchConfigurationResponse {}
 
 #[derive(Default, Debug, Clone, PartialEq, Serialize)]
@@ -652,12 +640,12 @@
 }
 
 #[derive(Default, Debug, Clone, PartialEq, Deserialize)]
-#[cfg_attr(any(test, feature = "serialize_structs"), derive(Serialize))]
+#[cfg_attr(test, derive(Serialize))]
 pub struct PutAppReplicationConfigurationResponse {}
 
 /// <p>Represents a replication job.</p>
 #[derive(Default, Debug, Clone, PartialEq, Deserialize)]
-#[cfg_attr(any(test, feature = "serialize_structs"), derive(Serialize))]
+#[cfg_attr(test, derive(Serialize))]
 pub struct ReplicationJob {
     /// <p>The description of the replication job.</p>
     #[serde(rename = "description")]
@@ -735,7 +723,7 @@
 
 /// <p>Represents a replication run.</p>
 #[derive(Default, Debug, Clone, PartialEq, Deserialize)]
-#[cfg_attr(any(test, feature = "serialize_structs"), derive(Serialize))]
+#[cfg_attr(test, derive(Serialize))]
 pub struct ReplicationRun {
     /// <p>The identifier of the Amazon Machine Image (AMI) from the replication run.</p>
     #[serde(rename = "amiId")]
@@ -785,7 +773,7 @@
 
 /// <p>Details of the current stage of a replication run.</p>
 #[derive(Default, Debug, Clone, PartialEq, Deserialize)]
-#[cfg_attr(any(test, feature = "serialize_structs"), derive(Serialize))]
+#[cfg_attr(test, derive(Serialize))]
 pub struct ReplicationRunStageDetails {
     /// <p>String describing the current stage of a replication run.</p>
     #[serde(rename = "stage")]
@@ -978,7 +966,7 @@
 }
 
 #[derive(Default, Debug, Clone, PartialEq, Deserialize)]
-#[cfg_attr(any(test, feature = "serialize_structs"), derive(Serialize))]
+#[cfg_attr(test, derive(Serialize))]
 pub struct StartAppReplicationResponse {}
 
 #[derive(Default, Debug, Clone, PartialEq, Serialize)]
@@ -993,7 +981,7 @@
 }
 
 #[derive(Default, Debug, Clone, PartialEq, Deserialize)]
-#[cfg_attr(any(test, feature = "serialize_structs"), derive(Serialize))]
+#[cfg_attr(test, derive(Serialize))]
 pub struct StartOnDemandReplicationRunResponse {
     /// <p>The identifier of the replication run.</p>
     #[serde(rename = "replicationRunId")]
@@ -1010,7 +998,7 @@
 }
 
 #[derive(Default, Debug, Clone, PartialEq, Deserialize)]
-#[cfg_attr(any(test, feature = "serialize_structs"), derive(Serialize))]
+#[cfg_attr(test, derive(Serialize))]
 pub struct StopAppReplicationResponse {}
 
 /// <p>A label that can be assigned to an application.</p>
@@ -1035,7 +1023,7 @@
 }
 
 #[derive(Default, Debug, Clone, PartialEq, Deserialize)]
-#[cfg_attr(any(test, feature = "serialize_structs"), derive(Serialize))]
+#[cfg_attr(test, derive(Serialize))]
 pub struct TerminateAppResponse {}
 
 #[derive(Default, Debug, Clone, PartialEq, Serialize)]
@@ -1067,7 +1055,7 @@
 }
 
 #[derive(Default, Debug, Clone, PartialEq, Deserialize)]
-#[cfg_attr(any(test, feature = "serialize_structs"), derive(Serialize))]
+#[cfg_attr(test, derive(Serialize))]
 pub struct UpdateAppResponse {
     /// <p>Summary description of the application.</p>
     #[serde(rename = "appSummary")]
@@ -1123,7 +1111,7 @@
 }
 
 #[derive(Default, Debug, Clone, PartialEq, Deserialize)]
-#[cfg_attr(any(test, feature = "serialize_structs"), derive(Serialize))]
+#[cfg_attr(test, derive(Serialize))]
 pub struct UpdateReplicationJobResponse {}
 
 /// <p>A script that runs on first launch of an Amazon EC2 instance. Used for configuring the server during launch.</p>
@@ -3099,7 +3087,10 @@
     ///
     /// The client will use the default credentials provider and tls client.
     pub fn new(region: region::Region) -> ServerMigrationServiceClient {
-        Self::new_with_client(Client::shared(), region)
+        ServerMigrationServiceClient {
+            client: Client::shared(),
+            region,
+        }
     }
 
     pub fn new_with<P, D>(
@@ -3111,22 +3102,10 @@
         P: ProvideAwsCredentials + Send + Sync + 'static,
         D: DispatchSignedRequest + Send + Sync + 'static,
     {
-        Self::new_with_client(
-            Client::new_with(credentials_provider, request_dispatcher),
+        ServerMigrationServiceClient {
+            client: Client::new_with(credentials_provider, request_dispatcher),
             region,
-        )
-    }
-
-    pub fn new_with_client(client: Client, region: region::Region) -> ServerMigrationServiceClient {
-        ServerMigrationServiceClient { client, region }
-    }
-}
-
-impl fmt::Debug for ServerMigrationServiceClient {
-    fn fmt(&self, f: &mut fmt::Formatter<'_>) -> fmt::Result {
-        f.debug_struct("ServerMigrationServiceClient")
-            .field("region", &self.region)
-            .finish()
+        }
     }
 }
 
