// =================================================================
//
//                           * WARNING *
//
//                    This file is generated!
//
//  Changes made to this file will be overwritten. If changes are
//  required to the generated code, the service_crategen project
//  must be updated to generate the changes.
//
// =================================================================
#![allow(warnings)]

<<<<<<< HEAD
use std::error::Error;
use std::fmt;

use async_trait::async_trait;
=======
use futures::future;
use futures::Future;
>>>>>>> f58d1ce6
use rusoto_core::credential::ProvideAwsCredentials;
use rusoto_core::region;
#[allow(warnings)]
use rusoto_core::request::{BufferedHttpResponse, DispatchSignedRequest};
<<<<<<< HEAD
use rusoto_core::{Client, RusotoError};
=======
use rusoto_core::{Client, RusotoError, RusotoFuture};
use std::error::Error;
use std::fmt;
>>>>>>> f58d1ce6

use rusoto_core::proto;
use rusoto_core::signature::SignedRequest;
use serde::{Deserialize, Serialize};
use serde_json;
/// <p>Information about the application.</p>
#[derive(Default, Debug, Clone, PartialEq, Deserialize)]
#[cfg_attr(any(test, feature = "serialize_structs"), derive(Serialize))]
pub struct AppSummary {
    /// <p>Unique ID of the application.</p>
    #[serde(rename = "appId")]
    #[serde(skip_serializing_if = "Option::is_none")]
    pub app_id: Option<String>,
    /// <p>Time of creation of this application.</p>
    #[serde(rename = "creationTime")]
    #[serde(skip_serializing_if = "Option::is_none")]
    pub creation_time: Option<f64>,
    /// <p>Description of the application.</p>
    #[serde(rename = "description")]
    #[serde(skip_serializing_if = "Option::is_none")]
    pub description: Option<String>,
    /// <p>Timestamp of the application's creation.</p>
    #[serde(rename = "lastModified")]
    #[serde(skip_serializing_if = "Option::is_none")]
    pub last_modified: Option<f64>,
    /// <p>Timestamp of the application's most recent successful replication.</p>
    #[serde(rename = "latestReplicationTime")]
    #[serde(skip_serializing_if = "Option::is_none")]
    pub latest_replication_time: Option<f64>,
    /// <p>Details about the latest launch of the application.</p>
    #[serde(rename = "launchDetails")]
    #[serde(skip_serializing_if = "Option::is_none")]
    pub launch_details: Option<LaunchDetails>,
    /// <p>Launch status of the application.</p>
    #[serde(rename = "launchStatus")]
    #[serde(skip_serializing_if = "Option::is_none")]
    pub launch_status: Option<String>,
    /// <p>A message related to the launch status of the application.</p>
    #[serde(rename = "launchStatusMessage")]
    #[serde(skip_serializing_if = "Option::is_none")]
    pub launch_status_message: Option<String>,
    /// <p>Name of the application.</p>
    #[serde(rename = "name")]
    #[serde(skip_serializing_if = "Option::is_none")]
    pub name: Option<String>,
    /// <p>Replication status of the application.</p>
    #[serde(rename = "replicationStatus")]
    #[serde(skip_serializing_if = "Option::is_none")]
    pub replication_status: Option<String>,
    /// <p>A message related to the replication status of the application.</p>
    #[serde(rename = "replicationStatusMessage")]
    #[serde(skip_serializing_if = "Option::is_none")]
    pub replication_status_message: Option<String>,
    /// <p>Name of the service role in the customer's account used by AWS SMS.</p>
    #[serde(rename = "roleName")]
    #[serde(skip_serializing_if = "Option::is_none")]
    pub role_name: Option<String>,
    /// <p>Status of the application.</p>
    #[serde(rename = "status")]
    #[serde(skip_serializing_if = "Option::is_none")]
    pub status: Option<String>,
    /// <p>A message related to the status of the application</p>
    #[serde(rename = "statusMessage")]
    #[serde(skip_serializing_if = "Option::is_none")]
    pub status_message: Option<String>,
    /// <p>Number of server groups present in the application.</p>
    #[serde(rename = "totalServerGroups")]
    #[serde(skip_serializing_if = "Option::is_none")]
    pub total_server_groups: Option<i64>,
    /// <p>Number of servers present in the application.</p>
    #[serde(rename = "totalServers")]
    #[serde(skip_serializing_if = "Option::is_none")]
    pub total_servers: Option<i64>,
}

/// <p>Represents a connector.</p>
#[derive(Default, Debug, Clone, PartialEq, Deserialize)]
#[cfg_attr(any(test, feature = "serialize_structs"), derive(Serialize))]
pub struct Connector {
    /// <p>The time the connector was associated.</p>
    #[serde(rename = "associatedOn")]
    #[serde(skip_serializing_if = "Option::is_none")]
    pub associated_on: Option<f64>,
    /// <p>The capabilities of the connector.</p>
    #[serde(rename = "capabilityList")]
    #[serde(skip_serializing_if = "Option::is_none")]
    pub capability_list: Option<Vec<String>>,
    /// <p>The identifier of the connector.</p>
    #[serde(rename = "connectorId")]
    #[serde(skip_serializing_if = "Option::is_none")]
    pub connector_id: Option<String>,
    /// <p>The IP address of the connector.</p>
    #[serde(rename = "ipAddress")]
    #[serde(skip_serializing_if = "Option::is_none")]
    pub ip_address: Option<String>,
    /// <p>The MAC address of the connector.</p>
    #[serde(rename = "macAddress")]
    #[serde(skip_serializing_if = "Option::is_none")]
    pub mac_address: Option<String>,
    /// <p>The status of the connector.</p>
    #[serde(rename = "status")]
    #[serde(skip_serializing_if = "Option::is_none")]
    pub status: Option<String>,
    /// <p>The connector version.</p>
    #[serde(rename = "version")]
    #[serde(skip_serializing_if = "Option::is_none")]
    pub version: Option<String>,
    /// <p>The identifier of the VM manager.</p>
    #[serde(rename = "vmManagerId")]
    #[serde(skip_serializing_if = "Option::is_none")]
    pub vm_manager_id: Option<String>,
    /// <p>The name of the VM manager.</p>
    #[serde(rename = "vmManagerName")]
    #[serde(skip_serializing_if = "Option::is_none")]
    pub vm_manager_name: Option<String>,
    /// <p>The VM management product.</p>
    #[serde(rename = "vmManagerType")]
    #[serde(skip_serializing_if = "Option::is_none")]
    pub vm_manager_type: Option<String>,
}

#[derive(Default, Debug, Clone, PartialEq, Serialize)]
pub struct CreateAppRequest {
    /// <p>A unique, case-sensitive identifier you provide to ensure idempotency of application creation.</p>
    #[serde(rename = "clientToken")]
    #[serde(skip_serializing_if = "Option::is_none")]
    pub client_token: Option<String>,
    /// <p>Description of the new application</p>
    #[serde(rename = "description")]
    #[serde(skip_serializing_if = "Option::is_none")]
    pub description: Option<String>,
    /// <p>Name of the new application.</p>
    #[serde(rename = "name")]
    #[serde(skip_serializing_if = "Option::is_none")]
    pub name: Option<String>,
    /// <p>Name of service role in customer's account to be used by AWS SMS.</p>
    #[serde(rename = "roleName")]
    #[serde(skip_serializing_if = "Option::is_none")]
    pub role_name: Option<String>,
    /// <p>List of server groups to include in the application.</p>
    #[serde(rename = "serverGroups")]
    #[serde(skip_serializing_if = "Option::is_none")]
    pub server_groups: Option<Vec<ServerGroup>>,
    /// <p>List of tags to be associated with the application.</p>
    #[serde(rename = "tags")]
    #[serde(skip_serializing_if = "Option::is_none")]
    pub tags: Option<Vec<Tag>>,
}

#[derive(Default, Debug, Clone, PartialEq, Deserialize)]
#[cfg_attr(any(test, feature = "serialize_structs"), derive(Serialize))]
pub struct CreateAppResponse {
    /// <p>Summary description of the application.</p>
    #[serde(rename = "appSummary")]
    #[serde(skip_serializing_if = "Option::is_none")]
    pub app_summary: Option<AppSummary>,
    /// <p>List of server groups included in the application.</p>
    #[serde(rename = "serverGroups")]
    #[serde(skip_serializing_if = "Option::is_none")]
    pub server_groups: Option<Vec<ServerGroup>>,
    /// <p>List of taags associated with the application.</p>
    #[serde(rename = "tags")]
    #[serde(skip_serializing_if = "Option::is_none")]
    pub tags: Option<Vec<Tag>>,
}

#[derive(Default, Debug, Clone, PartialEq, Serialize)]
pub struct CreateReplicationJobRequest {
    /// <p>The description of the replication job.</p>
    #[serde(rename = "description")]
    #[serde(skip_serializing_if = "Option::is_none")]
    pub description: Option<String>,
    /// <p>When <i>true</i>, the replication job produces encrypted AMIs. See also <code>KmsKeyId</code> below.</p>
    #[serde(rename = "encrypted")]
    #[serde(skip_serializing_if = "Option::is_none")]
    pub encrypted: Option<bool>,
    /// <p>The time between consecutive replication runs, in hours.</p>
    #[serde(rename = "frequency")]
    #[serde(skip_serializing_if = "Option::is_none")]
    pub frequency: Option<i64>,
    /// <p>KMS key ID for replication jobs that produce encrypted AMIs. Can be any of the following: </p> <ul> <li> <p>KMS key ID</p> </li> <li> <p>KMS key alias</p> </li> <li> <p>ARN referring to KMS key ID</p> </li> <li> <p>ARN referring to KMS key alias</p> </li> </ul> <p> If encrypted is <i>true</i> but a KMS key id is not specified, the customer's default KMS key for EBS is used. </p>
    #[serde(rename = "kmsKeyId")]
    #[serde(skip_serializing_if = "Option::is_none")]
    pub kms_key_id: Option<String>,
    /// <p>The license type to be used for the AMI created by a successful replication run.</p>
    #[serde(rename = "licenseType")]
    #[serde(skip_serializing_if = "Option::is_none")]
    pub license_type: Option<String>,
    /// <p>The maximum number of SMS-created AMIs to retain. The oldest will be deleted once the maximum number is reached and a new AMI is created.</p>
    #[serde(rename = "numberOfRecentAmisToKeep")]
    #[serde(skip_serializing_if = "Option::is_none")]
    pub number_of_recent_amis_to_keep: Option<i64>,
    /// <p>The name of the IAM role to be used by the AWS SMS.</p>
    #[serde(rename = "roleName")]
    #[serde(skip_serializing_if = "Option::is_none")]
    pub role_name: Option<String>,
    /// <p><p/></p>
    #[serde(rename = "runOnce")]
    #[serde(skip_serializing_if = "Option::is_none")]
    pub run_once: Option<bool>,
    /// <p>The seed replication time.</p>
    #[serde(rename = "seedReplicationTime")]
    pub seed_replication_time: f64,
    /// <p>The identifier of the server.</p>
    #[serde(rename = "serverId")]
    pub server_id: String,
}

#[derive(Default, Debug, Clone, PartialEq, Deserialize)]
#[cfg_attr(any(test, feature = "serialize_structs"), derive(Serialize))]
pub struct CreateReplicationJobResponse {
    /// <p>The unique identifier of the replication job.</p>
    #[serde(rename = "replicationJobId")]
    #[serde(skip_serializing_if = "Option::is_none")]
    pub replication_job_id: Option<String>,
}

#[derive(Default, Debug, Clone, PartialEq, Serialize)]
pub struct DeleteAppLaunchConfigurationRequest {
    /// <p>ID of the application associated with the launch configuration.</p>
    #[serde(rename = "appId")]
    #[serde(skip_serializing_if = "Option::is_none")]
    pub app_id: Option<String>,
}

#[derive(Default, Debug, Clone, PartialEq, Deserialize)]
#[cfg_attr(any(test, feature = "serialize_structs"), derive(Serialize))]
pub struct DeleteAppLaunchConfigurationResponse {}

#[derive(Default, Debug, Clone, PartialEq, Serialize)]
pub struct DeleteAppReplicationConfigurationRequest {
    /// <p>ID of the application associated with the replication configuration.</p>
    #[serde(rename = "appId")]
    #[serde(skip_serializing_if = "Option::is_none")]
    pub app_id: Option<String>,
}

#[derive(Default, Debug, Clone, PartialEq, Deserialize)]
#[cfg_attr(any(test, feature = "serialize_structs"), derive(Serialize))]
pub struct DeleteAppReplicationConfigurationResponse {}

#[derive(Default, Debug, Clone, PartialEq, Serialize)]
pub struct DeleteAppRequest {
    /// <p>ID of the application to delete.</p>
    #[serde(rename = "appId")]
    #[serde(skip_serializing_if = "Option::is_none")]
    pub app_id: Option<String>,
    /// <p>While deleting the application, stop all replication jobs corresponding to the servers in the application.</p>
    #[serde(rename = "forceStopAppReplication")]
    #[serde(skip_serializing_if = "Option::is_none")]
    pub force_stop_app_replication: Option<bool>,
    /// <p>While deleting the application, terminate the stack corresponding to the application.</p>
    #[serde(rename = "forceTerminateApp")]
    #[serde(skip_serializing_if = "Option::is_none")]
    pub force_terminate_app: Option<bool>,
}

#[derive(Default, Debug, Clone, PartialEq, Deserialize)]
#[cfg_attr(any(test, feature = "serialize_structs"), derive(Serialize))]
pub struct DeleteAppResponse {}

#[derive(Default, Debug, Clone, PartialEq, Serialize)]
pub struct DeleteReplicationJobRequest {
    /// <p>The identifier of the replication job.</p>
    #[serde(rename = "replicationJobId")]
    pub replication_job_id: String,
}

#[derive(Default, Debug, Clone, PartialEq, Deserialize)]
#[cfg_attr(any(test, feature = "serialize_structs"), derive(Serialize))]
pub struct DeleteReplicationJobResponse {}

#[derive(Default, Debug, Clone, PartialEq, Serialize)]
pub struct DeleteServerCatalogRequest {}

#[derive(Default, Debug, Clone, PartialEq, Deserialize)]
#[cfg_attr(any(test, feature = "serialize_structs"), derive(Serialize))]
pub struct DeleteServerCatalogResponse {}

#[derive(Default, Debug, Clone, PartialEq, Serialize)]
pub struct DisassociateConnectorRequest {
    /// <p>The identifier of the connector.</p>
    #[serde(rename = "connectorId")]
    pub connector_id: String,
}

#[derive(Default, Debug, Clone, PartialEq, Deserialize)]
#[cfg_attr(any(test, feature = "serialize_structs"), derive(Serialize))]
pub struct DisassociateConnectorResponse {}

#[derive(Default, Debug, Clone, PartialEq, Serialize)]
pub struct GenerateChangeSetRequest {
    /// <p>ID of the application associated with the change set.</p>
    #[serde(rename = "appId")]
    #[serde(skip_serializing_if = "Option::is_none")]
    pub app_id: Option<String>,
    /// <p>Format for the change set.</p>
    #[serde(rename = "changesetFormat")]
    #[serde(skip_serializing_if = "Option::is_none")]
    pub changeset_format: Option<String>,
}

#[derive(Default, Debug, Clone, PartialEq, Deserialize)]
#[cfg_attr(any(test, feature = "serialize_structs"), derive(Serialize))]
pub struct GenerateChangeSetResponse {
    /// <p>Location of the Amazon S3 object.</p>
    #[serde(rename = "s3Location")]
    #[serde(skip_serializing_if = "Option::is_none")]
    pub s_3_location: Option<S3Location>,
}

#[derive(Default, Debug, Clone, PartialEq, Serialize)]
pub struct GenerateTemplateRequest {
    /// <p>ID of the application associated with the Amazon CloudFormation template.</p>
    #[serde(rename = "appId")]
    #[serde(skip_serializing_if = "Option::is_none")]
    pub app_id: Option<String>,
    /// <p>Format for generating the Amazon CloudFormation template.</p>
    #[serde(rename = "templateFormat")]
    #[serde(skip_serializing_if = "Option::is_none")]
    pub template_format: Option<String>,
}

#[derive(Default, Debug, Clone, PartialEq, Deserialize)]
#[cfg_attr(any(test, feature = "serialize_structs"), derive(Serialize))]
pub struct GenerateTemplateResponse {
    /// <p>Location of the Amazon S3 object.</p>
    #[serde(rename = "s3Location")]
    #[serde(skip_serializing_if = "Option::is_none")]
    pub s_3_location: Option<S3Location>,
}

#[derive(Default, Debug, Clone, PartialEq, Serialize)]
pub struct GetAppLaunchConfigurationRequest {
    /// <p>ID of the application launch configuration.</p>
    #[serde(rename = "appId")]
    #[serde(skip_serializing_if = "Option::is_none")]
    pub app_id: Option<String>,
}

#[derive(Default, Debug, Clone, PartialEq, Deserialize)]
#[cfg_attr(any(test, feature = "serialize_structs"), derive(Serialize))]
pub struct GetAppLaunchConfigurationResponse {
    /// <p>ID of the application associated with the launch configuration.</p>
    #[serde(rename = "appId")]
    #[serde(skip_serializing_if = "Option::is_none")]
    pub app_id: Option<String>,
    /// <p>Name of the service role in the customer's account that Amazon CloudFormation uses to launch the application.</p>
    #[serde(rename = "roleName")]
    #[serde(skip_serializing_if = "Option::is_none")]
    pub role_name: Option<String>,
    /// <p>List of launch configurations for server groups in this application.</p>
    #[serde(rename = "serverGroupLaunchConfigurations")]
    #[serde(skip_serializing_if = "Option::is_none")]
    pub server_group_launch_configurations: Option<Vec<ServerGroupLaunchConfiguration>>,
}

#[derive(Default, Debug, Clone, PartialEq, Serialize)]
pub struct GetAppReplicationConfigurationRequest {
    /// <p>ID of the application associated with the replication configuration.</p>
    #[serde(rename = "appId")]
    #[serde(skip_serializing_if = "Option::is_none")]
    pub app_id: Option<String>,
}

#[derive(Default, Debug, Clone, PartialEq, Deserialize)]
#[cfg_attr(any(test, feature = "serialize_structs"), derive(Serialize))]
pub struct GetAppReplicationConfigurationResponse {
    /// <p>Replication configurations associated with server groups in this application.</p>
    #[serde(rename = "serverGroupReplicationConfigurations")]
    #[serde(skip_serializing_if = "Option::is_none")]
    pub server_group_replication_configurations: Option<Vec<ServerGroupReplicationConfiguration>>,
}

#[derive(Default, Debug, Clone, PartialEq, Serialize)]
pub struct GetAppRequest {
    /// <p>ID of the application whose information is being retrieved.</p>
    #[serde(rename = "appId")]
    #[serde(skip_serializing_if = "Option::is_none")]
    pub app_id: Option<String>,
}

#[derive(Default, Debug, Clone, PartialEq, Deserialize)]
#[cfg_attr(any(test, feature = "serialize_structs"), derive(Serialize))]
pub struct GetAppResponse {
    /// <p>Information about the application.</p>
    #[serde(rename = "appSummary")]
    #[serde(skip_serializing_if = "Option::is_none")]
    pub app_summary: Option<AppSummary>,
    /// <p>List of server groups belonging to the application.</p>
    #[serde(rename = "serverGroups")]
    #[serde(skip_serializing_if = "Option::is_none")]
    pub server_groups: Option<Vec<ServerGroup>>,
    /// <p>List of tags associated with the application.</p>
    #[serde(rename = "tags")]
    #[serde(skip_serializing_if = "Option::is_none")]
    pub tags: Option<Vec<Tag>>,
}

#[derive(Default, Debug, Clone, PartialEq, Serialize)]
pub struct GetConnectorsRequest {
    /// <p>The maximum number of results to return in a single call. The default value is 50. To retrieve the remaining results, make another call with the returned <code>NextToken</code> value.</p>
    #[serde(rename = "maxResults")]
    #[serde(skip_serializing_if = "Option::is_none")]
    pub max_results: Option<i64>,
    /// <p>The token for the next set of results.</p>
    #[serde(rename = "nextToken")]
    #[serde(skip_serializing_if = "Option::is_none")]
    pub next_token: Option<String>,
}

#[derive(Default, Debug, Clone, PartialEq, Deserialize)]
#[cfg_attr(any(test, feature = "serialize_structs"), derive(Serialize))]
pub struct GetConnectorsResponse {
    /// <p>Information about the registered connectors.</p>
    #[serde(rename = "connectorList")]
    #[serde(skip_serializing_if = "Option::is_none")]
    pub connector_list: Option<Vec<Connector>>,
    /// <p>The token required to retrieve the next set of results. This value is null when there are no more results to return.</p>
    #[serde(rename = "nextToken")]
    #[serde(skip_serializing_if = "Option::is_none")]
    pub next_token: Option<String>,
}

#[derive(Default, Debug, Clone, PartialEq, Serialize)]
pub struct GetReplicationJobsRequest {
    /// <p>The maximum number of results to return in a single call. The default value is 50. To retrieve the remaining results, make another call with the returned <code>NextToken</code> value.</p>
    #[serde(rename = "maxResults")]
    #[serde(skip_serializing_if = "Option::is_none")]
    pub max_results: Option<i64>,
    /// <p>The token for the next set of results.</p>
    #[serde(rename = "nextToken")]
    #[serde(skip_serializing_if = "Option::is_none")]
    pub next_token: Option<String>,
    /// <p>The identifier of the replication job.</p>
    #[serde(rename = "replicationJobId")]
    #[serde(skip_serializing_if = "Option::is_none")]
    pub replication_job_id: Option<String>,
}

#[derive(Default, Debug, Clone, PartialEq, Deserialize)]
#[cfg_attr(any(test, feature = "serialize_structs"), derive(Serialize))]
pub struct GetReplicationJobsResponse {
    /// <p>The token required to retrieve the next set of results. This value is null when there are no more results to return.</p>
    #[serde(rename = "nextToken")]
    #[serde(skip_serializing_if = "Option::is_none")]
    pub next_token: Option<String>,
    /// <p>Information about the replication jobs.</p>
    #[serde(rename = "replicationJobList")]
    #[serde(skip_serializing_if = "Option::is_none")]
    pub replication_job_list: Option<Vec<ReplicationJob>>,
}

#[derive(Default, Debug, Clone, PartialEq, Serialize)]
pub struct GetReplicationRunsRequest {
    /// <p>The maximum number of results to return in a single call. The default value is 50. To retrieve the remaining results, make another call with the returned <code>NextToken</code> value.</p>
    #[serde(rename = "maxResults")]
    #[serde(skip_serializing_if = "Option::is_none")]
    pub max_results: Option<i64>,
    /// <p>The token for the next set of results.</p>
    #[serde(rename = "nextToken")]
    #[serde(skip_serializing_if = "Option::is_none")]
    pub next_token: Option<String>,
    /// <p>The identifier of the replication job.</p>
    #[serde(rename = "replicationJobId")]
    pub replication_job_id: String,
}

#[derive(Default, Debug, Clone, PartialEq, Deserialize)]
#[cfg_attr(any(test, feature = "serialize_structs"), derive(Serialize))]
pub struct GetReplicationRunsResponse {
    /// <p>The token required to retrieve the next set of results. This value is null when there are no more results to return.</p>
    #[serde(rename = "nextToken")]
    #[serde(skip_serializing_if = "Option::is_none")]
    pub next_token: Option<String>,
    /// <p>Information about the replication job.</p>
    #[serde(rename = "replicationJob")]
    #[serde(skip_serializing_if = "Option::is_none")]
    pub replication_job: Option<ReplicationJob>,
    /// <p>Information about the replication runs.</p>
    #[serde(rename = "replicationRunList")]
    #[serde(skip_serializing_if = "Option::is_none")]
    pub replication_run_list: Option<Vec<ReplicationRun>>,
}

#[derive(Default, Debug, Clone, PartialEq, Serialize)]
pub struct GetServersRequest {
    /// <p>The maximum number of results to return in a single call. The default value is 50. To retrieve the remaining results, make another call with the returned <code>NextToken</code> value.</p>
    #[serde(rename = "maxResults")]
    #[serde(skip_serializing_if = "Option::is_none")]
    pub max_results: Option<i64>,
    /// <p>The token for the next set of results.</p>
    #[serde(rename = "nextToken")]
    #[serde(skip_serializing_if = "Option::is_none")]
    pub next_token: Option<String>,
    /// <p>List of <code>VmServerAddress</code> objects</p>
    #[serde(rename = "vmServerAddressList")]
    #[serde(skip_serializing_if = "Option::is_none")]
    pub vm_server_address_list: Option<Vec<VmServerAddress>>,
}

#[derive(Default, Debug, Clone, PartialEq, Deserialize)]
#[cfg_attr(any(test, feature = "serialize_structs"), derive(Serialize))]
pub struct GetServersResponse {
    /// <p>The time when the server was last modified.</p>
    #[serde(rename = "lastModifiedOn")]
    #[serde(skip_serializing_if = "Option::is_none")]
    pub last_modified_on: Option<f64>,
    /// <p>The token required to retrieve the next set of results. This value is null when there are no more results to return.</p>
    #[serde(rename = "nextToken")]
    #[serde(skip_serializing_if = "Option::is_none")]
    pub next_token: Option<String>,
    /// <p>The status of the server catalog.</p>
    #[serde(rename = "serverCatalogStatus")]
    #[serde(skip_serializing_if = "Option::is_none")]
    pub server_catalog_status: Option<String>,
    /// <p>Information about the servers.</p>
    #[serde(rename = "serverList")]
    #[serde(skip_serializing_if = "Option::is_none")]
    pub server_list: Option<Vec<Server>>,
}

#[derive(Default, Debug, Clone, PartialEq, Serialize)]
pub struct ImportServerCatalogRequest {}

#[derive(Default, Debug, Clone, PartialEq, Deserialize)]
#[cfg_attr(any(test, feature = "serialize_structs"), derive(Serialize))]
pub struct ImportServerCatalogResponse {}

#[derive(Default, Debug, Clone, PartialEq, Serialize)]
pub struct LaunchAppRequest {
    /// <p>ID of the application to launch.</p>
    #[serde(rename = "appId")]
    #[serde(skip_serializing_if = "Option::is_none")]
    pub app_id: Option<String>,
}

#[derive(Default, Debug, Clone, PartialEq, Deserialize)]
#[cfg_attr(any(test, feature = "serialize_structs"), derive(Serialize))]
pub struct LaunchAppResponse {}

/// <p>Details about the latest launch of an application.</p>
#[derive(Default, Debug, Clone, PartialEq, Deserialize)]
#[cfg_attr(any(test, feature = "serialize_structs"), derive(Serialize))]
pub struct LaunchDetails {
    /// <p>Latest time this application was launched successfully.</p>
    #[serde(rename = "latestLaunchTime")]
    #[serde(skip_serializing_if = "Option::is_none")]
    pub latest_launch_time: Option<f64>,
    /// <p>Identifier of the latest stack launched for this application.</p>
    #[serde(rename = "stackId")]
    #[serde(skip_serializing_if = "Option::is_none")]
    pub stack_id: Option<String>,
    /// <p>Name of the latest stack launched for this application.</p>
    #[serde(rename = "stackName")]
    #[serde(skip_serializing_if = "Option::is_none")]
    pub stack_name: Option<String>,
}

#[derive(Default, Debug, Clone, PartialEq, Serialize)]
pub struct ListAppsRequest {
    /// <p><p/></p>
    #[serde(rename = "appIds")]
    #[serde(skip_serializing_if = "Option::is_none")]
    pub app_ids: Option<Vec<String>>,
    /// <p>The maximum number of results to return in a single call. The default value is 50. To retrieve the remaining results, make another call with the returned <code>NextToken</code> value. </p>
    #[serde(rename = "maxResults")]
    #[serde(skip_serializing_if = "Option::is_none")]
    pub max_results: Option<i64>,
    /// <p>The token for the next set of results.</p>
    #[serde(rename = "nextToken")]
    #[serde(skip_serializing_if = "Option::is_none")]
    pub next_token: Option<String>,
}

#[derive(Default, Debug, Clone, PartialEq, Deserialize)]
#[cfg_attr(any(test, feature = "serialize_structs"), derive(Serialize))]
pub struct ListAppsResponse {
    /// <p>A list of application summaries.</p>
    #[serde(rename = "apps")]
    #[serde(skip_serializing_if = "Option::is_none")]
    pub apps: Option<Vec<AppSummary>>,
    /// <p>The token required to retrieve the next set of results. This value is null when there are no more results to return.</p>
    #[serde(rename = "nextToken")]
    #[serde(skip_serializing_if = "Option::is_none")]
    pub next_token: Option<String>,
}

#[derive(Default, Debug, Clone, PartialEq, Serialize)]
pub struct PutAppLaunchConfigurationRequest {
    /// <p>ID of the application associated with the launch configuration.</p>
    #[serde(rename = "appId")]
    #[serde(skip_serializing_if = "Option::is_none")]
    pub app_id: Option<String>,
    /// <p>Name of service role in the customer's account that Amazon CloudFormation uses to launch the application.</p>
    #[serde(rename = "roleName")]
    #[serde(skip_serializing_if = "Option::is_none")]
    pub role_name: Option<String>,
    /// <p>Launch configurations for server groups in the application.</p>
    #[serde(rename = "serverGroupLaunchConfigurations")]
    #[serde(skip_serializing_if = "Option::is_none")]
    pub server_group_launch_configurations: Option<Vec<ServerGroupLaunchConfiguration>>,
}

#[derive(Default, Debug, Clone, PartialEq, Deserialize)]
#[cfg_attr(any(test, feature = "serialize_structs"), derive(Serialize))]
pub struct PutAppLaunchConfigurationResponse {}

#[derive(Default, Debug, Clone, PartialEq, Serialize)]
pub struct PutAppReplicationConfigurationRequest {
    /// <p>ID of the application tassociated with the replication configuration.</p>
    #[serde(rename = "appId")]
    #[serde(skip_serializing_if = "Option::is_none")]
    pub app_id: Option<String>,
    /// <p>Replication configurations for server groups in the application.</p>
    #[serde(rename = "serverGroupReplicationConfigurations")]
    #[serde(skip_serializing_if = "Option::is_none")]
    pub server_group_replication_configurations: Option<Vec<ServerGroupReplicationConfiguration>>,
}

#[derive(Default, Debug, Clone, PartialEq, Deserialize)]
#[cfg_attr(any(test, feature = "serialize_structs"), derive(Serialize))]
pub struct PutAppReplicationConfigurationResponse {}

/// <p>Represents a replication job.</p>
#[derive(Default, Debug, Clone, PartialEq, Deserialize)]
#[cfg_attr(any(test, feature = "serialize_structs"), derive(Serialize))]
pub struct ReplicationJob {
    /// <p>The description of the replication job.</p>
    #[serde(rename = "description")]
    #[serde(skip_serializing_if = "Option::is_none")]
    pub description: Option<String>,
    /// <p>Whether the replication job should produce encrypted AMIs or not. See also <code>KmsKeyId</code> below.</p>
    #[serde(rename = "encrypted")]
    #[serde(skip_serializing_if = "Option::is_none")]
    pub encrypted: Option<bool>,
    /// <p>The time between consecutive replication runs, in hours.</p>
    #[serde(rename = "frequency")]
    #[serde(skip_serializing_if = "Option::is_none")]
    pub frequency: Option<i64>,
    /// <p>KMS key ID for replication jobs that produce encrypted AMIs. Can be any of the following: </p> <ul> <li> <p>KMS key ID</p> </li> <li> <p>KMS key alias</p> </li> <li> <p>ARN referring to KMS key ID</p> </li> <li> <p>ARN referring to KMS key alias</p> </li> </ul> <p> If encrypted is <i>true</i> but a KMS key id is not specified, the customer's default KMS key for EBS is used. </p>
    #[serde(rename = "kmsKeyId")]
    #[serde(skip_serializing_if = "Option::is_none")]
    pub kms_key_id: Option<String>,
    /// <p>The ID of the latest Amazon Machine Image (AMI).</p>
    #[serde(rename = "latestAmiId")]
    #[serde(skip_serializing_if = "Option::is_none")]
    pub latest_ami_id: Option<String>,
    /// <p>The license type to be used for the AMI created by a successful replication run.</p>
    #[serde(rename = "licenseType")]
    #[serde(skip_serializing_if = "Option::is_none")]
    pub license_type: Option<String>,
    /// <p>The start time of the next replication run.</p>
    #[serde(rename = "nextReplicationRunStartTime")]
    #[serde(skip_serializing_if = "Option::is_none")]
    pub next_replication_run_start_time: Option<f64>,
    /// <p>Number of recent AMIs to keep in the customer's account for a replication job. By default the value is set to zero, meaning that all AMIs are kept.</p>
    #[serde(rename = "numberOfRecentAmisToKeep")]
    #[serde(skip_serializing_if = "Option::is_none")]
    pub number_of_recent_amis_to_keep: Option<i64>,
    /// <p>The identifier of the replication job.</p>
    #[serde(rename = "replicationJobId")]
    #[serde(skip_serializing_if = "Option::is_none")]
    pub replication_job_id: Option<String>,
    /// <p>Information about the replication runs.</p>
    #[serde(rename = "replicationRunList")]
    #[serde(skip_serializing_if = "Option::is_none")]
    pub replication_run_list: Option<Vec<ReplicationRun>>,
    /// <p>The name of the IAM role to be used by the Server Migration Service.</p>
    #[serde(rename = "roleName")]
    #[serde(skip_serializing_if = "Option::is_none")]
    pub role_name: Option<String>,
    /// <p><p/></p>
    #[serde(rename = "runOnce")]
    #[serde(skip_serializing_if = "Option::is_none")]
    pub run_once: Option<bool>,
    /// <p>The seed replication time.</p>
    #[serde(rename = "seedReplicationTime")]
    #[serde(skip_serializing_if = "Option::is_none")]
    pub seed_replication_time: Option<f64>,
    /// <p>The identifier of the server.</p>
    #[serde(rename = "serverId")]
    #[serde(skip_serializing_if = "Option::is_none")]
    pub server_id: Option<String>,
    /// <p>The type of server.</p>
    #[serde(rename = "serverType")]
    #[serde(skip_serializing_if = "Option::is_none")]
    pub server_type: Option<String>,
    /// <p>The state of the replication job.</p>
    #[serde(rename = "state")]
    #[serde(skip_serializing_if = "Option::is_none")]
    pub state: Option<String>,
    /// <p>The description of the current status of the replication job.</p>
    #[serde(rename = "statusMessage")]
    #[serde(skip_serializing_if = "Option::is_none")]
    pub status_message: Option<String>,
    /// <p>Information about the VM server.</p>
    #[serde(rename = "vmServer")]
    #[serde(skip_serializing_if = "Option::is_none")]
    pub vm_server: Option<VmServer>,
}

/// <p>Represents a replication run.</p>
#[derive(Default, Debug, Clone, PartialEq, Deserialize)]
#[cfg_attr(any(test, feature = "serialize_structs"), derive(Serialize))]
pub struct ReplicationRun {
    /// <p>The identifier of the Amazon Machine Image (AMI) from the replication run.</p>
    #[serde(rename = "amiId")]
    #[serde(skip_serializing_if = "Option::is_none")]
    pub ami_id: Option<String>,
    /// <p>The completion time of the last replication run.</p>
    #[serde(rename = "completedTime")]
    #[serde(skip_serializing_if = "Option::is_none")]
    pub completed_time: Option<f64>,
    /// <p>The description of the replication run.</p>
    #[serde(rename = "description")]
    #[serde(skip_serializing_if = "Option::is_none")]
    pub description: Option<String>,
    /// <p>Whether the replication run should produce encrypted AMI or not. See also <code>KmsKeyId</code> below.</p>
    #[serde(rename = "encrypted")]
    #[serde(skip_serializing_if = "Option::is_none")]
    pub encrypted: Option<bool>,
    /// <p>KMS key ID for replication jobs that produce encrypted AMIs. Can be any of the following: </p> <ul> <li> <p>KMS key ID</p> </li> <li> <p>KMS key alias</p> </li> <li> <p>ARN referring to KMS key ID</p> </li> <li> <p>ARN referring to KMS key alias</p> </li> </ul> <p> If encrypted is <i>true</i> but a KMS key id is not specified, the customer's default KMS key for EBS is used. </p>
    #[serde(rename = "kmsKeyId")]
    #[serde(skip_serializing_if = "Option::is_none")]
    pub kms_key_id: Option<String>,
    /// <p>The identifier of the replication run.</p>
    #[serde(rename = "replicationRunId")]
    #[serde(skip_serializing_if = "Option::is_none")]
    pub replication_run_id: Option<String>,
    /// <p>The start time of the next replication run.</p>
    #[serde(rename = "scheduledStartTime")]
    #[serde(skip_serializing_if = "Option::is_none")]
    pub scheduled_start_time: Option<f64>,
    /// <p>Details of the current stage of the replication run.</p>
    #[serde(rename = "stageDetails")]
    #[serde(skip_serializing_if = "Option::is_none")]
    pub stage_details: Option<ReplicationRunStageDetails>,
    /// <p>The state of the replication run.</p>
    #[serde(rename = "state")]
    #[serde(skip_serializing_if = "Option::is_none")]
    pub state: Option<String>,
    /// <p>The description of the current status of the replication job.</p>
    #[serde(rename = "statusMessage")]
    #[serde(skip_serializing_if = "Option::is_none")]
    pub status_message: Option<String>,
    /// <p>The type of replication run.</p>
    #[serde(rename = "type")]
    #[serde(skip_serializing_if = "Option::is_none")]
    pub type_: Option<String>,
}

/// <p>Details of the current stage of a replication run.</p>
#[derive(Default, Debug, Clone, PartialEq, Deserialize)]
#[cfg_attr(any(test, feature = "serialize_structs"), derive(Serialize))]
pub struct ReplicationRunStageDetails {
    /// <p>String describing the current stage of a replication run.</p>
    #[serde(rename = "stage")]
    #[serde(skip_serializing_if = "Option::is_none")]
    pub stage: Option<String>,
    /// <p>String describing the progress of the current stage of a replication run.</p>
    #[serde(rename = "stageProgress")]
    #[serde(skip_serializing_if = "Option::is_none")]
    pub stage_progress: Option<String>,
}

/// <p>Location of the Amazon S3 object in the customer's account.</p>
#[derive(Default, Debug, Clone, PartialEq, Serialize, Deserialize)]
pub struct S3Location {
    /// <p>Amazon S3 bucket name.</p>
    #[serde(rename = "bucket")]
    #[serde(skip_serializing_if = "Option::is_none")]
    pub bucket: Option<String>,
    /// <p>Amazon S3 bucket key.</p>
    #[serde(rename = "key")]
    #[serde(skip_serializing_if = "Option::is_none")]
    pub key: Option<String>,
}

/// <p>Represents a server.</p>
#[derive(Default, Debug, Clone, PartialEq, Serialize, Deserialize)]
pub struct Server {
    /// <p>The identifier of the replication job.</p>
    #[serde(rename = "replicationJobId")]
    #[serde(skip_serializing_if = "Option::is_none")]
    pub replication_job_id: Option<String>,
    /// <p>Indicates whether the replication job is deleted or failed.</p>
    #[serde(rename = "replicationJobTerminated")]
    #[serde(skip_serializing_if = "Option::is_none")]
    pub replication_job_terminated: Option<bool>,
    /// <p>The identifier of the server.</p>
    #[serde(rename = "serverId")]
    #[serde(skip_serializing_if = "Option::is_none")]
    pub server_id: Option<String>,
    /// <p>The type of server.</p>
    #[serde(rename = "serverType")]
    #[serde(skip_serializing_if = "Option::is_none")]
    pub server_type: Option<String>,
    /// <p>Information about the VM server.</p>
    #[serde(rename = "vmServer")]
    #[serde(skip_serializing_if = "Option::is_none")]
    pub vm_server: Option<VmServer>,
}

/// <p>A logical grouping of servers.</p>
#[derive(Default, Debug, Clone, PartialEq, Serialize, Deserialize)]
pub struct ServerGroup {
    /// <p>Name of a server group.</p>
    #[serde(rename = "name")]
    #[serde(skip_serializing_if = "Option::is_none")]
    pub name: Option<String>,
    /// <p>Identifier of a server group.</p>
    #[serde(rename = "serverGroupId")]
    #[serde(skip_serializing_if = "Option::is_none")]
    pub server_group_id: Option<String>,
    /// <p>List of servers belonging to a server group.</p>
    #[serde(rename = "serverList")]
    #[serde(skip_serializing_if = "Option::is_none")]
    pub server_list: Option<Vec<Server>>,
}

/// <p>Launch configuration for a server group.</p>
#[derive(Default, Debug, Clone, PartialEq, Serialize, Deserialize)]
pub struct ServerGroupLaunchConfiguration {
    /// <p>Launch order of servers in the server group.</p>
    #[serde(rename = "launchOrder")]
    #[serde(skip_serializing_if = "Option::is_none")]
    pub launch_order: Option<i64>,
    /// <p>Identifier of the server group the launch configuration is associated with.</p>
    #[serde(rename = "serverGroupId")]
    #[serde(skip_serializing_if = "Option::is_none")]
    pub server_group_id: Option<String>,
    /// <p>Launch configuration for servers in the server group.</p>
    #[serde(rename = "serverLaunchConfigurations")]
    #[serde(skip_serializing_if = "Option::is_none")]
    pub server_launch_configurations: Option<Vec<ServerLaunchConfiguration>>,
}

/// <p>Replication configuration for a server group.</p>
#[derive(Default, Debug, Clone, PartialEq, Serialize, Deserialize)]
pub struct ServerGroupReplicationConfiguration {
    /// <p>Identifier of the server group this replication configuration is associated with.</p>
    #[serde(rename = "serverGroupId")]
    #[serde(skip_serializing_if = "Option::is_none")]
    pub server_group_id: Option<String>,
    /// <p>Replication configuration for servers in the server group.</p>
    #[serde(rename = "serverReplicationConfigurations")]
    #[serde(skip_serializing_if = "Option::is_none")]
    pub server_replication_configurations: Option<Vec<ServerReplicationConfiguration>>,
}

/// <p>Launch configuration for a server.</p>
#[derive(Default, Debug, Clone, PartialEq, Serialize, Deserialize)]
pub struct ServerLaunchConfiguration {
    /// <p>If true, a publicly accessible IP address is created when launching the server.</p>
    #[serde(rename = "associatePublicIpAddress")]
    #[serde(skip_serializing_if = "Option::is_none")]
    pub associate_public_ip_address: Option<bool>,
    /// <p>Name of the EC2 SSH Key to be used for connecting to the launched server.</p>
    #[serde(rename = "ec2KeyName")]
    #[serde(skip_serializing_if = "Option::is_none")]
    pub ec_2_key_name: Option<String>,
    /// <p>Instance type to be used for launching the server.</p>
    #[serde(rename = "instanceType")]
    #[serde(skip_serializing_if = "Option::is_none")]
    pub instance_type: Option<String>,
    /// <p>Logical ID of the server in the Amazon CloudFormation template.</p>
    #[serde(rename = "logicalId")]
    #[serde(skip_serializing_if = "Option::is_none")]
    pub logical_id: Option<String>,
    /// <p>Identifier of the security group that applies to the launched server.</p>
    #[serde(rename = "securityGroup")]
    #[serde(skip_serializing_if = "Option::is_none")]
    pub security_group: Option<String>,
    /// <p>Identifier of the server the launch configuration is associated with.</p>
    #[serde(rename = "server")]
    #[serde(skip_serializing_if = "Option::is_none")]
    pub server: Option<Server>,
    /// <p>Identifier of the subnet the server should be launched into.</p>
    #[serde(rename = "subnet")]
    #[serde(skip_serializing_if = "Option::is_none")]
    pub subnet: Option<String>,
    /// <p>Location of the user-data script to be executed when launching the server.</p>
    #[serde(rename = "userData")]
    #[serde(skip_serializing_if = "Option::is_none")]
    pub user_data: Option<UserData>,
    /// <p>Identifier of the VPC the server should be launched into.</p>
    #[serde(rename = "vpc")]
    #[serde(skip_serializing_if = "Option::is_none")]
    pub vpc: Option<String>,
}

/// <p>Replication configuration of a server.</p>
#[derive(Default, Debug, Clone, PartialEq, Serialize, Deserialize)]
pub struct ServerReplicationConfiguration {
    /// <p>Identifier of the server this replication configuration is associated with.</p>
    #[serde(rename = "server")]
    #[serde(skip_serializing_if = "Option::is_none")]
    pub server: Option<Server>,
    /// <p>Parameters for replicating the server.</p>
    #[serde(rename = "serverReplicationParameters")]
    #[serde(skip_serializing_if = "Option::is_none")]
    pub server_replication_parameters: Option<ServerReplicationParameters>,
}

/// <p>Replication parameters for replicating a server.</p>
#[derive(Default, Debug, Clone, PartialEq, Serialize, Deserialize)]
pub struct ServerReplicationParameters {
    /// <p>When true, the replication job produces encrypted AMIs. See also <code>KmsKeyId</code> below.</p>
    #[serde(rename = "encrypted")]
    #[serde(skip_serializing_if = "Option::is_none")]
    pub encrypted: Option<bool>,
    /// <p>Frequency of creating replication jobs for the server.</p>
    #[serde(rename = "frequency")]
    #[serde(skip_serializing_if = "Option::is_none")]
    pub frequency: Option<i64>,
    /// <p><p/> <p>KMS key ID for replication jobs that produce encrypted AMIs. Can be any of the following: </p> <ul> <li> <p>KMS key ID</p> </li> <li> <p>KMS key alias</p> </li> <li> <p>ARN referring to KMS key ID</p> </li> <li> <p>ARN referring to KMS key alias</p> </li> </ul> <p> If encrypted is <i>true</i> but a KMS key id is not specified, the customer&#39;s default KMS key for EBS is used. </p></p>
    #[serde(rename = "kmsKeyId")]
    #[serde(skip_serializing_if = "Option::is_none")]
    pub kms_key_id: Option<String>,
    /// <p>License type for creating a replication job for the server.</p>
    #[serde(rename = "licenseType")]
    #[serde(skip_serializing_if = "Option::is_none")]
    pub license_type: Option<String>,
    /// <p>Number of recent AMIs to keep when creating a replication job for this server.</p>
    #[serde(rename = "numberOfRecentAmisToKeep")]
    #[serde(skip_serializing_if = "Option::is_none")]
    pub number_of_recent_amis_to_keep: Option<i64>,
    /// <p><p/></p>
    #[serde(rename = "runOnce")]
    #[serde(skip_serializing_if = "Option::is_none")]
    pub run_once: Option<bool>,
    /// <p>Seed time for creating a replication job for the server.</p>
    #[serde(rename = "seedTime")]
    #[serde(skip_serializing_if = "Option::is_none")]
    pub seed_time: Option<f64>,
}

#[derive(Default, Debug, Clone, PartialEq, Serialize)]
pub struct StartAppReplicationRequest {
    /// <p>ID of the application to replicate.</p>
    #[serde(rename = "appId")]
    #[serde(skip_serializing_if = "Option::is_none")]
    pub app_id: Option<String>,
}

#[derive(Default, Debug, Clone, PartialEq, Deserialize)]
#[cfg_attr(any(test, feature = "serialize_structs"), derive(Serialize))]
pub struct StartAppReplicationResponse {}

#[derive(Default, Debug, Clone, PartialEq, Serialize)]
pub struct StartOnDemandReplicationRunRequest {
    /// <p>The description of the replication run.</p>
    #[serde(rename = "description")]
    #[serde(skip_serializing_if = "Option::is_none")]
    pub description: Option<String>,
    /// <p>The identifier of the replication job.</p>
    #[serde(rename = "replicationJobId")]
    pub replication_job_id: String,
}

#[derive(Default, Debug, Clone, PartialEq, Deserialize)]
#[cfg_attr(any(test, feature = "serialize_structs"), derive(Serialize))]
pub struct StartOnDemandReplicationRunResponse {
    /// <p>The identifier of the replication run.</p>
    #[serde(rename = "replicationRunId")]
    #[serde(skip_serializing_if = "Option::is_none")]
    pub replication_run_id: Option<String>,
}

#[derive(Default, Debug, Clone, PartialEq, Serialize)]
pub struct StopAppReplicationRequest {
    /// <p>ID of the application to stop replicating.</p>
    #[serde(rename = "appId")]
    #[serde(skip_serializing_if = "Option::is_none")]
    pub app_id: Option<String>,
}

#[derive(Default, Debug, Clone, PartialEq, Deserialize)]
#[cfg_attr(any(test, feature = "serialize_structs"), derive(Serialize))]
pub struct StopAppReplicationResponse {}

/// <p>A label that can be assigned to an application.</p>
#[derive(Default, Debug, Clone, PartialEq, Serialize, Deserialize)]
pub struct Tag {
    /// <p>Tag key.</p>
    #[serde(rename = "key")]
    #[serde(skip_serializing_if = "Option::is_none")]
    pub key: Option<String>,
    /// <p>Tag value.</p>
    #[serde(rename = "value")]
    #[serde(skip_serializing_if = "Option::is_none")]
    pub value: Option<String>,
}

#[derive(Default, Debug, Clone, PartialEq, Serialize)]
pub struct TerminateAppRequest {
    /// <p>ID of the application to terminate.</p>
    #[serde(rename = "appId")]
    #[serde(skip_serializing_if = "Option::is_none")]
    pub app_id: Option<String>,
}

#[derive(Default, Debug, Clone, PartialEq, Deserialize)]
#[cfg_attr(any(test, feature = "serialize_structs"), derive(Serialize))]
pub struct TerminateAppResponse {}

#[derive(Default, Debug, Clone, PartialEq, Serialize)]
pub struct UpdateAppRequest {
    /// <p>ID of the application to update.</p>
    #[serde(rename = "appId")]
    #[serde(skip_serializing_if = "Option::is_none")]
    pub app_id: Option<String>,
    /// <p>New description of the application.</p>
    #[serde(rename = "description")]
    #[serde(skip_serializing_if = "Option::is_none")]
    pub description: Option<String>,
    /// <p>New name of the application.</p>
    #[serde(rename = "name")]
    #[serde(skip_serializing_if = "Option::is_none")]
    pub name: Option<String>,
    /// <p>Name of the service role in the customer's account used by AWS SMS.</p>
    #[serde(rename = "roleName")]
    #[serde(skip_serializing_if = "Option::is_none")]
    pub role_name: Option<String>,
    /// <p>List of server groups in the application to update.</p>
    #[serde(rename = "serverGroups")]
    #[serde(skip_serializing_if = "Option::is_none")]
    pub server_groups: Option<Vec<ServerGroup>>,
    /// <p>List of tags to associate with the application.</p>
    #[serde(rename = "tags")]
    #[serde(skip_serializing_if = "Option::is_none")]
    pub tags: Option<Vec<Tag>>,
}

#[derive(Default, Debug, Clone, PartialEq, Deserialize)]
#[cfg_attr(any(test, feature = "serialize_structs"), derive(Serialize))]
pub struct UpdateAppResponse {
    /// <p>Summary description of the application.</p>
    #[serde(rename = "appSummary")]
    #[serde(skip_serializing_if = "Option::is_none")]
    pub app_summary: Option<AppSummary>,
    /// <p>List of updated server groups in the application.</p>
    #[serde(rename = "serverGroups")]
    #[serde(skip_serializing_if = "Option::is_none")]
    pub server_groups: Option<Vec<ServerGroup>>,
    /// <p>List of tags associated with the application.</p>
    #[serde(rename = "tags")]
    #[serde(skip_serializing_if = "Option::is_none")]
    pub tags: Option<Vec<Tag>>,
}

#[derive(Default, Debug, Clone, PartialEq, Serialize)]
pub struct UpdateReplicationJobRequest {
    /// <p>The description of the replication job.</p>
    #[serde(rename = "description")]
    #[serde(skip_serializing_if = "Option::is_none")]
    pub description: Option<String>,
    /// <p>When true, the replication job produces encrypted AMIs . See also <code>KmsKeyId</code> below.</p>
    #[serde(rename = "encrypted")]
    #[serde(skip_serializing_if = "Option::is_none")]
    pub encrypted: Option<bool>,
    /// <p>The time between consecutive replication runs, in hours.</p>
    #[serde(rename = "frequency")]
    #[serde(skip_serializing_if = "Option::is_none")]
    pub frequency: Option<i64>,
    /// <p><p/> <p>KMS key ID for replication jobs that produce encrypted AMIs. Can be any of the following: </p> <ul> <li> <p>KMS key ID</p> </li> <li> <p>KMS key alias</p> </li> <li> <p>ARN referring to KMS key ID</p> </li> <li> <p>ARN referring to KMS key alias</p> </li> </ul> <p> If encrypted is <i>true</i> but a KMS key id is not specified, the customer&#39;s default KMS key for EBS is used. </p></p>
    #[serde(rename = "kmsKeyId")]
    #[serde(skip_serializing_if = "Option::is_none")]
    pub kms_key_id: Option<String>,
    /// <p>The license type to be used for the AMI created by a successful replication run.</p>
    #[serde(rename = "licenseType")]
    #[serde(skip_serializing_if = "Option::is_none")]
    pub license_type: Option<String>,
    /// <p>The start time of the next replication run.</p>
    #[serde(rename = "nextReplicationRunStartTime")]
    #[serde(skip_serializing_if = "Option::is_none")]
    pub next_replication_run_start_time: Option<f64>,
    /// <p>The maximum number of SMS-created AMIs to retain. The oldest will be deleted once the maximum number is reached and a new AMI is created.</p>
    #[serde(rename = "numberOfRecentAmisToKeep")]
    #[serde(skip_serializing_if = "Option::is_none")]
    pub number_of_recent_amis_to_keep: Option<i64>,
    /// <p>The identifier of the replication job.</p>
    #[serde(rename = "replicationJobId")]
    pub replication_job_id: String,
    /// <p>The name of the IAM role to be used by AWS SMS.</p>
    #[serde(rename = "roleName")]
    #[serde(skip_serializing_if = "Option::is_none")]
    pub role_name: Option<String>,
}

#[derive(Default, Debug, Clone, PartialEq, Deserialize)]
#[cfg_attr(any(test, feature = "serialize_structs"), derive(Serialize))]
pub struct UpdateReplicationJobResponse {}

/// <p>A script that runs on first launch of an Amazon EC2 instance. Used for configuring the server during launch.</p>
#[derive(Default, Debug, Clone, PartialEq, Serialize, Deserialize)]
pub struct UserData {
    /// <p>Amazon S3 location of the user-data script.</p>
    #[serde(rename = "s3Location")]
    #[serde(skip_serializing_if = "Option::is_none")]
    pub s_3_location: Option<S3Location>,
}

/// <p>Represents a VM server.</p>
#[derive(Default, Debug, Clone, PartialEq, Serialize, Deserialize)]
pub struct VmServer {
    /// <p>The name of the VM manager.</p>
    #[serde(rename = "vmManagerName")]
    #[serde(skip_serializing_if = "Option::is_none")]
    pub vm_manager_name: Option<String>,
    /// <p>The type of VM management product.</p>
    #[serde(rename = "vmManagerType")]
    #[serde(skip_serializing_if = "Option::is_none")]
    pub vm_manager_type: Option<String>,
    /// <p>The name of the VM.</p>
    #[serde(rename = "vmName")]
    #[serde(skip_serializing_if = "Option::is_none")]
    pub vm_name: Option<String>,
    /// <p>The VM folder path in the vCenter Server virtual machine inventory tree.</p>
    #[serde(rename = "vmPath")]
    #[serde(skip_serializing_if = "Option::is_none")]
    pub vm_path: Option<String>,
    /// <p>Information about the VM server location.</p>
    #[serde(rename = "vmServerAddress")]
    #[serde(skip_serializing_if = "Option::is_none")]
    pub vm_server_address: Option<VmServerAddress>,
}

/// <p>Represents a VM server location.</p>
#[derive(Default, Debug, Clone, PartialEq, Serialize, Deserialize)]
pub struct VmServerAddress {
    /// <p>The identifier of the VM.</p>
    #[serde(rename = "vmId")]
    #[serde(skip_serializing_if = "Option::is_none")]
    pub vm_id: Option<String>,
    /// <p>The identifier of the VM manager.</p>
    #[serde(rename = "vmManagerId")]
    #[serde(skip_serializing_if = "Option::is_none")]
    pub vm_manager_id: Option<String>,
}

/// Errors returned by CreateApp
#[derive(Debug, PartialEq)]
pub enum CreateAppError {
    /// <p>An internal error occurred.</p>
    InternalError(String),
    /// <p>A specified parameter is not valid.</p>
    InvalidParameter(String),
    /// <p>A required parameter is missing.</p>
    MissingRequiredParameter(String),
    /// <p>This operation is not allowed.</p>
    OperationNotPermitted(String),
    /// <p>You lack permissions needed to perform this operation. Check your IAM policies, and ensure that you are using the correct access keys.</p>
    UnauthorizedOperation(String),
}

impl CreateAppError {
    pub fn from_response(res: BufferedHttpResponse) -> RusotoError<CreateAppError> {
        if let Some(err) = proto::json::Error::parse(&res) {
            match err.typ.as_str() {
                "InternalError" => {
                    return RusotoError::Service(CreateAppError::InternalError(err.msg))
                }
                "InvalidParameterException" => {
                    return RusotoError::Service(CreateAppError::InvalidParameter(err.msg))
                }
                "MissingRequiredParameterException" => {
                    return RusotoError::Service(CreateAppError::MissingRequiredParameter(err.msg))
                }
                "OperationNotPermittedException" => {
                    return RusotoError::Service(CreateAppError::OperationNotPermitted(err.msg))
                }
                "UnauthorizedOperationException" => {
                    return RusotoError::Service(CreateAppError::UnauthorizedOperation(err.msg))
                }
                "ValidationException" => return RusotoError::Validation(err.msg),
                _ => {}
            }
        }
        return RusotoError::Unknown(res);
    }
}
impl fmt::Display for CreateAppError {
    fn fmt(&self, f: &mut fmt::Formatter) -> fmt::Result {
        write!(f, "{}", self.description())
    }
}
impl Error for CreateAppError {
    fn description(&self) -> &str {
        match *self {
            CreateAppError::InternalError(ref cause) => cause,
            CreateAppError::InvalidParameter(ref cause) => cause,
            CreateAppError::MissingRequiredParameter(ref cause) => cause,
            CreateAppError::OperationNotPermitted(ref cause) => cause,
            CreateAppError::UnauthorizedOperation(ref cause) => cause,
        }
    }
}
/// Errors returned by CreateReplicationJob
#[derive(Debug, PartialEq)]
pub enum CreateReplicationJobError {
    /// <p>An internal error occurred.</p>
    InternalError(String),
    /// <p>A specified parameter is not valid.</p>
    InvalidParameter(String),
    /// <p>A required parameter is missing.</p>
    MissingRequiredParameter(String),
    /// <p>There are no connectors available.</p>
    NoConnectorsAvailable(String),
    /// <p>This operation is not allowed.</p>
    OperationNotPermitted(String),
    /// <p>The specified replication job already exists.</p>
    ReplicationJobAlreadyExists(String),
    /// <p>The specified server cannot be replicated.</p>
    ServerCannotBeReplicated(String),
    /// <p>The service is temporarily unavailable.</p>
    TemporarilyUnavailable(String),
    /// <p>You lack permissions needed to perform this operation. Check your IAM policies, and ensure that you are using the correct access keys.</p>
    UnauthorizedOperation(String),
}

impl CreateReplicationJobError {
    pub fn from_response(res: BufferedHttpResponse) -> RusotoError<CreateReplicationJobError> {
        if let Some(err) = proto::json::Error::parse(&res) {
            match err.typ.as_str() {
                "InternalError" => {
                    return RusotoError::Service(CreateReplicationJobError::InternalError(err.msg))
                }
                "InvalidParameterException" => {
                    return RusotoError::Service(CreateReplicationJobError::InvalidParameter(
                        err.msg,
                    ))
                }
                "MissingRequiredParameterException" => {
                    return RusotoError::Service(
                        CreateReplicationJobError::MissingRequiredParameter(err.msg),
                    )
                }
                "NoConnectorsAvailableException" => {
                    return RusotoError::Service(CreateReplicationJobError::NoConnectorsAvailable(
                        err.msg,
                    ))
                }
                "OperationNotPermittedException" => {
                    return RusotoError::Service(CreateReplicationJobError::OperationNotPermitted(
                        err.msg,
                    ))
                }
                "ReplicationJobAlreadyExistsException" => {
                    return RusotoError::Service(
                        CreateReplicationJobError::ReplicationJobAlreadyExists(err.msg),
                    )
                }
                "ServerCannotBeReplicatedException" => {
                    return RusotoError::Service(
                        CreateReplicationJobError::ServerCannotBeReplicated(err.msg),
                    )
                }
                "TemporarilyUnavailableException" => {
                    return RusotoError::Service(CreateReplicationJobError::TemporarilyUnavailable(
                        err.msg,
                    ))
                }
                "UnauthorizedOperationException" => {
                    return RusotoError::Service(CreateReplicationJobError::UnauthorizedOperation(
                        err.msg,
                    ))
                }
                "ValidationException" => return RusotoError::Validation(err.msg),
                _ => {}
            }
        }
        return RusotoError::Unknown(res);
    }
}
impl fmt::Display for CreateReplicationJobError {
    fn fmt(&self, f: &mut fmt::Formatter) -> fmt::Result {
        write!(f, "{}", self.description())
    }
}
impl Error for CreateReplicationJobError {
    fn description(&self) -> &str {
        match *self {
            CreateReplicationJobError::InternalError(ref cause) => cause,
            CreateReplicationJobError::InvalidParameter(ref cause) => cause,
            CreateReplicationJobError::MissingRequiredParameter(ref cause) => cause,
            CreateReplicationJobError::NoConnectorsAvailable(ref cause) => cause,
            CreateReplicationJobError::OperationNotPermitted(ref cause) => cause,
            CreateReplicationJobError::ReplicationJobAlreadyExists(ref cause) => cause,
            CreateReplicationJobError::ServerCannotBeReplicated(ref cause) => cause,
            CreateReplicationJobError::TemporarilyUnavailable(ref cause) => cause,
            CreateReplicationJobError::UnauthorizedOperation(ref cause) => cause,
        }
    }
}
/// Errors returned by DeleteApp
#[derive(Debug, PartialEq)]
pub enum DeleteAppError {
    /// <p>An internal error occurred.</p>
    InternalError(String),
    /// <p>A specified parameter is not valid.</p>
    InvalidParameter(String),
    /// <p>A required parameter is missing.</p>
    MissingRequiredParameter(String),
    /// <p>This operation is not allowed.</p>
    OperationNotPermitted(String),
    /// <p>You lack permissions needed to perform this operation. Check your IAM policies, and ensure that you are using the correct access keys.</p>
    UnauthorizedOperation(String),
}

impl DeleteAppError {
    pub fn from_response(res: BufferedHttpResponse) -> RusotoError<DeleteAppError> {
        if let Some(err) = proto::json::Error::parse(&res) {
            match err.typ.as_str() {
                "InternalError" => {
                    return RusotoError::Service(DeleteAppError::InternalError(err.msg))
                }
                "InvalidParameterException" => {
                    return RusotoError::Service(DeleteAppError::InvalidParameter(err.msg))
                }
                "MissingRequiredParameterException" => {
                    return RusotoError::Service(DeleteAppError::MissingRequiredParameter(err.msg))
                }
                "OperationNotPermittedException" => {
                    return RusotoError::Service(DeleteAppError::OperationNotPermitted(err.msg))
                }
                "UnauthorizedOperationException" => {
                    return RusotoError::Service(DeleteAppError::UnauthorizedOperation(err.msg))
                }
                "ValidationException" => return RusotoError::Validation(err.msg),
                _ => {}
            }
        }
        return RusotoError::Unknown(res);
    }
}
impl fmt::Display for DeleteAppError {
    fn fmt(&self, f: &mut fmt::Formatter) -> fmt::Result {
        write!(f, "{}", self.description())
    }
}
impl Error for DeleteAppError {
    fn description(&self) -> &str {
        match *self {
            DeleteAppError::InternalError(ref cause) => cause,
            DeleteAppError::InvalidParameter(ref cause) => cause,
            DeleteAppError::MissingRequiredParameter(ref cause) => cause,
            DeleteAppError::OperationNotPermitted(ref cause) => cause,
            DeleteAppError::UnauthorizedOperation(ref cause) => cause,
        }
    }
}
/// Errors returned by DeleteAppLaunchConfiguration
#[derive(Debug, PartialEq)]
pub enum DeleteAppLaunchConfigurationError {
    /// <p>An internal error occurred.</p>
    InternalError(String),
    /// <p>A specified parameter is not valid.</p>
    InvalidParameter(String),
    /// <p>A required parameter is missing.</p>
    MissingRequiredParameter(String),
    /// <p>This operation is not allowed.</p>
    OperationNotPermitted(String),
    /// <p>You lack permissions needed to perform this operation. Check your IAM policies, and ensure that you are using the correct access keys.</p>
    UnauthorizedOperation(String),
}

impl DeleteAppLaunchConfigurationError {
    pub fn from_response(
        res: BufferedHttpResponse,
    ) -> RusotoError<DeleteAppLaunchConfigurationError> {
        if let Some(err) = proto::json::Error::parse(&res) {
            match err.typ.as_str() {
                "InternalError" => {
                    return RusotoError::Service(DeleteAppLaunchConfigurationError::InternalError(
                        err.msg,
                    ))
                }
                "InvalidParameterException" => {
                    return RusotoError::Service(
                        DeleteAppLaunchConfigurationError::InvalidParameter(err.msg),
                    )
                }
                "MissingRequiredParameterException" => {
                    return RusotoError::Service(
                        DeleteAppLaunchConfigurationError::MissingRequiredParameter(err.msg),
                    )
                }
                "OperationNotPermittedException" => {
                    return RusotoError::Service(
                        DeleteAppLaunchConfigurationError::OperationNotPermitted(err.msg),
                    )
                }
                "UnauthorizedOperationException" => {
                    return RusotoError::Service(
                        DeleteAppLaunchConfigurationError::UnauthorizedOperation(err.msg),
                    )
                }
                "ValidationException" => return RusotoError::Validation(err.msg),
                _ => {}
            }
        }
        return RusotoError::Unknown(res);
    }
}
impl fmt::Display for DeleteAppLaunchConfigurationError {
    fn fmt(&self, f: &mut fmt::Formatter) -> fmt::Result {
        write!(f, "{}", self.description())
    }
}
impl Error for DeleteAppLaunchConfigurationError {
    fn description(&self) -> &str {
        match *self {
            DeleteAppLaunchConfigurationError::InternalError(ref cause) => cause,
            DeleteAppLaunchConfigurationError::InvalidParameter(ref cause) => cause,
            DeleteAppLaunchConfigurationError::MissingRequiredParameter(ref cause) => cause,
            DeleteAppLaunchConfigurationError::OperationNotPermitted(ref cause) => cause,
            DeleteAppLaunchConfigurationError::UnauthorizedOperation(ref cause) => cause,
        }
    }
}
/// Errors returned by DeleteAppReplicationConfiguration
#[derive(Debug, PartialEq)]
pub enum DeleteAppReplicationConfigurationError {
    /// <p>An internal error occurred.</p>
    InternalError(String),
    /// <p>A specified parameter is not valid.</p>
    InvalidParameter(String),
    /// <p>A required parameter is missing.</p>
    MissingRequiredParameter(String),
    /// <p>This operation is not allowed.</p>
    OperationNotPermitted(String),
    /// <p>You lack permissions needed to perform this operation. Check your IAM policies, and ensure that you are using the correct access keys.</p>
    UnauthorizedOperation(String),
}

impl DeleteAppReplicationConfigurationError {
    pub fn from_response(
        res: BufferedHttpResponse,
    ) -> RusotoError<DeleteAppReplicationConfigurationError> {
        if let Some(err) = proto::json::Error::parse(&res) {
            match err.typ.as_str() {
                "InternalError" => {
                    return RusotoError::Service(
                        DeleteAppReplicationConfigurationError::InternalError(err.msg),
                    )
                }
                "InvalidParameterException" => {
                    return RusotoError::Service(
                        DeleteAppReplicationConfigurationError::InvalidParameter(err.msg),
                    )
                }
                "MissingRequiredParameterException" => {
                    return RusotoError::Service(
                        DeleteAppReplicationConfigurationError::MissingRequiredParameter(err.msg),
                    )
                }
                "OperationNotPermittedException" => {
                    return RusotoError::Service(
                        DeleteAppReplicationConfigurationError::OperationNotPermitted(err.msg),
                    )
                }
                "UnauthorizedOperationException" => {
                    return RusotoError::Service(
                        DeleteAppReplicationConfigurationError::UnauthorizedOperation(err.msg),
                    )
                }
                "ValidationException" => return RusotoError::Validation(err.msg),
                _ => {}
            }
        }
        return RusotoError::Unknown(res);
    }
}
impl fmt::Display for DeleteAppReplicationConfigurationError {
    fn fmt(&self, f: &mut fmt::Formatter) -> fmt::Result {
        write!(f, "{}", self.description())
    }
}
impl Error for DeleteAppReplicationConfigurationError {
    fn description(&self) -> &str {
        match *self {
            DeleteAppReplicationConfigurationError::InternalError(ref cause) => cause,
            DeleteAppReplicationConfigurationError::InvalidParameter(ref cause) => cause,
            DeleteAppReplicationConfigurationError::MissingRequiredParameter(ref cause) => cause,
            DeleteAppReplicationConfigurationError::OperationNotPermitted(ref cause) => cause,
            DeleteAppReplicationConfigurationError::UnauthorizedOperation(ref cause) => cause,
        }
    }
}
/// Errors returned by DeleteReplicationJob
#[derive(Debug, PartialEq)]
pub enum DeleteReplicationJobError {
    /// <p>A specified parameter is not valid.</p>
    InvalidParameter(String),
    /// <p>A required parameter is missing.</p>
    MissingRequiredParameter(String),
    /// <p>This operation is not allowed.</p>
    OperationNotPermitted(String),
    /// <p>The specified replication job does not exist.</p>
    ReplicationJobNotFound(String),
    /// <p>You lack permissions needed to perform this operation. Check your IAM policies, and ensure that you are using the correct access keys.</p>
    UnauthorizedOperation(String),
}

impl DeleteReplicationJobError {
    pub fn from_response(res: BufferedHttpResponse) -> RusotoError<DeleteReplicationJobError> {
        if let Some(err) = proto::json::Error::parse(&res) {
            match err.typ.as_str() {
                "InvalidParameterException" => {
                    return RusotoError::Service(DeleteReplicationJobError::InvalidParameter(
                        err.msg,
                    ))
                }
                "MissingRequiredParameterException" => {
                    return RusotoError::Service(
                        DeleteReplicationJobError::MissingRequiredParameter(err.msg),
                    )
                }
                "OperationNotPermittedException" => {
                    return RusotoError::Service(DeleteReplicationJobError::OperationNotPermitted(
                        err.msg,
                    ))
                }
                "ReplicationJobNotFoundException" => {
                    return RusotoError::Service(DeleteReplicationJobError::ReplicationJobNotFound(
                        err.msg,
                    ))
                }
                "UnauthorizedOperationException" => {
                    return RusotoError::Service(DeleteReplicationJobError::UnauthorizedOperation(
                        err.msg,
                    ))
                }
                "ValidationException" => return RusotoError::Validation(err.msg),
                _ => {}
            }
        }
        return RusotoError::Unknown(res);
    }
}
impl fmt::Display for DeleteReplicationJobError {
    fn fmt(&self, f: &mut fmt::Formatter) -> fmt::Result {
        write!(f, "{}", self.description())
    }
}
impl Error for DeleteReplicationJobError {
    fn description(&self) -> &str {
        match *self {
            DeleteReplicationJobError::InvalidParameter(ref cause) => cause,
            DeleteReplicationJobError::MissingRequiredParameter(ref cause) => cause,
            DeleteReplicationJobError::OperationNotPermitted(ref cause) => cause,
            DeleteReplicationJobError::ReplicationJobNotFound(ref cause) => cause,
            DeleteReplicationJobError::UnauthorizedOperation(ref cause) => cause,
        }
    }
}
/// Errors returned by DeleteServerCatalog
#[derive(Debug, PartialEq)]
pub enum DeleteServerCatalogError {
    /// <p>A specified parameter is not valid.</p>
    InvalidParameter(String),
    /// <p>A required parameter is missing.</p>
    MissingRequiredParameter(String),
    /// <p>This operation is not allowed.</p>
    OperationNotPermitted(String),
    /// <p>You lack permissions needed to perform this operation. Check your IAM policies, and ensure that you are using the correct access keys.</p>
    UnauthorizedOperation(String),
}

impl DeleteServerCatalogError {
    pub fn from_response(res: BufferedHttpResponse) -> RusotoError<DeleteServerCatalogError> {
        if let Some(err) = proto::json::Error::parse(&res) {
            match err.typ.as_str() {
                "InvalidParameterException" => {
                    return RusotoError::Service(DeleteServerCatalogError::InvalidParameter(
                        err.msg,
                    ))
                }
                "MissingRequiredParameterException" => {
                    return RusotoError::Service(
                        DeleteServerCatalogError::MissingRequiredParameter(err.msg),
                    )
                }
                "OperationNotPermittedException" => {
                    return RusotoError::Service(DeleteServerCatalogError::OperationNotPermitted(
                        err.msg,
                    ))
                }
                "UnauthorizedOperationException" => {
                    return RusotoError::Service(DeleteServerCatalogError::UnauthorizedOperation(
                        err.msg,
                    ))
                }
                "ValidationException" => return RusotoError::Validation(err.msg),
                _ => {}
            }
        }
        return RusotoError::Unknown(res);
    }
}
impl fmt::Display for DeleteServerCatalogError {
    fn fmt(&self, f: &mut fmt::Formatter) -> fmt::Result {
        write!(f, "{}", self.description())
    }
}
impl Error for DeleteServerCatalogError {
    fn description(&self) -> &str {
        match *self {
            DeleteServerCatalogError::InvalidParameter(ref cause) => cause,
            DeleteServerCatalogError::MissingRequiredParameter(ref cause) => cause,
            DeleteServerCatalogError::OperationNotPermitted(ref cause) => cause,
            DeleteServerCatalogError::UnauthorizedOperation(ref cause) => cause,
        }
    }
}
/// Errors returned by DisassociateConnector
#[derive(Debug, PartialEq)]
pub enum DisassociateConnectorError {
    /// <p>A specified parameter is not valid.</p>
    InvalidParameter(String),
    /// <p>A required parameter is missing.</p>
    MissingRequiredParameter(String),
    /// <p>This operation is not allowed.</p>
    OperationNotPermitted(String),
    /// <p>You lack permissions needed to perform this operation. Check your IAM policies, and ensure that you are using the correct access keys.</p>
    UnauthorizedOperation(String),
}

impl DisassociateConnectorError {
    pub fn from_response(res: BufferedHttpResponse) -> RusotoError<DisassociateConnectorError> {
        if let Some(err) = proto::json::Error::parse(&res) {
            match err.typ.as_str() {
                "InvalidParameterException" => {
                    return RusotoError::Service(DisassociateConnectorError::InvalidParameter(
                        err.msg,
                    ))
                }
                "MissingRequiredParameterException" => {
                    return RusotoError::Service(
                        DisassociateConnectorError::MissingRequiredParameter(err.msg),
                    )
                }
                "OperationNotPermittedException" => {
                    return RusotoError::Service(DisassociateConnectorError::OperationNotPermitted(
                        err.msg,
                    ))
                }
                "UnauthorizedOperationException" => {
                    return RusotoError::Service(DisassociateConnectorError::UnauthorizedOperation(
                        err.msg,
                    ))
                }
                "ValidationException" => return RusotoError::Validation(err.msg),
                _ => {}
            }
        }
        return RusotoError::Unknown(res);
    }
}
impl fmt::Display for DisassociateConnectorError {
    fn fmt(&self, f: &mut fmt::Formatter) -> fmt::Result {
        write!(f, "{}", self.description())
    }
}
impl Error for DisassociateConnectorError {
    fn description(&self) -> &str {
        match *self {
            DisassociateConnectorError::InvalidParameter(ref cause) => cause,
            DisassociateConnectorError::MissingRequiredParameter(ref cause) => cause,
            DisassociateConnectorError::OperationNotPermitted(ref cause) => cause,
            DisassociateConnectorError::UnauthorizedOperation(ref cause) => cause,
        }
    }
}
/// Errors returned by GenerateChangeSet
#[derive(Debug, PartialEq)]
pub enum GenerateChangeSetError {
    /// <p>An internal error occurred.</p>
    InternalError(String),
    /// <p>A specified parameter is not valid.</p>
    InvalidParameter(String),
    /// <p>A required parameter is missing.</p>
    MissingRequiredParameter(String),
    /// <p>This operation is not allowed.</p>
    OperationNotPermitted(String),
    /// <p>You lack permissions needed to perform this operation. Check your IAM policies, and ensure that you are using the correct access keys.</p>
    UnauthorizedOperation(String),
}

impl GenerateChangeSetError {
    pub fn from_response(res: BufferedHttpResponse) -> RusotoError<GenerateChangeSetError> {
        if let Some(err) = proto::json::Error::parse(&res) {
            match err.typ.as_str() {
                "InternalError" => {
                    return RusotoError::Service(GenerateChangeSetError::InternalError(err.msg))
                }
                "InvalidParameterException" => {
                    return RusotoError::Service(GenerateChangeSetError::InvalidParameter(err.msg))
                }
                "MissingRequiredParameterException" => {
                    return RusotoError::Service(GenerateChangeSetError::MissingRequiredParameter(
                        err.msg,
                    ))
                }
                "OperationNotPermittedException" => {
                    return RusotoError::Service(GenerateChangeSetError::OperationNotPermitted(
                        err.msg,
                    ))
                }
                "UnauthorizedOperationException" => {
                    return RusotoError::Service(GenerateChangeSetError::UnauthorizedOperation(
                        err.msg,
                    ))
                }
                "ValidationException" => return RusotoError::Validation(err.msg),
                _ => {}
            }
        }
        return RusotoError::Unknown(res);
    }
}
impl fmt::Display for GenerateChangeSetError {
    fn fmt(&self, f: &mut fmt::Formatter) -> fmt::Result {
        write!(f, "{}", self.description())
    }
}
impl Error for GenerateChangeSetError {
    fn description(&self) -> &str {
        match *self {
            GenerateChangeSetError::InternalError(ref cause) => cause,
            GenerateChangeSetError::InvalidParameter(ref cause) => cause,
            GenerateChangeSetError::MissingRequiredParameter(ref cause) => cause,
            GenerateChangeSetError::OperationNotPermitted(ref cause) => cause,
            GenerateChangeSetError::UnauthorizedOperation(ref cause) => cause,
        }
    }
}
/// Errors returned by GenerateTemplate
#[derive(Debug, PartialEq)]
pub enum GenerateTemplateError {
    /// <p>An internal error occurred.</p>
    InternalError(String),
    /// <p>A specified parameter is not valid.</p>
    InvalidParameter(String),
    /// <p>A required parameter is missing.</p>
    MissingRequiredParameter(String),
    /// <p>This operation is not allowed.</p>
    OperationNotPermitted(String),
    /// <p>You lack permissions needed to perform this operation. Check your IAM policies, and ensure that you are using the correct access keys.</p>
    UnauthorizedOperation(String),
}

impl GenerateTemplateError {
    pub fn from_response(res: BufferedHttpResponse) -> RusotoError<GenerateTemplateError> {
        if let Some(err) = proto::json::Error::parse(&res) {
            match err.typ.as_str() {
                "InternalError" => {
                    return RusotoError::Service(GenerateTemplateError::InternalError(err.msg))
                }
                "InvalidParameterException" => {
                    return RusotoError::Service(GenerateTemplateError::InvalidParameter(err.msg))
                }
                "MissingRequiredParameterException" => {
                    return RusotoError::Service(GenerateTemplateError::MissingRequiredParameter(
                        err.msg,
                    ))
                }
                "OperationNotPermittedException" => {
                    return RusotoError::Service(GenerateTemplateError::OperationNotPermitted(
                        err.msg,
                    ))
                }
                "UnauthorizedOperationException" => {
                    return RusotoError::Service(GenerateTemplateError::UnauthorizedOperation(
                        err.msg,
                    ))
                }
                "ValidationException" => return RusotoError::Validation(err.msg),
                _ => {}
            }
        }
        return RusotoError::Unknown(res);
    }
}
impl fmt::Display for GenerateTemplateError {
    fn fmt(&self, f: &mut fmt::Formatter) -> fmt::Result {
        write!(f, "{}", self.description())
    }
}
impl Error for GenerateTemplateError {
    fn description(&self) -> &str {
        match *self {
            GenerateTemplateError::InternalError(ref cause) => cause,
            GenerateTemplateError::InvalidParameter(ref cause) => cause,
            GenerateTemplateError::MissingRequiredParameter(ref cause) => cause,
            GenerateTemplateError::OperationNotPermitted(ref cause) => cause,
            GenerateTemplateError::UnauthorizedOperation(ref cause) => cause,
        }
    }
}
/// Errors returned by GetApp
#[derive(Debug, PartialEq)]
pub enum GetAppError {
    /// <p>An internal error occurred.</p>
    InternalError(String),
    /// <p>A specified parameter is not valid.</p>
    InvalidParameter(String),
    /// <p>A required parameter is missing.</p>
    MissingRequiredParameter(String),
    /// <p>This operation is not allowed.</p>
    OperationNotPermitted(String),
    /// <p>You lack permissions needed to perform this operation. Check your IAM policies, and ensure that you are using the correct access keys.</p>
    UnauthorizedOperation(String),
}

impl GetAppError {
    pub fn from_response(res: BufferedHttpResponse) -> RusotoError<GetAppError> {
        if let Some(err) = proto::json::Error::parse(&res) {
            match err.typ.as_str() {
                "InternalError" => {
                    return RusotoError::Service(GetAppError::InternalError(err.msg))
                }
                "InvalidParameterException" => {
                    return RusotoError::Service(GetAppError::InvalidParameter(err.msg))
                }
                "MissingRequiredParameterException" => {
                    return RusotoError::Service(GetAppError::MissingRequiredParameter(err.msg))
                }
                "OperationNotPermittedException" => {
                    return RusotoError::Service(GetAppError::OperationNotPermitted(err.msg))
                }
                "UnauthorizedOperationException" => {
                    return RusotoError::Service(GetAppError::UnauthorizedOperation(err.msg))
                }
                "ValidationException" => return RusotoError::Validation(err.msg),
                _ => {}
            }
        }
        return RusotoError::Unknown(res);
    }
}
impl fmt::Display for GetAppError {
    fn fmt(&self, f: &mut fmt::Formatter) -> fmt::Result {
        write!(f, "{}", self.description())
    }
}
impl Error for GetAppError {
    fn description(&self) -> &str {
        match *self {
            GetAppError::InternalError(ref cause) => cause,
            GetAppError::InvalidParameter(ref cause) => cause,
            GetAppError::MissingRequiredParameter(ref cause) => cause,
            GetAppError::OperationNotPermitted(ref cause) => cause,
            GetAppError::UnauthorizedOperation(ref cause) => cause,
        }
    }
}
/// Errors returned by GetAppLaunchConfiguration
#[derive(Debug, PartialEq)]
pub enum GetAppLaunchConfigurationError {
    /// <p>An internal error occurred.</p>
    InternalError(String),
    /// <p>A specified parameter is not valid.</p>
    InvalidParameter(String),
    /// <p>A required parameter is missing.</p>
    MissingRequiredParameter(String),
    /// <p>This operation is not allowed.</p>
    OperationNotPermitted(String),
    /// <p>You lack permissions needed to perform this operation. Check your IAM policies, and ensure that you are using the correct access keys.</p>
    UnauthorizedOperation(String),
}

impl GetAppLaunchConfigurationError {
    pub fn from_response(res: BufferedHttpResponse) -> RusotoError<GetAppLaunchConfigurationError> {
        if let Some(err) = proto::json::Error::parse(&res) {
            match err.typ.as_str() {
                "InternalError" => {
                    return RusotoError::Service(GetAppLaunchConfigurationError::InternalError(
                        err.msg,
                    ))
                }
                "InvalidParameterException" => {
                    return RusotoError::Service(GetAppLaunchConfigurationError::InvalidParameter(
                        err.msg,
                    ))
                }
                "MissingRequiredParameterException" => {
                    return RusotoError::Service(
                        GetAppLaunchConfigurationError::MissingRequiredParameter(err.msg),
                    )
                }
                "OperationNotPermittedException" => {
                    return RusotoError::Service(
                        GetAppLaunchConfigurationError::OperationNotPermitted(err.msg),
                    )
                }
                "UnauthorizedOperationException" => {
                    return RusotoError::Service(
                        GetAppLaunchConfigurationError::UnauthorizedOperation(err.msg),
                    )
                }
                "ValidationException" => return RusotoError::Validation(err.msg),
                _ => {}
            }
        }
        return RusotoError::Unknown(res);
    }
}
impl fmt::Display for GetAppLaunchConfigurationError {
    fn fmt(&self, f: &mut fmt::Formatter) -> fmt::Result {
        write!(f, "{}", self.description())
    }
}
impl Error for GetAppLaunchConfigurationError {
    fn description(&self) -> &str {
        match *self {
            GetAppLaunchConfigurationError::InternalError(ref cause) => cause,
            GetAppLaunchConfigurationError::InvalidParameter(ref cause) => cause,
            GetAppLaunchConfigurationError::MissingRequiredParameter(ref cause) => cause,
            GetAppLaunchConfigurationError::OperationNotPermitted(ref cause) => cause,
            GetAppLaunchConfigurationError::UnauthorizedOperation(ref cause) => cause,
        }
    }
}
/// Errors returned by GetAppReplicationConfiguration
#[derive(Debug, PartialEq)]
pub enum GetAppReplicationConfigurationError {
    /// <p>An internal error occurred.</p>
    InternalError(String),
    /// <p>A specified parameter is not valid.</p>
    InvalidParameter(String),
    /// <p>A required parameter is missing.</p>
    MissingRequiredParameter(String),
    /// <p>This operation is not allowed.</p>
    OperationNotPermitted(String),
    /// <p>You lack permissions needed to perform this operation. Check your IAM policies, and ensure that you are using the correct access keys.</p>
    UnauthorizedOperation(String),
}

impl GetAppReplicationConfigurationError {
    pub fn from_response(
        res: BufferedHttpResponse,
    ) -> RusotoError<GetAppReplicationConfigurationError> {
        if let Some(err) = proto::json::Error::parse(&res) {
            match err.typ.as_str() {
                "InternalError" => {
                    return RusotoError::Service(
                        GetAppReplicationConfigurationError::InternalError(err.msg),
                    )
                }
                "InvalidParameterException" => {
                    return RusotoError::Service(
                        GetAppReplicationConfigurationError::InvalidParameter(err.msg),
                    )
                }
                "MissingRequiredParameterException" => {
                    return RusotoError::Service(
                        GetAppReplicationConfigurationError::MissingRequiredParameter(err.msg),
                    )
                }
                "OperationNotPermittedException" => {
                    return RusotoError::Service(
                        GetAppReplicationConfigurationError::OperationNotPermitted(err.msg),
                    )
                }
                "UnauthorizedOperationException" => {
                    return RusotoError::Service(
                        GetAppReplicationConfigurationError::UnauthorizedOperation(err.msg),
                    )
                }
                "ValidationException" => return RusotoError::Validation(err.msg),
                _ => {}
            }
        }
        return RusotoError::Unknown(res);
    }
}
impl fmt::Display for GetAppReplicationConfigurationError {
    fn fmt(&self, f: &mut fmt::Formatter) -> fmt::Result {
        write!(f, "{}", self.description())
    }
}
impl Error for GetAppReplicationConfigurationError {
    fn description(&self) -> &str {
        match *self {
            GetAppReplicationConfigurationError::InternalError(ref cause) => cause,
            GetAppReplicationConfigurationError::InvalidParameter(ref cause) => cause,
            GetAppReplicationConfigurationError::MissingRequiredParameter(ref cause) => cause,
            GetAppReplicationConfigurationError::OperationNotPermitted(ref cause) => cause,
            GetAppReplicationConfigurationError::UnauthorizedOperation(ref cause) => cause,
        }
    }
}
/// Errors returned by GetConnectors
#[derive(Debug, PartialEq)]
pub enum GetConnectorsError {
    /// <p>You lack permissions needed to perform this operation. Check your IAM policies, and ensure that you are using the correct access keys.</p>
    UnauthorizedOperation(String),
}

impl GetConnectorsError {
    pub fn from_response(res: BufferedHttpResponse) -> RusotoError<GetConnectorsError> {
        if let Some(err) = proto::json::Error::parse(&res) {
            match err.typ.as_str() {
                "UnauthorizedOperationException" => {
                    return RusotoError::Service(GetConnectorsError::UnauthorizedOperation(err.msg))
                }
                "ValidationException" => return RusotoError::Validation(err.msg),
                _ => {}
            }
        }
        return RusotoError::Unknown(res);
    }
}
impl fmt::Display for GetConnectorsError {
    fn fmt(&self, f: &mut fmt::Formatter) -> fmt::Result {
        write!(f, "{}", self.description())
    }
}
impl Error for GetConnectorsError {
    fn description(&self) -> &str {
        match *self {
            GetConnectorsError::UnauthorizedOperation(ref cause) => cause,
        }
    }
}
/// Errors returned by GetReplicationJobs
#[derive(Debug, PartialEq)]
pub enum GetReplicationJobsError {
    /// <p>A specified parameter is not valid.</p>
    InvalidParameter(String),
    /// <p>A required parameter is missing.</p>
    MissingRequiredParameter(String),
    /// <p>You lack permissions needed to perform this operation. Check your IAM policies, and ensure that you are using the correct access keys.</p>
    UnauthorizedOperation(String),
}

impl GetReplicationJobsError {
    pub fn from_response(res: BufferedHttpResponse) -> RusotoError<GetReplicationJobsError> {
        if let Some(err) = proto::json::Error::parse(&res) {
            match err.typ.as_str() {
                "InvalidParameterException" => {
                    return RusotoError::Service(GetReplicationJobsError::InvalidParameter(err.msg))
                }
                "MissingRequiredParameterException" => {
                    return RusotoError::Service(GetReplicationJobsError::MissingRequiredParameter(
                        err.msg,
                    ))
                }
                "UnauthorizedOperationException" => {
                    return RusotoError::Service(GetReplicationJobsError::UnauthorizedOperation(
                        err.msg,
                    ))
                }
                "ValidationException" => return RusotoError::Validation(err.msg),
                _ => {}
            }
        }
        return RusotoError::Unknown(res);
    }
}
impl fmt::Display for GetReplicationJobsError {
    fn fmt(&self, f: &mut fmt::Formatter) -> fmt::Result {
        write!(f, "{}", self.description())
    }
}
impl Error for GetReplicationJobsError {
    fn description(&self) -> &str {
        match *self {
            GetReplicationJobsError::InvalidParameter(ref cause) => cause,
            GetReplicationJobsError::MissingRequiredParameter(ref cause) => cause,
            GetReplicationJobsError::UnauthorizedOperation(ref cause) => cause,
        }
    }
}
/// Errors returned by GetReplicationRuns
#[derive(Debug, PartialEq)]
pub enum GetReplicationRunsError {
    /// <p>A specified parameter is not valid.</p>
    InvalidParameter(String),
    /// <p>A required parameter is missing.</p>
    MissingRequiredParameter(String),
    /// <p>You lack permissions needed to perform this operation. Check your IAM policies, and ensure that you are using the correct access keys.</p>
    UnauthorizedOperation(String),
}

impl GetReplicationRunsError {
    pub fn from_response(res: BufferedHttpResponse) -> RusotoError<GetReplicationRunsError> {
        if let Some(err) = proto::json::Error::parse(&res) {
            match err.typ.as_str() {
                "InvalidParameterException" => {
                    return RusotoError::Service(GetReplicationRunsError::InvalidParameter(err.msg))
                }
                "MissingRequiredParameterException" => {
                    return RusotoError::Service(GetReplicationRunsError::MissingRequiredParameter(
                        err.msg,
                    ))
                }
                "UnauthorizedOperationException" => {
                    return RusotoError::Service(GetReplicationRunsError::UnauthorizedOperation(
                        err.msg,
                    ))
                }
                "ValidationException" => return RusotoError::Validation(err.msg),
                _ => {}
            }
        }
        return RusotoError::Unknown(res);
    }
}
impl fmt::Display for GetReplicationRunsError {
    fn fmt(&self, f: &mut fmt::Formatter) -> fmt::Result {
        write!(f, "{}", self.description())
    }
}
impl Error for GetReplicationRunsError {
    fn description(&self) -> &str {
        match *self {
            GetReplicationRunsError::InvalidParameter(ref cause) => cause,
            GetReplicationRunsError::MissingRequiredParameter(ref cause) => cause,
            GetReplicationRunsError::UnauthorizedOperation(ref cause) => cause,
        }
    }
}
/// Errors returned by GetServers
#[derive(Debug, PartialEq)]
pub enum GetServersError {
    /// <p>You lack permissions needed to perform this operation. Check your IAM policies, and ensure that you are using the correct access keys.</p>
    UnauthorizedOperation(String),
}

impl GetServersError {
    pub fn from_response(res: BufferedHttpResponse) -> RusotoError<GetServersError> {
        if let Some(err) = proto::json::Error::parse(&res) {
            match err.typ.as_str() {
                "UnauthorizedOperationException" => {
                    return RusotoError::Service(GetServersError::UnauthorizedOperation(err.msg))
                }
                "ValidationException" => return RusotoError::Validation(err.msg),
                _ => {}
            }
        }
        return RusotoError::Unknown(res);
    }
}
impl fmt::Display for GetServersError {
    fn fmt(&self, f: &mut fmt::Formatter) -> fmt::Result {
        write!(f, "{}", self.description())
    }
}
impl Error for GetServersError {
    fn description(&self) -> &str {
        match *self {
            GetServersError::UnauthorizedOperation(ref cause) => cause,
        }
    }
}
/// Errors returned by ImportServerCatalog
#[derive(Debug, PartialEq)]
pub enum ImportServerCatalogError {
    /// <p>A specified parameter is not valid.</p>
    InvalidParameter(String),
    /// <p>A required parameter is missing.</p>
    MissingRequiredParameter(String),
    /// <p>There are no connectors available.</p>
    NoConnectorsAvailable(String),
    /// <p>This operation is not allowed.</p>
    OperationNotPermitted(String),
    /// <p>You lack permissions needed to perform this operation. Check your IAM policies, and ensure that you are using the correct access keys.</p>
    UnauthorizedOperation(String),
}

impl ImportServerCatalogError {
    pub fn from_response(res: BufferedHttpResponse) -> RusotoError<ImportServerCatalogError> {
        if let Some(err) = proto::json::Error::parse(&res) {
            match err.typ.as_str() {
                "InvalidParameterException" => {
                    return RusotoError::Service(ImportServerCatalogError::InvalidParameter(
                        err.msg,
                    ))
                }
                "MissingRequiredParameterException" => {
                    return RusotoError::Service(
                        ImportServerCatalogError::MissingRequiredParameter(err.msg),
                    )
                }
                "NoConnectorsAvailableException" => {
                    return RusotoError::Service(ImportServerCatalogError::NoConnectorsAvailable(
                        err.msg,
                    ))
                }
                "OperationNotPermittedException" => {
                    return RusotoError::Service(ImportServerCatalogError::OperationNotPermitted(
                        err.msg,
                    ))
                }
                "UnauthorizedOperationException" => {
                    return RusotoError::Service(ImportServerCatalogError::UnauthorizedOperation(
                        err.msg,
                    ))
                }
                "ValidationException" => return RusotoError::Validation(err.msg),
                _ => {}
            }
        }
        return RusotoError::Unknown(res);
    }
}
impl fmt::Display for ImportServerCatalogError {
    fn fmt(&self, f: &mut fmt::Formatter) -> fmt::Result {
        write!(f, "{}", self.description())
    }
}
impl Error for ImportServerCatalogError {
    fn description(&self) -> &str {
        match *self {
            ImportServerCatalogError::InvalidParameter(ref cause) => cause,
            ImportServerCatalogError::MissingRequiredParameter(ref cause) => cause,
            ImportServerCatalogError::NoConnectorsAvailable(ref cause) => cause,
            ImportServerCatalogError::OperationNotPermitted(ref cause) => cause,
            ImportServerCatalogError::UnauthorizedOperation(ref cause) => cause,
        }
    }
}
/// Errors returned by LaunchApp
#[derive(Debug, PartialEq)]
pub enum LaunchAppError {
    /// <p>An internal error occurred.</p>
    InternalError(String),
    /// <p>A specified parameter is not valid.</p>
    InvalidParameter(String),
    /// <p>A required parameter is missing.</p>
    MissingRequiredParameter(String),
    /// <p>This operation is not allowed.</p>
    OperationNotPermitted(String),
    /// <p>You lack permissions needed to perform this operation. Check your IAM policies, and ensure that you are using the correct access keys.</p>
    UnauthorizedOperation(String),
}

impl LaunchAppError {
    pub fn from_response(res: BufferedHttpResponse) -> RusotoError<LaunchAppError> {
        if let Some(err) = proto::json::Error::parse(&res) {
            match err.typ.as_str() {
                "InternalError" => {
                    return RusotoError::Service(LaunchAppError::InternalError(err.msg))
                }
                "InvalidParameterException" => {
                    return RusotoError::Service(LaunchAppError::InvalidParameter(err.msg))
                }
                "MissingRequiredParameterException" => {
                    return RusotoError::Service(LaunchAppError::MissingRequiredParameter(err.msg))
                }
                "OperationNotPermittedException" => {
                    return RusotoError::Service(LaunchAppError::OperationNotPermitted(err.msg))
                }
                "UnauthorizedOperationException" => {
                    return RusotoError::Service(LaunchAppError::UnauthorizedOperation(err.msg))
                }
                "ValidationException" => return RusotoError::Validation(err.msg),
                _ => {}
            }
        }
        return RusotoError::Unknown(res);
    }
}
impl fmt::Display for LaunchAppError {
    fn fmt(&self, f: &mut fmt::Formatter) -> fmt::Result {
        write!(f, "{}", self.description())
    }
}
impl Error for LaunchAppError {
    fn description(&self) -> &str {
        match *self {
            LaunchAppError::InternalError(ref cause) => cause,
            LaunchAppError::InvalidParameter(ref cause) => cause,
            LaunchAppError::MissingRequiredParameter(ref cause) => cause,
            LaunchAppError::OperationNotPermitted(ref cause) => cause,
            LaunchAppError::UnauthorizedOperation(ref cause) => cause,
        }
    }
}
/// Errors returned by ListApps
#[derive(Debug, PartialEq)]
pub enum ListAppsError {
    /// <p>An internal error occurred.</p>
    InternalError(String),
    /// <p>A specified parameter is not valid.</p>
    InvalidParameter(String),
    /// <p>A required parameter is missing.</p>
    MissingRequiredParameter(String),
    /// <p>This operation is not allowed.</p>
    OperationNotPermitted(String),
    /// <p>You lack permissions needed to perform this operation. Check your IAM policies, and ensure that you are using the correct access keys.</p>
    UnauthorizedOperation(String),
}

impl ListAppsError {
    pub fn from_response(res: BufferedHttpResponse) -> RusotoError<ListAppsError> {
        if let Some(err) = proto::json::Error::parse(&res) {
            match err.typ.as_str() {
                "InternalError" => {
                    return RusotoError::Service(ListAppsError::InternalError(err.msg))
                }
                "InvalidParameterException" => {
                    return RusotoError::Service(ListAppsError::InvalidParameter(err.msg))
                }
                "MissingRequiredParameterException" => {
                    return RusotoError::Service(ListAppsError::MissingRequiredParameter(err.msg))
                }
                "OperationNotPermittedException" => {
                    return RusotoError::Service(ListAppsError::OperationNotPermitted(err.msg))
                }
                "UnauthorizedOperationException" => {
                    return RusotoError::Service(ListAppsError::UnauthorizedOperation(err.msg))
                }
                "ValidationException" => return RusotoError::Validation(err.msg),
                _ => {}
            }
        }
        return RusotoError::Unknown(res);
    }
}
impl fmt::Display for ListAppsError {
    fn fmt(&self, f: &mut fmt::Formatter) -> fmt::Result {
        write!(f, "{}", self.description())
    }
}
impl Error for ListAppsError {
    fn description(&self) -> &str {
        match *self {
            ListAppsError::InternalError(ref cause) => cause,
            ListAppsError::InvalidParameter(ref cause) => cause,
            ListAppsError::MissingRequiredParameter(ref cause) => cause,
            ListAppsError::OperationNotPermitted(ref cause) => cause,
            ListAppsError::UnauthorizedOperation(ref cause) => cause,
        }
    }
}
/// Errors returned by PutAppLaunchConfiguration
#[derive(Debug, PartialEq)]
pub enum PutAppLaunchConfigurationError {
    /// <p>An internal error occurred.</p>
    InternalError(String),
    /// <p>A specified parameter is not valid.</p>
    InvalidParameter(String),
    /// <p>A required parameter is missing.</p>
    MissingRequiredParameter(String),
    /// <p>This operation is not allowed.</p>
    OperationNotPermitted(String),
    /// <p>You lack permissions needed to perform this operation. Check your IAM policies, and ensure that you are using the correct access keys.</p>
    UnauthorizedOperation(String),
}

impl PutAppLaunchConfigurationError {
    pub fn from_response(res: BufferedHttpResponse) -> RusotoError<PutAppLaunchConfigurationError> {
        if let Some(err) = proto::json::Error::parse(&res) {
            match err.typ.as_str() {
                "InternalError" => {
                    return RusotoError::Service(PutAppLaunchConfigurationError::InternalError(
                        err.msg,
                    ))
                }
                "InvalidParameterException" => {
                    return RusotoError::Service(PutAppLaunchConfigurationError::InvalidParameter(
                        err.msg,
                    ))
                }
                "MissingRequiredParameterException" => {
                    return RusotoError::Service(
                        PutAppLaunchConfigurationError::MissingRequiredParameter(err.msg),
                    )
                }
                "OperationNotPermittedException" => {
                    return RusotoError::Service(
                        PutAppLaunchConfigurationError::OperationNotPermitted(err.msg),
                    )
                }
                "UnauthorizedOperationException" => {
                    return RusotoError::Service(
                        PutAppLaunchConfigurationError::UnauthorizedOperation(err.msg),
                    )
                }
                "ValidationException" => return RusotoError::Validation(err.msg),
                _ => {}
            }
        }
        return RusotoError::Unknown(res);
    }
}
impl fmt::Display for PutAppLaunchConfigurationError {
    fn fmt(&self, f: &mut fmt::Formatter) -> fmt::Result {
        write!(f, "{}", self.description())
    }
}
impl Error for PutAppLaunchConfigurationError {
    fn description(&self) -> &str {
        match *self {
            PutAppLaunchConfigurationError::InternalError(ref cause) => cause,
            PutAppLaunchConfigurationError::InvalidParameter(ref cause) => cause,
            PutAppLaunchConfigurationError::MissingRequiredParameter(ref cause) => cause,
            PutAppLaunchConfigurationError::OperationNotPermitted(ref cause) => cause,
            PutAppLaunchConfigurationError::UnauthorizedOperation(ref cause) => cause,
        }
    }
}
/// Errors returned by PutAppReplicationConfiguration
#[derive(Debug, PartialEq)]
pub enum PutAppReplicationConfigurationError {
    /// <p>An internal error occurred.</p>
    InternalError(String),
    /// <p>A specified parameter is not valid.</p>
    InvalidParameter(String),
    /// <p>A required parameter is missing.</p>
    MissingRequiredParameter(String),
    /// <p>This operation is not allowed.</p>
    OperationNotPermitted(String),
    /// <p>You lack permissions needed to perform this operation. Check your IAM policies, and ensure that you are using the correct access keys.</p>
    UnauthorizedOperation(String),
}

impl PutAppReplicationConfigurationError {
    pub fn from_response(
        res: BufferedHttpResponse,
    ) -> RusotoError<PutAppReplicationConfigurationError> {
        if let Some(err) = proto::json::Error::parse(&res) {
            match err.typ.as_str() {
                "InternalError" => {
                    return RusotoError::Service(
                        PutAppReplicationConfigurationError::InternalError(err.msg),
                    )
                }
                "InvalidParameterException" => {
                    return RusotoError::Service(
                        PutAppReplicationConfigurationError::InvalidParameter(err.msg),
                    )
                }
                "MissingRequiredParameterException" => {
                    return RusotoError::Service(
                        PutAppReplicationConfigurationError::MissingRequiredParameter(err.msg),
                    )
                }
                "OperationNotPermittedException" => {
                    return RusotoError::Service(
                        PutAppReplicationConfigurationError::OperationNotPermitted(err.msg),
                    )
                }
                "UnauthorizedOperationException" => {
                    return RusotoError::Service(
                        PutAppReplicationConfigurationError::UnauthorizedOperation(err.msg),
                    )
                }
                "ValidationException" => return RusotoError::Validation(err.msg),
                _ => {}
            }
        }
        return RusotoError::Unknown(res);
    }
}
impl fmt::Display for PutAppReplicationConfigurationError {
    fn fmt(&self, f: &mut fmt::Formatter) -> fmt::Result {
        write!(f, "{}", self.description())
    }
}
impl Error for PutAppReplicationConfigurationError {
    fn description(&self) -> &str {
        match *self {
            PutAppReplicationConfigurationError::InternalError(ref cause) => cause,
            PutAppReplicationConfigurationError::InvalidParameter(ref cause) => cause,
            PutAppReplicationConfigurationError::MissingRequiredParameter(ref cause) => cause,
            PutAppReplicationConfigurationError::OperationNotPermitted(ref cause) => cause,
            PutAppReplicationConfigurationError::UnauthorizedOperation(ref cause) => cause,
        }
    }
}
/// Errors returned by StartAppReplication
#[derive(Debug, PartialEq)]
pub enum StartAppReplicationError {
    /// <p>An internal error occurred.</p>
    InternalError(String),
    /// <p>A specified parameter is not valid.</p>
    InvalidParameter(String),
    /// <p>A required parameter is missing.</p>
    MissingRequiredParameter(String),
    /// <p>This operation is not allowed.</p>
    OperationNotPermitted(String),
    /// <p>You lack permissions needed to perform this operation. Check your IAM policies, and ensure that you are using the correct access keys.</p>
    UnauthorizedOperation(String),
}

impl StartAppReplicationError {
    pub fn from_response(res: BufferedHttpResponse) -> RusotoError<StartAppReplicationError> {
        if let Some(err) = proto::json::Error::parse(&res) {
            match err.typ.as_str() {
                "InternalError" => {
                    return RusotoError::Service(StartAppReplicationError::InternalError(err.msg))
                }
                "InvalidParameterException" => {
                    return RusotoError::Service(StartAppReplicationError::InvalidParameter(
                        err.msg,
                    ))
                }
                "MissingRequiredParameterException" => {
                    return RusotoError::Service(
                        StartAppReplicationError::MissingRequiredParameter(err.msg),
                    )
                }
                "OperationNotPermittedException" => {
                    return RusotoError::Service(StartAppReplicationError::OperationNotPermitted(
                        err.msg,
                    ))
                }
                "UnauthorizedOperationException" => {
                    return RusotoError::Service(StartAppReplicationError::UnauthorizedOperation(
                        err.msg,
                    ))
                }
                "ValidationException" => return RusotoError::Validation(err.msg),
                _ => {}
            }
        }
        return RusotoError::Unknown(res);
    }
}
impl fmt::Display for StartAppReplicationError {
    fn fmt(&self, f: &mut fmt::Formatter) -> fmt::Result {
        write!(f, "{}", self.description())
    }
}
impl Error for StartAppReplicationError {
    fn description(&self) -> &str {
        match *self {
            StartAppReplicationError::InternalError(ref cause) => cause,
            StartAppReplicationError::InvalidParameter(ref cause) => cause,
            StartAppReplicationError::MissingRequiredParameter(ref cause) => cause,
            StartAppReplicationError::OperationNotPermitted(ref cause) => cause,
            StartAppReplicationError::UnauthorizedOperation(ref cause) => cause,
        }
    }
}
/// Errors returned by StartOnDemandReplicationRun
#[derive(Debug, PartialEq)]
pub enum StartOnDemandReplicationRunError {
    /// <p>A specified parameter is not valid.</p>
    InvalidParameter(String),
    /// <p>A required parameter is missing.</p>
    MissingRequiredParameter(String),
    /// <p>This operation is not allowed.</p>
    OperationNotPermitted(String),
    /// <p>You have exceeded the number of on-demand replication runs you can request in a 24-hour period.</p>
    ReplicationRunLimitExceeded(String),
    /// <p>You lack permissions needed to perform this operation. Check your IAM policies, and ensure that you are using the correct access keys.</p>
    UnauthorizedOperation(String),
}

impl StartOnDemandReplicationRunError {
    pub fn from_response(
        res: BufferedHttpResponse,
    ) -> RusotoError<StartOnDemandReplicationRunError> {
        if let Some(err) = proto::json::Error::parse(&res) {
            match err.typ.as_str() {
                "InvalidParameterException" => {
                    return RusotoError::Service(
                        StartOnDemandReplicationRunError::InvalidParameter(err.msg),
                    )
                }
                "MissingRequiredParameterException" => {
                    return RusotoError::Service(
                        StartOnDemandReplicationRunError::MissingRequiredParameter(err.msg),
                    )
                }
                "OperationNotPermittedException" => {
                    return RusotoError::Service(
                        StartOnDemandReplicationRunError::OperationNotPermitted(err.msg),
                    )
                }
                "ReplicationRunLimitExceededException" => {
                    return RusotoError::Service(
                        StartOnDemandReplicationRunError::ReplicationRunLimitExceeded(err.msg),
                    )
                }
                "UnauthorizedOperationException" => {
                    return RusotoError::Service(
                        StartOnDemandReplicationRunError::UnauthorizedOperation(err.msg),
                    )
                }
                "ValidationException" => return RusotoError::Validation(err.msg),
                _ => {}
            }
        }
        return RusotoError::Unknown(res);
    }
}
impl fmt::Display for StartOnDemandReplicationRunError {
    fn fmt(&self, f: &mut fmt::Formatter) -> fmt::Result {
        write!(f, "{}", self.description())
    }
}
impl Error for StartOnDemandReplicationRunError {
    fn description(&self) -> &str {
        match *self {
            StartOnDemandReplicationRunError::InvalidParameter(ref cause) => cause,
            StartOnDemandReplicationRunError::MissingRequiredParameter(ref cause) => cause,
            StartOnDemandReplicationRunError::OperationNotPermitted(ref cause) => cause,
            StartOnDemandReplicationRunError::ReplicationRunLimitExceeded(ref cause) => cause,
            StartOnDemandReplicationRunError::UnauthorizedOperation(ref cause) => cause,
        }
    }
}
/// Errors returned by StopAppReplication
#[derive(Debug, PartialEq)]
pub enum StopAppReplicationError {
    /// <p>An internal error occurred.</p>
    InternalError(String),
    /// <p>A specified parameter is not valid.</p>
    InvalidParameter(String),
    /// <p>A required parameter is missing.</p>
    MissingRequiredParameter(String),
    /// <p>This operation is not allowed.</p>
    OperationNotPermitted(String),
    /// <p>You lack permissions needed to perform this operation. Check your IAM policies, and ensure that you are using the correct access keys.</p>
    UnauthorizedOperation(String),
}

impl StopAppReplicationError {
    pub fn from_response(res: BufferedHttpResponse) -> RusotoError<StopAppReplicationError> {
        if let Some(err) = proto::json::Error::parse(&res) {
            match err.typ.as_str() {
                "InternalError" => {
                    return RusotoError::Service(StopAppReplicationError::InternalError(err.msg))
                }
                "InvalidParameterException" => {
                    return RusotoError::Service(StopAppReplicationError::InvalidParameter(err.msg))
                }
                "MissingRequiredParameterException" => {
                    return RusotoError::Service(StopAppReplicationError::MissingRequiredParameter(
                        err.msg,
                    ))
                }
                "OperationNotPermittedException" => {
                    return RusotoError::Service(StopAppReplicationError::OperationNotPermitted(
                        err.msg,
                    ))
                }
                "UnauthorizedOperationException" => {
                    return RusotoError::Service(StopAppReplicationError::UnauthorizedOperation(
                        err.msg,
                    ))
                }
                "ValidationException" => return RusotoError::Validation(err.msg),
                _ => {}
            }
        }
        return RusotoError::Unknown(res);
    }
}
impl fmt::Display for StopAppReplicationError {
    fn fmt(&self, f: &mut fmt::Formatter) -> fmt::Result {
        write!(f, "{}", self.description())
    }
}
impl Error for StopAppReplicationError {
    fn description(&self) -> &str {
        match *self {
            StopAppReplicationError::InternalError(ref cause) => cause,
            StopAppReplicationError::InvalidParameter(ref cause) => cause,
            StopAppReplicationError::MissingRequiredParameter(ref cause) => cause,
            StopAppReplicationError::OperationNotPermitted(ref cause) => cause,
            StopAppReplicationError::UnauthorizedOperation(ref cause) => cause,
        }
    }
}
/// Errors returned by TerminateApp
#[derive(Debug, PartialEq)]
pub enum TerminateAppError {
    /// <p>An internal error occurred.</p>
    InternalError(String),
    /// <p>A specified parameter is not valid.</p>
    InvalidParameter(String),
    /// <p>A required parameter is missing.</p>
    MissingRequiredParameter(String),
    /// <p>This operation is not allowed.</p>
    OperationNotPermitted(String),
    /// <p>You lack permissions needed to perform this operation. Check your IAM policies, and ensure that you are using the correct access keys.</p>
    UnauthorizedOperation(String),
}

impl TerminateAppError {
    pub fn from_response(res: BufferedHttpResponse) -> RusotoError<TerminateAppError> {
        if let Some(err) = proto::json::Error::parse(&res) {
            match err.typ.as_str() {
                "InternalError" => {
                    return RusotoError::Service(TerminateAppError::InternalError(err.msg))
                }
                "InvalidParameterException" => {
                    return RusotoError::Service(TerminateAppError::InvalidParameter(err.msg))
                }
                "MissingRequiredParameterException" => {
                    return RusotoError::Service(TerminateAppError::MissingRequiredParameter(
                        err.msg,
                    ))
                }
                "OperationNotPermittedException" => {
                    return RusotoError::Service(TerminateAppError::OperationNotPermitted(err.msg))
                }
                "UnauthorizedOperationException" => {
                    return RusotoError::Service(TerminateAppError::UnauthorizedOperation(err.msg))
                }
                "ValidationException" => return RusotoError::Validation(err.msg),
                _ => {}
            }
        }
        return RusotoError::Unknown(res);
    }
}
impl fmt::Display for TerminateAppError {
    fn fmt(&self, f: &mut fmt::Formatter) -> fmt::Result {
        write!(f, "{}", self.description())
    }
}
impl Error for TerminateAppError {
    fn description(&self) -> &str {
        match *self {
            TerminateAppError::InternalError(ref cause) => cause,
            TerminateAppError::InvalidParameter(ref cause) => cause,
            TerminateAppError::MissingRequiredParameter(ref cause) => cause,
            TerminateAppError::OperationNotPermitted(ref cause) => cause,
            TerminateAppError::UnauthorizedOperation(ref cause) => cause,
        }
    }
}
/// Errors returned by UpdateApp
#[derive(Debug, PartialEq)]
pub enum UpdateAppError {
    /// <p>An internal error occurred.</p>
    InternalError(String),
    /// <p>A specified parameter is not valid.</p>
    InvalidParameter(String),
    /// <p>A required parameter is missing.</p>
    MissingRequiredParameter(String),
    /// <p>This operation is not allowed.</p>
    OperationNotPermitted(String),
    /// <p>You lack permissions needed to perform this operation. Check your IAM policies, and ensure that you are using the correct access keys.</p>
    UnauthorizedOperation(String),
}

impl UpdateAppError {
    pub fn from_response(res: BufferedHttpResponse) -> RusotoError<UpdateAppError> {
        if let Some(err) = proto::json::Error::parse(&res) {
            match err.typ.as_str() {
                "InternalError" => {
                    return RusotoError::Service(UpdateAppError::InternalError(err.msg))
                }
                "InvalidParameterException" => {
                    return RusotoError::Service(UpdateAppError::InvalidParameter(err.msg))
                }
                "MissingRequiredParameterException" => {
                    return RusotoError::Service(UpdateAppError::MissingRequiredParameter(err.msg))
                }
                "OperationNotPermittedException" => {
                    return RusotoError::Service(UpdateAppError::OperationNotPermitted(err.msg))
                }
                "UnauthorizedOperationException" => {
                    return RusotoError::Service(UpdateAppError::UnauthorizedOperation(err.msg))
                }
                "ValidationException" => return RusotoError::Validation(err.msg),
                _ => {}
            }
        }
        return RusotoError::Unknown(res);
    }
}
impl fmt::Display for UpdateAppError {
    fn fmt(&self, f: &mut fmt::Formatter) -> fmt::Result {
        write!(f, "{}", self.description())
    }
}
impl Error for UpdateAppError {
    fn description(&self) -> &str {
        match *self {
            UpdateAppError::InternalError(ref cause) => cause,
            UpdateAppError::InvalidParameter(ref cause) => cause,
            UpdateAppError::MissingRequiredParameter(ref cause) => cause,
            UpdateAppError::OperationNotPermitted(ref cause) => cause,
            UpdateAppError::UnauthorizedOperation(ref cause) => cause,
        }
    }
}
/// Errors returned by UpdateReplicationJob
#[derive(Debug, PartialEq)]
pub enum UpdateReplicationJobError {
    /// <p>An internal error occurred.</p>
    InternalError(String),
    /// <p>A specified parameter is not valid.</p>
    InvalidParameter(String),
    /// <p>A required parameter is missing.</p>
    MissingRequiredParameter(String),
    /// <p>This operation is not allowed.</p>
    OperationNotPermitted(String),
    /// <p>The specified replication job does not exist.</p>
    ReplicationJobNotFound(String),
    /// <p>The specified server cannot be replicated.</p>
    ServerCannotBeReplicated(String),
    /// <p>The service is temporarily unavailable.</p>
    TemporarilyUnavailable(String),
    /// <p>You lack permissions needed to perform this operation. Check your IAM policies, and ensure that you are using the correct access keys.</p>
    UnauthorizedOperation(String),
}

impl UpdateReplicationJobError {
    pub fn from_response(res: BufferedHttpResponse) -> RusotoError<UpdateReplicationJobError> {
        if let Some(err) = proto::json::Error::parse(&res) {
            match err.typ.as_str() {
                "InternalError" => {
                    return RusotoError::Service(UpdateReplicationJobError::InternalError(err.msg))
                }
                "InvalidParameterException" => {
                    return RusotoError::Service(UpdateReplicationJobError::InvalidParameter(
                        err.msg,
                    ))
                }
                "MissingRequiredParameterException" => {
                    return RusotoError::Service(
                        UpdateReplicationJobError::MissingRequiredParameter(err.msg),
                    )
                }
                "OperationNotPermittedException" => {
                    return RusotoError::Service(UpdateReplicationJobError::OperationNotPermitted(
                        err.msg,
                    ))
                }
                "ReplicationJobNotFoundException" => {
                    return RusotoError::Service(UpdateReplicationJobError::ReplicationJobNotFound(
                        err.msg,
                    ))
                }
                "ServerCannotBeReplicatedException" => {
                    return RusotoError::Service(
                        UpdateReplicationJobError::ServerCannotBeReplicated(err.msg),
                    )
                }
                "TemporarilyUnavailableException" => {
                    return RusotoError::Service(UpdateReplicationJobError::TemporarilyUnavailable(
                        err.msg,
                    ))
                }
                "UnauthorizedOperationException" => {
                    return RusotoError::Service(UpdateReplicationJobError::UnauthorizedOperation(
                        err.msg,
                    ))
                }
                "ValidationException" => return RusotoError::Validation(err.msg),
                _ => {}
            }
        }
        return RusotoError::Unknown(res);
    }
}
impl fmt::Display for UpdateReplicationJobError {
    fn fmt(&self, f: &mut fmt::Formatter) -> fmt::Result {
        write!(f, "{}", self.description())
    }
}
impl Error for UpdateReplicationJobError {
    fn description(&self) -> &str {
        match *self {
            UpdateReplicationJobError::InternalError(ref cause) => cause,
            UpdateReplicationJobError::InvalidParameter(ref cause) => cause,
            UpdateReplicationJobError::MissingRequiredParameter(ref cause) => cause,
            UpdateReplicationJobError::OperationNotPermitted(ref cause) => cause,
            UpdateReplicationJobError::ReplicationJobNotFound(ref cause) => cause,
            UpdateReplicationJobError::ServerCannotBeReplicated(ref cause) => cause,
            UpdateReplicationJobError::TemporarilyUnavailable(ref cause) => cause,
            UpdateReplicationJobError::UnauthorizedOperation(ref cause) => cause,
        }
    }
}
/// Trait representing the capabilities of the SMS API. SMS clients implement this trait.
#[async_trait]
pub trait ServerMigrationService {
    /// <p>Creates an application. An application consists of one or more server groups. Each server group contain one or more servers.</p>
    async fn create_app(
        &self,
        input: CreateAppRequest,
    ) -> Result<CreateAppResponse, RusotoError<CreateAppError>>;

    /// <p>Creates a replication job. The replication job schedules periodic replication runs to replicate your server to AWS. Each replication run creates an Amazon Machine Image (AMI).</p>
    async fn create_replication_job(
        &self,
        input: CreateReplicationJobRequest,
    ) -> Result<CreateReplicationJobResponse, RusotoError<CreateReplicationJobError>>;

    /// <p>Deletes an existing application. Optionally deletes the launched stack associated with the application and all AWS SMS replication jobs for servers in the application.</p>
    async fn delete_app(
        &self,
        input: DeleteAppRequest,
    ) -> Result<DeleteAppResponse, RusotoError<DeleteAppError>>;

    /// <p>Deletes existing launch configuration for an application.</p>
    async fn delete_app_launch_configuration(
        &self,
        input: DeleteAppLaunchConfigurationRequest,
    ) -> Result<DeleteAppLaunchConfigurationResponse, RusotoError<DeleteAppLaunchConfigurationError>>;

    /// <p>Deletes existing replication configuration for an application.</p>
    async fn delete_app_replication_configuration(
        &self,
        input: DeleteAppReplicationConfigurationRequest,
    ) -> Result<
        DeleteAppReplicationConfigurationResponse,
        RusotoError<DeleteAppReplicationConfigurationError>,
    >;

    /// <p>Deletes the specified replication job.</p> <p>After you delete a replication job, there are no further replication runs. AWS deletes the contents of the Amazon S3 bucket used to store AWS SMS artifacts. The AMIs created by the replication runs are not deleted.</p>
    async fn delete_replication_job(
        &self,
        input: DeleteReplicationJobRequest,
    ) -> Result<DeleteReplicationJobResponse, RusotoError<DeleteReplicationJobError>>;

    /// <p>Deletes all servers from your server catalog.</p>
    async fn delete_server_catalog(
        &self,
    ) -> Result<DeleteServerCatalogResponse, RusotoError<DeleteServerCatalogError>>;

    /// <p>Disassociates the specified connector from AWS SMS.</p> <p>After you disassociate a connector, it is no longer available to support replication jobs.</p>
    async fn disassociate_connector(
        &self,
        input: DisassociateConnectorRequest,
    ) -> Result<DisassociateConnectorResponse, RusotoError<DisassociateConnectorError>>;

    /// <p>Generates a target change set for a currently launched stack and writes it to an Amazon S3 object in the customer’s Amazon S3 bucket.</p>
    async fn generate_change_set(
        &self,
        input: GenerateChangeSetRequest,
    ) -> Result<GenerateChangeSetResponse, RusotoError<GenerateChangeSetError>>;

    /// <p>Generates an Amazon CloudFormation template based on the current launch configuration and writes it to an Amazon S3 object in the customer’s Amazon S3 bucket.</p>
    async fn generate_template(
        &self,
        input: GenerateTemplateRequest,
    ) -> Result<GenerateTemplateResponse, RusotoError<GenerateTemplateError>>;

    /// <p>Retrieve information about an application.</p>
    async fn get_app(
        &self,
        input: GetAppRequest,
    ) -> Result<GetAppResponse, RusotoError<GetAppError>>;

    /// <p>Retrieves the application launch configuration associated with an application.</p>
    async fn get_app_launch_configuration(
        &self,
        input: GetAppLaunchConfigurationRequest,
    ) -> Result<GetAppLaunchConfigurationResponse, RusotoError<GetAppLaunchConfigurationError>>;

    /// <p>Retrieves an application replication configuration associatd with an application.</p>
    async fn get_app_replication_configuration(
        &self,
        input: GetAppReplicationConfigurationRequest,
    ) -> Result<
        GetAppReplicationConfigurationResponse,
        RusotoError<GetAppReplicationConfigurationError>,
    >;

    /// <p>Describes the connectors registered with the AWS SMS.</p>
    async fn get_connectors(
        &self,
        input: GetConnectorsRequest,
    ) -> Result<GetConnectorsResponse, RusotoError<GetConnectorsError>>;

    /// <p>Describes the specified replication job or all of your replication jobs.</p>
    async fn get_replication_jobs(
        &self,
        input: GetReplicationJobsRequest,
    ) -> Result<GetReplicationJobsResponse, RusotoError<GetReplicationJobsError>>;

    /// <p>Describes the replication runs for the specified replication job.</p>
    async fn get_replication_runs(
        &self,
        input: GetReplicationRunsRequest,
    ) -> Result<GetReplicationRunsResponse, RusotoError<GetReplicationRunsError>>;

    /// <p>Describes the servers in your server catalog.</p> <p>Before you can describe your servers, you must import them using <a>ImportServerCatalog</a>.</p>
    async fn get_servers(
        &self,
        input: GetServersRequest,
    ) -> Result<GetServersResponse, RusotoError<GetServersError>>;

    /// <p>Gathers a complete list of on-premises servers. Connectors must be installed and monitoring all servers that you want to import.</p> <p>This call returns immediately, but might take additional time to retrieve all the servers.</p>
    async fn import_server_catalog(
        &self,
    ) -> Result<ImportServerCatalogResponse, RusotoError<ImportServerCatalogError>>;

    /// <p>Launches an application stack.</p>
    async fn launch_app(
        &self,
        input: LaunchAppRequest,
    ) -> Result<LaunchAppResponse, RusotoError<LaunchAppError>>;

    /// <p>Returns a list of summaries for all applications.</p>
    async fn list_apps(
        &self,
        input: ListAppsRequest,
    ) -> Result<ListAppsResponse, RusotoError<ListAppsError>>;

    /// <p>Creates a launch configuration for an application.</p>
    async fn put_app_launch_configuration(
        &self,
        input: PutAppLaunchConfigurationRequest,
    ) -> Result<PutAppLaunchConfigurationResponse, RusotoError<PutAppLaunchConfigurationError>>;

    /// <p>Creates or updates a replication configuration for an application.</p>
    async fn put_app_replication_configuration(
        &self,
        input: PutAppReplicationConfigurationRequest,
    ) -> Result<
        PutAppReplicationConfigurationResponse,
        RusotoError<PutAppReplicationConfigurationError>,
    >;

    /// <p>Starts replicating an application.</p>
    async fn start_app_replication(
        &self,
        input: StartAppReplicationRequest,
    ) -> Result<StartAppReplicationResponse, RusotoError<StartAppReplicationError>>;

    /// <p>Starts an on-demand replication run for the specified replication job. This replication run starts immediately. This replication run is in addition to the ones already scheduled.</p> <p>There is a limit on the number of on-demand replications runs you can request in a 24-hour period.</p>
    async fn start_on_demand_replication_run(
        &self,
        input: StartOnDemandReplicationRunRequest,
    ) -> Result<StartOnDemandReplicationRunResponse, RusotoError<StartOnDemandReplicationRunError>>;

    /// <p>Stops replicating an application.</p>
    async fn stop_app_replication(
        &self,
        input: StopAppReplicationRequest,
    ) -> Result<StopAppReplicationResponse, RusotoError<StopAppReplicationError>>;

    /// <p>Terminates the stack for an application.</p>
    async fn terminate_app(
        &self,
        input: TerminateAppRequest,
    ) -> Result<TerminateAppResponse, RusotoError<TerminateAppError>>;

    /// <p>Updates an application.</p>
    async fn update_app(
        &self,
        input: UpdateAppRequest,
    ) -> Result<UpdateAppResponse, RusotoError<UpdateAppError>>;

    /// <p>Updates the specified settings for the specified replication job.</p>
    async fn update_replication_job(
        &self,
        input: UpdateReplicationJobRequest,
    ) -> Result<UpdateReplicationJobResponse, RusotoError<UpdateReplicationJobError>>;
}
/// A client for the SMS API.
#[derive(Clone)]
pub struct ServerMigrationServiceClient {
    client: Client,
    region: region::Region,
}

impl ServerMigrationServiceClient {
    /// Creates a client backed by the default tokio event loop.
    ///
    /// The client will use the default credentials provider and tls client.
    pub fn new(region: region::Region) -> ServerMigrationServiceClient {
        Self::new_with_client(Client::shared(), region)
    }

    pub fn new_with<P, D>(
        request_dispatcher: D,
        credentials_provider: P,
        region: region::Region,
    ) -> ServerMigrationServiceClient
    where
        P: ProvideAwsCredentials + Send + Sync + 'static,
        D: DispatchSignedRequest + Send + Sync + 'static,
    {
        Self::new_with_client(
            Client::new_with(credentials_provider, request_dispatcher),
            region,
        )
    }

    pub fn new_with_client(client: Client, region: region::Region) -> ServerMigrationServiceClient {
        ServerMigrationServiceClient { client, region }
    }
}

impl fmt::Debug for ServerMigrationServiceClient {
    fn fmt(&self, f: &mut fmt::Formatter<'_>) -> fmt::Result {
        f.debug_struct("ServerMigrationServiceClient")
            .field("region", &self.region)
            .finish()
    }
}

#[async_trait]
impl ServerMigrationService for ServerMigrationServiceClient {
    /// <p>Creates an application. An application consists of one or more server groups. Each server group contain one or more servers.</p>
    async fn create_app(
        &self,
        input: CreateAppRequest,
    ) -> Result<CreateAppResponse, RusotoError<CreateAppError>> {
        let mut request = SignedRequest::new("POST", "sms", &self.region, "/");

        request.set_content_type("application/x-amz-json-1.1".to_owned());
        request.add_header(
            "x-amz-target",
            "AWSServerMigrationService_V2016_10_24.CreateApp",
        );
        let encoded = serde_json::to_string(&input).unwrap();
        request.set_payload(Some(encoded));

        let mut response = self
            .client
            .sign_and_dispatch(request)
            .await
            .map_err(RusotoError::from)?;
        if response.status.is_success() {
            let response = response.buffer().await.map_err(RusotoError::HttpDispatch)?;
            proto::json::ResponsePayload::new(&response).deserialize::<CreateAppResponse, _>()
        } else {
            let try_response = response.buffer().await;
            let response = try_response.map_err(RusotoError::HttpDispatch)?;
            Err(CreateAppError::from_response(response))
        }
    }

    /// <p>Creates a replication job. The replication job schedules periodic replication runs to replicate your server to AWS. Each replication run creates an Amazon Machine Image (AMI).</p>
    async fn create_replication_job(
        &self,
        input: CreateReplicationJobRequest,
    ) -> Result<CreateReplicationJobResponse, RusotoError<CreateReplicationJobError>> {
        let mut request = SignedRequest::new("POST", "sms", &self.region, "/");

        request.set_content_type("application/x-amz-json-1.1".to_owned());
        request.add_header(
            "x-amz-target",
            "AWSServerMigrationService_V2016_10_24.CreateReplicationJob",
        );
        let encoded = serde_json::to_string(&input).unwrap();
        request.set_payload(Some(encoded));

        let mut response = self
            .client
            .sign_and_dispatch(request)
            .await
            .map_err(RusotoError::from)?;
        if response.status.is_success() {
            let response = response.buffer().await.map_err(RusotoError::HttpDispatch)?;
            proto::json::ResponsePayload::new(&response)
                .deserialize::<CreateReplicationJobResponse, _>()
        } else {
            let try_response = response.buffer().await;
            let response = try_response.map_err(RusotoError::HttpDispatch)?;
            Err(CreateReplicationJobError::from_response(response))
        }
    }

    /// <p>Deletes an existing application. Optionally deletes the launched stack associated with the application and all AWS SMS replication jobs for servers in the application.</p>
    async fn delete_app(
        &self,
        input: DeleteAppRequest,
    ) -> Result<DeleteAppResponse, RusotoError<DeleteAppError>> {
        let mut request = SignedRequest::new("POST", "sms", &self.region, "/");

        request.set_content_type("application/x-amz-json-1.1".to_owned());
        request.add_header(
            "x-amz-target",
            "AWSServerMigrationService_V2016_10_24.DeleteApp",
        );
        let encoded = serde_json::to_string(&input).unwrap();
        request.set_payload(Some(encoded));

        let mut response = self
            .client
            .sign_and_dispatch(request)
            .await
            .map_err(RusotoError::from)?;
        if response.status.is_success() {
            let response = response.buffer().await.map_err(RusotoError::HttpDispatch)?;
            proto::json::ResponsePayload::new(&response).deserialize::<DeleteAppResponse, _>()
        } else {
            let try_response = response.buffer().await;
            let response = try_response.map_err(RusotoError::HttpDispatch)?;
            Err(DeleteAppError::from_response(response))
        }
    }

    /// <p>Deletes existing launch configuration for an application.</p>
    async fn delete_app_launch_configuration(
        &self,
        input: DeleteAppLaunchConfigurationRequest,
    ) -> Result<DeleteAppLaunchConfigurationResponse, RusotoError<DeleteAppLaunchConfigurationError>>
    {
        let mut request = SignedRequest::new("POST", "sms", &self.region, "/");

        request.set_content_type("application/x-amz-json-1.1".to_owned());
        request.add_header(
            "x-amz-target",
            "AWSServerMigrationService_V2016_10_24.DeleteAppLaunchConfiguration",
        );
        let encoded = serde_json::to_string(&input).unwrap();
        request.set_payload(Some(encoded));

        let mut response = self
            .client
            .sign_and_dispatch(request)
            .await
            .map_err(RusotoError::from)?;
        if response.status.is_success() {
            let response = response.buffer().await.map_err(RusotoError::HttpDispatch)?;
            proto::json::ResponsePayload::new(&response)
                .deserialize::<DeleteAppLaunchConfigurationResponse, _>()
        } else {
            let try_response = response.buffer().await;
            let response = try_response.map_err(RusotoError::HttpDispatch)?;
            Err(DeleteAppLaunchConfigurationError::from_response(response))
        }
    }

    /// <p>Deletes existing replication configuration for an application.</p>
    async fn delete_app_replication_configuration(
        &self,
        input: DeleteAppReplicationConfigurationRequest,
    ) -> Result<
        DeleteAppReplicationConfigurationResponse,
        RusotoError<DeleteAppReplicationConfigurationError>,
    > {
        let mut request = SignedRequest::new("POST", "sms", &self.region, "/");

        request.set_content_type("application/x-amz-json-1.1".to_owned());
        request.add_header(
            "x-amz-target",
            "AWSServerMigrationService_V2016_10_24.DeleteAppReplicationConfiguration",
        );
        let encoded = serde_json::to_string(&input).unwrap();
        request.set_payload(Some(encoded));

        let mut response = self
            .client
            .sign_and_dispatch(request)
            .await
            .map_err(RusotoError::from)?;
        if response.status.is_success() {
            let response = response.buffer().await.map_err(RusotoError::HttpDispatch)?;
            proto::json::ResponsePayload::new(&response)
                .deserialize::<DeleteAppReplicationConfigurationResponse, _>()
        } else {
            let try_response = response.buffer().await;
            let response = try_response.map_err(RusotoError::HttpDispatch)?;
            Err(DeleteAppReplicationConfigurationError::from_response(
                response,
            ))
        }
    }

    /// <p>Deletes the specified replication job.</p> <p>After you delete a replication job, there are no further replication runs. AWS deletes the contents of the Amazon S3 bucket used to store AWS SMS artifacts. The AMIs created by the replication runs are not deleted.</p>
    async fn delete_replication_job(
        &self,
        input: DeleteReplicationJobRequest,
    ) -> Result<DeleteReplicationJobResponse, RusotoError<DeleteReplicationJobError>> {
        let mut request = SignedRequest::new("POST", "sms", &self.region, "/");

        request.set_content_type("application/x-amz-json-1.1".to_owned());
        request.add_header(
            "x-amz-target",
            "AWSServerMigrationService_V2016_10_24.DeleteReplicationJob",
        );
        let encoded = serde_json::to_string(&input).unwrap();
        request.set_payload(Some(encoded));

        let mut response = self
            .client
            .sign_and_dispatch(request)
            .await
            .map_err(RusotoError::from)?;
        if response.status.is_success() {
            let response = response.buffer().await.map_err(RusotoError::HttpDispatch)?;
            proto::json::ResponsePayload::new(&response)
                .deserialize::<DeleteReplicationJobResponse, _>()
        } else {
            let try_response = response.buffer().await;
            let response = try_response.map_err(RusotoError::HttpDispatch)?;
            Err(DeleteReplicationJobError::from_response(response))
        }
    }

    /// <p>Deletes all servers from your server catalog.</p>
    async fn delete_server_catalog(
        &self,
    ) -> Result<DeleteServerCatalogResponse, RusotoError<DeleteServerCatalogError>> {
        let mut request = SignedRequest::new("POST", "sms", &self.region, "/");

        request.set_content_type("application/x-amz-json-1.1".to_owned());
        request.add_header(
            "x-amz-target",
            "AWSServerMigrationService_V2016_10_24.DeleteServerCatalog",
        );
        request.set_payload(Some(bytes::Bytes::from_static(b"{}")));

        let mut response = self
            .client
            .sign_and_dispatch(request)
            .await
            .map_err(RusotoError::from)?;
        if response.status.is_success() {
            let response = response.buffer().await.map_err(RusotoError::HttpDispatch)?;
            proto::json::ResponsePayload::new(&response)
                .deserialize::<DeleteServerCatalogResponse, _>()
        } else {
            let try_response = response.buffer().await;
            let response = try_response.map_err(RusotoError::HttpDispatch)?;
            Err(DeleteServerCatalogError::from_response(response))
        }
    }

    /// <p>Disassociates the specified connector from AWS SMS.</p> <p>After you disassociate a connector, it is no longer available to support replication jobs.</p>
    async fn disassociate_connector(
        &self,
        input: DisassociateConnectorRequest,
    ) -> Result<DisassociateConnectorResponse, RusotoError<DisassociateConnectorError>> {
        let mut request = SignedRequest::new("POST", "sms", &self.region, "/");

        request.set_content_type("application/x-amz-json-1.1".to_owned());
        request.add_header(
            "x-amz-target",
            "AWSServerMigrationService_V2016_10_24.DisassociateConnector",
        );
        let encoded = serde_json::to_string(&input).unwrap();
        request.set_payload(Some(encoded));

        let mut response = self
            .client
            .sign_and_dispatch(request)
            .await
            .map_err(RusotoError::from)?;
        if response.status.is_success() {
            let response = response.buffer().await.map_err(RusotoError::HttpDispatch)?;
            proto::json::ResponsePayload::new(&response)
                .deserialize::<DisassociateConnectorResponse, _>()
        } else {
            let try_response = response.buffer().await;
            let response = try_response.map_err(RusotoError::HttpDispatch)?;
            Err(DisassociateConnectorError::from_response(response))
        }
    }

    /// <p>Generates a target change set for a currently launched stack and writes it to an Amazon S3 object in the customer’s Amazon S3 bucket.</p>
    async fn generate_change_set(
        &self,
        input: GenerateChangeSetRequest,
    ) -> Result<GenerateChangeSetResponse, RusotoError<GenerateChangeSetError>> {
        let mut request = SignedRequest::new("POST", "sms", &self.region, "/");

        request.set_content_type("application/x-amz-json-1.1".to_owned());
        request.add_header(
            "x-amz-target",
            "AWSServerMigrationService_V2016_10_24.GenerateChangeSet",
        );
        let encoded = serde_json::to_string(&input).unwrap();
        request.set_payload(Some(encoded));

        let mut response = self
            .client
            .sign_and_dispatch(request)
            .await
            .map_err(RusotoError::from)?;
        if response.status.is_success() {
            let response = response.buffer().await.map_err(RusotoError::HttpDispatch)?;
            proto::json::ResponsePayload::new(&response)
                .deserialize::<GenerateChangeSetResponse, _>()
        } else {
            let try_response = response.buffer().await;
            let response = try_response.map_err(RusotoError::HttpDispatch)?;
            Err(GenerateChangeSetError::from_response(response))
        }
    }

    /// <p>Generates an Amazon CloudFormation template based on the current launch configuration and writes it to an Amazon S3 object in the customer’s Amazon S3 bucket.</p>
    async fn generate_template(
        &self,
        input: GenerateTemplateRequest,
    ) -> Result<GenerateTemplateResponse, RusotoError<GenerateTemplateError>> {
        let mut request = SignedRequest::new("POST", "sms", &self.region, "/");

        request.set_content_type("application/x-amz-json-1.1".to_owned());
        request.add_header(
            "x-amz-target",
            "AWSServerMigrationService_V2016_10_24.GenerateTemplate",
        );
        let encoded = serde_json::to_string(&input).unwrap();
        request.set_payload(Some(encoded));

        let mut response = self
            .client
            .sign_and_dispatch(request)
            .await
            .map_err(RusotoError::from)?;
        if response.status.is_success() {
            let response = response.buffer().await.map_err(RusotoError::HttpDispatch)?;
            proto::json::ResponsePayload::new(&response)
                .deserialize::<GenerateTemplateResponse, _>()
        } else {
            let try_response = response.buffer().await;
            let response = try_response.map_err(RusotoError::HttpDispatch)?;
            Err(GenerateTemplateError::from_response(response))
        }
    }

    /// <p>Retrieve information about an application.</p>
    async fn get_app(
        &self,
        input: GetAppRequest,
    ) -> Result<GetAppResponse, RusotoError<GetAppError>> {
        let mut request = SignedRequest::new("POST", "sms", &self.region, "/");

        request.set_content_type("application/x-amz-json-1.1".to_owned());
        request.add_header(
            "x-amz-target",
            "AWSServerMigrationService_V2016_10_24.GetApp",
        );
        let encoded = serde_json::to_string(&input).unwrap();
        request.set_payload(Some(encoded));

        let mut response = self
            .client
            .sign_and_dispatch(request)
            .await
            .map_err(RusotoError::from)?;
        if response.status.is_success() {
            let response = response.buffer().await.map_err(RusotoError::HttpDispatch)?;
            proto::json::ResponsePayload::new(&response).deserialize::<GetAppResponse, _>()
        } else {
            let try_response = response.buffer().await;
            let response = try_response.map_err(RusotoError::HttpDispatch)?;
            Err(GetAppError::from_response(response))
        }
    }

    /// <p>Retrieves the application launch configuration associated with an application.</p>
    async fn get_app_launch_configuration(
        &self,
        input: GetAppLaunchConfigurationRequest,
    ) -> Result<GetAppLaunchConfigurationResponse, RusotoError<GetAppLaunchConfigurationError>>
    {
        let mut request = SignedRequest::new("POST", "sms", &self.region, "/");

        request.set_content_type("application/x-amz-json-1.1".to_owned());
        request.add_header(
            "x-amz-target",
            "AWSServerMigrationService_V2016_10_24.GetAppLaunchConfiguration",
        );
        let encoded = serde_json::to_string(&input).unwrap();
        request.set_payload(Some(encoded));

        let mut response = self
            .client
            .sign_and_dispatch(request)
            .await
            .map_err(RusotoError::from)?;
        if response.status.is_success() {
            let response = response.buffer().await.map_err(RusotoError::HttpDispatch)?;
            proto::json::ResponsePayload::new(&response)
                .deserialize::<GetAppLaunchConfigurationResponse, _>()
        } else {
            let try_response = response.buffer().await;
            let response = try_response.map_err(RusotoError::HttpDispatch)?;
            Err(GetAppLaunchConfigurationError::from_response(response))
        }
    }

    /// <p>Retrieves an application replication configuration associatd with an application.</p>
    async fn get_app_replication_configuration(
        &self,
        input: GetAppReplicationConfigurationRequest,
    ) -> Result<
        GetAppReplicationConfigurationResponse,
        RusotoError<GetAppReplicationConfigurationError>,
    > {
        let mut request = SignedRequest::new("POST", "sms", &self.region, "/");

        request.set_content_type("application/x-amz-json-1.1".to_owned());
        request.add_header(
            "x-amz-target",
            "AWSServerMigrationService_V2016_10_24.GetAppReplicationConfiguration",
        );
        let encoded = serde_json::to_string(&input).unwrap();
        request.set_payload(Some(encoded));

        let mut response = self
            .client
            .sign_and_dispatch(request)
            .await
            .map_err(RusotoError::from)?;
        if response.status.is_success() {
            let response = response.buffer().await.map_err(RusotoError::HttpDispatch)?;
            proto::json::ResponsePayload::new(&response)
                .deserialize::<GetAppReplicationConfigurationResponse, _>()
        } else {
            let try_response = response.buffer().await;
            let response = try_response.map_err(RusotoError::HttpDispatch)?;
            Err(GetAppReplicationConfigurationError::from_response(response))
        }
    }

    /// <p>Describes the connectors registered with the AWS SMS.</p>
    async fn get_connectors(
        &self,
        input: GetConnectorsRequest,
    ) -> Result<GetConnectorsResponse, RusotoError<GetConnectorsError>> {
        let mut request = SignedRequest::new("POST", "sms", &self.region, "/");

        request.set_content_type("application/x-amz-json-1.1".to_owned());
        request.add_header(
            "x-amz-target",
            "AWSServerMigrationService_V2016_10_24.GetConnectors",
        );
        let encoded = serde_json::to_string(&input).unwrap();
        request.set_payload(Some(encoded));

        let mut response = self
            .client
            .sign_and_dispatch(request)
            .await
            .map_err(RusotoError::from)?;
        if response.status.is_success() {
            let response = response.buffer().await.map_err(RusotoError::HttpDispatch)?;
            proto::json::ResponsePayload::new(&response).deserialize::<GetConnectorsResponse, _>()
        } else {
            let try_response = response.buffer().await;
            let response = try_response.map_err(RusotoError::HttpDispatch)?;
            Err(GetConnectorsError::from_response(response))
        }
    }

    /// <p>Describes the specified replication job or all of your replication jobs.</p>
    async fn get_replication_jobs(
        &self,
        input: GetReplicationJobsRequest,
    ) -> Result<GetReplicationJobsResponse, RusotoError<GetReplicationJobsError>> {
        let mut request = SignedRequest::new("POST", "sms", &self.region, "/");

        request.set_content_type("application/x-amz-json-1.1".to_owned());
        request.add_header(
            "x-amz-target",
            "AWSServerMigrationService_V2016_10_24.GetReplicationJobs",
        );
        let encoded = serde_json::to_string(&input).unwrap();
        request.set_payload(Some(encoded));

        let mut response = self
            .client
            .sign_and_dispatch(request)
            .await
            .map_err(RusotoError::from)?;
        if response.status.is_success() {
            let response = response.buffer().await.map_err(RusotoError::HttpDispatch)?;
            proto::json::ResponsePayload::new(&response)
                .deserialize::<GetReplicationJobsResponse, _>()
        } else {
            let try_response = response.buffer().await;
            let response = try_response.map_err(RusotoError::HttpDispatch)?;
            Err(GetReplicationJobsError::from_response(response))
        }
    }

    /// <p>Describes the replication runs for the specified replication job.</p>
    async fn get_replication_runs(
        &self,
        input: GetReplicationRunsRequest,
    ) -> Result<GetReplicationRunsResponse, RusotoError<GetReplicationRunsError>> {
        let mut request = SignedRequest::new("POST", "sms", &self.region, "/");

        request.set_content_type("application/x-amz-json-1.1".to_owned());
        request.add_header(
            "x-amz-target",
            "AWSServerMigrationService_V2016_10_24.GetReplicationRuns",
        );
        let encoded = serde_json::to_string(&input).unwrap();
        request.set_payload(Some(encoded));

        let mut response = self
            .client
            .sign_and_dispatch(request)
            .await
            .map_err(RusotoError::from)?;
        if response.status.is_success() {
            let response = response.buffer().await.map_err(RusotoError::HttpDispatch)?;
            proto::json::ResponsePayload::new(&response)
                .deserialize::<GetReplicationRunsResponse, _>()
        } else {
            let try_response = response.buffer().await;
            let response = try_response.map_err(RusotoError::HttpDispatch)?;
            Err(GetReplicationRunsError::from_response(response))
        }
    }

    /// <p>Describes the servers in your server catalog.</p> <p>Before you can describe your servers, you must import them using <a>ImportServerCatalog</a>.</p>
    async fn get_servers(
        &self,
        input: GetServersRequest,
    ) -> Result<GetServersResponse, RusotoError<GetServersError>> {
        let mut request = SignedRequest::new("POST", "sms", &self.region, "/");

        request.set_content_type("application/x-amz-json-1.1".to_owned());
        request.add_header(
            "x-amz-target",
            "AWSServerMigrationService_V2016_10_24.GetServers",
        );
        let encoded = serde_json::to_string(&input).unwrap();
        request.set_payload(Some(encoded));

        let mut response = self
            .client
            .sign_and_dispatch(request)
            .await
            .map_err(RusotoError::from)?;
        if response.status.is_success() {
            let response = response.buffer().await.map_err(RusotoError::HttpDispatch)?;
            proto::json::ResponsePayload::new(&response).deserialize::<GetServersResponse, _>()
        } else {
            let try_response = response.buffer().await;
            let response = try_response.map_err(RusotoError::HttpDispatch)?;
            Err(GetServersError::from_response(response))
        }
    }

    /// <p>Gathers a complete list of on-premises servers. Connectors must be installed and monitoring all servers that you want to import.</p> <p>This call returns immediately, but might take additional time to retrieve all the servers.</p>
    async fn import_server_catalog(
        &self,
    ) -> Result<ImportServerCatalogResponse, RusotoError<ImportServerCatalogError>> {
        let mut request = SignedRequest::new("POST", "sms", &self.region, "/");

        request.set_content_type("application/x-amz-json-1.1".to_owned());
        request.add_header(
            "x-amz-target",
            "AWSServerMigrationService_V2016_10_24.ImportServerCatalog",
        );
        request.set_payload(Some(bytes::Bytes::from_static(b"{}")));

        let mut response = self
            .client
            .sign_and_dispatch(request)
            .await
            .map_err(RusotoError::from)?;
        if response.status.is_success() {
            let response = response.buffer().await.map_err(RusotoError::HttpDispatch)?;
            proto::json::ResponsePayload::new(&response)
                .deserialize::<ImportServerCatalogResponse, _>()
        } else {
            let try_response = response.buffer().await;
            let response = try_response.map_err(RusotoError::HttpDispatch)?;
            Err(ImportServerCatalogError::from_response(response))
        }
    }

    /// <p>Launches an application stack.</p>
    async fn launch_app(
        &self,
        input: LaunchAppRequest,
    ) -> Result<LaunchAppResponse, RusotoError<LaunchAppError>> {
        let mut request = SignedRequest::new("POST", "sms", &self.region, "/");

        request.set_content_type("application/x-amz-json-1.1".to_owned());
        request.add_header(
            "x-amz-target",
            "AWSServerMigrationService_V2016_10_24.LaunchApp",
        );
        let encoded = serde_json::to_string(&input).unwrap();
        request.set_payload(Some(encoded));

        let mut response = self
            .client
            .sign_and_dispatch(request)
            .await
            .map_err(RusotoError::from)?;
        if response.status.is_success() {
            let response = response.buffer().await.map_err(RusotoError::HttpDispatch)?;
            proto::json::ResponsePayload::new(&response).deserialize::<LaunchAppResponse, _>()
        } else {
            let try_response = response.buffer().await;
            let response = try_response.map_err(RusotoError::HttpDispatch)?;
            Err(LaunchAppError::from_response(response))
        }
    }

    /// <p>Returns a list of summaries for all applications.</p>
    async fn list_apps(
        &self,
        input: ListAppsRequest,
    ) -> Result<ListAppsResponse, RusotoError<ListAppsError>> {
        let mut request = SignedRequest::new("POST", "sms", &self.region, "/");

        request.set_content_type("application/x-amz-json-1.1".to_owned());
        request.add_header(
            "x-amz-target",
            "AWSServerMigrationService_V2016_10_24.ListApps",
        );
        let encoded = serde_json::to_string(&input).unwrap();
        request.set_payload(Some(encoded));

        let mut response = self
            .client
            .sign_and_dispatch(request)
            .await
            .map_err(RusotoError::from)?;
        if response.status.is_success() {
            let response = response.buffer().await.map_err(RusotoError::HttpDispatch)?;
            proto::json::ResponsePayload::new(&response).deserialize::<ListAppsResponse, _>()
        } else {
            let try_response = response.buffer().await;
            let response = try_response.map_err(RusotoError::HttpDispatch)?;
            Err(ListAppsError::from_response(response))
        }
    }

    /// <p>Creates a launch configuration for an application.</p>
    async fn put_app_launch_configuration(
        &self,
        input: PutAppLaunchConfigurationRequest,
    ) -> Result<PutAppLaunchConfigurationResponse, RusotoError<PutAppLaunchConfigurationError>>
    {
        let mut request = SignedRequest::new("POST", "sms", &self.region, "/");

        request.set_content_type("application/x-amz-json-1.1".to_owned());
        request.add_header(
            "x-amz-target",
            "AWSServerMigrationService_V2016_10_24.PutAppLaunchConfiguration",
        );
        let encoded = serde_json::to_string(&input).unwrap();
        request.set_payload(Some(encoded));

        let mut response = self
            .client
            .sign_and_dispatch(request)
            .await
            .map_err(RusotoError::from)?;
        if response.status.is_success() {
            let response = response.buffer().await.map_err(RusotoError::HttpDispatch)?;
            proto::json::ResponsePayload::new(&response)
                .deserialize::<PutAppLaunchConfigurationResponse, _>()
        } else {
            let try_response = response.buffer().await;
            let response = try_response.map_err(RusotoError::HttpDispatch)?;
            Err(PutAppLaunchConfigurationError::from_response(response))
        }
    }

    /// <p>Creates or updates a replication configuration for an application.</p>
    async fn put_app_replication_configuration(
        &self,
        input: PutAppReplicationConfigurationRequest,
    ) -> Result<
        PutAppReplicationConfigurationResponse,
        RusotoError<PutAppReplicationConfigurationError>,
    > {
        let mut request = SignedRequest::new("POST", "sms", &self.region, "/");

        request.set_content_type("application/x-amz-json-1.1".to_owned());
        request.add_header(
            "x-amz-target",
            "AWSServerMigrationService_V2016_10_24.PutAppReplicationConfiguration",
        );
        let encoded = serde_json::to_string(&input).unwrap();
        request.set_payload(Some(encoded));

        let mut response = self
            .client
            .sign_and_dispatch(request)
            .await
            .map_err(RusotoError::from)?;
        if response.status.is_success() {
            let response = response.buffer().await.map_err(RusotoError::HttpDispatch)?;
            proto::json::ResponsePayload::new(&response)
                .deserialize::<PutAppReplicationConfigurationResponse, _>()
        } else {
            let try_response = response.buffer().await;
            let response = try_response.map_err(RusotoError::HttpDispatch)?;
            Err(PutAppReplicationConfigurationError::from_response(response))
        }
    }

    /// <p>Starts replicating an application.</p>
    async fn start_app_replication(
        &self,
        input: StartAppReplicationRequest,
    ) -> Result<StartAppReplicationResponse, RusotoError<StartAppReplicationError>> {
        let mut request = SignedRequest::new("POST", "sms", &self.region, "/");

        request.set_content_type("application/x-amz-json-1.1".to_owned());
        request.add_header(
            "x-amz-target",
            "AWSServerMigrationService_V2016_10_24.StartAppReplication",
        );
        let encoded = serde_json::to_string(&input).unwrap();
        request.set_payload(Some(encoded));

        let mut response = self
            .client
            .sign_and_dispatch(request)
            .await
            .map_err(RusotoError::from)?;
        if response.status.is_success() {
            let response = response.buffer().await.map_err(RusotoError::HttpDispatch)?;
            proto::json::ResponsePayload::new(&response)
                .deserialize::<StartAppReplicationResponse, _>()
        } else {
            let try_response = response.buffer().await;
            let response = try_response.map_err(RusotoError::HttpDispatch)?;
            Err(StartAppReplicationError::from_response(response))
        }
    }

    /// <p>Starts an on-demand replication run for the specified replication job. This replication run starts immediately. This replication run is in addition to the ones already scheduled.</p> <p>There is a limit on the number of on-demand replications runs you can request in a 24-hour period.</p>
    async fn start_on_demand_replication_run(
        &self,
        input: StartOnDemandReplicationRunRequest,
    ) -> Result<StartOnDemandReplicationRunResponse, RusotoError<StartOnDemandReplicationRunError>>
    {
        let mut request = SignedRequest::new("POST", "sms", &self.region, "/");

        request.set_content_type("application/x-amz-json-1.1".to_owned());
        request.add_header(
            "x-amz-target",
            "AWSServerMigrationService_V2016_10_24.StartOnDemandReplicationRun",
        );
        let encoded = serde_json::to_string(&input).unwrap();
        request.set_payload(Some(encoded));

        let mut response = self
            .client
            .sign_and_dispatch(request)
            .await
            .map_err(RusotoError::from)?;
        if response.status.is_success() {
            let response = response.buffer().await.map_err(RusotoError::HttpDispatch)?;
            proto::json::ResponsePayload::new(&response)
                .deserialize::<StartOnDemandReplicationRunResponse, _>()
        } else {
            let try_response = response.buffer().await;
            let response = try_response.map_err(RusotoError::HttpDispatch)?;
            Err(StartOnDemandReplicationRunError::from_response(response))
        }
    }

    /// <p>Stops replicating an application.</p>
    async fn stop_app_replication(
        &self,
        input: StopAppReplicationRequest,
    ) -> Result<StopAppReplicationResponse, RusotoError<StopAppReplicationError>> {
        let mut request = SignedRequest::new("POST", "sms", &self.region, "/");

        request.set_content_type("application/x-amz-json-1.1".to_owned());
        request.add_header(
            "x-amz-target",
            "AWSServerMigrationService_V2016_10_24.StopAppReplication",
        );
        let encoded = serde_json::to_string(&input).unwrap();
        request.set_payload(Some(encoded));

        let mut response = self
            .client
            .sign_and_dispatch(request)
            .await
            .map_err(RusotoError::from)?;
        if response.status.is_success() {
            let response = response.buffer().await.map_err(RusotoError::HttpDispatch)?;
            proto::json::ResponsePayload::new(&response)
                .deserialize::<StopAppReplicationResponse, _>()
        } else {
            let try_response = response.buffer().await;
            let response = try_response.map_err(RusotoError::HttpDispatch)?;
            Err(StopAppReplicationError::from_response(response))
        }
    }

    /// <p>Terminates the stack for an application.</p>
    async fn terminate_app(
        &self,
        input: TerminateAppRequest,
    ) -> Result<TerminateAppResponse, RusotoError<TerminateAppError>> {
        let mut request = SignedRequest::new("POST", "sms", &self.region, "/");

        request.set_content_type("application/x-amz-json-1.1".to_owned());
        request.add_header(
            "x-amz-target",
            "AWSServerMigrationService_V2016_10_24.TerminateApp",
        );
        let encoded = serde_json::to_string(&input).unwrap();
        request.set_payload(Some(encoded));

        let mut response = self
            .client
            .sign_and_dispatch(request)
            .await
            .map_err(RusotoError::from)?;
        if response.status.is_success() {
            let response = response.buffer().await.map_err(RusotoError::HttpDispatch)?;
            proto::json::ResponsePayload::new(&response).deserialize::<TerminateAppResponse, _>()
        } else {
            let try_response = response.buffer().await;
            let response = try_response.map_err(RusotoError::HttpDispatch)?;
            Err(TerminateAppError::from_response(response))
        }
    }

    /// <p>Updates an application.</p>
    async fn update_app(
        &self,
        input: UpdateAppRequest,
    ) -> Result<UpdateAppResponse, RusotoError<UpdateAppError>> {
        let mut request = SignedRequest::new("POST", "sms", &self.region, "/");

        request.set_content_type("application/x-amz-json-1.1".to_owned());
        request.add_header(
            "x-amz-target",
            "AWSServerMigrationService_V2016_10_24.UpdateApp",
        );
        let encoded = serde_json::to_string(&input).unwrap();
        request.set_payload(Some(encoded));

        let mut response = self
            .client
            .sign_and_dispatch(request)
            .await
            .map_err(RusotoError::from)?;
        if response.status.is_success() {
            let response = response.buffer().await.map_err(RusotoError::HttpDispatch)?;
            proto::json::ResponsePayload::new(&response).deserialize::<UpdateAppResponse, _>()
        } else {
            let try_response = response.buffer().await;
            let response = try_response.map_err(RusotoError::HttpDispatch)?;
            Err(UpdateAppError::from_response(response))
        }
    }

    /// <p>Updates the specified settings for the specified replication job.</p>
    async fn update_replication_job(
        &self,
        input: UpdateReplicationJobRequest,
    ) -> Result<UpdateReplicationJobResponse, RusotoError<UpdateReplicationJobError>> {
        let mut request = SignedRequest::new("POST", "sms", &self.region, "/");

        request.set_content_type("application/x-amz-json-1.1".to_owned());
        request.add_header(
            "x-amz-target",
            "AWSServerMigrationService_V2016_10_24.UpdateReplicationJob",
        );
        let encoded = serde_json::to_string(&input).unwrap();
        request.set_payload(Some(encoded));

        let mut response = self
            .client
            .sign_and_dispatch(request)
            .await
            .map_err(RusotoError::from)?;
        if response.status.is_success() {
            let response = response.buffer().await.map_err(RusotoError::HttpDispatch)?;
            proto::json::ResponsePayload::new(&response)
                .deserialize::<UpdateReplicationJobResponse, _>()
        } else {
            let try_response = response.buffer().await;
            let response = try_response.map_err(RusotoError::HttpDispatch)?;
            Err(UpdateReplicationJobError::from_response(response))
        }
    }
}<|MERGE_RESOLUTION|>--- conflicted
+++ resolved
@@ -11,26 +11,15 @@
 // =================================================================
 #![allow(warnings)]
 
-<<<<<<< HEAD
 use std::error::Error;
 use std::fmt;
 
 use async_trait::async_trait;
-=======
-use futures::future;
-use futures::Future;
->>>>>>> f58d1ce6
 use rusoto_core::credential::ProvideAwsCredentials;
 use rusoto_core::region;
 #[allow(warnings)]
 use rusoto_core::request::{BufferedHttpResponse, DispatchSignedRequest};
-<<<<<<< HEAD
 use rusoto_core::{Client, RusotoError};
-=======
-use rusoto_core::{Client, RusotoError, RusotoFuture};
-use std::error::Error;
-use std::fmt;
->>>>>>> f58d1ce6
 
 use rusoto_core::proto;
 use rusoto_core::signature::SignedRequest;
@@ -3122,14 +3111,6 @@
     }
 }
 
-impl fmt::Debug for ServerMigrationServiceClient {
-    fn fmt(&self, f: &mut fmt::Formatter<'_>) -> fmt::Result {
-        f.debug_struct("ServerMigrationServiceClient")
-            .field("region", &self.region)
-            .finish()
-    }
-}
-
 #[async_trait]
 impl ServerMigrationService for ServerMigrationServiceClient {
     /// <p>Creates an application. An application consists of one or more server groups. Each server group contain one or more servers.</p>
