// =================================================================
//
//                           * WARNING *
//
//                    This file is generated!
//
//  Changes made to this file will be overwritten. If changes are
//  required to the generated code, the service_crategen project
//  must be updated to generate the changes.
//
// =================================================================
#![allow(warnings)]

<<<<<<< HEAD
use std::error::Error;
use std::fmt;

use async_trait::async_trait;
=======
use futures::future;
use futures::Future;
>>>>>>> f58d1ce6
use rusoto_core::credential::ProvideAwsCredentials;
use rusoto_core::region;
#[allow(warnings)]
use rusoto_core::request::{BufferedHttpResponse, DispatchSignedRequest};
<<<<<<< HEAD
use rusoto_core::{Client, RusotoError};
=======
use rusoto_core::{Client, RusotoError, RusotoFuture};
use std::error::Error;
use std::fmt;
>>>>>>> f58d1ce6

use rusoto_core::proto;
use rusoto_core::signature::SignedRequest;
use serde::{Deserialize, Serialize};
use serde_json;
#[derive(Default, Debug, Clone, PartialEq, Serialize)]
pub struct ActivateEventSourceRequest {
    /// <p>The name of the partner event source to activate.</p>
    #[serde(rename = "Name")]
    pub name: String,
}

/// <p>This structure specifies the VPC subnets and security groups for the task and whether a public IP address is to be used. This structure is relevant only for ECS tasks that use the <code>awsvpc</code> network mode.</p>
#[derive(Default, Debug, Clone, PartialEq, Serialize, Deserialize)]
pub struct AwsVpcConfiguration {
    /// <p>Specifies whether the task's elastic network interface receives a public IP address. You can specify <code>ENABLED</code> only when <code>LaunchType</code> in <code>EcsParameters</code> is set to <code>FARGATE</code>.</p>
    #[serde(rename = "AssignPublicIp")]
    #[serde(skip_serializing_if = "Option::is_none")]
    pub assign_public_ip: Option<String>,
    /// <p>Specifies the security groups associated with the task. These security groups must all be in the same VPC. You can specify as many as five security groups. If you don't specify a security group, the default security group for the VPC is used.</p>
    #[serde(rename = "SecurityGroups")]
    #[serde(skip_serializing_if = "Option::is_none")]
    pub security_groups: Option<Vec<String>>,
    /// <p>Specifies the subnets associated with the task. These subnets must all be in the same VPC. You can specify as many as 16 subnets.</p>
    #[serde(rename = "Subnets")]
    pub subnets: Vec<String>,
}

/// <p>The array properties for the submitted job, such as the size of the array. The array size can be between 2 and 10,000. If you specify array properties for a job, it becomes an array job. This parameter is used only if the target is an AWS Batch job.</p>
#[derive(Default, Debug, Clone, PartialEq, Serialize, Deserialize)]
pub struct BatchArrayProperties {
    /// <p>The size of the array, if this is an array batch job. Valid values are integers between 2 and 10,000.</p>
    #[serde(rename = "Size")]
    #[serde(skip_serializing_if = "Option::is_none")]
    pub size: Option<i64>,
}

/// <p>The custom parameters to be used when the target is an AWS Batch job.</p>
#[derive(Default, Debug, Clone, PartialEq, Serialize, Deserialize)]
pub struct BatchParameters {
    /// <p>The array properties for the submitted job, such as the size of the array. The array size can be between 2 and 10,000. If you specify array properties for a job, it becomes an array job. This parameter is used only if the target is an AWS Batch job.</p>
    #[serde(rename = "ArrayProperties")]
    #[serde(skip_serializing_if = "Option::is_none")]
    pub array_properties: Option<BatchArrayProperties>,
    /// <p>The ARN or name of the job definition to use if the event target is an AWS Batch job. This job definition must already exist.</p>
    #[serde(rename = "JobDefinition")]
    pub job_definition: String,
    /// <p>The name to use for this execution of the job, if the target is an AWS Batch job.</p>
    #[serde(rename = "JobName")]
    pub job_name: String,
    /// <p>The retry strategy to use for failed jobs if the target is an AWS Batch job. The retry strategy is the number of times to retry the failed job execution. Valid values are 1–10. When you specify a retry strategy here, it overrides the retry strategy defined in the job definition.</p>
    #[serde(rename = "RetryStrategy")]
    #[serde(skip_serializing_if = "Option::is_none")]
    pub retry_strategy: Option<BatchRetryStrategy>,
}

/// <p>The retry strategy to use for failed jobs if the target is an AWS Batch job. If you specify a retry strategy here, it overrides the retry strategy defined in the job definition.</p>
#[derive(Default, Debug, Clone, PartialEq, Serialize, Deserialize)]
pub struct BatchRetryStrategy {
    /// <p>The number of times to attempt to retry, if the job fails. Valid values are 1–10.</p>
    #[serde(rename = "Attempts")]
    #[serde(skip_serializing_if = "Option::is_none")]
    pub attempts: Option<i64>,
}

/// <p>A JSON string that you can use to limit the event bus permissions that you're granting to only accounts that fulfill the condition. Currently, the only supported condition is membership in a certain AWS organization. The string must contain <code>Type</code>, <code>Key</code>, and <code>Value</code> fields. The <code>Value</code> field specifies the ID of the AWS organization. The following is an example value for <code>Condition</code>:</p> <p> <code>'{"Type" : "StringEquals", "Key": "aws:PrincipalOrgID", "Value": "o-1234567890"}'</code> </p>
#[derive(Default, Debug, Clone, PartialEq, Serialize)]
pub struct Condition {
    /// <p>The key for the condition. Currently, the only supported key is <code>aws:PrincipalOrgID</code>.</p>
    #[serde(rename = "Key")]
    pub key: String,
    /// <p>The type of condition. Currently, the only supported value is <code>StringEquals</code>.</p>
    #[serde(rename = "Type")]
    pub type_: String,
    /// <p>The value for the key. Currently, this must be the ID of the organization.</p>
    #[serde(rename = "Value")]
    pub value: String,
}

#[derive(Default, Debug, Clone, PartialEq, Serialize)]
pub struct CreateEventBusRequest {
    /// <p>If you're creating a partner event bus, this specifies the partner event source that the new event bus will be matched with.</p>
    #[serde(rename = "EventSourceName")]
    #[serde(skip_serializing_if = "Option::is_none")]
    pub event_source_name: Option<String>,
    /// <p>The name of the new event bus. </p> <p>The names of custom event buses can't contain the <code>/</code> character. You can't use the name <code>default</code> for a custom event bus because this name is already used for your account's default event bus.</p> <p>If this is a partner event bus, the name must exactly match the name of the partner event source that this event bus is matched to. This name will include the <code>/</code> character.</p>
    #[serde(rename = "Name")]
    pub name: String,
}

#[derive(Default, Debug, Clone, PartialEq, Deserialize)]
#[cfg_attr(any(test, feature = "serialize_structs"), derive(Serialize))]
pub struct CreateEventBusResponse {
    /// <p>The ARN of the new event bus.</p>
    #[serde(rename = "EventBusArn")]
    #[serde(skip_serializing_if = "Option::is_none")]
    pub event_bus_arn: Option<String>,
}

#[derive(Default, Debug, Clone, PartialEq, Serialize)]
pub struct CreatePartnerEventSourceRequest {
    /// <p>The AWS account ID of the customer who is permitted to create a matching partner event bus for this partner event source.</p>
    #[serde(rename = "Account")]
    pub account: String,
    /// <p>The name of the partner event source. This name must be unique and must be in the format <code> <i>partner_name</i>/<i>event_namespace</i>/<i>event_name</i> </code>. The AWS account that wants to use this partner event source must create a partner event bus with a name that matches the name of the partner event source.</p>
    #[serde(rename = "Name")]
    pub name: String,
}

#[derive(Default, Debug, Clone, PartialEq, Deserialize)]
#[cfg_attr(any(test, feature = "serialize_structs"), derive(Serialize))]
pub struct CreatePartnerEventSourceResponse {
    /// <p>The ARN of the partner event source.</p>
    #[serde(rename = "EventSourceArn")]
    #[serde(skip_serializing_if = "Option::is_none")]
    pub event_source_arn: Option<String>,
}

#[derive(Default, Debug, Clone, PartialEq, Serialize)]
pub struct DeactivateEventSourceRequest {
    /// <p>The name of the partner event source to deactivate.</p>
    #[serde(rename = "Name")]
    pub name: String,
}

#[derive(Default, Debug, Clone, PartialEq, Serialize)]
pub struct DeleteEventBusRequest {
    /// <p>The name of the event bus to delete.</p>
    #[serde(rename = "Name")]
    pub name: String,
}

#[derive(Default, Debug, Clone, PartialEq, Serialize)]
pub struct DeletePartnerEventSourceRequest {
    /// <p>The AWS account ID of the AWS customer that the event source was created for.</p>
    #[serde(rename = "Account")]
    pub account: String,
    /// <p>The name of the event source to delete.</p>
    #[serde(rename = "Name")]
    pub name: String,
}

#[derive(Default, Debug, Clone, PartialEq, Serialize)]
pub struct DeleteRuleRequest {
    /// <p>The event bus associated with the rule. If you omit this, the default event bus is used.</p>
    #[serde(rename = "EventBusName")]
    #[serde(skip_serializing_if = "Option::is_none")]
    pub event_bus_name: Option<String>,
    /// <p>If this is a managed rule, created by an AWS service on your behalf, you must specify <code>Force</code> as <code>True</code> to delete the rule. This parameter is ignored for rules that are not managed rules. You can check whether a rule is a managed rule by using <code>DescribeRule</code> or <code>ListRules</code> and checking the <code>ManagedBy</code> field of the response.</p>
    #[serde(rename = "Force")]
    #[serde(skip_serializing_if = "Option::is_none")]
    pub force: Option<bool>,
    /// <p>The name of the rule.</p>
    #[serde(rename = "Name")]
    pub name: String,
}

#[derive(Default, Debug, Clone, PartialEq, Serialize)]
pub struct DescribeEventBusRequest {
    /// <p>The name of the event bus to show details for. If you omit this, the default event bus is displayed.</p>
    #[serde(rename = "Name")]
    #[serde(skip_serializing_if = "Option::is_none")]
    pub name: Option<String>,
}

#[derive(Default, Debug, Clone, PartialEq, Deserialize)]
#[cfg_attr(any(test, feature = "serialize_structs"), derive(Serialize))]
pub struct DescribeEventBusResponse {
    /// <p>The Amazon Resource Name (ARN) of the account permitted to write events to the current account.</p>
    #[serde(rename = "Arn")]
    #[serde(skip_serializing_if = "Option::is_none")]
    pub arn: Option<String>,
    /// <p>The name of the event bus. Currently, this is always <code>default</code>.</p>
    #[serde(rename = "Name")]
    #[serde(skip_serializing_if = "Option::is_none")]
    pub name: Option<String>,
    /// <p>The policy that enables the external account to send events to your account.</p>
    #[serde(rename = "Policy")]
    #[serde(skip_serializing_if = "Option::is_none")]
    pub policy: Option<String>,
}

#[derive(Default, Debug, Clone, PartialEq, Serialize)]
pub struct DescribeEventSourceRequest {
    /// <p>The name of the partner event source to display the details of.</p>
    #[serde(rename = "Name")]
    pub name: String,
}

#[derive(Default, Debug, Clone, PartialEq, Deserialize)]
#[cfg_attr(any(test, feature = "serialize_structs"), derive(Serialize))]
pub struct DescribeEventSourceResponse {
    /// <p>The ARN of the partner event source.</p>
    #[serde(rename = "Arn")]
    #[serde(skip_serializing_if = "Option::is_none")]
    pub arn: Option<String>,
    /// <p>The name of the SaaS partner that created the event source.</p>
    #[serde(rename = "CreatedBy")]
    #[serde(skip_serializing_if = "Option::is_none")]
    pub created_by: Option<String>,
    /// <p>The date and time that the event source was created.</p>
    #[serde(rename = "CreationTime")]
    #[serde(skip_serializing_if = "Option::is_none")]
    pub creation_time: Option<f64>,
    /// <p>The date and time that the event source will expire if you don't create a matching event bus.</p>
    #[serde(rename = "ExpirationTime")]
    #[serde(skip_serializing_if = "Option::is_none")]
    pub expiration_time: Option<f64>,
    /// <p>The name of the partner event source.</p>
    #[serde(rename = "Name")]
    #[serde(skip_serializing_if = "Option::is_none")]
    pub name: Option<String>,
    /// <p>The state of the event source. If it's <code>ACTIVE</code>, you have already created a matching event bus for this event source, and that event bus is active. If it's <code>PENDING</code>, either you haven't yet created a matching event bus, or that event bus is deactivated. If it's <code>DELETED</code>, you have created a matching event bus, but the event source has since been deleted.</p>
    #[serde(rename = "State")]
    #[serde(skip_serializing_if = "Option::is_none")]
    pub state: Option<String>,
}

#[derive(Default, Debug, Clone, PartialEq, Serialize)]
pub struct DescribePartnerEventSourceRequest {
    /// <p>The name of the event source to display.</p>
    #[serde(rename = "Name")]
    pub name: String,
}

#[derive(Default, Debug, Clone, PartialEq, Deserialize)]
#[cfg_attr(any(test, feature = "serialize_structs"), derive(Serialize))]
pub struct DescribePartnerEventSourceResponse {
    /// <p>The ARN of the event source.</p>
    #[serde(rename = "Arn")]
    #[serde(skip_serializing_if = "Option::is_none")]
    pub arn: Option<String>,
    /// <p>The name of the event source.</p>
    #[serde(rename = "Name")]
    #[serde(skip_serializing_if = "Option::is_none")]
    pub name: Option<String>,
}

#[derive(Default, Debug, Clone, PartialEq, Serialize)]
pub struct DescribeRuleRequest {
    /// <p>The event bus associated with the rule. If you omit this, the default event bus is used.</p>
    #[serde(rename = "EventBusName")]
    #[serde(skip_serializing_if = "Option::is_none")]
    pub event_bus_name: Option<String>,
    /// <p>The name of the rule.</p>
    #[serde(rename = "Name")]
    pub name: String,
}

#[derive(Default, Debug, Clone, PartialEq, Deserialize)]
#[cfg_attr(any(test, feature = "serialize_structs"), derive(Serialize))]
pub struct DescribeRuleResponse {
    /// <p>The Amazon Resource Name (ARN) of the rule.</p>
    #[serde(rename = "Arn")]
    #[serde(skip_serializing_if = "Option::is_none")]
    pub arn: Option<String>,
    /// <p>The description of the rule.</p>
    #[serde(rename = "Description")]
    #[serde(skip_serializing_if = "Option::is_none")]
    pub description: Option<String>,
    /// <p>The event bus associated with the rule.</p>
    #[serde(rename = "EventBusName")]
    #[serde(skip_serializing_if = "Option::is_none")]
    pub event_bus_name: Option<String>,
    /// <p>The event pattern. For more information, see <a href="https://docs.aws.amazon.com/eventbridge/latest/userguide/eventbridge-and-event-patterns.html">Event Patterns</a> in the <i>Amazon EventBridge User Guide</i>.</p>
    #[serde(rename = "EventPattern")]
    #[serde(skip_serializing_if = "Option::is_none")]
    pub event_pattern: Option<String>,
    /// <p>If this is a managed rule, created by an AWS service on your behalf, this field displays the principal name of the AWS service that created the rule.</p>
    #[serde(rename = "ManagedBy")]
    #[serde(skip_serializing_if = "Option::is_none")]
    pub managed_by: Option<String>,
    /// <p>The name of the rule.</p>
    #[serde(rename = "Name")]
    #[serde(skip_serializing_if = "Option::is_none")]
    pub name: Option<String>,
    /// <p>The Amazon Resource Name (ARN) of the IAM role associated with the rule.</p>
    #[serde(rename = "RoleArn")]
    #[serde(skip_serializing_if = "Option::is_none")]
    pub role_arn: Option<String>,
    /// <p>The scheduling expression: for example, <code>"cron(0 20 * * ? *)"</code> or <code>"rate(5 minutes)"</code>.</p>
    #[serde(rename = "ScheduleExpression")]
    #[serde(skip_serializing_if = "Option::is_none")]
    pub schedule_expression: Option<String>,
    /// <p>Specifies whether the rule is enabled or disabled.</p>
    #[serde(rename = "State")]
    #[serde(skip_serializing_if = "Option::is_none")]
    pub state: Option<String>,
}

#[derive(Default, Debug, Clone, PartialEq, Serialize)]
pub struct DisableRuleRequest {
    /// <p>The event bus associated with the rule. If you omit this, the default event bus is used.</p>
    #[serde(rename = "EventBusName")]
    #[serde(skip_serializing_if = "Option::is_none")]
    pub event_bus_name: Option<String>,
    /// <p>The name of the rule.</p>
    #[serde(rename = "Name")]
    pub name: String,
}

/// <p>The custom parameters to be used when the target is an Amazon ECS task.</p>
#[derive(Default, Debug, Clone, PartialEq, Serialize, Deserialize)]
pub struct EcsParameters {
    /// <p>Specifies an ECS task group for the task. The maximum length is 255 characters.</p>
    #[serde(rename = "Group")]
    #[serde(skip_serializing_if = "Option::is_none")]
    pub group: Option<String>,
    /// <p>Specifies the launch type on which your task is running. The launch type that you specify here must match one of the launch type (compatibilities) of the target task. The <code>FARGATE</code> value is supported only in the Regions where AWS Fargate with Amazon ECS is supported. For more information, see <a href="https://docs.aws.amazon.com/AmazonECS/latest/developerguide/AWS-Fargate.html">AWS Fargate on Amazon ECS</a> in the <i>Amazon Elastic Container Service Developer Guide</i>.</p>
    #[serde(rename = "LaunchType")]
    #[serde(skip_serializing_if = "Option::is_none")]
    pub launch_type: Option<String>,
    /// <p>Use this structure if the ECS task uses the <code>awsvpc</code> network mode. This structure specifies the VPC subnets and security groups associated with the task and whether a public IP address is to be used. This structure is required if <code>LaunchType</code> is <code>FARGATE</code> because the <code>awsvpc</code> mode is required for Fargate tasks.</p> <p>If you specify <code>NetworkConfiguration</code> when the target ECS task doesn't use the <code>awsvpc</code> network mode, the task fails.</p>
    #[serde(rename = "NetworkConfiguration")]
    #[serde(skip_serializing_if = "Option::is_none")]
    pub network_configuration: Option<NetworkConfiguration>,
    /// <p>Specifies the platform version for the task. Specify only the numeric portion of the platform version, such as <code>1.1.0</code>.</p> <p>This structure is used only if <code>LaunchType</code> is <code>FARGATE</code>. For more information about valid platform versions, see <a href="https://docs.aws.amazon.com/AmazonECS/latest/developerguide/platform_versions.html">AWS Fargate Platform Versions</a> in the <i>Amazon Elastic Container Service Developer Guide</i>.</p>
    #[serde(rename = "PlatformVersion")]
    #[serde(skip_serializing_if = "Option::is_none")]
    pub platform_version: Option<String>,
    /// <p>The number of tasks to create based on <code>TaskDefinition</code>. The default is 1.</p>
    #[serde(rename = "TaskCount")]
    #[serde(skip_serializing_if = "Option::is_none")]
    pub task_count: Option<i64>,
    /// <p>The ARN of the task definition to use if the event target is an Amazon ECS task. </p>
    #[serde(rename = "TaskDefinitionArn")]
    pub task_definition_arn: String,
}

#[derive(Default, Debug, Clone, PartialEq, Serialize)]
pub struct EnableRuleRequest {
    /// <p>The event bus associated with the rule. If you omit this, the default event bus is used.</p>
    #[serde(rename = "EventBusName")]
    #[serde(skip_serializing_if = "Option::is_none")]
    pub event_bus_name: Option<String>,
    /// <p>The name of the rule.</p>
    #[serde(rename = "Name")]
    pub name: String,
}

/// <p>An event bus receives events from a source and routes them to rules associated with that event bus. Your account's default event bus receives rules from AWS services. A custom event bus can receive rules from AWS services as well as your custom applications and services. A partner event bus receives events from an event source created by an SaaS partner. These events come from the partners services or applications.</p>
#[derive(Default, Debug, Clone, PartialEq, Deserialize)]
#[cfg_attr(any(test, feature = "serialize_structs"), derive(Serialize))]
pub struct EventBus {
    /// <p>The ARN of the event bus.</p>
    #[serde(rename = "Arn")]
    #[serde(skip_serializing_if = "Option::is_none")]
    pub arn: Option<String>,
    /// <p>The name of the event bus.</p>
    #[serde(rename = "Name")]
    #[serde(skip_serializing_if = "Option::is_none")]
    pub name: Option<String>,
    /// <p>The permissions policy of the event bus, describing which other AWS accounts can write events to this event bus.</p>
    #[serde(rename = "Policy")]
    #[serde(skip_serializing_if = "Option::is_none")]
    pub policy: Option<String>,
}

/// <p>A partner event source is created by an SaaS partner. If a customer creates a partner event bus that matches this event source, that AWS account can receive events from the partner's applications or services.</p>
#[derive(Default, Debug, Clone, PartialEq, Deserialize)]
#[cfg_attr(any(test, feature = "serialize_structs"), derive(Serialize))]
pub struct EventSource {
    /// <p>The ARN of the event source.</p>
    #[serde(rename = "Arn")]
    #[serde(skip_serializing_if = "Option::is_none")]
    pub arn: Option<String>,
    /// <p>The name of the partner that created the event source.</p>
    #[serde(rename = "CreatedBy")]
    #[serde(skip_serializing_if = "Option::is_none")]
    pub created_by: Option<String>,
    /// <p>The date and time when the event source was created.</p>
    #[serde(rename = "CreationTime")]
    #[serde(skip_serializing_if = "Option::is_none")]
    pub creation_time: Option<f64>,
    /// <p>The date and time when the event source will expire if the AWS account doesn't create a matching event bus for it.</p>
    #[serde(rename = "ExpirationTime")]
    #[serde(skip_serializing_if = "Option::is_none")]
    pub expiration_time: Option<f64>,
    /// <p>The name of the event source.</p>
    #[serde(rename = "Name")]
    #[serde(skip_serializing_if = "Option::is_none")]
    pub name: Option<String>,
    /// <p>The state of the event source. If it's <code>ACTIVE</code>, you have already created a matching event bus for this event source, and that event bus is active. If it's <code>PENDING</code>, either you haven't yet created a matching event bus, or that event bus is deactivated. If it's <code>DELETED</code>, you have created a matching event bus, but the event source has since been deleted.</p>
    #[serde(rename = "State")]
    #[serde(skip_serializing_if = "Option::is_none")]
    pub state: Option<String>,
}

/// <p>Contains the parameters needed for you to provide custom input to a target based on one or more pieces of data extracted from the event.</p>
#[derive(Default, Debug, Clone, PartialEq, Serialize, Deserialize)]
pub struct InputTransformer {
    /// <p>Map of JSON paths to be extracted from the event. You can then insert these in the template in <code>InputTemplate</code> to produce the output to be sent to the target.</p> <p> <code>InputPathsMap</code> is an array key-value pairs, where each value is a valid JSON path. You can have as many as 10 key-value pairs. You must use JSON dot notation, not bracket notation.</p> <p>The keys can't start with <code>"AWS"</code>.</p>
    #[serde(rename = "InputPathsMap")]
    #[serde(skip_serializing_if = "Option::is_none")]
    pub input_paths_map: Option<::std::collections::HashMap<String, String>>,
    /// <p>Input template where you specify placeholders that will be filled with the values of the keys from <code>InputPathsMap</code> to customize the data sent to the target. Enclose each <code>InputPathsMaps</code> value in brackets: &lt;<i>value</i>&gt;. The InputTemplate must be valid JSON.</p> <p>If <code>InputTemplate</code> is a JSON object (surrounded by curly braces), the following restrictions apply:</p> <ul> <li> <p>The placeholder can't be used as an object key</p> </li> <li> <p>Object values can't include quote marks</p> </li> </ul> <p>The following example shows the syntax for using <code>InputPathsMap</code> and <code>InputTemplate</code>.</p> <p> <code> "InputTransformer":</code> </p> <p> <code>{</code> </p> <p> <code>"InputPathsMap": {"instance": "$.detail.instance","status": "$.detail.status"},</code> </p> <p> <code>"InputTemplate": "&lt;instance&gt; is in state &lt;status&gt;"</code> </p> <p> <code>}</code> </p> <p>To have the <code>InputTemplate</code> include quote marks within a JSON string, escape each quote marks with a slash, as in the following example:</p> <p> <code> "InputTransformer":</code> </p> <p> <code>{</code> </p> <p> <code>"InputPathsMap": {"instance": "$.detail.instance","status": "$.detail.status"},</code> </p> <p> <code>"InputTemplate": "&lt;instance&gt; is in state \"&lt;status&gt;\""</code> </p> <p> <code>}</code> </p>
    #[serde(rename = "InputTemplate")]
    pub input_template: String,
}

/// <p>This object enables you to specify a JSON path to extract from the event and use as the partition key for the Amazon Kinesis data stream so that you can control the shard that the event goes to. If you don't include this parameter, the default is to use the <code>eventId</code> as the partition key.</p>
#[derive(Default, Debug, Clone, PartialEq, Serialize, Deserialize)]
pub struct KinesisParameters {
    /// <p>The JSON path to be extracted from the event and used as the partition key. For more information, see <a href="https://docs.aws.amazon.com/streams/latest/dev/key-concepts.html#partition-key">Amazon Kinesis Streams Key Concepts</a> in the <i>Amazon Kinesis Streams Developer Guide</i>.</p>
    #[serde(rename = "PartitionKeyPath")]
    pub partition_key_path: String,
}

#[derive(Default, Debug, Clone, PartialEq, Serialize)]
pub struct ListEventBusesRequest {
    /// <p>Specifying this limits the number of results returned by this operation. The operation also returns a <code>NextToken</code> that you can use in a subsequent operation to retrieve the next set of results.</p>
    #[serde(rename = "Limit")]
    #[serde(skip_serializing_if = "Option::is_none")]
    pub limit: Option<i64>,
    /// <p>Specifying this limits the results to only those event buses with names that start with the specified prefix.</p>
    #[serde(rename = "NamePrefix")]
    #[serde(skip_serializing_if = "Option::is_none")]
    pub name_prefix: Option<String>,
    /// <p>The token returned by a previous call to retrieve the next set of results.</p>
    #[serde(rename = "NextToken")]
    #[serde(skip_serializing_if = "Option::is_none")]
    pub next_token: Option<String>,
}

#[derive(Default, Debug, Clone, PartialEq, Deserialize)]
#[cfg_attr(any(test, feature = "serialize_structs"), derive(Serialize))]
pub struct ListEventBusesResponse {
    /// <p>This list of event buses.</p>
    #[serde(rename = "EventBuses")]
    #[serde(skip_serializing_if = "Option::is_none")]
    pub event_buses: Option<Vec<EventBus>>,
    /// <p>A token you can use in a subsequent operation to retrieve the next set of results.</p>
    #[serde(rename = "NextToken")]
    #[serde(skip_serializing_if = "Option::is_none")]
    pub next_token: Option<String>,
}

#[derive(Default, Debug, Clone, PartialEq, Serialize)]
pub struct ListEventSourcesRequest {
    /// <p>Specifying this limits the number of results returned by this operation. The operation also returns a <code>NextToken</code> that you can use in a subsequent operation to retrieve the next set of results.</p>
    #[serde(rename = "Limit")]
    #[serde(skip_serializing_if = "Option::is_none")]
    pub limit: Option<i64>,
    /// <p>Specifying this limits the results to only those partner event sources with names that start with the specified prefix.</p>
    #[serde(rename = "NamePrefix")]
    #[serde(skip_serializing_if = "Option::is_none")]
    pub name_prefix: Option<String>,
    /// <p>The token returned by a previous call to retrieve the next set of results.</p>
    #[serde(rename = "NextToken")]
    #[serde(skip_serializing_if = "Option::is_none")]
    pub next_token: Option<String>,
}

#[derive(Default, Debug, Clone, PartialEq, Deserialize)]
#[cfg_attr(any(test, feature = "serialize_structs"), derive(Serialize))]
pub struct ListEventSourcesResponse {
    /// <p>The list of event sources.</p>
    #[serde(rename = "EventSources")]
    #[serde(skip_serializing_if = "Option::is_none")]
    pub event_sources: Option<Vec<EventSource>>,
    /// <p>A token you can use in a subsequent operation to retrieve the next set of results.</p>
    #[serde(rename = "NextToken")]
    #[serde(skip_serializing_if = "Option::is_none")]
    pub next_token: Option<String>,
}

#[derive(Default, Debug, Clone, PartialEq, Serialize)]
pub struct ListPartnerEventSourceAccountsRequest {
    /// <p>The name of the partner event source to display account information about.</p>
    #[serde(rename = "EventSourceName")]
    pub event_source_name: String,
    /// <p>Specifying this limits the number of results returned by this operation. The operation also returns a <code>NextToken</code> that you can use in a subsequent operation to retrieve the next set of results.</p>
    #[serde(rename = "Limit")]
    #[serde(skip_serializing_if = "Option::is_none")]
    pub limit: Option<i64>,
    /// <p>The token returned by a previous call to this operation. Specifying this retrieves the next set of results.</p>
    #[serde(rename = "NextToken")]
    #[serde(skip_serializing_if = "Option::is_none")]
    pub next_token: Option<String>,
}

#[derive(Default, Debug, Clone, PartialEq, Deserialize)]
#[cfg_attr(any(test, feature = "serialize_structs"), derive(Serialize))]
pub struct ListPartnerEventSourceAccountsResponse {
    /// <p>A token you can use in a subsequent operation to retrieve the next set of results.</p>
    #[serde(rename = "NextToken")]
    #[serde(skip_serializing_if = "Option::is_none")]
    pub next_token: Option<String>,
    /// <p>The list of partner event sources returned by the operation.</p>
    #[serde(rename = "PartnerEventSourceAccounts")]
    #[serde(skip_serializing_if = "Option::is_none")]
    pub partner_event_source_accounts: Option<Vec<PartnerEventSourceAccount>>,
}

#[derive(Default, Debug, Clone, PartialEq, Serialize)]
pub struct ListPartnerEventSourcesRequest {
    /// <p>pecifying this limits the number of results returned by this operation. The operation also returns a <code>NextToken</code> that you can use in a subsequent operation to retrieve the next set of results.</p>
    #[serde(rename = "Limit")]
    #[serde(skip_serializing_if = "Option::is_none")]
    pub limit: Option<i64>,
    /// <p>If you specify this, the results are limited to only those partner event sources that start with the string you specify.</p>
    #[serde(rename = "NamePrefix")]
    pub name_prefix: String,
    /// <p>The token returned by a previous call to this operation. Specifying this retrieves the next set of results.</p>
    #[serde(rename = "NextToken")]
    #[serde(skip_serializing_if = "Option::is_none")]
    pub next_token: Option<String>,
}

#[derive(Default, Debug, Clone, PartialEq, Deserialize)]
#[cfg_attr(any(test, feature = "serialize_structs"), derive(Serialize))]
pub struct ListPartnerEventSourcesResponse {
    /// <p>A token you can use in a subsequent operation to retrieve the next set of results.</p>
    #[serde(rename = "NextToken")]
    #[serde(skip_serializing_if = "Option::is_none")]
    pub next_token: Option<String>,
    /// <p>The list of partner event sources returned by the operation.</p>
    #[serde(rename = "PartnerEventSources")]
    #[serde(skip_serializing_if = "Option::is_none")]
    pub partner_event_sources: Option<Vec<PartnerEventSource>>,
}

#[derive(Default, Debug, Clone, PartialEq, Serialize)]
pub struct ListRuleNamesByTargetRequest {
    /// <p>Limits the results to show only the rules associated with the specified event bus.</p>
    #[serde(rename = "EventBusName")]
    #[serde(skip_serializing_if = "Option::is_none")]
    pub event_bus_name: Option<String>,
    /// <p>The maximum number of results to return.</p>
    #[serde(rename = "Limit")]
    #[serde(skip_serializing_if = "Option::is_none")]
    pub limit: Option<i64>,
    /// <p>The token returned by a previous call to retrieve the next set of results.</p>
    #[serde(rename = "NextToken")]
    #[serde(skip_serializing_if = "Option::is_none")]
    pub next_token: Option<String>,
    /// <p>The Amazon Resource Name (ARN) of the target resource.</p>
    #[serde(rename = "TargetArn")]
    pub target_arn: String,
}

#[derive(Default, Debug, Clone, PartialEq, Deserialize)]
#[cfg_attr(any(test, feature = "serialize_structs"), derive(Serialize))]
pub struct ListRuleNamesByTargetResponse {
    /// <p>Indicates whether there are additional results to retrieve. If there are no more results, the value is null.</p>
    #[serde(rename = "NextToken")]
    #[serde(skip_serializing_if = "Option::is_none")]
    pub next_token: Option<String>,
    /// <p>The names of the rules that can invoke the given target.</p>
    #[serde(rename = "RuleNames")]
    #[serde(skip_serializing_if = "Option::is_none")]
    pub rule_names: Option<Vec<String>>,
}

#[derive(Default, Debug, Clone, PartialEq, Serialize)]
pub struct ListRulesRequest {
    /// <p>Limits the results to show only the rules associated with the specified event bus.</p>
    #[serde(rename = "EventBusName")]
    #[serde(skip_serializing_if = "Option::is_none")]
    pub event_bus_name: Option<String>,
    /// <p>The maximum number of results to return.</p>
    #[serde(rename = "Limit")]
    #[serde(skip_serializing_if = "Option::is_none")]
    pub limit: Option<i64>,
    /// <p>The prefix matching the rule name.</p>
    #[serde(rename = "NamePrefix")]
    #[serde(skip_serializing_if = "Option::is_none")]
    pub name_prefix: Option<String>,
    /// <p>The token returned by a previous call to retrieve the next set of results.</p>
    #[serde(rename = "NextToken")]
    #[serde(skip_serializing_if = "Option::is_none")]
    pub next_token: Option<String>,
}

#[derive(Default, Debug, Clone, PartialEq, Deserialize)]
#[cfg_attr(any(test, feature = "serialize_structs"), derive(Serialize))]
pub struct ListRulesResponse {
    /// <p>Indicates whether there are additional results to retrieve. If there are no more results, the value is null.</p>
    #[serde(rename = "NextToken")]
    #[serde(skip_serializing_if = "Option::is_none")]
    pub next_token: Option<String>,
    /// <p>The rules that match the specified criteria.</p>
    #[serde(rename = "Rules")]
    #[serde(skip_serializing_if = "Option::is_none")]
    pub rules: Option<Vec<Rule>>,
}

#[derive(Default, Debug, Clone, PartialEq, Serialize)]
pub struct ListTagsForResourceRequest {
    /// <p>The ARN of the rule for which you want to view tags.</p>
    #[serde(rename = "ResourceARN")]
    pub resource_arn: String,
}

#[derive(Default, Debug, Clone, PartialEq, Deserialize)]
#[cfg_attr(any(test, feature = "serialize_structs"), derive(Serialize))]
pub struct ListTagsForResourceResponse {
    /// <p>The list of tag keys and values associated with the rule that you specified.</p>
    #[serde(rename = "Tags")]
    #[serde(skip_serializing_if = "Option::is_none")]
    pub tags: Option<Vec<Tag>>,
}

#[derive(Default, Debug, Clone, PartialEq, Serialize)]
pub struct ListTargetsByRuleRequest {
    /// <p>The event bus associated with the rule. If you omit this, the default event bus is used.</p>
    #[serde(rename = "EventBusName")]
    #[serde(skip_serializing_if = "Option::is_none")]
    pub event_bus_name: Option<String>,
    /// <p>The maximum number of results to return.</p>
    #[serde(rename = "Limit")]
    #[serde(skip_serializing_if = "Option::is_none")]
    pub limit: Option<i64>,
    /// <p>The token returned by a previous call to retrieve the next set of results.</p>
    #[serde(rename = "NextToken")]
    #[serde(skip_serializing_if = "Option::is_none")]
    pub next_token: Option<String>,
    /// <p>The name of the rule.</p>
    #[serde(rename = "Rule")]
    pub rule: String,
}

#[derive(Default, Debug, Clone, PartialEq, Deserialize)]
#[cfg_attr(any(test, feature = "serialize_structs"), derive(Serialize))]
pub struct ListTargetsByRuleResponse {
    /// <p>Indicates whether there are additional results to retrieve. If there are no more results, the value is null.</p>
    #[serde(rename = "NextToken")]
    #[serde(skip_serializing_if = "Option::is_none")]
    pub next_token: Option<String>,
    /// <p>The targets assigned to the rule.</p>
    #[serde(rename = "Targets")]
    #[serde(skip_serializing_if = "Option::is_none")]
    pub targets: Option<Vec<Target>>,
}

/// <p>This structure specifies the network configuration for an ECS task.</p>
#[derive(Default, Debug, Clone, PartialEq, Serialize, Deserialize)]
pub struct NetworkConfiguration {
    /// <p>Use this structure to specify the VPC subnets and security groups for the task and whether a public IP address is to be used. This structure is relevant only for ECS tasks that use the <code>awsvpc</code> network mode.</p>
    #[serde(rename = "awsvpcConfiguration")]
    #[serde(skip_serializing_if = "Option::is_none")]
    pub awsvpc_configuration: Option<AwsVpcConfiguration>,
}

/// <p>A partner event source is created by an SaaS partner. If a customer creates a partner event bus that matches this event source, that AWS account can receive events from the partner's applications or services.</p>
#[derive(Default, Debug, Clone, PartialEq, Deserialize)]
#[cfg_attr(any(test, feature = "serialize_structs"), derive(Serialize))]
pub struct PartnerEventSource {
    /// <p>The ARN of the partner event source.</p>
    #[serde(rename = "Arn")]
    #[serde(skip_serializing_if = "Option::is_none")]
    pub arn: Option<String>,
    /// <p>The name of the partner event source.</p>
    #[serde(rename = "Name")]
    #[serde(skip_serializing_if = "Option::is_none")]
    pub name: Option<String>,
}

/// <p>The AWS account that a partner event source has been offered to.</p>
#[derive(Default, Debug, Clone, PartialEq, Deserialize)]
#[cfg_attr(any(test, feature = "serialize_structs"), derive(Serialize))]
pub struct PartnerEventSourceAccount {
    /// <p>The AWS account ID that the partner event source was offered to.</p>
    #[serde(rename = "Account")]
    #[serde(skip_serializing_if = "Option::is_none")]
    pub account: Option<String>,
    /// <p>The date and time when the event source was created.</p>
    #[serde(rename = "CreationTime")]
    #[serde(skip_serializing_if = "Option::is_none")]
    pub creation_time: Option<f64>,
    /// <p>The date and time when the event source will expire if the AWS account doesn't create a matching event bus for it.</p>
    #[serde(rename = "ExpirationTime")]
    #[serde(skip_serializing_if = "Option::is_none")]
    pub expiration_time: Option<f64>,
    /// <p>The state of the event source. If it's <code>ACTIVE</code>, you have already created a matching event bus for this event source, and that event bus is active. If it's <code>PENDING</code>, either you haven't yet created a matching event bus, or that event bus is deactivated. If it's <code>DELETED</code>, you have created a matching event bus, but the event source has since been deleted.</p>
    #[serde(rename = "State")]
    #[serde(skip_serializing_if = "Option::is_none")]
    pub state: Option<String>,
}

#[derive(Default, Debug, Clone, PartialEq, Serialize)]
pub struct PutEventsRequest {
    /// <p>The entry that defines an event in your system. You can specify several parameters for the entry such as the source and type of the event, resources associated with the event, and so on.</p>
    #[serde(rename = "Entries")]
    pub entries: Vec<PutEventsRequestEntry>,
}

/// <p>Represents an event to be submitted.</p>
#[derive(Default, Debug, Clone, PartialEq, Serialize)]
pub struct PutEventsRequestEntry {
    /// <p>A valid JSON string. There is no other schema imposed. The JSON string can contain fields and nested subobjects.</p>
    #[serde(rename = "Detail")]
    #[serde(skip_serializing_if = "Option::is_none")]
    pub detail: Option<String>,
    /// <p>Free-form string used to decide which fields to expect in the event detail.</p>
    #[serde(rename = "DetailType")]
    #[serde(skip_serializing_if = "Option::is_none")]
    pub detail_type: Option<String>,
    /// <p>The event bus that will receive the event. Only the rules that are associated with this event bus can match the event.</p>
    #[serde(rename = "EventBusName")]
    #[serde(skip_serializing_if = "Option::is_none")]
    pub event_bus_name: Option<String>,
    /// <p>AWS resources, identified by Amazon Resource Name (ARN), that the event primarily concerns. Any number, including zero, can be present.</p>
    #[serde(rename = "Resources")]
    #[serde(skip_serializing_if = "Option::is_none")]
    pub resources: Option<Vec<String>>,
    /// <p>The source of the event. This field is required.</p>
    #[serde(rename = "Source")]
    #[serde(skip_serializing_if = "Option::is_none")]
    pub source: Option<String>,
    /// <p>The timestamp of the event, per <a href="https://www.rfc-editor.org/rfc/rfc3339.txt">RFC3339</a>. If no timestamp is provided, the timestamp of the <a>PutEvents</a> call is used.</p>
    #[serde(rename = "Time")]
    #[serde(skip_serializing_if = "Option::is_none")]
    pub time: Option<f64>,
}

#[derive(Default, Debug, Clone, PartialEq, Deserialize)]
#[cfg_attr(any(test, feature = "serialize_structs"), derive(Serialize))]
pub struct PutEventsResponse {
    /// <p>The successfully and unsuccessfully ingested events results. If the ingestion was successful, the entry has the event ID in it. Otherwise, you can use the error code and error message to identify the problem with the entry.</p>
    #[serde(rename = "Entries")]
    #[serde(skip_serializing_if = "Option::is_none")]
    pub entries: Option<Vec<PutEventsResultEntry>>,
    /// <p>The number of failed entries.</p>
    #[serde(rename = "FailedEntryCount")]
    #[serde(skip_serializing_if = "Option::is_none")]
    pub failed_entry_count: Option<i64>,
}

/// <p>Represents an event that failed to be submitted.</p>
#[derive(Default, Debug, Clone, PartialEq, Deserialize)]
#[cfg_attr(any(test, feature = "serialize_structs"), derive(Serialize))]
pub struct PutEventsResultEntry {
    /// <p>The error code that indicates why the event submission failed.</p>
    #[serde(rename = "ErrorCode")]
    #[serde(skip_serializing_if = "Option::is_none")]
    pub error_code: Option<String>,
    /// <p>The error message that explains why the event submission failed.</p>
    #[serde(rename = "ErrorMessage")]
    #[serde(skip_serializing_if = "Option::is_none")]
    pub error_message: Option<String>,
    /// <p>The ID of the event.</p>
    #[serde(rename = "EventId")]
    #[serde(skip_serializing_if = "Option::is_none")]
    pub event_id: Option<String>,
}

#[derive(Default, Debug, Clone, PartialEq, Serialize)]
pub struct PutPartnerEventsRequest {
    /// <p>The list of events to write to the event bus.</p>
    #[serde(rename = "Entries")]
    pub entries: Vec<PutPartnerEventsRequestEntry>,
}

/// <p>The details about an event generated by an SaaS partner.</p>
#[derive(Default, Debug, Clone, PartialEq, Serialize)]
pub struct PutPartnerEventsRequestEntry {
    /// <p>A valid JSON string. There is no other schema imposed. The JSON string can contain fields and nested subobjects.</p>
    #[serde(rename = "Detail")]
    #[serde(skip_serializing_if = "Option::is_none")]
    pub detail: Option<String>,
    /// <p>A free-form string used to decide which fields to expect in the event detail.</p>
    #[serde(rename = "DetailType")]
    #[serde(skip_serializing_if = "Option::is_none")]
    pub detail_type: Option<String>,
    /// <p>AWS resources, identified by Amazon Resource Name (ARN), that the event primarily concerns. Any number, including zero, can be present.</p>
    #[serde(rename = "Resources")]
    #[serde(skip_serializing_if = "Option::is_none")]
    pub resources: Option<Vec<String>>,
    /// <p>The event source that is generating the evntry.</p>
    #[serde(rename = "Source")]
    #[serde(skip_serializing_if = "Option::is_none")]
    pub source: Option<String>,
    /// <p>The date and time of the event.</p>
    #[serde(rename = "Time")]
    #[serde(skip_serializing_if = "Option::is_none")]
    pub time: Option<f64>,
}

#[derive(Default, Debug, Clone, PartialEq, Deserialize)]
#[cfg_attr(any(test, feature = "serialize_structs"), derive(Serialize))]
pub struct PutPartnerEventsResponse {
    /// <p>The list of events from this operation that were successfully written to the partner event bus.</p>
    #[serde(rename = "Entries")]
    #[serde(skip_serializing_if = "Option::is_none")]
    pub entries: Option<Vec<PutPartnerEventsResultEntry>>,
    /// <p>The number of events from this operation that couldn't be written to the partner event bus.</p>
    #[serde(rename = "FailedEntryCount")]
    #[serde(skip_serializing_if = "Option::is_none")]
    pub failed_entry_count: Option<i64>,
}

/// <p>Represents an event that a partner tried to generate but failed.</p>
#[derive(Default, Debug, Clone, PartialEq, Deserialize)]
#[cfg_attr(any(test, feature = "serialize_structs"), derive(Serialize))]
pub struct PutPartnerEventsResultEntry {
    /// <p>The error code that indicates why the event submission failed.</p>
    #[serde(rename = "ErrorCode")]
    #[serde(skip_serializing_if = "Option::is_none")]
    pub error_code: Option<String>,
    /// <p>The error message that explains why the event submission failed.</p>
    #[serde(rename = "ErrorMessage")]
    #[serde(skip_serializing_if = "Option::is_none")]
    pub error_message: Option<String>,
    /// <p>The ID of the event.</p>
    #[serde(rename = "EventId")]
    #[serde(skip_serializing_if = "Option::is_none")]
    pub event_id: Option<String>,
}

#[derive(Default, Debug, Clone, PartialEq, Serialize)]
pub struct PutPermissionRequest {
    /// <p>The action that you're enabling the other account to perform. Currently, this must be <code>events:PutEvents</code>.</p>
    #[serde(rename = "Action")]
    pub action: String,
    /// <p>This parameter enables you to limit the permission to accounts that fulfill a certain condition, such as being a member of a certain AWS organization. For more information about AWS Organizations, see <a href="https://docs.aws.amazon.com/organizations/latest/userguide/orgs_introduction.html">What Is AWS Organizations?</a> in the <i>AWS Organizations User Guide</i>.</p> <p>If you specify <code>Condition</code> with an AWS organization ID and specify "*" as the value for <code>Principal</code>, you grant permission to all the accounts in the named organization.</p> <p>The <code>Condition</code> is a JSON string that must contain <code>Type</code>, <code>Key</code>, and <code>Value</code> fields.</p>
    #[serde(rename = "Condition")]
    #[serde(skip_serializing_if = "Option::is_none")]
    pub condition: Option<Condition>,
    /// <p>The event bus associated with the rule. If you omit this, the default event bus is used.</p>
    #[serde(rename = "EventBusName")]
    #[serde(skip_serializing_if = "Option::is_none")]
    pub event_bus_name: Option<String>,
    /// <p>The 12-digit AWS account ID that you are permitting to put events to your default event bus. Specify "*" to permit any account to put events to your default event bus.</p> <p>If you specify "*" without specifying <code>Condition</code>, avoid creating rules that might match undesirable events. To create more secure rules, make sure that the event pattern for each rule contains an <code>account</code> field with a specific account ID to receive events from. Rules with an account field don't match any events sent from other accounts.</p>
    #[serde(rename = "Principal")]
    pub principal: String,
    /// <p>An identifier string for the external account that you're granting permissions to. If you later want to revoke the permission for this external account, specify this <code>StatementId</code> when you run <a>RemovePermission</a>.</p>
    #[serde(rename = "StatementId")]
    pub statement_id: String,
}

#[derive(Default, Debug, Clone, PartialEq, Serialize)]
pub struct PutRuleRequest {
    /// <p>A description of the rule.</p>
    #[serde(rename = "Description")]
    #[serde(skip_serializing_if = "Option::is_none")]
    pub description: Option<String>,
    /// <p>The event bus to associate with this rule. If you omit this, the default event bus is used.</p>
    #[serde(rename = "EventBusName")]
    #[serde(skip_serializing_if = "Option::is_none")]
    pub event_bus_name: Option<String>,
    /// <p>The event pattern. For more information, see <a href="https://docs.aws.amazon.com/eventbridge/latest/userguide/eventbridge-and-event-patterns.html">Event Patterns</a> in the <i>Amazon EventBridge User Guide</i>.</p>
    #[serde(rename = "EventPattern")]
    #[serde(skip_serializing_if = "Option::is_none")]
    pub event_pattern: Option<String>,
    /// <p>The name of the rule that you're creating or updating.</p>
    #[serde(rename = "Name")]
    pub name: String,
    /// <p>The Amazon Resource Name (ARN) of the IAM role associated with the rule.</p>
    #[serde(rename = "RoleArn")]
    #[serde(skip_serializing_if = "Option::is_none")]
    pub role_arn: Option<String>,
    /// <p>The scheduling expression: for example, <code>"cron(0 20 * * ? *)"</code> or <code>"rate(5 minutes)"</code>.</p>
    #[serde(rename = "ScheduleExpression")]
    #[serde(skip_serializing_if = "Option::is_none")]
    pub schedule_expression: Option<String>,
    /// <p>Indicates whether the rule is enabled or disabled.</p>
    #[serde(rename = "State")]
    #[serde(skip_serializing_if = "Option::is_none")]
    pub state: Option<String>,
    /// <p>The list of key-value pairs to associate with the rule.</p>
    #[serde(rename = "Tags")]
    #[serde(skip_serializing_if = "Option::is_none")]
    pub tags: Option<Vec<Tag>>,
}

#[derive(Default, Debug, Clone, PartialEq, Deserialize)]
#[cfg_attr(any(test, feature = "serialize_structs"), derive(Serialize))]
pub struct PutRuleResponse {
    /// <p>The Amazon Resource Name (ARN) of the rule.</p>
    #[serde(rename = "RuleArn")]
    #[serde(skip_serializing_if = "Option::is_none")]
    pub rule_arn: Option<String>,
}

#[derive(Default, Debug, Clone, PartialEq, Serialize)]
pub struct PutTargetsRequest {
    /// <p>The name of the event bus associated with the rule. If you omit this, the default event bus is used.</p>
    #[serde(rename = "EventBusName")]
    #[serde(skip_serializing_if = "Option::is_none")]
    pub event_bus_name: Option<String>,
    /// <p>The name of the rule.</p>
    #[serde(rename = "Rule")]
    pub rule: String,
    /// <p>The targets to update or add to the rule.</p>
    #[serde(rename = "Targets")]
    pub targets: Vec<Target>,
}

#[derive(Default, Debug, Clone, PartialEq, Deserialize)]
#[cfg_attr(any(test, feature = "serialize_structs"), derive(Serialize))]
pub struct PutTargetsResponse {
    /// <p>The failed target entries.</p>
    #[serde(rename = "FailedEntries")]
    #[serde(skip_serializing_if = "Option::is_none")]
    pub failed_entries: Option<Vec<PutTargetsResultEntry>>,
    /// <p>The number of failed entries.</p>
    #[serde(rename = "FailedEntryCount")]
    #[serde(skip_serializing_if = "Option::is_none")]
    pub failed_entry_count: Option<i64>,
}

/// <p>Represents a target that failed to be added to a rule.</p>
#[derive(Default, Debug, Clone, PartialEq, Deserialize)]
#[cfg_attr(any(test, feature = "serialize_structs"), derive(Serialize))]
pub struct PutTargetsResultEntry {
    /// <p>The error code that indicates why the target addition failed. If the value is <code>ConcurrentModificationException</code>, too many requests were made at the same time.</p>
    #[serde(rename = "ErrorCode")]
    #[serde(skip_serializing_if = "Option::is_none")]
    pub error_code: Option<String>,
    /// <p>The error message that explains why the target addition failed.</p>
    #[serde(rename = "ErrorMessage")]
    #[serde(skip_serializing_if = "Option::is_none")]
    pub error_message: Option<String>,
    /// <p>The ID of the target.</p>
    #[serde(rename = "TargetId")]
    #[serde(skip_serializing_if = "Option::is_none")]
    pub target_id: Option<String>,
}

#[derive(Default, Debug, Clone, PartialEq, Serialize)]
pub struct RemovePermissionRequest {
    /// <p>The name of the event bus to revoke permissions for. If you omit this, the default event bus is used.</p>
    #[serde(rename = "EventBusName")]
    #[serde(skip_serializing_if = "Option::is_none")]
    pub event_bus_name: Option<String>,
    /// <p>The statement ID corresponding to the account that is no longer allowed to put events to the default event bus.</p>
    #[serde(rename = "StatementId")]
    pub statement_id: String,
}

#[derive(Default, Debug, Clone, PartialEq, Serialize)]
pub struct RemoveTargetsRequest {
    /// <p>The name of the event bus associated with the rule.</p>
    #[serde(rename = "EventBusName")]
    #[serde(skip_serializing_if = "Option::is_none")]
    pub event_bus_name: Option<String>,
    /// <p>If this is a managed rule created by an AWS service on your behalf, you must specify <code>Force</code> as <code>True</code> to remove targets. This parameter is ignored for rules that aren't managed rules. You can check whether a rule is a managed rule by using <code>DescribeRule</code> or <code>ListRules</code> and checking the <code>ManagedBy</code> field of the response.</p>
    #[serde(rename = "Force")]
    #[serde(skip_serializing_if = "Option::is_none")]
    pub force: Option<bool>,
    /// <p>The IDs of the targets to remove from the rule.</p>
    #[serde(rename = "Ids")]
    pub ids: Vec<String>,
    /// <p>The name of the rule.</p>
    #[serde(rename = "Rule")]
    pub rule: String,
}

#[derive(Default, Debug, Clone, PartialEq, Deserialize)]
#[cfg_attr(any(test, feature = "serialize_structs"), derive(Serialize))]
pub struct RemoveTargetsResponse {
    /// <p>The failed target entries.</p>
    #[serde(rename = "FailedEntries")]
    #[serde(skip_serializing_if = "Option::is_none")]
    pub failed_entries: Option<Vec<RemoveTargetsResultEntry>>,
    /// <p>The number of failed entries.</p>
    #[serde(rename = "FailedEntryCount")]
    #[serde(skip_serializing_if = "Option::is_none")]
    pub failed_entry_count: Option<i64>,
}

/// <p>Represents a target that failed to be removed from a rule.</p>
#[derive(Default, Debug, Clone, PartialEq, Deserialize)]
#[cfg_attr(any(test, feature = "serialize_structs"), derive(Serialize))]
pub struct RemoveTargetsResultEntry {
    /// <p>The error code that indicates why the target removal failed. If the value is <code>ConcurrentModificationException</code>, too many requests were made at the same time.</p>
    #[serde(rename = "ErrorCode")]
    #[serde(skip_serializing_if = "Option::is_none")]
    pub error_code: Option<String>,
    /// <p>The error message that explains why the target removal failed.</p>
    #[serde(rename = "ErrorMessage")]
    #[serde(skip_serializing_if = "Option::is_none")]
    pub error_message: Option<String>,
    /// <p>The ID of the target.</p>
    #[serde(rename = "TargetId")]
    #[serde(skip_serializing_if = "Option::is_none")]
    pub target_id: Option<String>,
}

/// <p>Contains information about a rule in Amazon EventBridge.</p>
#[derive(Default, Debug, Clone, PartialEq, Deserialize)]
#[cfg_attr(any(test, feature = "serialize_structs"), derive(Serialize))]
pub struct Rule {
    /// <p>The Amazon Resource Name (ARN) of the rule.</p>
    #[serde(rename = "Arn")]
    #[serde(skip_serializing_if = "Option::is_none")]
    pub arn: Option<String>,
    /// <p>The description of the rule.</p>
    #[serde(rename = "Description")]
    #[serde(skip_serializing_if = "Option::is_none")]
    pub description: Option<String>,
    /// <p>The event bus associated with the rule.</p>
    #[serde(rename = "EventBusName")]
    #[serde(skip_serializing_if = "Option::is_none")]
    pub event_bus_name: Option<String>,
    /// <p>The event pattern of the rule. For more information, see <a href="https://docs.aws.amazon.com/eventbridge/latest/userguide/eventbridge-and-event-patterns.html">Event Patterns</a> in the <i>Amazon EventBridge User Guide</i>.</p>
    #[serde(rename = "EventPattern")]
    #[serde(skip_serializing_if = "Option::is_none")]
    pub event_pattern: Option<String>,
    /// <p>If an AWS service created the rule on behalf of your account, this field displays the principal name of the service that created the rule.</p>
    #[serde(rename = "ManagedBy")]
    #[serde(skip_serializing_if = "Option::is_none")]
    pub managed_by: Option<String>,
    /// <p>The name of the rule.</p>
    #[serde(rename = "Name")]
    #[serde(skip_serializing_if = "Option::is_none")]
    pub name: Option<String>,
    /// <p>The Amazon Resource Name (ARN) of the role that is used for target invocation.</p>
    #[serde(rename = "RoleArn")]
    #[serde(skip_serializing_if = "Option::is_none")]
    pub role_arn: Option<String>,
    /// <p>The scheduling expression: for example, <code>"cron(0 20 * * ? *)"</code> or <code>"rate(5 minutes)"</code>.</p>
    #[serde(rename = "ScheduleExpression")]
    #[serde(skip_serializing_if = "Option::is_none")]
    pub schedule_expression: Option<String>,
    /// <p>The state of the rule.</p>
    #[serde(rename = "State")]
    #[serde(skip_serializing_if = "Option::is_none")]
    pub state: Option<String>,
}

/// <p>This parameter contains the criteria (either <code>InstanceIds</code> or a tag) used to specify which EC2 instances are to be sent the command. </p>
#[derive(Default, Debug, Clone, PartialEq, Serialize, Deserialize)]
pub struct RunCommandParameters {
    /// <p>Currently, we support including only one <code>RunCommandTarget</code> block, which specifies either an array of <code>InstanceIds</code> or a tag.</p>
    #[serde(rename = "RunCommandTargets")]
    pub run_command_targets: Vec<RunCommandTarget>,
}

/// <p>Information about the EC2 instances that are to be sent the command, specified as key-value pairs. Each <code>RunCommandTarget</code> block can include only one key, but this key can specify multiple values.</p>
#[derive(Default, Debug, Clone, PartialEq, Serialize, Deserialize)]
pub struct RunCommandTarget {
    /// <p>Can be either <code>tag:</code> <i>tag-key</i> or <code>InstanceIds</code>.</p>
    #[serde(rename = "Key")]
    pub key: String,
    /// <p>If <code>Key</code> is <code>tag:</code> <i>tag-key</i>, <code>Values</code> is a list of tag values. If <code>Key</code> is <code>InstanceIds</code>, <code>Values</code> is a list of Amazon EC2 instance IDs.</p>
    #[serde(rename = "Values")]
    pub values: Vec<String>,
}

/// <p>This structure includes the custom parameter to be used when the target is an SQS FIFO queue.</p>
#[derive(Default, Debug, Clone, PartialEq, Serialize, Deserialize)]
pub struct SqsParameters {
    /// <p>The FIFO message group ID to use as the target.</p>
    #[serde(rename = "MessageGroupId")]
    #[serde(skip_serializing_if = "Option::is_none")]
    pub message_group_id: Option<String>,
}

/// <p>A key-value pair associated with an AWS resource. In EventBridge, rules support tagging.</p>
#[derive(Default, Debug, Clone, PartialEq, Serialize, Deserialize)]
pub struct Tag {
    /// <p>A string that you can use to assign a value. The combination of tag keys and values can help you organize and categorize your resources.</p>
    #[serde(rename = "Key")]
    pub key: String,
    /// <p>The value for the specified tag key.</p>
    #[serde(rename = "Value")]
    pub value: String,
}

#[derive(Default, Debug, Clone, PartialEq, Serialize)]
pub struct TagResourceRequest {
    /// <p>The ARN of the rule that you're adding tags to.</p>
    #[serde(rename = "ResourceARN")]
    pub resource_arn: String,
    /// <p>The list of key-value pairs to associate with the rule.</p>
    #[serde(rename = "Tags")]
    pub tags: Vec<Tag>,
}

#[derive(Default, Debug, Clone, PartialEq, Deserialize)]
#[cfg_attr(any(test, feature = "serialize_structs"), derive(Serialize))]
pub struct TagResourceResponse {}

/// <p>Targets are the resources to be invoked when a rule is triggered. For a complete list of services and resources that can be set as a target, see <a>PutTargets</a>.</p> <p>If you're setting the event bus of another account as the target and that account granted permission to your account through an organization instead of directly by the account ID, you must specify a <code>RoleArn</code> with proper permissions in the <code>Target</code> structure. For more information, see <a href="https://docs.aws.amazon.com/eventbridge/latest/userguide/eventbridge-cross-account-event-delivery.html">Sending and Receiving Events Between AWS Accounts</a> in the <i>Amazon EventBridge User Guide</i>.</p>
#[derive(Default, Debug, Clone, PartialEq, Serialize, Deserialize)]
pub struct Target {
    /// <p>The Amazon Resource Name (ARN) of the target.</p>
    #[serde(rename = "Arn")]
    pub arn: String,
    /// <p>If the event target is an AWS Batch job, this contains the job definition, job name, and other parameters. For more information, see <a href="https://docs.aws.amazon.com/batch/latest/userguide/jobs.html">Jobs</a> in the <i>AWS Batch User Guide</i>.</p>
    #[serde(rename = "BatchParameters")]
    #[serde(skip_serializing_if = "Option::is_none")]
    pub batch_parameters: Option<BatchParameters>,
    /// <p>Contains the Amazon ECS task definition and task count to be used if the event target is an Amazon ECS task. For more information about Amazon ECS tasks, see <a href="https://docs.aws.amazon.com/AmazonECS/latest/developerguide/task_defintions.html">Task Definitions </a> in the <i>Amazon EC2 Container Service Developer Guide</i>.</p>
    #[serde(rename = "EcsParameters")]
    #[serde(skip_serializing_if = "Option::is_none")]
    pub ecs_parameters: Option<EcsParameters>,
    /// <p>The ID of the target.</p>
    #[serde(rename = "Id")]
    pub id: String,
    /// <p>Valid JSON text passed to the target. In this case, nothing from the event itself is passed to the target. For more information, see <a href="http://www.rfc-editor.org/rfc/rfc7159.txt">The JavaScript Object Notation (JSON) Data Interchange Format</a>.</p>
    #[serde(rename = "Input")]
    #[serde(skip_serializing_if = "Option::is_none")]
    pub input: Option<String>,
    /// <p>The value of the JSONPath that is used for extracting part of the matched event when passing it to the target. You must use JSON dot notation, not bracket notation. For more information about JSON paths, see <a href="http://goessner.net/articles/JsonPath/">JSONPath</a>.</p>
    #[serde(rename = "InputPath")]
    #[serde(skip_serializing_if = "Option::is_none")]
    pub input_path: Option<String>,
    /// <p>Settings to enable you to provide custom input to a target based on certain event data. You can extract one or more key-value pairs from the event and then use that data to send customized input to the target.</p>
    #[serde(rename = "InputTransformer")]
    #[serde(skip_serializing_if = "Option::is_none")]
    pub input_transformer: Option<InputTransformer>,
    /// <p>The custom parameter that you can use to control the shard assignment when the target is a Kinesis data stream. If you don't include this parameter, the default is to use the <code>eventId</code> as the partition key.</p>
    #[serde(rename = "KinesisParameters")]
    #[serde(skip_serializing_if = "Option::is_none")]
    pub kinesis_parameters: Option<KinesisParameters>,
    /// <p>The Amazon Resource Name (ARN) of the IAM role to be used for this target when the rule is triggered. If one rule triggers multiple targets, you can use a different IAM role for each target.</p>
    #[serde(rename = "RoleArn")]
    #[serde(skip_serializing_if = "Option::is_none")]
    pub role_arn: Option<String>,
    /// <p>Parameters used when you are using the rule to invoke Amazon EC2 Run Command.</p>
    #[serde(rename = "RunCommandParameters")]
    #[serde(skip_serializing_if = "Option::is_none")]
    pub run_command_parameters: Option<RunCommandParameters>,
    /// <p>Contains the message group ID to use when the target is a FIFO queue.</p> <p>If you specify an SQS FIFO queue as a target, the queue must have content-based deduplication enabled.</p>
    #[serde(rename = "SqsParameters")]
    #[serde(skip_serializing_if = "Option::is_none")]
    pub sqs_parameters: Option<SqsParameters>,
}

#[derive(Default, Debug, Clone, PartialEq, Serialize)]
pub struct TestEventPatternRequest {
    /// <p>The event, in JSON format, to test against the event pattern.</p>
    #[serde(rename = "Event")]
    pub event: String,
    /// <p>The event pattern. For more information, see <a href="https://docs.aws.amazon.com/eventbridge/latest/userguide/eventbridge-and-event-patterns.html">Event Patterns</a> in the <i>Amazon EventBridge User Guide</i>.</p>
    #[serde(rename = "EventPattern")]
    pub event_pattern: String,
}

#[derive(Default, Debug, Clone, PartialEq, Deserialize)]
#[cfg_attr(any(test, feature = "serialize_structs"), derive(Serialize))]
pub struct TestEventPatternResponse {
    /// <p>Indicates whether the event matches the event pattern.</p>
    #[serde(rename = "Result")]
    #[serde(skip_serializing_if = "Option::is_none")]
    pub result: Option<bool>,
}

#[derive(Default, Debug, Clone, PartialEq, Serialize)]
pub struct UntagResourceRequest {
    /// <p>The ARN of the rule that you're removing tags from.</p>
    #[serde(rename = "ResourceARN")]
    pub resource_arn: String,
    /// <p>The list of tag keys to remove from the resource.</p>
    #[serde(rename = "TagKeys")]
    pub tag_keys: Vec<String>,
}

#[derive(Default, Debug, Clone, PartialEq, Deserialize)]
#[cfg_attr(any(test, feature = "serialize_structs"), derive(Serialize))]
pub struct UntagResourceResponse {}

/// Errors returned by ActivateEventSource
#[derive(Debug, PartialEq)]
pub enum ActivateEventSourceError {
    /// <p>This exception occurs due to unexpected causes.</p>
    Internal(String),
    /// <p>The specified state isn't a valid state for an event source.</p>
    InvalidState(String),
    /// <p>An entity that you specified doesn't exist.</p>
    ResourceNotFound(String),
}

impl ActivateEventSourceError {
    pub fn from_response(res: BufferedHttpResponse) -> RusotoError<ActivateEventSourceError> {
        if let Some(err) = proto::json::Error::parse(&res) {
            match err.typ.as_str() {
                "InternalException" => {
                    return RusotoError::Service(ActivateEventSourceError::Internal(err.msg))
                }
                "InvalidStateException" => {
                    return RusotoError::Service(ActivateEventSourceError::InvalidState(err.msg))
                }
                "ResourceNotFoundException" => {
                    return RusotoError::Service(ActivateEventSourceError::ResourceNotFound(
                        err.msg,
                    ))
                }
                "ValidationException" => return RusotoError::Validation(err.msg),
                _ => {}
            }
        }
        return RusotoError::Unknown(res);
    }
}
impl fmt::Display for ActivateEventSourceError {
    fn fmt(&self, f: &mut fmt::Formatter) -> fmt::Result {
        write!(f, "{}", self.description())
    }
}
impl Error for ActivateEventSourceError {
    fn description(&self) -> &str {
        match *self {
            ActivateEventSourceError::Internal(ref cause) => cause,
            ActivateEventSourceError::InvalidState(ref cause) => cause,
            ActivateEventSourceError::ResourceNotFound(ref cause) => cause,
        }
    }
}
/// Errors returned by CreateEventBus
#[derive(Debug, PartialEq)]
pub enum CreateEventBusError {
    /// <p>There is concurrent modification on a resource.</p>
    ConcurrentModification(String),
    /// <p>This exception occurs due to unexpected causes.</p>
    Internal(String),
    /// <p>The specified state isn't a valid state for an event source.</p>
    InvalidState(String),
    /// <p>You tried to create more resources than is allowed.</p>
    LimitExceeded(String),
    /// <p>The resource that you're trying to create already exists.</p>
    ResourceAlreadyExists(String),
    /// <p>An entity that you specified doesn't exist.</p>
    ResourceNotFound(String),
}

impl CreateEventBusError {
    pub fn from_response(res: BufferedHttpResponse) -> RusotoError<CreateEventBusError> {
        if let Some(err) = proto::json::Error::parse(&res) {
            match err.typ.as_str() {
                "ConcurrentModificationException" => {
                    return RusotoError::Service(CreateEventBusError::ConcurrentModification(
                        err.msg,
                    ))
                }
                "InternalException" => {
                    return RusotoError::Service(CreateEventBusError::Internal(err.msg))
                }
                "InvalidStateException" => {
                    return RusotoError::Service(CreateEventBusError::InvalidState(err.msg))
                }
                "LimitExceededException" => {
                    return RusotoError::Service(CreateEventBusError::LimitExceeded(err.msg))
                }
                "ResourceAlreadyExistsException" => {
                    return RusotoError::Service(CreateEventBusError::ResourceAlreadyExists(
                        err.msg,
                    ))
                }
                "ResourceNotFoundException" => {
                    return RusotoError::Service(CreateEventBusError::ResourceNotFound(err.msg))
                }
                "ValidationException" => return RusotoError::Validation(err.msg),
                _ => {}
            }
        }
        return RusotoError::Unknown(res);
    }
}
impl fmt::Display for CreateEventBusError {
    fn fmt(&self, f: &mut fmt::Formatter) -> fmt::Result {
        write!(f, "{}", self.description())
    }
}
impl Error for CreateEventBusError {
    fn description(&self) -> &str {
        match *self {
            CreateEventBusError::ConcurrentModification(ref cause) => cause,
            CreateEventBusError::Internal(ref cause) => cause,
            CreateEventBusError::InvalidState(ref cause) => cause,
            CreateEventBusError::LimitExceeded(ref cause) => cause,
            CreateEventBusError::ResourceAlreadyExists(ref cause) => cause,
            CreateEventBusError::ResourceNotFound(ref cause) => cause,
        }
    }
}
/// Errors returned by CreatePartnerEventSource
#[derive(Debug, PartialEq)]
pub enum CreatePartnerEventSourceError {
    /// <p>There is concurrent modification on a resource.</p>
    ConcurrentModification(String),
    /// <p>This exception occurs due to unexpected causes.</p>
    Internal(String),
    /// <p>You tried to create more resources than is allowed.</p>
    LimitExceeded(String),
    /// <p>The resource that you're trying to create already exists.</p>
    ResourceAlreadyExists(String),
}

impl CreatePartnerEventSourceError {
    pub fn from_response(res: BufferedHttpResponse) -> RusotoError<CreatePartnerEventSourceError> {
        if let Some(err) = proto::json::Error::parse(&res) {
            match err.typ.as_str() {
                "ConcurrentModificationException" => {
                    return RusotoError::Service(
                        CreatePartnerEventSourceError::ConcurrentModification(err.msg),
                    )
                }
                "InternalException" => {
                    return RusotoError::Service(CreatePartnerEventSourceError::Internal(err.msg))
                }
                "LimitExceededException" => {
                    return RusotoError::Service(CreatePartnerEventSourceError::LimitExceeded(
                        err.msg,
                    ))
                }
                "ResourceAlreadyExistsException" => {
                    return RusotoError::Service(
                        CreatePartnerEventSourceError::ResourceAlreadyExists(err.msg),
                    )
                }
                "ValidationException" => return RusotoError::Validation(err.msg),
                _ => {}
            }
        }
        return RusotoError::Unknown(res);
    }
}
impl fmt::Display for CreatePartnerEventSourceError {
    fn fmt(&self, f: &mut fmt::Formatter) -> fmt::Result {
        write!(f, "{}", self.description())
    }
}
impl Error for CreatePartnerEventSourceError {
    fn description(&self) -> &str {
        match *self {
            CreatePartnerEventSourceError::ConcurrentModification(ref cause) => cause,
            CreatePartnerEventSourceError::Internal(ref cause) => cause,
            CreatePartnerEventSourceError::LimitExceeded(ref cause) => cause,
            CreatePartnerEventSourceError::ResourceAlreadyExists(ref cause) => cause,
        }
    }
}
/// Errors returned by DeactivateEventSource
#[derive(Debug, PartialEq)]
pub enum DeactivateEventSourceError {
    /// <p>This exception occurs due to unexpected causes.</p>
    Internal(String),
    /// <p>The specified state isn't a valid state for an event source.</p>
    InvalidState(String),
    /// <p>An entity that you specified doesn't exist.</p>
    ResourceNotFound(String),
}

impl DeactivateEventSourceError {
    pub fn from_response(res: BufferedHttpResponse) -> RusotoError<DeactivateEventSourceError> {
        if let Some(err) = proto::json::Error::parse(&res) {
            match err.typ.as_str() {
                "InternalException" => {
                    return RusotoError::Service(DeactivateEventSourceError::Internal(err.msg))
                }
                "InvalidStateException" => {
                    return RusotoError::Service(DeactivateEventSourceError::InvalidState(err.msg))
                }
                "ResourceNotFoundException" => {
                    return RusotoError::Service(DeactivateEventSourceError::ResourceNotFound(
                        err.msg,
                    ))
                }
                "ValidationException" => return RusotoError::Validation(err.msg),
                _ => {}
            }
        }
        return RusotoError::Unknown(res);
    }
}
impl fmt::Display for DeactivateEventSourceError {
    fn fmt(&self, f: &mut fmt::Formatter) -> fmt::Result {
        write!(f, "{}", self.description())
    }
}
impl Error for DeactivateEventSourceError {
    fn description(&self) -> &str {
        match *self {
            DeactivateEventSourceError::Internal(ref cause) => cause,
            DeactivateEventSourceError::InvalidState(ref cause) => cause,
            DeactivateEventSourceError::ResourceNotFound(ref cause) => cause,
        }
    }
}
/// Errors returned by DeleteEventBus
#[derive(Debug, PartialEq)]
pub enum DeleteEventBusError {
    /// <p>This exception occurs due to unexpected causes.</p>
    Internal(String),
}

impl DeleteEventBusError {
    pub fn from_response(res: BufferedHttpResponse) -> RusotoError<DeleteEventBusError> {
        if let Some(err) = proto::json::Error::parse(&res) {
            match err.typ.as_str() {
                "InternalException" => {
                    return RusotoError::Service(DeleteEventBusError::Internal(err.msg))
                }
                "ValidationException" => return RusotoError::Validation(err.msg),
                _ => {}
            }
        }
        return RusotoError::Unknown(res);
    }
}
impl fmt::Display for DeleteEventBusError {
    fn fmt(&self, f: &mut fmt::Formatter) -> fmt::Result {
        write!(f, "{}", self.description())
    }
}
impl Error for DeleteEventBusError {
    fn description(&self) -> &str {
        match *self {
            DeleteEventBusError::Internal(ref cause) => cause,
        }
    }
}
/// Errors returned by DeletePartnerEventSource
#[derive(Debug, PartialEq)]
pub enum DeletePartnerEventSourceError {
    /// <p>This exception occurs due to unexpected causes.</p>
    Internal(String),
}

impl DeletePartnerEventSourceError {
    pub fn from_response(res: BufferedHttpResponse) -> RusotoError<DeletePartnerEventSourceError> {
        if let Some(err) = proto::json::Error::parse(&res) {
            match err.typ.as_str() {
                "InternalException" => {
                    return RusotoError::Service(DeletePartnerEventSourceError::Internal(err.msg))
                }
                "ValidationException" => return RusotoError::Validation(err.msg),
                _ => {}
            }
        }
        return RusotoError::Unknown(res);
    }
}
impl fmt::Display for DeletePartnerEventSourceError {
    fn fmt(&self, f: &mut fmt::Formatter) -> fmt::Result {
        write!(f, "{}", self.description())
    }
}
impl Error for DeletePartnerEventSourceError {
    fn description(&self) -> &str {
        match *self {
            DeletePartnerEventSourceError::Internal(ref cause) => cause,
        }
    }
}
/// Errors returned by DeleteRule
#[derive(Debug, PartialEq)]
pub enum DeleteRuleError {
    /// <p>There is concurrent modification on a resource.</p>
    ConcurrentModification(String),
    /// <p>This exception occurs due to unexpected causes.</p>
    Internal(String),
    /// <p>An AWS service created this rule on behalf of your account. That service manages it. If you see this error in response to <code>DeleteRule</code> or <code>RemoveTargets</code>, you can use the <code>Force</code> parameter in those calls to delete the rule or remove targets from the rule. You can't modify these managed rules by using <code>DisableRule</code>, <code>EnableRule</code>, <code>PutTargets</code>, <code>PutRule</code>, <code>TagResource</code>, or <code>UntagResource</code>. </p>
    ManagedRule(String),
    /// <p>An entity that you specified doesn't exist.</p>
    ResourceNotFound(String),
}

impl DeleteRuleError {
    pub fn from_response(res: BufferedHttpResponse) -> RusotoError<DeleteRuleError> {
        if let Some(err) = proto::json::Error::parse(&res) {
            match err.typ.as_str() {
                "ConcurrentModificationException" => {
                    return RusotoError::Service(DeleteRuleError::ConcurrentModification(err.msg))
                }
                "InternalException" => {
                    return RusotoError::Service(DeleteRuleError::Internal(err.msg))
                }
                "ManagedRuleException" => {
                    return RusotoError::Service(DeleteRuleError::ManagedRule(err.msg))
                }
                "ResourceNotFoundException" => {
                    return RusotoError::Service(DeleteRuleError::ResourceNotFound(err.msg))
                }
                "ValidationException" => return RusotoError::Validation(err.msg),
                _ => {}
            }
        }
        return RusotoError::Unknown(res);
    }
}
impl fmt::Display for DeleteRuleError {
    fn fmt(&self, f: &mut fmt::Formatter) -> fmt::Result {
        write!(f, "{}", self.description())
    }
}
impl Error for DeleteRuleError {
    fn description(&self) -> &str {
        match *self {
            DeleteRuleError::ConcurrentModification(ref cause) => cause,
            DeleteRuleError::Internal(ref cause) => cause,
            DeleteRuleError::ManagedRule(ref cause) => cause,
            DeleteRuleError::ResourceNotFound(ref cause) => cause,
        }
    }
}
/// Errors returned by DescribeEventBus
#[derive(Debug, PartialEq)]
pub enum DescribeEventBusError {
    /// <p>This exception occurs due to unexpected causes.</p>
    Internal(String),
    /// <p>An entity that you specified doesn't exist.</p>
    ResourceNotFound(String),
}

impl DescribeEventBusError {
    pub fn from_response(res: BufferedHttpResponse) -> RusotoError<DescribeEventBusError> {
        if let Some(err) = proto::json::Error::parse(&res) {
            match err.typ.as_str() {
                "InternalException" => {
                    return RusotoError::Service(DescribeEventBusError::Internal(err.msg))
                }
                "ResourceNotFoundException" => {
                    return RusotoError::Service(DescribeEventBusError::ResourceNotFound(err.msg))
                }
                "ValidationException" => return RusotoError::Validation(err.msg),
                _ => {}
            }
        }
        return RusotoError::Unknown(res);
    }
}
impl fmt::Display for DescribeEventBusError {
    fn fmt(&self, f: &mut fmt::Formatter) -> fmt::Result {
        write!(f, "{}", self.description())
    }
}
impl Error for DescribeEventBusError {
    fn description(&self) -> &str {
        match *self {
            DescribeEventBusError::Internal(ref cause) => cause,
            DescribeEventBusError::ResourceNotFound(ref cause) => cause,
        }
    }
}
/// Errors returned by DescribeEventSource
#[derive(Debug, PartialEq)]
pub enum DescribeEventSourceError {
    /// <p>This exception occurs due to unexpected causes.</p>
    Internal(String),
    /// <p>An entity that you specified doesn't exist.</p>
    ResourceNotFound(String),
}

impl DescribeEventSourceError {
    pub fn from_response(res: BufferedHttpResponse) -> RusotoError<DescribeEventSourceError> {
        if let Some(err) = proto::json::Error::parse(&res) {
            match err.typ.as_str() {
                "InternalException" => {
                    return RusotoError::Service(DescribeEventSourceError::Internal(err.msg))
                }
                "ResourceNotFoundException" => {
                    return RusotoError::Service(DescribeEventSourceError::ResourceNotFound(
                        err.msg,
                    ))
                }
                "ValidationException" => return RusotoError::Validation(err.msg),
                _ => {}
            }
        }
        return RusotoError::Unknown(res);
    }
}
impl fmt::Display for DescribeEventSourceError {
    fn fmt(&self, f: &mut fmt::Formatter) -> fmt::Result {
        write!(f, "{}", self.description())
    }
}
impl Error for DescribeEventSourceError {
    fn description(&self) -> &str {
        match *self {
            DescribeEventSourceError::Internal(ref cause) => cause,
            DescribeEventSourceError::ResourceNotFound(ref cause) => cause,
        }
    }
}
/// Errors returned by DescribePartnerEventSource
#[derive(Debug, PartialEq)]
pub enum DescribePartnerEventSourceError {
    /// <p>This exception occurs due to unexpected causes.</p>
    Internal(String),
    /// <p>An entity that you specified doesn't exist.</p>
    ResourceNotFound(String),
}

impl DescribePartnerEventSourceError {
    pub fn from_response(
        res: BufferedHttpResponse,
    ) -> RusotoError<DescribePartnerEventSourceError> {
        if let Some(err) = proto::json::Error::parse(&res) {
            match err.typ.as_str() {
                "InternalException" => {
                    return RusotoError::Service(DescribePartnerEventSourceError::Internal(err.msg))
                }
                "ResourceNotFoundException" => {
                    return RusotoError::Service(DescribePartnerEventSourceError::ResourceNotFound(
                        err.msg,
                    ))
                }
                "ValidationException" => return RusotoError::Validation(err.msg),
                _ => {}
            }
        }
        return RusotoError::Unknown(res);
    }
}
impl fmt::Display for DescribePartnerEventSourceError {
    fn fmt(&self, f: &mut fmt::Formatter) -> fmt::Result {
        write!(f, "{}", self.description())
    }
}
impl Error for DescribePartnerEventSourceError {
    fn description(&self) -> &str {
        match *self {
            DescribePartnerEventSourceError::Internal(ref cause) => cause,
            DescribePartnerEventSourceError::ResourceNotFound(ref cause) => cause,
        }
    }
}
/// Errors returned by DescribeRule
#[derive(Debug, PartialEq)]
pub enum DescribeRuleError {
    /// <p>This exception occurs due to unexpected causes.</p>
    Internal(String),
    /// <p>An entity that you specified doesn't exist.</p>
    ResourceNotFound(String),
}

impl DescribeRuleError {
    pub fn from_response(res: BufferedHttpResponse) -> RusotoError<DescribeRuleError> {
        if let Some(err) = proto::json::Error::parse(&res) {
            match err.typ.as_str() {
                "InternalException" => {
                    return RusotoError::Service(DescribeRuleError::Internal(err.msg))
                }
                "ResourceNotFoundException" => {
                    return RusotoError::Service(DescribeRuleError::ResourceNotFound(err.msg))
                }
                "ValidationException" => return RusotoError::Validation(err.msg),
                _ => {}
            }
        }
        return RusotoError::Unknown(res);
    }
}
impl fmt::Display for DescribeRuleError {
    fn fmt(&self, f: &mut fmt::Formatter) -> fmt::Result {
        write!(f, "{}", self.description())
    }
}
impl Error for DescribeRuleError {
    fn description(&self) -> &str {
        match *self {
            DescribeRuleError::Internal(ref cause) => cause,
            DescribeRuleError::ResourceNotFound(ref cause) => cause,
        }
    }
}
/// Errors returned by DisableRule
#[derive(Debug, PartialEq)]
pub enum DisableRuleError {
    /// <p>There is concurrent modification on a resource.</p>
    ConcurrentModification(String),
    /// <p>This exception occurs due to unexpected causes.</p>
    Internal(String),
    /// <p>An AWS service created this rule on behalf of your account. That service manages it. If you see this error in response to <code>DeleteRule</code> or <code>RemoveTargets</code>, you can use the <code>Force</code> parameter in those calls to delete the rule or remove targets from the rule. You can't modify these managed rules by using <code>DisableRule</code>, <code>EnableRule</code>, <code>PutTargets</code>, <code>PutRule</code>, <code>TagResource</code>, or <code>UntagResource</code>. </p>
    ManagedRule(String),
    /// <p>An entity that you specified doesn't exist.</p>
    ResourceNotFound(String),
}

impl DisableRuleError {
    pub fn from_response(res: BufferedHttpResponse) -> RusotoError<DisableRuleError> {
        if let Some(err) = proto::json::Error::parse(&res) {
            match err.typ.as_str() {
                "ConcurrentModificationException" => {
                    return RusotoError::Service(DisableRuleError::ConcurrentModification(err.msg))
                }
                "InternalException" => {
                    return RusotoError::Service(DisableRuleError::Internal(err.msg))
                }
                "ManagedRuleException" => {
                    return RusotoError::Service(DisableRuleError::ManagedRule(err.msg))
                }
                "ResourceNotFoundException" => {
                    return RusotoError::Service(DisableRuleError::ResourceNotFound(err.msg))
                }
                "ValidationException" => return RusotoError::Validation(err.msg),
                _ => {}
            }
        }
        return RusotoError::Unknown(res);
    }
}
impl fmt::Display for DisableRuleError {
    fn fmt(&self, f: &mut fmt::Formatter) -> fmt::Result {
        write!(f, "{}", self.description())
    }
}
impl Error for DisableRuleError {
    fn description(&self) -> &str {
        match *self {
            DisableRuleError::ConcurrentModification(ref cause) => cause,
            DisableRuleError::Internal(ref cause) => cause,
            DisableRuleError::ManagedRule(ref cause) => cause,
            DisableRuleError::ResourceNotFound(ref cause) => cause,
        }
    }
}
/// Errors returned by EnableRule
#[derive(Debug, PartialEq)]
pub enum EnableRuleError {
    /// <p>There is concurrent modification on a resource.</p>
    ConcurrentModification(String),
    /// <p>This exception occurs due to unexpected causes.</p>
    Internal(String),
    /// <p>An AWS service created this rule on behalf of your account. That service manages it. If you see this error in response to <code>DeleteRule</code> or <code>RemoveTargets</code>, you can use the <code>Force</code> parameter in those calls to delete the rule or remove targets from the rule. You can't modify these managed rules by using <code>DisableRule</code>, <code>EnableRule</code>, <code>PutTargets</code>, <code>PutRule</code>, <code>TagResource</code>, or <code>UntagResource</code>. </p>
    ManagedRule(String),
    /// <p>An entity that you specified doesn't exist.</p>
    ResourceNotFound(String),
}

impl EnableRuleError {
    pub fn from_response(res: BufferedHttpResponse) -> RusotoError<EnableRuleError> {
        if let Some(err) = proto::json::Error::parse(&res) {
            match err.typ.as_str() {
                "ConcurrentModificationException" => {
                    return RusotoError::Service(EnableRuleError::ConcurrentModification(err.msg))
                }
                "InternalException" => {
                    return RusotoError::Service(EnableRuleError::Internal(err.msg))
                }
                "ManagedRuleException" => {
                    return RusotoError::Service(EnableRuleError::ManagedRule(err.msg))
                }
                "ResourceNotFoundException" => {
                    return RusotoError::Service(EnableRuleError::ResourceNotFound(err.msg))
                }
                "ValidationException" => return RusotoError::Validation(err.msg),
                _ => {}
            }
        }
        return RusotoError::Unknown(res);
    }
}
impl fmt::Display for EnableRuleError {
    fn fmt(&self, f: &mut fmt::Formatter) -> fmt::Result {
        write!(f, "{}", self.description())
    }
}
impl Error for EnableRuleError {
    fn description(&self) -> &str {
        match *self {
            EnableRuleError::ConcurrentModification(ref cause) => cause,
            EnableRuleError::Internal(ref cause) => cause,
            EnableRuleError::ManagedRule(ref cause) => cause,
            EnableRuleError::ResourceNotFound(ref cause) => cause,
        }
    }
}
/// Errors returned by ListEventBuses
#[derive(Debug, PartialEq)]
pub enum ListEventBusesError {
    /// <p>This exception occurs due to unexpected causes.</p>
    Internal(String),
}

impl ListEventBusesError {
    pub fn from_response(res: BufferedHttpResponse) -> RusotoError<ListEventBusesError> {
        if let Some(err) = proto::json::Error::parse(&res) {
            match err.typ.as_str() {
                "InternalException" => {
                    return RusotoError::Service(ListEventBusesError::Internal(err.msg))
                }
                "ValidationException" => return RusotoError::Validation(err.msg),
                _ => {}
            }
        }
        return RusotoError::Unknown(res);
    }
}
impl fmt::Display for ListEventBusesError {
    fn fmt(&self, f: &mut fmt::Formatter) -> fmt::Result {
        write!(f, "{}", self.description())
    }
}
impl Error for ListEventBusesError {
    fn description(&self) -> &str {
        match *self {
            ListEventBusesError::Internal(ref cause) => cause,
        }
    }
}
/// Errors returned by ListEventSources
#[derive(Debug, PartialEq)]
pub enum ListEventSourcesError {
    /// <p>This exception occurs due to unexpected causes.</p>
    Internal(String),
}

impl ListEventSourcesError {
    pub fn from_response(res: BufferedHttpResponse) -> RusotoError<ListEventSourcesError> {
        if let Some(err) = proto::json::Error::parse(&res) {
            match err.typ.as_str() {
                "InternalException" => {
                    return RusotoError::Service(ListEventSourcesError::Internal(err.msg))
                }
                "ValidationException" => return RusotoError::Validation(err.msg),
                _ => {}
            }
        }
        return RusotoError::Unknown(res);
    }
}
impl fmt::Display for ListEventSourcesError {
    fn fmt(&self, f: &mut fmt::Formatter) -> fmt::Result {
        write!(f, "{}", self.description())
    }
}
impl Error for ListEventSourcesError {
    fn description(&self) -> &str {
        match *self {
            ListEventSourcesError::Internal(ref cause) => cause,
        }
    }
}
/// Errors returned by ListPartnerEventSourceAccounts
#[derive(Debug, PartialEq)]
pub enum ListPartnerEventSourceAccountsError {
    /// <p>This exception occurs due to unexpected causes.</p>
    Internal(String),
    /// <p>An entity that you specified doesn't exist.</p>
    ResourceNotFound(String),
}

impl ListPartnerEventSourceAccountsError {
    pub fn from_response(
        res: BufferedHttpResponse,
    ) -> RusotoError<ListPartnerEventSourceAccountsError> {
        if let Some(err) = proto::json::Error::parse(&res) {
            match err.typ.as_str() {
                "InternalException" => {
                    return RusotoError::Service(ListPartnerEventSourceAccountsError::Internal(
                        err.msg,
                    ))
                }
                "ResourceNotFoundException" => {
                    return RusotoError::Service(
                        ListPartnerEventSourceAccountsError::ResourceNotFound(err.msg),
                    )
                }
                "ValidationException" => return RusotoError::Validation(err.msg),
                _ => {}
            }
        }
        return RusotoError::Unknown(res);
    }
}
impl fmt::Display for ListPartnerEventSourceAccountsError {
    fn fmt(&self, f: &mut fmt::Formatter) -> fmt::Result {
        write!(f, "{}", self.description())
    }
}
impl Error for ListPartnerEventSourceAccountsError {
    fn description(&self) -> &str {
        match *self {
            ListPartnerEventSourceAccountsError::Internal(ref cause) => cause,
            ListPartnerEventSourceAccountsError::ResourceNotFound(ref cause) => cause,
        }
    }
}
/// Errors returned by ListPartnerEventSources
#[derive(Debug, PartialEq)]
pub enum ListPartnerEventSourcesError {
    /// <p>This exception occurs due to unexpected causes.</p>
    Internal(String),
}

impl ListPartnerEventSourcesError {
    pub fn from_response(res: BufferedHttpResponse) -> RusotoError<ListPartnerEventSourcesError> {
        if let Some(err) = proto::json::Error::parse(&res) {
            match err.typ.as_str() {
                "InternalException" => {
                    return RusotoError::Service(ListPartnerEventSourcesError::Internal(err.msg))
                }
                "ValidationException" => return RusotoError::Validation(err.msg),
                _ => {}
            }
        }
        return RusotoError::Unknown(res);
    }
}
impl fmt::Display for ListPartnerEventSourcesError {
    fn fmt(&self, f: &mut fmt::Formatter) -> fmt::Result {
        write!(f, "{}", self.description())
    }
}
impl Error for ListPartnerEventSourcesError {
    fn description(&self) -> &str {
        match *self {
            ListPartnerEventSourcesError::Internal(ref cause) => cause,
        }
    }
}
/// Errors returned by ListRuleNamesByTarget
#[derive(Debug, PartialEq)]
pub enum ListRuleNamesByTargetError {
    /// <p>This exception occurs due to unexpected causes.</p>
    Internal(String),
    /// <p>An entity that you specified doesn't exist.</p>
    ResourceNotFound(String),
}

impl ListRuleNamesByTargetError {
    pub fn from_response(res: BufferedHttpResponse) -> RusotoError<ListRuleNamesByTargetError> {
        if let Some(err) = proto::json::Error::parse(&res) {
            match err.typ.as_str() {
                "InternalException" => {
                    return RusotoError::Service(ListRuleNamesByTargetError::Internal(err.msg))
                }
                "ResourceNotFoundException" => {
                    return RusotoError::Service(ListRuleNamesByTargetError::ResourceNotFound(
                        err.msg,
                    ))
                }
                "ValidationException" => return RusotoError::Validation(err.msg),
                _ => {}
            }
        }
        return RusotoError::Unknown(res);
    }
}
impl fmt::Display for ListRuleNamesByTargetError {
    fn fmt(&self, f: &mut fmt::Formatter) -> fmt::Result {
        write!(f, "{}", self.description())
    }
}
impl Error for ListRuleNamesByTargetError {
    fn description(&self) -> &str {
        match *self {
            ListRuleNamesByTargetError::Internal(ref cause) => cause,
            ListRuleNamesByTargetError::ResourceNotFound(ref cause) => cause,
        }
    }
}
/// Errors returned by ListRules
#[derive(Debug, PartialEq)]
pub enum ListRulesError {
    /// <p>This exception occurs due to unexpected causes.</p>
    Internal(String),
    /// <p>An entity that you specified doesn't exist.</p>
    ResourceNotFound(String),
}

impl ListRulesError {
    pub fn from_response(res: BufferedHttpResponse) -> RusotoError<ListRulesError> {
        if let Some(err) = proto::json::Error::parse(&res) {
            match err.typ.as_str() {
                "InternalException" => {
                    return RusotoError::Service(ListRulesError::Internal(err.msg))
                }
                "ResourceNotFoundException" => {
                    return RusotoError::Service(ListRulesError::ResourceNotFound(err.msg))
                }
                "ValidationException" => return RusotoError::Validation(err.msg),
                _ => {}
            }
        }
        return RusotoError::Unknown(res);
    }
}
impl fmt::Display for ListRulesError {
    fn fmt(&self, f: &mut fmt::Formatter) -> fmt::Result {
        write!(f, "{}", self.description())
    }
}
impl Error for ListRulesError {
    fn description(&self) -> &str {
        match *self {
            ListRulesError::Internal(ref cause) => cause,
            ListRulesError::ResourceNotFound(ref cause) => cause,
        }
    }
}
/// Errors returned by ListTagsForResource
#[derive(Debug, PartialEq)]
pub enum ListTagsForResourceError {
    /// <p>This exception occurs due to unexpected causes.</p>
    Internal(String),
    /// <p>An entity that you specified doesn't exist.</p>
    ResourceNotFound(String),
}

impl ListTagsForResourceError {
    pub fn from_response(res: BufferedHttpResponse) -> RusotoError<ListTagsForResourceError> {
        if let Some(err) = proto::json::Error::parse(&res) {
            match err.typ.as_str() {
                "InternalException" => {
                    return RusotoError::Service(ListTagsForResourceError::Internal(err.msg))
                }
                "ResourceNotFoundException" => {
                    return RusotoError::Service(ListTagsForResourceError::ResourceNotFound(
                        err.msg,
                    ))
                }
                "ValidationException" => return RusotoError::Validation(err.msg),
                _ => {}
            }
        }
        return RusotoError::Unknown(res);
    }
}
impl fmt::Display for ListTagsForResourceError {
    fn fmt(&self, f: &mut fmt::Formatter) -> fmt::Result {
        write!(f, "{}", self.description())
    }
}
impl Error for ListTagsForResourceError {
    fn description(&self) -> &str {
        match *self {
            ListTagsForResourceError::Internal(ref cause) => cause,
            ListTagsForResourceError::ResourceNotFound(ref cause) => cause,
        }
    }
}
/// Errors returned by ListTargetsByRule
#[derive(Debug, PartialEq)]
pub enum ListTargetsByRuleError {
    /// <p>This exception occurs due to unexpected causes.</p>
    Internal(String),
    /// <p>An entity that you specified doesn't exist.</p>
    ResourceNotFound(String),
}

impl ListTargetsByRuleError {
    pub fn from_response(res: BufferedHttpResponse) -> RusotoError<ListTargetsByRuleError> {
        if let Some(err) = proto::json::Error::parse(&res) {
            match err.typ.as_str() {
                "InternalException" => {
                    return RusotoError::Service(ListTargetsByRuleError::Internal(err.msg))
                }
                "ResourceNotFoundException" => {
                    return RusotoError::Service(ListTargetsByRuleError::ResourceNotFound(err.msg))
                }
                "ValidationException" => return RusotoError::Validation(err.msg),
                _ => {}
            }
        }
        return RusotoError::Unknown(res);
    }
}
impl fmt::Display for ListTargetsByRuleError {
    fn fmt(&self, f: &mut fmt::Formatter) -> fmt::Result {
        write!(f, "{}", self.description())
    }
}
impl Error for ListTargetsByRuleError {
    fn description(&self) -> &str {
        match *self {
            ListTargetsByRuleError::Internal(ref cause) => cause,
            ListTargetsByRuleError::ResourceNotFound(ref cause) => cause,
        }
    }
}
/// Errors returned by PutEvents
#[derive(Debug, PartialEq)]
pub enum PutEventsError {
    /// <p>This exception occurs due to unexpected causes.</p>
    Internal(String),
}

impl PutEventsError {
    pub fn from_response(res: BufferedHttpResponse) -> RusotoError<PutEventsError> {
        if let Some(err) = proto::json::Error::parse(&res) {
            match err.typ.as_str() {
                "InternalException" => {
                    return RusotoError::Service(PutEventsError::Internal(err.msg))
                }
                "ValidationException" => return RusotoError::Validation(err.msg),
                _ => {}
            }
        }
        return RusotoError::Unknown(res);
    }
}
impl fmt::Display for PutEventsError {
    fn fmt(&self, f: &mut fmt::Formatter) -> fmt::Result {
        write!(f, "{}", self.description())
    }
}
impl Error for PutEventsError {
    fn description(&self) -> &str {
        match *self {
            PutEventsError::Internal(ref cause) => cause,
        }
    }
}
/// Errors returned by PutPartnerEvents
#[derive(Debug, PartialEq)]
pub enum PutPartnerEventsError {
    /// <p>This exception occurs due to unexpected causes.</p>
    Internal(String),
}

impl PutPartnerEventsError {
    pub fn from_response(res: BufferedHttpResponse) -> RusotoError<PutPartnerEventsError> {
        if let Some(err) = proto::json::Error::parse(&res) {
            match err.typ.as_str() {
                "InternalException" => {
                    return RusotoError::Service(PutPartnerEventsError::Internal(err.msg))
                }
                "ValidationException" => return RusotoError::Validation(err.msg),
                _ => {}
            }
        }
        return RusotoError::Unknown(res);
    }
}
impl fmt::Display for PutPartnerEventsError {
    fn fmt(&self, f: &mut fmt::Formatter) -> fmt::Result {
        write!(f, "{}", self.description())
    }
}
impl Error for PutPartnerEventsError {
    fn description(&self) -> &str {
        match *self {
            PutPartnerEventsError::Internal(ref cause) => cause,
        }
    }
}
/// Errors returned by PutPermission
#[derive(Debug, PartialEq)]
pub enum PutPermissionError {
    /// <p>There is concurrent modification on a resource.</p>
    ConcurrentModification(String),
    /// <p>This exception occurs due to unexpected causes.</p>
    Internal(String),
    /// <p>The event bus policy is too long. For more information, see the limits.</p>
    PolicyLengthExceeded(String),
    /// <p>An entity that you specified doesn't exist.</p>
    ResourceNotFound(String),
}

impl PutPermissionError {
    pub fn from_response(res: BufferedHttpResponse) -> RusotoError<PutPermissionError> {
        if let Some(err) = proto::json::Error::parse(&res) {
            match err.typ.as_str() {
                "ConcurrentModificationException" => {
                    return RusotoError::Service(PutPermissionError::ConcurrentModification(
                        err.msg,
                    ))
                }
                "InternalException" => {
                    return RusotoError::Service(PutPermissionError::Internal(err.msg))
                }
                "PolicyLengthExceededException" => {
                    return RusotoError::Service(PutPermissionError::PolicyLengthExceeded(err.msg))
                }
                "ResourceNotFoundException" => {
                    return RusotoError::Service(PutPermissionError::ResourceNotFound(err.msg))
                }
                "ValidationException" => return RusotoError::Validation(err.msg),
                _ => {}
            }
        }
        return RusotoError::Unknown(res);
    }
}
impl fmt::Display for PutPermissionError {
    fn fmt(&self, f: &mut fmt::Formatter) -> fmt::Result {
        write!(f, "{}", self.description())
    }
}
impl Error for PutPermissionError {
    fn description(&self) -> &str {
        match *self {
            PutPermissionError::ConcurrentModification(ref cause) => cause,
            PutPermissionError::Internal(ref cause) => cause,
            PutPermissionError::PolicyLengthExceeded(ref cause) => cause,
            PutPermissionError::ResourceNotFound(ref cause) => cause,
        }
    }
}
/// Errors returned by PutRule
#[derive(Debug, PartialEq)]
pub enum PutRuleError {
    /// <p>There is concurrent modification on a resource.</p>
    ConcurrentModification(String),
    /// <p>This exception occurs due to unexpected causes.</p>
    Internal(String),
    /// <p>The event pattern isn't valid.</p>
    InvalidEventPattern(String),
    /// <p>You tried to create more resources than is allowed.</p>
    LimitExceeded(String),
    /// <p>An AWS service created this rule on behalf of your account. That service manages it. If you see this error in response to <code>DeleteRule</code> or <code>RemoveTargets</code>, you can use the <code>Force</code> parameter in those calls to delete the rule or remove targets from the rule. You can't modify these managed rules by using <code>DisableRule</code>, <code>EnableRule</code>, <code>PutTargets</code>, <code>PutRule</code>, <code>TagResource</code>, or <code>UntagResource</code>. </p>
    ManagedRule(String),
    /// <p>An entity that you specified doesn't exist.</p>
    ResourceNotFound(String),
}

impl PutRuleError {
    pub fn from_response(res: BufferedHttpResponse) -> RusotoError<PutRuleError> {
        if let Some(err) = proto::json::Error::parse(&res) {
            match err.typ.as_str() {
                "ConcurrentModificationException" => {
                    return RusotoError::Service(PutRuleError::ConcurrentModification(err.msg))
                }
                "InternalException" => {
                    return RusotoError::Service(PutRuleError::Internal(err.msg))
                }
                "InvalidEventPatternException" => {
                    return RusotoError::Service(PutRuleError::InvalidEventPattern(err.msg))
                }
                "LimitExceededException" => {
                    return RusotoError::Service(PutRuleError::LimitExceeded(err.msg))
                }
                "ManagedRuleException" => {
                    return RusotoError::Service(PutRuleError::ManagedRule(err.msg))
                }
                "ResourceNotFoundException" => {
                    return RusotoError::Service(PutRuleError::ResourceNotFound(err.msg))
                }
                "ValidationException" => return RusotoError::Validation(err.msg),
                _ => {}
            }
        }
        return RusotoError::Unknown(res);
    }
}
impl fmt::Display for PutRuleError {
    fn fmt(&self, f: &mut fmt::Formatter) -> fmt::Result {
        write!(f, "{}", self.description())
    }
}
impl Error for PutRuleError {
    fn description(&self) -> &str {
        match *self {
            PutRuleError::ConcurrentModification(ref cause) => cause,
            PutRuleError::Internal(ref cause) => cause,
            PutRuleError::InvalidEventPattern(ref cause) => cause,
            PutRuleError::LimitExceeded(ref cause) => cause,
            PutRuleError::ManagedRule(ref cause) => cause,
            PutRuleError::ResourceNotFound(ref cause) => cause,
        }
    }
}
/// Errors returned by PutTargets
#[derive(Debug, PartialEq)]
pub enum PutTargetsError {
    /// <p>There is concurrent modification on a resource.</p>
    ConcurrentModification(String),
    /// <p>This exception occurs due to unexpected causes.</p>
    Internal(String),
    /// <p>You tried to create more resources than is allowed.</p>
    LimitExceeded(String),
    /// <p>An AWS service created this rule on behalf of your account. That service manages it. If you see this error in response to <code>DeleteRule</code> or <code>RemoveTargets</code>, you can use the <code>Force</code> parameter in those calls to delete the rule or remove targets from the rule. You can't modify these managed rules by using <code>DisableRule</code>, <code>EnableRule</code>, <code>PutTargets</code>, <code>PutRule</code>, <code>TagResource</code>, or <code>UntagResource</code>. </p>
    ManagedRule(String),
    /// <p>An entity that you specified doesn't exist.</p>
    ResourceNotFound(String),
}

impl PutTargetsError {
    pub fn from_response(res: BufferedHttpResponse) -> RusotoError<PutTargetsError> {
        if let Some(err) = proto::json::Error::parse(&res) {
            match err.typ.as_str() {
                "ConcurrentModificationException" => {
                    return RusotoError::Service(PutTargetsError::ConcurrentModification(err.msg))
                }
                "InternalException" => {
                    return RusotoError::Service(PutTargetsError::Internal(err.msg))
                }
                "LimitExceededException" => {
                    return RusotoError::Service(PutTargetsError::LimitExceeded(err.msg))
                }
                "ManagedRuleException" => {
                    return RusotoError::Service(PutTargetsError::ManagedRule(err.msg))
                }
                "ResourceNotFoundException" => {
                    return RusotoError::Service(PutTargetsError::ResourceNotFound(err.msg))
                }
                "ValidationException" => return RusotoError::Validation(err.msg),
                _ => {}
            }
        }
        return RusotoError::Unknown(res);
    }
}
impl fmt::Display for PutTargetsError {
    fn fmt(&self, f: &mut fmt::Formatter) -> fmt::Result {
        write!(f, "{}", self.description())
    }
}
impl Error for PutTargetsError {
    fn description(&self) -> &str {
        match *self {
            PutTargetsError::ConcurrentModification(ref cause) => cause,
            PutTargetsError::Internal(ref cause) => cause,
            PutTargetsError::LimitExceeded(ref cause) => cause,
            PutTargetsError::ManagedRule(ref cause) => cause,
            PutTargetsError::ResourceNotFound(ref cause) => cause,
        }
    }
}
/// Errors returned by RemovePermission
#[derive(Debug, PartialEq)]
pub enum RemovePermissionError {
    /// <p>There is concurrent modification on a resource.</p>
    ConcurrentModification(String),
    /// <p>This exception occurs due to unexpected causes.</p>
    Internal(String),
    /// <p>An entity that you specified doesn't exist.</p>
    ResourceNotFound(String),
}

impl RemovePermissionError {
    pub fn from_response(res: BufferedHttpResponse) -> RusotoError<RemovePermissionError> {
        if let Some(err) = proto::json::Error::parse(&res) {
            match err.typ.as_str() {
                "ConcurrentModificationException" => {
                    return RusotoError::Service(RemovePermissionError::ConcurrentModification(
                        err.msg,
                    ))
                }
                "InternalException" => {
                    return RusotoError::Service(RemovePermissionError::Internal(err.msg))
                }
                "ResourceNotFoundException" => {
                    return RusotoError::Service(RemovePermissionError::ResourceNotFound(err.msg))
                }
                "ValidationException" => return RusotoError::Validation(err.msg),
                _ => {}
            }
        }
        return RusotoError::Unknown(res);
    }
}
impl fmt::Display for RemovePermissionError {
    fn fmt(&self, f: &mut fmt::Formatter) -> fmt::Result {
        write!(f, "{}", self.description())
    }
}
impl Error for RemovePermissionError {
    fn description(&self) -> &str {
        match *self {
            RemovePermissionError::ConcurrentModification(ref cause) => cause,
            RemovePermissionError::Internal(ref cause) => cause,
            RemovePermissionError::ResourceNotFound(ref cause) => cause,
        }
    }
}
/// Errors returned by RemoveTargets
#[derive(Debug, PartialEq)]
pub enum RemoveTargetsError {
    /// <p>There is concurrent modification on a resource.</p>
    ConcurrentModification(String),
    /// <p>This exception occurs due to unexpected causes.</p>
    Internal(String),
    /// <p>An AWS service created this rule on behalf of your account. That service manages it. If you see this error in response to <code>DeleteRule</code> or <code>RemoveTargets</code>, you can use the <code>Force</code> parameter in those calls to delete the rule or remove targets from the rule. You can't modify these managed rules by using <code>DisableRule</code>, <code>EnableRule</code>, <code>PutTargets</code>, <code>PutRule</code>, <code>TagResource</code>, or <code>UntagResource</code>. </p>
    ManagedRule(String),
    /// <p>An entity that you specified doesn't exist.</p>
    ResourceNotFound(String),
}

impl RemoveTargetsError {
    pub fn from_response(res: BufferedHttpResponse) -> RusotoError<RemoveTargetsError> {
        if let Some(err) = proto::json::Error::parse(&res) {
            match err.typ.as_str() {
                "ConcurrentModificationException" => {
                    return RusotoError::Service(RemoveTargetsError::ConcurrentModification(
                        err.msg,
                    ))
                }
                "InternalException" => {
                    return RusotoError::Service(RemoveTargetsError::Internal(err.msg))
                }
                "ManagedRuleException" => {
                    return RusotoError::Service(RemoveTargetsError::ManagedRule(err.msg))
                }
                "ResourceNotFoundException" => {
                    return RusotoError::Service(RemoveTargetsError::ResourceNotFound(err.msg))
                }
                "ValidationException" => return RusotoError::Validation(err.msg),
                _ => {}
            }
        }
        return RusotoError::Unknown(res);
    }
}
impl fmt::Display for RemoveTargetsError {
    fn fmt(&self, f: &mut fmt::Formatter) -> fmt::Result {
        write!(f, "{}", self.description())
    }
}
impl Error for RemoveTargetsError {
    fn description(&self) -> &str {
        match *self {
            RemoveTargetsError::ConcurrentModification(ref cause) => cause,
            RemoveTargetsError::Internal(ref cause) => cause,
            RemoveTargetsError::ManagedRule(ref cause) => cause,
            RemoveTargetsError::ResourceNotFound(ref cause) => cause,
        }
    }
}
/// Errors returned by TagResource
#[derive(Debug, PartialEq)]
pub enum TagResourceError {
    /// <p>There is concurrent modification on a resource.</p>
    ConcurrentModification(String),
    /// <p>This exception occurs due to unexpected causes.</p>
    Internal(String),
    /// <p>An AWS service created this rule on behalf of your account. That service manages it. If you see this error in response to <code>DeleteRule</code> or <code>RemoveTargets</code>, you can use the <code>Force</code> parameter in those calls to delete the rule or remove targets from the rule. You can't modify these managed rules by using <code>DisableRule</code>, <code>EnableRule</code>, <code>PutTargets</code>, <code>PutRule</code>, <code>TagResource</code>, or <code>UntagResource</code>. </p>
    ManagedRule(String),
    /// <p>An entity that you specified doesn't exist.</p>
    ResourceNotFound(String),
}

impl TagResourceError {
    pub fn from_response(res: BufferedHttpResponse) -> RusotoError<TagResourceError> {
        if let Some(err) = proto::json::Error::parse(&res) {
            match err.typ.as_str() {
                "ConcurrentModificationException" => {
                    return RusotoError::Service(TagResourceError::ConcurrentModification(err.msg))
                }
                "InternalException" => {
                    return RusotoError::Service(TagResourceError::Internal(err.msg))
                }
                "ManagedRuleException" => {
                    return RusotoError::Service(TagResourceError::ManagedRule(err.msg))
                }
                "ResourceNotFoundException" => {
                    return RusotoError::Service(TagResourceError::ResourceNotFound(err.msg))
                }
                "ValidationException" => return RusotoError::Validation(err.msg),
                _ => {}
            }
        }
        return RusotoError::Unknown(res);
    }
}
impl fmt::Display for TagResourceError {
    fn fmt(&self, f: &mut fmt::Formatter) -> fmt::Result {
        write!(f, "{}", self.description())
    }
}
impl Error for TagResourceError {
    fn description(&self) -> &str {
        match *self {
            TagResourceError::ConcurrentModification(ref cause) => cause,
            TagResourceError::Internal(ref cause) => cause,
            TagResourceError::ManagedRule(ref cause) => cause,
            TagResourceError::ResourceNotFound(ref cause) => cause,
        }
    }
}
/// Errors returned by TestEventPattern
#[derive(Debug, PartialEq)]
pub enum TestEventPatternError {
    /// <p>This exception occurs due to unexpected causes.</p>
    Internal(String),
    /// <p>The event pattern isn't valid.</p>
    InvalidEventPattern(String),
}

impl TestEventPatternError {
    pub fn from_response(res: BufferedHttpResponse) -> RusotoError<TestEventPatternError> {
        if let Some(err) = proto::json::Error::parse(&res) {
            match err.typ.as_str() {
                "InternalException" => {
                    return RusotoError::Service(TestEventPatternError::Internal(err.msg))
                }
                "InvalidEventPatternException" => {
                    return RusotoError::Service(TestEventPatternError::InvalidEventPattern(
                        err.msg,
                    ))
                }
                "ValidationException" => return RusotoError::Validation(err.msg),
                _ => {}
            }
        }
        return RusotoError::Unknown(res);
    }
}
impl fmt::Display for TestEventPatternError {
    fn fmt(&self, f: &mut fmt::Formatter) -> fmt::Result {
        write!(f, "{}", self.description())
    }
}
impl Error for TestEventPatternError {
    fn description(&self) -> &str {
        match *self {
            TestEventPatternError::Internal(ref cause) => cause,
            TestEventPatternError::InvalidEventPattern(ref cause) => cause,
        }
    }
}
/// Errors returned by UntagResource
#[derive(Debug, PartialEq)]
pub enum UntagResourceError {
    /// <p>There is concurrent modification on a resource.</p>
    ConcurrentModification(String),
    /// <p>This exception occurs due to unexpected causes.</p>
    Internal(String),
    /// <p>An AWS service created this rule on behalf of your account. That service manages it. If you see this error in response to <code>DeleteRule</code> or <code>RemoveTargets</code>, you can use the <code>Force</code> parameter in those calls to delete the rule or remove targets from the rule. You can't modify these managed rules by using <code>DisableRule</code>, <code>EnableRule</code>, <code>PutTargets</code>, <code>PutRule</code>, <code>TagResource</code>, or <code>UntagResource</code>. </p>
    ManagedRule(String),
    /// <p>An entity that you specified doesn't exist.</p>
    ResourceNotFound(String),
}

impl UntagResourceError {
    pub fn from_response(res: BufferedHttpResponse) -> RusotoError<UntagResourceError> {
        if let Some(err) = proto::json::Error::parse(&res) {
            match err.typ.as_str() {
                "ConcurrentModificationException" => {
                    return RusotoError::Service(UntagResourceError::ConcurrentModification(
                        err.msg,
                    ))
                }
                "InternalException" => {
                    return RusotoError::Service(UntagResourceError::Internal(err.msg))
                }
                "ManagedRuleException" => {
                    return RusotoError::Service(UntagResourceError::ManagedRule(err.msg))
                }
                "ResourceNotFoundException" => {
                    return RusotoError::Service(UntagResourceError::ResourceNotFound(err.msg))
                }
                "ValidationException" => return RusotoError::Validation(err.msg),
                _ => {}
            }
        }
        return RusotoError::Unknown(res);
    }
}
impl fmt::Display for UntagResourceError {
    fn fmt(&self, f: &mut fmt::Formatter) -> fmt::Result {
        write!(f, "{}", self.description())
    }
}
impl Error for UntagResourceError {
    fn description(&self) -> &str {
        match *self {
            UntagResourceError::ConcurrentModification(ref cause) => cause,
            UntagResourceError::Internal(ref cause) => cause,
            UntagResourceError::ManagedRule(ref cause) => cause,
            UntagResourceError::ResourceNotFound(ref cause) => cause,
        }
    }
}
<<<<<<< HEAD
/// Trait representing the capabilities of the Amazon CloudWatch Events API. Amazon CloudWatch Events clients implement this trait.
#[async_trait]
pub trait CloudWatchEvents {
    /// <p>Deletes the specified rule.</p> <p>Before you can delete the rule, you must remove all targets, using <a>RemoveTargets</a>.</p> <p>When you delete a rule, incoming events might continue to match to the deleted rule. Allow a short period of time for changes to take effect.</p> <p>Managed rules are rules created and managed by another AWS service on your behalf. These rules are created by those other AWS services to support functionality in those services. You can delete these rules using the <code>Force</code> option, but you should do so only if you are sure the other service is not still using that rule.</p>
    async fn delete_rule(
        &self,
        input: DeleteRuleRequest,
    ) -> Result<(), RusotoError<DeleteRuleError>>;

    /// <p>Displays the external AWS accounts that are permitted to write events to your account using your account's event bus, and the associated policy. To enable your account to receive events from other accounts, use <a>PutPermission</a>.</p>
    async fn describe_event_bus(
        &self,
    ) -> Result<DescribeEventBusResponse, RusotoError<DescribeEventBusError>>;

    /// <p>Describes the specified rule.</p> <p>DescribeRule does not list the targets of a rule. To see the targets associated with a rule, use <a>ListTargetsByRule</a>.</p>
    async fn describe_rule(
=======
/// Trait representing the capabilities of the Amazon EventBridge API. Amazon EventBridge clients implement this trait.
pub trait EventBridge {
    /// <p><p>Activates a partner event source that has been deactivated. Once activated, your matching event bus will start receiving events from the event source.</p> <note> <p>This operation is performed by AWS customers, not by SaaS partners.</p> </note></p>
    fn activate_event_source(
        &self,
        input: ActivateEventSourceRequest,
    ) -> RusotoFuture<(), ActivateEventSourceError>;

    /// <p><p>Creates a new event bus within your account. This can be a custom event bus which you can use to receive events from your own custom applications and services, or it can be a partner event bus which can be matched to a partner event source.</p> <note> <p>This operation is used by AWS customers, not by SaaS partners.</p> </note></p>
    fn create_event_bus(
        &self,
        input: CreateEventBusRequest,
    ) -> RusotoFuture<CreateEventBusResponse, CreateEventBusError>;

    /// <p><p>Called by an SaaS partner to create a partner event source.</p> <note> <p>This operation is not used by AWS customers.</p> </note> <p>Each partner event source can be used by one AWS account to create a matching partner event bus in that AWS account. A SaaS partner must create one partner event source for each AWS account that wants to receive those event types. </p> <p>A partner event source creates events based on resources in the SaaS partner&#39;s service or application.</p> <p>An AWS account that creates a partner event bus that matches the partner event source can use that event bus to receive events from the partner, and then process them using AWS Events rules and targets.</p> <p>Partner event source names follow this format:</p> <p> <code>aws.partner/<i>partner<em>name</i>/<i>event</em>namespace</i>/<i>event<em>name</i> </code> </p> <ul> <li> <p> <i>partner</em>name</i> is determined during partner registration and identifies the partner to AWS customers.</p> </li> <li> <p>For <i>event<em>namespace</i>, we recommend that partners use a string that identifies the AWS customer within the partner&#39;s system. This should not be the customer&#39;s AWS account ID.</p> </li> <li> <p> <i>event</em>name</i> is determined by the partner, and should uniquely identify an event-generating resource within the partner system. This should help AWS customers decide whether to create an event bus to receive these events.</p> </li> </ul></p>
    fn create_partner_event_source(
        &self,
        input: CreatePartnerEventSourceRequest,
    ) -> RusotoFuture<CreatePartnerEventSourceResponse, CreatePartnerEventSourceError>;

    /// <p>An AWS customer uses this operation to temporarily stop receiving events from the specified partner event source. The matching event bus isn't deleted. </p> <p>When you deactivate a partner event source, the source goes into <code>PENDING</code> state. If it remains in <code>PENDING</code> state for more than two weeks, it's deleted.</p> <p>To activate a deactivated partner event source, use <a>ActivateEventSource</a>.</p>
    fn deactivate_event_source(
        &self,
        input: DeactivateEventSourceRequest,
    ) -> RusotoFuture<(), DeactivateEventSourceError>;

    /// <p><p>Deletes the specified custom event bus or partner event bus. All rules associated with this event bus are also deleted. You can&#39;t delete your account&#39;s default event bus.</p> <note> <p>This operation is performed by AWS customers, not by SaaS partners.</p> </note></p>
    fn delete_event_bus(
        &self,
        input: DeleteEventBusRequest,
    ) -> RusotoFuture<(), DeleteEventBusError>;

    /// <p>This operation is used by SaaS partners to delete a partner event source. AWS customers don't use this operation.</p> <p>When you delete an event source, the status of the corresponding partner event bus in the AWS customer account becomes <code>DELETED</code>.</p>
    fn delete_partner_event_source(
        &self,
        input: DeletePartnerEventSourceRequest,
    ) -> RusotoFuture<(), DeletePartnerEventSourceError>;

    /// <p>Deletes the specified rule.</p> <p>Before you can delete the rule, you must remove all targets, using <a>RemoveTargets</a>.</p> <p>When you delete a rule, incoming events might continue to match to the deleted rule. Allow a short period of time for changes to take effect.</p> <p>Managed rules are rules created and managed by another AWS service on your behalf. These rules are created by those other AWS services to support functionality in those services. You can delete these rules using the <code>Force</code> option, but you should do so only if you're sure that the other service isn't still using that rule.</p>
    fn delete_rule(&self, input: DeleteRuleRequest) -> RusotoFuture<(), DeleteRuleError>;

    /// <p>Displays details about an event bus in your account. This can include the external AWS accounts that are permitted to write events to your default event bus, and the associated policy. For custom event buses and partner event buses, it displays the name, ARN, policy, state, and creation time.</p> <p> To enable your account to receive events from other accounts on its default event bus, use <a>PutPermission</a>.</p> <p>For more information about partner event buses, see <a>CreateEventBus</a>.</p>
    fn describe_event_bus(
        &self,
        input: DescribeEventBusRequest,
    ) -> RusotoFuture<DescribeEventBusResponse, DescribeEventBusError>;

    /// <p><p>This operation lists details about a partner event source that is shared with your account.</p> <note> <p>This operation is run by AWS customers, not by SaaS partners.</p> </note></p>
    fn describe_event_source(
        &self,
        input: DescribeEventSourceRequest,
    ) -> RusotoFuture<DescribeEventSourceResponse, DescribeEventSourceError>;

    /// <p><p>An SaaS partner can use this operation to list details about a partner event source that they have created.</p> <note> <p>AWS customers do not use this operation. Instead, AWS customers can use <a>DescribeEventSource</a> to see details about a partner event source that is shared with them.</p> </note></p>
    fn describe_partner_event_source(
        &self,
        input: DescribePartnerEventSourceRequest,
    ) -> RusotoFuture<DescribePartnerEventSourceResponse, DescribePartnerEventSourceError>;

    /// <p>Describes the specified rule.</p> <p> <code>DescribeRule</code> doesn't list the targets of a rule. To see the targets associated with a rule, use <a>ListTargetsByRule</a>.</p>
    fn describe_rule(
>>>>>>> f58d1ce6
        &self,
        input: DescribeRuleRequest,
    ) -> Result<DescribeRuleResponse, RusotoError<DescribeRuleError>>;

<<<<<<< HEAD
    /// <p>Disables the specified rule. A disabled rule won't match any events, and won't self-trigger if it has a schedule expression.</p> <p>When you disable a rule, incoming events might continue to match to the disabled rule. Allow a short period of time for changes to take effect.</p>
    async fn disable_rule(
        &self,
        input: DisableRuleRequest,
    ) -> Result<(), RusotoError<DisableRuleError>>;

    /// <p>Enables the specified rule. If the rule does not exist, the operation fails.</p> <p>When you enable a rule, incoming events might not immediately start matching to a newly enabled rule. Allow a short period of time for changes to take effect.</p>
    async fn enable_rule(
        &self,
        input: EnableRuleRequest,
    ) -> Result<(), RusotoError<EnableRuleError>>;

    /// <p>Lists the rules for the specified target. You can see which of the rules in Amazon CloudWatch Events can invoke a specific target in your account.</p>
    async fn list_rule_names_by_target(
=======
    /// <p>Disables the specified rule. A disabled rule won't match any events and won't self-trigger if it has a schedule expression.</p> <p>When you disable a rule, incoming events might continue to match to the disabled rule. Allow a short period of time for changes to take effect.</p>
    fn disable_rule(&self, input: DisableRuleRequest) -> RusotoFuture<(), DisableRuleError>;

    /// <p>Enables the specified rule. If the rule doesn't exist, the operation fails.</p> <p>When you enable a rule, incoming events might not immediately start matching to a newly enabled rule. Allow a short period of time for changes to take effect.</p>
    fn enable_rule(&self, input: EnableRuleRequest) -> RusotoFuture<(), EnableRuleError>;

    /// <p><p>Lists all the event buses in your account, including the default event bus, custom event buses, and partner event buses.</p> <note> <p>This operation is run by AWS customers, not by SaaS partners.</p> </note></p>
    fn list_event_buses(
        &self,
        input: ListEventBusesRequest,
    ) -> RusotoFuture<ListEventBusesResponse, ListEventBusesError>;

    /// <p><p>You can use this to see all the partner event sources that have been shared with your AWS account. For more information about partner event sources, see <a>CreateEventBus</a>.</p> <note> <p>This operation is run by AWS customers, not by SaaS partners.</p> </note></p>
    fn list_event_sources(
        &self,
        input: ListEventSourcesRequest,
    ) -> RusotoFuture<ListEventSourcesResponse, ListEventSourcesError>;

    /// <p><p>An SaaS partner can use this operation to display the AWS account ID that a particular partner event source name is associated with.</p> <note> <p>This operation is used by SaaS partners, not by AWS customers.</p> </note></p>
    fn list_partner_event_source_accounts(
        &self,
        input: ListPartnerEventSourceAccountsRequest,
    ) -> RusotoFuture<ListPartnerEventSourceAccountsResponse, ListPartnerEventSourceAccountsError>;

    /// <p><p>An SaaS partner can use this operation to list all the partner event source names that they have created.</p> <note> <p>This operation is not used by AWS customers.</p> </note></p>
    fn list_partner_event_sources(
        &self,
        input: ListPartnerEventSourcesRequest,
    ) -> RusotoFuture<ListPartnerEventSourcesResponse, ListPartnerEventSourcesError>;

    /// <p>Lists the rules for the specified target. You can see which rules can invoke a specific target in your account.</p>
    fn list_rule_names_by_target(
>>>>>>> f58d1ce6
        &self,
        input: ListRuleNamesByTargetRequest,
    ) -> Result<ListRuleNamesByTargetResponse, RusotoError<ListRuleNamesByTargetError>>;

<<<<<<< HEAD
    /// <p>Lists your Amazon CloudWatch Events rules. You can either list all the rules or you can provide a prefix to match to the rule names.</p> <p>ListRules does not list the targets of a rule. To see the targets associated with a rule, use <a>ListTargetsByRule</a>.</p>
    async fn list_rules(
=======
    /// <p>Lists your EventBridge rules. You can either list all the rules or provide a prefix to match to the rule names.</p> <p> <code>ListRules</code> doesn't list the targets of a rule. To see the targets associated with a rule, use <a>ListTargetsByRule</a>.</p>
    fn list_rules(
>>>>>>> f58d1ce6
        &self,
        input: ListRulesRequest,
    ) -> Result<ListRulesResponse, RusotoError<ListRulesError>>;

<<<<<<< HEAD
    /// <p>Displays the tags associated with a CloudWatch Events resource. In CloudWatch Events, rules can be tagged.</p>
    async fn list_tags_for_resource(
=======
    /// <p>Displays the tags associated with an EventBridge resource. In EventBridge, rules can be tagged.</p>
    fn list_tags_for_resource(
>>>>>>> f58d1ce6
        &self,
        input: ListTagsForResourceRequest,
    ) -> Result<ListTagsForResourceResponse, RusotoError<ListTagsForResourceError>>;

    /// <p>Lists the targets assigned to the specified rule.</p>
    async fn list_targets_by_rule(
        &self,
        input: ListTargetsByRuleRequest,
    ) -> Result<ListTargetsByRuleResponse, RusotoError<ListTargetsByRuleError>>;

<<<<<<< HEAD
    /// <p>Sends custom events to Amazon CloudWatch Events so that they can be matched to rules.</p>
    async fn put_events(
=======
    /// <p>Sends custom events to EventBridge so that they can be matched to rules. These events can be from your custom applications and services.</p>
    fn put_events(
>>>>>>> f58d1ce6
        &self,
        input: PutEventsRequest,
    ) -> Result<PutEventsResponse, RusotoError<PutEventsError>>;

<<<<<<< HEAD
    /// <p>Running <code>PutPermission</code> permits the specified AWS account or AWS organization to put events to your account's default <i>event bus</i>. CloudWatch Events rules in your account are triggered by these events arriving to your default event bus. </p> <p>For another account to send events to your account, that external account must have a CloudWatch Events rule with your account's default event bus as a target.</p> <p>To enable multiple AWS accounts to put events to your default event bus, run <code>PutPermission</code> once for each of these accounts. Or, if all the accounts are members of the same AWS organization, you can run <code>PutPermission</code> once specifying <code>Principal</code> as "*" and specifying the AWS organization ID in <code>Condition</code>, to grant permissions to all accounts in that organization.</p> <p>If you grant permissions using an organization, then accounts in that organization must specify a <code>RoleArn</code> with proper permissions when they use <code>PutTarget</code> to add your account's event bus as a target. For more information, see <a href="https://docs.aws.amazon.com/AmazonCloudWatch/latest/events/CloudWatchEvents-CrossAccountEventDelivery.html">Sending and Receiving Events Between AWS Accounts</a> in the <i>Amazon CloudWatch Events User Guide</i>.</p> <p>The permission policy on the default event bus cannot exceed 10 KB in size.</p>
    async fn put_permission(
        &self,
        input: PutPermissionRequest,
    ) -> Result<(), RusotoError<PutPermissionError>>;

    /// <p>Creates or updates the specified rule. Rules are enabled by default, or based on value of the state. You can disable a rule using <a>DisableRule</a>.</p> <p>If you are updating an existing rule, the rule is replaced with what you specify in this <code>PutRule</code> command. If you omit arguments in <code>PutRule</code>, the old values for those arguments are not kept. Instead, they are replaced with null values.</p> <p>When you create or update a rule, incoming events might not immediately start matching to new or updated rules. Allow a short period of time for changes to take effect.</p> <p>A rule must contain at least an EventPattern or ScheduleExpression. Rules with EventPatterns are triggered when a matching event is observed. Rules with ScheduleExpressions self-trigger based on the given schedule. A rule can have both an EventPattern and a ScheduleExpression, in which case the rule triggers on matching events as well as on a schedule.</p> <p>When you initially create a rule, you can optionally assign one or more tags to the rule. Tags can help you organize and categorize your resources. You can also use them to scope user permissions, by granting a user permission to access or change only rules with certain tag values. To use the <code>PutRule</code> operation and assign tags, you must have both the <code>events:PutRule</code> and <code>events:TagResource</code> permissions.</p> <p>If you are updating an existing rule, any tags you specify in the <code>PutRule</code> operation are ignored. To update the tags of an existing rule, use <a>TagResource</a> and <a>UntagResource</a>.</p> <p>Most services in AWS treat : or / as the same character in Amazon Resource Names (ARNs). However, CloudWatch Events uses an exact match in event patterns and rules. Be sure to use the correct ARN characters when creating event patterns so that they match the ARN syntax in the event you want to match.</p> <p>In CloudWatch Events, it is possible to create rules that lead to infinite loops, where a rule is fired repeatedly. For example, a rule might detect that ACLs have changed on an S3 bucket, and trigger software to change them to the desired state. If the rule is not written carefully, the subsequent change to the ACLs fires the rule again, creating an infinite loop.</p> <p>To prevent this, write the rules so that the triggered actions do not re-fire the same rule. For example, your rule could fire only if ACLs are found to be in a bad state, instead of after any change. </p> <p>An infinite loop can quickly cause higher than expected charges. We recommend that you use budgeting, which alerts you when charges exceed your specified limit. For more information, see <a href="https://docs.aws.amazon.com/awsaccountbilling/latest/aboutv2/budgets-managing-costs.html">Managing Your Costs with Budgets</a>.</p>
    async fn put_rule(
        &self,
        input: PutRuleRequest,
    ) -> Result<PutRuleResponse, RusotoError<PutRuleError>>;

    /// <p>Adds the specified targets to the specified rule, or updates the targets if they are already associated with the rule.</p> <p>Targets are the resources that are invoked when a rule is triggered.</p> <p>You can configure the following as targets for CloudWatch Events:</p> <ul> <li> <p>EC2 instances</p> </li> <li> <p>SSM Run Command</p> </li> <li> <p>SSM Automation</p> </li> <li> <p>AWS Lambda functions</p> </li> <li> <p>Data streams in Amazon Kinesis Data Streams</p> </li> <li> <p>Data delivery streams in Amazon Kinesis Data Firehose</p> </li> <li> <p>Amazon ECS tasks</p> </li> <li> <p>AWS Step Functions state machines</p> </li> <li> <p>AWS Batch jobs</p> </li> <li> <p>AWS CodeBuild projects</p> </li> <li> <p>Pipelines in AWS CodePipeline</p> </li> <li> <p>Amazon Inspector assessment templates</p> </li> <li> <p>Amazon SNS topics</p> </li> <li> <p>Amazon SQS queues, including FIFO queues</p> </li> <li> <p>The default event bus of another AWS account</p> </li> </ul> <p>Creating rules with built-in targets is supported only in the AWS Management Console. The built-in targets are <code>EC2 CreateSnapshot API call</code>, <code>EC2 RebootInstances API call</code>, <code>EC2 StopInstances API call</code>, and <code>EC2 TerminateInstances API call</code>. </p> <p>For some target types, <code>PutTargets</code> provides target-specific parameters. If the target is a Kinesis data stream, you can optionally specify which shard the event goes to by using the <code>KinesisParameters</code> argument. To invoke a command on multiple EC2 instances with one rule, you can use the <code>RunCommandParameters</code> field.</p> <p>To be able to make API calls against the resources that you own, Amazon CloudWatch Events needs the appropriate permissions. For AWS Lambda and Amazon SNS resources, CloudWatch Events relies on resource-based policies. For EC2 instances, Kinesis data streams, and AWS Step Functions state machines, CloudWatch Events relies on IAM roles that you specify in the <code>RoleARN</code> argument in <code>PutTargets</code>. For more information, see <a href="https://docs.aws.amazon.com/AmazonCloudWatch/latest/events/auth-and-access-control-cwe.html">Authentication and Access Control</a> in the <i>Amazon CloudWatch Events User Guide</i>.</p> <p>If another AWS account is in the same region and has granted you permission (using <code>PutPermission</code>), you can send events to that account. Set that account's event bus as a target of the rules in your account. To send the matched events to the other account, specify that account's event bus as the <code>Arn</code> value when you run <code>PutTargets</code>. If your account sends events to another account, your account is charged for each sent event. Each event sent to another account is charged as a custom event. The account receiving the event is not charged. For more information, see <a href="https://aws.amazon.com/cloudwatch/pricing/">Amazon CloudWatch Pricing</a>.</p> <p>If you are setting the event bus of another account as the target, and that account granted permission to your account through an organization instead of directly by the account ID, then you must specify a <code>RoleArn</code> with proper permissions in the <code>Target</code> structure. For more information, see <a href="https://docs.aws.amazon.com/AmazonCloudWatch/latest/events/CloudWatchEvents-CrossAccountEventDelivery.html">Sending and Receiving Events Between AWS Accounts</a> in the <i>Amazon CloudWatch Events User Guide</i>.</p> <p>For more information about enabling cross-account events, see <a>PutPermission</a>.</p> <p> <b>Input</b>, <b>InputPath</b>, and <b>InputTransformer</b> are mutually exclusive and optional parameters of a target. When a rule is triggered due to a matched event:</p> <ul> <li> <p>If none of the following arguments are specified for a target, then the entire event is passed to the target in JSON format (unless the target is Amazon EC2 Run Command or Amazon ECS task, in which case nothing from the event is passed to the target).</p> </li> <li> <p>If <b>Input</b> is specified in the form of valid JSON, then the matched event is overridden with this constant.</p> </li> <li> <p>If <b>InputPath</b> is specified in the form of JSONPath (for example, <code>$.detail</code>), then only the part of the event specified in the path is passed to the target (for example, only the detail part of the event is passed).</p> </li> <li> <p>If <b>InputTransformer</b> is specified, then one or more specified JSONPaths are extracted from the event and used as values in a template that you specify as the input to the target.</p> </li> </ul> <p>When you specify <code>InputPath</code> or <code>InputTransformer</code>, you must use JSON dot notation, not bracket notation.</p> <p>When you add targets to a rule and the associated rule triggers soon after, new or updated targets might not be immediately invoked. Allow a short period of time for changes to take effect.</p> <p>This action can partially fail if too many requests are made at the same time. If that happens, <code>FailedEntryCount</code> is non-zero in the response and each entry in <code>FailedEntries</code> provides the ID of the failed target and the error code.</p>
    async fn put_targets(
        &self,
        input: PutTargetsRequest,
    ) -> Result<PutTargetsResponse, RusotoError<PutTargetsError>>;

    /// <p>Revokes the permission of another AWS account to be able to put events to your default event bus. Specify the account to revoke by the <code>StatementId</code> value that you associated with the account when you granted it permission with <code>PutPermission</code>. You can find the <code>StatementId</code> by using <a>DescribeEventBus</a>.</p>
    async fn remove_permission(
        &self,
        input: RemovePermissionRequest,
    ) -> Result<(), RusotoError<RemovePermissionError>>;

    /// <p>Removes the specified targets from the specified rule. When the rule is triggered, those targets are no longer be invoked.</p> <p>When you remove a target, when the associated rule triggers, removed targets might continue to be invoked. Allow a short period of time for changes to take effect.</p> <p>This action can partially fail if too many requests are made at the same time. If that happens, <code>FailedEntryCount</code> is non-zero in the response and each entry in <code>FailedEntries</code> provides the ID of the failed target and the error code.</p>
    async fn remove_targets(
        &self,
        input: RemoveTargetsRequest,
    ) -> Result<RemoveTargetsResponse, RusotoError<RemoveTargetsError>>;

    /// <p>Assigns one or more tags (key-value pairs) to the specified CloudWatch Events resource. Tags can help you organize and categorize your resources. You can also use them to scope user permissions by granting a user permission to access or change only resources with certain tag values. In CloudWatch Events, rules can be tagged.</p> <p>Tags don't have any semantic meaning to AWS and are interpreted strictly as strings of characters.</p> <p>You can use the <code>TagResource</code> action with a rule that already has tags. If you specify a new tag key for the rule, this tag is appended to the list of tags associated with the rule. If you specify a tag key that is already associated with the rule, the new tag value that you specify replaces the previous value for that tag.</p> <p>You can associate as many as 50 tags with a resource.</p>
    async fn tag_resource(
        &self,
        input: TagResourceRequest,
    ) -> Result<TagResourceResponse, RusotoError<TagResourceError>>;

    /// <p>Tests whether the specified event pattern matches the provided event.</p> <p>Most services in AWS treat : or / as the same character in Amazon Resource Names (ARNs). However, CloudWatch Events uses an exact match in event patterns and rules. Be sure to use the correct ARN characters when creating event patterns so that they match the ARN syntax in the event you want to match.</p>
    async fn test_event_pattern(
        &self,
        input: TestEventPatternRequest,
    ) -> Result<TestEventPatternResponse, RusotoError<TestEventPatternError>>;

    /// <p>Removes one or more tags from the specified CloudWatch Events resource. In CloudWatch Events, rules can be tagged.</p>
    async fn untag_resource(
        &self,
        input: UntagResourceRequest,
    ) -> Result<UntagResourceResponse, RusotoError<UntagResourceError>>;
}
/// A client for the Amazon CloudWatch Events API.
#[derive(Clone)]
pub struct CloudWatchEventsClient {
    client: Client,
    region: region::Region,
}
=======
    /// <p><p>This is used by SaaS partners to write events to a customer&#39;s partner event bus.</p> <note> <p>AWS customers do not use this operation. Instead, AWS customers can use <a>PutEvents</a> to write custom events from their own applications to an event bus.</p> </note></p>
    fn put_partner_events(
        &self,
        input: PutPartnerEventsRequest,
    ) -> RusotoFuture<PutPartnerEventsResponse, PutPartnerEventsError>;

    /// <p>Running <code>PutPermission</code> permits the specified AWS account or AWS organization to put events to the specified <i>event bus</i>. Rules in your account are triggered by these events arriving to an event bus in your account. </p> <p>For another account to send events to your account, that external account must have a rule with your account's event bus as a target.</p> <p>To enable multiple AWS accounts to put events to an event bus, run <code>PutPermission</code> once for each of these accounts. Or, if all the accounts are members of the same AWS organization, you can run <code>PutPermission</code> once specifying <code>Principal</code> as "*" and specifying the AWS organization ID in <code>Condition</code>, to grant permissions to all accounts in that organization.</p> <p>If you grant permissions using an organization, then accounts in that organization must specify a <code>RoleArn</code> with proper permissions when they use <code>PutTarget</code> to add your account's event bus as a target. For more information, see <a href="https://docs.aws.amazon.com/eventbridge/latest/userguide/eventbridge-cross-account-event-delivery.html">Sending and Receiving Events Between AWS Accounts</a> in the <i>Amazon EventBridge User Guide</i>.</p> <p>The permission policy on an event bus can't exceed 10 KB in size.</p>
    fn put_permission(&self, input: PutPermissionRequest) -> RusotoFuture<(), PutPermissionError>;

    /// <p>Creates or updates the specified rule. Rules are enabled by default or based on value of the state. You can disable a rule using <a>DisableRule</a>.</p> <p>A single rule watches for events from a single event bus. Events generated by AWS services go to your account's default event bus. Events generated by SaaS partner services or applications go to the matching partner event bus. If you have custom applications or services, you can specify whether their events go to your default event bus or a custom event bus that you have created. For more information, see <a>CreateEventBus</a>.</p> <p>If you're updating an existing rule, the rule is replaced with what you specify in this <code>PutRule</code> command. If you omit arguments in <code>PutRule</code>, the old values for those arguments aren't kept. Instead, they're replaced with null values.</p> <p>When you create or update a rule, incoming events might not immediately start matching to new or updated rules. Allow a short period of time for changes to take effect.</p> <p>A rule must contain at least an <code>EventPattern</code> or <code>ScheduleExpression</code>. Rules with <code>EventPatterns</code> are triggered when a matching event is observed. Rules with <code>ScheduleExpressions</code> self-trigger based on the given schedule. A rule can have both an <code>EventPattern</code> and a <code>ScheduleExpression</code>, in which case the rule triggers on matching events as well as on a schedule.</p> <p>When you initially create a rule, you can optionally assign one or more tags to the rule. Tags can help you organize and categorize your resources. You can also use them to scope user permissions, by granting a user permission to access or change only rules with certain tag values. To use the <code>PutRule</code> operation and assign tags, you must have both the <code>events:PutRule</code> and <code>events:TagResource</code> permissions.</p> <p>If you are updating an existing rule, any tags you specify in the <code>PutRule</code> operation are ignored. To update the tags of an existing rule, use <a>TagResource</a> and <a>UntagResource</a>.</p> <p>Most services in AWS treat <code>:</code> or <code>/</code> as the same character in Amazon Resource Names (ARNs). However, EventBridge uses an exact match in event patterns and rules. Be sure to use the correct ARN characters when creating event patterns so that they match the ARN syntax in the event that you want to match.</p> <p>In EventBridge, you could create rules that lead to infinite loops, where a rule is fired repeatedly. For example, a rule might detect that ACLs have changed on an S3 bucket, and trigger software to change them to the desired state. If you don't write the rule carefully, the subsequent change to the ACLs fires the rule again, creating an infinite loop.</p> <p>To prevent this, write the rules so that the triggered actions don't refire the same rule. For example, your rule could fire only if ACLs are found to be in a bad state, instead of after any change. </p> <p>An infinite loop can quickly cause higher than expected charges. We recommend that you use budgeting, which alerts you when charges exceed your specified limit. For more information, see <a href="https://docs.aws.amazon.com/awsaccountbilling/latest/aboutv2/budgets-managing-costs.html">Managing Your Costs with Budgets</a>.</p>
    fn put_rule(&self, input: PutRuleRequest) -> RusotoFuture<PutRuleResponse, PutRuleError>;

    /// <p>Adds the specified targets to the specified rule, or updates the targets if they're already associated with the rule.</p> <p>Targets are the resources that are invoked when a rule is triggered.</p> <p>You can configure the following as targets in EventBridge:</p> <ul> <li> <p>EC2 instances</p> </li> <li> <p>SSM Run Command</p> </li> <li> <p>SSM Automation</p> </li> <li> <p>AWS Lambda functions</p> </li> <li> <p>Data streams in Amazon Kinesis Data Streams</p> </li> <li> <p>Data delivery streams in Amazon Kinesis Data Firehose</p> </li> <li> <p>Amazon ECS tasks</p> </li> <li> <p>AWS Step Functions state machines</p> </li> <li> <p>AWS Batch jobs</p> </li> <li> <p>AWS CodeBuild projects</p> </li> <li> <p>Pipelines in AWS CodePipeline</p> </li> <li> <p>Amazon Inspector assessment templates</p> </li> <li> <p>Amazon SNS topics</p> </li> <li> <p>Amazon SQS queues, including FIFO queues</p> </li> <li> <p>The default event bus of another AWS account</p> </li> </ul> <p>Creating rules with built-in targets is supported only on the AWS Management Console. The built-in targets are <code>EC2 CreateSnapshot API call</code>, <code>EC2 RebootInstances API call</code>, <code>EC2 StopInstances API call</code>, and <code>EC2 TerminateInstances API call</code>. </p> <p>For some target types, <code>PutTargets</code> provides target-specific parameters. If the target is a Kinesis data stream, you can optionally specify which shard the event goes to by using the <code>KinesisParameters</code> argument. To invoke a command on multiple EC2 instances with one rule, you can use the <code>RunCommandParameters</code> field.</p> <p>To be able to make API calls against the resources that you own, Amazon EventBridge needs the appropriate permissions. For AWS Lambda and Amazon SNS resources, EventBridge relies on resource-based policies. For EC2 instances, Kinesis data streams, and AWS Step Functions state machines, EventBridge relies on IAM roles that you specify in the <code>RoleARN</code> argument in <code>PutTargets</code>. For more information, see <a href="https://docs.aws.amazon.com/eventbridge/latest/userguide/auth-and-access-control-eventbridge.html">Authentication and Access Control</a> in the <i>Amazon EventBridge User Guide</i>.</p> <p>If another AWS account is in the same Region and has granted you permission (using <code>PutPermission</code>), you can send events to that account. Set that account's event bus as a target of the rules in your account. To send the matched events to the other account, specify that account's event bus as the <code>Arn</code> value when you run <code>PutTargets</code>. If your account sends events to another account, your account is charged for each sent event. Each event sent to another account is charged as a custom event. The account receiving the event isn't charged. For more information, see <a href="https://aws.amazon.com/eventbridge/pricing/">Amazon EventBridge Pricing</a>.</p> <p>If you're setting an event bus in another account as the target and that account granted permission to your account through an organization instead of directly by the account ID, you must specify a <code>RoleArn</code> with proper permissions in the <code>Target</code> structure. For more information, see <a href="https://docs.aws.amazon.com/eventbridge/latest/userguide/eventbridge-cross-account-event-delivery.html">Sending and Receiving Events Between AWS Accounts</a> in the <i>Amazon EventBridge User Guide</i>.</p> <p>For more information about enabling cross-account events, see <a>PutPermission</a>.</p> <p> <code>Input</code>, <code>InputPath</code>, and <code>InputTransformer</code> are mutually exclusive and optional parameters of a target. When a rule is triggered due to a matched event:</p> <ul> <li> <p>If none of the following arguments are specified for a target, the entire event is passed to the target in JSON format (unless the target is Amazon EC2 Run Command or Amazon ECS task, in which case nothing from the event is passed to the target).</p> </li> <li> <p>If <code>Input</code> is specified in the form of valid JSON, then the matched event is overridden with this constant.</p> </li> <li> <p>If <code>InputPath</code> is specified in the form of JSONPath (for example, <code>$.detail</code>), only the part of the event specified in the path is passed to the target (for example, only the detail part of the event is passed).</p> </li> <li> <p>If <code>InputTransformer</code> is specified, one or more specified JSONPaths are extracted from the event and used as values in a template that you specify as the input to the target.</p> </li> </ul> <p>When you specify <code>InputPath</code> or <code>InputTransformer</code>, you must use JSON dot notation, not bracket notation.</p> <p>When you add targets to a rule and the associated rule triggers soon after, new or updated targets might not be immediately invoked. Allow a short period of time for changes to take effect.</p> <p>This action can partially fail if too many requests are made at the same time. If that happens, <code>FailedEntryCount</code> is nonzero in the response, and each entry in <code>FailedEntries</code> provides the ID of the failed target and the error code.</p>
    fn put_targets(
        &self,
        input: PutTargetsRequest,
    ) -> RusotoFuture<PutTargetsResponse, PutTargetsError>;

    /// <p>Revokes the permission of another AWS account to be able to put events to the specified event bus. Specify the account to revoke by the <code>StatementId</code> value that you associated with the account when you granted it permission with <code>PutPermission</code>. You can find the <code>StatementId</code> by using <a>DescribeEventBus</a>.</p>
    fn remove_permission(
        &self,
        input: RemovePermissionRequest,
    ) -> RusotoFuture<(), RemovePermissionError>;

    /// <p>Removes the specified targets from the specified rule. When the rule is triggered, those targets are no longer be invoked.</p> <p>When you remove a target, when the associated rule triggers, removed targets might continue to be invoked. Allow a short period of time for changes to take effect.</p> <p>This action can partially fail if too many requests are made at the same time. If that happens, <code>FailedEntryCount</code> is non-zero in the response and each entry in <code>FailedEntries</code> provides the ID of the failed target and the error code.</p>
    fn remove_targets(
        &self,
        input: RemoveTargetsRequest,
    ) -> RusotoFuture<RemoveTargetsResponse, RemoveTargetsError>;

    /// <p>Assigns one or more tags (key-value pairs) to the specified EventBridge resource. Tags can help you organize and categorize your resources. You can also use them to scope user permissions by granting a user permission to access or change only resources with certain tag values. In EventBridge, rules can be tagged.</p> <p>Tags don't have any semantic meaning to AWS and are interpreted strictly as strings of characters.</p> <p>You can use the <code>TagResource</code> action with a rule that already has tags. If you specify a new tag key for the rule, this tag is appended to the list of tags associated with the rule. If you specify a tag key that is already associated with the rule, the new tag value that you specify replaces the previous value for that tag.</p> <p>You can associate as many as 50 tags with a resource.</p>
    fn tag_resource(
        &self,
        input: TagResourceRequest,
    ) -> RusotoFuture<TagResourceResponse, TagResourceError>;

    /// <p>Tests whether the specified event pattern matches the provided event.</p> <p>Most services in AWS treat <code>:</code> or <code>/</code> as the same character in Amazon Resource Names (ARNs). However, EventBridge uses an exact match in event patterns and rules. Be sure to use the correct ARN characters when creating event patterns so that they match the ARN syntax in the event that you want to match.</p>
    fn test_event_pattern(
        &self,
        input: TestEventPatternRequest,
    ) -> RusotoFuture<TestEventPatternResponse, TestEventPatternError>;

    /// <p>Removes one or more tags from the specified EventBridge resource. In EventBridge, rules can be tagged.</p>
    fn untag_resource(
        &self,
        input: UntagResourceRequest,
    ) -> RusotoFuture<UntagResourceResponse, UntagResourceError>;
}
/// A client for the Amazon EventBridge API.
#[derive(Clone)]
pub struct EventBridgeClient {
    client: Client,
    region: region::Region,
}

impl EventBridgeClient {
    /// Creates a client backed by the default tokio event loop.
    ///
    /// The client will use the default credentials provider and tls client.
    pub fn new(region: region::Region) -> EventBridgeClient {
        Self::new_with_client(Client::shared(), region)
    }

    pub fn new_with<P, D>(
        request_dispatcher: D,
        credentials_provider: P,
        region: region::Region,
    ) -> EventBridgeClient
    where
        P: ProvideAwsCredentials + Send + Sync + 'static,
        P::Future: Send,
        D: DispatchSignedRequest + Send + Sync + 'static,
        D::Future: Send,
    {
        Self::new_with_client(
            Client::new_with(credentials_provider, request_dispatcher),
            region,
        )
    }

    pub fn new_with_client(client: Client, region: region::Region) -> EventBridgeClient {
        EventBridgeClient { client, region }
    }
}

impl fmt::Debug for EventBridgeClient {
    fn fmt(&self, f: &mut fmt::Formatter<'_>) -> fmt::Result {
        f.debug_struct("EventBridgeClient")
            .field("region", &self.region)
            .finish()
    }
}

impl EventBridge for EventBridgeClient {
    /// <p><p>Activates a partner event source that has been deactivated. Once activated, your matching event bus will start receiving events from the event source.</p> <note> <p>This operation is performed by AWS customers, not by SaaS partners.</p> </note></p>
    fn activate_event_source(
        &self,
        input: ActivateEventSourceRequest,
    ) -> RusotoFuture<(), ActivateEventSourceError> {
        let mut request = SignedRequest::new("POST", "events", &self.region, "/");

        request.set_content_type("application/x-amz-json-1.1".to_owned());
        request.add_header("x-amz-target", "AWSEvents.ActivateEventSource");
        let encoded = serde_json::to_string(&input).unwrap();
        request.set_payload(Some(encoded));

        self.client.sign_and_dispatch(request, |response| {
            if response.status.is_success() {
                Box::new(future::ok(::std::mem::drop(response)))
            } else {
                Box::new(
                    response.buffer().from_err().and_then(|response| {
                        Err(ActivateEventSourceError::from_response(response))
                    }),
                )
            }
        })
    }

    /// <p><p>Creates a new event bus within your account. This can be a custom event bus which you can use to receive events from your own custom applications and services, or it can be a partner event bus which can be matched to a partner event source.</p> <note> <p>This operation is used by AWS customers, not by SaaS partners.</p> </note></p>
    fn create_event_bus(
        &self,
        input: CreateEventBusRequest,
    ) -> RusotoFuture<CreateEventBusResponse, CreateEventBusError> {
        let mut request = SignedRequest::new("POST", "events", &self.region, "/");

        request.set_content_type("application/x-amz-json-1.1".to_owned());
        request.add_header("x-amz-target", "AWSEvents.CreateEventBus");
        let encoded = serde_json::to_string(&input).unwrap();
        request.set_payload(Some(encoded));

        self.client.sign_and_dispatch(request, |response| {
            if response.status.is_success() {
                Box::new(response.buffer().from_err().and_then(|response| {
                    proto::json::ResponsePayload::new(&response)
                        .deserialize::<CreateEventBusResponse, _>()
                }))
            } else {
                Box::new(
                    response
                        .buffer()
                        .from_err()
                        .and_then(|response| Err(CreateEventBusError::from_response(response))),
                )
            }
        })
    }

    /// <p><p>Called by an SaaS partner to create a partner event source.</p> <note> <p>This operation is not used by AWS customers.</p> </note> <p>Each partner event source can be used by one AWS account to create a matching partner event bus in that AWS account. A SaaS partner must create one partner event source for each AWS account that wants to receive those event types. </p> <p>A partner event source creates events based on resources in the SaaS partner&#39;s service or application.</p> <p>An AWS account that creates a partner event bus that matches the partner event source can use that event bus to receive events from the partner, and then process them using AWS Events rules and targets.</p> <p>Partner event source names follow this format:</p> <p> <code>aws.partner/<i>partner<em>name</i>/<i>event</em>namespace</i>/<i>event<em>name</i> </code> </p> <ul> <li> <p> <i>partner</em>name</i> is determined during partner registration and identifies the partner to AWS customers.</p> </li> <li> <p>For <i>event<em>namespace</i>, we recommend that partners use a string that identifies the AWS customer within the partner&#39;s system. This should not be the customer&#39;s AWS account ID.</p> </li> <li> <p> <i>event</em>name</i> is determined by the partner, and should uniquely identify an event-generating resource within the partner system. This should help AWS customers decide whether to create an event bus to receive these events.</p> </li> </ul></p>
    fn create_partner_event_source(
        &self,
        input: CreatePartnerEventSourceRequest,
    ) -> RusotoFuture<CreatePartnerEventSourceResponse, CreatePartnerEventSourceError> {
        let mut request = SignedRequest::new("POST", "events", &self.region, "/");

        request.set_content_type("application/x-amz-json-1.1".to_owned());
        request.add_header("x-amz-target", "AWSEvents.CreatePartnerEventSource");
        let encoded = serde_json::to_string(&input).unwrap();
        request.set_payload(Some(encoded));

        self.client.sign_and_dispatch(request, |response| {
            if response.status.is_success() {
                Box::new(response.buffer().from_err().and_then(|response| {
                    proto::json::ResponsePayload::new(&response)
                        .deserialize::<CreatePartnerEventSourceResponse, _>()
                }))
            } else {
                Box::new(response.buffer().from_err().and_then(|response| {
                    Err(CreatePartnerEventSourceError::from_response(response))
                }))
            }
        })
    }

    /// <p>An AWS customer uses this operation to temporarily stop receiving events from the specified partner event source. The matching event bus isn't deleted. </p> <p>When you deactivate a partner event source, the source goes into <code>PENDING</code> state. If it remains in <code>PENDING</code> state for more than two weeks, it's deleted.</p> <p>To activate a deactivated partner event source, use <a>ActivateEventSource</a>.</p>
    fn deactivate_event_source(
        &self,
        input: DeactivateEventSourceRequest,
    ) -> RusotoFuture<(), DeactivateEventSourceError> {
        let mut request = SignedRequest::new("POST", "events", &self.region, "/");

        request.set_content_type("application/x-amz-json-1.1".to_owned());
        request.add_header("x-amz-target", "AWSEvents.DeactivateEventSource");
        let encoded = serde_json::to_string(&input).unwrap();
        request.set_payload(Some(encoded));

        self.client.sign_and_dispatch(request, |response| {
            if response.status.is_success() {
                Box::new(future::ok(::std::mem::drop(response)))
            } else {
                Box::new(
                    response.buffer().from_err().and_then(|response| {
                        Err(DeactivateEventSourceError::from_response(response))
                    }),
                )
            }
        })
    }

    /// <p><p>Deletes the specified custom event bus or partner event bus. All rules associated with this event bus are also deleted. You can&#39;t delete your account&#39;s default event bus.</p> <note> <p>This operation is performed by AWS customers, not by SaaS partners.</p> </note></p>
    fn delete_event_bus(
        &self,
        input: DeleteEventBusRequest,
    ) -> RusotoFuture<(), DeleteEventBusError> {
        let mut request = SignedRequest::new("POST", "events", &self.region, "/");

        request.set_content_type("application/x-amz-json-1.1".to_owned());
        request.add_header("x-amz-target", "AWSEvents.DeleteEventBus");
        let encoded = serde_json::to_string(&input).unwrap();
        request.set_payload(Some(encoded));

        self.client.sign_and_dispatch(request, |response| {
            if response.status.is_success() {
                Box::new(future::ok(::std::mem::drop(response)))
            } else {
                Box::new(
                    response
                        .buffer()
                        .from_err()
                        .and_then(|response| Err(DeleteEventBusError::from_response(response))),
                )
            }
        })
    }

    /// <p>This operation is used by SaaS partners to delete a partner event source. AWS customers don't use this operation.</p> <p>When you delete an event source, the status of the corresponding partner event bus in the AWS customer account becomes <code>DELETED</code>.</p>
    fn delete_partner_event_source(
        &self,
        input: DeletePartnerEventSourceRequest,
    ) -> RusotoFuture<(), DeletePartnerEventSourceError> {
        let mut request = SignedRequest::new("POST", "events", &self.region, "/");
>>>>>>> f58d1ce6

        request.set_content_type("application/x-amz-json-1.1".to_owned());
        request.add_header("x-amz-target", "AWSEvents.DeletePartnerEventSource");
        let encoded = serde_json::to_string(&input).unwrap();
        request.set_payload(Some(encoded));

<<<<<<< HEAD
    pub fn new_with<P, D>(
        request_dispatcher: D,
        credentials_provider: P,
        region: region::Region,
    ) -> CloudWatchEventsClient
    where
        P: ProvideAwsCredentials + Send + Sync + 'static,
        D: DispatchSignedRequest + Send + Sync + 'static,
    {
        CloudWatchEventsClient {
            client: Client::new_with(credentials_provider, request_dispatcher),
            region,
        }
=======
        self.client.sign_and_dispatch(request, |response| {
            if response.status.is_success() {
                Box::new(future::ok(::std::mem::drop(response)))
            } else {
                Box::new(response.buffer().from_err().and_then(|response| {
                    Err(DeletePartnerEventSourceError::from_response(response))
                }))
            }
        })
>>>>>>> f58d1ce6
    }

<<<<<<< HEAD
#[async_trait]
impl CloudWatchEvents for CloudWatchEventsClient {
    /// <p>Deletes the specified rule.</p> <p>Before you can delete the rule, you must remove all targets, using <a>RemoveTargets</a>.</p> <p>When you delete a rule, incoming events might continue to match to the deleted rule. Allow a short period of time for changes to take effect.</p> <p>Managed rules are rules created and managed by another AWS service on your behalf. These rules are created by those other AWS services to support functionality in those services. You can delete these rules using the <code>Force</code> option, but you should do so only if you are sure the other service is not still using that rule.</p>
    async fn delete_rule(
        &self,
        input: DeleteRuleRequest,
    ) -> Result<(), RusotoError<DeleteRuleError>> {
=======
    /// <p>Deletes the specified rule.</p> <p>Before you can delete the rule, you must remove all targets, using <a>RemoveTargets</a>.</p> <p>When you delete a rule, incoming events might continue to match to the deleted rule. Allow a short period of time for changes to take effect.</p> <p>Managed rules are rules created and managed by another AWS service on your behalf. These rules are created by those other AWS services to support functionality in those services. You can delete these rules using the <code>Force</code> option, but you should do so only if you're sure that the other service isn't still using that rule.</p>
    fn delete_rule(&self, input: DeleteRuleRequest) -> RusotoFuture<(), DeleteRuleError> {
>>>>>>> f58d1ce6
        let mut request = SignedRequest::new("POST", "events", &self.region, "/");

        request.set_content_type("application/x-amz-json-1.1".to_owned());
        request.add_header("x-amz-target", "AWSEvents.DeleteRule");
        let encoded = serde_json::to_string(&input).unwrap();
        request.set_payload(Some(encoded));

        let mut response = self
            .client
            .sign_and_dispatch(request)
            .await
            .map_err(RusotoError::from)?;
        if response.status.is_success() {
            Ok(std::mem::drop(response))
        } else {
            let try_response = response.buffer().await;
            let response = try_response.map_err(RusotoError::HttpDispatch)?;
            Err(DeleteRuleError::from_response(response))
        }
    }

<<<<<<< HEAD
    /// <p>Displays the external AWS accounts that are permitted to write events to your account using your account's event bus, and the associated policy. To enable your account to receive events from other accounts, use <a>PutPermission</a>.</p>
    async fn describe_event_bus(
        &self,
    ) -> Result<DescribeEventBusResponse, RusotoError<DescribeEventBusError>> {
=======
    /// <p>Displays details about an event bus in your account. This can include the external AWS accounts that are permitted to write events to your default event bus, and the associated policy. For custom event buses and partner event buses, it displays the name, ARN, policy, state, and creation time.</p> <p> To enable your account to receive events from other accounts on its default event bus, use <a>PutPermission</a>.</p> <p>For more information about partner event buses, see <a>CreateEventBus</a>.</p>
    fn describe_event_bus(
        &self,
        input: DescribeEventBusRequest,
    ) -> RusotoFuture<DescribeEventBusResponse, DescribeEventBusError> {
>>>>>>> f58d1ce6
        let mut request = SignedRequest::new("POST", "events", &self.region, "/");

        request.set_content_type("application/x-amz-json-1.1".to_owned());
        request.add_header("x-amz-target", "AWSEvents.DescribeEventBus");
        let encoded = serde_json::to_string(&input).unwrap();
        request.set_payload(Some(encoded));

        let mut response = self
            .client
            .sign_and_dispatch(request)
            .await
            .map_err(RusotoError::from)?;
        if response.status.is_success() {
            let response = response.buffer().await.map_err(RusotoError::HttpDispatch)?;
            proto::json::ResponsePayload::new(&response)
                .deserialize::<DescribeEventBusResponse, _>()
        } else {
            let try_response = response.buffer().await;
            let response = try_response.map_err(RusotoError::HttpDispatch)?;
            Err(DescribeEventBusError::from_response(response))
        }
    }

<<<<<<< HEAD
    /// <p>Describes the specified rule.</p> <p>DescribeRule does not list the targets of a rule. To see the targets associated with a rule, use <a>ListTargetsByRule</a>.</p>
    async fn describe_rule(
=======
    /// <p><p>This operation lists details about a partner event source that is shared with your account.</p> <note> <p>This operation is run by AWS customers, not by SaaS partners.</p> </note></p>
    fn describe_event_source(
        &self,
        input: DescribeEventSourceRequest,
    ) -> RusotoFuture<DescribeEventSourceResponse, DescribeEventSourceError> {
        let mut request = SignedRequest::new("POST", "events", &self.region, "/");

        request.set_content_type("application/x-amz-json-1.1".to_owned());
        request.add_header("x-amz-target", "AWSEvents.DescribeEventSource");
        let encoded = serde_json::to_string(&input).unwrap();
        request.set_payload(Some(encoded));

        self.client.sign_and_dispatch(request, |response| {
            if response.status.is_success() {
                Box::new(response.buffer().from_err().and_then(|response| {
                    proto::json::ResponsePayload::new(&response)
                        .deserialize::<DescribeEventSourceResponse, _>()
                }))
            } else {
                Box::new(
                    response.buffer().from_err().and_then(|response| {
                        Err(DescribeEventSourceError::from_response(response))
                    }),
                )
            }
        })
    }

    /// <p><p>An SaaS partner can use this operation to list details about a partner event source that they have created.</p> <note> <p>AWS customers do not use this operation. Instead, AWS customers can use <a>DescribeEventSource</a> to see details about a partner event source that is shared with them.</p> </note></p>
    fn describe_partner_event_source(
        &self,
        input: DescribePartnerEventSourceRequest,
    ) -> RusotoFuture<DescribePartnerEventSourceResponse, DescribePartnerEventSourceError> {
        let mut request = SignedRequest::new("POST", "events", &self.region, "/");

        request.set_content_type("application/x-amz-json-1.1".to_owned());
        request.add_header("x-amz-target", "AWSEvents.DescribePartnerEventSource");
        let encoded = serde_json::to_string(&input).unwrap();
        request.set_payload(Some(encoded));

        self.client.sign_and_dispatch(request, |response| {
            if response.status.is_success() {
                Box::new(response.buffer().from_err().and_then(|response| {
                    proto::json::ResponsePayload::new(&response)
                        .deserialize::<DescribePartnerEventSourceResponse, _>()
                }))
            } else {
                Box::new(response.buffer().from_err().and_then(|response| {
                    Err(DescribePartnerEventSourceError::from_response(response))
                }))
            }
        })
    }

    /// <p>Describes the specified rule.</p> <p> <code>DescribeRule</code> doesn't list the targets of a rule. To see the targets associated with a rule, use <a>ListTargetsByRule</a>.</p>
    fn describe_rule(
>>>>>>> f58d1ce6
        &self,
        input: DescribeRuleRequest,
    ) -> Result<DescribeRuleResponse, RusotoError<DescribeRuleError>> {
        let mut request = SignedRequest::new("POST", "events", &self.region, "/");

        request.set_content_type("application/x-amz-json-1.1".to_owned());
        request.add_header("x-amz-target", "AWSEvents.DescribeRule");
        let encoded = serde_json::to_string(&input).unwrap();
        request.set_payload(Some(encoded));

        let mut response = self
            .client
            .sign_and_dispatch(request)
            .await
            .map_err(RusotoError::from)?;
        if response.status.is_success() {
            let response = response.buffer().await.map_err(RusotoError::HttpDispatch)?;
            proto::json::ResponsePayload::new(&response).deserialize::<DescribeRuleResponse, _>()
        } else {
            let try_response = response.buffer().await;
            let response = try_response.map_err(RusotoError::HttpDispatch)?;
            Err(DescribeRuleError::from_response(response))
        }
    }

<<<<<<< HEAD
    /// <p>Disables the specified rule. A disabled rule won't match any events, and won't self-trigger if it has a schedule expression.</p> <p>When you disable a rule, incoming events might continue to match to the disabled rule. Allow a short period of time for changes to take effect.</p>
    async fn disable_rule(
        &self,
        input: DisableRuleRequest,
    ) -> Result<(), RusotoError<DisableRuleError>> {
=======
    /// <p>Disables the specified rule. A disabled rule won't match any events and won't self-trigger if it has a schedule expression.</p> <p>When you disable a rule, incoming events might continue to match to the disabled rule. Allow a short period of time for changes to take effect.</p>
    fn disable_rule(&self, input: DisableRuleRequest) -> RusotoFuture<(), DisableRuleError> {
>>>>>>> f58d1ce6
        let mut request = SignedRequest::new("POST", "events", &self.region, "/");

        request.set_content_type("application/x-amz-json-1.1".to_owned());
        request.add_header("x-amz-target", "AWSEvents.DisableRule");
        let encoded = serde_json::to_string(&input).unwrap();
        request.set_payload(Some(encoded));

        let mut response = self
            .client
            .sign_and_dispatch(request)
            .await
            .map_err(RusotoError::from)?;
        if response.status.is_success() {
            Ok(std::mem::drop(response))
        } else {
            let try_response = response.buffer().await;
            let response = try_response.map_err(RusotoError::HttpDispatch)?;
            Err(DisableRuleError::from_response(response))
        }
    }

<<<<<<< HEAD
    /// <p>Enables the specified rule. If the rule does not exist, the operation fails.</p> <p>When you enable a rule, incoming events might not immediately start matching to a newly enabled rule. Allow a short period of time for changes to take effect.</p>
    async fn enable_rule(
        &self,
        input: EnableRuleRequest,
    ) -> Result<(), RusotoError<EnableRuleError>> {
=======
    /// <p>Enables the specified rule. If the rule doesn't exist, the operation fails.</p> <p>When you enable a rule, incoming events might not immediately start matching to a newly enabled rule. Allow a short period of time for changes to take effect.</p>
    fn enable_rule(&self, input: EnableRuleRequest) -> RusotoFuture<(), EnableRuleError> {
>>>>>>> f58d1ce6
        let mut request = SignedRequest::new("POST", "events", &self.region, "/");

        request.set_content_type("application/x-amz-json-1.1".to_owned());
        request.add_header("x-amz-target", "AWSEvents.EnableRule");
        let encoded = serde_json::to_string(&input).unwrap();
        request.set_payload(Some(encoded));

        let mut response = self
            .client
            .sign_and_dispatch(request)
            .await
            .map_err(RusotoError::from)?;
        if response.status.is_success() {
            Ok(std::mem::drop(response))
        } else {
            let try_response = response.buffer().await;
            let response = try_response.map_err(RusotoError::HttpDispatch)?;
            Err(EnableRuleError::from_response(response))
        }
    }

<<<<<<< HEAD
    /// <p>Lists the rules for the specified target. You can see which of the rules in Amazon CloudWatch Events can invoke a specific target in your account.</p>
    async fn list_rule_names_by_target(
=======
    /// <p><p>Lists all the event buses in your account, including the default event bus, custom event buses, and partner event buses.</p> <note> <p>This operation is run by AWS customers, not by SaaS partners.</p> </note></p>
    fn list_event_buses(
        &self,
        input: ListEventBusesRequest,
    ) -> RusotoFuture<ListEventBusesResponse, ListEventBusesError> {
        let mut request = SignedRequest::new("POST", "events", &self.region, "/");

        request.set_content_type("application/x-amz-json-1.1".to_owned());
        request.add_header("x-amz-target", "AWSEvents.ListEventBuses");
        let encoded = serde_json::to_string(&input).unwrap();
        request.set_payload(Some(encoded));

        self.client.sign_and_dispatch(request, |response| {
            if response.status.is_success() {
                Box::new(response.buffer().from_err().and_then(|response| {
                    proto::json::ResponsePayload::new(&response)
                        .deserialize::<ListEventBusesResponse, _>()
                }))
            } else {
                Box::new(
                    response
                        .buffer()
                        .from_err()
                        .and_then(|response| Err(ListEventBusesError::from_response(response))),
                )
            }
        })
    }

    /// <p><p>You can use this to see all the partner event sources that have been shared with your AWS account. For more information about partner event sources, see <a>CreateEventBus</a>.</p> <note> <p>This operation is run by AWS customers, not by SaaS partners.</p> </note></p>
    fn list_event_sources(
        &self,
        input: ListEventSourcesRequest,
    ) -> RusotoFuture<ListEventSourcesResponse, ListEventSourcesError> {
        let mut request = SignedRequest::new("POST", "events", &self.region, "/");

        request.set_content_type("application/x-amz-json-1.1".to_owned());
        request.add_header("x-amz-target", "AWSEvents.ListEventSources");
        let encoded = serde_json::to_string(&input).unwrap();
        request.set_payload(Some(encoded));

        self.client.sign_and_dispatch(request, |response| {
            if response.status.is_success() {
                Box::new(response.buffer().from_err().and_then(|response| {
                    proto::json::ResponsePayload::new(&response)
                        .deserialize::<ListEventSourcesResponse, _>()
                }))
            } else {
                Box::new(
                    response
                        .buffer()
                        .from_err()
                        .and_then(|response| Err(ListEventSourcesError::from_response(response))),
                )
            }
        })
    }

    /// <p><p>An SaaS partner can use this operation to display the AWS account ID that a particular partner event source name is associated with.</p> <note> <p>This operation is used by SaaS partners, not by AWS customers.</p> </note></p>
    fn list_partner_event_source_accounts(
        &self,
        input: ListPartnerEventSourceAccountsRequest,
    ) -> RusotoFuture<ListPartnerEventSourceAccountsResponse, ListPartnerEventSourceAccountsError>
    {
        let mut request = SignedRequest::new("POST", "events", &self.region, "/");

        request.set_content_type("application/x-amz-json-1.1".to_owned());
        request.add_header("x-amz-target", "AWSEvents.ListPartnerEventSourceAccounts");
        let encoded = serde_json::to_string(&input).unwrap();
        request.set_payload(Some(encoded));

        self.client.sign_and_dispatch(request, |response| {
            if response.status.is_success() {
                Box::new(response.buffer().from_err().and_then(|response| {
                    proto::json::ResponsePayload::new(&response)
                        .deserialize::<ListPartnerEventSourceAccountsResponse, _>()
                }))
            } else {
                Box::new(response.buffer().from_err().and_then(|response| {
                    Err(ListPartnerEventSourceAccountsError::from_response(response))
                }))
            }
        })
    }

    /// <p><p>An SaaS partner can use this operation to list all the partner event source names that they have created.</p> <note> <p>This operation is not used by AWS customers.</p> </note></p>
    fn list_partner_event_sources(
        &self,
        input: ListPartnerEventSourcesRequest,
    ) -> RusotoFuture<ListPartnerEventSourcesResponse, ListPartnerEventSourcesError> {
        let mut request = SignedRequest::new("POST", "events", &self.region, "/");

        request.set_content_type("application/x-amz-json-1.1".to_owned());
        request.add_header("x-amz-target", "AWSEvents.ListPartnerEventSources");
        let encoded = serde_json::to_string(&input).unwrap();
        request.set_payload(Some(encoded));

        self.client.sign_and_dispatch(request, |response| {
            if response.status.is_success() {
                Box::new(response.buffer().from_err().and_then(|response| {
                    proto::json::ResponsePayload::new(&response)
                        .deserialize::<ListPartnerEventSourcesResponse, _>()
                }))
            } else {
                Box::new(response.buffer().from_err().and_then(|response| {
                    Err(ListPartnerEventSourcesError::from_response(response))
                }))
            }
        })
    }

    /// <p>Lists the rules for the specified target. You can see which rules can invoke a specific target in your account.</p>
    fn list_rule_names_by_target(
>>>>>>> f58d1ce6
        &self,
        input: ListRuleNamesByTargetRequest,
    ) -> Result<ListRuleNamesByTargetResponse, RusotoError<ListRuleNamesByTargetError>> {
        let mut request = SignedRequest::new("POST", "events", &self.region, "/");

        request.set_content_type("application/x-amz-json-1.1".to_owned());
        request.add_header("x-amz-target", "AWSEvents.ListRuleNamesByTarget");
        let encoded = serde_json::to_string(&input).unwrap();
        request.set_payload(Some(encoded));

        let mut response = self
            .client
            .sign_and_dispatch(request)
            .await
            .map_err(RusotoError::from)?;
        if response.status.is_success() {
            let response = response.buffer().await.map_err(RusotoError::HttpDispatch)?;
            proto::json::ResponsePayload::new(&response)
                .deserialize::<ListRuleNamesByTargetResponse, _>()
        } else {
            let try_response = response.buffer().await;
            let response = try_response.map_err(RusotoError::HttpDispatch)?;
            Err(ListRuleNamesByTargetError::from_response(response))
        }
    }

<<<<<<< HEAD
    /// <p>Lists your Amazon CloudWatch Events rules. You can either list all the rules or you can provide a prefix to match to the rule names.</p> <p>ListRules does not list the targets of a rule. To see the targets associated with a rule, use <a>ListTargetsByRule</a>.</p>
    async fn list_rules(
=======
    /// <p>Lists your EventBridge rules. You can either list all the rules or provide a prefix to match to the rule names.</p> <p> <code>ListRules</code> doesn't list the targets of a rule. To see the targets associated with a rule, use <a>ListTargetsByRule</a>.</p>
    fn list_rules(
>>>>>>> f58d1ce6
        &self,
        input: ListRulesRequest,
    ) -> Result<ListRulesResponse, RusotoError<ListRulesError>> {
        let mut request = SignedRequest::new("POST", "events", &self.region, "/");

        request.set_content_type("application/x-amz-json-1.1".to_owned());
        request.add_header("x-amz-target", "AWSEvents.ListRules");
        let encoded = serde_json::to_string(&input).unwrap();
        request.set_payload(Some(encoded));

        let mut response = self
            .client
            .sign_and_dispatch(request)
            .await
            .map_err(RusotoError::from)?;
        if response.status.is_success() {
            let response = response.buffer().await.map_err(RusotoError::HttpDispatch)?;
            proto::json::ResponsePayload::new(&response).deserialize::<ListRulesResponse, _>()
        } else {
            let try_response = response.buffer().await;
            let response = try_response.map_err(RusotoError::HttpDispatch)?;
            Err(ListRulesError::from_response(response))
        }
    }

<<<<<<< HEAD
    /// <p>Displays the tags associated with a CloudWatch Events resource. In CloudWatch Events, rules can be tagged.</p>
    async fn list_tags_for_resource(
=======
    /// <p>Displays the tags associated with an EventBridge resource. In EventBridge, rules can be tagged.</p>
    fn list_tags_for_resource(
>>>>>>> f58d1ce6
        &self,
        input: ListTagsForResourceRequest,
    ) -> Result<ListTagsForResourceResponse, RusotoError<ListTagsForResourceError>> {
        let mut request = SignedRequest::new("POST", "events", &self.region, "/");

        request.set_content_type("application/x-amz-json-1.1".to_owned());
        request.add_header("x-amz-target", "AWSEvents.ListTagsForResource");
        let encoded = serde_json::to_string(&input).unwrap();
        request.set_payload(Some(encoded));

        let mut response = self
            .client
            .sign_and_dispatch(request)
            .await
            .map_err(RusotoError::from)?;
        if response.status.is_success() {
            let response = response.buffer().await.map_err(RusotoError::HttpDispatch)?;
            proto::json::ResponsePayload::new(&response)
                .deserialize::<ListTagsForResourceResponse, _>()
        } else {
            let try_response = response.buffer().await;
            let response = try_response.map_err(RusotoError::HttpDispatch)?;
            Err(ListTagsForResourceError::from_response(response))
        }
    }

    /// <p>Lists the targets assigned to the specified rule.</p>
    async fn list_targets_by_rule(
        &self,
        input: ListTargetsByRuleRequest,
    ) -> Result<ListTargetsByRuleResponse, RusotoError<ListTargetsByRuleError>> {
        let mut request = SignedRequest::new("POST", "events", &self.region, "/");

        request.set_content_type("application/x-amz-json-1.1".to_owned());
        request.add_header("x-amz-target", "AWSEvents.ListTargetsByRule");
        let encoded = serde_json::to_string(&input).unwrap();
        request.set_payload(Some(encoded));

        let mut response = self
            .client
            .sign_and_dispatch(request)
            .await
            .map_err(RusotoError::from)?;
        if response.status.is_success() {
            let response = response.buffer().await.map_err(RusotoError::HttpDispatch)?;
            proto::json::ResponsePayload::new(&response)
                .deserialize::<ListTargetsByRuleResponse, _>()
        } else {
            let try_response = response.buffer().await;
            let response = try_response.map_err(RusotoError::HttpDispatch)?;
            Err(ListTargetsByRuleError::from_response(response))
        }
    }

<<<<<<< HEAD
    /// <p>Sends custom events to Amazon CloudWatch Events so that they can be matched to rules.</p>
    async fn put_events(
=======
    /// <p>Sends custom events to EventBridge so that they can be matched to rules. These events can be from your custom applications and services.</p>
    fn put_events(
>>>>>>> f58d1ce6
        &self,
        input: PutEventsRequest,
    ) -> Result<PutEventsResponse, RusotoError<PutEventsError>> {
        let mut request = SignedRequest::new("POST", "events", &self.region, "/");

        request.set_content_type("application/x-amz-json-1.1".to_owned());
        request.add_header("x-amz-target", "AWSEvents.PutEvents");
        let encoded = serde_json::to_string(&input).unwrap();
        request.set_payload(Some(encoded));

        let mut response = self
            .client
            .sign_and_dispatch(request)
            .await
            .map_err(RusotoError::from)?;
        if response.status.is_success() {
            let response = response.buffer().await.map_err(RusotoError::HttpDispatch)?;
            proto::json::ResponsePayload::new(&response).deserialize::<PutEventsResponse, _>()
        } else {
            let try_response = response.buffer().await;
            let response = try_response.map_err(RusotoError::HttpDispatch)?;
            Err(PutEventsError::from_response(response))
        }
    }

<<<<<<< HEAD
    /// <p>Running <code>PutPermission</code> permits the specified AWS account or AWS organization to put events to your account's default <i>event bus</i>. CloudWatch Events rules in your account are triggered by these events arriving to your default event bus. </p> <p>For another account to send events to your account, that external account must have a CloudWatch Events rule with your account's default event bus as a target.</p> <p>To enable multiple AWS accounts to put events to your default event bus, run <code>PutPermission</code> once for each of these accounts. Or, if all the accounts are members of the same AWS organization, you can run <code>PutPermission</code> once specifying <code>Principal</code> as "*" and specifying the AWS organization ID in <code>Condition</code>, to grant permissions to all accounts in that organization.</p> <p>If you grant permissions using an organization, then accounts in that organization must specify a <code>RoleArn</code> with proper permissions when they use <code>PutTarget</code> to add your account's event bus as a target. For more information, see <a href="https://docs.aws.amazon.com/AmazonCloudWatch/latest/events/CloudWatchEvents-CrossAccountEventDelivery.html">Sending and Receiving Events Between AWS Accounts</a> in the <i>Amazon CloudWatch Events User Guide</i>.</p> <p>The permission policy on the default event bus cannot exceed 10 KB in size.</p>
    async fn put_permission(
        &self,
        input: PutPermissionRequest,
    ) -> Result<(), RusotoError<PutPermissionError>> {
=======
    /// <p><p>This is used by SaaS partners to write events to a customer&#39;s partner event bus.</p> <note> <p>AWS customers do not use this operation. Instead, AWS customers can use <a>PutEvents</a> to write custom events from their own applications to an event bus.</p> </note></p>
    fn put_partner_events(
        &self,
        input: PutPartnerEventsRequest,
    ) -> RusotoFuture<PutPartnerEventsResponse, PutPartnerEventsError> {
        let mut request = SignedRequest::new("POST", "events", &self.region, "/");

        request.set_content_type("application/x-amz-json-1.1".to_owned());
        request.add_header("x-amz-target", "AWSEvents.PutPartnerEvents");
        let encoded = serde_json::to_string(&input).unwrap();
        request.set_payload(Some(encoded));

        self.client.sign_and_dispatch(request, |response| {
            if response.status.is_success() {
                Box::new(response.buffer().from_err().and_then(|response| {
                    proto::json::ResponsePayload::new(&response)
                        .deserialize::<PutPartnerEventsResponse, _>()
                }))
            } else {
                Box::new(
                    response
                        .buffer()
                        .from_err()
                        .and_then(|response| Err(PutPartnerEventsError::from_response(response))),
                )
            }
        })
    }

    /// <p>Running <code>PutPermission</code> permits the specified AWS account or AWS organization to put events to the specified <i>event bus</i>. Rules in your account are triggered by these events arriving to an event bus in your account. </p> <p>For another account to send events to your account, that external account must have a rule with your account's event bus as a target.</p> <p>To enable multiple AWS accounts to put events to an event bus, run <code>PutPermission</code> once for each of these accounts. Or, if all the accounts are members of the same AWS organization, you can run <code>PutPermission</code> once specifying <code>Principal</code> as "*" and specifying the AWS organization ID in <code>Condition</code>, to grant permissions to all accounts in that organization.</p> <p>If you grant permissions using an organization, then accounts in that organization must specify a <code>RoleArn</code> with proper permissions when they use <code>PutTarget</code> to add your account's event bus as a target. For more information, see <a href="https://docs.aws.amazon.com/eventbridge/latest/userguide/eventbridge-cross-account-event-delivery.html">Sending and Receiving Events Between AWS Accounts</a> in the <i>Amazon EventBridge User Guide</i>.</p> <p>The permission policy on an event bus can't exceed 10 KB in size.</p>
    fn put_permission(&self, input: PutPermissionRequest) -> RusotoFuture<(), PutPermissionError> {
>>>>>>> f58d1ce6
        let mut request = SignedRequest::new("POST", "events", &self.region, "/");

        request.set_content_type("application/x-amz-json-1.1".to_owned());
        request.add_header("x-amz-target", "AWSEvents.PutPermission");
        let encoded = serde_json::to_string(&input).unwrap();
        request.set_payload(Some(encoded));

        let mut response = self
            .client
            .sign_and_dispatch(request)
            .await
            .map_err(RusotoError::from)?;
        if response.status.is_success() {
            Ok(std::mem::drop(response))
        } else {
            let try_response = response.buffer().await;
            let response = try_response.map_err(RusotoError::HttpDispatch)?;
            Err(PutPermissionError::from_response(response))
        }
    }

<<<<<<< HEAD
    /// <p>Creates or updates the specified rule. Rules are enabled by default, or based on value of the state. You can disable a rule using <a>DisableRule</a>.</p> <p>If you are updating an existing rule, the rule is replaced with what you specify in this <code>PutRule</code> command. If you omit arguments in <code>PutRule</code>, the old values for those arguments are not kept. Instead, they are replaced with null values.</p> <p>When you create or update a rule, incoming events might not immediately start matching to new or updated rules. Allow a short period of time for changes to take effect.</p> <p>A rule must contain at least an EventPattern or ScheduleExpression. Rules with EventPatterns are triggered when a matching event is observed. Rules with ScheduleExpressions self-trigger based on the given schedule. A rule can have both an EventPattern and a ScheduleExpression, in which case the rule triggers on matching events as well as on a schedule.</p> <p>When you initially create a rule, you can optionally assign one or more tags to the rule. Tags can help you organize and categorize your resources. You can also use them to scope user permissions, by granting a user permission to access or change only rules with certain tag values. To use the <code>PutRule</code> operation and assign tags, you must have both the <code>events:PutRule</code> and <code>events:TagResource</code> permissions.</p> <p>If you are updating an existing rule, any tags you specify in the <code>PutRule</code> operation are ignored. To update the tags of an existing rule, use <a>TagResource</a> and <a>UntagResource</a>.</p> <p>Most services in AWS treat : or / as the same character in Amazon Resource Names (ARNs). However, CloudWatch Events uses an exact match in event patterns and rules. Be sure to use the correct ARN characters when creating event patterns so that they match the ARN syntax in the event you want to match.</p> <p>In CloudWatch Events, it is possible to create rules that lead to infinite loops, where a rule is fired repeatedly. For example, a rule might detect that ACLs have changed on an S3 bucket, and trigger software to change them to the desired state. If the rule is not written carefully, the subsequent change to the ACLs fires the rule again, creating an infinite loop.</p> <p>To prevent this, write the rules so that the triggered actions do not re-fire the same rule. For example, your rule could fire only if ACLs are found to be in a bad state, instead of after any change. </p> <p>An infinite loop can quickly cause higher than expected charges. We recommend that you use budgeting, which alerts you when charges exceed your specified limit. For more information, see <a href="https://docs.aws.amazon.com/awsaccountbilling/latest/aboutv2/budgets-managing-costs.html">Managing Your Costs with Budgets</a>.</p>
    async fn put_rule(
        &self,
        input: PutRuleRequest,
    ) -> Result<PutRuleResponse, RusotoError<PutRuleError>> {
=======
    /// <p>Creates or updates the specified rule. Rules are enabled by default or based on value of the state. You can disable a rule using <a>DisableRule</a>.</p> <p>A single rule watches for events from a single event bus. Events generated by AWS services go to your account's default event bus. Events generated by SaaS partner services or applications go to the matching partner event bus. If you have custom applications or services, you can specify whether their events go to your default event bus or a custom event bus that you have created. For more information, see <a>CreateEventBus</a>.</p> <p>If you're updating an existing rule, the rule is replaced with what you specify in this <code>PutRule</code> command. If you omit arguments in <code>PutRule</code>, the old values for those arguments aren't kept. Instead, they're replaced with null values.</p> <p>When you create or update a rule, incoming events might not immediately start matching to new or updated rules. Allow a short period of time for changes to take effect.</p> <p>A rule must contain at least an <code>EventPattern</code> or <code>ScheduleExpression</code>. Rules with <code>EventPatterns</code> are triggered when a matching event is observed. Rules with <code>ScheduleExpressions</code> self-trigger based on the given schedule. A rule can have both an <code>EventPattern</code> and a <code>ScheduleExpression</code>, in which case the rule triggers on matching events as well as on a schedule.</p> <p>When you initially create a rule, you can optionally assign one or more tags to the rule. Tags can help you organize and categorize your resources. You can also use them to scope user permissions, by granting a user permission to access or change only rules with certain tag values. To use the <code>PutRule</code> operation and assign tags, you must have both the <code>events:PutRule</code> and <code>events:TagResource</code> permissions.</p> <p>If you are updating an existing rule, any tags you specify in the <code>PutRule</code> operation are ignored. To update the tags of an existing rule, use <a>TagResource</a> and <a>UntagResource</a>.</p> <p>Most services in AWS treat <code>:</code> or <code>/</code> as the same character in Amazon Resource Names (ARNs). However, EventBridge uses an exact match in event patterns and rules. Be sure to use the correct ARN characters when creating event patterns so that they match the ARN syntax in the event that you want to match.</p> <p>In EventBridge, you could create rules that lead to infinite loops, where a rule is fired repeatedly. For example, a rule might detect that ACLs have changed on an S3 bucket, and trigger software to change them to the desired state. If you don't write the rule carefully, the subsequent change to the ACLs fires the rule again, creating an infinite loop.</p> <p>To prevent this, write the rules so that the triggered actions don't refire the same rule. For example, your rule could fire only if ACLs are found to be in a bad state, instead of after any change. </p> <p>An infinite loop can quickly cause higher than expected charges. We recommend that you use budgeting, which alerts you when charges exceed your specified limit. For more information, see <a href="https://docs.aws.amazon.com/awsaccountbilling/latest/aboutv2/budgets-managing-costs.html">Managing Your Costs with Budgets</a>.</p>
    fn put_rule(&self, input: PutRuleRequest) -> RusotoFuture<PutRuleResponse, PutRuleError> {
>>>>>>> f58d1ce6
        let mut request = SignedRequest::new("POST", "events", &self.region, "/");

        request.set_content_type("application/x-amz-json-1.1".to_owned());
        request.add_header("x-amz-target", "AWSEvents.PutRule");
        let encoded = serde_json::to_string(&input).unwrap();
        request.set_payload(Some(encoded));

        let mut response = self
            .client
            .sign_and_dispatch(request)
            .await
            .map_err(RusotoError::from)?;
        if response.status.is_success() {
            let response = response.buffer().await.map_err(RusotoError::HttpDispatch)?;
            proto::json::ResponsePayload::new(&response).deserialize::<PutRuleResponse, _>()
        } else {
            let try_response = response.buffer().await;
            let response = try_response.map_err(RusotoError::HttpDispatch)?;
            Err(PutRuleError::from_response(response))
        }
    }

<<<<<<< HEAD
    /// <p>Adds the specified targets to the specified rule, or updates the targets if they are already associated with the rule.</p> <p>Targets are the resources that are invoked when a rule is triggered.</p> <p>You can configure the following as targets for CloudWatch Events:</p> <ul> <li> <p>EC2 instances</p> </li> <li> <p>SSM Run Command</p> </li> <li> <p>SSM Automation</p> </li> <li> <p>AWS Lambda functions</p> </li> <li> <p>Data streams in Amazon Kinesis Data Streams</p> </li> <li> <p>Data delivery streams in Amazon Kinesis Data Firehose</p> </li> <li> <p>Amazon ECS tasks</p> </li> <li> <p>AWS Step Functions state machines</p> </li> <li> <p>AWS Batch jobs</p> </li> <li> <p>AWS CodeBuild projects</p> </li> <li> <p>Pipelines in AWS CodePipeline</p> </li> <li> <p>Amazon Inspector assessment templates</p> </li> <li> <p>Amazon SNS topics</p> </li> <li> <p>Amazon SQS queues, including FIFO queues</p> </li> <li> <p>The default event bus of another AWS account</p> </li> </ul> <p>Creating rules with built-in targets is supported only in the AWS Management Console. The built-in targets are <code>EC2 CreateSnapshot API call</code>, <code>EC2 RebootInstances API call</code>, <code>EC2 StopInstances API call</code>, and <code>EC2 TerminateInstances API call</code>. </p> <p>For some target types, <code>PutTargets</code> provides target-specific parameters. If the target is a Kinesis data stream, you can optionally specify which shard the event goes to by using the <code>KinesisParameters</code> argument. To invoke a command on multiple EC2 instances with one rule, you can use the <code>RunCommandParameters</code> field.</p> <p>To be able to make API calls against the resources that you own, Amazon CloudWatch Events needs the appropriate permissions. For AWS Lambda and Amazon SNS resources, CloudWatch Events relies on resource-based policies. For EC2 instances, Kinesis data streams, and AWS Step Functions state machines, CloudWatch Events relies on IAM roles that you specify in the <code>RoleARN</code> argument in <code>PutTargets</code>. For more information, see <a href="https://docs.aws.amazon.com/AmazonCloudWatch/latest/events/auth-and-access-control-cwe.html">Authentication and Access Control</a> in the <i>Amazon CloudWatch Events User Guide</i>.</p> <p>If another AWS account is in the same region and has granted you permission (using <code>PutPermission</code>), you can send events to that account. Set that account's event bus as a target of the rules in your account. To send the matched events to the other account, specify that account's event bus as the <code>Arn</code> value when you run <code>PutTargets</code>. If your account sends events to another account, your account is charged for each sent event. Each event sent to another account is charged as a custom event. The account receiving the event is not charged. For more information, see <a href="https://aws.amazon.com/cloudwatch/pricing/">Amazon CloudWatch Pricing</a>.</p> <p>If you are setting the event bus of another account as the target, and that account granted permission to your account through an organization instead of directly by the account ID, then you must specify a <code>RoleArn</code> with proper permissions in the <code>Target</code> structure. For more information, see <a href="https://docs.aws.amazon.com/AmazonCloudWatch/latest/events/CloudWatchEvents-CrossAccountEventDelivery.html">Sending and Receiving Events Between AWS Accounts</a> in the <i>Amazon CloudWatch Events User Guide</i>.</p> <p>For more information about enabling cross-account events, see <a>PutPermission</a>.</p> <p> <b>Input</b>, <b>InputPath</b>, and <b>InputTransformer</b> are mutually exclusive and optional parameters of a target. When a rule is triggered due to a matched event:</p> <ul> <li> <p>If none of the following arguments are specified for a target, then the entire event is passed to the target in JSON format (unless the target is Amazon EC2 Run Command or Amazon ECS task, in which case nothing from the event is passed to the target).</p> </li> <li> <p>If <b>Input</b> is specified in the form of valid JSON, then the matched event is overridden with this constant.</p> </li> <li> <p>If <b>InputPath</b> is specified in the form of JSONPath (for example, <code>$.detail</code>), then only the part of the event specified in the path is passed to the target (for example, only the detail part of the event is passed).</p> </li> <li> <p>If <b>InputTransformer</b> is specified, then one or more specified JSONPaths are extracted from the event and used as values in a template that you specify as the input to the target.</p> </li> </ul> <p>When you specify <code>InputPath</code> or <code>InputTransformer</code>, you must use JSON dot notation, not bracket notation.</p> <p>When you add targets to a rule and the associated rule triggers soon after, new or updated targets might not be immediately invoked. Allow a short period of time for changes to take effect.</p> <p>This action can partially fail if too many requests are made at the same time. If that happens, <code>FailedEntryCount</code> is non-zero in the response and each entry in <code>FailedEntries</code> provides the ID of the failed target and the error code.</p>
    async fn put_targets(
=======
    /// <p>Adds the specified targets to the specified rule, or updates the targets if they're already associated with the rule.</p> <p>Targets are the resources that are invoked when a rule is triggered.</p> <p>You can configure the following as targets in EventBridge:</p> <ul> <li> <p>EC2 instances</p> </li> <li> <p>SSM Run Command</p> </li> <li> <p>SSM Automation</p> </li> <li> <p>AWS Lambda functions</p> </li> <li> <p>Data streams in Amazon Kinesis Data Streams</p> </li> <li> <p>Data delivery streams in Amazon Kinesis Data Firehose</p> </li> <li> <p>Amazon ECS tasks</p> </li> <li> <p>AWS Step Functions state machines</p> </li> <li> <p>AWS Batch jobs</p> </li> <li> <p>AWS CodeBuild projects</p> </li> <li> <p>Pipelines in AWS CodePipeline</p> </li> <li> <p>Amazon Inspector assessment templates</p> </li> <li> <p>Amazon SNS topics</p> </li> <li> <p>Amazon SQS queues, including FIFO queues</p> </li> <li> <p>The default event bus of another AWS account</p> </li> </ul> <p>Creating rules with built-in targets is supported only on the AWS Management Console. The built-in targets are <code>EC2 CreateSnapshot API call</code>, <code>EC2 RebootInstances API call</code>, <code>EC2 StopInstances API call</code>, and <code>EC2 TerminateInstances API call</code>. </p> <p>For some target types, <code>PutTargets</code> provides target-specific parameters. If the target is a Kinesis data stream, you can optionally specify which shard the event goes to by using the <code>KinesisParameters</code> argument. To invoke a command on multiple EC2 instances with one rule, you can use the <code>RunCommandParameters</code> field.</p> <p>To be able to make API calls against the resources that you own, Amazon EventBridge needs the appropriate permissions. For AWS Lambda and Amazon SNS resources, EventBridge relies on resource-based policies. For EC2 instances, Kinesis data streams, and AWS Step Functions state machines, EventBridge relies on IAM roles that you specify in the <code>RoleARN</code> argument in <code>PutTargets</code>. For more information, see <a href="https://docs.aws.amazon.com/eventbridge/latest/userguide/auth-and-access-control-eventbridge.html">Authentication and Access Control</a> in the <i>Amazon EventBridge User Guide</i>.</p> <p>If another AWS account is in the same Region and has granted you permission (using <code>PutPermission</code>), you can send events to that account. Set that account's event bus as a target of the rules in your account. To send the matched events to the other account, specify that account's event bus as the <code>Arn</code> value when you run <code>PutTargets</code>. If your account sends events to another account, your account is charged for each sent event. Each event sent to another account is charged as a custom event. The account receiving the event isn't charged. For more information, see <a href="https://aws.amazon.com/eventbridge/pricing/">Amazon EventBridge Pricing</a>.</p> <p>If you're setting an event bus in another account as the target and that account granted permission to your account through an organization instead of directly by the account ID, you must specify a <code>RoleArn</code> with proper permissions in the <code>Target</code> structure. For more information, see <a href="https://docs.aws.amazon.com/eventbridge/latest/userguide/eventbridge-cross-account-event-delivery.html">Sending and Receiving Events Between AWS Accounts</a> in the <i>Amazon EventBridge User Guide</i>.</p> <p>For more information about enabling cross-account events, see <a>PutPermission</a>.</p> <p> <code>Input</code>, <code>InputPath</code>, and <code>InputTransformer</code> are mutually exclusive and optional parameters of a target. When a rule is triggered due to a matched event:</p> <ul> <li> <p>If none of the following arguments are specified for a target, the entire event is passed to the target in JSON format (unless the target is Amazon EC2 Run Command or Amazon ECS task, in which case nothing from the event is passed to the target).</p> </li> <li> <p>If <code>Input</code> is specified in the form of valid JSON, then the matched event is overridden with this constant.</p> </li> <li> <p>If <code>InputPath</code> is specified in the form of JSONPath (for example, <code>$.detail</code>), only the part of the event specified in the path is passed to the target (for example, only the detail part of the event is passed).</p> </li> <li> <p>If <code>InputTransformer</code> is specified, one or more specified JSONPaths are extracted from the event and used as values in a template that you specify as the input to the target.</p> </li> </ul> <p>When you specify <code>InputPath</code> or <code>InputTransformer</code>, you must use JSON dot notation, not bracket notation.</p> <p>When you add targets to a rule and the associated rule triggers soon after, new or updated targets might not be immediately invoked. Allow a short period of time for changes to take effect.</p> <p>This action can partially fail if too many requests are made at the same time. If that happens, <code>FailedEntryCount</code> is nonzero in the response, and each entry in <code>FailedEntries</code> provides the ID of the failed target and the error code.</p>
    fn put_targets(
>>>>>>> f58d1ce6
        &self,
        input: PutTargetsRequest,
    ) -> Result<PutTargetsResponse, RusotoError<PutTargetsError>> {
        let mut request = SignedRequest::new("POST", "events", &self.region, "/");

        request.set_content_type("application/x-amz-json-1.1".to_owned());
        request.add_header("x-amz-target", "AWSEvents.PutTargets");
        let encoded = serde_json::to_string(&input).unwrap();
        request.set_payload(Some(encoded));

        let mut response = self
            .client
            .sign_and_dispatch(request)
            .await
            .map_err(RusotoError::from)?;
        if response.status.is_success() {
            let response = response.buffer().await.map_err(RusotoError::HttpDispatch)?;
            proto::json::ResponsePayload::new(&response).deserialize::<PutTargetsResponse, _>()
        } else {
            let try_response = response.buffer().await;
            let response = try_response.map_err(RusotoError::HttpDispatch)?;
            Err(PutTargetsError::from_response(response))
        }
    }

<<<<<<< HEAD
    /// <p>Revokes the permission of another AWS account to be able to put events to your default event bus. Specify the account to revoke by the <code>StatementId</code> value that you associated with the account when you granted it permission with <code>PutPermission</code>. You can find the <code>StatementId</code> by using <a>DescribeEventBus</a>.</p>
    async fn remove_permission(
=======
    /// <p>Revokes the permission of another AWS account to be able to put events to the specified event bus. Specify the account to revoke by the <code>StatementId</code> value that you associated with the account when you granted it permission with <code>PutPermission</code>. You can find the <code>StatementId</code> by using <a>DescribeEventBus</a>.</p>
    fn remove_permission(
>>>>>>> f58d1ce6
        &self,
        input: RemovePermissionRequest,
    ) -> Result<(), RusotoError<RemovePermissionError>> {
        let mut request = SignedRequest::new("POST", "events", &self.region, "/");

        request.set_content_type("application/x-amz-json-1.1".to_owned());
        request.add_header("x-amz-target", "AWSEvents.RemovePermission");
        let encoded = serde_json::to_string(&input).unwrap();
        request.set_payload(Some(encoded));

        let mut response = self
            .client
            .sign_and_dispatch(request)
            .await
            .map_err(RusotoError::from)?;
        if response.status.is_success() {
            Ok(std::mem::drop(response))
        } else {
            let try_response = response.buffer().await;
            let response = try_response.map_err(RusotoError::HttpDispatch)?;
            Err(RemovePermissionError::from_response(response))
        }
    }

    /// <p>Removes the specified targets from the specified rule. When the rule is triggered, those targets are no longer be invoked.</p> <p>When you remove a target, when the associated rule triggers, removed targets might continue to be invoked. Allow a short period of time for changes to take effect.</p> <p>This action can partially fail if too many requests are made at the same time. If that happens, <code>FailedEntryCount</code> is non-zero in the response and each entry in <code>FailedEntries</code> provides the ID of the failed target and the error code.</p>
    async fn remove_targets(
        &self,
        input: RemoveTargetsRequest,
    ) -> Result<RemoveTargetsResponse, RusotoError<RemoveTargetsError>> {
        let mut request = SignedRequest::new("POST", "events", &self.region, "/");

        request.set_content_type("application/x-amz-json-1.1".to_owned());
        request.add_header("x-amz-target", "AWSEvents.RemoveTargets");
        let encoded = serde_json::to_string(&input).unwrap();
        request.set_payload(Some(encoded));

        let mut response = self
            .client
            .sign_and_dispatch(request)
            .await
            .map_err(RusotoError::from)?;
        if response.status.is_success() {
            let response = response.buffer().await.map_err(RusotoError::HttpDispatch)?;
            proto::json::ResponsePayload::new(&response).deserialize::<RemoveTargetsResponse, _>()
        } else {
            let try_response = response.buffer().await;
            let response = try_response.map_err(RusotoError::HttpDispatch)?;
            Err(RemoveTargetsError::from_response(response))
        }
    }

<<<<<<< HEAD
    /// <p>Assigns one or more tags (key-value pairs) to the specified CloudWatch Events resource. Tags can help you organize and categorize your resources. You can also use them to scope user permissions by granting a user permission to access or change only resources with certain tag values. In CloudWatch Events, rules can be tagged.</p> <p>Tags don't have any semantic meaning to AWS and are interpreted strictly as strings of characters.</p> <p>You can use the <code>TagResource</code> action with a rule that already has tags. If you specify a new tag key for the rule, this tag is appended to the list of tags associated with the rule. If you specify a tag key that is already associated with the rule, the new tag value that you specify replaces the previous value for that tag.</p> <p>You can associate as many as 50 tags with a resource.</p>
    async fn tag_resource(
=======
    /// <p>Assigns one or more tags (key-value pairs) to the specified EventBridge resource. Tags can help you organize and categorize your resources. You can also use them to scope user permissions by granting a user permission to access or change only resources with certain tag values. In EventBridge, rules can be tagged.</p> <p>Tags don't have any semantic meaning to AWS and are interpreted strictly as strings of characters.</p> <p>You can use the <code>TagResource</code> action with a rule that already has tags. If you specify a new tag key for the rule, this tag is appended to the list of tags associated with the rule. If you specify a tag key that is already associated with the rule, the new tag value that you specify replaces the previous value for that tag.</p> <p>You can associate as many as 50 tags with a resource.</p>
    fn tag_resource(
>>>>>>> f58d1ce6
        &self,
        input: TagResourceRequest,
    ) -> Result<TagResourceResponse, RusotoError<TagResourceError>> {
        let mut request = SignedRequest::new("POST", "events", &self.region, "/");

        request.set_content_type("application/x-amz-json-1.1".to_owned());
        request.add_header("x-amz-target", "AWSEvents.TagResource");
        let encoded = serde_json::to_string(&input).unwrap();
        request.set_payload(Some(encoded));

        let mut response = self
            .client
            .sign_and_dispatch(request)
            .await
            .map_err(RusotoError::from)?;
        if response.status.is_success() {
            let response = response.buffer().await.map_err(RusotoError::HttpDispatch)?;
            proto::json::ResponsePayload::new(&response).deserialize::<TagResourceResponse, _>()
        } else {
            let try_response = response.buffer().await;
            let response = try_response.map_err(RusotoError::HttpDispatch)?;
            Err(TagResourceError::from_response(response))
        }
    }

<<<<<<< HEAD
    /// <p>Tests whether the specified event pattern matches the provided event.</p> <p>Most services in AWS treat : or / as the same character in Amazon Resource Names (ARNs). However, CloudWatch Events uses an exact match in event patterns and rules. Be sure to use the correct ARN characters when creating event patterns so that they match the ARN syntax in the event you want to match.</p>
    async fn test_event_pattern(
=======
    /// <p>Tests whether the specified event pattern matches the provided event.</p> <p>Most services in AWS treat <code>:</code> or <code>/</code> as the same character in Amazon Resource Names (ARNs). However, EventBridge uses an exact match in event patterns and rules. Be sure to use the correct ARN characters when creating event patterns so that they match the ARN syntax in the event that you want to match.</p>
    fn test_event_pattern(
>>>>>>> f58d1ce6
        &self,
        input: TestEventPatternRequest,
    ) -> Result<TestEventPatternResponse, RusotoError<TestEventPatternError>> {
        let mut request = SignedRequest::new("POST", "events", &self.region, "/");

        request.set_content_type("application/x-amz-json-1.1".to_owned());
        request.add_header("x-amz-target", "AWSEvents.TestEventPattern");
        let encoded = serde_json::to_string(&input).unwrap();
        request.set_payload(Some(encoded));

        let mut response = self
            .client
            .sign_and_dispatch(request)
            .await
            .map_err(RusotoError::from)?;
        if response.status.is_success() {
            let response = response.buffer().await.map_err(RusotoError::HttpDispatch)?;
            proto::json::ResponsePayload::new(&response)
                .deserialize::<TestEventPatternResponse, _>()
        } else {
            let try_response = response.buffer().await;
            let response = try_response.map_err(RusotoError::HttpDispatch)?;
            Err(TestEventPatternError::from_response(response))
        }
    }

<<<<<<< HEAD
    /// <p>Removes one or more tags from the specified CloudWatch Events resource. In CloudWatch Events, rules can be tagged.</p>
    async fn untag_resource(
=======
    /// <p>Removes one or more tags from the specified EventBridge resource. In EventBridge, rules can be tagged.</p>
    fn untag_resource(
>>>>>>> f58d1ce6
        &self,
        input: UntagResourceRequest,
    ) -> Result<UntagResourceResponse, RusotoError<UntagResourceError>> {
        let mut request = SignedRequest::new("POST", "events", &self.region, "/");

        request.set_content_type("application/x-amz-json-1.1".to_owned());
        request.add_header("x-amz-target", "AWSEvents.UntagResource");
        let encoded = serde_json::to_string(&input).unwrap();
        request.set_payload(Some(encoded));

        let mut response = self
            .client
            .sign_and_dispatch(request)
            .await
            .map_err(RusotoError::from)?;
        if response.status.is_success() {
            let response = response.buffer().await.map_err(RusotoError::HttpDispatch)?;
            proto::json::ResponsePayload::new(&response).deserialize::<UntagResourceResponse, _>()
        } else {
            let try_response = response.buffer().await;
            let response = try_response.map_err(RusotoError::HttpDispatch)?;
            Err(UntagResourceError::from_response(response))
        }
    }
}<|MERGE_RESOLUTION|>--- conflicted
+++ resolved
@@ -11,26 +11,15 @@
 // =================================================================
 #![allow(warnings)]
 
-<<<<<<< HEAD
 use std::error::Error;
 use std::fmt;
 
 use async_trait::async_trait;
-=======
-use futures::future;
-use futures::Future;
->>>>>>> f58d1ce6
 use rusoto_core::credential::ProvideAwsCredentials;
 use rusoto_core::region;
 #[allow(warnings)]
 use rusoto_core::request::{BufferedHttpResponse, DispatchSignedRequest};
-<<<<<<< HEAD
 use rusoto_core::{Client, RusotoError};
-=======
-use rusoto_core::{Client, RusotoError, RusotoFuture};
-use std::error::Error;
-use std::fmt;
->>>>>>> f58d1ce6
 
 use rusoto_core::proto;
 use rusoto_core::signature::SignedRequest;
@@ -2573,161 +2562,128 @@
         }
     }
 }
-<<<<<<< HEAD
-/// Trait representing the capabilities of the Amazon CloudWatch Events API. Amazon CloudWatch Events clients implement this trait.
+/// Trait representing the capabilities of the Amazon EventBridge API. Amazon EventBridge clients implement this trait.
 #[async_trait]
-pub trait CloudWatchEvents {
-    /// <p>Deletes the specified rule.</p> <p>Before you can delete the rule, you must remove all targets, using <a>RemoveTargets</a>.</p> <p>When you delete a rule, incoming events might continue to match to the deleted rule. Allow a short period of time for changes to take effect.</p> <p>Managed rules are rules created and managed by another AWS service on your behalf. These rules are created by those other AWS services to support functionality in those services. You can delete these rules using the <code>Force</code> option, but you should do so only if you are sure the other service is not still using that rule.</p>
+pub trait EventBridge {
+    /// <p><p>Activates a partner event source that has been deactivated. Once activated, your matching event bus will start receiving events from the event source.</p> <note> <p>This operation is performed by AWS customers, not by SaaS partners.</p> </note></p>
+    async fn activate_event_source(
+        &self,
+        input: ActivateEventSourceRequest,
+    ) -> Result<(), RusotoError<ActivateEventSourceError>>;
+
+    /// <p><p>Creates a new event bus within your account. This can be a custom event bus which you can use to receive events from your own custom applications and services, or it can be a partner event bus which can be matched to a partner event source.</p> <note> <p>This operation is used by AWS customers, not by SaaS partners.</p> </note></p>
+    async fn create_event_bus(
+        &self,
+        input: CreateEventBusRequest,
+    ) -> Result<CreateEventBusResponse, RusotoError<CreateEventBusError>>;
+
+    /// <p><p>Called by an SaaS partner to create a partner event source.</p> <note> <p>This operation is not used by AWS customers.</p> </note> <p>Each partner event source can be used by one AWS account to create a matching partner event bus in that AWS account. A SaaS partner must create one partner event source for each AWS account that wants to receive those event types. </p> <p>A partner event source creates events based on resources in the SaaS partner&#39;s service or application.</p> <p>An AWS account that creates a partner event bus that matches the partner event source can use that event bus to receive events from the partner, and then process them using AWS Events rules and targets.</p> <p>Partner event source names follow this format:</p> <p> <code>aws.partner/<i>partner<em>name</i>/<i>event</em>namespace</i>/<i>event<em>name</i> </code> </p> <ul> <li> <p> <i>partner</em>name</i> is determined during partner registration and identifies the partner to AWS customers.</p> </li> <li> <p>For <i>event<em>namespace</i>, we recommend that partners use a string that identifies the AWS customer within the partner&#39;s system. This should not be the customer&#39;s AWS account ID.</p> </li> <li> <p> <i>event</em>name</i> is determined by the partner, and should uniquely identify an event-generating resource within the partner system. This should help AWS customers decide whether to create an event bus to receive these events.</p> </li> </ul></p>
+    async fn create_partner_event_source(
+        &self,
+        input: CreatePartnerEventSourceRequest,
+    ) -> Result<CreatePartnerEventSourceResponse, RusotoError<CreatePartnerEventSourceError>>;
+
+    /// <p>An AWS customer uses this operation to temporarily stop receiving events from the specified partner event source. The matching event bus isn't deleted. </p> <p>When you deactivate a partner event source, the source goes into <code>PENDING</code> state. If it remains in <code>PENDING</code> state for more than two weeks, it's deleted.</p> <p>To activate a deactivated partner event source, use <a>ActivateEventSource</a>.</p>
+    async fn deactivate_event_source(
+        &self,
+        input: DeactivateEventSourceRequest,
+    ) -> Result<(), RusotoError<DeactivateEventSourceError>>;
+
+    /// <p><p>Deletes the specified custom event bus or partner event bus. All rules associated with this event bus are also deleted. You can&#39;t delete your account&#39;s default event bus.</p> <note> <p>This operation is performed by AWS customers, not by SaaS partners.</p> </note></p>
+    async fn delete_event_bus(
+        &self,
+        input: DeleteEventBusRequest,
+    ) -> Result<(), RusotoError<DeleteEventBusError>>;
+
+    /// <p>This operation is used by SaaS partners to delete a partner event source. AWS customers don't use this operation.</p> <p>When you delete an event source, the status of the corresponding partner event bus in the AWS customer account becomes <code>DELETED</code>.</p>
+    async fn delete_partner_event_source(
+        &self,
+        input: DeletePartnerEventSourceRequest,
+    ) -> Result<(), RusotoError<DeletePartnerEventSourceError>>;
+
+    /// <p>Deletes the specified rule.</p> <p>Before you can delete the rule, you must remove all targets, using <a>RemoveTargets</a>.</p> <p>When you delete a rule, incoming events might continue to match to the deleted rule. Allow a short period of time for changes to take effect.</p> <p>Managed rules are rules created and managed by another AWS service on your behalf. These rules are created by those other AWS services to support functionality in those services. You can delete these rules using the <code>Force</code> option, but you should do so only if you're sure that the other service isn't still using that rule.</p>
     async fn delete_rule(
         &self,
         input: DeleteRuleRequest,
     ) -> Result<(), RusotoError<DeleteRuleError>>;
 
-    /// <p>Displays the external AWS accounts that are permitted to write events to your account using your account's event bus, and the associated policy. To enable your account to receive events from other accounts, use <a>PutPermission</a>.</p>
+    /// <p>Displays details about an event bus in your account. This can include the external AWS accounts that are permitted to write events to your default event bus, and the associated policy. For custom event buses and partner event buses, it displays the name, ARN, policy, state, and creation time.</p> <p> To enable your account to receive events from other accounts on its default event bus, use <a>PutPermission</a>.</p> <p>For more information about partner event buses, see <a>CreateEventBus</a>.</p>
     async fn describe_event_bus(
         &self,
+        input: DescribeEventBusRequest,
     ) -> Result<DescribeEventBusResponse, RusotoError<DescribeEventBusError>>;
 
-    /// <p>Describes the specified rule.</p> <p>DescribeRule does not list the targets of a rule. To see the targets associated with a rule, use <a>ListTargetsByRule</a>.</p>
+    /// <p><p>This operation lists details about a partner event source that is shared with your account.</p> <note> <p>This operation is run by AWS customers, not by SaaS partners.</p> </note></p>
+    async fn describe_event_source(
+        &self,
+        input: DescribeEventSourceRequest,
+    ) -> Result<DescribeEventSourceResponse, RusotoError<DescribeEventSourceError>>;
+
+    /// <p><p>An SaaS partner can use this operation to list details about a partner event source that they have created.</p> <note> <p>AWS customers do not use this operation. Instead, AWS customers can use <a>DescribeEventSource</a> to see details about a partner event source that is shared with them.</p> </note></p>
+    async fn describe_partner_event_source(
+        &self,
+        input: DescribePartnerEventSourceRequest,
+    ) -> Result<DescribePartnerEventSourceResponse, RusotoError<DescribePartnerEventSourceError>>;
+
+    /// <p>Describes the specified rule.</p> <p> <code>DescribeRule</code> doesn't list the targets of a rule. To see the targets associated with a rule, use <a>ListTargetsByRule</a>.</p>
     async fn describe_rule(
-=======
-/// Trait representing the capabilities of the Amazon EventBridge API. Amazon EventBridge clients implement this trait.
-pub trait EventBridge {
-    /// <p><p>Activates a partner event source that has been deactivated. Once activated, your matching event bus will start receiving events from the event source.</p> <note> <p>This operation is performed by AWS customers, not by SaaS partners.</p> </note></p>
-    fn activate_event_source(
-        &self,
-        input: ActivateEventSourceRequest,
-    ) -> RusotoFuture<(), ActivateEventSourceError>;
-
-    /// <p><p>Creates a new event bus within your account. This can be a custom event bus which you can use to receive events from your own custom applications and services, or it can be a partner event bus which can be matched to a partner event source.</p> <note> <p>This operation is used by AWS customers, not by SaaS partners.</p> </note></p>
-    fn create_event_bus(
-        &self,
-        input: CreateEventBusRequest,
-    ) -> RusotoFuture<CreateEventBusResponse, CreateEventBusError>;
-
-    /// <p><p>Called by an SaaS partner to create a partner event source.</p> <note> <p>This operation is not used by AWS customers.</p> </note> <p>Each partner event source can be used by one AWS account to create a matching partner event bus in that AWS account. A SaaS partner must create one partner event source for each AWS account that wants to receive those event types. </p> <p>A partner event source creates events based on resources in the SaaS partner&#39;s service or application.</p> <p>An AWS account that creates a partner event bus that matches the partner event source can use that event bus to receive events from the partner, and then process them using AWS Events rules and targets.</p> <p>Partner event source names follow this format:</p> <p> <code>aws.partner/<i>partner<em>name</i>/<i>event</em>namespace</i>/<i>event<em>name</i> </code> </p> <ul> <li> <p> <i>partner</em>name</i> is determined during partner registration and identifies the partner to AWS customers.</p> </li> <li> <p>For <i>event<em>namespace</i>, we recommend that partners use a string that identifies the AWS customer within the partner&#39;s system. This should not be the customer&#39;s AWS account ID.</p> </li> <li> <p> <i>event</em>name</i> is determined by the partner, and should uniquely identify an event-generating resource within the partner system. This should help AWS customers decide whether to create an event bus to receive these events.</p> </li> </ul></p>
-    fn create_partner_event_source(
-        &self,
-        input: CreatePartnerEventSourceRequest,
-    ) -> RusotoFuture<CreatePartnerEventSourceResponse, CreatePartnerEventSourceError>;
-
-    /// <p>An AWS customer uses this operation to temporarily stop receiving events from the specified partner event source. The matching event bus isn't deleted. </p> <p>When you deactivate a partner event source, the source goes into <code>PENDING</code> state. If it remains in <code>PENDING</code> state for more than two weeks, it's deleted.</p> <p>To activate a deactivated partner event source, use <a>ActivateEventSource</a>.</p>
-    fn deactivate_event_source(
-        &self,
-        input: DeactivateEventSourceRequest,
-    ) -> RusotoFuture<(), DeactivateEventSourceError>;
-
-    /// <p><p>Deletes the specified custom event bus or partner event bus. All rules associated with this event bus are also deleted. You can&#39;t delete your account&#39;s default event bus.</p> <note> <p>This operation is performed by AWS customers, not by SaaS partners.</p> </note></p>
-    fn delete_event_bus(
-        &self,
-        input: DeleteEventBusRequest,
-    ) -> RusotoFuture<(), DeleteEventBusError>;
-
-    /// <p>This operation is used by SaaS partners to delete a partner event source. AWS customers don't use this operation.</p> <p>When you delete an event source, the status of the corresponding partner event bus in the AWS customer account becomes <code>DELETED</code>.</p>
-    fn delete_partner_event_source(
-        &self,
-        input: DeletePartnerEventSourceRequest,
-    ) -> RusotoFuture<(), DeletePartnerEventSourceError>;
-
-    /// <p>Deletes the specified rule.</p> <p>Before you can delete the rule, you must remove all targets, using <a>RemoveTargets</a>.</p> <p>When you delete a rule, incoming events might continue to match to the deleted rule. Allow a short period of time for changes to take effect.</p> <p>Managed rules are rules created and managed by another AWS service on your behalf. These rules are created by those other AWS services to support functionality in those services. You can delete these rules using the <code>Force</code> option, but you should do so only if you're sure that the other service isn't still using that rule.</p>
-    fn delete_rule(&self, input: DeleteRuleRequest) -> RusotoFuture<(), DeleteRuleError>;
-
-    /// <p>Displays details about an event bus in your account. This can include the external AWS accounts that are permitted to write events to your default event bus, and the associated policy. For custom event buses and partner event buses, it displays the name, ARN, policy, state, and creation time.</p> <p> To enable your account to receive events from other accounts on its default event bus, use <a>PutPermission</a>.</p> <p>For more information about partner event buses, see <a>CreateEventBus</a>.</p>
-    fn describe_event_bus(
-        &self,
-        input: DescribeEventBusRequest,
-    ) -> RusotoFuture<DescribeEventBusResponse, DescribeEventBusError>;
-
-    /// <p><p>This operation lists details about a partner event source that is shared with your account.</p> <note> <p>This operation is run by AWS customers, not by SaaS partners.</p> </note></p>
-    fn describe_event_source(
-        &self,
-        input: DescribeEventSourceRequest,
-    ) -> RusotoFuture<DescribeEventSourceResponse, DescribeEventSourceError>;
-
-    /// <p><p>An SaaS partner can use this operation to list details about a partner event source that they have created.</p> <note> <p>AWS customers do not use this operation. Instead, AWS customers can use <a>DescribeEventSource</a> to see details about a partner event source that is shared with them.</p> </note></p>
-    fn describe_partner_event_source(
-        &self,
-        input: DescribePartnerEventSourceRequest,
-    ) -> RusotoFuture<DescribePartnerEventSourceResponse, DescribePartnerEventSourceError>;
-
-    /// <p>Describes the specified rule.</p> <p> <code>DescribeRule</code> doesn't list the targets of a rule. To see the targets associated with a rule, use <a>ListTargetsByRule</a>.</p>
-    fn describe_rule(
->>>>>>> f58d1ce6
         &self,
         input: DescribeRuleRequest,
     ) -> Result<DescribeRuleResponse, RusotoError<DescribeRuleError>>;
 
-<<<<<<< HEAD
-    /// <p>Disables the specified rule. A disabled rule won't match any events, and won't self-trigger if it has a schedule expression.</p> <p>When you disable a rule, incoming events might continue to match to the disabled rule. Allow a short period of time for changes to take effect.</p>
+    /// <p>Disables the specified rule. A disabled rule won't match any events and won't self-trigger if it has a schedule expression.</p> <p>When you disable a rule, incoming events might continue to match to the disabled rule. Allow a short period of time for changes to take effect.</p>
     async fn disable_rule(
         &self,
         input: DisableRuleRequest,
     ) -> Result<(), RusotoError<DisableRuleError>>;
 
-    /// <p>Enables the specified rule. If the rule does not exist, the operation fails.</p> <p>When you enable a rule, incoming events might not immediately start matching to a newly enabled rule. Allow a short period of time for changes to take effect.</p>
+    /// <p>Enables the specified rule. If the rule doesn't exist, the operation fails.</p> <p>When you enable a rule, incoming events might not immediately start matching to a newly enabled rule. Allow a short period of time for changes to take effect.</p>
     async fn enable_rule(
         &self,
         input: EnableRuleRequest,
     ) -> Result<(), RusotoError<EnableRuleError>>;
 
-    /// <p>Lists the rules for the specified target. You can see which of the rules in Amazon CloudWatch Events can invoke a specific target in your account.</p>
+    /// <p><p>Lists all the event buses in your account, including the default event bus, custom event buses, and partner event buses.</p> <note> <p>This operation is run by AWS customers, not by SaaS partners.</p> </note></p>
+    async fn list_event_buses(
+        &self,
+        input: ListEventBusesRequest,
+    ) -> Result<ListEventBusesResponse, RusotoError<ListEventBusesError>>;
+
+    /// <p><p>You can use this to see all the partner event sources that have been shared with your AWS account. For more information about partner event sources, see <a>CreateEventBus</a>.</p> <note> <p>This operation is run by AWS customers, not by SaaS partners.</p> </note></p>
+    async fn list_event_sources(
+        &self,
+        input: ListEventSourcesRequest,
+    ) -> Result<ListEventSourcesResponse, RusotoError<ListEventSourcesError>>;
+
+    /// <p><p>An SaaS partner can use this operation to display the AWS account ID that a particular partner event source name is associated with.</p> <note> <p>This operation is used by SaaS partners, not by AWS customers.</p> </note></p>
+    async fn list_partner_event_source_accounts(
+        &self,
+        input: ListPartnerEventSourceAccountsRequest,
+    ) -> Result<
+        ListPartnerEventSourceAccountsResponse,
+        RusotoError<ListPartnerEventSourceAccountsError>,
+    >;
+
+    /// <p><p>An SaaS partner can use this operation to list all the partner event source names that they have created.</p> <note> <p>This operation is not used by AWS customers.</p> </note></p>
+    async fn list_partner_event_sources(
+        &self,
+        input: ListPartnerEventSourcesRequest,
+    ) -> Result<ListPartnerEventSourcesResponse, RusotoError<ListPartnerEventSourcesError>>;
+
+    /// <p>Lists the rules for the specified target. You can see which rules can invoke a specific target in your account.</p>
     async fn list_rule_names_by_target(
-=======
-    /// <p>Disables the specified rule. A disabled rule won't match any events and won't self-trigger if it has a schedule expression.</p> <p>When you disable a rule, incoming events might continue to match to the disabled rule. Allow a short period of time for changes to take effect.</p>
-    fn disable_rule(&self, input: DisableRuleRequest) -> RusotoFuture<(), DisableRuleError>;
-
-    /// <p>Enables the specified rule. If the rule doesn't exist, the operation fails.</p> <p>When you enable a rule, incoming events might not immediately start matching to a newly enabled rule. Allow a short period of time for changes to take effect.</p>
-    fn enable_rule(&self, input: EnableRuleRequest) -> RusotoFuture<(), EnableRuleError>;
-
-    /// <p><p>Lists all the event buses in your account, including the default event bus, custom event buses, and partner event buses.</p> <note> <p>This operation is run by AWS customers, not by SaaS partners.</p> </note></p>
-    fn list_event_buses(
-        &self,
-        input: ListEventBusesRequest,
-    ) -> RusotoFuture<ListEventBusesResponse, ListEventBusesError>;
-
-    /// <p><p>You can use this to see all the partner event sources that have been shared with your AWS account. For more information about partner event sources, see <a>CreateEventBus</a>.</p> <note> <p>This operation is run by AWS customers, not by SaaS partners.</p> </note></p>
-    fn list_event_sources(
-        &self,
-        input: ListEventSourcesRequest,
-    ) -> RusotoFuture<ListEventSourcesResponse, ListEventSourcesError>;
-
-    /// <p><p>An SaaS partner can use this operation to display the AWS account ID that a particular partner event source name is associated with.</p> <note> <p>This operation is used by SaaS partners, not by AWS customers.</p> </note></p>
-    fn list_partner_event_source_accounts(
-        &self,
-        input: ListPartnerEventSourceAccountsRequest,
-    ) -> RusotoFuture<ListPartnerEventSourceAccountsResponse, ListPartnerEventSourceAccountsError>;
-
-    /// <p><p>An SaaS partner can use this operation to list all the partner event source names that they have created.</p> <note> <p>This operation is not used by AWS customers.</p> </note></p>
-    fn list_partner_event_sources(
-        &self,
-        input: ListPartnerEventSourcesRequest,
-    ) -> RusotoFuture<ListPartnerEventSourcesResponse, ListPartnerEventSourcesError>;
-
-    /// <p>Lists the rules for the specified target. You can see which rules can invoke a specific target in your account.</p>
-    fn list_rule_names_by_target(
->>>>>>> f58d1ce6
         &self,
         input: ListRuleNamesByTargetRequest,
     ) -> Result<ListRuleNamesByTargetResponse, RusotoError<ListRuleNamesByTargetError>>;
 
-<<<<<<< HEAD
-    /// <p>Lists your Amazon CloudWatch Events rules. You can either list all the rules or you can provide a prefix to match to the rule names.</p> <p>ListRules does not list the targets of a rule. To see the targets associated with a rule, use <a>ListTargetsByRule</a>.</p>
+    /// <p>Lists your EventBridge rules. You can either list all the rules or provide a prefix to match to the rule names.</p> <p> <code>ListRules</code> doesn't list the targets of a rule. To see the targets associated with a rule, use <a>ListTargetsByRule</a>.</p>
     async fn list_rules(
-=======
-    /// <p>Lists your EventBridge rules. You can either list all the rules or provide a prefix to match to the rule names.</p> <p> <code>ListRules</code> doesn't list the targets of a rule. To see the targets associated with a rule, use <a>ListTargetsByRule</a>.</p>
-    fn list_rules(
->>>>>>> f58d1ce6
         &self,
         input: ListRulesRequest,
     ) -> Result<ListRulesResponse, RusotoError<ListRulesError>>;
 
-<<<<<<< HEAD
-    /// <p>Displays the tags associated with a CloudWatch Events resource. In CloudWatch Events, rules can be tagged.</p>
+    /// <p>Displays the tags associated with an EventBridge resource. In EventBridge, rules can be tagged.</p>
     async fn list_tags_for_resource(
-=======
-    /// <p>Displays the tags associated with an EventBridge resource. In EventBridge, rules can be tagged.</p>
-    fn list_tags_for_resource(
->>>>>>> f58d1ce6
         &self,
         input: ListTagsForResourceRequest,
     ) -> Result<ListTagsForResourceResponse, RusotoError<ListTagsForResourceError>>;
@@ -2738,37 +2694,37 @@
         input: ListTargetsByRuleRequest,
     ) -> Result<ListTargetsByRuleResponse, RusotoError<ListTargetsByRuleError>>;
 
-<<<<<<< HEAD
-    /// <p>Sends custom events to Amazon CloudWatch Events so that they can be matched to rules.</p>
+    /// <p>Sends custom events to EventBridge so that they can be matched to rules. These events can be from your custom applications and services.</p>
     async fn put_events(
-=======
-    /// <p>Sends custom events to EventBridge so that they can be matched to rules. These events can be from your custom applications and services.</p>
-    fn put_events(
->>>>>>> f58d1ce6
         &self,
         input: PutEventsRequest,
     ) -> Result<PutEventsResponse, RusotoError<PutEventsError>>;
 
-<<<<<<< HEAD
-    /// <p>Running <code>PutPermission</code> permits the specified AWS account or AWS organization to put events to your account's default <i>event bus</i>. CloudWatch Events rules in your account are triggered by these events arriving to your default event bus. </p> <p>For another account to send events to your account, that external account must have a CloudWatch Events rule with your account's default event bus as a target.</p> <p>To enable multiple AWS accounts to put events to your default event bus, run <code>PutPermission</code> once for each of these accounts. Or, if all the accounts are members of the same AWS organization, you can run <code>PutPermission</code> once specifying <code>Principal</code> as "*" and specifying the AWS organization ID in <code>Condition</code>, to grant permissions to all accounts in that organization.</p> <p>If you grant permissions using an organization, then accounts in that organization must specify a <code>RoleArn</code> with proper permissions when they use <code>PutTarget</code> to add your account's event bus as a target. For more information, see <a href="https://docs.aws.amazon.com/AmazonCloudWatch/latest/events/CloudWatchEvents-CrossAccountEventDelivery.html">Sending and Receiving Events Between AWS Accounts</a> in the <i>Amazon CloudWatch Events User Guide</i>.</p> <p>The permission policy on the default event bus cannot exceed 10 KB in size.</p>
+    /// <p><p>This is used by SaaS partners to write events to a customer&#39;s partner event bus.</p> <note> <p>AWS customers do not use this operation. Instead, AWS customers can use <a>PutEvents</a> to write custom events from their own applications to an event bus.</p> </note></p>
+    async fn put_partner_events(
+        &self,
+        input: PutPartnerEventsRequest,
+    ) -> Result<PutPartnerEventsResponse, RusotoError<PutPartnerEventsError>>;
+
+    /// <p>Running <code>PutPermission</code> permits the specified AWS account or AWS organization to put events to the specified <i>event bus</i>. Rules in your account are triggered by these events arriving to an event bus in your account. </p> <p>For another account to send events to your account, that external account must have a rule with your account's event bus as a target.</p> <p>To enable multiple AWS accounts to put events to an event bus, run <code>PutPermission</code> once for each of these accounts. Or, if all the accounts are members of the same AWS organization, you can run <code>PutPermission</code> once specifying <code>Principal</code> as "*" and specifying the AWS organization ID in <code>Condition</code>, to grant permissions to all accounts in that organization.</p> <p>If you grant permissions using an organization, then accounts in that organization must specify a <code>RoleArn</code> with proper permissions when they use <code>PutTarget</code> to add your account's event bus as a target. For more information, see <a href="https://docs.aws.amazon.com/eventbridge/latest/userguide/eventbridge-cross-account-event-delivery.html">Sending and Receiving Events Between AWS Accounts</a> in the <i>Amazon EventBridge User Guide</i>.</p> <p>The permission policy on an event bus can't exceed 10 KB in size.</p>
     async fn put_permission(
         &self,
         input: PutPermissionRequest,
     ) -> Result<(), RusotoError<PutPermissionError>>;
 
-    /// <p>Creates or updates the specified rule. Rules are enabled by default, or based on value of the state. You can disable a rule using <a>DisableRule</a>.</p> <p>If you are updating an existing rule, the rule is replaced with what you specify in this <code>PutRule</code> command. If you omit arguments in <code>PutRule</code>, the old values for those arguments are not kept. Instead, they are replaced with null values.</p> <p>When you create or update a rule, incoming events might not immediately start matching to new or updated rules. Allow a short period of time for changes to take effect.</p> <p>A rule must contain at least an EventPattern or ScheduleExpression. Rules with EventPatterns are triggered when a matching event is observed. Rules with ScheduleExpressions self-trigger based on the given schedule. A rule can have both an EventPattern and a ScheduleExpression, in which case the rule triggers on matching events as well as on a schedule.</p> <p>When you initially create a rule, you can optionally assign one or more tags to the rule. Tags can help you organize and categorize your resources. You can also use them to scope user permissions, by granting a user permission to access or change only rules with certain tag values. To use the <code>PutRule</code> operation and assign tags, you must have both the <code>events:PutRule</code> and <code>events:TagResource</code> permissions.</p> <p>If you are updating an existing rule, any tags you specify in the <code>PutRule</code> operation are ignored. To update the tags of an existing rule, use <a>TagResource</a> and <a>UntagResource</a>.</p> <p>Most services in AWS treat : or / as the same character in Amazon Resource Names (ARNs). However, CloudWatch Events uses an exact match in event patterns and rules. Be sure to use the correct ARN characters when creating event patterns so that they match the ARN syntax in the event you want to match.</p> <p>In CloudWatch Events, it is possible to create rules that lead to infinite loops, where a rule is fired repeatedly. For example, a rule might detect that ACLs have changed on an S3 bucket, and trigger software to change them to the desired state. If the rule is not written carefully, the subsequent change to the ACLs fires the rule again, creating an infinite loop.</p> <p>To prevent this, write the rules so that the triggered actions do not re-fire the same rule. For example, your rule could fire only if ACLs are found to be in a bad state, instead of after any change. </p> <p>An infinite loop can quickly cause higher than expected charges. We recommend that you use budgeting, which alerts you when charges exceed your specified limit. For more information, see <a href="https://docs.aws.amazon.com/awsaccountbilling/latest/aboutv2/budgets-managing-costs.html">Managing Your Costs with Budgets</a>.</p>
+    /// <p>Creates or updates the specified rule. Rules are enabled by default or based on value of the state. You can disable a rule using <a>DisableRule</a>.</p> <p>A single rule watches for events from a single event bus. Events generated by AWS services go to your account's default event bus. Events generated by SaaS partner services or applications go to the matching partner event bus. If you have custom applications or services, you can specify whether their events go to your default event bus or a custom event bus that you have created. For more information, see <a>CreateEventBus</a>.</p> <p>If you're updating an existing rule, the rule is replaced with what you specify in this <code>PutRule</code> command. If you omit arguments in <code>PutRule</code>, the old values for those arguments aren't kept. Instead, they're replaced with null values.</p> <p>When you create or update a rule, incoming events might not immediately start matching to new or updated rules. Allow a short period of time for changes to take effect.</p> <p>A rule must contain at least an <code>EventPattern</code> or <code>ScheduleExpression</code>. Rules with <code>EventPatterns</code> are triggered when a matching event is observed. Rules with <code>ScheduleExpressions</code> self-trigger based on the given schedule. A rule can have both an <code>EventPattern</code> and a <code>ScheduleExpression</code>, in which case the rule triggers on matching events as well as on a schedule.</p> <p>When you initially create a rule, you can optionally assign one or more tags to the rule. Tags can help you organize and categorize your resources. You can also use them to scope user permissions, by granting a user permission to access or change only rules with certain tag values. To use the <code>PutRule</code> operation and assign tags, you must have both the <code>events:PutRule</code> and <code>events:TagResource</code> permissions.</p> <p>If you are updating an existing rule, any tags you specify in the <code>PutRule</code> operation are ignored. To update the tags of an existing rule, use <a>TagResource</a> and <a>UntagResource</a>.</p> <p>Most services in AWS treat <code>:</code> or <code>/</code> as the same character in Amazon Resource Names (ARNs). However, EventBridge uses an exact match in event patterns and rules. Be sure to use the correct ARN characters when creating event patterns so that they match the ARN syntax in the event that you want to match.</p> <p>In EventBridge, you could create rules that lead to infinite loops, where a rule is fired repeatedly. For example, a rule might detect that ACLs have changed on an S3 bucket, and trigger software to change them to the desired state. If you don't write the rule carefully, the subsequent change to the ACLs fires the rule again, creating an infinite loop.</p> <p>To prevent this, write the rules so that the triggered actions don't refire the same rule. For example, your rule could fire only if ACLs are found to be in a bad state, instead of after any change. </p> <p>An infinite loop can quickly cause higher than expected charges. We recommend that you use budgeting, which alerts you when charges exceed your specified limit. For more information, see <a href="https://docs.aws.amazon.com/awsaccountbilling/latest/aboutv2/budgets-managing-costs.html">Managing Your Costs with Budgets</a>.</p>
     async fn put_rule(
         &self,
         input: PutRuleRequest,
     ) -> Result<PutRuleResponse, RusotoError<PutRuleError>>;
 
-    /// <p>Adds the specified targets to the specified rule, or updates the targets if they are already associated with the rule.</p> <p>Targets are the resources that are invoked when a rule is triggered.</p> <p>You can configure the following as targets for CloudWatch Events:</p> <ul> <li> <p>EC2 instances</p> </li> <li> <p>SSM Run Command</p> </li> <li> <p>SSM Automation</p> </li> <li> <p>AWS Lambda functions</p> </li> <li> <p>Data streams in Amazon Kinesis Data Streams</p> </li> <li> <p>Data delivery streams in Amazon Kinesis Data Firehose</p> </li> <li> <p>Amazon ECS tasks</p> </li> <li> <p>AWS Step Functions state machines</p> </li> <li> <p>AWS Batch jobs</p> </li> <li> <p>AWS CodeBuild projects</p> </li> <li> <p>Pipelines in AWS CodePipeline</p> </li> <li> <p>Amazon Inspector assessment templates</p> </li> <li> <p>Amazon SNS topics</p> </li> <li> <p>Amazon SQS queues, including FIFO queues</p> </li> <li> <p>The default event bus of another AWS account</p> </li> </ul> <p>Creating rules with built-in targets is supported only in the AWS Management Console. The built-in targets are <code>EC2 CreateSnapshot API call</code>, <code>EC2 RebootInstances API call</code>, <code>EC2 StopInstances API call</code>, and <code>EC2 TerminateInstances API call</code>. </p> <p>For some target types, <code>PutTargets</code> provides target-specific parameters. If the target is a Kinesis data stream, you can optionally specify which shard the event goes to by using the <code>KinesisParameters</code> argument. To invoke a command on multiple EC2 instances with one rule, you can use the <code>RunCommandParameters</code> field.</p> <p>To be able to make API calls against the resources that you own, Amazon CloudWatch Events needs the appropriate permissions. For AWS Lambda and Amazon SNS resources, CloudWatch Events relies on resource-based policies. For EC2 instances, Kinesis data streams, and AWS Step Functions state machines, CloudWatch Events relies on IAM roles that you specify in the <code>RoleARN</code> argument in <code>PutTargets</code>. For more information, see <a href="https://docs.aws.amazon.com/AmazonCloudWatch/latest/events/auth-and-access-control-cwe.html">Authentication and Access Control</a> in the <i>Amazon CloudWatch Events User Guide</i>.</p> <p>If another AWS account is in the same region and has granted you permission (using <code>PutPermission</code>), you can send events to that account. Set that account's event bus as a target of the rules in your account. To send the matched events to the other account, specify that account's event bus as the <code>Arn</code> value when you run <code>PutTargets</code>. If your account sends events to another account, your account is charged for each sent event. Each event sent to another account is charged as a custom event. The account receiving the event is not charged. For more information, see <a href="https://aws.amazon.com/cloudwatch/pricing/">Amazon CloudWatch Pricing</a>.</p> <p>If you are setting the event bus of another account as the target, and that account granted permission to your account through an organization instead of directly by the account ID, then you must specify a <code>RoleArn</code> with proper permissions in the <code>Target</code> structure. For more information, see <a href="https://docs.aws.amazon.com/AmazonCloudWatch/latest/events/CloudWatchEvents-CrossAccountEventDelivery.html">Sending and Receiving Events Between AWS Accounts</a> in the <i>Amazon CloudWatch Events User Guide</i>.</p> <p>For more information about enabling cross-account events, see <a>PutPermission</a>.</p> <p> <b>Input</b>, <b>InputPath</b>, and <b>InputTransformer</b> are mutually exclusive and optional parameters of a target. When a rule is triggered due to a matched event:</p> <ul> <li> <p>If none of the following arguments are specified for a target, then the entire event is passed to the target in JSON format (unless the target is Amazon EC2 Run Command or Amazon ECS task, in which case nothing from the event is passed to the target).</p> </li> <li> <p>If <b>Input</b> is specified in the form of valid JSON, then the matched event is overridden with this constant.</p> </li> <li> <p>If <b>InputPath</b> is specified in the form of JSONPath (for example, <code>$.detail</code>), then only the part of the event specified in the path is passed to the target (for example, only the detail part of the event is passed).</p> </li> <li> <p>If <b>InputTransformer</b> is specified, then one or more specified JSONPaths are extracted from the event and used as values in a template that you specify as the input to the target.</p> </li> </ul> <p>When you specify <code>InputPath</code> or <code>InputTransformer</code>, you must use JSON dot notation, not bracket notation.</p> <p>When you add targets to a rule and the associated rule triggers soon after, new or updated targets might not be immediately invoked. Allow a short period of time for changes to take effect.</p> <p>This action can partially fail if too many requests are made at the same time. If that happens, <code>FailedEntryCount</code> is non-zero in the response and each entry in <code>FailedEntries</code> provides the ID of the failed target and the error code.</p>
+    /// <p>Adds the specified targets to the specified rule, or updates the targets if they're already associated with the rule.</p> <p>Targets are the resources that are invoked when a rule is triggered.</p> <p>You can configure the following as targets in EventBridge:</p> <ul> <li> <p>EC2 instances</p> </li> <li> <p>SSM Run Command</p> </li> <li> <p>SSM Automation</p> </li> <li> <p>AWS Lambda functions</p> </li> <li> <p>Data streams in Amazon Kinesis Data Streams</p> </li> <li> <p>Data delivery streams in Amazon Kinesis Data Firehose</p> </li> <li> <p>Amazon ECS tasks</p> </li> <li> <p>AWS Step Functions state machines</p> </li> <li> <p>AWS Batch jobs</p> </li> <li> <p>AWS CodeBuild projects</p> </li> <li> <p>Pipelines in AWS CodePipeline</p> </li> <li> <p>Amazon Inspector assessment templates</p> </li> <li> <p>Amazon SNS topics</p> </li> <li> <p>Amazon SQS queues, including FIFO queues</p> </li> <li> <p>The default event bus of another AWS account</p> </li> </ul> <p>Creating rules with built-in targets is supported only on the AWS Management Console. The built-in targets are <code>EC2 CreateSnapshot API call</code>, <code>EC2 RebootInstances API call</code>, <code>EC2 StopInstances API call</code>, and <code>EC2 TerminateInstances API call</code>. </p> <p>For some target types, <code>PutTargets</code> provides target-specific parameters. If the target is a Kinesis data stream, you can optionally specify which shard the event goes to by using the <code>KinesisParameters</code> argument. To invoke a command on multiple EC2 instances with one rule, you can use the <code>RunCommandParameters</code> field.</p> <p>To be able to make API calls against the resources that you own, Amazon EventBridge needs the appropriate permissions. For AWS Lambda and Amazon SNS resources, EventBridge relies on resource-based policies. For EC2 instances, Kinesis data streams, and AWS Step Functions state machines, EventBridge relies on IAM roles that you specify in the <code>RoleARN</code> argument in <code>PutTargets</code>. For more information, see <a href="https://docs.aws.amazon.com/eventbridge/latest/userguide/auth-and-access-control-eventbridge.html">Authentication and Access Control</a> in the <i>Amazon EventBridge User Guide</i>.</p> <p>If another AWS account is in the same Region and has granted you permission (using <code>PutPermission</code>), you can send events to that account. Set that account's event bus as a target of the rules in your account. To send the matched events to the other account, specify that account's event bus as the <code>Arn</code> value when you run <code>PutTargets</code>. If your account sends events to another account, your account is charged for each sent event. Each event sent to another account is charged as a custom event. The account receiving the event isn't charged. For more information, see <a href="https://aws.amazon.com/eventbridge/pricing/">Amazon EventBridge Pricing</a>.</p> <p>If you're setting an event bus in another account as the target and that account granted permission to your account through an organization instead of directly by the account ID, you must specify a <code>RoleArn</code> with proper permissions in the <code>Target</code> structure. For more information, see <a href="https://docs.aws.amazon.com/eventbridge/latest/userguide/eventbridge-cross-account-event-delivery.html">Sending and Receiving Events Between AWS Accounts</a> in the <i>Amazon EventBridge User Guide</i>.</p> <p>For more information about enabling cross-account events, see <a>PutPermission</a>.</p> <p> <code>Input</code>, <code>InputPath</code>, and <code>InputTransformer</code> are mutually exclusive and optional parameters of a target. When a rule is triggered due to a matched event:</p> <ul> <li> <p>If none of the following arguments are specified for a target, the entire event is passed to the target in JSON format (unless the target is Amazon EC2 Run Command or Amazon ECS task, in which case nothing from the event is passed to the target).</p> </li> <li> <p>If <code>Input</code> is specified in the form of valid JSON, then the matched event is overridden with this constant.</p> </li> <li> <p>If <code>InputPath</code> is specified in the form of JSONPath (for example, <code>$.detail</code>), only the part of the event specified in the path is passed to the target (for example, only the detail part of the event is passed).</p> </li> <li> <p>If <code>InputTransformer</code> is specified, one or more specified JSONPaths are extracted from the event and used as values in a template that you specify as the input to the target.</p> </li> </ul> <p>When you specify <code>InputPath</code> or <code>InputTransformer</code>, you must use JSON dot notation, not bracket notation.</p> <p>When you add targets to a rule and the associated rule triggers soon after, new or updated targets might not be immediately invoked. Allow a short period of time for changes to take effect.</p> <p>This action can partially fail if too many requests are made at the same time. If that happens, <code>FailedEntryCount</code> is nonzero in the response, and each entry in <code>FailedEntries</code> provides the ID of the failed target and the error code.</p>
     async fn put_targets(
         &self,
         input: PutTargetsRequest,
     ) -> Result<PutTargetsResponse, RusotoError<PutTargetsError>>;
 
-    /// <p>Revokes the permission of another AWS account to be able to put events to your default event bus. Specify the account to revoke by the <code>StatementId</code> value that you associated with the account when you granted it permission with <code>PutPermission</code>. You can find the <code>StatementId</code> by using <a>DescribeEventBus</a>.</p>
+    /// <p>Revokes the permission of another AWS account to be able to put events to the specified event bus. Specify the account to revoke by the <code>StatementId</code> value that you associated with the account when you granted it permission with <code>PutPermission</code>. You can find the <code>StatementId</code> by using <a>DescribeEventBus</a>.</p>
     async fn remove_permission(
         &self,
         input: RemovePermissionRequest,
@@ -2780,78 +2736,23 @@
         input: RemoveTargetsRequest,
     ) -> Result<RemoveTargetsResponse, RusotoError<RemoveTargetsError>>;
 
-    /// <p>Assigns one or more tags (key-value pairs) to the specified CloudWatch Events resource. Tags can help you organize and categorize your resources. You can also use them to scope user permissions by granting a user permission to access or change only resources with certain tag values. In CloudWatch Events, rules can be tagged.</p> <p>Tags don't have any semantic meaning to AWS and are interpreted strictly as strings of characters.</p> <p>You can use the <code>TagResource</code> action with a rule that already has tags. If you specify a new tag key for the rule, this tag is appended to the list of tags associated with the rule. If you specify a tag key that is already associated with the rule, the new tag value that you specify replaces the previous value for that tag.</p> <p>You can associate as many as 50 tags with a resource.</p>
+    /// <p>Assigns one or more tags (key-value pairs) to the specified EventBridge resource. Tags can help you organize and categorize your resources. You can also use them to scope user permissions by granting a user permission to access or change only resources with certain tag values. In EventBridge, rules can be tagged.</p> <p>Tags don't have any semantic meaning to AWS and are interpreted strictly as strings of characters.</p> <p>You can use the <code>TagResource</code> action with a rule that already has tags. If you specify a new tag key for the rule, this tag is appended to the list of tags associated with the rule. If you specify a tag key that is already associated with the rule, the new tag value that you specify replaces the previous value for that tag.</p> <p>You can associate as many as 50 tags with a resource.</p>
     async fn tag_resource(
         &self,
         input: TagResourceRequest,
     ) -> Result<TagResourceResponse, RusotoError<TagResourceError>>;
 
-    /// <p>Tests whether the specified event pattern matches the provided event.</p> <p>Most services in AWS treat : or / as the same character in Amazon Resource Names (ARNs). However, CloudWatch Events uses an exact match in event patterns and rules. Be sure to use the correct ARN characters when creating event patterns so that they match the ARN syntax in the event you want to match.</p>
+    /// <p>Tests whether the specified event pattern matches the provided event.</p> <p>Most services in AWS treat <code>:</code> or <code>/</code> as the same character in Amazon Resource Names (ARNs). However, EventBridge uses an exact match in event patterns and rules. Be sure to use the correct ARN characters when creating event patterns so that they match the ARN syntax in the event that you want to match.</p>
     async fn test_event_pattern(
         &self,
         input: TestEventPatternRequest,
     ) -> Result<TestEventPatternResponse, RusotoError<TestEventPatternError>>;
 
-    /// <p>Removes one or more tags from the specified CloudWatch Events resource. In CloudWatch Events, rules can be tagged.</p>
+    /// <p>Removes one or more tags from the specified EventBridge resource. In EventBridge, rules can be tagged.</p>
     async fn untag_resource(
         &self,
         input: UntagResourceRequest,
     ) -> Result<UntagResourceResponse, RusotoError<UntagResourceError>>;
-}
-/// A client for the Amazon CloudWatch Events API.
-#[derive(Clone)]
-pub struct CloudWatchEventsClient {
-    client: Client,
-    region: region::Region,
-}
-=======
-    /// <p><p>This is used by SaaS partners to write events to a customer&#39;s partner event bus.</p> <note> <p>AWS customers do not use this operation. Instead, AWS customers can use <a>PutEvents</a> to write custom events from their own applications to an event bus.</p> </note></p>
-    fn put_partner_events(
-        &self,
-        input: PutPartnerEventsRequest,
-    ) -> RusotoFuture<PutPartnerEventsResponse, PutPartnerEventsError>;
-
-    /// <p>Running <code>PutPermission</code> permits the specified AWS account or AWS organization to put events to the specified <i>event bus</i>. Rules in your account are triggered by these events arriving to an event bus in your account. </p> <p>For another account to send events to your account, that external account must have a rule with your account's event bus as a target.</p> <p>To enable multiple AWS accounts to put events to an event bus, run <code>PutPermission</code> once for each of these accounts. Or, if all the accounts are members of the same AWS organization, you can run <code>PutPermission</code> once specifying <code>Principal</code> as "*" and specifying the AWS organization ID in <code>Condition</code>, to grant permissions to all accounts in that organization.</p> <p>If you grant permissions using an organization, then accounts in that organization must specify a <code>RoleArn</code> with proper permissions when they use <code>PutTarget</code> to add your account's event bus as a target. For more information, see <a href="https://docs.aws.amazon.com/eventbridge/latest/userguide/eventbridge-cross-account-event-delivery.html">Sending and Receiving Events Between AWS Accounts</a> in the <i>Amazon EventBridge User Guide</i>.</p> <p>The permission policy on an event bus can't exceed 10 KB in size.</p>
-    fn put_permission(&self, input: PutPermissionRequest) -> RusotoFuture<(), PutPermissionError>;
-
-    /// <p>Creates or updates the specified rule. Rules are enabled by default or based on value of the state. You can disable a rule using <a>DisableRule</a>.</p> <p>A single rule watches for events from a single event bus. Events generated by AWS services go to your account's default event bus. Events generated by SaaS partner services or applications go to the matching partner event bus. If you have custom applications or services, you can specify whether their events go to your default event bus or a custom event bus that you have created. For more information, see <a>CreateEventBus</a>.</p> <p>If you're updating an existing rule, the rule is replaced with what you specify in this <code>PutRule</code> command. If you omit arguments in <code>PutRule</code>, the old values for those arguments aren't kept. Instead, they're replaced with null values.</p> <p>When you create or update a rule, incoming events might not immediately start matching to new or updated rules. Allow a short period of time for changes to take effect.</p> <p>A rule must contain at least an <code>EventPattern</code> or <code>ScheduleExpression</code>. Rules with <code>EventPatterns</code> are triggered when a matching event is observed. Rules with <code>ScheduleExpressions</code> self-trigger based on the given schedule. A rule can have both an <code>EventPattern</code> and a <code>ScheduleExpression</code>, in which case the rule triggers on matching events as well as on a schedule.</p> <p>When you initially create a rule, you can optionally assign one or more tags to the rule. Tags can help you organize and categorize your resources. You can also use them to scope user permissions, by granting a user permission to access or change only rules with certain tag values. To use the <code>PutRule</code> operation and assign tags, you must have both the <code>events:PutRule</code> and <code>events:TagResource</code> permissions.</p> <p>If you are updating an existing rule, any tags you specify in the <code>PutRule</code> operation are ignored. To update the tags of an existing rule, use <a>TagResource</a> and <a>UntagResource</a>.</p> <p>Most services in AWS treat <code>:</code> or <code>/</code> as the same character in Amazon Resource Names (ARNs). However, EventBridge uses an exact match in event patterns and rules. Be sure to use the correct ARN characters when creating event patterns so that they match the ARN syntax in the event that you want to match.</p> <p>In EventBridge, you could create rules that lead to infinite loops, where a rule is fired repeatedly. For example, a rule might detect that ACLs have changed on an S3 bucket, and trigger software to change them to the desired state. If you don't write the rule carefully, the subsequent change to the ACLs fires the rule again, creating an infinite loop.</p> <p>To prevent this, write the rules so that the triggered actions don't refire the same rule. For example, your rule could fire only if ACLs are found to be in a bad state, instead of after any change. </p> <p>An infinite loop can quickly cause higher than expected charges. We recommend that you use budgeting, which alerts you when charges exceed your specified limit. For more information, see <a href="https://docs.aws.amazon.com/awsaccountbilling/latest/aboutv2/budgets-managing-costs.html">Managing Your Costs with Budgets</a>.</p>
-    fn put_rule(&self, input: PutRuleRequest) -> RusotoFuture<PutRuleResponse, PutRuleError>;
-
-    /// <p>Adds the specified targets to the specified rule, or updates the targets if they're already associated with the rule.</p> <p>Targets are the resources that are invoked when a rule is triggered.</p> <p>You can configure the following as targets in EventBridge:</p> <ul> <li> <p>EC2 instances</p> </li> <li> <p>SSM Run Command</p> </li> <li> <p>SSM Automation</p> </li> <li> <p>AWS Lambda functions</p> </li> <li> <p>Data streams in Amazon Kinesis Data Streams</p> </li> <li> <p>Data delivery streams in Amazon Kinesis Data Firehose</p> </li> <li> <p>Amazon ECS tasks</p> </li> <li> <p>AWS Step Functions state machines</p> </li> <li> <p>AWS Batch jobs</p> </li> <li> <p>AWS CodeBuild projects</p> </li> <li> <p>Pipelines in AWS CodePipeline</p> </li> <li> <p>Amazon Inspector assessment templates</p> </li> <li> <p>Amazon SNS topics</p> </li> <li> <p>Amazon SQS queues, including FIFO queues</p> </li> <li> <p>The default event bus of another AWS account</p> </li> </ul> <p>Creating rules with built-in targets is supported only on the AWS Management Console. The built-in targets are <code>EC2 CreateSnapshot API call</code>, <code>EC2 RebootInstances API call</code>, <code>EC2 StopInstances API call</code>, and <code>EC2 TerminateInstances API call</code>. </p> <p>For some target types, <code>PutTargets</code> provides target-specific parameters. If the target is a Kinesis data stream, you can optionally specify which shard the event goes to by using the <code>KinesisParameters</code> argument. To invoke a command on multiple EC2 instances with one rule, you can use the <code>RunCommandParameters</code> field.</p> <p>To be able to make API calls against the resources that you own, Amazon EventBridge needs the appropriate permissions. For AWS Lambda and Amazon SNS resources, EventBridge relies on resource-based policies. For EC2 instances, Kinesis data streams, and AWS Step Functions state machines, EventBridge relies on IAM roles that you specify in the <code>RoleARN</code> argument in <code>PutTargets</code>. For more information, see <a href="https://docs.aws.amazon.com/eventbridge/latest/userguide/auth-and-access-control-eventbridge.html">Authentication and Access Control</a> in the <i>Amazon EventBridge User Guide</i>.</p> <p>If another AWS account is in the same Region and has granted you permission (using <code>PutPermission</code>), you can send events to that account. Set that account's event bus as a target of the rules in your account. To send the matched events to the other account, specify that account's event bus as the <code>Arn</code> value when you run <code>PutTargets</code>. If your account sends events to another account, your account is charged for each sent event. Each event sent to another account is charged as a custom event. The account receiving the event isn't charged. For more information, see <a href="https://aws.amazon.com/eventbridge/pricing/">Amazon EventBridge Pricing</a>.</p> <p>If you're setting an event bus in another account as the target and that account granted permission to your account through an organization instead of directly by the account ID, you must specify a <code>RoleArn</code> with proper permissions in the <code>Target</code> structure. For more information, see <a href="https://docs.aws.amazon.com/eventbridge/latest/userguide/eventbridge-cross-account-event-delivery.html">Sending and Receiving Events Between AWS Accounts</a> in the <i>Amazon EventBridge User Guide</i>.</p> <p>For more information about enabling cross-account events, see <a>PutPermission</a>.</p> <p> <code>Input</code>, <code>InputPath</code>, and <code>InputTransformer</code> are mutually exclusive and optional parameters of a target. When a rule is triggered due to a matched event:</p> <ul> <li> <p>If none of the following arguments are specified for a target, the entire event is passed to the target in JSON format (unless the target is Amazon EC2 Run Command or Amazon ECS task, in which case nothing from the event is passed to the target).</p> </li> <li> <p>If <code>Input</code> is specified in the form of valid JSON, then the matched event is overridden with this constant.</p> </li> <li> <p>If <code>InputPath</code> is specified in the form of JSONPath (for example, <code>$.detail</code>), only the part of the event specified in the path is passed to the target (for example, only the detail part of the event is passed).</p> </li> <li> <p>If <code>InputTransformer</code> is specified, one or more specified JSONPaths are extracted from the event and used as values in a template that you specify as the input to the target.</p> </li> </ul> <p>When you specify <code>InputPath</code> or <code>InputTransformer</code>, you must use JSON dot notation, not bracket notation.</p> <p>When you add targets to a rule and the associated rule triggers soon after, new or updated targets might not be immediately invoked. Allow a short period of time for changes to take effect.</p> <p>This action can partially fail if too many requests are made at the same time. If that happens, <code>FailedEntryCount</code> is nonzero in the response, and each entry in <code>FailedEntries</code> provides the ID of the failed target and the error code.</p>
-    fn put_targets(
-        &self,
-        input: PutTargetsRequest,
-    ) -> RusotoFuture<PutTargetsResponse, PutTargetsError>;
-
-    /// <p>Revokes the permission of another AWS account to be able to put events to the specified event bus. Specify the account to revoke by the <code>StatementId</code> value that you associated with the account when you granted it permission with <code>PutPermission</code>. You can find the <code>StatementId</code> by using <a>DescribeEventBus</a>.</p>
-    fn remove_permission(
-        &self,
-        input: RemovePermissionRequest,
-    ) -> RusotoFuture<(), RemovePermissionError>;
-
-    /// <p>Removes the specified targets from the specified rule. When the rule is triggered, those targets are no longer be invoked.</p> <p>When you remove a target, when the associated rule triggers, removed targets might continue to be invoked. Allow a short period of time for changes to take effect.</p> <p>This action can partially fail if too many requests are made at the same time. If that happens, <code>FailedEntryCount</code> is non-zero in the response and each entry in <code>FailedEntries</code> provides the ID of the failed target and the error code.</p>
-    fn remove_targets(
-        &self,
-        input: RemoveTargetsRequest,
-    ) -> RusotoFuture<RemoveTargetsResponse, RemoveTargetsError>;
-
-    /// <p>Assigns one or more tags (key-value pairs) to the specified EventBridge resource. Tags can help you organize and categorize your resources. You can also use them to scope user permissions by granting a user permission to access or change only resources with certain tag values. In EventBridge, rules can be tagged.</p> <p>Tags don't have any semantic meaning to AWS and are interpreted strictly as strings of characters.</p> <p>You can use the <code>TagResource</code> action with a rule that already has tags. If you specify a new tag key for the rule, this tag is appended to the list of tags associated with the rule. If you specify a tag key that is already associated with the rule, the new tag value that you specify replaces the previous value for that tag.</p> <p>You can associate as many as 50 tags with a resource.</p>
-    fn tag_resource(
-        &self,
-        input: TagResourceRequest,
-    ) -> RusotoFuture<TagResourceResponse, TagResourceError>;
-
-    /// <p>Tests whether the specified event pattern matches the provided event.</p> <p>Most services in AWS treat <code>:</code> or <code>/</code> as the same character in Amazon Resource Names (ARNs). However, EventBridge uses an exact match in event patterns and rules. Be sure to use the correct ARN characters when creating event patterns so that they match the ARN syntax in the event that you want to match.</p>
-    fn test_event_pattern(
-        &self,
-        input: TestEventPatternRequest,
-    ) -> RusotoFuture<TestEventPatternResponse, TestEventPatternError>;
-
-    /// <p>Removes one or more tags from the specified EventBridge resource. In EventBridge, rules can be tagged.</p>
-    fn untag_resource(
-        &self,
-        input: UntagResourceRequest,
-    ) -> RusotoFuture<UntagResourceResponse, UntagResourceError>;
 }
 /// A client for the Amazon EventBridge API.
 #[derive(Clone)]
@@ -2875,9 +2776,7 @@
     ) -> EventBridgeClient
     where
         P: ProvideAwsCredentials + Send + Sync + 'static,
-        P::Future: Send,
         D: DispatchSignedRequest + Send + Sync + 'static,
-        D::Future: Send,
     {
         Self::new_with_client(
             Client::new_with(credentials_provider, request_dispatcher),
@@ -2890,20 +2789,13 @@
     }
 }
 
-impl fmt::Debug for EventBridgeClient {
-    fn fmt(&self, f: &mut fmt::Formatter<'_>) -> fmt::Result {
-        f.debug_struct("EventBridgeClient")
-            .field("region", &self.region)
-            .finish()
-    }
-}
-
+#[async_trait]
 impl EventBridge for EventBridgeClient {
     /// <p><p>Activates a partner event source that has been deactivated. Once activated, your matching event bus will start receiving events from the event source.</p> <note> <p>This operation is performed by AWS customers, not by SaaS partners.</p> </note></p>
-    fn activate_event_source(
+    async fn activate_event_source(
         &self,
         input: ActivateEventSourceRequest,
-    ) -> RusotoFuture<(), ActivateEventSourceError> {
+    ) -> Result<(), RusotoError<ActivateEventSourceError>> {
         let mut request = SignedRequest::new("POST", "events", &self.region, "/");
 
         request.set_content_type("application/x-amz-json-1.1".to_owned());
@@ -2911,24 +2803,25 @@
         let encoded = serde_json::to_string(&input).unwrap();
         request.set_payload(Some(encoded));
 
-        self.client.sign_and_dispatch(request, |response| {
-            if response.status.is_success() {
-                Box::new(future::ok(::std::mem::drop(response)))
-            } else {
-                Box::new(
-                    response.buffer().from_err().and_then(|response| {
-                        Err(ActivateEventSourceError::from_response(response))
-                    }),
-                )
-            }
-        })
+        let mut response = self
+            .client
+            .sign_and_dispatch(request)
+            .await
+            .map_err(RusotoError::from)?;
+        if response.status.is_success() {
+            Ok(std::mem::drop(response))
+        } else {
+            let try_response = response.buffer().await;
+            let response = try_response.map_err(RusotoError::HttpDispatch)?;
+            Err(ActivateEventSourceError::from_response(response))
+        }
     }
 
     /// <p><p>Creates a new event bus within your account. This can be a custom event bus which you can use to receive events from your own custom applications and services, or it can be a partner event bus which can be matched to a partner event source.</p> <note> <p>This operation is used by AWS customers, not by SaaS partners.</p> </note></p>
-    fn create_event_bus(
+    async fn create_event_bus(
         &self,
         input: CreateEventBusRequest,
-    ) -> RusotoFuture<CreateEventBusResponse, CreateEventBusError> {
+    ) -> Result<CreateEventBusResponse, RusotoError<CreateEventBusError>> {
         let mut request = SignedRequest::new("POST", "events", &self.region, "/");
 
         request.set_content_type("application/x-amz-json-1.1".to_owned());
@@ -2936,28 +2829,26 @@
         let encoded = serde_json::to_string(&input).unwrap();
         request.set_payload(Some(encoded));
 
-        self.client.sign_and_dispatch(request, |response| {
-            if response.status.is_success() {
-                Box::new(response.buffer().from_err().and_then(|response| {
-                    proto::json::ResponsePayload::new(&response)
-                        .deserialize::<CreateEventBusResponse, _>()
-                }))
-            } else {
-                Box::new(
-                    response
-                        .buffer()
-                        .from_err()
-                        .and_then(|response| Err(CreateEventBusError::from_response(response))),
-                )
-            }
-        })
+        let mut response = self
+            .client
+            .sign_and_dispatch(request)
+            .await
+            .map_err(RusotoError::from)?;
+        if response.status.is_success() {
+            let response = response.buffer().await.map_err(RusotoError::HttpDispatch)?;
+            proto::json::ResponsePayload::new(&response).deserialize::<CreateEventBusResponse, _>()
+        } else {
+            let try_response = response.buffer().await;
+            let response = try_response.map_err(RusotoError::HttpDispatch)?;
+            Err(CreateEventBusError::from_response(response))
+        }
     }
 
     /// <p><p>Called by an SaaS partner to create a partner event source.</p> <note> <p>This operation is not used by AWS customers.</p> </note> <p>Each partner event source can be used by one AWS account to create a matching partner event bus in that AWS account. A SaaS partner must create one partner event source for each AWS account that wants to receive those event types. </p> <p>A partner event source creates events based on resources in the SaaS partner&#39;s service or application.</p> <p>An AWS account that creates a partner event bus that matches the partner event source can use that event bus to receive events from the partner, and then process them using AWS Events rules and targets.</p> <p>Partner event source names follow this format:</p> <p> <code>aws.partner/<i>partner<em>name</i>/<i>event</em>namespace</i>/<i>event<em>name</i> </code> </p> <ul> <li> <p> <i>partner</em>name</i> is determined during partner registration and identifies the partner to AWS customers.</p> </li> <li> <p>For <i>event<em>namespace</i>, we recommend that partners use a string that identifies the AWS customer within the partner&#39;s system. This should not be the customer&#39;s AWS account ID.</p> </li> <li> <p> <i>event</em>name</i> is determined by the partner, and should uniquely identify an event-generating resource within the partner system. This should help AWS customers decide whether to create an event bus to receive these events.</p> </li> </ul></p>
-    fn create_partner_event_source(
+    async fn create_partner_event_source(
         &self,
         input: CreatePartnerEventSourceRequest,
-    ) -> RusotoFuture<CreatePartnerEventSourceResponse, CreatePartnerEventSourceError> {
+    ) -> Result<CreatePartnerEventSourceResponse, RusotoError<CreatePartnerEventSourceError>> {
         let mut request = SignedRequest::new("POST", "events", &self.region, "/");
 
         request.set_content_type("application/x-amz-json-1.1".to_owned());
@@ -2965,25 +2856,27 @@
         let encoded = serde_json::to_string(&input).unwrap();
         request.set_payload(Some(encoded));
 
-        self.client.sign_and_dispatch(request, |response| {
-            if response.status.is_success() {
-                Box::new(response.buffer().from_err().and_then(|response| {
-                    proto::json::ResponsePayload::new(&response)
-                        .deserialize::<CreatePartnerEventSourceResponse, _>()
-                }))
-            } else {
-                Box::new(response.buffer().from_err().and_then(|response| {
-                    Err(CreatePartnerEventSourceError::from_response(response))
-                }))
-            }
-        })
+        let mut response = self
+            .client
+            .sign_and_dispatch(request)
+            .await
+            .map_err(RusotoError::from)?;
+        if response.status.is_success() {
+            let response = response.buffer().await.map_err(RusotoError::HttpDispatch)?;
+            proto::json::ResponsePayload::new(&response)
+                .deserialize::<CreatePartnerEventSourceResponse, _>()
+        } else {
+            let try_response = response.buffer().await;
+            let response = try_response.map_err(RusotoError::HttpDispatch)?;
+            Err(CreatePartnerEventSourceError::from_response(response))
+        }
     }
 
     /// <p>An AWS customer uses this operation to temporarily stop receiving events from the specified partner event source. The matching event bus isn't deleted. </p> <p>When you deactivate a partner event source, the source goes into <code>PENDING</code> state. If it remains in <code>PENDING</code> state for more than two weeks, it's deleted.</p> <p>To activate a deactivated partner event source, use <a>ActivateEventSource</a>.</p>
-    fn deactivate_event_source(
+    async fn deactivate_event_source(
         &self,
         input: DeactivateEventSourceRequest,
-    ) -> RusotoFuture<(), DeactivateEventSourceError> {
+    ) -> Result<(), RusotoError<DeactivateEventSourceError>> {
         let mut request = SignedRequest::new("POST", "events", &self.region, "/");
 
         request.set_content_type("application/x-amz-json-1.1".to_owned());
@@ -2991,24 +2884,25 @@
         let encoded = serde_json::to_string(&input).unwrap();
         request.set_payload(Some(encoded));
 
-        self.client.sign_and_dispatch(request, |response| {
-            if response.status.is_success() {
-                Box::new(future::ok(::std::mem::drop(response)))
-            } else {
-                Box::new(
-                    response.buffer().from_err().and_then(|response| {
-                        Err(DeactivateEventSourceError::from_response(response))
-                    }),
-                )
-            }
-        })
+        let mut response = self
+            .client
+            .sign_and_dispatch(request)
+            .await
+            .map_err(RusotoError::from)?;
+        if response.status.is_success() {
+            Ok(std::mem::drop(response))
+        } else {
+            let try_response = response.buffer().await;
+            let response = try_response.map_err(RusotoError::HttpDispatch)?;
+            Err(DeactivateEventSourceError::from_response(response))
+        }
     }
 
     /// <p><p>Deletes the specified custom event bus or partner event bus. All rules associated with this event bus are also deleted. You can&#39;t delete your account&#39;s default event bus.</p> <note> <p>This operation is performed by AWS customers, not by SaaS partners.</p> </note></p>
-    fn delete_event_bus(
+    async fn delete_event_bus(
         &self,
         input: DeleteEventBusRequest,
-    ) -> RusotoFuture<(), DeleteEventBusError> {
+    ) -> Result<(), RusotoError<DeleteEventBusError>> {
         let mut request = SignedRequest::new("POST", "events", &self.region, "/");
 
         request.set_content_type("application/x-amz-json-1.1".to_owned());
@@ -3016,72 +2910,51 @@
         let encoded = serde_json::to_string(&input).unwrap();
         request.set_payload(Some(encoded));
 
-        self.client.sign_and_dispatch(request, |response| {
-            if response.status.is_success() {
-                Box::new(future::ok(::std::mem::drop(response)))
-            } else {
-                Box::new(
-                    response
-                        .buffer()
-                        .from_err()
-                        .and_then(|response| Err(DeleteEventBusError::from_response(response))),
-                )
-            }
-        })
+        let mut response = self
+            .client
+            .sign_and_dispatch(request)
+            .await
+            .map_err(RusotoError::from)?;
+        if response.status.is_success() {
+            Ok(std::mem::drop(response))
+        } else {
+            let try_response = response.buffer().await;
+            let response = try_response.map_err(RusotoError::HttpDispatch)?;
+            Err(DeleteEventBusError::from_response(response))
+        }
     }
 
     /// <p>This operation is used by SaaS partners to delete a partner event source. AWS customers don't use this operation.</p> <p>When you delete an event source, the status of the corresponding partner event bus in the AWS customer account becomes <code>DELETED</code>.</p>
-    fn delete_partner_event_source(
+    async fn delete_partner_event_source(
         &self,
         input: DeletePartnerEventSourceRequest,
-    ) -> RusotoFuture<(), DeletePartnerEventSourceError> {
+    ) -> Result<(), RusotoError<DeletePartnerEventSourceError>> {
         let mut request = SignedRequest::new("POST", "events", &self.region, "/");
->>>>>>> f58d1ce6
 
         request.set_content_type("application/x-amz-json-1.1".to_owned());
         request.add_header("x-amz-target", "AWSEvents.DeletePartnerEventSource");
         let encoded = serde_json::to_string(&input).unwrap();
         request.set_payload(Some(encoded));
 
-<<<<<<< HEAD
-    pub fn new_with<P, D>(
-        request_dispatcher: D,
-        credentials_provider: P,
-        region: region::Region,
-    ) -> CloudWatchEventsClient
-    where
-        P: ProvideAwsCredentials + Send + Sync + 'static,
-        D: DispatchSignedRequest + Send + Sync + 'static,
-    {
-        CloudWatchEventsClient {
-            client: Client::new_with(credentials_provider, request_dispatcher),
-            region,
-        }
-=======
-        self.client.sign_and_dispatch(request, |response| {
-            if response.status.is_success() {
-                Box::new(future::ok(::std::mem::drop(response)))
-            } else {
-                Box::new(response.buffer().from_err().and_then(|response| {
-                    Err(DeletePartnerEventSourceError::from_response(response))
-                }))
-            }
-        })
->>>>>>> f58d1ce6
-    }
-
-<<<<<<< HEAD
-#[async_trait]
-impl CloudWatchEvents for CloudWatchEventsClient {
-    /// <p>Deletes the specified rule.</p> <p>Before you can delete the rule, you must remove all targets, using <a>RemoveTargets</a>.</p> <p>When you delete a rule, incoming events might continue to match to the deleted rule. Allow a short period of time for changes to take effect.</p> <p>Managed rules are rules created and managed by another AWS service on your behalf. These rules are created by those other AWS services to support functionality in those services. You can delete these rules using the <code>Force</code> option, but you should do so only if you are sure the other service is not still using that rule.</p>
+        let mut response = self
+            .client
+            .sign_and_dispatch(request)
+            .await
+            .map_err(RusotoError::from)?;
+        if response.status.is_success() {
+            Ok(std::mem::drop(response))
+        } else {
+            let try_response = response.buffer().await;
+            let response = try_response.map_err(RusotoError::HttpDispatch)?;
+            Err(DeletePartnerEventSourceError::from_response(response))
+        }
+    }
+
+    /// <p>Deletes the specified rule.</p> <p>Before you can delete the rule, you must remove all targets, using <a>RemoveTargets</a>.</p> <p>When you delete a rule, incoming events might continue to match to the deleted rule. Allow a short period of time for changes to take effect.</p> <p>Managed rules are rules created and managed by another AWS service on your behalf. These rules are created by those other AWS services to support functionality in those services. You can delete these rules using the <code>Force</code> option, but you should do so only if you're sure that the other service isn't still using that rule.</p>
     async fn delete_rule(
         &self,
         input: DeleteRuleRequest,
     ) -> Result<(), RusotoError<DeleteRuleError>> {
-=======
-    /// <p>Deletes the specified rule.</p> <p>Before you can delete the rule, you must remove all targets, using <a>RemoveTargets</a>.</p> <p>When you delete a rule, incoming events might continue to match to the deleted rule. Allow a short period of time for changes to take effect.</p> <p>Managed rules are rules created and managed by another AWS service on your behalf. These rules are created by those other AWS services to support functionality in those services. You can delete these rules using the <code>Force</code> option, but you should do so only if you're sure that the other service isn't still using that rule.</p>
-    fn delete_rule(&self, input: DeleteRuleRequest) -> RusotoFuture<(), DeleteRuleError> {
->>>>>>> f58d1ce6
         let mut request = SignedRequest::new("POST", "events", &self.region, "/");
 
         request.set_content_type("application/x-amz-json-1.1".to_owned());
@@ -3103,18 +2976,11 @@
         }
     }
 
-<<<<<<< HEAD
-    /// <p>Displays the external AWS accounts that are permitted to write events to your account using your account's event bus, and the associated policy. To enable your account to receive events from other accounts, use <a>PutPermission</a>.</p>
+    /// <p>Displays details about an event bus in your account. This can include the external AWS accounts that are permitted to write events to your default event bus, and the associated policy. For custom event buses and partner event buses, it displays the name, ARN, policy, state, and creation time.</p> <p> To enable your account to receive events from other accounts on its default event bus, use <a>PutPermission</a>.</p> <p>For more information about partner event buses, see <a>CreateEventBus</a>.</p>
     async fn describe_event_bus(
         &self,
+        input: DescribeEventBusRequest,
     ) -> Result<DescribeEventBusResponse, RusotoError<DescribeEventBusError>> {
-=======
-    /// <p>Displays details about an event bus in your account. This can include the external AWS accounts that are permitted to write events to your default event bus, and the associated policy. For custom event buses and partner event buses, it displays the name, ARN, policy, state, and creation time.</p> <p> To enable your account to receive events from other accounts on its default event bus, use <a>PutPermission</a>.</p> <p>For more information about partner event buses, see <a>CreateEventBus</a>.</p>
-    fn describe_event_bus(
-        &self,
-        input: DescribeEventBusRequest,
-    ) -> RusotoFuture<DescribeEventBusResponse, DescribeEventBusError> {
->>>>>>> f58d1ce6
         let mut request = SignedRequest::new("POST", "events", &self.region, "/");
 
         request.set_content_type("application/x-amz-json-1.1".to_owned());
@@ -3138,15 +3004,11 @@
         }
     }
 
-<<<<<<< HEAD
-    /// <p>Describes the specified rule.</p> <p>DescribeRule does not list the targets of a rule. To see the targets associated with a rule, use <a>ListTargetsByRule</a>.</p>
-    async fn describe_rule(
-=======
     /// <p><p>This operation lists details about a partner event source that is shared with your account.</p> <note> <p>This operation is run by AWS customers, not by SaaS partners.</p> </note></p>
-    fn describe_event_source(
+    async fn describe_event_source(
         &self,
         input: DescribeEventSourceRequest,
-    ) -> RusotoFuture<DescribeEventSourceResponse, DescribeEventSourceError> {
+    ) -> Result<DescribeEventSourceResponse, RusotoError<DescribeEventSourceError>> {
         let mut request = SignedRequest::new("POST", "events", &self.region, "/");
 
         request.set_content_type("application/x-amz-json-1.1".to_owned());
@@ -3154,27 +3016,28 @@
         let encoded = serde_json::to_string(&input).unwrap();
         request.set_payload(Some(encoded));
 
-        self.client.sign_and_dispatch(request, |response| {
-            if response.status.is_success() {
-                Box::new(response.buffer().from_err().and_then(|response| {
-                    proto::json::ResponsePayload::new(&response)
-                        .deserialize::<DescribeEventSourceResponse, _>()
-                }))
-            } else {
-                Box::new(
-                    response.buffer().from_err().and_then(|response| {
-                        Err(DescribeEventSourceError::from_response(response))
-                    }),
-                )
-            }
-        })
+        let mut response = self
+            .client
+            .sign_and_dispatch(request)
+            .await
+            .map_err(RusotoError::from)?;
+        if response.status.is_success() {
+            let response = response.buffer().await.map_err(RusotoError::HttpDispatch)?;
+            proto::json::ResponsePayload::new(&response)
+                .deserialize::<DescribeEventSourceResponse, _>()
+        } else {
+            let try_response = response.buffer().await;
+            let response = try_response.map_err(RusotoError::HttpDispatch)?;
+            Err(DescribeEventSourceError::from_response(response))
+        }
     }
 
     /// <p><p>An SaaS partner can use this operation to list details about a partner event source that they have created.</p> <note> <p>AWS customers do not use this operation. Instead, AWS customers can use <a>DescribeEventSource</a> to see details about a partner event source that is shared with them.</p> </note></p>
-    fn describe_partner_event_source(
+    async fn describe_partner_event_source(
         &self,
         input: DescribePartnerEventSourceRequest,
-    ) -> RusotoFuture<DescribePartnerEventSourceResponse, DescribePartnerEventSourceError> {
+    ) -> Result<DescribePartnerEventSourceResponse, RusotoError<DescribePartnerEventSourceError>>
+    {
         let mut request = SignedRequest::new("POST", "events", &self.region, "/");
 
         request.set_content_type("application/x-amz-json-1.1".to_owned());
@@ -3182,23 +3045,24 @@
         let encoded = serde_json::to_string(&input).unwrap();
         request.set_payload(Some(encoded));
 
-        self.client.sign_and_dispatch(request, |response| {
-            if response.status.is_success() {
-                Box::new(response.buffer().from_err().and_then(|response| {
-                    proto::json::ResponsePayload::new(&response)
-                        .deserialize::<DescribePartnerEventSourceResponse, _>()
-                }))
-            } else {
-                Box::new(response.buffer().from_err().and_then(|response| {
-                    Err(DescribePartnerEventSourceError::from_response(response))
-                }))
-            }
-        })
+        let mut response = self
+            .client
+            .sign_and_dispatch(request)
+            .await
+            .map_err(RusotoError::from)?;
+        if response.status.is_success() {
+            let response = response.buffer().await.map_err(RusotoError::HttpDispatch)?;
+            proto::json::ResponsePayload::new(&response)
+                .deserialize::<DescribePartnerEventSourceResponse, _>()
+        } else {
+            let try_response = response.buffer().await;
+            let response = try_response.map_err(RusotoError::HttpDispatch)?;
+            Err(DescribePartnerEventSourceError::from_response(response))
+        }
     }
 
     /// <p>Describes the specified rule.</p> <p> <code>DescribeRule</code> doesn't list the targets of a rule. To see the targets associated with a rule, use <a>ListTargetsByRule</a>.</p>
-    fn describe_rule(
->>>>>>> f58d1ce6
+    async fn describe_rule(
         &self,
         input: DescribeRuleRequest,
     ) -> Result<DescribeRuleResponse, RusotoError<DescribeRuleError>> {
@@ -3224,16 +3088,11 @@
         }
     }
 
-<<<<<<< HEAD
-    /// <p>Disables the specified rule. A disabled rule won't match any events, and won't self-trigger if it has a schedule expression.</p> <p>When you disable a rule, incoming events might continue to match to the disabled rule. Allow a short period of time for changes to take effect.</p>
+    /// <p>Disables the specified rule. A disabled rule won't match any events and won't self-trigger if it has a schedule expression.</p> <p>When you disable a rule, incoming events might continue to match to the disabled rule. Allow a short period of time for changes to take effect.</p>
     async fn disable_rule(
         &self,
         input: DisableRuleRequest,
     ) -> Result<(), RusotoError<DisableRuleError>> {
-=======
-    /// <p>Disables the specified rule. A disabled rule won't match any events and won't self-trigger if it has a schedule expression.</p> <p>When you disable a rule, incoming events might continue to match to the disabled rule. Allow a short period of time for changes to take effect.</p>
-    fn disable_rule(&self, input: DisableRuleRequest) -> RusotoFuture<(), DisableRuleError> {
->>>>>>> f58d1ce6
         let mut request = SignedRequest::new("POST", "events", &self.region, "/");
 
         request.set_content_type("application/x-amz-json-1.1".to_owned());
@@ -3255,16 +3114,11 @@
         }
     }
 
-<<<<<<< HEAD
-    /// <p>Enables the specified rule. If the rule does not exist, the operation fails.</p> <p>When you enable a rule, incoming events might not immediately start matching to a newly enabled rule. Allow a short period of time for changes to take effect.</p>
+    /// <p>Enables the specified rule. If the rule doesn't exist, the operation fails.</p> <p>When you enable a rule, incoming events might not immediately start matching to a newly enabled rule. Allow a short period of time for changes to take effect.</p>
     async fn enable_rule(
         &self,
         input: EnableRuleRequest,
     ) -> Result<(), RusotoError<EnableRuleError>> {
-=======
-    /// <p>Enables the specified rule. If the rule doesn't exist, the operation fails.</p> <p>When you enable a rule, incoming events might not immediately start matching to a newly enabled rule. Allow a short period of time for changes to take effect.</p>
-    fn enable_rule(&self, input: EnableRuleRequest) -> RusotoFuture<(), EnableRuleError> {
->>>>>>> f58d1ce6
         let mut request = SignedRequest::new("POST", "events", &self.region, "/");
 
         request.set_content_type("application/x-amz-json-1.1".to_owned());
@@ -3286,15 +3140,11 @@
         }
     }
 
-<<<<<<< HEAD
-    /// <p>Lists the rules for the specified target. You can see which of the rules in Amazon CloudWatch Events can invoke a specific target in your account.</p>
-    async fn list_rule_names_by_target(
-=======
     /// <p><p>Lists all the event buses in your account, including the default event bus, custom event buses, and partner event buses.</p> <note> <p>This operation is run by AWS customers, not by SaaS partners.</p> </note></p>
-    fn list_event_buses(
+    async fn list_event_buses(
         &self,
         input: ListEventBusesRequest,
-    ) -> RusotoFuture<ListEventBusesResponse, ListEventBusesError> {
+    ) -> Result<ListEventBusesResponse, RusotoError<ListEventBusesError>> {
         let mut request = SignedRequest::new("POST", "events", &self.region, "/");
 
         request.set_content_type("application/x-amz-json-1.1".to_owned());
@@ -3302,28 +3152,26 @@
         let encoded = serde_json::to_string(&input).unwrap();
         request.set_payload(Some(encoded));
 
-        self.client.sign_and_dispatch(request, |response| {
-            if response.status.is_success() {
-                Box::new(response.buffer().from_err().and_then(|response| {
-                    proto::json::ResponsePayload::new(&response)
-                        .deserialize::<ListEventBusesResponse, _>()
-                }))
-            } else {
-                Box::new(
-                    response
-                        .buffer()
-                        .from_err()
-                        .and_then(|response| Err(ListEventBusesError::from_response(response))),
-                )
-            }
-        })
+        let mut response = self
+            .client
+            .sign_and_dispatch(request)
+            .await
+            .map_err(RusotoError::from)?;
+        if response.status.is_success() {
+            let response = response.buffer().await.map_err(RusotoError::HttpDispatch)?;
+            proto::json::ResponsePayload::new(&response).deserialize::<ListEventBusesResponse, _>()
+        } else {
+            let try_response = response.buffer().await;
+            let response = try_response.map_err(RusotoError::HttpDispatch)?;
+            Err(ListEventBusesError::from_response(response))
+        }
     }
 
     /// <p><p>You can use this to see all the partner event sources that have been shared with your AWS account. For more information about partner event sources, see <a>CreateEventBus</a>.</p> <note> <p>This operation is run by AWS customers, not by SaaS partners.</p> </note></p>
-    fn list_event_sources(
+    async fn list_event_sources(
         &self,
         input: ListEventSourcesRequest,
-    ) -> RusotoFuture<ListEventSourcesResponse, ListEventSourcesError> {
+    ) -> Result<ListEventSourcesResponse, RusotoError<ListEventSourcesError>> {
         let mut request = SignedRequest::new("POST", "events", &self.region, "/");
 
         request.set_content_type("application/x-amz-json-1.1".to_owned());
@@ -3331,29 +3179,30 @@
         let encoded = serde_json::to_string(&input).unwrap();
         request.set_payload(Some(encoded));
 
-        self.client.sign_and_dispatch(request, |response| {
-            if response.status.is_success() {
-                Box::new(response.buffer().from_err().and_then(|response| {
-                    proto::json::ResponsePayload::new(&response)
-                        .deserialize::<ListEventSourcesResponse, _>()
-                }))
-            } else {
-                Box::new(
-                    response
-                        .buffer()
-                        .from_err()
-                        .and_then(|response| Err(ListEventSourcesError::from_response(response))),
-                )
-            }
-        })
+        let mut response = self
+            .client
+            .sign_and_dispatch(request)
+            .await
+            .map_err(RusotoError::from)?;
+        if response.status.is_success() {
+            let response = response.buffer().await.map_err(RusotoError::HttpDispatch)?;
+            proto::json::ResponsePayload::new(&response)
+                .deserialize::<ListEventSourcesResponse, _>()
+        } else {
+            let try_response = response.buffer().await;
+            let response = try_response.map_err(RusotoError::HttpDispatch)?;
+            Err(ListEventSourcesError::from_response(response))
+        }
     }
 
     /// <p><p>An SaaS partner can use this operation to display the AWS account ID that a particular partner event source name is associated with.</p> <note> <p>This operation is used by SaaS partners, not by AWS customers.</p> </note></p>
-    fn list_partner_event_source_accounts(
+    async fn list_partner_event_source_accounts(
         &self,
         input: ListPartnerEventSourceAccountsRequest,
-    ) -> RusotoFuture<ListPartnerEventSourceAccountsResponse, ListPartnerEventSourceAccountsError>
-    {
+    ) -> Result<
+        ListPartnerEventSourceAccountsResponse,
+        RusotoError<ListPartnerEventSourceAccountsError>,
+    > {
         let mut request = SignedRequest::new("POST", "events", &self.region, "/");
 
         request.set_content_type("application/x-amz-json-1.1".to_owned());
@@ -3361,25 +3210,27 @@
         let encoded = serde_json::to_string(&input).unwrap();
         request.set_payload(Some(encoded));
 
-        self.client.sign_and_dispatch(request, |response| {
-            if response.status.is_success() {
-                Box::new(response.buffer().from_err().and_then(|response| {
-                    proto::json::ResponsePayload::new(&response)
-                        .deserialize::<ListPartnerEventSourceAccountsResponse, _>()
-                }))
-            } else {
-                Box::new(response.buffer().from_err().and_then(|response| {
-                    Err(ListPartnerEventSourceAccountsError::from_response(response))
-                }))
-            }
-        })
+        let mut response = self
+            .client
+            .sign_and_dispatch(request)
+            .await
+            .map_err(RusotoError::from)?;
+        if response.status.is_success() {
+            let response = response.buffer().await.map_err(RusotoError::HttpDispatch)?;
+            proto::json::ResponsePayload::new(&response)
+                .deserialize::<ListPartnerEventSourceAccountsResponse, _>()
+        } else {
+            let try_response = response.buffer().await;
+            let response = try_response.map_err(RusotoError::HttpDispatch)?;
+            Err(ListPartnerEventSourceAccountsError::from_response(response))
+        }
     }
 
     /// <p><p>An SaaS partner can use this operation to list all the partner event source names that they have created.</p> <note> <p>This operation is not used by AWS customers.</p> </note></p>
-    fn list_partner_event_sources(
+    async fn list_partner_event_sources(
         &self,
         input: ListPartnerEventSourcesRequest,
-    ) -> RusotoFuture<ListPartnerEventSourcesResponse, ListPartnerEventSourcesError> {
+    ) -> Result<ListPartnerEventSourcesResponse, RusotoError<ListPartnerEventSourcesError>> {
         let mut request = SignedRequest::new("POST", "events", &self.region, "/");
 
         request.set_content_type("application/x-amz-json-1.1".to_owned());
@@ -3387,23 +3238,24 @@
         let encoded = serde_json::to_string(&input).unwrap();
         request.set_payload(Some(encoded));
 
-        self.client.sign_and_dispatch(request, |response| {
-            if response.status.is_success() {
-                Box::new(response.buffer().from_err().and_then(|response| {
-                    proto::json::ResponsePayload::new(&response)
-                        .deserialize::<ListPartnerEventSourcesResponse, _>()
-                }))
-            } else {
-                Box::new(response.buffer().from_err().and_then(|response| {
-                    Err(ListPartnerEventSourcesError::from_response(response))
-                }))
-            }
-        })
+        let mut response = self
+            .client
+            .sign_and_dispatch(request)
+            .await
+            .map_err(RusotoError::from)?;
+        if response.status.is_success() {
+            let response = response.buffer().await.map_err(RusotoError::HttpDispatch)?;
+            proto::json::ResponsePayload::new(&response)
+                .deserialize::<ListPartnerEventSourcesResponse, _>()
+        } else {
+            let try_response = response.buffer().await;
+            let response = try_response.map_err(RusotoError::HttpDispatch)?;
+            Err(ListPartnerEventSourcesError::from_response(response))
+        }
     }
 
     /// <p>Lists the rules for the specified target. You can see which rules can invoke a specific target in your account.</p>
-    fn list_rule_names_by_target(
->>>>>>> f58d1ce6
+    async fn list_rule_names_by_target(
         &self,
         input: ListRuleNamesByTargetRequest,
     ) -> Result<ListRuleNamesByTargetResponse, RusotoError<ListRuleNamesByTargetError>> {
@@ -3430,13 +3282,8 @@
         }
     }
 
-<<<<<<< HEAD
-    /// <p>Lists your Amazon CloudWatch Events rules. You can either list all the rules or you can provide a prefix to match to the rule names.</p> <p>ListRules does not list the targets of a rule. To see the targets associated with a rule, use <a>ListTargetsByRule</a>.</p>
+    /// <p>Lists your EventBridge rules. You can either list all the rules or provide a prefix to match to the rule names.</p> <p> <code>ListRules</code> doesn't list the targets of a rule. To see the targets associated with a rule, use <a>ListTargetsByRule</a>.</p>
     async fn list_rules(
-=======
-    /// <p>Lists your EventBridge rules. You can either list all the rules or provide a prefix to match to the rule names.</p> <p> <code>ListRules</code> doesn't list the targets of a rule. To see the targets associated with a rule, use <a>ListTargetsByRule</a>.</p>
-    fn list_rules(
->>>>>>> f58d1ce6
         &self,
         input: ListRulesRequest,
     ) -> Result<ListRulesResponse, RusotoError<ListRulesError>> {
@@ -3462,13 +3309,8 @@
         }
     }
 
-<<<<<<< HEAD
-    /// <p>Displays the tags associated with a CloudWatch Events resource. In CloudWatch Events, rules can be tagged.</p>
+    /// <p>Displays the tags associated with an EventBridge resource. In EventBridge, rules can be tagged.</p>
     async fn list_tags_for_resource(
-=======
-    /// <p>Displays the tags associated with an EventBridge resource. In EventBridge, rules can be tagged.</p>
-    fn list_tags_for_resource(
->>>>>>> f58d1ce6
         &self,
         input: ListTagsForResourceRequest,
     ) -> Result<ListTagsForResourceResponse, RusotoError<ListTagsForResourceError>> {
@@ -3523,13 +3365,8 @@
         }
     }
 
-<<<<<<< HEAD
-    /// <p>Sends custom events to Amazon CloudWatch Events so that they can be matched to rules.</p>
+    /// <p>Sends custom events to EventBridge so that they can be matched to rules. These events can be from your custom applications and services.</p>
     async fn put_events(
-=======
-    /// <p>Sends custom events to EventBridge so that they can be matched to rules. These events can be from your custom applications and services.</p>
-    fn put_events(
->>>>>>> f58d1ce6
         &self,
         input: PutEventsRequest,
     ) -> Result<PutEventsResponse, RusotoError<PutEventsError>> {
@@ -3555,18 +3392,11 @@
         }
     }
 
-<<<<<<< HEAD
-    /// <p>Running <code>PutPermission</code> permits the specified AWS account or AWS organization to put events to your account's default <i>event bus</i>. CloudWatch Events rules in your account are triggered by these events arriving to your default event bus. </p> <p>For another account to send events to your account, that external account must have a CloudWatch Events rule with your account's default event bus as a target.</p> <p>To enable multiple AWS accounts to put events to your default event bus, run <code>PutPermission</code> once for each of these accounts. Or, if all the accounts are members of the same AWS organization, you can run <code>PutPermission</code> once specifying <code>Principal</code> as "*" and specifying the AWS organization ID in <code>Condition</code>, to grant permissions to all accounts in that organization.</p> <p>If you grant permissions using an organization, then accounts in that organization must specify a <code>RoleArn</code> with proper permissions when they use <code>PutTarget</code> to add your account's event bus as a target. For more information, see <a href="https://docs.aws.amazon.com/AmazonCloudWatch/latest/events/CloudWatchEvents-CrossAccountEventDelivery.html">Sending and Receiving Events Between AWS Accounts</a> in the <i>Amazon CloudWatch Events User Guide</i>.</p> <p>The permission policy on the default event bus cannot exceed 10 KB in size.</p>
-    async fn put_permission(
-        &self,
-        input: PutPermissionRequest,
-    ) -> Result<(), RusotoError<PutPermissionError>> {
-=======
     /// <p><p>This is used by SaaS partners to write events to a customer&#39;s partner event bus.</p> <note> <p>AWS customers do not use this operation. Instead, AWS customers can use <a>PutEvents</a> to write custom events from their own applications to an event bus.</p> </note></p>
-    fn put_partner_events(
+    async fn put_partner_events(
         &self,
         input: PutPartnerEventsRequest,
-    ) -> RusotoFuture<PutPartnerEventsResponse, PutPartnerEventsError> {
+    ) -> Result<PutPartnerEventsResponse, RusotoError<PutPartnerEventsError>> {
         let mut request = SignedRequest::new("POST", "events", &self.region, "/");
 
         request.set_content_type("application/x-amz-json-1.1".to_owned());
@@ -3574,26 +3404,27 @@
         let encoded = serde_json::to_string(&input).unwrap();
         request.set_payload(Some(encoded));
 
-        self.client.sign_and_dispatch(request, |response| {
-            if response.status.is_success() {
-                Box::new(response.buffer().from_err().and_then(|response| {
-                    proto::json::ResponsePayload::new(&response)
-                        .deserialize::<PutPartnerEventsResponse, _>()
-                }))
-            } else {
-                Box::new(
-                    response
-                        .buffer()
-                        .from_err()
-                        .and_then(|response| Err(PutPartnerEventsError::from_response(response))),
-                )
-            }
-        })
+        let mut response = self
+            .client
+            .sign_and_dispatch(request)
+            .await
+            .map_err(RusotoError::from)?;
+        if response.status.is_success() {
+            let response = response.buffer().await.map_err(RusotoError::HttpDispatch)?;
+            proto::json::ResponsePayload::new(&response)
+                .deserialize::<PutPartnerEventsResponse, _>()
+        } else {
+            let try_response = response.buffer().await;
+            let response = try_response.map_err(RusotoError::HttpDispatch)?;
+            Err(PutPartnerEventsError::from_response(response))
+        }
     }
 
     /// <p>Running <code>PutPermission</code> permits the specified AWS account or AWS organization to put events to the specified <i>event bus</i>. Rules in your account are triggered by these events arriving to an event bus in your account. </p> <p>For another account to send events to your account, that external account must have a rule with your account's event bus as a target.</p> <p>To enable multiple AWS accounts to put events to an event bus, run <code>PutPermission</code> once for each of these accounts. Or, if all the accounts are members of the same AWS organization, you can run <code>PutPermission</code> once specifying <code>Principal</code> as "*" and specifying the AWS organization ID in <code>Condition</code>, to grant permissions to all accounts in that organization.</p> <p>If you grant permissions using an organization, then accounts in that organization must specify a <code>RoleArn</code> with proper permissions when they use <code>PutTarget</code> to add your account's event bus as a target. For more information, see <a href="https://docs.aws.amazon.com/eventbridge/latest/userguide/eventbridge-cross-account-event-delivery.html">Sending and Receiving Events Between AWS Accounts</a> in the <i>Amazon EventBridge User Guide</i>.</p> <p>The permission policy on an event bus can't exceed 10 KB in size.</p>
-    fn put_permission(&self, input: PutPermissionRequest) -> RusotoFuture<(), PutPermissionError> {
->>>>>>> f58d1ce6
+    async fn put_permission(
+        &self,
+        input: PutPermissionRequest,
+    ) -> Result<(), RusotoError<PutPermissionError>> {
         let mut request = SignedRequest::new("POST", "events", &self.region, "/");
 
         request.set_content_type("application/x-amz-json-1.1".to_owned());
@@ -3615,16 +3446,11 @@
         }
     }
 
-<<<<<<< HEAD
-    /// <p>Creates or updates the specified rule. Rules are enabled by default, or based on value of the state. You can disable a rule using <a>DisableRule</a>.</p> <p>If you are updating an existing rule, the rule is replaced with what you specify in this <code>PutRule</code> command. If you omit arguments in <code>PutRule</code>, the old values for those arguments are not kept. Instead, they are replaced with null values.</p> <p>When you create or update a rule, incoming events might not immediately start matching to new or updated rules. Allow a short period of time for changes to take effect.</p> <p>A rule must contain at least an EventPattern or ScheduleExpression. Rules with EventPatterns are triggered when a matching event is observed. Rules with ScheduleExpressions self-trigger based on the given schedule. A rule can have both an EventPattern and a ScheduleExpression, in which case the rule triggers on matching events as well as on a schedule.</p> <p>When you initially create a rule, you can optionally assign one or more tags to the rule. Tags can help you organize and categorize your resources. You can also use them to scope user permissions, by granting a user permission to access or change only rules with certain tag values. To use the <code>PutRule</code> operation and assign tags, you must have both the <code>events:PutRule</code> and <code>events:TagResource</code> permissions.</p> <p>If you are updating an existing rule, any tags you specify in the <code>PutRule</code> operation are ignored. To update the tags of an existing rule, use <a>TagResource</a> and <a>UntagResource</a>.</p> <p>Most services in AWS treat : or / as the same character in Amazon Resource Names (ARNs). However, CloudWatch Events uses an exact match in event patterns and rules. Be sure to use the correct ARN characters when creating event patterns so that they match the ARN syntax in the event you want to match.</p> <p>In CloudWatch Events, it is possible to create rules that lead to infinite loops, where a rule is fired repeatedly. For example, a rule might detect that ACLs have changed on an S3 bucket, and trigger software to change them to the desired state. If the rule is not written carefully, the subsequent change to the ACLs fires the rule again, creating an infinite loop.</p> <p>To prevent this, write the rules so that the triggered actions do not re-fire the same rule. For example, your rule could fire only if ACLs are found to be in a bad state, instead of after any change. </p> <p>An infinite loop can quickly cause higher than expected charges. We recommend that you use budgeting, which alerts you when charges exceed your specified limit. For more information, see <a href="https://docs.aws.amazon.com/awsaccountbilling/latest/aboutv2/budgets-managing-costs.html">Managing Your Costs with Budgets</a>.</p>
+    /// <p>Creates or updates the specified rule. Rules are enabled by default or based on value of the state. You can disable a rule using <a>DisableRule</a>.</p> <p>A single rule watches for events from a single event bus. Events generated by AWS services go to your account's default event bus. Events generated by SaaS partner services or applications go to the matching partner event bus. If you have custom applications or services, you can specify whether their events go to your default event bus or a custom event bus that you have created. For more information, see <a>CreateEventBus</a>.</p> <p>If you're updating an existing rule, the rule is replaced with what you specify in this <code>PutRule</code> command. If you omit arguments in <code>PutRule</code>, the old values for those arguments aren't kept. Instead, they're replaced with null values.</p> <p>When you create or update a rule, incoming events might not immediately start matching to new or updated rules. Allow a short period of time for changes to take effect.</p> <p>A rule must contain at least an <code>EventPattern</code> or <code>ScheduleExpression</code>. Rules with <code>EventPatterns</code> are triggered when a matching event is observed. Rules with <code>ScheduleExpressions</code> self-trigger based on the given schedule. A rule can have both an <code>EventPattern</code> and a <code>ScheduleExpression</code>, in which case the rule triggers on matching events as well as on a schedule.</p> <p>When you initially create a rule, you can optionally assign one or more tags to the rule. Tags can help you organize and categorize your resources. You can also use them to scope user permissions, by granting a user permission to access or change only rules with certain tag values. To use the <code>PutRule</code> operation and assign tags, you must have both the <code>events:PutRule</code> and <code>events:TagResource</code> permissions.</p> <p>If you are updating an existing rule, any tags you specify in the <code>PutRule</code> operation are ignored. To update the tags of an existing rule, use <a>TagResource</a> and <a>UntagResource</a>.</p> <p>Most services in AWS treat <code>:</code> or <code>/</code> as the same character in Amazon Resource Names (ARNs). However, EventBridge uses an exact match in event patterns and rules. Be sure to use the correct ARN characters when creating event patterns so that they match the ARN syntax in the event that you want to match.</p> <p>In EventBridge, you could create rules that lead to infinite loops, where a rule is fired repeatedly. For example, a rule might detect that ACLs have changed on an S3 bucket, and trigger software to change them to the desired state. If you don't write the rule carefully, the subsequent change to the ACLs fires the rule again, creating an infinite loop.</p> <p>To prevent this, write the rules so that the triggered actions don't refire the same rule. For example, your rule could fire only if ACLs are found to be in a bad state, instead of after any change. </p> <p>An infinite loop can quickly cause higher than expected charges. We recommend that you use budgeting, which alerts you when charges exceed your specified limit. For more information, see <a href="https://docs.aws.amazon.com/awsaccountbilling/latest/aboutv2/budgets-managing-costs.html">Managing Your Costs with Budgets</a>.</p>
     async fn put_rule(
         &self,
         input: PutRuleRequest,
     ) -> Result<PutRuleResponse, RusotoError<PutRuleError>> {
-=======
-    /// <p>Creates or updates the specified rule. Rules are enabled by default or based on value of the state. You can disable a rule using <a>DisableRule</a>.</p> <p>A single rule watches for events from a single event bus. Events generated by AWS services go to your account's default event bus. Events generated by SaaS partner services or applications go to the matching partner event bus. If you have custom applications or services, you can specify whether their events go to your default event bus or a custom event bus that you have created. For more information, see <a>CreateEventBus</a>.</p> <p>If you're updating an existing rule, the rule is replaced with what you specify in this <code>PutRule</code> command. If you omit arguments in <code>PutRule</code>, the old values for those arguments aren't kept. Instead, they're replaced with null values.</p> <p>When you create or update a rule, incoming events might not immediately start matching to new or updated rules. Allow a short period of time for changes to take effect.</p> <p>A rule must contain at least an <code>EventPattern</code> or <code>ScheduleExpression</code>. Rules with <code>EventPatterns</code> are triggered when a matching event is observed. Rules with <code>ScheduleExpressions</code> self-trigger based on the given schedule. A rule can have both an <code>EventPattern</code> and a <code>ScheduleExpression</code>, in which case the rule triggers on matching events as well as on a schedule.</p> <p>When you initially create a rule, you can optionally assign one or more tags to the rule. Tags can help you organize and categorize your resources. You can also use them to scope user permissions, by granting a user permission to access or change only rules with certain tag values. To use the <code>PutRule</code> operation and assign tags, you must have both the <code>events:PutRule</code> and <code>events:TagResource</code> permissions.</p> <p>If you are updating an existing rule, any tags you specify in the <code>PutRule</code> operation are ignored. To update the tags of an existing rule, use <a>TagResource</a> and <a>UntagResource</a>.</p> <p>Most services in AWS treat <code>:</code> or <code>/</code> as the same character in Amazon Resource Names (ARNs). However, EventBridge uses an exact match in event patterns and rules. Be sure to use the correct ARN characters when creating event patterns so that they match the ARN syntax in the event that you want to match.</p> <p>In EventBridge, you could create rules that lead to infinite loops, where a rule is fired repeatedly. For example, a rule might detect that ACLs have changed on an S3 bucket, and trigger software to change them to the desired state. If you don't write the rule carefully, the subsequent change to the ACLs fires the rule again, creating an infinite loop.</p> <p>To prevent this, write the rules so that the triggered actions don't refire the same rule. For example, your rule could fire only if ACLs are found to be in a bad state, instead of after any change. </p> <p>An infinite loop can quickly cause higher than expected charges. We recommend that you use budgeting, which alerts you when charges exceed your specified limit. For more information, see <a href="https://docs.aws.amazon.com/awsaccountbilling/latest/aboutv2/budgets-managing-costs.html">Managing Your Costs with Budgets</a>.</p>
-    fn put_rule(&self, input: PutRuleRequest) -> RusotoFuture<PutRuleResponse, PutRuleError> {
->>>>>>> f58d1ce6
         let mut request = SignedRequest::new("POST", "events", &self.region, "/");
 
         request.set_content_type("application/x-amz-json-1.1".to_owned());
@@ -3647,13 +3473,8 @@
         }
     }
 
-<<<<<<< HEAD
-    /// <p>Adds the specified targets to the specified rule, or updates the targets if they are already associated with the rule.</p> <p>Targets are the resources that are invoked when a rule is triggered.</p> <p>You can configure the following as targets for CloudWatch Events:</p> <ul> <li> <p>EC2 instances</p> </li> <li> <p>SSM Run Command</p> </li> <li> <p>SSM Automation</p> </li> <li> <p>AWS Lambda functions</p> </li> <li> <p>Data streams in Amazon Kinesis Data Streams</p> </li> <li> <p>Data delivery streams in Amazon Kinesis Data Firehose</p> </li> <li> <p>Amazon ECS tasks</p> </li> <li> <p>AWS Step Functions state machines</p> </li> <li> <p>AWS Batch jobs</p> </li> <li> <p>AWS CodeBuild projects</p> </li> <li> <p>Pipelines in AWS CodePipeline</p> </li> <li> <p>Amazon Inspector assessment templates</p> </li> <li> <p>Amazon SNS topics</p> </li> <li> <p>Amazon SQS queues, including FIFO queues</p> </li> <li> <p>The default event bus of another AWS account</p> </li> </ul> <p>Creating rules with built-in targets is supported only in the AWS Management Console. The built-in targets are <code>EC2 CreateSnapshot API call</code>, <code>EC2 RebootInstances API call</code>, <code>EC2 StopInstances API call</code>, and <code>EC2 TerminateInstances API call</code>. </p> <p>For some target types, <code>PutTargets</code> provides target-specific parameters. If the target is a Kinesis data stream, you can optionally specify which shard the event goes to by using the <code>KinesisParameters</code> argument. To invoke a command on multiple EC2 instances with one rule, you can use the <code>RunCommandParameters</code> field.</p> <p>To be able to make API calls against the resources that you own, Amazon CloudWatch Events needs the appropriate permissions. For AWS Lambda and Amazon SNS resources, CloudWatch Events relies on resource-based policies. For EC2 instances, Kinesis data streams, and AWS Step Functions state machines, CloudWatch Events relies on IAM roles that you specify in the <code>RoleARN</code> argument in <code>PutTargets</code>. For more information, see <a href="https://docs.aws.amazon.com/AmazonCloudWatch/latest/events/auth-and-access-control-cwe.html">Authentication and Access Control</a> in the <i>Amazon CloudWatch Events User Guide</i>.</p> <p>If another AWS account is in the same region and has granted you permission (using <code>PutPermission</code>), you can send events to that account. Set that account's event bus as a target of the rules in your account. To send the matched events to the other account, specify that account's event bus as the <code>Arn</code> value when you run <code>PutTargets</code>. If your account sends events to another account, your account is charged for each sent event. Each event sent to another account is charged as a custom event. The account receiving the event is not charged. For more information, see <a href="https://aws.amazon.com/cloudwatch/pricing/">Amazon CloudWatch Pricing</a>.</p> <p>If you are setting the event bus of another account as the target, and that account granted permission to your account through an organization instead of directly by the account ID, then you must specify a <code>RoleArn</code> with proper permissions in the <code>Target</code> structure. For more information, see <a href="https://docs.aws.amazon.com/AmazonCloudWatch/latest/events/CloudWatchEvents-CrossAccountEventDelivery.html">Sending and Receiving Events Between AWS Accounts</a> in the <i>Amazon CloudWatch Events User Guide</i>.</p> <p>For more information about enabling cross-account events, see <a>PutPermission</a>.</p> <p> <b>Input</b>, <b>InputPath</b>, and <b>InputTransformer</b> are mutually exclusive and optional parameters of a target. When a rule is triggered due to a matched event:</p> <ul> <li> <p>If none of the following arguments are specified for a target, then the entire event is passed to the target in JSON format (unless the target is Amazon EC2 Run Command or Amazon ECS task, in which case nothing from the event is passed to the target).</p> </li> <li> <p>If <b>Input</b> is specified in the form of valid JSON, then the matched event is overridden with this constant.</p> </li> <li> <p>If <b>InputPath</b> is specified in the form of JSONPath (for example, <code>$.detail</code>), then only the part of the event specified in the path is passed to the target (for example, only the detail part of the event is passed).</p> </li> <li> <p>If <b>InputTransformer</b> is specified, then one or more specified JSONPaths are extracted from the event and used as values in a template that you specify as the input to the target.</p> </li> </ul> <p>When you specify <code>InputPath</code> or <code>InputTransformer</code>, you must use JSON dot notation, not bracket notation.</p> <p>When you add targets to a rule and the associated rule triggers soon after, new or updated targets might not be immediately invoked. Allow a short period of time for changes to take effect.</p> <p>This action can partially fail if too many requests are made at the same time. If that happens, <code>FailedEntryCount</code> is non-zero in the response and each entry in <code>FailedEntries</code> provides the ID of the failed target and the error code.</p>
+    /// <p>Adds the specified targets to the specified rule, or updates the targets if they're already associated with the rule.</p> <p>Targets are the resources that are invoked when a rule is triggered.</p> <p>You can configure the following as targets in EventBridge:</p> <ul> <li> <p>EC2 instances</p> </li> <li> <p>SSM Run Command</p> </li> <li> <p>SSM Automation</p> </li> <li> <p>AWS Lambda functions</p> </li> <li> <p>Data streams in Amazon Kinesis Data Streams</p> </li> <li> <p>Data delivery streams in Amazon Kinesis Data Firehose</p> </li> <li> <p>Amazon ECS tasks</p> </li> <li> <p>AWS Step Functions state machines</p> </li> <li> <p>AWS Batch jobs</p> </li> <li> <p>AWS CodeBuild projects</p> </li> <li> <p>Pipelines in AWS CodePipeline</p> </li> <li> <p>Amazon Inspector assessment templates</p> </li> <li> <p>Amazon SNS topics</p> </li> <li> <p>Amazon SQS queues, including FIFO queues</p> </li> <li> <p>The default event bus of another AWS account</p> </li> </ul> <p>Creating rules with built-in targets is supported only on the AWS Management Console. The built-in targets are <code>EC2 CreateSnapshot API call</code>, <code>EC2 RebootInstances API call</code>, <code>EC2 StopInstances API call</code>, and <code>EC2 TerminateInstances API call</code>. </p> <p>For some target types, <code>PutTargets</code> provides target-specific parameters. If the target is a Kinesis data stream, you can optionally specify which shard the event goes to by using the <code>KinesisParameters</code> argument. To invoke a command on multiple EC2 instances with one rule, you can use the <code>RunCommandParameters</code> field.</p> <p>To be able to make API calls against the resources that you own, Amazon EventBridge needs the appropriate permissions. For AWS Lambda and Amazon SNS resources, EventBridge relies on resource-based policies. For EC2 instances, Kinesis data streams, and AWS Step Functions state machines, EventBridge relies on IAM roles that you specify in the <code>RoleARN</code> argument in <code>PutTargets</code>. For more information, see <a href="https://docs.aws.amazon.com/eventbridge/latest/userguide/auth-and-access-control-eventbridge.html">Authentication and Access Control</a> in the <i>Amazon EventBridge User Guide</i>.</p> <p>If another AWS account is in the same Region and has granted you permission (using <code>PutPermission</code>), you can send events to that account. Set that account's event bus as a target of the rules in your account. To send the matched events to the other account, specify that account's event bus as the <code>Arn</code> value when you run <code>PutTargets</code>. If your account sends events to another account, your account is charged for each sent event. Each event sent to another account is charged as a custom event. The account receiving the event isn't charged. For more information, see <a href="https://aws.amazon.com/eventbridge/pricing/">Amazon EventBridge Pricing</a>.</p> <p>If you're setting an event bus in another account as the target and that account granted permission to your account through an organization instead of directly by the account ID, you must specify a <code>RoleArn</code> with proper permissions in the <code>Target</code> structure. For more information, see <a href="https://docs.aws.amazon.com/eventbridge/latest/userguide/eventbridge-cross-account-event-delivery.html">Sending and Receiving Events Between AWS Accounts</a> in the <i>Amazon EventBridge User Guide</i>.</p> <p>For more information about enabling cross-account events, see <a>PutPermission</a>.</p> <p> <code>Input</code>, <code>InputPath</code>, and <code>InputTransformer</code> are mutually exclusive and optional parameters of a target. When a rule is triggered due to a matched event:</p> <ul> <li> <p>If none of the following arguments are specified for a target, the entire event is passed to the target in JSON format (unless the target is Amazon EC2 Run Command or Amazon ECS task, in which case nothing from the event is passed to the target).</p> </li> <li> <p>If <code>Input</code> is specified in the form of valid JSON, then the matched event is overridden with this constant.</p> </li> <li> <p>If <code>InputPath</code> is specified in the form of JSONPath (for example, <code>$.detail</code>), only the part of the event specified in the path is passed to the target (for example, only the detail part of the event is passed).</p> </li> <li> <p>If <code>InputTransformer</code> is specified, one or more specified JSONPaths are extracted from the event and used as values in a template that you specify as the input to the target.</p> </li> </ul> <p>When you specify <code>InputPath</code> or <code>InputTransformer</code>, you must use JSON dot notation, not bracket notation.</p> <p>When you add targets to a rule and the associated rule triggers soon after, new or updated targets might not be immediately invoked. Allow a short period of time for changes to take effect.</p> <p>This action can partially fail if too many requests are made at the same time. If that happens, <code>FailedEntryCount</code> is nonzero in the response, and each entry in <code>FailedEntries</code> provides the ID of the failed target and the error code.</p>
     async fn put_targets(
-=======
-    /// <p>Adds the specified targets to the specified rule, or updates the targets if they're already associated with the rule.</p> <p>Targets are the resources that are invoked when a rule is triggered.</p> <p>You can configure the following as targets in EventBridge:</p> <ul> <li> <p>EC2 instances</p> </li> <li> <p>SSM Run Command</p> </li> <li> <p>SSM Automation</p> </li> <li> <p>AWS Lambda functions</p> </li> <li> <p>Data streams in Amazon Kinesis Data Streams</p> </li> <li> <p>Data delivery streams in Amazon Kinesis Data Firehose</p> </li> <li> <p>Amazon ECS tasks</p> </li> <li> <p>AWS Step Functions state machines</p> </li> <li> <p>AWS Batch jobs</p> </li> <li> <p>AWS CodeBuild projects</p> </li> <li> <p>Pipelines in AWS CodePipeline</p> </li> <li> <p>Amazon Inspector assessment templates</p> </li> <li> <p>Amazon SNS topics</p> </li> <li> <p>Amazon SQS queues, including FIFO queues</p> </li> <li> <p>The default event bus of another AWS account</p> </li> </ul> <p>Creating rules with built-in targets is supported only on the AWS Management Console. The built-in targets are <code>EC2 CreateSnapshot API call</code>, <code>EC2 RebootInstances API call</code>, <code>EC2 StopInstances API call</code>, and <code>EC2 TerminateInstances API call</code>. </p> <p>For some target types, <code>PutTargets</code> provides target-specific parameters. If the target is a Kinesis data stream, you can optionally specify which shard the event goes to by using the <code>KinesisParameters</code> argument. To invoke a command on multiple EC2 instances with one rule, you can use the <code>RunCommandParameters</code> field.</p> <p>To be able to make API calls against the resources that you own, Amazon EventBridge needs the appropriate permissions. For AWS Lambda and Amazon SNS resources, EventBridge relies on resource-based policies. For EC2 instances, Kinesis data streams, and AWS Step Functions state machines, EventBridge relies on IAM roles that you specify in the <code>RoleARN</code> argument in <code>PutTargets</code>. For more information, see <a href="https://docs.aws.amazon.com/eventbridge/latest/userguide/auth-and-access-control-eventbridge.html">Authentication and Access Control</a> in the <i>Amazon EventBridge User Guide</i>.</p> <p>If another AWS account is in the same Region and has granted you permission (using <code>PutPermission</code>), you can send events to that account. Set that account's event bus as a target of the rules in your account. To send the matched events to the other account, specify that account's event bus as the <code>Arn</code> value when you run <code>PutTargets</code>. If your account sends events to another account, your account is charged for each sent event. Each event sent to another account is charged as a custom event. The account receiving the event isn't charged. For more information, see <a href="https://aws.amazon.com/eventbridge/pricing/">Amazon EventBridge Pricing</a>.</p> <p>If you're setting an event bus in another account as the target and that account granted permission to your account through an organization instead of directly by the account ID, you must specify a <code>RoleArn</code> with proper permissions in the <code>Target</code> structure. For more information, see <a href="https://docs.aws.amazon.com/eventbridge/latest/userguide/eventbridge-cross-account-event-delivery.html">Sending and Receiving Events Between AWS Accounts</a> in the <i>Amazon EventBridge User Guide</i>.</p> <p>For more information about enabling cross-account events, see <a>PutPermission</a>.</p> <p> <code>Input</code>, <code>InputPath</code>, and <code>InputTransformer</code> are mutually exclusive and optional parameters of a target. When a rule is triggered due to a matched event:</p> <ul> <li> <p>If none of the following arguments are specified for a target, the entire event is passed to the target in JSON format (unless the target is Amazon EC2 Run Command or Amazon ECS task, in which case nothing from the event is passed to the target).</p> </li> <li> <p>If <code>Input</code> is specified in the form of valid JSON, then the matched event is overridden with this constant.</p> </li> <li> <p>If <code>InputPath</code> is specified in the form of JSONPath (for example, <code>$.detail</code>), only the part of the event specified in the path is passed to the target (for example, only the detail part of the event is passed).</p> </li> <li> <p>If <code>InputTransformer</code> is specified, one or more specified JSONPaths are extracted from the event and used as values in a template that you specify as the input to the target.</p> </li> </ul> <p>When you specify <code>InputPath</code> or <code>InputTransformer</code>, you must use JSON dot notation, not bracket notation.</p> <p>When you add targets to a rule and the associated rule triggers soon after, new or updated targets might not be immediately invoked. Allow a short period of time for changes to take effect.</p> <p>This action can partially fail if too many requests are made at the same time. If that happens, <code>FailedEntryCount</code> is nonzero in the response, and each entry in <code>FailedEntries</code> provides the ID of the failed target and the error code.</p>
-    fn put_targets(
->>>>>>> f58d1ce6
         &self,
         input: PutTargetsRequest,
     ) -> Result<PutTargetsResponse, RusotoError<PutTargetsError>> {
@@ -3679,13 +3500,8 @@
         }
     }
 
-<<<<<<< HEAD
-    /// <p>Revokes the permission of another AWS account to be able to put events to your default event bus. Specify the account to revoke by the <code>StatementId</code> value that you associated with the account when you granted it permission with <code>PutPermission</code>. You can find the <code>StatementId</code> by using <a>DescribeEventBus</a>.</p>
+    /// <p>Revokes the permission of another AWS account to be able to put events to the specified event bus. Specify the account to revoke by the <code>StatementId</code> value that you associated with the account when you granted it permission with <code>PutPermission</code>. You can find the <code>StatementId</code> by using <a>DescribeEventBus</a>.</p>
     async fn remove_permission(
-=======
-    /// <p>Revokes the permission of another AWS account to be able to put events to the specified event bus. Specify the account to revoke by the <code>StatementId</code> value that you associated with the account when you granted it permission with <code>PutPermission</code>. You can find the <code>StatementId</code> by using <a>DescribeEventBus</a>.</p>
-    fn remove_permission(
->>>>>>> f58d1ce6
         &self,
         input: RemovePermissionRequest,
     ) -> Result<(), RusotoError<RemovePermissionError>> {
@@ -3737,13 +3553,8 @@
         }
     }
 
-<<<<<<< HEAD
-    /// <p>Assigns one or more tags (key-value pairs) to the specified CloudWatch Events resource. Tags can help you organize and categorize your resources. You can also use them to scope user permissions by granting a user permission to access or change only resources with certain tag values. In CloudWatch Events, rules can be tagged.</p> <p>Tags don't have any semantic meaning to AWS and are interpreted strictly as strings of characters.</p> <p>You can use the <code>TagResource</code> action with a rule that already has tags. If you specify a new tag key for the rule, this tag is appended to the list of tags associated with the rule. If you specify a tag key that is already associated with the rule, the new tag value that you specify replaces the previous value for that tag.</p> <p>You can associate as many as 50 tags with a resource.</p>
+    /// <p>Assigns one or more tags (key-value pairs) to the specified EventBridge resource. Tags can help you organize and categorize your resources. You can also use them to scope user permissions by granting a user permission to access or change only resources with certain tag values. In EventBridge, rules can be tagged.</p> <p>Tags don't have any semantic meaning to AWS and are interpreted strictly as strings of characters.</p> <p>You can use the <code>TagResource</code> action with a rule that already has tags. If you specify a new tag key for the rule, this tag is appended to the list of tags associated with the rule. If you specify a tag key that is already associated with the rule, the new tag value that you specify replaces the previous value for that tag.</p> <p>You can associate as many as 50 tags with a resource.</p>
     async fn tag_resource(
-=======
-    /// <p>Assigns one or more tags (key-value pairs) to the specified EventBridge resource. Tags can help you organize and categorize your resources. You can also use them to scope user permissions by granting a user permission to access or change only resources with certain tag values. In EventBridge, rules can be tagged.</p> <p>Tags don't have any semantic meaning to AWS and are interpreted strictly as strings of characters.</p> <p>You can use the <code>TagResource</code> action with a rule that already has tags. If you specify a new tag key for the rule, this tag is appended to the list of tags associated with the rule. If you specify a tag key that is already associated with the rule, the new tag value that you specify replaces the previous value for that tag.</p> <p>You can associate as many as 50 tags with a resource.</p>
-    fn tag_resource(
->>>>>>> f58d1ce6
         &self,
         input: TagResourceRequest,
     ) -> Result<TagResourceResponse, RusotoError<TagResourceError>> {
@@ -3769,13 +3580,8 @@
         }
     }
 
-<<<<<<< HEAD
-    /// <p>Tests whether the specified event pattern matches the provided event.</p> <p>Most services in AWS treat : or / as the same character in Amazon Resource Names (ARNs). However, CloudWatch Events uses an exact match in event patterns and rules. Be sure to use the correct ARN characters when creating event patterns so that they match the ARN syntax in the event you want to match.</p>
+    /// <p>Tests whether the specified event pattern matches the provided event.</p> <p>Most services in AWS treat <code>:</code> or <code>/</code> as the same character in Amazon Resource Names (ARNs). However, EventBridge uses an exact match in event patterns and rules. Be sure to use the correct ARN characters when creating event patterns so that they match the ARN syntax in the event that you want to match.</p>
     async fn test_event_pattern(
-=======
-    /// <p>Tests whether the specified event pattern matches the provided event.</p> <p>Most services in AWS treat <code>:</code> or <code>/</code> as the same character in Amazon Resource Names (ARNs). However, EventBridge uses an exact match in event patterns and rules. Be sure to use the correct ARN characters when creating event patterns so that they match the ARN syntax in the event that you want to match.</p>
-    fn test_event_pattern(
->>>>>>> f58d1ce6
         &self,
         input: TestEventPatternRequest,
     ) -> Result<TestEventPatternResponse, RusotoError<TestEventPatternError>> {
@@ -3802,13 +3608,8 @@
         }
     }
 
-<<<<<<< HEAD
-    /// <p>Removes one or more tags from the specified CloudWatch Events resource. In CloudWatch Events, rules can be tagged.</p>
+    /// <p>Removes one or more tags from the specified EventBridge resource. In EventBridge, rules can be tagged.</p>
     async fn untag_resource(
-=======
-    /// <p>Removes one or more tags from the specified EventBridge resource. In EventBridge, rules can be tagged.</p>
-    fn untag_resource(
->>>>>>> f58d1ce6
         &self,
         input: UntagResourceRequest,
     ) -> Result<UntagResourceResponse, RusotoError<UntagResourceError>> {
