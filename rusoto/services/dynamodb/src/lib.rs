--- conflicted
+++ resolved
@@ -32,28 +32,22 @@
 //!     let client = DynamoDbClient::new(Region::UsEast1);
 //!     let list_tables_input: ListTablesInput = Default::default();
 //! 
-<<<<<<< HEAD
-//!     match client.list_tables(list_tables_input).sync() {
-//!         Ok(output) => match output.table_names {
-//!             Some(table_name_list) => {
-//!                 println!("Tables in database:");
-=======
 //!     match client.list_tables(list_tables_input).await {
 //!         Ok(output) => {
 //!             match output.table_names {
 //!                 Some(table_name_list) => {
 //!                     println!("Tables in database:");
->>>>>>> 62832c4b
 //! 
-//!                 for table_name in table_name_list {
-//!                     println!("{}", table_name);
-//!                 }
+//!                     for table_name in table_name_list {
+//!                         println!("{}", table_name);
+//!                     }
+//!                 },
+//!                 None => println!("No tables in database!"),
 //!             }
-//!             None => println!("No tables in database!"),
 //!         },
 //!         Err(error) => {
 //!             println!("Error: {:?}", error);
-//!         }
+//!         },
 //!     }
 //! }
 //! ```
