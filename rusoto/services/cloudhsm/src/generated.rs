// =================================================================
//
//                           * WARNING *
//
//                    This file is generated!
//
//  Changes made to this file will be overwritten. If changes are
//  required to the generated code, the service_crategen project
//  must be updated to generate the changes.
//
// =================================================================
#![allow(warnings)]

<<<<<<< HEAD
use futures::future;
use futures::Future;
=======
use std::error::Error;
use std::fmt;

use async_trait::async_trait;
>>>>>>> 62832c4b
use rusoto_core::credential::ProvideAwsCredentials;
use rusoto_core::region;
#[allow(warnings)]
use rusoto_core::request::{BufferedHttpResponse, DispatchSignedRequest};
<<<<<<< HEAD
use rusoto_core::{Client, RusotoError, RusotoFuture};
use std::error::Error;
use std::fmt;
=======
use rusoto_core::{Client, RusotoError};
>>>>>>> 62832c4b

use rusoto_core::proto;
use rusoto_core::signature::SignedRequest;
use serde::{Deserialize, Serialize};
use serde_json;
#[derive(Default, Debug, Clone, PartialEq, Serialize)]
pub struct AddTagsToResourceRequest {
    /// <p>The Amazon Resource Name (ARN) of the AWS CloudHSM resource to tag.</p>
    #[serde(rename = "ResourceArn")]
    pub resource_arn: String,
    /// <p>One or more tags.</p>
    #[serde(rename = "TagList")]
    pub tag_list: Vec<Tag>,
}

#[derive(Default, Debug, Clone, PartialEq, Deserialize)]
#[cfg_attr(any(test, feature = "serialize_structs"), derive(Serialize))]
pub struct AddTagsToResourceResponse {
    /// <p>The status of the operation.</p>
    #[serde(rename = "Status")]
    pub status: String,
}

/// <p>Contains the inputs for the <a>CreateHapgRequest</a> action.</p>
#[derive(Default, Debug, Clone, PartialEq, Serialize)]
pub struct CreateHapgRequest {
    /// <p>The label of the new high-availability partition group.</p>
    #[serde(rename = "Label")]
    pub label: String,
}

/// <p>Contains the output of the <a>CreateHAPartitionGroup</a> action.</p>
#[derive(Default, Debug, Clone, PartialEq, Deserialize)]
#[cfg_attr(any(test, feature = "serialize_structs"), derive(Serialize))]
pub struct CreateHapgResponse {
    /// <p>The ARN of the high-availability partition group.</p>
    #[serde(rename = "HapgArn")]
    #[serde(skip_serializing_if = "Option::is_none")]
    pub hapg_arn: Option<String>,
}

/// <p>Contains the inputs for the <code>CreateHsm</code> operation.</p>
#[derive(Default, Debug, Clone, PartialEq, Serialize)]
pub struct CreateHsmRequest {
    /// <p>A user-defined token to ensure idempotence. Subsequent calls to this operation with the same token will be ignored.</p>
    #[serde(rename = "ClientToken")]
    #[serde(skip_serializing_if = "Option::is_none")]
    pub client_token: Option<String>,
    /// <p>The IP address to assign to the HSM's ENI.</p> <p>If an IP address is not specified, an IP address will be randomly chosen from the CIDR range of the subnet.</p>
    #[serde(rename = "EniIp")]
    #[serde(skip_serializing_if = "Option::is_none")]
    pub eni_ip: Option<String>,
    /// <p>The external ID from <code>IamRoleArn</code>, if present.</p>
    #[serde(rename = "ExternalId")]
    #[serde(skip_serializing_if = "Option::is_none")]
    pub external_id: Option<String>,
    /// <p>The ARN of an IAM role to enable the AWS CloudHSM service to allocate an ENI on your behalf.</p>
    #[serde(rename = "IamRoleArn")]
    pub iam_role_arn: String,
    /// <p>The SSH public key to install on the HSM.</p>
    #[serde(rename = "SshKey")]
    pub ssh_key: String,
    /// <p>The identifier of the subnet in your VPC in which to place the HSM.</p>
    #[serde(rename = "SubnetId")]
    pub subnet_id: String,
    #[serde(rename = "SubscriptionType")]
    pub subscription_type: String,
    /// <p>The IP address for the syslog monitoring server. The AWS CloudHSM service only supports one syslog monitoring server.</p>
    #[serde(rename = "SyslogIp")]
    #[serde(skip_serializing_if = "Option::is_none")]
    pub syslog_ip: Option<String>,
}

/// <p>Contains the output of the <code>CreateHsm</code> operation.</p>
#[derive(Default, Debug, Clone, PartialEq, Deserialize)]
#[cfg_attr(any(test, feature = "serialize_structs"), derive(Serialize))]
pub struct CreateHsmResponse {
    /// <p>The ARN of the HSM.</p>
    #[serde(rename = "HsmArn")]
    #[serde(skip_serializing_if = "Option::is_none")]
    pub hsm_arn: Option<String>,
}

/// <p>Contains the inputs for the <a>CreateLunaClient</a> action.</p>
#[derive(Default, Debug, Clone, PartialEq, Serialize)]
pub struct CreateLunaClientRequest {
    /// <p>The contents of a Base64-Encoded X.509 v3 certificate to be installed on the HSMs used by this client.</p>
    #[serde(rename = "Certificate")]
    pub certificate: String,
    /// <p>The label for the client.</p>
    #[serde(rename = "Label")]
    #[serde(skip_serializing_if = "Option::is_none")]
    pub label: Option<String>,
}

/// <p>Contains the output of the <a>CreateLunaClient</a> action.</p>
#[derive(Default, Debug, Clone, PartialEq, Deserialize)]
#[cfg_attr(any(test, feature = "serialize_structs"), derive(Serialize))]
pub struct CreateLunaClientResponse {
    /// <p>The ARN of the client.</p>
    #[serde(rename = "ClientArn")]
    #[serde(skip_serializing_if = "Option::is_none")]
    pub client_arn: Option<String>,
}

/// <p>Contains the inputs for the <a>DeleteHapg</a> action.</p>
#[derive(Default, Debug, Clone, PartialEq, Serialize)]
pub struct DeleteHapgRequest {
    /// <p>The ARN of the high-availability partition group to delete.</p>
    #[serde(rename = "HapgArn")]
    pub hapg_arn: String,
}

/// <p>Contains the output of the <a>DeleteHapg</a> action.</p>
#[derive(Default, Debug, Clone, PartialEq, Deserialize)]
#[cfg_attr(any(test, feature = "serialize_structs"), derive(Serialize))]
pub struct DeleteHapgResponse {
    /// <p>The status of the action.</p>
    #[serde(rename = "Status")]
    pub status: String,
}

/// <p>Contains the inputs for the <a>DeleteHsm</a> operation.</p>
#[derive(Default, Debug, Clone, PartialEq, Serialize)]
pub struct DeleteHsmRequest {
    /// <p>The ARN of the HSM to delete.</p>
    #[serde(rename = "HsmArn")]
    pub hsm_arn: String,
}

/// <p>Contains the output of the <a>DeleteHsm</a> operation.</p>
#[derive(Default, Debug, Clone, PartialEq, Deserialize)]
#[cfg_attr(any(test, feature = "serialize_structs"), derive(Serialize))]
pub struct DeleteHsmResponse {
    /// <p>The status of the operation.</p>
    #[serde(rename = "Status")]
    pub status: String,
}

#[derive(Default, Debug, Clone, PartialEq, Serialize)]
pub struct DeleteLunaClientRequest {
    /// <p>The ARN of the client to delete.</p>
    #[serde(rename = "ClientArn")]
    pub client_arn: String,
}

#[derive(Default, Debug, Clone, PartialEq, Deserialize)]
#[cfg_attr(any(test, feature = "serialize_structs"), derive(Serialize))]
pub struct DeleteLunaClientResponse {
    /// <p>The status of the action.</p>
    #[serde(rename = "Status")]
    pub status: String,
}

/// <p>Contains the inputs for the <a>DescribeHapg</a> action.</p>
#[derive(Default, Debug, Clone, PartialEq, Serialize)]
pub struct DescribeHapgRequest {
    /// <p>The ARN of the high-availability partition group to describe.</p>
    #[serde(rename = "HapgArn")]
    pub hapg_arn: String,
}

/// <p>Contains the output of the <a>DescribeHapg</a> action.</p>
#[derive(Default, Debug, Clone, PartialEq, Deserialize)]
#[cfg_attr(any(test, feature = "serialize_structs"), derive(Serialize))]
pub struct DescribeHapgResponse {
    /// <p>The ARN of the high-availability partition group.</p>
    #[serde(rename = "HapgArn")]
    #[serde(skip_serializing_if = "Option::is_none")]
    pub hapg_arn: Option<String>,
    /// <p>The serial number of the high-availability partition group.</p>
    #[serde(rename = "HapgSerial")]
    #[serde(skip_serializing_if = "Option::is_none")]
    pub hapg_serial: Option<String>,
    /// <p><p/></p>
    #[serde(rename = "HsmsLastActionFailed")]
    #[serde(skip_serializing_if = "Option::is_none")]
    pub hsms_last_action_failed: Option<Vec<String>>,
    /// <p><p/></p>
    #[serde(rename = "HsmsPendingDeletion")]
    #[serde(skip_serializing_if = "Option::is_none")]
    pub hsms_pending_deletion: Option<Vec<String>>,
    /// <p><p/></p>
    #[serde(rename = "HsmsPendingRegistration")]
    #[serde(skip_serializing_if = "Option::is_none")]
    pub hsms_pending_registration: Option<Vec<String>>,
    /// <p>The label for the high-availability partition group.</p>
    #[serde(rename = "Label")]
    #[serde(skip_serializing_if = "Option::is_none")]
    pub label: Option<String>,
    /// <p>The date and time the high-availability partition group was last modified.</p>
    #[serde(rename = "LastModifiedTimestamp")]
    #[serde(skip_serializing_if = "Option::is_none")]
    pub last_modified_timestamp: Option<String>,
    /// <p>The list of partition serial numbers that belong to the high-availability partition group.</p>
    #[serde(rename = "PartitionSerialList")]
    #[serde(skip_serializing_if = "Option::is_none")]
    pub partition_serial_list: Option<Vec<String>>,
    /// <p>The state of the high-availability partition group.</p>
    #[serde(rename = "State")]
    #[serde(skip_serializing_if = "Option::is_none")]
    pub state: Option<String>,
}

/// <p>Contains the inputs for the <a>DescribeHsm</a> operation.</p>
#[derive(Default, Debug, Clone, PartialEq, Serialize)]
pub struct DescribeHsmRequest {
    /// <p>The ARN of the HSM. Either the <code>HsmArn</code> or the <code>SerialNumber</code> parameter must be specified.</p>
    #[serde(rename = "HsmArn")]
    #[serde(skip_serializing_if = "Option::is_none")]
    pub hsm_arn: Option<String>,
    /// <p>The serial number of the HSM. Either the <code>HsmArn</code> or the <code>HsmSerialNumber</code> parameter must be specified.</p>
    #[serde(rename = "HsmSerialNumber")]
    #[serde(skip_serializing_if = "Option::is_none")]
    pub hsm_serial_number: Option<String>,
}

/// <p>Contains the output of the <a>DescribeHsm</a> operation.</p>
#[derive(Default, Debug, Clone, PartialEq, Deserialize)]
#[cfg_attr(any(test, feature = "serialize_structs"), derive(Serialize))]
pub struct DescribeHsmResponse {
    /// <p>The Availability Zone that the HSM is in.</p>
    #[serde(rename = "AvailabilityZone")]
    #[serde(skip_serializing_if = "Option::is_none")]
    pub availability_zone: Option<String>,
    /// <p>The identifier of the elastic network interface (ENI) attached to the HSM.</p>
    #[serde(rename = "EniId")]
    #[serde(skip_serializing_if = "Option::is_none")]
    pub eni_id: Option<String>,
    /// <p>The IP address assigned to the HSM's ENI.</p>
    #[serde(rename = "EniIp")]
    #[serde(skip_serializing_if = "Option::is_none")]
    pub eni_ip: Option<String>,
    /// <p>The ARN of the HSM.</p>
    #[serde(rename = "HsmArn")]
    #[serde(skip_serializing_if = "Option::is_none")]
    pub hsm_arn: Option<String>,
    /// <p>The HSM model type.</p>
    #[serde(rename = "HsmType")]
    #[serde(skip_serializing_if = "Option::is_none")]
    pub hsm_type: Option<String>,
    /// <p>The ARN of the IAM role assigned to the HSM.</p>
    #[serde(rename = "IamRoleArn")]
    #[serde(skip_serializing_if = "Option::is_none")]
    pub iam_role_arn: Option<String>,
    /// <p>The list of partitions on the HSM.</p>
    #[serde(rename = "Partitions")]
    #[serde(skip_serializing_if = "Option::is_none")]
    pub partitions: Option<Vec<String>>,
    /// <p>The serial number of the HSM.</p>
    #[serde(rename = "SerialNumber")]
    #[serde(skip_serializing_if = "Option::is_none")]
    pub serial_number: Option<String>,
    /// <p>The date and time that the server certificate was last updated.</p>
    #[serde(rename = "ServerCertLastUpdated")]
    #[serde(skip_serializing_if = "Option::is_none")]
    pub server_cert_last_updated: Option<String>,
    /// <p>The URI of the certificate server.</p>
    #[serde(rename = "ServerCertUri")]
    #[serde(skip_serializing_if = "Option::is_none")]
    pub server_cert_uri: Option<String>,
    /// <p>The HSM software version.</p>
    #[serde(rename = "SoftwareVersion")]
    #[serde(skip_serializing_if = "Option::is_none")]
    pub software_version: Option<String>,
    /// <p>The date and time that the SSH key was last updated.</p>
    #[serde(rename = "SshKeyLastUpdated")]
    #[serde(skip_serializing_if = "Option::is_none")]
    pub ssh_key_last_updated: Option<String>,
    /// <p>The public SSH key.</p>
    #[serde(rename = "SshPublicKey")]
    #[serde(skip_serializing_if = "Option::is_none")]
    pub ssh_public_key: Option<String>,
    /// <p>The status of the HSM.</p>
    #[serde(rename = "Status")]
    #[serde(skip_serializing_if = "Option::is_none")]
    pub status: Option<String>,
    /// <p>Contains additional information about the status of the HSM.</p>
    #[serde(rename = "StatusDetails")]
    #[serde(skip_serializing_if = "Option::is_none")]
    pub status_details: Option<String>,
    /// <p>The identifier of the subnet that the HSM is in.</p>
    #[serde(rename = "SubnetId")]
    #[serde(skip_serializing_if = "Option::is_none")]
    pub subnet_id: Option<String>,
    /// <p>The subscription end date.</p>
    #[serde(rename = "SubscriptionEndDate")]
    #[serde(skip_serializing_if = "Option::is_none")]
    pub subscription_end_date: Option<String>,
    /// <p>The subscription start date.</p>
    #[serde(rename = "SubscriptionStartDate")]
    #[serde(skip_serializing_if = "Option::is_none")]
    pub subscription_start_date: Option<String>,
    #[serde(rename = "SubscriptionType")]
    #[serde(skip_serializing_if = "Option::is_none")]
    pub subscription_type: Option<String>,
    /// <p>The name of the HSM vendor.</p>
    #[serde(rename = "VendorName")]
    #[serde(skip_serializing_if = "Option::is_none")]
    pub vendor_name: Option<String>,
    /// <p>The identifier of the VPC that the HSM is in.</p>
    #[serde(rename = "VpcId")]
    #[serde(skip_serializing_if = "Option::is_none")]
    pub vpc_id: Option<String>,
}

#[derive(Default, Debug, Clone, PartialEq, Serialize)]
pub struct DescribeLunaClientRequest {
    /// <p>The certificate fingerprint.</p>
    #[serde(rename = "CertificateFingerprint")]
    #[serde(skip_serializing_if = "Option::is_none")]
    pub certificate_fingerprint: Option<String>,
    /// <p>The ARN of the client.</p>
    #[serde(rename = "ClientArn")]
    #[serde(skip_serializing_if = "Option::is_none")]
    pub client_arn: Option<String>,
}

#[derive(Default, Debug, Clone, PartialEq, Deserialize)]
#[cfg_attr(any(test, feature = "serialize_structs"), derive(Serialize))]
pub struct DescribeLunaClientResponse {
    /// <p>The certificate installed on the HSMs used by this client.</p>
    #[serde(rename = "Certificate")]
    #[serde(skip_serializing_if = "Option::is_none")]
    pub certificate: Option<String>,
    /// <p>The certificate fingerprint.</p>
    #[serde(rename = "CertificateFingerprint")]
    #[serde(skip_serializing_if = "Option::is_none")]
    pub certificate_fingerprint: Option<String>,
    /// <p>The ARN of the client.</p>
    #[serde(rename = "ClientArn")]
    #[serde(skip_serializing_if = "Option::is_none")]
    pub client_arn: Option<String>,
    /// <p>The label of the client.</p>
    #[serde(rename = "Label")]
    #[serde(skip_serializing_if = "Option::is_none")]
    pub label: Option<String>,
    /// <p>The date and time the client was last modified.</p>
    #[serde(rename = "LastModifiedTimestamp")]
    #[serde(skip_serializing_if = "Option::is_none")]
    pub last_modified_timestamp: Option<String>,
}

#[derive(Default, Debug, Clone, PartialEq, Serialize)]
pub struct GetConfigRequest {
    /// <p>The ARN of the client.</p>
    #[serde(rename = "ClientArn")]
    pub client_arn: String,
    /// <p>The client version.</p>
    #[serde(rename = "ClientVersion")]
    pub client_version: String,
    /// <p>A list of ARNs that identify the high-availability partition groups that are associated with the client.</p>
    #[serde(rename = "HapgList")]
    pub hapg_list: Vec<String>,
}

#[derive(Default, Debug, Clone, PartialEq, Deserialize)]
#[cfg_attr(any(test, feature = "serialize_structs"), derive(Serialize))]
pub struct GetConfigResponse {
    /// <p>The certificate file containing the server.pem files of the HSMs.</p>
    #[serde(rename = "ConfigCred")]
    #[serde(skip_serializing_if = "Option::is_none")]
    pub config_cred: Option<String>,
    /// <p>The chrystoki.conf configuration file.</p>
    #[serde(rename = "ConfigFile")]
    #[serde(skip_serializing_if = "Option::is_none")]
    pub config_file: Option<String>,
    /// <p>The type of credentials.</p>
    #[serde(rename = "ConfigType")]
    #[serde(skip_serializing_if = "Option::is_none")]
    pub config_type: Option<String>,
}

/// <p>Contains the inputs for the <a>ListAvailableZones</a> action.</p>
#[derive(Default, Debug, Clone, PartialEq, Serialize)]
pub struct ListAvailableZonesRequest {}

#[derive(Default, Debug, Clone, PartialEq, Deserialize)]
#[cfg_attr(any(test, feature = "serialize_structs"), derive(Serialize))]
pub struct ListAvailableZonesResponse {
    /// <p>The list of Availability Zones that have available AWS CloudHSM capacity.</p>
    #[serde(rename = "AZList")]
    #[serde(skip_serializing_if = "Option::is_none")]
    pub az_list: Option<Vec<String>>,
}

#[derive(Default, Debug, Clone, PartialEq, Serialize)]
pub struct ListHapgsRequest {
    /// <p>The <code>NextToken</code> value from a previous call to <code>ListHapgs</code>. Pass null if this is the first call.</p>
    #[serde(rename = "NextToken")]
    #[serde(skip_serializing_if = "Option::is_none")]
    pub next_token: Option<String>,
}

#[derive(Default, Debug, Clone, PartialEq, Deserialize)]
#[cfg_attr(any(test, feature = "serialize_structs"), derive(Serialize))]
pub struct ListHapgsResponse {
    /// <p>The list of high-availability partition groups.</p>
    #[serde(rename = "HapgList")]
    pub hapg_list: Vec<String>,
    /// <p>If not null, more results are available. Pass this value to <code>ListHapgs</code> to retrieve the next set of items.</p>
    #[serde(rename = "NextToken")]
    #[serde(skip_serializing_if = "Option::is_none")]
    pub next_token: Option<String>,
}

#[derive(Default, Debug, Clone, PartialEq, Serialize)]
pub struct ListHsmsRequest {
    /// <p>The <code>NextToken</code> value from a previous call to <code>ListHsms</code>. Pass null if this is the first call.</p>
    #[serde(rename = "NextToken")]
    #[serde(skip_serializing_if = "Option::is_none")]
    pub next_token: Option<String>,
}

/// <p>Contains the output of the <code>ListHsms</code> operation.</p>
#[derive(Default, Debug, Clone, PartialEq, Deserialize)]
#[cfg_attr(any(test, feature = "serialize_structs"), derive(Serialize))]
pub struct ListHsmsResponse {
    /// <p>The list of ARNs that identify the HSMs.</p>
    #[serde(rename = "HsmList")]
    #[serde(skip_serializing_if = "Option::is_none")]
    pub hsm_list: Option<Vec<String>>,
    /// <p>If not null, more results are available. Pass this value to <code>ListHsms</code> to retrieve the next set of items.</p>
    #[serde(rename = "NextToken")]
    #[serde(skip_serializing_if = "Option::is_none")]
    pub next_token: Option<String>,
}

#[derive(Default, Debug, Clone, PartialEq, Serialize)]
pub struct ListLunaClientsRequest {
    /// <p>The <code>NextToken</code> value from a previous call to <code>ListLunaClients</code>. Pass null if this is the first call.</p>
    #[serde(rename = "NextToken")]
    #[serde(skip_serializing_if = "Option::is_none")]
    pub next_token: Option<String>,
}

#[derive(Default, Debug, Clone, PartialEq, Deserialize)]
#[cfg_attr(any(test, feature = "serialize_structs"), derive(Serialize))]
pub struct ListLunaClientsResponse {
    /// <p>The list of clients.</p>
    #[serde(rename = "ClientList")]
    pub client_list: Vec<String>,
    /// <p>If not null, more results are available. Pass this to <code>ListLunaClients</code> to retrieve the next set of items.</p>
    #[serde(rename = "NextToken")]
    #[serde(skip_serializing_if = "Option::is_none")]
    pub next_token: Option<String>,
}

#[derive(Default, Debug, Clone, PartialEq, Serialize)]
pub struct ListTagsForResourceRequest {
    /// <p>The Amazon Resource Name (ARN) of the AWS CloudHSM resource.</p>
    #[serde(rename = "ResourceArn")]
    pub resource_arn: String,
}

#[derive(Default, Debug, Clone, PartialEq, Deserialize)]
#[cfg_attr(any(test, feature = "serialize_structs"), derive(Serialize))]
pub struct ListTagsForResourceResponse {
    /// <p>One or more tags.</p>
    #[serde(rename = "TagList")]
    pub tag_list: Vec<Tag>,
}

#[derive(Default, Debug, Clone, PartialEq, Serialize)]
pub struct ModifyHapgRequest {
    /// <p>The ARN of the high-availability partition group to modify.</p>
    #[serde(rename = "HapgArn")]
    pub hapg_arn: String,
    /// <p>The new label for the high-availability partition group.</p>
    #[serde(rename = "Label")]
    #[serde(skip_serializing_if = "Option::is_none")]
    pub label: Option<String>,
    /// <p>The list of partition serial numbers to make members of the high-availability partition group.</p>
    #[serde(rename = "PartitionSerialList")]
    #[serde(skip_serializing_if = "Option::is_none")]
    pub partition_serial_list: Option<Vec<String>>,
}

#[derive(Default, Debug, Clone, PartialEq, Deserialize)]
#[cfg_attr(any(test, feature = "serialize_structs"), derive(Serialize))]
pub struct ModifyHapgResponse {
    /// <p>The ARN of the high-availability partition group.</p>
    #[serde(rename = "HapgArn")]
    #[serde(skip_serializing_if = "Option::is_none")]
    pub hapg_arn: Option<String>,
}

/// <p>Contains the inputs for the <a>ModifyHsm</a> operation.</p>
#[derive(Default, Debug, Clone, PartialEq, Serialize)]
pub struct ModifyHsmRequest {
    /// <p>The new IP address for the elastic network interface (ENI) attached to the HSM.</p> <p>If the HSM is moved to a different subnet, and an IP address is not specified, an IP address will be randomly chosen from the CIDR range of the new subnet.</p>
    #[serde(rename = "EniIp")]
    #[serde(skip_serializing_if = "Option::is_none")]
    pub eni_ip: Option<String>,
    /// <p>The new external ID.</p>
    #[serde(rename = "ExternalId")]
    #[serde(skip_serializing_if = "Option::is_none")]
    pub external_id: Option<String>,
    /// <p>The ARN of the HSM to modify.</p>
    #[serde(rename = "HsmArn")]
    pub hsm_arn: String,
    /// <p>The new IAM role ARN.</p>
    #[serde(rename = "IamRoleArn")]
    #[serde(skip_serializing_if = "Option::is_none")]
    pub iam_role_arn: Option<String>,
    /// <p>The new identifier of the subnet that the HSM is in. The new subnet must be in the same Availability Zone as the current subnet.</p>
    #[serde(rename = "SubnetId")]
    #[serde(skip_serializing_if = "Option::is_none")]
    pub subnet_id: Option<String>,
    /// <p>The new IP address for the syslog monitoring server. The AWS CloudHSM service only supports one syslog monitoring server.</p>
    #[serde(rename = "SyslogIp")]
    #[serde(skip_serializing_if = "Option::is_none")]
    pub syslog_ip: Option<String>,
}

/// <p>Contains the output of the <a>ModifyHsm</a> operation.</p>
#[derive(Default, Debug, Clone, PartialEq, Deserialize)]
#[cfg_attr(any(test, feature = "serialize_structs"), derive(Serialize))]
pub struct ModifyHsmResponse {
    /// <p>The ARN of the HSM.</p>
    #[serde(rename = "HsmArn")]
    #[serde(skip_serializing_if = "Option::is_none")]
    pub hsm_arn: Option<String>,
}

#[derive(Default, Debug, Clone, PartialEq, Serialize)]
pub struct ModifyLunaClientRequest {
    /// <p>The new certificate for the client.</p>
    #[serde(rename = "Certificate")]
    pub certificate: String,
    /// <p>The ARN of the client.</p>
    #[serde(rename = "ClientArn")]
    pub client_arn: String,
}

#[derive(Default, Debug, Clone, PartialEq, Deserialize)]
#[cfg_attr(any(test, feature = "serialize_structs"), derive(Serialize))]
pub struct ModifyLunaClientResponse {
    /// <p>The ARN of the client.</p>
    #[serde(rename = "ClientArn")]
    #[serde(skip_serializing_if = "Option::is_none")]
    pub client_arn: Option<String>,
}

#[derive(Default, Debug, Clone, PartialEq, Serialize)]
pub struct RemoveTagsFromResourceRequest {
    /// <p>The Amazon Resource Name (ARN) of the AWS CloudHSM resource.</p>
    #[serde(rename = "ResourceArn")]
    pub resource_arn: String,
    /// <p>The tag key or keys to remove.</p> <p>Specify only the tag key to remove (not the value). To overwrite the value for an existing tag, use <a>AddTagsToResource</a>.</p>
    #[serde(rename = "TagKeyList")]
    pub tag_key_list: Vec<String>,
}

#[derive(Default, Debug, Clone, PartialEq, Deserialize)]
#[cfg_attr(any(test, feature = "serialize_structs"), derive(Serialize))]
pub struct RemoveTagsFromResourceResponse {
    /// <p>The status of the operation.</p>
    #[serde(rename = "Status")]
    pub status: String,
}

/// <p>A key-value pair that identifies or specifies metadata about an AWS CloudHSM resource.</p>
#[derive(Default, Debug, Clone, PartialEq, Serialize, Deserialize)]
pub struct Tag {
    /// <p>The key of the tag.</p>
    #[serde(rename = "Key")]
    pub key: String,
    /// <p>The value of the tag.</p>
    #[serde(rename = "Value")]
    pub value: String,
}

/// Errors returned by AddTagsToResource
#[derive(Debug, PartialEq)]
pub enum AddTagsToResourceError {
    /// <p>Indicates that an internal error occurred.</p>
    CloudHsmInternal(String),
    /// <p>Indicates that an exception occurred in the AWS CloudHSM service.</p>
    CloudHsmService(String),
    /// <p>Indicates that one or more of the request parameters are not valid.</p>
    InvalidRequest(String),
}

impl AddTagsToResourceError {
    pub fn from_response(res: BufferedHttpResponse) -> RusotoError<AddTagsToResourceError> {
        if let Some(err) = proto::json::Error::parse(&res) {
            match err.typ.as_str() {
                "CloudHsmInternalException" => {
                    return RusotoError::Service(AddTagsToResourceError::CloudHsmInternal(err.msg))
                }
                "CloudHsmServiceException" => {
                    return RusotoError::Service(AddTagsToResourceError::CloudHsmService(err.msg))
                }
                "InvalidRequestException" => {
                    return RusotoError::Service(AddTagsToResourceError::InvalidRequest(err.msg))
                }
                "ValidationException" => return RusotoError::Validation(err.msg),
                _ => {}
            }
        }
        return RusotoError::Unknown(res);
    }
}
impl fmt::Display for AddTagsToResourceError {
    fn fmt(&self, f: &mut fmt::Formatter) -> fmt::Result {
        write!(f, "{}", self.description())
    }
}
impl Error for AddTagsToResourceError {
    fn description(&self) -> &str {
        match *self {
            AddTagsToResourceError::CloudHsmInternal(ref cause) => cause,
            AddTagsToResourceError::CloudHsmService(ref cause) => cause,
            AddTagsToResourceError::InvalidRequest(ref cause) => cause,
        }
    }
}
/// Errors returned by CreateHapg
#[derive(Debug, PartialEq)]
pub enum CreateHapgError {
    /// <p>Indicates that an internal error occurred.</p>
    CloudHsmInternal(String),
    /// <p>Indicates that an exception occurred in the AWS CloudHSM service.</p>
    CloudHsmService(String),
    /// <p>Indicates that one or more of the request parameters are not valid.</p>
    InvalidRequest(String),
}

impl CreateHapgError {
    pub fn from_response(res: BufferedHttpResponse) -> RusotoError<CreateHapgError> {
        if let Some(err) = proto::json::Error::parse(&res) {
            match err.typ.as_str() {
                "CloudHsmInternalException" => {
                    return RusotoError::Service(CreateHapgError::CloudHsmInternal(err.msg))
                }
                "CloudHsmServiceException" => {
                    return RusotoError::Service(CreateHapgError::CloudHsmService(err.msg))
                }
                "InvalidRequestException" => {
                    return RusotoError::Service(CreateHapgError::InvalidRequest(err.msg))
                }
                "ValidationException" => return RusotoError::Validation(err.msg),
                _ => {}
            }
        }
        return RusotoError::Unknown(res);
    }
}
impl fmt::Display for CreateHapgError {
    fn fmt(&self, f: &mut fmt::Formatter) -> fmt::Result {
        write!(f, "{}", self.description())
    }
}
impl Error for CreateHapgError {
    fn description(&self) -> &str {
        match *self {
            CreateHapgError::CloudHsmInternal(ref cause) => cause,
            CreateHapgError::CloudHsmService(ref cause) => cause,
            CreateHapgError::InvalidRequest(ref cause) => cause,
        }
    }
}
/// Errors returned by CreateHsm
#[derive(Debug, PartialEq)]
pub enum CreateHsmError {
    /// <p>Indicates that an internal error occurred.</p>
    CloudHsmInternal(String),
    /// <p>Indicates that an exception occurred in the AWS CloudHSM service.</p>
    CloudHsmService(String),
    /// <p>Indicates that one or more of the request parameters are not valid.</p>
    InvalidRequest(String),
}

impl CreateHsmError {
    pub fn from_response(res: BufferedHttpResponse) -> RusotoError<CreateHsmError> {
        if let Some(err) = proto::json::Error::parse(&res) {
            match err.typ.as_str() {
                "CloudHsmInternalException" => {
                    return RusotoError::Service(CreateHsmError::CloudHsmInternal(err.msg))
                }
                "CloudHsmServiceException" => {
                    return RusotoError::Service(CreateHsmError::CloudHsmService(err.msg))
                }
                "InvalidRequestException" => {
                    return RusotoError::Service(CreateHsmError::InvalidRequest(err.msg))
                }
                "ValidationException" => return RusotoError::Validation(err.msg),
                _ => {}
            }
        }
        return RusotoError::Unknown(res);
    }
}
impl fmt::Display for CreateHsmError {
    fn fmt(&self, f: &mut fmt::Formatter) -> fmt::Result {
        write!(f, "{}", self.description())
    }
}
impl Error for CreateHsmError {
    fn description(&self) -> &str {
        match *self {
            CreateHsmError::CloudHsmInternal(ref cause) => cause,
            CreateHsmError::CloudHsmService(ref cause) => cause,
            CreateHsmError::InvalidRequest(ref cause) => cause,
        }
    }
}
/// Errors returned by CreateLunaClient
#[derive(Debug, PartialEq)]
pub enum CreateLunaClientError {
    /// <p>Indicates that an internal error occurred.</p>
    CloudHsmInternal(String),
    /// <p>Indicates that an exception occurred in the AWS CloudHSM service.</p>
    CloudHsmService(String),
    /// <p>Indicates that one or more of the request parameters are not valid.</p>
    InvalidRequest(String),
}

impl CreateLunaClientError {
    pub fn from_response(res: BufferedHttpResponse) -> RusotoError<CreateLunaClientError> {
        if let Some(err) = proto::json::Error::parse(&res) {
            match err.typ.as_str() {
                "CloudHsmInternalException" => {
                    return RusotoError::Service(CreateLunaClientError::CloudHsmInternal(err.msg))
                }
                "CloudHsmServiceException" => {
                    return RusotoError::Service(CreateLunaClientError::CloudHsmService(err.msg))
                }
                "InvalidRequestException" => {
                    return RusotoError::Service(CreateLunaClientError::InvalidRequest(err.msg))
                }
                "ValidationException" => return RusotoError::Validation(err.msg),
                _ => {}
            }
        }
        return RusotoError::Unknown(res);
    }
}
impl fmt::Display for CreateLunaClientError {
    fn fmt(&self, f: &mut fmt::Formatter) -> fmt::Result {
        write!(f, "{}", self.description())
    }
}
impl Error for CreateLunaClientError {
    fn description(&self) -> &str {
        match *self {
            CreateLunaClientError::CloudHsmInternal(ref cause) => cause,
            CreateLunaClientError::CloudHsmService(ref cause) => cause,
            CreateLunaClientError::InvalidRequest(ref cause) => cause,
        }
    }
}
/// Errors returned by DeleteHapg
#[derive(Debug, PartialEq)]
pub enum DeleteHapgError {
    /// <p>Indicates that an internal error occurred.</p>
    CloudHsmInternal(String),
    /// <p>Indicates that an exception occurred in the AWS CloudHSM service.</p>
    CloudHsmService(String),
    /// <p>Indicates that one or more of the request parameters are not valid.</p>
    InvalidRequest(String),
}

impl DeleteHapgError {
    pub fn from_response(res: BufferedHttpResponse) -> RusotoError<DeleteHapgError> {
        if let Some(err) = proto::json::Error::parse(&res) {
            match err.typ.as_str() {
                "CloudHsmInternalException" => {
                    return RusotoError::Service(DeleteHapgError::CloudHsmInternal(err.msg))
                }
                "CloudHsmServiceException" => {
                    return RusotoError::Service(DeleteHapgError::CloudHsmService(err.msg))
                }
                "InvalidRequestException" => {
                    return RusotoError::Service(DeleteHapgError::InvalidRequest(err.msg))
                }
                "ValidationException" => return RusotoError::Validation(err.msg),
                _ => {}
            }
        }
        return RusotoError::Unknown(res);
    }
}
impl fmt::Display for DeleteHapgError {
    fn fmt(&self, f: &mut fmt::Formatter) -> fmt::Result {
        write!(f, "{}", self.description())
    }
}
impl Error for DeleteHapgError {
    fn description(&self) -> &str {
        match *self {
            DeleteHapgError::CloudHsmInternal(ref cause) => cause,
            DeleteHapgError::CloudHsmService(ref cause) => cause,
            DeleteHapgError::InvalidRequest(ref cause) => cause,
        }
    }
}
/// Errors returned by DeleteHsm
#[derive(Debug, PartialEq)]
pub enum DeleteHsmError {
    /// <p>Indicates that an internal error occurred.</p>
    CloudHsmInternal(String),
    /// <p>Indicates that an exception occurred in the AWS CloudHSM service.</p>
    CloudHsmService(String),
    /// <p>Indicates that one or more of the request parameters are not valid.</p>
    InvalidRequest(String),
}

impl DeleteHsmError {
    pub fn from_response(res: BufferedHttpResponse) -> RusotoError<DeleteHsmError> {
        if let Some(err) = proto::json::Error::parse(&res) {
            match err.typ.as_str() {
                "CloudHsmInternalException" => {
                    return RusotoError::Service(DeleteHsmError::CloudHsmInternal(err.msg))
                }
                "CloudHsmServiceException" => {
                    return RusotoError::Service(DeleteHsmError::CloudHsmService(err.msg))
                }
                "InvalidRequestException" => {
                    return RusotoError::Service(DeleteHsmError::InvalidRequest(err.msg))
                }
                "ValidationException" => return RusotoError::Validation(err.msg),
                _ => {}
            }
        }
        return RusotoError::Unknown(res);
    }
}
impl fmt::Display for DeleteHsmError {
    fn fmt(&self, f: &mut fmt::Formatter) -> fmt::Result {
        write!(f, "{}", self.description())
    }
}
impl Error for DeleteHsmError {
    fn description(&self) -> &str {
        match *self {
            DeleteHsmError::CloudHsmInternal(ref cause) => cause,
            DeleteHsmError::CloudHsmService(ref cause) => cause,
            DeleteHsmError::InvalidRequest(ref cause) => cause,
        }
    }
}
/// Errors returned by DeleteLunaClient
#[derive(Debug, PartialEq)]
pub enum DeleteLunaClientError {
    /// <p>Indicates that an internal error occurred.</p>
    CloudHsmInternal(String),
    /// <p>Indicates that an exception occurred in the AWS CloudHSM service.</p>
    CloudHsmService(String),
    /// <p>Indicates that one or more of the request parameters are not valid.</p>
    InvalidRequest(String),
}

impl DeleteLunaClientError {
    pub fn from_response(res: BufferedHttpResponse) -> RusotoError<DeleteLunaClientError> {
        if let Some(err) = proto::json::Error::parse(&res) {
            match err.typ.as_str() {
                "CloudHsmInternalException" => {
                    return RusotoError::Service(DeleteLunaClientError::CloudHsmInternal(err.msg))
                }
                "CloudHsmServiceException" => {
                    return RusotoError::Service(DeleteLunaClientError::CloudHsmService(err.msg))
                }
                "InvalidRequestException" => {
                    return RusotoError::Service(DeleteLunaClientError::InvalidRequest(err.msg))
                }
                "ValidationException" => return RusotoError::Validation(err.msg),
                _ => {}
            }
        }
        return RusotoError::Unknown(res);
    }
}
impl fmt::Display for DeleteLunaClientError {
    fn fmt(&self, f: &mut fmt::Formatter) -> fmt::Result {
        write!(f, "{}", self.description())
    }
}
impl Error for DeleteLunaClientError {
    fn description(&self) -> &str {
        match *self {
            DeleteLunaClientError::CloudHsmInternal(ref cause) => cause,
            DeleteLunaClientError::CloudHsmService(ref cause) => cause,
            DeleteLunaClientError::InvalidRequest(ref cause) => cause,
        }
    }
}
/// Errors returned by DescribeHapg
#[derive(Debug, PartialEq)]
pub enum DescribeHapgError {
    /// <p>Indicates that an internal error occurred.</p>
    CloudHsmInternal(String),
    /// <p>Indicates that an exception occurred in the AWS CloudHSM service.</p>
    CloudHsmService(String),
    /// <p>Indicates that one or more of the request parameters are not valid.</p>
    InvalidRequest(String),
}

impl DescribeHapgError {
    pub fn from_response(res: BufferedHttpResponse) -> RusotoError<DescribeHapgError> {
        if let Some(err) = proto::json::Error::parse(&res) {
            match err.typ.as_str() {
                "CloudHsmInternalException" => {
                    return RusotoError::Service(DescribeHapgError::CloudHsmInternal(err.msg))
                }
                "CloudHsmServiceException" => {
                    return RusotoError::Service(DescribeHapgError::CloudHsmService(err.msg))
                }
                "InvalidRequestException" => {
                    return RusotoError::Service(DescribeHapgError::InvalidRequest(err.msg))
                }
                "ValidationException" => return RusotoError::Validation(err.msg),
                _ => {}
            }
        }
        return RusotoError::Unknown(res);
    }
}
impl fmt::Display for DescribeHapgError {
    fn fmt(&self, f: &mut fmt::Formatter) -> fmt::Result {
        write!(f, "{}", self.description())
    }
}
impl Error for DescribeHapgError {
    fn description(&self) -> &str {
        match *self {
            DescribeHapgError::CloudHsmInternal(ref cause) => cause,
            DescribeHapgError::CloudHsmService(ref cause) => cause,
            DescribeHapgError::InvalidRequest(ref cause) => cause,
        }
    }
}
/// Errors returned by DescribeHsm
#[derive(Debug, PartialEq)]
pub enum DescribeHsmError {
    /// <p>Indicates that an internal error occurred.</p>
    CloudHsmInternal(String),
    /// <p>Indicates that an exception occurred in the AWS CloudHSM service.</p>
    CloudHsmService(String),
    /// <p>Indicates that one or more of the request parameters are not valid.</p>
    InvalidRequest(String),
}

impl DescribeHsmError {
    pub fn from_response(res: BufferedHttpResponse) -> RusotoError<DescribeHsmError> {
        if let Some(err) = proto::json::Error::parse(&res) {
            match err.typ.as_str() {
                "CloudHsmInternalException" => {
                    return RusotoError::Service(DescribeHsmError::CloudHsmInternal(err.msg))
                }
                "CloudHsmServiceException" => {
                    return RusotoError::Service(DescribeHsmError::CloudHsmService(err.msg))
                }
                "InvalidRequestException" => {
                    return RusotoError::Service(DescribeHsmError::InvalidRequest(err.msg))
                }
                "ValidationException" => return RusotoError::Validation(err.msg),
                _ => {}
            }
        }
        return RusotoError::Unknown(res);
    }
}
impl fmt::Display for DescribeHsmError {
    fn fmt(&self, f: &mut fmt::Formatter) -> fmt::Result {
        write!(f, "{}", self.description())
    }
}
impl Error for DescribeHsmError {
    fn description(&self) -> &str {
        match *self {
            DescribeHsmError::CloudHsmInternal(ref cause) => cause,
            DescribeHsmError::CloudHsmService(ref cause) => cause,
            DescribeHsmError::InvalidRequest(ref cause) => cause,
        }
    }
}
/// Errors returned by DescribeLunaClient
#[derive(Debug, PartialEq)]
pub enum DescribeLunaClientError {
    /// <p>Indicates that an internal error occurred.</p>
    CloudHsmInternal(String),
    /// <p>Indicates that an exception occurred in the AWS CloudHSM service.</p>
    CloudHsmService(String),
    /// <p>Indicates that one or more of the request parameters are not valid.</p>
    InvalidRequest(String),
}

impl DescribeLunaClientError {
    pub fn from_response(res: BufferedHttpResponse) -> RusotoError<DescribeLunaClientError> {
        if let Some(err) = proto::json::Error::parse(&res) {
            match err.typ.as_str() {
                "CloudHsmInternalException" => {
                    return RusotoError::Service(DescribeLunaClientError::CloudHsmInternal(err.msg))
                }
                "CloudHsmServiceException" => {
                    return RusotoError::Service(DescribeLunaClientError::CloudHsmService(err.msg))
                }
                "InvalidRequestException" => {
                    return RusotoError::Service(DescribeLunaClientError::InvalidRequest(err.msg))
                }
                "ValidationException" => return RusotoError::Validation(err.msg),
                _ => {}
            }
        }
        return RusotoError::Unknown(res);
    }
}
impl fmt::Display for DescribeLunaClientError {
    fn fmt(&self, f: &mut fmt::Formatter) -> fmt::Result {
        write!(f, "{}", self.description())
    }
}
impl Error for DescribeLunaClientError {
    fn description(&self) -> &str {
        match *self {
            DescribeLunaClientError::CloudHsmInternal(ref cause) => cause,
            DescribeLunaClientError::CloudHsmService(ref cause) => cause,
            DescribeLunaClientError::InvalidRequest(ref cause) => cause,
        }
    }
}
/// Errors returned by GetConfig
#[derive(Debug, PartialEq)]
pub enum GetConfigError {
    /// <p>Indicates that an internal error occurred.</p>
    CloudHsmInternal(String),
    /// <p>Indicates that an exception occurred in the AWS CloudHSM service.</p>
    CloudHsmService(String),
    /// <p>Indicates that one or more of the request parameters are not valid.</p>
    InvalidRequest(String),
}

impl GetConfigError {
    pub fn from_response(res: BufferedHttpResponse) -> RusotoError<GetConfigError> {
        if let Some(err) = proto::json::Error::parse(&res) {
            match err.typ.as_str() {
                "CloudHsmInternalException" => {
                    return RusotoError::Service(GetConfigError::CloudHsmInternal(err.msg))
                }
                "CloudHsmServiceException" => {
                    return RusotoError::Service(GetConfigError::CloudHsmService(err.msg))
                }
                "InvalidRequestException" => {
                    return RusotoError::Service(GetConfigError::InvalidRequest(err.msg))
                }
                "ValidationException" => return RusotoError::Validation(err.msg),
                _ => {}
            }
        }
        return RusotoError::Unknown(res);
    }
}
impl fmt::Display for GetConfigError {
    fn fmt(&self, f: &mut fmt::Formatter) -> fmt::Result {
        write!(f, "{}", self.description())
    }
}
impl Error for GetConfigError {
    fn description(&self) -> &str {
        match *self {
            GetConfigError::CloudHsmInternal(ref cause) => cause,
            GetConfigError::CloudHsmService(ref cause) => cause,
            GetConfigError::InvalidRequest(ref cause) => cause,
        }
    }
}
/// Errors returned by ListAvailableZones
#[derive(Debug, PartialEq)]
pub enum ListAvailableZonesError {
    /// <p>Indicates that an internal error occurred.</p>
    CloudHsmInternal(String),
    /// <p>Indicates that an exception occurred in the AWS CloudHSM service.</p>
    CloudHsmService(String),
    /// <p>Indicates that one or more of the request parameters are not valid.</p>
    InvalidRequest(String),
}

impl ListAvailableZonesError {
    pub fn from_response(res: BufferedHttpResponse) -> RusotoError<ListAvailableZonesError> {
        if let Some(err) = proto::json::Error::parse(&res) {
            match err.typ.as_str() {
                "CloudHsmInternalException" => {
                    return RusotoError::Service(ListAvailableZonesError::CloudHsmInternal(err.msg))
                }
                "CloudHsmServiceException" => {
                    return RusotoError::Service(ListAvailableZonesError::CloudHsmService(err.msg))
                }
                "InvalidRequestException" => {
                    return RusotoError::Service(ListAvailableZonesError::InvalidRequest(err.msg))
                }
                "ValidationException" => return RusotoError::Validation(err.msg),
                _ => {}
            }
        }
        return RusotoError::Unknown(res);
    }
}
impl fmt::Display for ListAvailableZonesError {
    fn fmt(&self, f: &mut fmt::Formatter) -> fmt::Result {
        write!(f, "{}", self.description())
    }
}
impl Error for ListAvailableZonesError {
    fn description(&self) -> &str {
        match *self {
            ListAvailableZonesError::CloudHsmInternal(ref cause) => cause,
            ListAvailableZonesError::CloudHsmService(ref cause) => cause,
            ListAvailableZonesError::InvalidRequest(ref cause) => cause,
        }
    }
}
/// Errors returned by ListHapgs
#[derive(Debug, PartialEq)]
pub enum ListHapgsError {
    /// <p>Indicates that an internal error occurred.</p>
    CloudHsmInternal(String),
    /// <p>Indicates that an exception occurred in the AWS CloudHSM service.</p>
    CloudHsmService(String),
    /// <p>Indicates that one or more of the request parameters are not valid.</p>
    InvalidRequest(String),
}

impl ListHapgsError {
    pub fn from_response(res: BufferedHttpResponse) -> RusotoError<ListHapgsError> {
        if let Some(err) = proto::json::Error::parse(&res) {
            match err.typ.as_str() {
                "CloudHsmInternalException" => {
                    return RusotoError::Service(ListHapgsError::CloudHsmInternal(err.msg))
                }
                "CloudHsmServiceException" => {
                    return RusotoError::Service(ListHapgsError::CloudHsmService(err.msg))
                }
                "InvalidRequestException" => {
                    return RusotoError::Service(ListHapgsError::InvalidRequest(err.msg))
                }
                "ValidationException" => return RusotoError::Validation(err.msg),
                _ => {}
            }
        }
        return RusotoError::Unknown(res);
    }
}
impl fmt::Display for ListHapgsError {
    fn fmt(&self, f: &mut fmt::Formatter) -> fmt::Result {
        write!(f, "{}", self.description())
    }
}
impl Error for ListHapgsError {
    fn description(&self) -> &str {
        match *self {
            ListHapgsError::CloudHsmInternal(ref cause) => cause,
            ListHapgsError::CloudHsmService(ref cause) => cause,
            ListHapgsError::InvalidRequest(ref cause) => cause,
        }
    }
}
/// Errors returned by ListHsms
#[derive(Debug, PartialEq)]
pub enum ListHsmsError {
    /// <p>Indicates that an internal error occurred.</p>
    CloudHsmInternal(String),
    /// <p>Indicates that an exception occurred in the AWS CloudHSM service.</p>
    CloudHsmService(String),
    /// <p>Indicates that one or more of the request parameters are not valid.</p>
    InvalidRequest(String),
}

impl ListHsmsError {
    pub fn from_response(res: BufferedHttpResponse) -> RusotoError<ListHsmsError> {
        if let Some(err) = proto::json::Error::parse(&res) {
            match err.typ.as_str() {
                "CloudHsmInternalException" => {
                    return RusotoError::Service(ListHsmsError::CloudHsmInternal(err.msg))
                }
                "CloudHsmServiceException" => {
                    return RusotoError::Service(ListHsmsError::CloudHsmService(err.msg))
                }
                "InvalidRequestException" => {
                    return RusotoError::Service(ListHsmsError::InvalidRequest(err.msg))
                }
                "ValidationException" => return RusotoError::Validation(err.msg),
                _ => {}
            }
        }
        return RusotoError::Unknown(res);
    }
}
impl fmt::Display for ListHsmsError {
    fn fmt(&self, f: &mut fmt::Formatter) -> fmt::Result {
        write!(f, "{}", self.description())
    }
}
impl Error for ListHsmsError {
    fn description(&self) -> &str {
        match *self {
            ListHsmsError::CloudHsmInternal(ref cause) => cause,
            ListHsmsError::CloudHsmService(ref cause) => cause,
            ListHsmsError::InvalidRequest(ref cause) => cause,
        }
    }
}
/// Errors returned by ListLunaClients
#[derive(Debug, PartialEq)]
pub enum ListLunaClientsError {
    /// <p>Indicates that an internal error occurred.</p>
    CloudHsmInternal(String),
    /// <p>Indicates that an exception occurred in the AWS CloudHSM service.</p>
    CloudHsmService(String),
    /// <p>Indicates that one or more of the request parameters are not valid.</p>
    InvalidRequest(String),
}

impl ListLunaClientsError {
    pub fn from_response(res: BufferedHttpResponse) -> RusotoError<ListLunaClientsError> {
        if let Some(err) = proto::json::Error::parse(&res) {
            match err.typ.as_str() {
                "CloudHsmInternalException" => {
                    return RusotoError::Service(ListLunaClientsError::CloudHsmInternal(err.msg))
                }
                "CloudHsmServiceException" => {
                    return RusotoError::Service(ListLunaClientsError::CloudHsmService(err.msg))
                }
                "InvalidRequestException" => {
                    return RusotoError::Service(ListLunaClientsError::InvalidRequest(err.msg))
                }
                "ValidationException" => return RusotoError::Validation(err.msg),
                _ => {}
            }
        }
        return RusotoError::Unknown(res);
    }
}
impl fmt::Display for ListLunaClientsError {
    fn fmt(&self, f: &mut fmt::Formatter) -> fmt::Result {
        write!(f, "{}", self.description())
    }
}
impl Error for ListLunaClientsError {
    fn description(&self) -> &str {
        match *self {
            ListLunaClientsError::CloudHsmInternal(ref cause) => cause,
            ListLunaClientsError::CloudHsmService(ref cause) => cause,
            ListLunaClientsError::InvalidRequest(ref cause) => cause,
        }
    }
}
/// Errors returned by ListTagsForResource
#[derive(Debug, PartialEq)]
pub enum ListTagsForResourceError {
    /// <p>Indicates that an internal error occurred.</p>
    CloudHsmInternal(String),
    /// <p>Indicates that an exception occurred in the AWS CloudHSM service.</p>
    CloudHsmService(String),
    /// <p>Indicates that one or more of the request parameters are not valid.</p>
    InvalidRequest(String),
}

impl ListTagsForResourceError {
    pub fn from_response(res: BufferedHttpResponse) -> RusotoError<ListTagsForResourceError> {
        if let Some(err) = proto::json::Error::parse(&res) {
            match err.typ.as_str() {
                "CloudHsmInternalException" => {
                    return RusotoError::Service(ListTagsForResourceError::CloudHsmInternal(
                        err.msg,
                    ))
                }
                "CloudHsmServiceException" => {
                    return RusotoError::Service(ListTagsForResourceError::CloudHsmService(err.msg))
                }
                "InvalidRequestException" => {
                    return RusotoError::Service(ListTagsForResourceError::InvalidRequest(err.msg))
                }
                "ValidationException" => return RusotoError::Validation(err.msg),
                _ => {}
            }
        }
        return RusotoError::Unknown(res);
    }
}
impl fmt::Display for ListTagsForResourceError {
    fn fmt(&self, f: &mut fmt::Formatter) -> fmt::Result {
        write!(f, "{}", self.description())
    }
}
impl Error for ListTagsForResourceError {
    fn description(&self) -> &str {
        match *self {
            ListTagsForResourceError::CloudHsmInternal(ref cause) => cause,
            ListTagsForResourceError::CloudHsmService(ref cause) => cause,
            ListTagsForResourceError::InvalidRequest(ref cause) => cause,
        }
    }
}
/// Errors returned by ModifyHapg
#[derive(Debug, PartialEq)]
pub enum ModifyHapgError {
    /// <p>Indicates that an internal error occurred.</p>
    CloudHsmInternal(String),
    /// <p>Indicates that an exception occurred in the AWS CloudHSM service.</p>
    CloudHsmService(String),
    /// <p>Indicates that one or more of the request parameters are not valid.</p>
    InvalidRequest(String),
}

impl ModifyHapgError {
    pub fn from_response(res: BufferedHttpResponse) -> RusotoError<ModifyHapgError> {
        if let Some(err) = proto::json::Error::parse(&res) {
            match err.typ.as_str() {
                "CloudHsmInternalException" => {
                    return RusotoError::Service(ModifyHapgError::CloudHsmInternal(err.msg))
                }
                "CloudHsmServiceException" => {
                    return RusotoError::Service(ModifyHapgError::CloudHsmService(err.msg))
                }
                "InvalidRequestException" => {
                    return RusotoError::Service(ModifyHapgError::InvalidRequest(err.msg))
                }
                "ValidationException" => return RusotoError::Validation(err.msg),
                _ => {}
            }
        }
        return RusotoError::Unknown(res);
    }
}
impl fmt::Display for ModifyHapgError {
    fn fmt(&self, f: &mut fmt::Formatter) -> fmt::Result {
        write!(f, "{}", self.description())
    }
}
impl Error for ModifyHapgError {
    fn description(&self) -> &str {
        match *self {
            ModifyHapgError::CloudHsmInternal(ref cause) => cause,
            ModifyHapgError::CloudHsmService(ref cause) => cause,
            ModifyHapgError::InvalidRequest(ref cause) => cause,
        }
    }
}
/// Errors returned by ModifyHsm
#[derive(Debug, PartialEq)]
pub enum ModifyHsmError {
    /// <p>Indicates that an internal error occurred.</p>
    CloudHsmInternal(String),
    /// <p>Indicates that an exception occurred in the AWS CloudHSM service.</p>
    CloudHsmService(String),
    /// <p>Indicates that one or more of the request parameters are not valid.</p>
    InvalidRequest(String),
}

impl ModifyHsmError {
    pub fn from_response(res: BufferedHttpResponse) -> RusotoError<ModifyHsmError> {
        if let Some(err) = proto::json::Error::parse(&res) {
            match err.typ.as_str() {
                "CloudHsmInternalException" => {
                    return RusotoError::Service(ModifyHsmError::CloudHsmInternal(err.msg))
                }
                "CloudHsmServiceException" => {
                    return RusotoError::Service(ModifyHsmError::CloudHsmService(err.msg))
                }
                "InvalidRequestException" => {
                    return RusotoError::Service(ModifyHsmError::InvalidRequest(err.msg))
                }
                "ValidationException" => return RusotoError::Validation(err.msg),
                _ => {}
            }
        }
        return RusotoError::Unknown(res);
    }
}
impl fmt::Display for ModifyHsmError {
    fn fmt(&self, f: &mut fmt::Formatter) -> fmt::Result {
        write!(f, "{}", self.description())
    }
}
impl Error for ModifyHsmError {
    fn description(&self) -> &str {
        match *self {
            ModifyHsmError::CloudHsmInternal(ref cause) => cause,
            ModifyHsmError::CloudHsmService(ref cause) => cause,
            ModifyHsmError::InvalidRequest(ref cause) => cause,
        }
    }
}
/// Errors returned by ModifyLunaClient
#[derive(Debug, PartialEq)]
pub enum ModifyLunaClientError {
    /// <p>Indicates that an exception occurred in the AWS CloudHSM service.</p>
    CloudHsmService(String),
}

impl ModifyLunaClientError {
    pub fn from_response(res: BufferedHttpResponse) -> RusotoError<ModifyLunaClientError> {
        if let Some(err) = proto::json::Error::parse(&res) {
            match err.typ.as_str() {
                "CloudHsmServiceException" => {
                    return RusotoError::Service(ModifyLunaClientError::CloudHsmService(err.msg))
                }
                "ValidationException" => return RusotoError::Validation(err.msg),
                _ => {}
            }
        }
        return RusotoError::Unknown(res);
    }
}
impl fmt::Display for ModifyLunaClientError {
    fn fmt(&self, f: &mut fmt::Formatter) -> fmt::Result {
        write!(f, "{}", self.description())
    }
}
impl Error for ModifyLunaClientError {
    fn description(&self) -> &str {
        match *self {
            ModifyLunaClientError::CloudHsmService(ref cause) => cause,
        }
    }
}
/// Errors returned by RemoveTagsFromResource
#[derive(Debug, PartialEq)]
pub enum RemoveTagsFromResourceError {
    /// <p>Indicates that an internal error occurred.</p>
    CloudHsmInternal(String),
    /// <p>Indicates that an exception occurred in the AWS CloudHSM service.</p>
    CloudHsmService(String),
    /// <p>Indicates that one or more of the request parameters are not valid.</p>
    InvalidRequest(String),
}

impl RemoveTagsFromResourceError {
    pub fn from_response(res: BufferedHttpResponse) -> RusotoError<RemoveTagsFromResourceError> {
        if let Some(err) = proto::json::Error::parse(&res) {
            match err.typ.as_str() {
                "CloudHsmInternalException" => {
                    return RusotoError::Service(RemoveTagsFromResourceError::CloudHsmInternal(
                        err.msg,
                    ))
                }
                "CloudHsmServiceException" => {
                    return RusotoError::Service(RemoveTagsFromResourceError::CloudHsmService(
                        err.msg,
                    ))
                }
                "InvalidRequestException" => {
                    return RusotoError::Service(RemoveTagsFromResourceError::InvalidRequest(
                        err.msg,
                    ))
                }
                "ValidationException" => return RusotoError::Validation(err.msg),
                _ => {}
            }
        }
        return RusotoError::Unknown(res);
    }
}
impl fmt::Display for RemoveTagsFromResourceError {
    fn fmt(&self, f: &mut fmt::Formatter) -> fmt::Result {
        write!(f, "{}", self.description())
    }
}
impl Error for RemoveTagsFromResourceError {
    fn description(&self) -> &str {
        match *self {
            RemoveTagsFromResourceError::CloudHsmInternal(ref cause) => cause,
            RemoveTagsFromResourceError::CloudHsmService(ref cause) => cause,
            RemoveTagsFromResourceError::InvalidRequest(ref cause) => cause,
        }
    }
}
/// Trait representing the capabilities of the CloudHSM API. CloudHSM clients implement this trait.
#[async_trait]
pub trait CloudHsm {
    /// <p>This is documentation for <b>AWS CloudHSM Classic</b>. For more information, see <a href="http://aws.amazon.com/cloudhsm/faqs-classic/">AWS CloudHSM Classic FAQs</a>, the <a href="http://docs.aws.amazon.com/cloudhsm/classic/userguide/">AWS CloudHSM Classic User Guide</a>, and the <a href="http://docs.aws.amazon.com/cloudhsm/classic/APIReference/">AWS CloudHSM Classic API Reference</a>.</p> <p> <b>For information about the current version of AWS CloudHSM</b>, see <a href="http://aws.amazon.com/cloudhsm/">AWS CloudHSM</a>, the <a href="http://docs.aws.amazon.com/cloudhsm/latest/userguide/">AWS CloudHSM User Guide</a>, and the <a href="http://docs.aws.amazon.com/cloudhsm/latest/APIReference/">AWS CloudHSM API Reference</a>.</p> <p>Adds or overwrites one or more tags for the specified AWS CloudHSM resource.</p> <p>Each tag consists of a key and a value. Tag keys must be unique to each resource.</p>
    async fn add_tags_to_resource(
        &self,
        input: AddTagsToResourceRequest,
    ) -> Result<AddTagsToResourceResponse, RusotoError<AddTagsToResourceError>>;

    /// <p>This is documentation for <b>AWS CloudHSM Classic</b>. For more information, see <a href="http://aws.amazon.com/cloudhsm/faqs-classic/">AWS CloudHSM Classic FAQs</a>, the <a href="http://docs.aws.amazon.com/cloudhsm/classic/userguide/">AWS CloudHSM Classic User Guide</a>, and the <a href="http://docs.aws.amazon.com/cloudhsm/classic/APIReference/">AWS CloudHSM Classic API Reference</a>.</p> <p> <b>For information about the current version of AWS CloudHSM</b>, see <a href="http://aws.amazon.com/cloudhsm/">AWS CloudHSM</a>, the <a href="http://docs.aws.amazon.com/cloudhsm/latest/userguide/">AWS CloudHSM User Guide</a>, and the <a href="http://docs.aws.amazon.com/cloudhsm/latest/APIReference/">AWS CloudHSM API Reference</a>.</p> <p>Creates a high-availability partition group. A high-availability partition group is a group of partitions that spans multiple physical HSMs.</p>
    async fn create_hapg(
        &self,
        input: CreateHapgRequest,
    ) -> Result<CreateHapgResponse, RusotoError<CreateHapgError>>;

    /// <p><p>This is documentation for <b>AWS CloudHSM Classic</b>. For more information, see <a href="http://aws.amazon.com/cloudhsm/faqs-classic/">AWS CloudHSM Classic FAQs</a>, the <a href="http://docs.aws.amazon.com/cloudhsm/classic/userguide/">AWS CloudHSM Classic User Guide</a>, and the <a href="http://docs.aws.amazon.com/cloudhsm/classic/APIReference/">AWS CloudHSM Classic API Reference</a>.</p> <p> <b>For information about the current version of AWS CloudHSM</b>, see <a href="http://aws.amazon.com/cloudhsm/">AWS CloudHSM</a>, the <a href="http://docs.aws.amazon.com/cloudhsm/latest/userguide/">AWS CloudHSM User Guide</a>, and the <a href="http://docs.aws.amazon.com/cloudhsm/latest/APIReference/">AWS CloudHSM API Reference</a>.</p> <p>Creates an uninitialized HSM instance.</p> <p>There is an upfront fee charged for each HSM instance that you create with the <code>CreateHsm</code> operation. If you accidentally provision an HSM and want to request a refund, delete the instance using the <a>DeleteHsm</a> operation, go to the <a href="https://console.aws.amazon.com/support/home">AWS Support Center</a>, create a new case, and select <b>Account and Billing Support</b>.</p> <important> <p>It can take up to 20 minutes to create and provision an HSM. You can monitor the status of the HSM with the <a>DescribeHsm</a> operation. The HSM is ready to be initialized when the status changes to <code>RUNNING</code>.</p> </important></p>
    async fn create_hsm(
        &self,
        input: CreateHsmRequest,
    ) -> Result<CreateHsmResponse, RusotoError<CreateHsmError>>;

    /// <p>This is documentation for <b>AWS CloudHSM Classic</b>. For more information, see <a href="http://aws.amazon.com/cloudhsm/faqs-classic/">AWS CloudHSM Classic FAQs</a>, the <a href="http://docs.aws.amazon.com/cloudhsm/classic/userguide/">AWS CloudHSM Classic User Guide</a>, and the <a href="http://docs.aws.amazon.com/cloudhsm/classic/APIReference/">AWS CloudHSM Classic API Reference</a>.</p> <p> <b>For information about the current version of AWS CloudHSM</b>, see <a href="http://aws.amazon.com/cloudhsm/">AWS CloudHSM</a>, the <a href="http://docs.aws.amazon.com/cloudhsm/latest/userguide/">AWS CloudHSM User Guide</a>, and the <a href="http://docs.aws.amazon.com/cloudhsm/latest/APIReference/">AWS CloudHSM API Reference</a>.</p> <p>Creates an HSM client.</p>
    async fn create_luna_client(
        &self,
        input: CreateLunaClientRequest,
    ) -> Result<CreateLunaClientResponse, RusotoError<CreateLunaClientError>>;

    /// <p>This is documentation for <b>AWS CloudHSM Classic</b>. For more information, see <a href="http://aws.amazon.com/cloudhsm/faqs-classic/">AWS CloudHSM Classic FAQs</a>, the <a href="http://docs.aws.amazon.com/cloudhsm/classic/userguide/">AWS CloudHSM Classic User Guide</a>, and the <a href="http://docs.aws.amazon.com/cloudhsm/classic/APIReference/">AWS CloudHSM Classic API Reference</a>.</p> <p> <b>For information about the current version of AWS CloudHSM</b>, see <a href="http://aws.amazon.com/cloudhsm/">AWS CloudHSM</a>, the <a href="http://docs.aws.amazon.com/cloudhsm/latest/userguide/">AWS CloudHSM User Guide</a>, and the <a href="http://docs.aws.amazon.com/cloudhsm/latest/APIReference/">AWS CloudHSM API Reference</a>.</p> <p>Deletes a high-availability partition group.</p>
    async fn delete_hapg(
        &self,
        input: DeleteHapgRequest,
    ) -> Result<DeleteHapgResponse, RusotoError<DeleteHapgError>>;

    /// <p>This is documentation for <b>AWS CloudHSM Classic</b>. For more information, see <a href="http://aws.amazon.com/cloudhsm/faqs-classic/">AWS CloudHSM Classic FAQs</a>, the <a href="http://docs.aws.amazon.com/cloudhsm/classic/userguide/">AWS CloudHSM Classic User Guide</a>, and the <a href="http://docs.aws.amazon.com/cloudhsm/classic/APIReference/">AWS CloudHSM Classic API Reference</a>.</p> <p> <b>For information about the current version of AWS CloudHSM</b>, see <a href="http://aws.amazon.com/cloudhsm/">AWS CloudHSM</a>, the <a href="http://docs.aws.amazon.com/cloudhsm/latest/userguide/">AWS CloudHSM User Guide</a>, and the <a href="http://docs.aws.amazon.com/cloudhsm/latest/APIReference/">AWS CloudHSM API Reference</a>.</p> <p>Deletes an HSM. After completion, this operation cannot be undone and your key material cannot be recovered.</p>
    async fn delete_hsm(
        &self,
        input: DeleteHsmRequest,
    ) -> Result<DeleteHsmResponse, RusotoError<DeleteHsmError>>;

    /// <p>This is documentation for <b>AWS CloudHSM Classic</b>. For more information, see <a href="http://aws.amazon.com/cloudhsm/faqs-classic/">AWS CloudHSM Classic FAQs</a>, the <a href="http://docs.aws.amazon.com/cloudhsm/classic/userguide/">AWS CloudHSM Classic User Guide</a>, and the <a href="http://docs.aws.amazon.com/cloudhsm/classic/APIReference/">AWS CloudHSM Classic API Reference</a>.</p> <p> <b>For information about the current version of AWS CloudHSM</b>, see <a href="http://aws.amazon.com/cloudhsm/">AWS CloudHSM</a>, the <a href="http://docs.aws.amazon.com/cloudhsm/latest/userguide/">AWS CloudHSM User Guide</a>, and the <a href="http://docs.aws.amazon.com/cloudhsm/latest/APIReference/">AWS CloudHSM API Reference</a>.</p> <p>Deletes a client.</p>
    async fn delete_luna_client(
        &self,
        input: DeleteLunaClientRequest,
    ) -> Result<DeleteLunaClientResponse, RusotoError<DeleteLunaClientError>>;

    /// <p>This is documentation for <b>AWS CloudHSM Classic</b>. For more information, see <a href="http://aws.amazon.com/cloudhsm/faqs-classic/">AWS CloudHSM Classic FAQs</a>, the <a href="http://docs.aws.amazon.com/cloudhsm/classic/userguide/">AWS CloudHSM Classic User Guide</a>, and the <a href="http://docs.aws.amazon.com/cloudhsm/classic/APIReference/">AWS CloudHSM Classic API Reference</a>.</p> <p> <b>For information about the current version of AWS CloudHSM</b>, see <a href="http://aws.amazon.com/cloudhsm/">AWS CloudHSM</a>, the <a href="http://docs.aws.amazon.com/cloudhsm/latest/userguide/">AWS CloudHSM User Guide</a>, and the <a href="http://docs.aws.amazon.com/cloudhsm/latest/APIReference/">AWS CloudHSM API Reference</a>.</p> <p>Retrieves information about a high-availability partition group.</p>
    async fn describe_hapg(
        &self,
        input: DescribeHapgRequest,
    ) -> Result<DescribeHapgResponse, RusotoError<DescribeHapgError>>;

    /// <p>This is documentation for <b>AWS CloudHSM Classic</b>. For more information, see <a href="http://aws.amazon.com/cloudhsm/faqs-classic/">AWS CloudHSM Classic FAQs</a>, the <a href="http://docs.aws.amazon.com/cloudhsm/classic/userguide/">AWS CloudHSM Classic User Guide</a>, and the <a href="http://docs.aws.amazon.com/cloudhsm/classic/APIReference/">AWS CloudHSM Classic API Reference</a>.</p> <p> <b>For information about the current version of AWS CloudHSM</b>, see <a href="http://aws.amazon.com/cloudhsm/">AWS CloudHSM</a>, the <a href="http://docs.aws.amazon.com/cloudhsm/latest/userguide/">AWS CloudHSM User Guide</a>, and the <a href="http://docs.aws.amazon.com/cloudhsm/latest/APIReference/">AWS CloudHSM API Reference</a>.</p> <p>Retrieves information about an HSM. You can identify the HSM by its ARN or its serial number.</p>
    async fn describe_hsm(
        &self,
        input: DescribeHsmRequest,
    ) -> Result<DescribeHsmResponse, RusotoError<DescribeHsmError>>;

    /// <p>This is documentation for <b>AWS CloudHSM Classic</b>. For more information, see <a href="http://aws.amazon.com/cloudhsm/faqs-classic/">AWS CloudHSM Classic FAQs</a>, the <a href="http://docs.aws.amazon.com/cloudhsm/classic/userguide/">AWS CloudHSM Classic User Guide</a>, and the <a href="http://docs.aws.amazon.com/cloudhsm/classic/APIReference/">AWS CloudHSM Classic API Reference</a>.</p> <p> <b>For information about the current version of AWS CloudHSM</b>, see <a href="http://aws.amazon.com/cloudhsm/">AWS CloudHSM</a>, the <a href="http://docs.aws.amazon.com/cloudhsm/latest/userguide/">AWS CloudHSM User Guide</a>, and the <a href="http://docs.aws.amazon.com/cloudhsm/latest/APIReference/">AWS CloudHSM API Reference</a>.</p> <p>Retrieves information about an HSM client.</p>
    async fn describe_luna_client(
        &self,
        input: DescribeLunaClientRequest,
    ) -> Result<DescribeLunaClientResponse, RusotoError<DescribeLunaClientError>>;

    /// <p>This is documentation for <b>AWS CloudHSM Classic</b>. For more information, see <a href="http://aws.amazon.com/cloudhsm/faqs-classic/">AWS CloudHSM Classic FAQs</a>, the <a href="http://docs.aws.amazon.com/cloudhsm/classic/userguide/">AWS CloudHSM Classic User Guide</a>, and the <a href="http://docs.aws.amazon.com/cloudhsm/classic/APIReference/">AWS CloudHSM Classic API Reference</a>.</p> <p> <b>For information about the current version of AWS CloudHSM</b>, see <a href="http://aws.amazon.com/cloudhsm/">AWS CloudHSM</a>, the <a href="http://docs.aws.amazon.com/cloudhsm/latest/userguide/">AWS CloudHSM User Guide</a>, and the <a href="http://docs.aws.amazon.com/cloudhsm/latest/APIReference/">AWS CloudHSM API Reference</a>.</p> <p>Gets the configuration files necessary to connect to all high availability partition groups the client is associated with.</p>
    async fn get_config(
        &self,
        input: GetConfigRequest,
    ) -> Result<GetConfigResponse, RusotoError<GetConfigError>>;

    /// <p>This is documentation for <b>AWS CloudHSM Classic</b>. For more information, see <a href="http://aws.amazon.com/cloudhsm/faqs-classic/">AWS CloudHSM Classic FAQs</a>, the <a href="http://docs.aws.amazon.com/cloudhsm/classic/userguide/">AWS CloudHSM Classic User Guide</a>, and the <a href="http://docs.aws.amazon.com/cloudhsm/classic/APIReference/">AWS CloudHSM Classic API Reference</a>.</p> <p> <b>For information about the current version of AWS CloudHSM</b>, see <a href="http://aws.amazon.com/cloudhsm/">AWS CloudHSM</a>, the <a href="http://docs.aws.amazon.com/cloudhsm/latest/userguide/">AWS CloudHSM User Guide</a>, and the <a href="http://docs.aws.amazon.com/cloudhsm/latest/APIReference/">AWS CloudHSM API Reference</a>.</p> <p>Lists the Availability Zones that have available AWS CloudHSM capacity.</p>
    async fn list_available_zones(
        &self,
    ) -> Result<ListAvailableZonesResponse, RusotoError<ListAvailableZonesError>>;

    /// <p>This is documentation for <b>AWS CloudHSM Classic</b>. For more information, see <a href="http://aws.amazon.com/cloudhsm/faqs-classic/">AWS CloudHSM Classic FAQs</a>, the <a href="http://docs.aws.amazon.com/cloudhsm/classic/userguide/">AWS CloudHSM Classic User Guide</a>, and the <a href="http://docs.aws.amazon.com/cloudhsm/classic/APIReference/">AWS CloudHSM Classic API Reference</a>.</p> <p> <b>For information about the current version of AWS CloudHSM</b>, see <a href="http://aws.amazon.com/cloudhsm/">AWS CloudHSM</a>, the <a href="http://docs.aws.amazon.com/cloudhsm/latest/userguide/">AWS CloudHSM User Guide</a>, and the <a href="http://docs.aws.amazon.com/cloudhsm/latest/APIReference/">AWS CloudHSM API Reference</a>.</p> <p>Lists the high-availability partition groups for the account.</p> <p>This operation supports pagination with the use of the <code>NextToken</code> member. If more results are available, the <code>NextToken</code> member of the response contains a token that you pass in the next call to <code>ListHapgs</code> to retrieve the next set of items.</p>
    async fn list_hapgs(
        &self,
        input: ListHapgsRequest,
    ) -> Result<ListHapgsResponse, RusotoError<ListHapgsError>>;

    /// <p>This is documentation for <b>AWS CloudHSM Classic</b>. For more information, see <a href="http://aws.amazon.com/cloudhsm/faqs-classic/">AWS CloudHSM Classic FAQs</a>, the <a href="http://docs.aws.amazon.com/cloudhsm/classic/userguide/">AWS CloudHSM Classic User Guide</a>, and the <a href="http://docs.aws.amazon.com/cloudhsm/classic/APIReference/">AWS CloudHSM Classic API Reference</a>.</p> <p> <b>For information about the current version of AWS CloudHSM</b>, see <a href="http://aws.amazon.com/cloudhsm/">AWS CloudHSM</a>, the <a href="http://docs.aws.amazon.com/cloudhsm/latest/userguide/">AWS CloudHSM User Guide</a>, and the <a href="http://docs.aws.amazon.com/cloudhsm/latest/APIReference/">AWS CloudHSM API Reference</a>.</p> <p>Retrieves the identifiers of all of the HSMs provisioned for the current customer.</p> <p>This operation supports pagination with the use of the <code>NextToken</code> member. If more results are available, the <code>NextToken</code> member of the response contains a token that you pass in the next call to <code>ListHsms</code> to retrieve the next set of items.</p>
    async fn list_hsms(
        &self,
        input: ListHsmsRequest,
    ) -> Result<ListHsmsResponse, RusotoError<ListHsmsError>>;

    /// <p>This is documentation for <b>AWS CloudHSM Classic</b>. For more information, see <a href="http://aws.amazon.com/cloudhsm/faqs-classic/">AWS CloudHSM Classic FAQs</a>, the <a href="http://docs.aws.amazon.com/cloudhsm/classic/userguide/">AWS CloudHSM Classic User Guide</a>, and the <a href="http://docs.aws.amazon.com/cloudhsm/classic/APIReference/">AWS CloudHSM Classic API Reference</a>.</p> <p> <b>For information about the current version of AWS CloudHSM</b>, see <a href="http://aws.amazon.com/cloudhsm/">AWS CloudHSM</a>, the <a href="http://docs.aws.amazon.com/cloudhsm/latest/userguide/">AWS CloudHSM User Guide</a>, and the <a href="http://docs.aws.amazon.com/cloudhsm/latest/APIReference/">AWS CloudHSM API Reference</a>.</p> <p>Lists all of the clients.</p> <p>This operation supports pagination with the use of the <code>NextToken</code> member. If more results are available, the <code>NextToken</code> member of the response contains a token that you pass in the next call to <code>ListLunaClients</code> to retrieve the next set of items.</p>
    async fn list_luna_clients(
        &self,
        input: ListLunaClientsRequest,
    ) -> Result<ListLunaClientsResponse, RusotoError<ListLunaClientsError>>;

    /// <p>This is documentation for <b>AWS CloudHSM Classic</b>. For more information, see <a href="http://aws.amazon.com/cloudhsm/faqs-classic/">AWS CloudHSM Classic FAQs</a>, the <a href="http://docs.aws.amazon.com/cloudhsm/classic/userguide/">AWS CloudHSM Classic User Guide</a>, and the <a href="http://docs.aws.amazon.com/cloudhsm/classic/APIReference/">AWS CloudHSM Classic API Reference</a>.</p> <p> <b>For information about the current version of AWS CloudHSM</b>, see <a href="http://aws.amazon.com/cloudhsm/">AWS CloudHSM</a>, the <a href="http://docs.aws.amazon.com/cloudhsm/latest/userguide/">AWS CloudHSM User Guide</a>, and the <a href="http://docs.aws.amazon.com/cloudhsm/latest/APIReference/">AWS CloudHSM API Reference</a>.</p> <p>Returns a list of all tags for the specified AWS CloudHSM resource.</p>
    async fn list_tags_for_resource(
        &self,
        input: ListTagsForResourceRequest,
    ) -> Result<ListTagsForResourceResponse, RusotoError<ListTagsForResourceError>>;

    /// <p>This is documentation for <b>AWS CloudHSM Classic</b>. For more information, see <a href="http://aws.amazon.com/cloudhsm/faqs-classic/">AWS CloudHSM Classic FAQs</a>, the <a href="http://docs.aws.amazon.com/cloudhsm/classic/userguide/">AWS CloudHSM Classic User Guide</a>, and the <a href="http://docs.aws.amazon.com/cloudhsm/classic/APIReference/">AWS CloudHSM Classic API Reference</a>.</p> <p> <b>For information about the current version of AWS CloudHSM</b>, see <a href="http://aws.amazon.com/cloudhsm/">AWS CloudHSM</a>, the <a href="http://docs.aws.amazon.com/cloudhsm/latest/userguide/">AWS CloudHSM User Guide</a>, and the <a href="http://docs.aws.amazon.com/cloudhsm/latest/APIReference/">AWS CloudHSM API Reference</a>.</p> <p>Modifies an existing high-availability partition group.</p>
    async fn modify_hapg(
        &self,
        input: ModifyHapgRequest,
    ) -> Result<ModifyHapgResponse, RusotoError<ModifyHapgError>>;

    /// <p><p>This is documentation for <b>AWS CloudHSM Classic</b>. For more information, see <a href="http://aws.amazon.com/cloudhsm/faqs-classic/">AWS CloudHSM Classic FAQs</a>, the <a href="http://docs.aws.amazon.com/cloudhsm/classic/userguide/">AWS CloudHSM Classic User Guide</a>, and the <a href="http://docs.aws.amazon.com/cloudhsm/classic/APIReference/">AWS CloudHSM Classic API Reference</a>.</p> <p> <b>For information about the current version of AWS CloudHSM</b>, see <a href="http://aws.amazon.com/cloudhsm/">AWS CloudHSM</a>, the <a href="http://docs.aws.amazon.com/cloudhsm/latest/userguide/">AWS CloudHSM User Guide</a>, and the <a href="http://docs.aws.amazon.com/cloudhsm/latest/APIReference/">AWS CloudHSM API Reference</a>.</p> <p>Modifies an HSM.</p> <important> <p>This operation can result in the HSM being offline for up to 15 minutes while the AWS CloudHSM service is reconfigured. If you are modifying a production HSM, you should ensure that your AWS CloudHSM service is configured for high availability, and consider executing this operation during a maintenance window.</p> </important></p>
    async fn modify_hsm(
        &self,
        input: ModifyHsmRequest,
    ) -> Result<ModifyHsmResponse, RusotoError<ModifyHsmError>>;

    /// <p>This is documentation for <b>AWS CloudHSM Classic</b>. For more information, see <a href="http://aws.amazon.com/cloudhsm/faqs-classic/">AWS CloudHSM Classic FAQs</a>, the <a href="http://docs.aws.amazon.com/cloudhsm/classic/userguide/">AWS CloudHSM Classic User Guide</a>, and the <a href="http://docs.aws.amazon.com/cloudhsm/classic/APIReference/">AWS CloudHSM Classic API Reference</a>.</p> <p> <b>For information about the current version of AWS CloudHSM</b>, see <a href="http://aws.amazon.com/cloudhsm/">AWS CloudHSM</a>, the <a href="http://docs.aws.amazon.com/cloudhsm/latest/userguide/">AWS CloudHSM User Guide</a>, and the <a href="http://docs.aws.amazon.com/cloudhsm/latest/APIReference/">AWS CloudHSM API Reference</a>.</p> <p>Modifies the certificate used by the client.</p> <p>This action can potentially start a workflow to install the new certificate on the client's HSMs.</p>
    async fn modify_luna_client(
        &self,
        input: ModifyLunaClientRequest,
    ) -> Result<ModifyLunaClientResponse, RusotoError<ModifyLunaClientError>>;

    /// <p>This is documentation for <b>AWS CloudHSM Classic</b>. For more information, see <a href="http://aws.amazon.com/cloudhsm/faqs-classic/">AWS CloudHSM Classic FAQs</a>, the <a href="http://docs.aws.amazon.com/cloudhsm/classic/userguide/">AWS CloudHSM Classic User Guide</a>, and the <a href="http://docs.aws.amazon.com/cloudhsm/classic/APIReference/">AWS CloudHSM Classic API Reference</a>.</p> <p> <b>For information about the current version of AWS CloudHSM</b>, see <a href="http://aws.amazon.com/cloudhsm/">AWS CloudHSM</a>, the <a href="http://docs.aws.amazon.com/cloudhsm/latest/userguide/">AWS CloudHSM User Guide</a>, and the <a href="http://docs.aws.amazon.com/cloudhsm/latest/APIReference/">AWS CloudHSM API Reference</a>.</p> <p>Removes one or more tags from the specified AWS CloudHSM resource.</p> <p>To remove a tag, specify only the tag key to remove (not the value). To overwrite the value for an existing tag, use <a>AddTagsToResource</a>.</p>
    async fn remove_tags_from_resource(
        &self,
        input: RemoveTagsFromResourceRequest,
    ) -> Result<RemoveTagsFromResourceResponse, RusotoError<RemoveTagsFromResourceError>>;
}
/// A client for the CloudHSM API.
#[derive(Clone)]
pub struct CloudHsmClient {
    client: Client,
    region: region::Region,
}

impl CloudHsmClient {
    /// Creates a client backed by the default tokio event loop.
    ///
    /// The client will use the default credentials provider and tls client.
    pub fn new(region: region::Region) -> CloudHsmClient {
        Self::new_with_client(Client::shared(), region)
    }

    pub fn new_with<P, D>(
        request_dispatcher: D,
        credentials_provider: P,
        region: region::Region,
    ) -> CloudHsmClient
    where
        P: ProvideAwsCredentials + Send + Sync + 'static,
        D: DispatchSignedRequest + Send + Sync + 'static,
    {
        Self::new_with_client(
            Client::new_with(credentials_provider, request_dispatcher),
            region,
        )
    }

    pub fn new_with_client(client: Client, region: region::Region) -> CloudHsmClient {
        CloudHsmClient { client, region }
    }
}

impl fmt::Debug for CloudHsmClient {
    fn fmt(&self, f: &mut fmt::Formatter<'_>) -> fmt::Result {
        f.debug_struct("CloudHsmClient")
            .field("region", &self.region)
            .finish()
    }
}

#[async_trait]
impl CloudHsm for CloudHsmClient {
    /// <p>This is documentation for <b>AWS CloudHSM Classic</b>. For more information, see <a href="http://aws.amazon.com/cloudhsm/faqs-classic/">AWS CloudHSM Classic FAQs</a>, the <a href="http://docs.aws.amazon.com/cloudhsm/classic/userguide/">AWS CloudHSM Classic User Guide</a>, and the <a href="http://docs.aws.amazon.com/cloudhsm/classic/APIReference/">AWS CloudHSM Classic API Reference</a>.</p> <p> <b>For information about the current version of AWS CloudHSM</b>, see <a href="http://aws.amazon.com/cloudhsm/">AWS CloudHSM</a>, the <a href="http://docs.aws.amazon.com/cloudhsm/latest/userguide/">AWS CloudHSM User Guide</a>, and the <a href="http://docs.aws.amazon.com/cloudhsm/latest/APIReference/">AWS CloudHSM API Reference</a>.</p> <p>Adds or overwrites one or more tags for the specified AWS CloudHSM resource.</p> <p>Each tag consists of a key and a value. Tag keys must be unique to each resource.</p>
    async fn add_tags_to_resource(
        &self,
        input: AddTagsToResourceRequest,
    ) -> Result<AddTagsToResourceResponse, RusotoError<AddTagsToResourceError>> {
        let mut request = SignedRequest::new("POST", "cloudhsm", &self.region, "/");

        request.set_content_type("application/x-amz-json-1.1".to_owned());
        request.add_header("x-amz-target", "CloudHsmFrontendService.AddTagsToResource");
        let encoded = serde_json::to_string(&input).unwrap();
        request.set_payload(Some(encoded));

        let mut response = self
            .client
            .sign_and_dispatch(request)
            .await
            .map_err(RusotoError::from)?;
        if response.status.is_success() {
            let response = response.buffer().await.map_err(RusotoError::HttpDispatch)?;
            proto::json::ResponsePayload::new(&response)
                .deserialize::<AddTagsToResourceResponse, _>()
        } else {
            let try_response = response.buffer().await;
            let response = try_response.map_err(RusotoError::HttpDispatch)?;
            Err(AddTagsToResourceError::from_response(response))
        }
    }

    /// <p>This is documentation for <b>AWS CloudHSM Classic</b>. For more information, see <a href="http://aws.amazon.com/cloudhsm/faqs-classic/">AWS CloudHSM Classic FAQs</a>, the <a href="http://docs.aws.amazon.com/cloudhsm/classic/userguide/">AWS CloudHSM Classic User Guide</a>, and the <a href="http://docs.aws.amazon.com/cloudhsm/classic/APIReference/">AWS CloudHSM Classic API Reference</a>.</p> <p> <b>For information about the current version of AWS CloudHSM</b>, see <a href="http://aws.amazon.com/cloudhsm/">AWS CloudHSM</a>, the <a href="http://docs.aws.amazon.com/cloudhsm/latest/userguide/">AWS CloudHSM User Guide</a>, and the <a href="http://docs.aws.amazon.com/cloudhsm/latest/APIReference/">AWS CloudHSM API Reference</a>.</p> <p>Creates a high-availability partition group. A high-availability partition group is a group of partitions that spans multiple physical HSMs.</p>
    async fn create_hapg(
        &self,
        input: CreateHapgRequest,
    ) -> Result<CreateHapgResponse, RusotoError<CreateHapgError>> {
        let mut request = SignedRequest::new("POST", "cloudhsm", &self.region, "/");

        request.set_content_type("application/x-amz-json-1.1".to_owned());
        request.add_header("x-amz-target", "CloudHsmFrontendService.CreateHapg");
        let encoded = serde_json::to_string(&input).unwrap();
        request.set_payload(Some(encoded));

        let mut response = self
            .client
            .sign_and_dispatch(request)
            .await
            .map_err(RusotoError::from)?;
        if response.status.is_success() {
            let response = response.buffer().await.map_err(RusotoError::HttpDispatch)?;
            proto::json::ResponsePayload::new(&response).deserialize::<CreateHapgResponse, _>()
        } else {
            let try_response = response.buffer().await;
            let response = try_response.map_err(RusotoError::HttpDispatch)?;
            Err(CreateHapgError::from_response(response))
        }
    }

    /// <p><p>This is documentation for <b>AWS CloudHSM Classic</b>. For more information, see <a href="http://aws.amazon.com/cloudhsm/faqs-classic/">AWS CloudHSM Classic FAQs</a>, the <a href="http://docs.aws.amazon.com/cloudhsm/classic/userguide/">AWS CloudHSM Classic User Guide</a>, and the <a href="http://docs.aws.amazon.com/cloudhsm/classic/APIReference/">AWS CloudHSM Classic API Reference</a>.</p> <p> <b>For information about the current version of AWS CloudHSM</b>, see <a href="http://aws.amazon.com/cloudhsm/">AWS CloudHSM</a>, the <a href="http://docs.aws.amazon.com/cloudhsm/latest/userguide/">AWS CloudHSM User Guide</a>, and the <a href="http://docs.aws.amazon.com/cloudhsm/latest/APIReference/">AWS CloudHSM API Reference</a>.</p> <p>Creates an uninitialized HSM instance.</p> <p>There is an upfront fee charged for each HSM instance that you create with the <code>CreateHsm</code> operation. If you accidentally provision an HSM and want to request a refund, delete the instance using the <a>DeleteHsm</a> operation, go to the <a href="https://console.aws.amazon.com/support/home">AWS Support Center</a>, create a new case, and select <b>Account and Billing Support</b>.</p> <important> <p>It can take up to 20 minutes to create and provision an HSM. You can monitor the status of the HSM with the <a>DescribeHsm</a> operation. The HSM is ready to be initialized when the status changes to <code>RUNNING</code>.</p> </important></p>
    async fn create_hsm(
        &self,
        input: CreateHsmRequest,
    ) -> Result<CreateHsmResponse, RusotoError<CreateHsmError>> {
        let mut request = SignedRequest::new("POST", "cloudhsm", &self.region, "/");

        request.set_content_type("application/x-amz-json-1.1".to_owned());
        request.add_header("x-amz-target", "CloudHsmFrontendService.CreateHsm");
        let encoded = serde_json::to_string(&input).unwrap();
        request.set_payload(Some(encoded));

        let mut response = self
            .client
            .sign_and_dispatch(request)
            .await
            .map_err(RusotoError::from)?;
        if response.status.is_success() {
            let response = response.buffer().await.map_err(RusotoError::HttpDispatch)?;
            proto::json::ResponsePayload::new(&response).deserialize::<CreateHsmResponse, _>()
        } else {
            let try_response = response.buffer().await;
            let response = try_response.map_err(RusotoError::HttpDispatch)?;
            Err(CreateHsmError::from_response(response))
        }
    }

    /// <p>This is documentation for <b>AWS CloudHSM Classic</b>. For more information, see <a href="http://aws.amazon.com/cloudhsm/faqs-classic/">AWS CloudHSM Classic FAQs</a>, the <a href="http://docs.aws.amazon.com/cloudhsm/classic/userguide/">AWS CloudHSM Classic User Guide</a>, and the <a href="http://docs.aws.amazon.com/cloudhsm/classic/APIReference/">AWS CloudHSM Classic API Reference</a>.</p> <p> <b>For information about the current version of AWS CloudHSM</b>, see <a href="http://aws.amazon.com/cloudhsm/">AWS CloudHSM</a>, the <a href="http://docs.aws.amazon.com/cloudhsm/latest/userguide/">AWS CloudHSM User Guide</a>, and the <a href="http://docs.aws.amazon.com/cloudhsm/latest/APIReference/">AWS CloudHSM API Reference</a>.</p> <p>Creates an HSM client.</p>
    async fn create_luna_client(
        &self,
        input: CreateLunaClientRequest,
    ) -> Result<CreateLunaClientResponse, RusotoError<CreateLunaClientError>> {
        let mut request = SignedRequest::new("POST", "cloudhsm", &self.region, "/");

        request.set_content_type("application/x-amz-json-1.1".to_owned());
        request.add_header("x-amz-target", "CloudHsmFrontendService.CreateLunaClient");
        let encoded = serde_json::to_string(&input).unwrap();
        request.set_payload(Some(encoded));

        let mut response = self
            .client
            .sign_and_dispatch(request)
            .await
            .map_err(RusotoError::from)?;
        if response.status.is_success() {
            let response = response.buffer().await.map_err(RusotoError::HttpDispatch)?;
            proto::json::ResponsePayload::new(&response)
                .deserialize::<CreateLunaClientResponse, _>()
        } else {
            let try_response = response.buffer().await;
            let response = try_response.map_err(RusotoError::HttpDispatch)?;
            Err(CreateLunaClientError::from_response(response))
        }
    }

    /// <p>This is documentation for <b>AWS CloudHSM Classic</b>. For more information, see <a href="http://aws.amazon.com/cloudhsm/faqs-classic/">AWS CloudHSM Classic FAQs</a>, the <a href="http://docs.aws.amazon.com/cloudhsm/classic/userguide/">AWS CloudHSM Classic User Guide</a>, and the <a href="http://docs.aws.amazon.com/cloudhsm/classic/APIReference/">AWS CloudHSM Classic API Reference</a>.</p> <p> <b>For information about the current version of AWS CloudHSM</b>, see <a href="http://aws.amazon.com/cloudhsm/">AWS CloudHSM</a>, the <a href="http://docs.aws.amazon.com/cloudhsm/latest/userguide/">AWS CloudHSM User Guide</a>, and the <a href="http://docs.aws.amazon.com/cloudhsm/latest/APIReference/">AWS CloudHSM API Reference</a>.</p> <p>Deletes a high-availability partition group.</p>
    async fn delete_hapg(
        &self,
        input: DeleteHapgRequest,
    ) -> Result<DeleteHapgResponse, RusotoError<DeleteHapgError>> {
        let mut request = SignedRequest::new("POST", "cloudhsm", &self.region, "/");

        request.set_content_type("application/x-amz-json-1.1".to_owned());
        request.add_header("x-amz-target", "CloudHsmFrontendService.DeleteHapg");
        let encoded = serde_json::to_string(&input).unwrap();
        request.set_payload(Some(encoded));

        let mut response = self
            .client
            .sign_and_dispatch(request)
            .await
            .map_err(RusotoError::from)?;
        if response.status.is_success() {
            let response = response.buffer().await.map_err(RusotoError::HttpDispatch)?;
            proto::json::ResponsePayload::new(&response).deserialize::<DeleteHapgResponse, _>()
        } else {
            let try_response = response.buffer().await;
            let response = try_response.map_err(RusotoError::HttpDispatch)?;
            Err(DeleteHapgError::from_response(response))
        }
    }

    /// <p>This is documentation for <b>AWS CloudHSM Classic</b>. For more information, see <a href="http://aws.amazon.com/cloudhsm/faqs-classic/">AWS CloudHSM Classic FAQs</a>, the <a href="http://docs.aws.amazon.com/cloudhsm/classic/userguide/">AWS CloudHSM Classic User Guide</a>, and the <a href="http://docs.aws.amazon.com/cloudhsm/classic/APIReference/">AWS CloudHSM Classic API Reference</a>.</p> <p> <b>For information about the current version of AWS CloudHSM</b>, see <a href="http://aws.amazon.com/cloudhsm/">AWS CloudHSM</a>, the <a href="http://docs.aws.amazon.com/cloudhsm/latest/userguide/">AWS CloudHSM User Guide</a>, and the <a href="http://docs.aws.amazon.com/cloudhsm/latest/APIReference/">AWS CloudHSM API Reference</a>.</p> <p>Deletes an HSM. After completion, this operation cannot be undone and your key material cannot be recovered.</p>
    async fn delete_hsm(
        &self,
        input: DeleteHsmRequest,
    ) -> Result<DeleteHsmResponse, RusotoError<DeleteHsmError>> {
        let mut request = SignedRequest::new("POST", "cloudhsm", &self.region, "/");

        request.set_content_type("application/x-amz-json-1.1".to_owned());
        request.add_header("x-amz-target", "CloudHsmFrontendService.DeleteHsm");
        let encoded = serde_json::to_string(&input).unwrap();
        request.set_payload(Some(encoded));

        let mut response = self
            .client
            .sign_and_dispatch(request)
            .await
            .map_err(RusotoError::from)?;
        if response.status.is_success() {
            let response = response.buffer().await.map_err(RusotoError::HttpDispatch)?;
            proto::json::ResponsePayload::new(&response).deserialize::<DeleteHsmResponse, _>()
        } else {
            let try_response = response.buffer().await;
            let response = try_response.map_err(RusotoError::HttpDispatch)?;
            Err(DeleteHsmError::from_response(response))
        }
    }

    /// <p>This is documentation for <b>AWS CloudHSM Classic</b>. For more information, see <a href="http://aws.amazon.com/cloudhsm/faqs-classic/">AWS CloudHSM Classic FAQs</a>, the <a href="http://docs.aws.amazon.com/cloudhsm/classic/userguide/">AWS CloudHSM Classic User Guide</a>, and the <a href="http://docs.aws.amazon.com/cloudhsm/classic/APIReference/">AWS CloudHSM Classic API Reference</a>.</p> <p> <b>For information about the current version of AWS CloudHSM</b>, see <a href="http://aws.amazon.com/cloudhsm/">AWS CloudHSM</a>, the <a href="http://docs.aws.amazon.com/cloudhsm/latest/userguide/">AWS CloudHSM User Guide</a>, and the <a href="http://docs.aws.amazon.com/cloudhsm/latest/APIReference/">AWS CloudHSM API Reference</a>.</p> <p>Deletes a client.</p>
    async fn delete_luna_client(
        &self,
        input: DeleteLunaClientRequest,
    ) -> Result<DeleteLunaClientResponse, RusotoError<DeleteLunaClientError>> {
        let mut request = SignedRequest::new("POST", "cloudhsm", &self.region, "/");

        request.set_content_type("application/x-amz-json-1.1".to_owned());
        request.add_header("x-amz-target", "CloudHsmFrontendService.DeleteLunaClient");
        let encoded = serde_json::to_string(&input).unwrap();
        request.set_payload(Some(encoded));

        let mut response = self
            .client
            .sign_and_dispatch(request)
            .await
            .map_err(RusotoError::from)?;
        if response.status.is_success() {
            let response = response.buffer().await.map_err(RusotoError::HttpDispatch)?;
            proto::json::ResponsePayload::new(&response)
                .deserialize::<DeleteLunaClientResponse, _>()
        } else {
            let try_response = response.buffer().await;
            let response = try_response.map_err(RusotoError::HttpDispatch)?;
            Err(DeleteLunaClientError::from_response(response))
        }
    }

    /// <p>This is documentation for <b>AWS CloudHSM Classic</b>. For more information, see <a href="http://aws.amazon.com/cloudhsm/faqs-classic/">AWS CloudHSM Classic FAQs</a>, the <a href="http://docs.aws.amazon.com/cloudhsm/classic/userguide/">AWS CloudHSM Classic User Guide</a>, and the <a href="http://docs.aws.amazon.com/cloudhsm/classic/APIReference/">AWS CloudHSM Classic API Reference</a>.</p> <p> <b>For information about the current version of AWS CloudHSM</b>, see <a href="http://aws.amazon.com/cloudhsm/">AWS CloudHSM</a>, the <a href="http://docs.aws.amazon.com/cloudhsm/latest/userguide/">AWS CloudHSM User Guide</a>, and the <a href="http://docs.aws.amazon.com/cloudhsm/latest/APIReference/">AWS CloudHSM API Reference</a>.</p> <p>Retrieves information about a high-availability partition group.</p>
    async fn describe_hapg(
        &self,
        input: DescribeHapgRequest,
    ) -> Result<DescribeHapgResponse, RusotoError<DescribeHapgError>> {
        let mut request = SignedRequest::new("POST", "cloudhsm", &self.region, "/");

        request.set_content_type("application/x-amz-json-1.1".to_owned());
        request.add_header("x-amz-target", "CloudHsmFrontendService.DescribeHapg");
        let encoded = serde_json::to_string(&input).unwrap();
        request.set_payload(Some(encoded));

        let mut response = self
            .client
            .sign_and_dispatch(request)
            .await
            .map_err(RusotoError::from)?;
        if response.status.is_success() {
            let response = response.buffer().await.map_err(RusotoError::HttpDispatch)?;
            proto::json::ResponsePayload::new(&response).deserialize::<DescribeHapgResponse, _>()
        } else {
            let try_response = response.buffer().await;
            let response = try_response.map_err(RusotoError::HttpDispatch)?;
            Err(DescribeHapgError::from_response(response))
        }
    }

    /// <p>This is documentation for <b>AWS CloudHSM Classic</b>. For more information, see <a href="http://aws.amazon.com/cloudhsm/faqs-classic/">AWS CloudHSM Classic FAQs</a>, the <a href="http://docs.aws.amazon.com/cloudhsm/classic/userguide/">AWS CloudHSM Classic User Guide</a>, and the <a href="http://docs.aws.amazon.com/cloudhsm/classic/APIReference/">AWS CloudHSM Classic API Reference</a>.</p> <p> <b>For information about the current version of AWS CloudHSM</b>, see <a href="http://aws.amazon.com/cloudhsm/">AWS CloudHSM</a>, the <a href="http://docs.aws.amazon.com/cloudhsm/latest/userguide/">AWS CloudHSM User Guide</a>, and the <a href="http://docs.aws.amazon.com/cloudhsm/latest/APIReference/">AWS CloudHSM API Reference</a>.</p> <p>Retrieves information about an HSM. You can identify the HSM by its ARN or its serial number.</p>
    async fn describe_hsm(
        &self,
        input: DescribeHsmRequest,
    ) -> Result<DescribeHsmResponse, RusotoError<DescribeHsmError>> {
        let mut request = SignedRequest::new("POST", "cloudhsm", &self.region, "/");

        request.set_content_type("application/x-amz-json-1.1".to_owned());
        request.add_header("x-amz-target", "CloudHsmFrontendService.DescribeHsm");
        let encoded = serde_json::to_string(&input).unwrap();
        request.set_payload(Some(encoded));

        let mut response = self
            .client
            .sign_and_dispatch(request)
            .await
            .map_err(RusotoError::from)?;
        if response.status.is_success() {
            let response = response.buffer().await.map_err(RusotoError::HttpDispatch)?;
            proto::json::ResponsePayload::new(&response).deserialize::<DescribeHsmResponse, _>()
        } else {
            let try_response = response.buffer().await;
            let response = try_response.map_err(RusotoError::HttpDispatch)?;
            Err(DescribeHsmError::from_response(response))
        }
    }

    /// <p>This is documentation for <b>AWS CloudHSM Classic</b>. For more information, see <a href="http://aws.amazon.com/cloudhsm/faqs-classic/">AWS CloudHSM Classic FAQs</a>, the <a href="http://docs.aws.amazon.com/cloudhsm/classic/userguide/">AWS CloudHSM Classic User Guide</a>, and the <a href="http://docs.aws.amazon.com/cloudhsm/classic/APIReference/">AWS CloudHSM Classic API Reference</a>.</p> <p> <b>For information about the current version of AWS CloudHSM</b>, see <a href="http://aws.amazon.com/cloudhsm/">AWS CloudHSM</a>, the <a href="http://docs.aws.amazon.com/cloudhsm/latest/userguide/">AWS CloudHSM User Guide</a>, and the <a href="http://docs.aws.amazon.com/cloudhsm/latest/APIReference/">AWS CloudHSM API Reference</a>.</p> <p>Retrieves information about an HSM client.</p>
    async fn describe_luna_client(
        &self,
        input: DescribeLunaClientRequest,
    ) -> Result<DescribeLunaClientResponse, RusotoError<DescribeLunaClientError>> {
        let mut request = SignedRequest::new("POST", "cloudhsm", &self.region, "/");

        request.set_content_type("application/x-amz-json-1.1".to_owned());
        request.add_header("x-amz-target", "CloudHsmFrontendService.DescribeLunaClient");
        let encoded = serde_json::to_string(&input).unwrap();
        request.set_payload(Some(encoded));

        let mut response = self
            .client
            .sign_and_dispatch(request)
            .await
            .map_err(RusotoError::from)?;
        if response.status.is_success() {
            let response = response.buffer().await.map_err(RusotoError::HttpDispatch)?;
            proto::json::ResponsePayload::new(&response)
                .deserialize::<DescribeLunaClientResponse, _>()
        } else {
            let try_response = response.buffer().await;
            let response = try_response.map_err(RusotoError::HttpDispatch)?;
            Err(DescribeLunaClientError::from_response(response))
        }
    }

    /// <p>This is documentation for <b>AWS CloudHSM Classic</b>. For more information, see <a href="http://aws.amazon.com/cloudhsm/faqs-classic/">AWS CloudHSM Classic FAQs</a>, the <a href="http://docs.aws.amazon.com/cloudhsm/classic/userguide/">AWS CloudHSM Classic User Guide</a>, and the <a href="http://docs.aws.amazon.com/cloudhsm/classic/APIReference/">AWS CloudHSM Classic API Reference</a>.</p> <p> <b>For information about the current version of AWS CloudHSM</b>, see <a href="http://aws.amazon.com/cloudhsm/">AWS CloudHSM</a>, the <a href="http://docs.aws.amazon.com/cloudhsm/latest/userguide/">AWS CloudHSM User Guide</a>, and the <a href="http://docs.aws.amazon.com/cloudhsm/latest/APIReference/">AWS CloudHSM API Reference</a>.</p> <p>Gets the configuration files necessary to connect to all high availability partition groups the client is associated with.</p>
    async fn get_config(
        &self,
        input: GetConfigRequest,
    ) -> Result<GetConfigResponse, RusotoError<GetConfigError>> {
        let mut request = SignedRequest::new("POST", "cloudhsm", &self.region, "/");

        request.set_content_type("application/x-amz-json-1.1".to_owned());
        request.add_header("x-amz-target", "CloudHsmFrontendService.GetConfig");
        let encoded = serde_json::to_string(&input).unwrap();
        request.set_payload(Some(encoded));

        let mut response = self
            .client
            .sign_and_dispatch(request)
            .await
            .map_err(RusotoError::from)?;
        if response.status.is_success() {
            let response = response.buffer().await.map_err(RusotoError::HttpDispatch)?;
            proto::json::ResponsePayload::new(&response).deserialize::<GetConfigResponse, _>()
        } else {
            let try_response = response.buffer().await;
            let response = try_response.map_err(RusotoError::HttpDispatch)?;
            Err(GetConfigError::from_response(response))
        }
    }

    /// <p>This is documentation for <b>AWS CloudHSM Classic</b>. For more information, see <a href="http://aws.amazon.com/cloudhsm/faqs-classic/">AWS CloudHSM Classic FAQs</a>, the <a href="http://docs.aws.amazon.com/cloudhsm/classic/userguide/">AWS CloudHSM Classic User Guide</a>, and the <a href="http://docs.aws.amazon.com/cloudhsm/classic/APIReference/">AWS CloudHSM Classic API Reference</a>.</p> <p> <b>For information about the current version of AWS CloudHSM</b>, see <a href="http://aws.amazon.com/cloudhsm/">AWS CloudHSM</a>, the <a href="http://docs.aws.amazon.com/cloudhsm/latest/userguide/">AWS CloudHSM User Guide</a>, and the <a href="http://docs.aws.amazon.com/cloudhsm/latest/APIReference/">AWS CloudHSM API Reference</a>.</p> <p>Lists the Availability Zones that have available AWS CloudHSM capacity.</p>
    async fn list_available_zones(
        &self,
    ) -> Result<ListAvailableZonesResponse, RusotoError<ListAvailableZonesError>> {
        let mut request = SignedRequest::new("POST", "cloudhsm", &self.region, "/");

        request.set_content_type("application/x-amz-json-1.1".to_owned());
        request.add_header("x-amz-target", "CloudHsmFrontendService.ListAvailableZones");
        request.set_payload(Some(bytes::Bytes::from_static(b"{}")));

        let mut response = self
            .client
            .sign_and_dispatch(request)
            .await
            .map_err(RusotoError::from)?;
        if response.status.is_success() {
            let response = response.buffer().await.map_err(RusotoError::HttpDispatch)?;
            proto::json::ResponsePayload::new(&response)
                .deserialize::<ListAvailableZonesResponse, _>()
        } else {
            let try_response = response.buffer().await;
            let response = try_response.map_err(RusotoError::HttpDispatch)?;
            Err(ListAvailableZonesError::from_response(response))
        }
    }

    /// <p>This is documentation for <b>AWS CloudHSM Classic</b>. For more information, see <a href="http://aws.amazon.com/cloudhsm/faqs-classic/">AWS CloudHSM Classic FAQs</a>, the <a href="http://docs.aws.amazon.com/cloudhsm/classic/userguide/">AWS CloudHSM Classic User Guide</a>, and the <a href="http://docs.aws.amazon.com/cloudhsm/classic/APIReference/">AWS CloudHSM Classic API Reference</a>.</p> <p> <b>For information about the current version of AWS CloudHSM</b>, see <a href="http://aws.amazon.com/cloudhsm/">AWS CloudHSM</a>, the <a href="http://docs.aws.amazon.com/cloudhsm/latest/userguide/">AWS CloudHSM User Guide</a>, and the <a href="http://docs.aws.amazon.com/cloudhsm/latest/APIReference/">AWS CloudHSM API Reference</a>.</p> <p>Lists the high-availability partition groups for the account.</p> <p>This operation supports pagination with the use of the <code>NextToken</code> member. If more results are available, the <code>NextToken</code> member of the response contains a token that you pass in the next call to <code>ListHapgs</code> to retrieve the next set of items.</p>
    async fn list_hapgs(
        &self,
        input: ListHapgsRequest,
    ) -> Result<ListHapgsResponse, RusotoError<ListHapgsError>> {
        let mut request = SignedRequest::new("POST", "cloudhsm", &self.region, "/");

        request.set_content_type("application/x-amz-json-1.1".to_owned());
        request.add_header("x-amz-target", "CloudHsmFrontendService.ListHapgs");
        let encoded = serde_json::to_string(&input).unwrap();
        request.set_payload(Some(encoded));

        let mut response = self
            .client
            .sign_and_dispatch(request)
            .await
            .map_err(RusotoError::from)?;
        if response.status.is_success() {
            let response = response.buffer().await.map_err(RusotoError::HttpDispatch)?;
            proto::json::ResponsePayload::new(&response).deserialize::<ListHapgsResponse, _>()
        } else {
            let try_response = response.buffer().await;
            let response = try_response.map_err(RusotoError::HttpDispatch)?;
            Err(ListHapgsError::from_response(response))
        }
    }

    /// <p>This is documentation for <b>AWS CloudHSM Classic</b>. For more information, see <a href="http://aws.amazon.com/cloudhsm/faqs-classic/">AWS CloudHSM Classic FAQs</a>, the <a href="http://docs.aws.amazon.com/cloudhsm/classic/userguide/">AWS CloudHSM Classic User Guide</a>, and the <a href="http://docs.aws.amazon.com/cloudhsm/classic/APIReference/">AWS CloudHSM Classic API Reference</a>.</p> <p> <b>For information about the current version of AWS CloudHSM</b>, see <a href="http://aws.amazon.com/cloudhsm/">AWS CloudHSM</a>, the <a href="http://docs.aws.amazon.com/cloudhsm/latest/userguide/">AWS CloudHSM User Guide</a>, and the <a href="http://docs.aws.amazon.com/cloudhsm/latest/APIReference/">AWS CloudHSM API Reference</a>.</p> <p>Retrieves the identifiers of all of the HSMs provisioned for the current customer.</p> <p>This operation supports pagination with the use of the <code>NextToken</code> member. If more results are available, the <code>NextToken</code> member of the response contains a token that you pass in the next call to <code>ListHsms</code> to retrieve the next set of items.</p>
    async fn list_hsms(
        &self,
        input: ListHsmsRequest,
    ) -> Result<ListHsmsResponse, RusotoError<ListHsmsError>> {
        let mut request = SignedRequest::new("POST", "cloudhsm", &self.region, "/");

        request.set_content_type("application/x-amz-json-1.1".to_owned());
        request.add_header("x-amz-target", "CloudHsmFrontendService.ListHsms");
        let encoded = serde_json::to_string(&input).unwrap();
        request.set_payload(Some(encoded));

        let mut response = self
            .client
            .sign_and_dispatch(request)
            .await
            .map_err(RusotoError::from)?;
        if response.status.is_success() {
            let response = response.buffer().await.map_err(RusotoError::HttpDispatch)?;
            proto::json::ResponsePayload::new(&response).deserialize::<ListHsmsResponse, _>()
        } else {
            let try_response = response.buffer().await;
            let response = try_response.map_err(RusotoError::HttpDispatch)?;
            Err(ListHsmsError::from_response(response))
        }
    }

    /// <p>This is documentation for <b>AWS CloudHSM Classic</b>. For more information, see <a href="http://aws.amazon.com/cloudhsm/faqs-classic/">AWS CloudHSM Classic FAQs</a>, the <a href="http://docs.aws.amazon.com/cloudhsm/classic/userguide/">AWS CloudHSM Classic User Guide</a>, and the <a href="http://docs.aws.amazon.com/cloudhsm/classic/APIReference/">AWS CloudHSM Classic API Reference</a>.</p> <p> <b>For information about the current version of AWS CloudHSM</b>, see <a href="http://aws.amazon.com/cloudhsm/">AWS CloudHSM</a>, the <a href="http://docs.aws.amazon.com/cloudhsm/latest/userguide/">AWS CloudHSM User Guide</a>, and the <a href="http://docs.aws.amazon.com/cloudhsm/latest/APIReference/">AWS CloudHSM API Reference</a>.</p> <p>Lists all of the clients.</p> <p>This operation supports pagination with the use of the <code>NextToken</code> member. If more results are available, the <code>NextToken</code> member of the response contains a token that you pass in the next call to <code>ListLunaClients</code> to retrieve the next set of items.</p>
    async fn list_luna_clients(
        &self,
        input: ListLunaClientsRequest,
    ) -> Result<ListLunaClientsResponse, RusotoError<ListLunaClientsError>> {
        let mut request = SignedRequest::new("POST", "cloudhsm", &self.region, "/");

        request.set_content_type("application/x-amz-json-1.1".to_owned());
        request.add_header("x-amz-target", "CloudHsmFrontendService.ListLunaClients");
        let encoded = serde_json::to_string(&input).unwrap();
        request.set_payload(Some(encoded));

        let mut response = self
            .client
            .sign_and_dispatch(request)
            .await
            .map_err(RusotoError::from)?;
        if response.status.is_success() {
            let response = response.buffer().await.map_err(RusotoError::HttpDispatch)?;
            proto::json::ResponsePayload::new(&response).deserialize::<ListLunaClientsResponse, _>()
        } else {
            let try_response = response.buffer().await;
            let response = try_response.map_err(RusotoError::HttpDispatch)?;
            Err(ListLunaClientsError::from_response(response))
        }
    }

    /// <p>This is documentation for <b>AWS CloudHSM Classic</b>. For more information, see <a href="http://aws.amazon.com/cloudhsm/faqs-classic/">AWS CloudHSM Classic FAQs</a>, the <a href="http://docs.aws.amazon.com/cloudhsm/classic/userguide/">AWS CloudHSM Classic User Guide</a>, and the <a href="http://docs.aws.amazon.com/cloudhsm/classic/APIReference/">AWS CloudHSM Classic API Reference</a>.</p> <p> <b>For information about the current version of AWS CloudHSM</b>, see <a href="http://aws.amazon.com/cloudhsm/">AWS CloudHSM</a>, the <a href="http://docs.aws.amazon.com/cloudhsm/latest/userguide/">AWS CloudHSM User Guide</a>, and the <a href="http://docs.aws.amazon.com/cloudhsm/latest/APIReference/">AWS CloudHSM API Reference</a>.</p> <p>Returns a list of all tags for the specified AWS CloudHSM resource.</p>
    async fn list_tags_for_resource(
        &self,
        input: ListTagsForResourceRequest,
    ) -> Result<ListTagsForResourceResponse, RusotoError<ListTagsForResourceError>> {
        let mut request = SignedRequest::new("POST", "cloudhsm", &self.region, "/");

        request.set_content_type("application/x-amz-json-1.1".to_owned());
        request.add_header(
            "x-amz-target",
            "CloudHsmFrontendService.ListTagsForResource",
        );
        let encoded = serde_json::to_string(&input).unwrap();
        request.set_payload(Some(encoded));

        let mut response = self
            .client
            .sign_and_dispatch(request)
            .await
            .map_err(RusotoError::from)?;
        if response.status.is_success() {
            let response = response.buffer().await.map_err(RusotoError::HttpDispatch)?;
            proto::json::ResponsePayload::new(&response)
                .deserialize::<ListTagsForResourceResponse, _>()
        } else {
            let try_response = response.buffer().await;
            let response = try_response.map_err(RusotoError::HttpDispatch)?;
            Err(ListTagsForResourceError::from_response(response))
        }
    }

    /// <p>This is documentation for <b>AWS CloudHSM Classic</b>. For more information, see <a href="http://aws.amazon.com/cloudhsm/faqs-classic/">AWS CloudHSM Classic FAQs</a>, the <a href="http://docs.aws.amazon.com/cloudhsm/classic/userguide/">AWS CloudHSM Classic User Guide</a>, and the <a href="http://docs.aws.amazon.com/cloudhsm/classic/APIReference/">AWS CloudHSM Classic API Reference</a>.</p> <p> <b>For information about the current version of AWS CloudHSM</b>, see <a href="http://aws.amazon.com/cloudhsm/">AWS CloudHSM</a>, the <a href="http://docs.aws.amazon.com/cloudhsm/latest/userguide/">AWS CloudHSM User Guide</a>, and the <a href="http://docs.aws.amazon.com/cloudhsm/latest/APIReference/">AWS CloudHSM API Reference</a>.</p> <p>Modifies an existing high-availability partition group.</p>
    async fn modify_hapg(
        &self,
        input: ModifyHapgRequest,
    ) -> Result<ModifyHapgResponse, RusotoError<ModifyHapgError>> {
        let mut request = SignedRequest::new("POST", "cloudhsm", &self.region, "/");

        request.set_content_type("application/x-amz-json-1.1".to_owned());
        request.add_header("x-amz-target", "CloudHsmFrontendService.ModifyHapg");
        let encoded = serde_json::to_string(&input).unwrap();
        request.set_payload(Some(encoded));

        let mut response = self
            .client
            .sign_and_dispatch(request)
            .await
            .map_err(RusotoError::from)?;
        if response.status.is_success() {
            let response = response.buffer().await.map_err(RusotoError::HttpDispatch)?;
            proto::json::ResponsePayload::new(&response).deserialize::<ModifyHapgResponse, _>()
        } else {
            let try_response = response.buffer().await;
            let response = try_response.map_err(RusotoError::HttpDispatch)?;
            Err(ModifyHapgError::from_response(response))
        }
    }

    /// <p><p>This is documentation for <b>AWS CloudHSM Classic</b>. For more information, see <a href="http://aws.amazon.com/cloudhsm/faqs-classic/">AWS CloudHSM Classic FAQs</a>, the <a href="http://docs.aws.amazon.com/cloudhsm/classic/userguide/">AWS CloudHSM Classic User Guide</a>, and the <a href="http://docs.aws.amazon.com/cloudhsm/classic/APIReference/">AWS CloudHSM Classic API Reference</a>.</p> <p> <b>For information about the current version of AWS CloudHSM</b>, see <a href="http://aws.amazon.com/cloudhsm/">AWS CloudHSM</a>, the <a href="http://docs.aws.amazon.com/cloudhsm/latest/userguide/">AWS CloudHSM User Guide</a>, and the <a href="http://docs.aws.amazon.com/cloudhsm/latest/APIReference/">AWS CloudHSM API Reference</a>.</p> <p>Modifies an HSM.</p> <important> <p>This operation can result in the HSM being offline for up to 15 minutes while the AWS CloudHSM service is reconfigured. If you are modifying a production HSM, you should ensure that your AWS CloudHSM service is configured for high availability, and consider executing this operation during a maintenance window.</p> </important></p>
    async fn modify_hsm(
        &self,
        input: ModifyHsmRequest,
    ) -> Result<ModifyHsmResponse, RusotoError<ModifyHsmError>> {
        let mut request = SignedRequest::new("POST", "cloudhsm", &self.region, "/");

        request.set_content_type("application/x-amz-json-1.1".to_owned());
        request.add_header("x-amz-target", "CloudHsmFrontendService.ModifyHsm");
        let encoded = serde_json::to_string(&input).unwrap();
        request.set_payload(Some(encoded));

        let mut response = self
            .client
            .sign_and_dispatch(request)
            .await
            .map_err(RusotoError::from)?;
        if response.status.is_success() {
            let response = response.buffer().await.map_err(RusotoError::HttpDispatch)?;
            proto::json::ResponsePayload::new(&response).deserialize::<ModifyHsmResponse, _>()
        } else {
            let try_response = response.buffer().await;
            let response = try_response.map_err(RusotoError::HttpDispatch)?;
            Err(ModifyHsmError::from_response(response))
        }
    }

    /// <p>This is documentation for <b>AWS CloudHSM Classic</b>. For more information, see <a href="http://aws.amazon.com/cloudhsm/faqs-classic/">AWS CloudHSM Classic FAQs</a>, the <a href="http://docs.aws.amazon.com/cloudhsm/classic/userguide/">AWS CloudHSM Classic User Guide</a>, and the <a href="http://docs.aws.amazon.com/cloudhsm/classic/APIReference/">AWS CloudHSM Classic API Reference</a>.</p> <p> <b>For information about the current version of AWS CloudHSM</b>, see <a href="http://aws.amazon.com/cloudhsm/">AWS CloudHSM</a>, the <a href="http://docs.aws.amazon.com/cloudhsm/latest/userguide/">AWS CloudHSM User Guide</a>, and the <a href="http://docs.aws.amazon.com/cloudhsm/latest/APIReference/">AWS CloudHSM API Reference</a>.</p> <p>Modifies the certificate used by the client.</p> <p>This action can potentially start a workflow to install the new certificate on the client's HSMs.</p>
    async fn modify_luna_client(
        &self,
        input: ModifyLunaClientRequest,
    ) -> Result<ModifyLunaClientResponse, RusotoError<ModifyLunaClientError>> {
        let mut request = SignedRequest::new("POST", "cloudhsm", &self.region, "/");

        request.set_content_type("application/x-amz-json-1.1".to_owned());
        request.add_header("x-amz-target", "CloudHsmFrontendService.ModifyLunaClient");
        let encoded = serde_json::to_string(&input).unwrap();
        request.set_payload(Some(encoded));

        let mut response = self
            .client
            .sign_and_dispatch(request)
            .await
            .map_err(RusotoError::from)?;
        if response.status.is_success() {
            let response = response.buffer().await.map_err(RusotoError::HttpDispatch)?;
            proto::json::ResponsePayload::new(&response)
                .deserialize::<ModifyLunaClientResponse, _>()
        } else {
            let try_response = response.buffer().await;
            let response = try_response.map_err(RusotoError::HttpDispatch)?;
            Err(ModifyLunaClientError::from_response(response))
        }
    }

    /// <p>This is documentation for <b>AWS CloudHSM Classic</b>. For more information, see <a href="http://aws.amazon.com/cloudhsm/faqs-classic/">AWS CloudHSM Classic FAQs</a>, the <a href="http://docs.aws.amazon.com/cloudhsm/classic/userguide/">AWS CloudHSM Classic User Guide</a>, and the <a href="http://docs.aws.amazon.com/cloudhsm/classic/APIReference/">AWS CloudHSM Classic API Reference</a>.</p> <p> <b>For information about the current version of AWS CloudHSM</b>, see <a href="http://aws.amazon.com/cloudhsm/">AWS CloudHSM</a>, the <a href="http://docs.aws.amazon.com/cloudhsm/latest/userguide/">AWS CloudHSM User Guide</a>, and the <a href="http://docs.aws.amazon.com/cloudhsm/latest/APIReference/">AWS CloudHSM API Reference</a>.</p> <p>Removes one or more tags from the specified AWS CloudHSM resource.</p> <p>To remove a tag, specify only the tag key to remove (not the value). To overwrite the value for an existing tag, use <a>AddTagsToResource</a>.</p>
    async fn remove_tags_from_resource(
        &self,
        input: RemoveTagsFromResourceRequest,
    ) -> Result<RemoveTagsFromResourceResponse, RusotoError<RemoveTagsFromResourceError>> {
        let mut request = SignedRequest::new("POST", "cloudhsm", &self.region, "/");

        request.set_content_type("application/x-amz-json-1.1".to_owned());
        request.add_header(
            "x-amz-target",
            "CloudHsmFrontendService.RemoveTagsFromResource",
        );
        let encoded = serde_json::to_string(&input).unwrap();
        request.set_payload(Some(encoded));

        let mut response = self
            .client
            .sign_and_dispatch(request)
            .await
            .map_err(RusotoError::from)?;
        if response.status.is_success() {
            let response = response.buffer().await.map_err(RusotoError::HttpDispatch)?;
            proto::json::ResponsePayload::new(&response)
                .deserialize::<RemoveTagsFromResourceResponse, _>()
        } else {
            let try_response = response.buffer().await;
            let response = try_response.map_err(RusotoError::HttpDispatch)?;
            Err(RemoveTagsFromResourceError::from_response(response))
        }
    }
}<|MERGE_RESOLUTION|>--- conflicted
+++ resolved
@@ -9,28 +9,16 @@
 //  must be updated to generate the changes.
 //
 // =================================================================
-#![allow(warnings)]
-
-<<<<<<< HEAD
-use futures::future;
-use futures::Future;
-=======
+
 use std::error::Error;
 use std::fmt;
 
 use async_trait::async_trait;
->>>>>>> 62832c4b
 use rusoto_core::credential::ProvideAwsCredentials;
 use rusoto_core::region;
 #[allow(warnings)]
 use rusoto_core::request::{BufferedHttpResponse, DispatchSignedRequest};
-<<<<<<< HEAD
-use rusoto_core::{Client, RusotoError, RusotoFuture};
-use std::error::Error;
-use std::fmt;
-=======
 use rusoto_core::{Client, RusotoError};
->>>>>>> 62832c4b
 
 use rusoto_core::proto;
 use rusoto_core::signature::SignedRequest;
@@ -47,7 +35,7 @@
 }
 
 #[derive(Default, Debug, Clone, PartialEq, Deserialize)]
-#[cfg_attr(any(test, feature = "serialize_structs"), derive(Serialize))]
+#[cfg_attr(test, derive(Serialize))]
 pub struct AddTagsToResourceResponse {
     /// <p>The status of the operation.</p>
     #[serde(rename = "Status")]
@@ -64,7 +52,7 @@
 
 /// <p>Contains the output of the <a>CreateHAPartitionGroup</a> action.</p>
 #[derive(Default, Debug, Clone, PartialEq, Deserialize)]
-#[cfg_attr(any(test, feature = "serialize_structs"), derive(Serialize))]
+#[cfg_attr(test, derive(Serialize))]
 pub struct CreateHapgResponse {
     /// <p>The ARN of the high-availability partition group.</p>
     #[serde(rename = "HapgArn")]
@@ -106,7 +94,7 @@
 
 /// <p>Contains the output of the <code>CreateHsm</code> operation.</p>
 #[derive(Default, Debug, Clone, PartialEq, Deserialize)]
-#[cfg_attr(any(test, feature = "serialize_structs"), derive(Serialize))]
+#[cfg_attr(test, derive(Serialize))]
 pub struct CreateHsmResponse {
     /// <p>The ARN of the HSM.</p>
     #[serde(rename = "HsmArn")]
@@ -128,7 +116,7 @@
 
 /// <p>Contains the output of the <a>CreateLunaClient</a> action.</p>
 #[derive(Default, Debug, Clone, PartialEq, Deserialize)]
-#[cfg_attr(any(test, feature = "serialize_structs"), derive(Serialize))]
+#[cfg_attr(test, derive(Serialize))]
 pub struct CreateLunaClientResponse {
     /// <p>The ARN of the client.</p>
     #[serde(rename = "ClientArn")]
@@ -146,7 +134,7 @@
 
 /// <p>Contains the output of the <a>DeleteHapg</a> action.</p>
 #[derive(Default, Debug, Clone, PartialEq, Deserialize)]
-#[cfg_attr(any(test, feature = "serialize_structs"), derive(Serialize))]
+#[cfg_attr(test, derive(Serialize))]
 pub struct DeleteHapgResponse {
     /// <p>The status of the action.</p>
     #[serde(rename = "Status")]
@@ -163,7 +151,7 @@
 
 /// <p>Contains the output of the <a>DeleteHsm</a> operation.</p>
 #[derive(Default, Debug, Clone, PartialEq, Deserialize)]
-#[cfg_attr(any(test, feature = "serialize_structs"), derive(Serialize))]
+#[cfg_attr(test, derive(Serialize))]
 pub struct DeleteHsmResponse {
     /// <p>The status of the operation.</p>
     #[serde(rename = "Status")]
@@ -178,7 +166,7 @@
 }
 
 #[derive(Default, Debug, Clone, PartialEq, Deserialize)]
-#[cfg_attr(any(test, feature = "serialize_structs"), derive(Serialize))]
+#[cfg_attr(test, derive(Serialize))]
 pub struct DeleteLunaClientResponse {
     /// <p>The status of the action.</p>
     #[serde(rename = "Status")]
@@ -195,7 +183,7 @@
 
 /// <p>Contains the output of the <a>DescribeHapg</a> action.</p>
 #[derive(Default, Debug, Clone, PartialEq, Deserialize)]
-#[cfg_attr(any(test, feature = "serialize_structs"), derive(Serialize))]
+#[cfg_attr(test, derive(Serialize))]
 pub struct DescribeHapgResponse {
     /// <p>The ARN of the high-availability partition group.</p>
     #[serde(rename = "HapgArn")]
@@ -250,7 +238,7 @@
 
 /// <p>Contains the output of the <a>DescribeHsm</a> operation.</p>
 #[derive(Default, Debug, Clone, PartialEq, Deserialize)]
-#[cfg_attr(any(test, feature = "serialize_structs"), derive(Serialize))]
+#[cfg_attr(test, derive(Serialize))]
 pub struct DescribeHsmResponse {
     /// <p>The Availability Zone that the HSM is in.</p>
     #[serde(rename = "AvailabilityZone")]
@@ -350,7 +338,7 @@
 }
 
 #[derive(Default, Debug, Clone, PartialEq, Deserialize)]
-#[cfg_attr(any(test, feature = "serialize_structs"), derive(Serialize))]
+#[cfg_attr(test, derive(Serialize))]
 pub struct DescribeLunaClientResponse {
     /// <p>The certificate installed on the HSMs used by this client.</p>
     #[serde(rename = "Certificate")]
@@ -388,7 +376,7 @@
 }
 
 #[derive(Default, Debug, Clone, PartialEq, Deserialize)]
-#[cfg_attr(any(test, feature = "serialize_structs"), derive(Serialize))]
+#[cfg_attr(test, derive(Serialize))]
 pub struct GetConfigResponse {
     /// <p>The certificate file containing the server.pem files of the HSMs.</p>
     #[serde(rename = "ConfigCred")]
@@ -409,7 +397,7 @@
 pub struct ListAvailableZonesRequest {}
 
 #[derive(Default, Debug, Clone, PartialEq, Deserialize)]
-#[cfg_attr(any(test, feature = "serialize_structs"), derive(Serialize))]
+#[cfg_attr(test, derive(Serialize))]
 pub struct ListAvailableZonesResponse {
     /// <p>The list of Availability Zones that have available AWS CloudHSM capacity.</p>
     #[serde(rename = "AZList")]
@@ -426,7 +414,7 @@
 }
 
 #[derive(Default, Debug, Clone, PartialEq, Deserialize)]
-#[cfg_attr(any(test, feature = "serialize_structs"), derive(Serialize))]
+#[cfg_attr(test, derive(Serialize))]
 pub struct ListHapgsResponse {
     /// <p>The list of high-availability partition groups.</p>
     #[serde(rename = "HapgList")]
@@ -447,7 +435,7 @@
 
 /// <p>Contains the output of the <code>ListHsms</code> operation.</p>
 #[derive(Default, Debug, Clone, PartialEq, Deserialize)]
-#[cfg_attr(any(test, feature = "serialize_structs"), derive(Serialize))]
+#[cfg_attr(test, derive(Serialize))]
 pub struct ListHsmsResponse {
     /// <p>The list of ARNs that identify the HSMs.</p>
     #[serde(rename = "HsmList")]
@@ -468,7 +456,7 @@
 }
 
 #[derive(Default, Debug, Clone, PartialEq, Deserialize)]
-#[cfg_attr(any(test, feature = "serialize_structs"), derive(Serialize))]
+#[cfg_attr(test, derive(Serialize))]
 pub struct ListLunaClientsResponse {
     /// <p>The list of clients.</p>
     #[serde(rename = "ClientList")]
@@ -487,7 +475,7 @@
 }
 
 #[derive(Default, Debug, Clone, PartialEq, Deserialize)]
-#[cfg_attr(any(test, feature = "serialize_structs"), derive(Serialize))]
+#[cfg_attr(test, derive(Serialize))]
 pub struct ListTagsForResourceResponse {
     /// <p>One or more tags.</p>
     #[serde(rename = "TagList")]
@@ -510,7 +498,7 @@
 }
 
 #[derive(Default, Debug, Clone, PartialEq, Deserialize)]
-#[cfg_attr(any(test, feature = "serialize_structs"), derive(Serialize))]
+#[cfg_attr(test, derive(Serialize))]
 pub struct ModifyHapgResponse {
     /// <p>The ARN of the high-availability partition group.</p>
     #[serde(rename = "HapgArn")]
@@ -548,7 +536,7 @@
 
 /// <p>Contains the output of the <a>ModifyHsm</a> operation.</p>
 #[derive(Default, Debug, Clone, PartialEq, Deserialize)]
-#[cfg_attr(any(test, feature = "serialize_structs"), derive(Serialize))]
+#[cfg_attr(test, derive(Serialize))]
 pub struct ModifyHsmResponse {
     /// <p>The ARN of the HSM.</p>
     #[serde(rename = "HsmArn")]
@@ -567,7 +555,7 @@
 }
 
 #[derive(Default, Debug, Clone, PartialEq, Deserialize)]
-#[cfg_attr(any(test, feature = "serialize_structs"), derive(Serialize))]
+#[cfg_attr(test, derive(Serialize))]
 pub struct ModifyLunaClientResponse {
     /// <p>The ARN of the client.</p>
     #[serde(rename = "ClientArn")]
@@ -586,7 +574,7 @@
 }
 
 #[derive(Default, Debug, Clone, PartialEq, Deserialize)]
-#[cfg_attr(any(test, feature = "serialize_structs"), derive(Serialize))]
+#[cfg_attr(test, derive(Serialize))]
 pub struct RemoveTagsFromResourceResponse {
     /// <p>The status of the operation.</p>
     #[serde(rename = "Status")]
@@ -1634,7 +1622,10 @@
     ///
     /// The client will use the default credentials provider and tls client.
     pub fn new(region: region::Region) -> CloudHsmClient {
-        Self::new_with_client(Client::shared(), region)
+        CloudHsmClient {
+            client: Client::shared(),
+            region,
+        }
     }
 
     pub fn new_with<P, D>(
@@ -1646,22 +1637,10 @@
         P: ProvideAwsCredentials + Send + Sync + 'static,
         D: DispatchSignedRequest + Send + Sync + 'static,
     {
-        Self::new_with_client(
-            Client::new_with(credentials_provider, request_dispatcher),
+        CloudHsmClient {
+            client: Client::new_with(credentials_provider, request_dispatcher),
             region,
-        )
-    }
-
-    pub fn new_with_client(client: Client, region: region::Region) -> CloudHsmClient {
-        CloudHsmClient { client, region }
-    }
-}
-
-impl fmt::Debug for CloudHsmClient {
-    fn fmt(&self, f: &mut fmt::Formatter<'_>) -> fmt::Result {
-        f.debug_struct("CloudHsmClient")
-            .field("region", &self.region)
-            .finish()
+        }
     }
 }
 
