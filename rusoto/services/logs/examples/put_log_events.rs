--- conflicted
+++ resolved
@@ -3,23 +3,15 @@
 //! The following code shows a simple example of using Rusoto's CloudWatchLogs
 //! API to send a single log event to the 'testing' log stream in the 'testing'
 //! log group.
-<<<<<<< HEAD
+use chrono::{Utc};
 
-extern crate chrono;
-extern crate rusoto_core;
-extern crate rusoto_logs;
-
-use chrono::Utc;
-=======
-use chrono::{Utc};
->>>>>>> 62832c4b
-
+use std::default::Default;
 use rusoto_core::Region;
-use rusoto_logs::{
-    CloudWatchLogs, CloudWatchLogsClient, DescribeLogStreamsRequest, InputLogEvent,
-    PutLogEventsRequest,
-};
-use std::default::Default;
+use rusoto_logs::{CloudWatchLogs,
+  CloudWatchLogsClient,
+  DescribeLogStreamsRequest,
+  InputLogEvent,
+  PutLogEventsRequest};
 
 #[tokio::main]
 async fn main() {
@@ -39,9 +31,9 @@
     let streams_resp = client.describe_log_streams(desc_streams_req).await;
     let log_streams = streams_resp.unwrap().log_streams.unwrap();
     let stream = &log_streams
-        .iter()
-        .find(|s| s.log_stream_name == Some(LOG_STREAM_NAME.to_string()))
-        .unwrap();
+      .iter()
+      .find(|s| s.log_stream_name == Some(LOG_STREAM_NAME.to_string()))
+      .unwrap();
     let sequence_token = stream.upload_sequence_token.clone();
 
     let put_log_events_request = PutLogEventsRequest {
