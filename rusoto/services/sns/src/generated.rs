--- conflicted
+++ resolved
@@ -11,26 +11,15 @@
 // =================================================================
 #![allow(warnings)]
 
-<<<<<<< HEAD
 use std::error::Error;
 use std::fmt;
 
 use async_trait::async_trait;
-=======
-use futures::future;
-use futures::Future;
->>>>>>> f58d1ce6
 use rusoto_core::credential::ProvideAwsCredentials;
 use rusoto_core::region;
 #[allow(warnings)]
 use rusoto_core::request::{BufferedHttpResponse, DispatchSignedRequest};
-<<<<<<< HEAD
 use rusoto_core::{Client, RusotoError};
-=======
-use rusoto_core::{Client, RusotoError, RusotoFuture};
-use std::error::Error;
-use std::fmt;
->>>>>>> f58d1ce6
 
 use rusoto_core::param::{Params, ServiceParams};
 use rusoto_core::proto::xml::error::*;
@@ -5094,14 +5083,6 @@
     }
 }
 
-impl fmt::Debug for SnsClient {
-    fn fmt(&self, f: &mut fmt::Formatter<'_>) -> fmt::Result {
-        f.debug_struct("SnsClient")
-            .field("region", &self.region)
-            .finish()
-    }
-}
-
 #[async_trait]
 impl Sns for SnsClient {
     /// <p>Adds a statement to a topic's access control policy, granting access for the specified AWS accounts to the specified actions.</p>
@@ -5146,7 +5127,6 @@
         request.set_payload(Some(serde_urlencoded::to_string(&params).unwrap()));
         request.set_content_type("application/x-www-form-urlencoded".to_owned());
 
-<<<<<<< HEAD
         let mut response = self
             .client
             .sign_and_dispatch(request)
@@ -5180,40 +5160,6 @@
         }
         // parse non-payload
         Ok(result)
-=======
-        self.client.sign_and_dispatch(request, |response| {
-            if !response.status.is_success() {
-                return Box::new(response.buffer().from_err().and_then(|response| {
-                    Err(CheckIfPhoneNumberIsOptedOutError::from_response(response))
-                }));
-            }
-
-            Box::new(response.buffer().from_err().and_then(move |response| {
-                let result;
-
-                if response.body.is_empty() {
-                    result = CheckIfPhoneNumberIsOptedOutResponse::default();
-                } else {
-                    let reader = EventReader::new_with_config(
-                        response.body.as_ref(),
-                        ParserConfig::new().trim_whitespace(false),
-                    );
-                    let mut stack = XmlResponse::new(reader.into_iter().peekable());
-                    let _start_document = stack.next();
-                    let actual_tag_name = peek_at_name(&mut stack)?;
-                    start_element(&actual_tag_name, &mut stack)?;
-                    result = CheckIfPhoneNumberIsOptedOutResponseDeserializer::deserialize(
-                        "CheckIfPhoneNumberIsOptedOutResult",
-                        &mut stack,
-                    )?;
-                    skip_tree(&mut stack);
-                    end_element(&actual_tag_name, &mut stack)?;
-                }
-                // parse non-payload
-                Ok(result)
-            }))
-        })
->>>>>>> f58d1ce6
     }
 
     /// <p>Verifies an endpoint owner's intent to receive messages by validating the token sent to the endpoint by an earlier <code>Subscribe</code> action. If the token is valid, the action creates a new subscription and returns its Amazon Resource Name (ARN). This call requires an AWS signature only when the <code>AuthenticateOnUnsubscribe</code> flag is set to "true".</p>
@@ -5230,7 +5176,6 @@
         request.set_payload(Some(serde_urlencoded::to_string(&params).unwrap()));
         request.set_content_type("application/x-www-form-urlencoded".to_owned());
 
-<<<<<<< HEAD
         let mut response = self
             .client
             .sign_and_dispatch(request)
@@ -5264,42 +5209,6 @@
         }
         // parse non-payload
         Ok(result)
-=======
-        self.client.sign_and_dispatch(request, |response| {
-            if !response.status.is_success() {
-                return Box::new(
-                    response.buffer().from_err().and_then(|response| {
-                        Err(ConfirmSubscriptionError::from_response(response))
-                    }),
-                );
-            }
-
-            Box::new(response.buffer().from_err().and_then(move |response| {
-                let result;
-
-                if response.body.is_empty() {
-                    result = ConfirmSubscriptionResponse::default();
-                } else {
-                    let reader = EventReader::new_with_config(
-                        response.body.as_ref(),
-                        ParserConfig::new().trim_whitespace(false),
-                    );
-                    let mut stack = XmlResponse::new(reader.into_iter().peekable());
-                    let _start_document = stack.next();
-                    let actual_tag_name = peek_at_name(&mut stack)?;
-                    start_element(&actual_tag_name, &mut stack)?;
-                    result = ConfirmSubscriptionResponseDeserializer::deserialize(
-                        "ConfirmSubscriptionResult",
-                        &mut stack,
-                    )?;
-                    skip_tree(&mut stack);
-                    end_element(&actual_tag_name, &mut stack)?;
-                }
-                // parse non-payload
-                Ok(result)
-            }))
-        })
->>>>>>> f58d1ce6
     }
 
     /// <p>Creates a platform application object for one of the supported push notification services, such as APNS and FCM, to which devices and mobile apps may register. You must specify PlatformPrincipal and PlatformCredential attributes when using the <code>CreatePlatformApplication</code> action. The PlatformPrincipal is received from the notification service. For APNS/APNS_SANDBOX, PlatformPrincipal is "SSL certificate". For GCM, PlatformPrincipal is not applicable. For ADM, PlatformPrincipal is "client id". The PlatformCredential is also received from the notification service. For WNS, PlatformPrincipal is "Package Security Identifier". For MPNS, PlatformPrincipal is "TLS certificate". For Baidu, PlatformPrincipal is "API key".</p> <p>For APNS/APNS_SANDBOX, PlatformCredential is "private key". For GCM, PlatformCredential is "API key". For ADM, PlatformCredential is "client secret". For WNS, PlatformCredential is "secret key". For MPNS, PlatformCredential is "private key". For Baidu, PlatformCredential is "secret key". The PlatformApplicationArn that is returned when using <code>CreatePlatformApplication</code> is then used as an attribute for the <code>CreatePlatformEndpoint</code> action. For more information, see <a href="https://docs.aws.amazon.com/sns/latest/dg/SNSMobilePush.html">Using Amazon SNS Mobile Push Notifications</a>. For more information about obtaining the PlatformPrincipal and PlatformCredential for each of the supported push notification services, see <a href="https://docs.aws.amazon.com/sns/latest/dg/mobile-push-apns.html">Getting Started with Apple Push Notification Service</a>, <a href="https://docs.aws.amazon.com/sns/latest/dg/mobile-push-adm.html">Getting Started with Amazon Device Messaging</a>, <a href="https://docs.aws.amazon.com/sns/latest/dg/mobile-push-baidu.html">Getting Started with Baidu Cloud Push</a>, <a href="https://docs.aws.amazon.com/sns/latest/dg/mobile-push-gcm.html">Getting Started with Google Cloud Messaging for Android</a>, <a href="https://docs.aws.amazon.com/sns/latest/dg/mobile-push-mpns.html">Getting Started with MPNS</a>, or <a href="https://docs.aws.amazon.com/sns/latest/dg/mobile-push-wns.html">Getting Started with WNS</a>. </p>
@@ -5317,7 +5226,6 @@
         request.set_payload(Some(serde_urlencoded::to_string(&params).unwrap()));
         request.set_content_type("application/x-www-form-urlencoded".to_owned());
 
-<<<<<<< HEAD
         let mut response = self
             .client
             .sign_and_dispatch(request)
@@ -5351,40 +5259,6 @@
         }
         // parse non-payload
         Ok(result)
-=======
-        self.client.sign_and_dispatch(request, |response| {
-            if !response.status.is_success() {
-                return Box::new(response.buffer().from_err().and_then(|response| {
-                    Err(CreatePlatformApplicationError::from_response(response))
-                }));
-            }
-
-            Box::new(response.buffer().from_err().and_then(move |response| {
-                let result;
-
-                if response.body.is_empty() {
-                    result = CreatePlatformApplicationResponse::default();
-                } else {
-                    let reader = EventReader::new_with_config(
-                        response.body.as_ref(),
-                        ParserConfig::new().trim_whitespace(false),
-                    );
-                    let mut stack = XmlResponse::new(reader.into_iter().peekable());
-                    let _start_document = stack.next();
-                    let actual_tag_name = peek_at_name(&mut stack)?;
-                    start_element(&actual_tag_name, &mut stack)?;
-                    result = CreatePlatformApplicationResponseDeserializer::deserialize(
-                        "CreatePlatformApplicationResult",
-                        &mut stack,
-                    )?;
-                    skip_tree(&mut stack);
-                    end_element(&actual_tag_name, &mut stack)?;
-                }
-                // parse non-payload
-                Ok(result)
-            }))
-        })
->>>>>>> f58d1ce6
     }
 
     /// <p>Creates an endpoint for a device and mobile app on one of the supported push notification services, such as GCM and APNS. <code>CreatePlatformEndpoint</code> requires the PlatformApplicationArn that is returned from <code>CreatePlatformApplication</code>. The EndpointArn that is returned when using <code>CreatePlatformEndpoint</code> can then be used by the <code>Publish</code> action to send a message to a mobile app or by the <code>Subscribe</code> action for subscription to a topic. The <code>CreatePlatformEndpoint</code> action is idempotent, so if the requester already owns an endpoint with the same device token and attributes, that endpoint's ARN is returned without creating a new endpoint. For more information, see <a href="https://docs.aws.amazon.com/sns/latest/dg/SNSMobilePush.html">Using Amazon SNS Mobile Push Notifications</a>. </p> <p>When using <code>CreatePlatformEndpoint</code> with Baidu, two attributes must be provided: ChannelId and UserId. The token field must also contain the ChannelId. For more information, see <a href="https://docs.aws.amazon.com/sns/latest/dg/SNSMobilePushBaiduEndpoint.html">Creating an Amazon SNS Endpoint for Baidu</a>. </p>
@@ -5401,7 +5275,6 @@
         request.set_payload(Some(serde_urlencoded::to_string(&params).unwrap()));
         request.set_content_type("application/x-www-form-urlencoded".to_owned());
 
-<<<<<<< HEAD
         let mut response = self
             .client
             .sign_and_dispatch(request)
@@ -5435,40 +5308,6 @@
         }
         // parse non-payload
         Ok(result)
-=======
-        self.client.sign_and_dispatch(request, |response| {
-            if !response.status.is_success() {
-                return Box::new(response.buffer().from_err().and_then(|response| {
-                    Err(CreatePlatformEndpointError::from_response(response))
-                }));
-            }
-
-            Box::new(response.buffer().from_err().and_then(move |response| {
-                let result;
-
-                if response.body.is_empty() {
-                    result = CreateEndpointResponse::default();
-                } else {
-                    let reader = EventReader::new_with_config(
-                        response.body.as_ref(),
-                        ParserConfig::new().trim_whitespace(false),
-                    );
-                    let mut stack = XmlResponse::new(reader.into_iter().peekable());
-                    let _start_document = stack.next();
-                    let actual_tag_name = peek_at_name(&mut stack)?;
-                    start_element(&actual_tag_name, &mut stack)?;
-                    result = CreateEndpointResponseDeserializer::deserialize(
-                        "CreatePlatformEndpointResult",
-                        &mut stack,
-                    )?;
-                    skip_tree(&mut stack);
-                    end_element(&actual_tag_name, &mut stack)?;
-                }
-                // parse non-payload
-                Ok(result)
-            }))
-        })
->>>>>>> f58d1ce6
     }
 
     /// <p>Creates a topic to which notifications can be published. Users can create at most 100,000 topics. For more information, see <a href="http://aws.amazon.com/sns/">https://aws.amazon.com/sns</a>. This action is idempotent, so if the requester already owns a topic with the specified name, that topic's ARN is returned without creating a new topic.</p>
@@ -5485,7 +5324,6 @@
         request.set_payload(Some(serde_urlencoded::to_string(&params).unwrap()));
         request.set_content_type("application/x-www-form-urlencoded".to_owned());
 
-<<<<<<< HEAD
         let mut response = self
             .client
             .sign_and_dispatch(request)
@@ -5516,43 +5354,6 @@
         }
         // parse non-payload
         Ok(result)
-=======
-        self.client.sign_and_dispatch(request, |response| {
-            if !response.status.is_success() {
-                return Box::new(
-                    response
-                        .buffer()
-                        .from_err()
-                        .and_then(|response| Err(CreateTopicError::from_response(response))),
-                );
-            }
-
-            Box::new(response.buffer().from_err().and_then(move |response| {
-                let result;
-
-                if response.body.is_empty() {
-                    result = CreateTopicResponse::default();
-                } else {
-                    let reader = EventReader::new_with_config(
-                        response.body.as_ref(),
-                        ParserConfig::new().trim_whitespace(false),
-                    );
-                    let mut stack = XmlResponse::new(reader.into_iter().peekable());
-                    let _start_document = stack.next();
-                    let actual_tag_name = peek_at_name(&mut stack)?;
-                    start_element(&actual_tag_name, &mut stack)?;
-                    result = CreateTopicResponseDeserializer::deserialize(
-                        "CreateTopicResult",
-                        &mut stack,
-                    )?;
-                    skip_tree(&mut stack);
-                    end_element(&actual_tag_name, &mut stack)?;
-                }
-                // parse non-payload
-                Ok(result)
-            }))
-        })
->>>>>>> f58d1ce6
     }
 
     /// <p>Deletes the endpoint for a device and mobile app from Amazon SNS. This action is idempotent. For more information, see <a href="https://docs.aws.amazon.com/sns/latest/dg/SNSMobilePush.html">Using Amazon SNS Mobile Push Notifications</a>. </p> <p>When you delete an endpoint that is also subscribed to a topic, then you must also unsubscribe the endpoint from the topic.</p>
@@ -5650,7 +5451,6 @@
         request.set_payload(Some(serde_urlencoded::to_string(&params).unwrap()));
         request.set_content_type("application/x-www-form-urlencoded".to_owned());
 
-<<<<<<< HEAD
         let mut response = self
             .client
             .sign_and_dispatch(request)
@@ -5684,40 +5484,6 @@
         }
         // parse non-payload
         Ok(result)
-=======
-        self.client.sign_and_dispatch(request, |response| {
-            if !response.status.is_success() {
-                return Box::new(response.buffer().from_err().and_then(|response| {
-                    Err(GetEndpointAttributesError::from_response(response))
-                }));
-            }
-
-            Box::new(response.buffer().from_err().and_then(move |response| {
-                let result;
-
-                if response.body.is_empty() {
-                    result = GetEndpointAttributesResponse::default();
-                } else {
-                    let reader = EventReader::new_with_config(
-                        response.body.as_ref(),
-                        ParserConfig::new().trim_whitespace(false),
-                    );
-                    let mut stack = XmlResponse::new(reader.into_iter().peekable());
-                    let _start_document = stack.next();
-                    let actual_tag_name = peek_at_name(&mut stack)?;
-                    start_element(&actual_tag_name, &mut stack)?;
-                    result = GetEndpointAttributesResponseDeserializer::deserialize(
-                        "GetEndpointAttributesResult",
-                        &mut stack,
-                    )?;
-                    skip_tree(&mut stack);
-                    end_element(&actual_tag_name, &mut stack)?;
-                }
-                // parse non-payload
-                Ok(result)
-            }))
-        })
->>>>>>> f58d1ce6
     }
 
     /// <p>Retrieves the attributes of the platform application object for the supported push notification services, such as APNS and GCM. For more information, see <a href="https://docs.aws.amazon.com/sns/latest/dg/SNSMobilePush.html">Using Amazon SNS Mobile Push Notifications</a>. </p>
@@ -5737,7 +5503,6 @@
         request.set_payload(Some(serde_urlencoded::to_string(&params).unwrap()));
         request.set_content_type("application/x-www-form-urlencoded".to_owned());
 
-<<<<<<< HEAD
         let mut response = self
             .client
             .sign_and_dispatch(request)
@@ -5773,42 +5538,6 @@
         }
         // parse non-payload
         Ok(result)
-=======
-        self.client.sign_and_dispatch(request, |response| {
-            if !response.status.is_success() {
-                return Box::new(response.buffer().from_err().and_then(|response| {
-                    Err(GetPlatformApplicationAttributesError::from_response(
-                        response,
-                    ))
-                }));
-            }
-
-            Box::new(response.buffer().from_err().and_then(move |response| {
-                let result;
-
-                if response.body.is_empty() {
-                    result = GetPlatformApplicationAttributesResponse::default();
-                } else {
-                    let reader = EventReader::new_with_config(
-                        response.body.as_ref(),
-                        ParserConfig::new().trim_whitespace(false),
-                    );
-                    let mut stack = XmlResponse::new(reader.into_iter().peekable());
-                    let _start_document = stack.next();
-                    let actual_tag_name = peek_at_name(&mut stack)?;
-                    start_element(&actual_tag_name, &mut stack)?;
-                    result = GetPlatformApplicationAttributesResponseDeserializer::deserialize(
-                        "GetPlatformApplicationAttributesResult",
-                        &mut stack,
-                    )?;
-                    skip_tree(&mut stack);
-                    end_element(&actual_tag_name, &mut stack)?;
-                }
-                // parse non-payload
-                Ok(result)
-            }))
-        })
->>>>>>> f58d1ce6
     }
 
     /// <p>Returns the settings for sending SMS messages from your account.</p> <p>These settings are set with the <code>SetSMSAttributes</code> action.</p>
@@ -5825,7 +5554,6 @@
         request.set_payload(Some(serde_urlencoded::to_string(&params).unwrap()));
         request.set_content_type("application/x-www-form-urlencoded".to_owned());
 
-<<<<<<< HEAD
         let mut response = self
             .client
             .sign_and_dispatch(request)
@@ -5859,43 +5587,6 @@
         }
         // parse non-payload
         Ok(result)
-=======
-        self.client.sign_and_dispatch(request, |response| {
-            if !response.status.is_success() {
-                return Box::new(
-                    response
-                        .buffer()
-                        .from_err()
-                        .and_then(|response| Err(GetSMSAttributesError::from_response(response))),
-                );
-            }
-
-            Box::new(response.buffer().from_err().and_then(move |response| {
-                let result;
-
-                if response.body.is_empty() {
-                    result = GetSMSAttributesResponse::default();
-                } else {
-                    let reader = EventReader::new_with_config(
-                        response.body.as_ref(),
-                        ParserConfig::new().trim_whitespace(false),
-                    );
-                    let mut stack = XmlResponse::new(reader.into_iter().peekable());
-                    let _start_document = stack.next();
-                    let actual_tag_name = peek_at_name(&mut stack)?;
-                    start_element(&actual_tag_name, &mut stack)?;
-                    result = GetSMSAttributesResponseDeserializer::deserialize(
-                        "GetSMSAttributesResult",
-                        &mut stack,
-                    )?;
-                    skip_tree(&mut stack);
-                    end_element(&actual_tag_name, &mut stack)?;
-                }
-                // parse non-payload
-                Ok(result)
-            }))
-        })
->>>>>>> f58d1ce6
     }
 
     /// <p>Returns all of the properties of a subscription.</p>
@@ -5913,7 +5604,6 @@
         request.set_payload(Some(serde_urlencoded::to_string(&params).unwrap()));
         request.set_content_type("application/x-www-form-urlencoded".to_owned());
 
-<<<<<<< HEAD
         let mut response = self
             .client
             .sign_and_dispatch(request)
@@ -5947,40 +5637,6 @@
         }
         // parse non-payload
         Ok(result)
-=======
-        self.client.sign_and_dispatch(request, |response| {
-            if !response.status.is_success() {
-                return Box::new(response.buffer().from_err().and_then(|response| {
-                    Err(GetSubscriptionAttributesError::from_response(response))
-                }));
-            }
-
-            Box::new(response.buffer().from_err().and_then(move |response| {
-                let result;
-
-                if response.body.is_empty() {
-                    result = GetSubscriptionAttributesResponse::default();
-                } else {
-                    let reader = EventReader::new_with_config(
-                        response.body.as_ref(),
-                        ParserConfig::new().trim_whitespace(false),
-                    );
-                    let mut stack = XmlResponse::new(reader.into_iter().peekable());
-                    let _start_document = stack.next();
-                    let actual_tag_name = peek_at_name(&mut stack)?;
-                    start_element(&actual_tag_name, &mut stack)?;
-                    result = GetSubscriptionAttributesResponseDeserializer::deserialize(
-                        "GetSubscriptionAttributesResult",
-                        &mut stack,
-                    )?;
-                    skip_tree(&mut stack);
-                    end_element(&actual_tag_name, &mut stack)?;
-                }
-                // parse non-payload
-                Ok(result)
-            }))
-        })
->>>>>>> f58d1ce6
     }
 
     /// <p>Returns all of the properties of a topic. Topic properties returned might differ based on the authorization of the user.</p>
@@ -5997,7 +5653,6 @@
         request.set_payload(Some(serde_urlencoded::to_string(&params).unwrap()));
         request.set_content_type("application/x-www-form-urlencoded".to_owned());
 
-<<<<<<< HEAD
         let mut response = self
             .client
             .sign_and_dispatch(request)
@@ -6031,43 +5686,6 @@
         }
         // parse non-payload
         Ok(result)
-=======
-        self.client.sign_and_dispatch(request, |response| {
-            if !response.status.is_success() {
-                return Box::new(
-                    response
-                        .buffer()
-                        .from_err()
-                        .and_then(|response| Err(GetTopicAttributesError::from_response(response))),
-                );
-            }
-
-            Box::new(response.buffer().from_err().and_then(move |response| {
-                let result;
-
-                if response.body.is_empty() {
-                    result = GetTopicAttributesResponse::default();
-                } else {
-                    let reader = EventReader::new_with_config(
-                        response.body.as_ref(),
-                        ParserConfig::new().trim_whitespace(false),
-                    );
-                    let mut stack = XmlResponse::new(reader.into_iter().peekable());
-                    let _start_document = stack.next();
-                    let actual_tag_name = peek_at_name(&mut stack)?;
-                    start_element(&actual_tag_name, &mut stack)?;
-                    result = GetTopicAttributesResponseDeserializer::deserialize(
-                        "GetTopicAttributesResult",
-                        &mut stack,
-                    )?;
-                    skip_tree(&mut stack);
-                    end_element(&actual_tag_name, &mut stack)?;
-                }
-                // parse non-payload
-                Ok(result)
-            }))
-        })
->>>>>>> f58d1ce6
     }
 
     /// <p>Lists the endpoints and endpoint attributes for devices in a supported push notification service, such as GCM and APNS. The results for <code>ListEndpointsByPlatformApplication</code> are paginated and return a limited list of endpoints, up to 100. If additional records are available after the first page results, then a NextToken string will be returned. To receive the next page, you call <code>ListEndpointsByPlatformApplication</code> again using the NextToken string received from the previous call. When there are no more records to return, NextToken will be null. For more information, see <a href="https://docs.aws.amazon.com/sns/latest/dg/SNSMobilePush.html">Using Amazon SNS Mobile Push Notifications</a>. </p> <p>This action is throttled at 30 transactions per second (TPS).</p>
@@ -6087,7 +5705,6 @@
         request.set_payload(Some(serde_urlencoded::to_string(&params).unwrap()));
         request.set_content_type("application/x-www-form-urlencoded".to_owned());
 
-<<<<<<< HEAD
         let mut response = self
             .client
             .sign_and_dispatch(request)
@@ -6123,42 +5740,6 @@
         }
         // parse non-payload
         Ok(result)
-=======
-        self.client.sign_and_dispatch(request, |response| {
-            if !response.status.is_success() {
-                return Box::new(response.buffer().from_err().and_then(|response| {
-                    Err(ListEndpointsByPlatformApplicationError::from_response(
-                        response,
-                    ))
-                }));
-            }
-
-            Box::new(response.buffer().from_err().and_then(move |response| {
-                let result;
-
-                if response.body.is_empty() {
-                    result = ListEndpointsByPlatformApplicationResponse::default();
-                } else {
-                    let reader = EventReader::new_with_config(
-                        response.body.as_ref(),
-                        ParserConfig::new().trim_whitespace(false),
-                    );
-                    let mut stack = XmlResponse::new(reader.into_iter().peekable());
-                    let _start_document = stack.next();
-                    let actual_tag_name = peek_at_name(&mut stack)?;
-                    start_element(&actual_tag_name, &mut stack)?;
-                    result = ListEndpointsByPlatformApplicationResponseDeserializer::deserialize(
-                        "ListEndpointsByPlatformApplicationResult",
-                        &mut stack,
-                    )?;
-                    skip_tree(&mut stack);
-                    end_element(&actual_tag_name, &mut stack)?;
-                }
-                // parse non-payload
-                Ok(result)
-            }))
-        })
->>>>>>> f58d1ce6
     }
 
     /// <p>Returns a list of phone numbers that are opted out, meaning you cannot send SMS messages to them.</p> <p>The results for <code>ListPhoneNumbersOptedOut</code> are paginated, and each page returns up to 100 phone numbers. If additional phone numbers are available after the first page of results, then a <code>NextToken</code> string will be returned. To receive the next page, you call <code>ListPhoneNumbersOptedOut</code> again using the <code>NextToken</code> string received from the previous call. When there are no more records to return, <code>NextToken</code> will be null.</p>
@@ -6175,7 +5756,6 @@
         request.set_payload(Some(serde_urlencoded::to_string(&params).unwrap()));
         request.set_content_type("application/x-www-form-urlencoded".to_owned());
 
-<<<<<<< HEAD
         let mut response = self
             .client
             .sign_and_dispatch(request)
@@ -6209,40 +5789,6 @@
         }
         // parse non-payload
         Ok(result)
-=======
-        self.client.sign_and_dispatch(request, |response| {
-            if !response.status.is_success() {
-                return Box::new(response.buffer().from_err().and_then(|response| {
-                    Err(ListPhoneNumbersOptedOutError::from_response(response))
-                }));
-            }
-
-            Box::new(response.buffer().from_err().and_then(move |response| {
-                let result;
-
-                if response.body.is_empty() {
-                    result = ListPhoneNumbersOptedOutResponse::default();
-                } else {
-                    let reader = EventReader::new_with_config(
-                        response.body.as_ref(),
-                        ParserConfig::new().trim_whitespace(false),
-                    );
-                    let mut stack = XmlResponse::new(reader.into_iter().peekable());
-                    let _start_document = stack.next();
-                    let actual_tag_name = peek_at_name(&mut stack)?;
-                    start_element(&actual_tag_name, &mut stack)?;
-                    result = ListPhoneNumbersOptedOutResponseDeserializer::deserialize(
-                        "ListPhoneNumbersOptedOutResult",
-                        &mut stack,
-                    )?;
-                    skip_tree(&mut stack);
-                    end_element(&actual_tag_name, &mut stack)?;
-                }
-                // parse non-payload
-                Ok(result)
-            }))
-        })
->>>>>>> f58d1ce6
     }
 
     /// <p>Lists the platform application objects for the supported push notification services, such as APNS and GCM. The results for <code>ListPlatformApplications</code> are paginated and return a limited list of applications, up to 100. If additional records are available after the first page results, then a NextToken string will be returned. To receive the next page, you call <code>ListPlatformApplications</code> using the NextToken string received from the previous call. When there are no more records to return, NextToken will be null. For more information, see <a href="https://docs.aws.amazon.com/sns/latest/dg/SNSMobilePush.html">Using Amazon SNS Mobile Push Notifications</a>. </p> <p>This action is throttled at 15 transactions per second (TPS).</p>
@@ -6259,7 +5805,6 @@
         request.set_payload(Some(serde_urlencoded::to_string(&params).unwrap()));
         request.set_content_type("application/x-www-form-urlencoded".to_owned());
 
-<<<<<<< HEAD
         let mut response = self
             .client
             .sign_and_dispatch(request)
@@ -6293,40 +5838,6 @@
         }
         // parse non-payload
         Ok(result)
-=======
-        self.client.sign_and_dispatch(request, |response| {
-            if !response.status.is_success() {
-                return Box::new(response.buffer().from_err().and_then(|response| {
-                    Err(ListPlatformApplicationsError::from_response(response))
-                }));
-            }
-
-            Box::new(response.buffer().from_err().and_then(move |response| {
-                let result;
-
-                if response.body.is_empty() {
-                    result = ListPlatformApplicationsResponse::default();
-                } else {
-                    let reader = EventReader::new_with_config(
-                        response.body.as_ref(),
-                        ParserConfig::new().trim_whitespace(false),
-                    );
-                    let mut stack = XmlResponse::new(reader.into_iter().peekable());
-                    let _start_document = stack.next();
-                    let actual_tag_name = peek_at_name(&mut stack)?;
-                    start_element(&actual_tag_name, &mut stack)?;
-                    result = ListPlatformApplicationsResponseDeserializer::deserialize(
-                        "ListPlatformApplicationsResult",
-                        &mut stack,
-                    )?;
-                    skip_tree(&mut stack);
-                    end_element(&actual_tag_name, &mut stack)?;
-                }
-                // parse non-payload
-                Ok(result)
-            }))
-        })
->>>>>>> f58d1ce6
     }
 
     /// <p>Returns a list of the requester's subscriptions. Each call returns a limited list of subscriptions, up to 100. If there are more subscriptions, a <code>NextToken</code> is also returned. Use the <code>NextToken</code> parameter in a new <code>ListSubscriptions</code> call to get further results.</p> <p>This action is throttled at 30 transactions per second (TPS).</p>
@@ -6343,7 +5854,6 @@
         request.set_payload(Some(serde_urlencoded::to_string(&params).unwrap()));
         request.set_content_type("application/x-www-form-urlencoded".to_owned());
 
-<<<<<<< HEAD
         let mut response = self
             .client
             .sign_and_dispatch(request)
@@ -6377,43 +5887,6 @@
         }
         // parse non-payload
         Ok(result)
-=======
-        self.client.sign_and_dispatch(request, |response| {
-            if !response.status.is_success() {
-                return Box::new(
-                    response
-                        .buffer()
-                        .from_err()
-                        .and_then(|response| Err(ListSubscriptionsError::from_response(response))),
-                );
-            }
-
-            Box::new(response.buffer().from_err().and_then(move |response| {
-                let result;
-
-                if response.body.is_empty() {
-                    result = ListSubscriptionsResponse::default();
-                } else {
-                    let reader = EventReader::new_with_config(
-                        response.body.as_ref(),
-                        ParserConfig::new().trim_whitespace(false),
-                    );
-                    let mut stack = XmlResponse::new(reader.into_iter().peekable());
-                    let _start_document = stack.next();
-                    let actual_tag_name = peek_at_name(&mut stack)?;
-                    start_element(&actual_tag_name, &mut stack)?;
-                    result = ListSubscriptionsResponseDeserializer::deserialize(
-                        "ListSubscriptionsResult",
-                        &mut stack,
-                    )?;
-                    skip_tree(&mut stack);
-                    end_element(&actual_tag_name, &mut stack)?;
-                }
-                // parse non-payload
-                Ok(result)
-            }))
-        })
->>>>>>> f58d1ce6
     }
 
     /// <p>Returns a list of the subscriptions to a specific topic. Each call returns a limited list of subscriptions, up to 100. If there are more subscriptions, a <code>NextToken</code> is also returned. Use the <code>NextToken</code> parameter in a new <code>ListSubscriptionsByTopic</code> call to get further results.</p> <p>This action is throttled at 30 transactions per second (TPS).</p>
@@ -6430,7 +5903,6 @@
         request.set_payload(Some(serde_urlencoded::to_string(&params).unwrap()));
         request.set_content_type("application/x-www-form-urlencoded".to_owned());
 
-<<<<<<< HEAD
         let mut response = self
             .client
             .sign_and_dispatch(request)
@@ -6464,40 +5936,6 @@
         }
         // parse non-payload
         Ok(result)
-=======
-        self.client.sign_and_dispatch(request, |response| {
-            if !response.status.is_success() {
-                return Box::new(response.buffer().from_err().and_then(|response| {
-                    Err(ListSubscriptionsByTopicError::from_response(response))
-                }));
-            }
-
-            Box::new(response.buffer().from_err().and_then(move |response| {
-                let result;
-
-                if response.body.is_empty() {
-                    result = ListSubscriptionsByTopicResponse::default();
-                } else {
-                    let reader = EventReader::new_with_config(
-                        response.body.as_ref(),
-                        ParserConfig::new().trim_whitespace(false),
-                    );
-                    let mut stack = XmlResponse::new(reader.into_iter().peekable());
-                    let _start_document = stack.next();
-                    let actual_tag_name = peek_at_name(&mut stack)?;
-                    start_element(&actual_tag_name, &mut stack)?;
-                    result = ListSubscriptionsByTopicResponseDeserializer::deserialize(
-                        "ListSubscriptionsByTopicResult",
-                        &mut stack,
-                    )?;
-                    skip_tree(&mut stack);
-                    end_element(&actual_tag_name, &mut stack)?;
-                }
-                // parse non-payload
-                Ok(result)
-            }))
-        })
->>>>>>> f58d1ce6
     }
 
     /// <p>List all tags added to the specified Amazon SNS topic. For an overview, see <a href="https://docs.aws.amazon.com/sns/latest/dg/sns-tags.html">Amazon SNS Tags</a> in the <i>Amazon Simple Notification Service Developer Guide</i>.</p>
@@ -6514,7 +5952,6 @@
         request.set_payload(Some(serde_urlencoded::to_string(&params).unwrap()));
         request.set_content_type("application/x-www-form-urlencoded".to_owned());
 
-<<<<<<< HEAD
         let mut response = self
             .client
             .sign_and_dispatch(request)
@@ -6548,42 +5985,6 @@
         }
         // parse non-payload
         Ok(result)
-=======
-        self.client.sign_and_dispatch(request, |response| {
-            if !response.status.is_success() {
-                return Box::new(
-                    response.buffer().from_err().and_then(|response| {
-                        Err(ListTagsForResourceError::from_response(response))
-                    }),
-                );
-            }
-
-            Box::new(response.buffer().from_err().and_then(move |response| {
-                let result;
-
-                if response.body.is_empty() {
-                    result = ListTagsForResourceResponse::default();
-                } else {
-                    let reader = EventReader::new_with_config(
-                        response.body.as_ref(),
-                        ParserConfig::new().trim_whitespace(false),
-                    );
-                    let mut stack = XmlResponse::new(reader.into_iter().peekable());
-                    let _start_document = stack.next();
-                    let actual_tag_name = peek_at_name(&mut stack)?;
-                    start_element(&actual_tag_name, &mut stack)?;
-                    result = ListTagsForResourceResponseDeserializer::deserialize(
-                        "ListTagsForResourceResult",
-                        &mut stack,
-                    )?;
-                    skip_tree(&mut stack);
-                    end_element(&actual_tag_name, &mut stack)?;
-                }
-                // parse non-payload
-                Ok(result)
-            }))
-        })
->>>>>>> f58d1ce6
     }
 
     /// <p>Returns a list of the requester's topics. Each call returns a limited list of topics, up to 100. If there are more topics, a <code>NextToken</code> is also returned. Use the <code>NextToken</code> parameter in a new <code>ListTopics</code> call to get further results.</p> <p>This action is throttled at 30 transactions per second (TPS).</p>
@@ -6600,7 +6001,6 @@
         request.set_payload(Some(serde_urlencoded::to_string(&params).unwrap()));
         request.set_content_type("application/x-www-form-urlencoded".to_owned());
 
-<<<<<<< HEAD
         let mut response = self
             .client
             .sign_and_dispatch(request)
@@ -6631,43 +6031,6 @@
         }
         // parse non-payload
         Ok(result)
-=======
-        self.client.sign_and_dispatch(request, |response| {
-            if !response.status.is_success() {
-                return Box::new(
-                    response
-                        .buffer()
-                        .from_err()
-                        .and_then(|response| Err(ListTopicsError::from_response(response))),
-                );
-            }
-
-            Box::new(response.buffer().from_err().and_then(move |response| {
-                let result;
-
-                if response.body.is_empty() {
-                    result = ListTopicsResponse::default();
-                } else {
-                    let reader = EventReader::new_with_config(
-                        response.body.as_ref(),
-                        ParserConfig::new().trim_whitespace(false),
-                    );
-                    let mut stack = XmlResponse::new(reader.into_iter().peekable());
-                    let _start_document = stack.next();
-                    let actual_tag_name = peek_at_name(&mut stack)?;
-                    start_element(&actual_tag_name, &mut stack)?;
-                    result = ListTopicsResponseDeserializer::deserialize(
-                        "ListTopicsResult",
-                        &mut stack,
-                    )?;
-                    skip_tree(&mut stack);
-                    end_element(&actual_tag_name, &mut stack)?;
-                }
-                // parse non-payload
-                Ok(result)
-            }))
-        })
->>>>>>> f58d1ce6
     }
 
     /// <p>Use this request to opt in a phone number that is opted out, which enables you to resume sending SMS messages to the number.</p> <p>You can opt in a phone number only once every 30 days.</p>
@@ -6684,7 +6047,6 @@
         request.set_payload(Some(serde_urlencoded::to_string(&params).unwrap()));
         request.set_content_type("application/x-www-form-urlencoded".to_owned());
 
-<<<<<<< HEAD
         let mut response = self
             .client
             .sign_and_dispatch(request)
@@ -6718,43 +6080,6 @@
         }
         // parse non-payload
         Ok(result)
-=======
-        self.client.sign_and_dispatch(request, |response| {
-            if !response.status.is_success() {
-                return Box::new(
-                    response
-                        .buffer()
-                        .from_err()
-                        .and_then(|response| Err(OptInPhoneNumberError::from_response(response))),
-                );
-            }
-
-            Box::new(response.buffer().from_err().and_then(move |response| {
-                let result;
-
-                if response.body.is_empty() {
-                    result = OptInPhoneNumberResponse::default();
-                } else {
-                    let reader = EventReader::new_with_config(
-                        response.body.as_ref(),
-                        ParserConfig::new().trim_whitespace(false),
-                    );
-                    let mut stack = XmlResponse::new(reader.into_iter().peekable());
-                    let _start_document = stack.next();
-                    let actual_tag_name = peek_at_name(&mut stack)?;
-                    start_element(&actual_tag_name, &mut stack)?;
-                    result = OptInPhoneNumberResponseDeserializer::deserialize(
-                        "OptInPhoneNumberResult",
-                        &mut stack,
-                    )?;
-                    skip_tree(&mut stack);
-                    end_element(&actual_tag_name, &mut stack)?;
-                }
-                // parse non-payload
-                Ok(result)
-            }))
-        })
->>>>>>> f58d1ce6
     }
 
     /// <p>Sends a message to an Amazon SNS topic or sends a text message (SMS message) directly to a phone number. </p> <p>If you send a message to a topic, Amazon SNS delivers the message to each endpoint that is subscribed to the topic. The format of the message depends on the notification protocol for each subscribed endpoint.</p> <p>When a <code>messageId</code> is returned, the message has been saved and Amazon SNS will attempt to deliver it shortly.</p> <p>To use the <code>Publish</code> action for sending a message to a mobile endpoint, such as an app on a Kindle device or mobile phone, you must specify the EndpointArn for the TargetArn parameter. The EndpointArn is returned when making a call with the <code>CreatePlatformEndpoint</code> action. </p> <p>For more information about formatting messages, see <a href="https://docs.aws.amazon.com/sns/latest/dg/mobile-push-send-custommessage.html">Send Custom Platform-Specific Payloads in Messages to Mobile Devices</a>. </p>
@@ -6771,7 +6096,6 @@
         request.set_payload(Some(serde_urlencoded::to_string(&params).unwrap()));
         request.set_content_type("application/x-www-form-urlencoded".to_owned());
 
-<<<<<<< HEAD
         let mut response = self
             .client
             .sign_and_dispatch(request)
@@ -6802,40 +6126,6 @@
         }
         // parse non-payload
         Ok(result)
-=======
-        self.client.sign_and_dispatch(request, |response| {
-            if !response.status.is_success() {
-                return Box::new(
-                    response
-                        .buffer()
-                        .from_err()
-                        .and_then(|response| Err(PublishError::from_response(response))),
-                );
-            }
-
-            Box::new(response.buffer().from_err().and_then(move |response| {
-                let result;
-
-                if response.body.is_empty() {
-                    result = PublishResponse::default();
-                } else {
-                    let reader = EventReader::new_with_config(
-                        response.body.as_ref(),
-                        ParserConfig::new().trim_whitespace(false),
-                    );
-                    let mut stack = XmlResponse::new(reader.into_iter().peekable());
-                    let _start_document = stack.next();
-                    let actual_tag_name = peek_at_name(&mut stack)?;
-                    start_element(&actual_tag_name, &mut stack)?;
-                    result = PublishResponseDeserializer::deserialize("PublishResult", &mut stack)?;
-                    skip_tree(&mut stack);
-                    end_element(&actual_tag_name, &mut stack)?;
-                }
-                // parse non-payload
-                Ok(result)
-            }))
-        })
->>>>>>> f58d1ce6
     }
 
     /// <p>Removes a statement from a topic's access control policy.</p>
@@ -6935,7 +6225,6 @@
         request.set_payload(Some(serde_urlencoded::to_string(&params).unwrap()));
         request.set_content_type("application/x-www-form-urlencoded".to_owned());
 
-<<<<<<< HEAD
         let mut response = self
             .client
             .sign_and_dispatch(request)
@@ -6969,43 +6258,6 @@
         }
         // parse non-payload
         Ok(result)
-=======
-        self.client.sign_and_dispatch(request, |response| {
-            if !response.status.is_success() {
-                return Box::new(
-                    response
-                        .buffer()
-                        .from_err()
-                        .and_then(|response| Err(SetSMSAttributesError::from_response(response))),
-                );
-            }
-
-            Box::new(response.buffer().from_err().and_then(move |response| {
-                let result;
-
-                if response.body.is_empty() {
-                    result = SetSMSAttributesResponse::default();
-                } else {
-                    let reader = EventReader::new_with_config(
-                        response.body.as_ref(),
-                        ParserConfig::new().trim_whitespace(false),
-                    );
-                    let mut stack = XmlResponse::new(reader.into_iter().peekable());
-                    let _start_document = stack.next();
-                    let actual_tag_name = peek_at_name(&mut stack)?;
-                    start_element(&actual_tag_name, &mut stack)?;
-                    result = SetSMSAttributesResponseDeserializer::deserialize(
-                        "SetSMSAttributesResult",
-                        &mut stack,
-                    )?;
-                    skip_tree(&mut stack);
-                    end_element(&actual_tag_name, &mut stack)?;
-                }
-                // parse non-payload
-                Ok(result)
-            }))
-        })
->>>>>>> f58d1ce6
     }
 
     /// <p>Allows a subscription owner to set an attribute of the subscription to a new value.</p>
@@ -7076,7 +6328,6 @@
         request.set_payload(Some(serde_urlencoded::to_string(&params).unwrap()));
         request.set_content_type("application/x-www-form-urlencoded".to_owned());
 
-<<<<<<< HEAD
         let mut response = self
             .client
             .sign_and_dispatch(request)
@@ -7107,41 +6358,6 @@
         }
         // parse non-payload
         Ok(result)
-=======
-        self.client.sign_and_dispatch(request, |response| {
-            if !response.status.is_success() {
-                return Box::new(
-                    response
-                        .buffer()
-                        .from_err()
-                        .and_then(|response| Err(SubscribeError::from_response(response))),
-                );
-            }
-
-            Box::new(response.buffer().from_err().and_then(move |response| {
-                let result;
-
-                if response.body.is_empty() {
-                    result = SubscribeResponse::default();
-                } else {
-                    let reader = EventReader::new_with_config(
-                        response.body.as_ref(),
-                        ParserConfig::new().trim_whitespace(false),
-                    );
-                    let mut stack = XmlResponse::new(reader.into_iter().peekable());
-                    let _start_document = stack.next();
-                    let actual_tag_name = peek_at_name(&mut stack)?;
-                    start_element(&actual_tag_name, &mut stack)?;
-                    result =
-                        SubscribeResponseDeserializer::deserialize("SubscribeResult", &mut stack)?;
-                    skip_tree(&mut stack);
-                    end_element(&actual_tag_name, &mut stack)?;
-                }
-                // parse non-payload
-                Ok(result)
-            }))
-        })
->>>>>>> f58d1ce6
     }
 
     /// <p>Add tags to the specified Amazon SNS topic. For an overview, see <a href="https://docs.aws.amazon.com/sns/latest/dg/sns-tags.html">Amazon SNS Tags</a> in the <i>Amazon SNS Developer Guide</i>.</p> <p>When you use topic tags, keep the following guidelines in mind:</p> <ul> <li> <p>Adding more than 50 tags to a topic isn't recommended.</p> </li> <li> <p>Tags don't have any semantic meaning. Amazon SNS interprets tags as character strings.</p> </li> <li> <p>Tags are case-sensitive.</p> </li> <li> <p>A new tag with a key identical to that of an existing tag overwrites the existing tag.</p> </li> <li> <p>Tagging actions are limited to 10 TPS per AWS account. If your application requires a higher throughput, file a <a href="https://console.aws.amazon.com/support/home#/case/create?issueType=technical">technical support request</a>.</p> </li> </ul> <p>For a full list of tag restrictions, see <a href="https://docs.aws.amazon.com/sns/latest/dg/sns-limits.html#limits-topics">Limits Related to Topics</a> in the <i>Amazon SNS Developer Guide</i>.</p>
@@ -7158,7 +6374,6 @@
         request.set_payload(Some(serde_urlencoded::to_string(&params).unwrap()));
         request.set_content_type("application/x-www-form-urlencoded".to_owned());
 
-<<<<<<< HEAD
         let mut response = self
             .client
             .sign_and_dispatch(request)
@@ -7189,43 +6404,6 @@
         }
         // parse non-payload
         Ok(result)
-=======
-        self.client.sign_and_dispatch(request, |response| {
-            if !response.status.is_success() {
-                return Box::new(
-                    response
-                        .buffer()
-                        .from_err()
-                        .and_then(|response| Err(TagResourceError::from_response(response))),
-                );
-            }
-
-            Box::new(response.buffer().from_err().and_then(move |response| {
-                let result;
-
-                if response.body.is_empty() {
-                    result = TagResourceResponse::default();
-                } else {
-                    let reader = EventReader::new_with_config(
-                        response.body.as_ref(),
-                        ParserConfig::new().trim_whitespace(false),
-                    );
-                    let mut stack = XmlResponse::new(reader.into_iter().peekable());
-                    let _start_document = stack.next();
-                    let actual_tag_name = peek_at_name(&mut stack)?;
-                    start_element(&actual_tag_name, &mut stack)?;
-                    result = TagResourceResponseDeserializer::deserialize(
-                        "TagResourceResult",
-                        &mut stack,
-                    )?;
-                    skip_tree(&mut stack);
-                    end_element(&actual_tag_name, &mut stack)?;
-                }
-                // parse non-payload
-                Ok(result)
-            }))
-        })
->>>>>>> f58d1ce6
     }
 
     /// <p>Deletes a subscription. If the subscription requires authentication for deletion, only the owner of the subscription or the topic's owner can unsubscribe, and an AWS signature is required. If the <code>Unsubscribe</code> call does not require authentication and the requester is not the subscription owner, a final cancellation message is delivered to the endpoint, so that the endpoint owner can easily resubscribe to the topic if the <code>Unsubscribe</code> request was unintended.</p> <p>This action is throttled at 100 transactions per second (TPS).</p>
@@ -7269,7 +6447,6 @@
         request.set_payload(Some(serde_urlencoded::to_string(&params).unwrap()));
         request.set_content_type("application/x-www-form-urlencoded".to_owned());
 
-<<<<<<< HEAD
         let mut response = self
             .client
             .sign_and_dispatch(request)
@@ -7301,43 +6478,6 @@
         }
         // parse non-payload
         Ok(result)
-=======
-        self.client.sign_and_dispatch(request, |response| {
-            if !response.status.is_success() {
-                return Box::new(
-                    response
-                        .buffer()
-                        .from_err()
-                        .and_then(|response| Err(UntagResourceError::from_response(response))),
-                );
-            }
-
-            Box::new(response.buffer().from_err().and_then(move |response| {
-                let result;
-
-                if response.body.is_empty() {
-                    result = UntagResourceResponse::default();
-                } else {
-                    let reader = EventReader::new_with_config(
-                        response.body.as_ref(),
-                        ParserConfig::new().trim_whitespace(false),
-                    );
-                    let mut stack = XmlResponse::new(reader.into_iter().peekable());
-                    let _start_document = stack.next();
-                    let actual_tag_name = peek_at_name(&mut stack)?;
-                    start_element(&actual_tag_name, &mut stack)?;
-                    result = UntagResourceResponseDeserializer::deserialize(
-                        "UntagResourceResult",
-                        &mut stack,
-                    )?;
-                    skip_tree(&mut stack);
-                    end_element(&actual_tag_name, &mut stack)?;
-                }
-                // parse non-payload
-                Ok(result)
-            }))
-        })
->>>>>>> f58d1ce6
     }
 }
 
