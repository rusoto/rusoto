// =================================================================
//
//                           * WARNING *
//
//                    This file is generated!
//
//  Changes made to this file will be overwritten. If changes are
//  required to the generated code, the service_crategen project
//  must be updated to generate the changes.
//
// =================================================================

use std::error::Error;
use std::fmt;

use async_trait::async_trait;
use rusoto_core::credential::ProvideAwsCredentials;
use rusoto_core::region;
use rusoto_core::request::{BufferedHttpResponse, DispatchSignedRequest};
use rusoto_core::{Client, RusotoError};

use rusoto_core::proto;
use rusoto_core::request::HttpResponse;
use rusoto_core::signature::SignedRequest;
#[allow(unused_imports)]
use serde::{Deserialize, Serialize};

impl DatabaseMigrationServiceClient {
    fn new_signed_request(&self, http_method: &str, request_uri: &str) -> SignedRequest {
        let mut request = SignedRequest::new(http_method, "dms", &self.region, request_uri);

        request.set_content_type("application/x-amz-json-1.1".to_owned());

        request
    }

    async fn sign_and_dispatch<E>(
        &self,
        request: SignedRequest,
        from_response: fn(BufferedHttpResponse) -> RusotoError<E>,
    ) -> Result<HttpResponse, RusotoError<E>> {
        let mut response = self.client.sign_and_dispatch(request).await?;
        if !response.status.is_success() {
            let response = response.buffer().await.map_err(RusotoError::HttpDispatch)?;
            return Err(from_response(response));
        }

        Ok(response)
    }
}

use serde_json;
/// <p>Describes a quota for an AWS account, for example, the number of replication instances allowed.</p>
#[derive(Clone, Debug, Default, Deserialize, PartialEq)]
#[cfg_attr(any(test, feature = "serialize_structs"), derive(Serialize))]
pub struct AccountQuota {
    /// <p>The name of the AWS DMS quota for this AWS account.</p>
    #[serde(rename = "AccountQuotaName")]
    #[serde(skip_serializing_if = "Option::is_none")]
    pub account_quota_name: Option<String>,
    /// <p>The maximum allowed value for the quota.</p>
    #[serde(rename = "Max")]
    #[serde(skip_serializing_if = "Option::is_none")]
    pub max: Option<i64>,
    /// <p>The amount currently used toward the quota maximum.</p>
    #[serde(rename = "Used")]
    #[serde(skip_serializing_if = "Option::is_none")]
    pub used: Option<i64>,
}

/// <p>Associates a set of tags with an AWS DMS resource.</p>
#[derive(Clone, Debug, Default, PartialEq, Serialize)]
#[cfg_attr(feature = "deserialize_structs", derive(Deserialize))]
pub struct AddTagsToResourceMessage {
    /// <p>Identifies the AWS DMS resource to which tags should be added. The value for this parameter is an Amazon Resource Name (ARN).</p> <p>For AWS DMS, you can tag a replication instance, an endpoint, or a replication task.</p>
    #[serde(rename = "ResourceArn")]
    pub resource_arn: String,
    /// <p>One or more tags to be assigned to the resource.</p>
    #[serde(rename = "Tags")]
    pub tags: Vec<Tag>,
}

/// <p><p/></p>
#[derive(Clone, Debug, Default, Deserialize, PartialEq)]
#[cfg_attr(any(test, feature = "serialize_structs"), derive(Serialize))]
pub struct AddTagsToResourceResponse {}

/// <p><p/></p>
#[derive(Clone, Debug, Default, PartialEq, Serialize)]
#[cfg_attr(feature = "deserialize_structs", derive(Deserialize))]
pub struct ApplyPendingMaintenanceActionMessage {
    /// <p>The pending maintenance action to apply to this resource.</p>
    #[serde(rename = "ApplyAction")]
    pub apply_action: String,
    /// <p><p>A value that specifies the type of opt-in request, or undoes an opt-in request. You can&#39;t undo an opt-in request of type <code>immediate</code>.</p> <p>Valid values:</p> <ul> <li> <p> <code>immediate</code> - Apply the maintenance action immediately.</p> </li> <li> <p> <code>next-maintenance</code> - Apply the maintenance action during the next maintenance window for the resource.</p> </li> <li> <p> <code>undo-opt-in</code> - Cancel any existing <code>next-maintenance</code> opt-in requests.</p> </li> </ul></p>
    #[serde(rename = "OptInType")]
    pub opt_in_type: String,
    /// <p>The Amazon Resource Name (ARN) of the AWS DMS resource that the pending maintenance action applies to.</p>
    #[serde(rename = "ReplicationInstanceArn")]
    pub replication_instance_arn: String,
}

/// <p><p/></p>
#[derive(Clone, Debug, Default, Deserialize, PartialEq)]
#[cfg_attr(any(test, feature = "serialize_structs"), derive(Serialize))]
pub struct ApplyPendingMaintenanceActionResponse {
    /// <p>The AWS DMS resource that the pending maintenance action will be applied to.</p>
    #[serde(rename = "ResourcePendingMaintenanceActions")]
    #[serde(skip_serializing_if = "Option::is_none")]
    pub resource_pending_maintenance_actions: Option<ResourcePendingMaintenanceActions>,
}

<<<<<<< HEAD
/// <p>The name of the Availability Zone for use during database migration.</p>
#[derive(Clone, Debug, Default, Deserialize, PartialEq)]
=======
/// <p>The name of an Availability Zone for use during database migration.</p>
#[derive(Default, Debug, Clone, PartialEq, Deserialize)]
>>>>>>> e150e708
#[cfg_attr(any(test, feature = "serialize_structs"), derive(Serialize))]
pub struct AvailabilityZone {
    /// <p>The name of the Availability Zone.</p>
    #[serde(rename = "Name")]
    #[serde(skip_serializing_if = "Option::is_none")]
    pub name: Option<String>,
}

/// <p>The SSL certificate that can be used to encrypt connections between the endpoints and the replication instance.</p>
#[derive(Clone, Debug, Default, Deserialize, PartialEq)]
#[cfg_attr(any(test, feature = "serialize_structs"), derive(Serialize))]
pub struct Certificate {
    /// <p>The Amazon Resource Name (ARN) for the certificate.</p>
    #[serde(rename = "CertificateArn")]
    #[serde(skip_serializing_if = "Option::is_none")]
    pub certificate_arn: Option<String>,
    /// <p>The date that the certificate was created.</p>
    #[serde(rename = "CertificateCreationDate")]
    #[serde(skip_serializing_if = "Option::is_none")]
    pub certificate_creation_date: Option<f64>,
    /// <p>A customer-assigned name for the certificate. Identifiers must begin with a letter and must contain only ASCII letters, digits, and hyphens. They can't end with a hyphen or contain two consecutive hyphens.</p>
    #[serde(rename = "CertificateIdentifier")]
    #[serde(skip_serializing_if = "Option::is_none")]
    pub certificate_identifier: Option<String>,
    /// <p>The owner of the certificate.</p>
    #[serde(rename = "CertificateOwner")]
    #[serde(skip_serializing_if = "Option::is_none")]
    pub certificate_owner: Option<String>,
    /// <p>The contents of a <code>.pem</code> file, which contains an X.509 certificate.</p>
    #[serde(rename = "CertificatePem")]
    #[serde(skip_serializing_if = "Option::is_none")]
    pub certificate_pem: Option<String>,
    /// <p>The location of an imported Oracle Wallet certificate for use with SSL.</p>
    #[serde(rename = "CertificateWallet")]
    #[serde(
        deserialize_with = "::rusoto_core::serialization::SerdeBlob::deserialize_blob",
        serialize_with = "::rusoto_core::serialization::SerdeBlob::serialize_blob",
        default
    )]
    #[serde(skip_serializing_if = "Option::is_none")]
    pub certificate_wallet: Option<bytes::Bytes>,
    /// <p>The key length of the cryptographic algorithm being used.</p>
    #[serde(rename = "KeyLength")]
    #[serde(skip_serializing_if = "Option::is_none")]
    pub key_length: Option<i64>,
    /// <p>The signing algorithm for the certificate.</p>
    #[serde(rename = "SigningAlgorithm")]
    #[serde(skip_serializing_if = "Option::is_none")]
    pub signing_algorithm: Option<String>,
    /// <p>The beginning date that the certificate is valid.</p>
    #[serde(rename = "ValidFromDate")]
    #[serde(skip_serializing_if = "Option::is_none")]
    pub valid_from_date: Option<f64>,
    /// <p>The final date that the certificate is valid.</p>
    #[serde(rename = "ValidToDate")]
    #[serde(skip_serializing_if = "Option::is_none")]
    pub valid_to_date: Option<f64>,
}

/// <p>Status of the connection between an endpoint and a replication instance, including Amazon Resource Names (ARNs) and the last error message issued.</p>
#[derive(Clone, Debug, Default, Deserialize, PartialEq)]
#[cfg_attr(any(test, feature = "serialize_structs"), derive(Serialize))]
pub struct Connection {
    /// <p>The ARN string that uniquely identifies the endpoint.</p>
    #[serde(rename = "EndpointArn")]
    #[serde(skip_serializing_if = "Option::is_none")]
    pub endpoint_arn: Option<String>,
    /// <p>The identifier of the endpoint. Identifiers must begin with a letter and must contain only ASCII letters, digits, and hyphens. They can't end with a hyphen or contain two consecutive hyphens.</p>
    #[serde(rename = "EndpointIdentifier")]
    #[serde(skip_serializing_if = "Option::is_none")]
    pub endpoint_identifier: Option<String>,
    /// <p>The error message when the connection last failed.</p>
    #[serde(rename = "LastFailureMessage")]
    #[serde(skip_serializing_if = "Option::is_none")]
    pub last_failure_message: Option<String>,
    /// <p>The ARN of the replication instance.</p>
    #[serde(rename = "ReplicationInstanceArn")]
    #[serde(skip_serializing_if = "Option::is_none")]
    pub replication_instance_arn: Option<String>,
    /// <p>The replication instance identifier. This parameter is stored as a lowercase string.</p>
    #[serde(rename = "ReplicationInstanceIdentifier")]
    #[serde(skip_serializing_if = "Option::is_none")]
    pub replication_instance_identifier: Option<String>,
    /// <p><p>The connection status. This parameter can return one of the following values:</p> <ul> <li> <p> <code>&quot;successful&quot;</code> </p> </li> <li> <p> <code>&quot;testing&quot;</code> </p> </li> <li> <p> <code>&quot;failed&quot;</code> </p> </li> <li> <p> <code>&quot;deleting&quot;</code> </p> </li> </ul></p>
    #[serde(rename = "Status")]
    #[serde(skip_serializing_if = "Option::is_none")]
    pub status: Option<String>,
}

/// <p><p/></p>
#[derive(Clone, Debug, Default, PartialEq, Serialize)]
#[cfg_attr(feature = "deserialize_structs", derive(Deserialize))]
pub struct CreateEndpointMessage {
    /// <p>The Amazon Resource Name (ARN) for the certificate.</p>
    #[serde(rename = "CertificateArn")]
    #[serde(skip_serializing_if = "Option::is_none")]
    pub certificate_arn: Option<String>,
    /// <p>The name of the endpoint database.</p>
    #[serde(rename = "DatabaseName")]
    #[serde(skip_serializing_if = "Option::is_none")]
    pub database_name: Option<String>,
    /// <p>The settings in JSON format for the DMS transfer type of source endpoint. </p> <p>Possible settings include the following:</p> <ul> <li> <p> <code>ServiceAccessRoleArn</code> - The IAM role that has permission to access the Amazon S3 bucket.</p> </li> <li> <p> <code>BucketName</code> - The name of the S3 bucket to use.</p> </li> <li> <p> <code>CompressionType</code> - An optional parameter to use GZIP to compress the target files. To use GZIP, set this value to <code>NONE</code> (the default). To keep the files uncompressed, don't use this value.</p> </li> </ul> <p>Shorthand syntax for these settings is as follows: <code>ServiceAccessRoleArn=string,BucketName=string,CompressionType=string</code> </p> <p>JSON syntax for these settings is as follows: <code>{ "ServiceAccessRoleArn": "string", "BucketName": "string", "CompressionType": "none"|"gzip" } </code> </p>
    #[serde(rename = "DmsTransferSettings")]
    #[serde(skip_serializing_if = "Option::is_none")]
    pub dms_transfer_settings: Option<DmsTransferSettings>,
    /// <p>Settings in JSON format for the target Amazon DynamoDB endpoint. For information about other available settings, see <a href="https://docs.aws.amazon.com/dms/latest/userguide/CHAP_Target.DynamoDB.html">Using Object Mapping to Migrate Data to DynamoDB</a> in the <i>AWS Database Migration Service User Guide.</i> </p>
    #[serde(rename = "DynamoDbSettings")]
    #[serde(skip_serializing_if = "Option::is_none")]
    pub dynamo_db_settings: Option<DynamoDbSettings>,
    /// <p>Settings in JSON format for the target Elasticsearch endpoint. For more information about the available settings, see <a href="https://docs.aws.amazon.com/dms/latest/userguide/CHAP_Target.Elasticsearch.html#CHAP_Target.Elasticsearch.Configuration">Extra Connection Attributes When Using Elasticsearch as a Target for AWS DMS</a> in the <i>AWS Database Migration Service User Guide</i>.</p>
    #[serde(rename = "ElasticsearchSettings")]
    #[serde(skip_serializing_if = "Option::is_none")]
    pub elasticsearch_settings: Option<ElasticsearchSettings>,
    /// <p>The database endpoint identifier. Identifiers must begin with a letter and must contain only ASCII letters, digits, and hyphens. They can't end with a hyphen or contain two consecutive hyphens.</p>
    #[serde(rename = "EndpointIdentifier")]
    pub endpoint_identifier: String,
    /// <p>The type of endpoint. Valid values are <code>source</code> and <code>target</code>.</p>
    #[serde(rename = "EndpointType")]
    pub endpoint_type: String,
    /// <p>The type of engine for the endpoint. Valid values, depending on the <code>EndpointType</code> value, include <code>"mysql"</code>, <code>"oracle"</code>, <code>"postgres"</code>, <code>"mariadb"</code>, <code>"aurora"</code>, <code>"aurora-postgresql"</code>, <code>"redshift"</code>, <code>"s3"</code>, <code>"db2"</code>, <code>"azuredb"</code>, <code>"sybase"</code>, <code>"dynamodb"</code>, <code>"mongodb"</code>, <code>"kinesis"</code>, <code>"kafka"</code>, <code>"elasticsearch"</code>, <code>"documentdb"</code>, <code>"sqlserver"</code>, and <code>"neptune"</code>.</p>
    #[serde(rename = "EngineName")]
    pub engine_name: String,
    /// <p>The external table definition. </p>
    #[serde(rename = "ExternalTableDefinition")]
    #[serde(skip_serializing_if = "Option::is_none")]
    pub external_table_definition: Option<String>,
    /// <p>Additional attributes associated with the connection. Each attribute is specified as a name-value pair associated by an equal sign (=). Multiple attributes are separated by a semicolon (;) with no additional white space. For information on the attributes available for connecting your source or target endpoint, see <a href="https://docs.aws.amazon.com/dms/latest/userguide/CHAP_Endpoints.html">Working with AWS DMS Endpoints</a> in the <i>AWS Database Migration Service User Guide.</i> </p>
    #[serde(rename = "ExtraConnectionAttributes")]
    #[serde(skip_serializing_if = "Option::is_none")]
    pub extra_connection_attributes: Option<String>,
    /// <p>Settings in JSON format for the target Apache Kafka endpoint. For more information about the available settings, see <a href="https://docs.aws.amazon.com/dms/latest/userguide/CHAP_Target.Kafka.html">Using Apache Kafka as a Target for AWS Database Migration Service</a> in the <i>AWS Database Migration Service User Guide.</i> </p>
    #[serde(rename = "KafkaSettings")]
    #[serde(skip_serializing_if = "Option::is_none")]
    pub kafka_settings: Option<KafkaSettings>,
    /// <p>Settings in JSON format for the target endpoint for Amazon Kinesis Data Streams. For more information about the available settings, see <a href="https://docs.aws.amazon.com/dms/latest/userguide/CHAP_Target.Kinesis.html">Using Amazon Kinesis Data Streams as a Target for AWS Database Migration Service</a> in the <i>AWS Database Migration Service User Guide.</i> </p>
    #[serde(rename = "KinesisSettings")]
    #[serde(skip_serializing_if = "Option::is_none")]
    pub kinesis_settings: Option<KinesisSettings>,
    /// <p>An AWS KMS key identifier that is used to encrypt the connection parameters for the endpoint.</p> <p>If you don't specify a value for the <code>KmsKeyId</code> parameter, then AWS DMS uses your default encryption key.</p> <p>AWS KMS creates the default encryption key for your AWS account. Your AWS account has a different default encryption key for each AWS Region.</p>
    #[serde(rename = "KmsKeyId")]
    #[serde(skip_serializing_if = "Option::is_none")]
    pub kms_key_id: Option<String>,
    /// <p>Settings in JSON format for the source MongoDB endpoint. For more information about the available settings, see <a href="https://docs.aws.amazon.com/dms/latest/userguide/CHAP_Source.MongoDB.html#CHAP_Source.MongoDB.Configuration">Using MongoDB as a Target for AWS Database Migration Service</a> in the <i>AWS Database Migration Service User Guide.</i> </p>
    #[serde(rename = "MongoDbSettings")]
    #[serde(skip_serializing_if = "Option::is_none")]
    pub mongo_db_settings: Option<MongoDbSettings>,
    /// <p>Settings in JSON format for the target Amazon Neptune endpoint. For more information about the available settings, see <a href="https://docs.aws.amazon.com/dms/latest/userguide/CHAP_Target.Neptune.html#CHAP_Target.Neptune.EndpointSettings">Specifying Endpoint Settings for Amazon Neptune as a Target</a> in the <i>AWS Database Migration Service User Guide.</i> </p>
    #[serde(rename = "NeptuneSettings")]
    #[serde(skip_serializing_if = "Option::is_none")]
    pub neptune_settings: Option<NeptuneSettings>,
    /// <p>The password to be used to log in to the endpoint database.</p>
    #[serde(rename = "Password")]
    #[serde(skip_serializing_if = "Option::is_none")]
    pub password: Option<String>,
    /// <p>The port used by the endpoint database.</p>
    #[serde(rename = "Port")]
    #[serde(skip_serializing_if = "Option::is_none")]
    pub port: Option<i64>,
    #[serde(rename = "RedshiftSettings")]
    #[serde(skip_serializing_if = "Option::is_none")]
    pub redshift_settings: Option<RedshiftSettings>,
    /// <p>Settings in JSON format for the target Amazon S3 endpoint. For more information about the available settings, see <a href="https://docs.aws.amazon.com/dms/latest/userguide/CHAP_Target.S3.html#CHAP_Target.S3.Configuring">Extra Connection Attributes When Using Amazon S3 as a Target for AWS DMS</a> in the <i>AWS Database Migration Service User Guide.</i> </p>
    #[serde(rename = "S3Settings")]
    #[serde(skip_serializing_if = "Option::is_none")]
    pub s3_settings: Option<S3Settings>,
    /// <p>The name of the server where the endpoint database resides.</p>
    #[serde(rename = "ServerName")]
    #[serde(skip_serializing_if = "Option::is_none")]
    pub server_name: Option<String>,
    /// <p> The Amazon Resource Name (ARN) for the service access role that you want to use to create the endpoint. </p>
    #[serde(rename = "ServiceAccessRoleArn")]
    #[serde(skip_serializing_if = "Option::is_none")]
    pub service_access_role_arn: Option<String>,
    /// <p>The Secure Sockets Layer (SSL) mode to use for the SSL connection. The default is <code>none</code> </p>
    #[serde(rename = "SslMode")]
    #[serde(skip_serializing_if = "Option::is_none")]
    pub ssl_mode: Option<String>,
    /// <p>One or more tags to be assigned to the endpoint.</p>
    #[serde(rename = "Tags")]
    #[serde(skip_serializing_if = "Option::is_none")]
    pub tags: Option<Vec<Tag>>,
    /// <p>The user name to be used to log in to the endpoint database.</p>
    #[serde(rename = "Username")]
    #[serde(skip_serializing_if = "Option::is_none")]
    pub username: Option<String>,
}

/// <p><p/></p>
#[derive(Clone, Debug, Default, Deserialize, PartialEq)]
#[cfg_attr(any(test, feature = "serialize_structs"), derive(Serialize))]
pub struct CreateEndpointResponse {
    /// <p>The endpoint that was created.</p>
    #[serde(rename = "Endpoint")]
    #[serde(skip_serializing_if = "Option::is_none")]
    pub endpoint: Option<Endpoint>,
}

/// <p><p/></p>
#[derive(Clone, Debug, Default, PartialEq, Serialize)]
#[cfg_attr(feature = "deserialize_structs", derive(Deserialize))]
pub struct CreateEventSubscriptionMessage {
    /// <p> A Boolean value; set to <code>true</code> to activate the subscription, or set to <code>false</code> to create the subscription but not activate it. </p>
    #[serde(rename = "Enabled")]
    #[serde(skip_serializing_if = "Option::is_none")]
    pub enabled: Option<bool>,
    /// <p>A list of event categories for a source type that you want to subscribe to. For more information, see <a href="https://docs.aws.amazon.com/dms/latest/userguide/CHAP_Events.html">Working with Events and Notifications</a> in the <i>AWS Database Migration Service User Guide.</i> </p>
    #[serde(rename = "EventCategories")]
    #[serde(skip_serializing_if = "Option::is_none")]
    pub event_categories: Option<Vec<String>>,
    /// <p> The Amazon Resource Name (ARN) of the Amazon SNS topic created for event notification. The ARN is created by Amazon SNS when you create a topic and subscribe to it. </p>
    #[serde(rename = "SnsTopicArn")]
    pub sns_topic_arn: String,
    /// <p>A list of identifiers for which AWS DMS provides notification events.</p> <p>If you don't specify a value, notifications are provided for all sources.</p> <p>If you specify multiple values, they must be of the same type. For example, if you specify a database instance ID, then all of the other values must be database instance IDs.</p>
    #[serde(rename = "SourceIds")]
    #[serde(skip_serializing_if = "Option::is_none")]
    pub source_ids: Option<Vec<String>>,
    /// <p> The type of AWS DMS resource that generates the events. For example, if you want to be notified of events generated by a replication instance, you set this parameter to <code>replication-instance</code>. If this value isn't specified, all events are returned. </p> <p>Valid values: <code>replication-instance</code> | <code>replication-task</code> </p>
    #[serde(rename = "SourceType")]
    #[serde(skip_serializing_if = "Option::is_none")]
    pub source_type: Option<String>,
    /// <p>The name of the AWS DMS event notification subscription. This name must be less than 255 characters.</p>
    #[serde(rename = "SubscriptionName")]
    pub subscription_name: String,
    /// <p>One or more tags to be assigned to the event subscription.</p>
    #[serde(rename = "Tags")]
    #[serde(skip_serializing_if = "Option::is_none")]
    pub tags: Option<Vec<Tag>>,
}

/// <p><p/></p>
#[derive(Clone, Debug, Default, Deserialize, PartialEq)]
#[cfg_attr(any(test, feature = "serialize_structs"), derive(Serialize))]
pub struct CreateEventSubscriptionResponse {
    /// <p>The event subscription that was created.</p>
    #[serde(rename = "EventSubscription")]
    #[serde(skip_serializing_if = "Option::is_none")]
    pub event_subscription: Option<EventSubscription>,
}

/// <p><p/></p>
#[derive(Clone, Debug, Default, PartialEq, Serialize)]
#[cfg_attr(feature = "deserialize_structs", derive(Deserialize))]
pub struct CreateReplicationInstanceMessage {
    /// <p>The amount of storage (in gigabytes) to be initially allocated for the replication instance.</p>
    #[serde(rename = "AllocatedStorage")]
    #[serde(skip_serializing_if = "Option::is_none")]
    pub allocated_storage: Option<i64>,
    /// <p>A value that indicates whether minor engine upgrades are applied automatically to the replication instance during the maintenance window. This parameter defaults to <code>true</code>.</p> <p>Default: <code>true</code> </p>
    #[serde(rename = "AutoMinorVersionUpgrade")]
    #[serde(skip_serializing_if = "Option::is_none")]
    pub auto_minor_version_upgrade: Option<bool>,
    /// <p>The Availability Zone where the replication instance will be created. The default value is a random, system-chosen Availability Zone in the endpoint's AWS Region, for example: <code>us-east-1d</code> </p>
    #[serde(rename = "AvailabilityZone")]
    #[serde(skip_serializing_if = "Option::is_none")]
    pub availability_zone: Option<String>,
    /// <p>A list of custom DNS name servers supported for the replication instance to access your on-premise source or target database. This list overrides the default name servers supported by the replication instance. You can specify a comma-separated list of internet addresses for up to four on-premise DNS name servers. For example: <code>"1.1.1.1,2.2.2.2,3.3.3.3,4.4.4.4"</code> </p>
    #[serde(rename = "DnsNameServers")]
    #[serde(skip_serializing_if = "Option::is_none")]
    pub dns_name_servers: Option<String>,
    /// <p>The engine version number of the replication instance.</p>
    #[serde(rename = "EngineVersion")]
    #[serde(skip_serializing_if = "Option::is_none")]
    pub engine_version: Option<String>,
    /// <p>An AWS KMS key identifier that is used to encrypt the data on the replication instance.</p> <p>If you don't specify a value for the <code>KmsKeyId</code> parameter, then AWS DMS uses your default encryption key.</p> <p>AWS KMS creates the default encryption key for your AWS account. Your AWS account has a different default encryption key for each AWS Region.</p>
    #[serde(rename = "KmsKeyId")]
    #[serde(skip_serializing_if = "Option::is_none")]
    pub kms_key_id: Option<String>,
    /// <p> Specifies whether the replication instance is a Multi-AZ deployment. You can't set the <code>AvailabilityZone</code> parameter if the Multi-AZ parameter is set to <code>true</code>. </p>
    #[serde(rename = "MultiAZ")]
    #[serde(skip_serializing_if = "Option::is_none")]
    pub multi_az: Option<bool>,
    /// <p>The weekly time range during which system maintenance can occur, in Universal Coordinated Time (UTC).</p> <p> Format: <code>ddd:hh24:mi-ddd:hh24:mi</code> </p> <p>Default: A 30-minute window selected at random from an 8-hour block of time per AWS Region, occurring on a random day of the week.</p> <p>Valid Days: Mon, Tue, Wed, Thu, Fri, Sat, Sun</p> <p>Constraints: Minimum 30-minute window.</p>
    #[serde(rename = "PreferredMaintenanceWindow")]
    #[serde(skip_serializing_if = "Option::is_none")]
    pub preferred_maintenance_window: Option<String>,
    /// <p> Specifies the accessibility options for the replication instance. A value of <code>true</code> represents an instance with a public IP address. A value of <code>false</code> represents an instance with a private IP address. The default value is <code>true</code>. </p>
    #[serde(rename = "PubliclyAccessible")]
    #[serde(skip_serializing_if = "Option::is_none")]
    pub publicly_accessible: Option<bool>,
    /// <p>The compute and memory capacity of the replication instance as defined for the specified replication instance class. For example to specify the instance class dms.c4.large, set this parameter to <code>"dms.c4.large"</code>.</p> <p>For more information on the settings and capacities for the available replication instance classes, see <a href="https://docs.aws.amazon.com/dms/latest/userguide/CHAP_ReplicationInstance.html#CHAP_ReplicationInstance.InDepth"> Selecting the right AWS DMS replication instance for your migration</a>. </p>
    #[serde(rename = "ReplicationInstanceClass")]
    pub replication_instance_class: String,
    /// <p>The replication instance identifier. This parameter is stored as a lowercase string.</p> <p>Constraints:</p> <ul> <li> <p>Must contain 1-63 alphanumeric characters or hyphens.</p> </li> <li> <p>First character must be a letter.</p> </li> <li> <p>Can't end with a hyphen or contain two consecutive hyphens.</p> </li> </ul> <p>Example: <code>myrepinstance</code> </p>
    #[serde(rename = "ReplicationInstanceIdentifier")]
    pub replication_instance_identifier: String,
    /// <p>A subnet group to associate with the replication instance.</p>
    #[serde(rename = "ReplicationSubnetGroupIdentifier")]
    #[serde(skip_serializing_if = "Option::is_none")]
    pub replication_subnet_group_identifier: Option<String>,
    /// <p>One or more tags to be assigned to the replication instance.</p>
    #[serde(rename = "Tags")]
    #[serde(skip_serializing_if = "Option::is_none")]
    pub tags: Option<Vec<Tag>>,
    /// <p> Specifies the VPC security group to be used with the replication instance. The VPC security group must work with the VPC containing the replication instance. </p>
    #[serde(rename = "VpcSecurityGroupIds")]
    #[serde(skip_serializing_if = "Option::is_none")]
    pub vpc_security_group_ids: Option<Vec<String>>,
}

/// <p><p/></p>
#[derive(Clone, Debug, Default, Deserialize, PartialEq)]
#[cfg_attr(any(test, feature = "serialize_structs"), derive(Serialize))]
pub struct CreateReplicationInstanceResponse {
    /// <p>The replication instance that was created.</p>
    #[serde(rename = "ReplicationInstance")]
    #[serde(skip_serializing_if = "Option::is_none")]
    pub replication_instance: Option<ReplicationInstance>,
}

/// <p><p/></p>
#[derive(Clone, Debug, Default, PartialEq, Serialize)]
#[cfg_attr(feature = "deserialize_structs", derive(Deserialize))]
pub struct CreateReplicationSubnetGroupMessage {
    /// <p>The description for the subnet group.</p>
    #[serde(rename = "ReplicationSubnetGroupDescription")]
    pub replication_subnet_group_description: String,
    /// <p>The name for the replication subnet group. This value is stored as a lowercase string.</p> <p>Constraints: Must contain no more than 255 alphanumeric characters, periods, spaces, underscores, or hyphens. Must not be "default".</p> <p>Example: <code>mySubnetgroup</code> </p>
    #[serde(rename = "ReplicationSubnetGroupIdentifier")]
    pub replication_subnet_group_identifier: String,
    /// <p>One or more subnet IDs to be assigned to the subnet group.</p>
    #[serde(rename = "SubnetIds")]
    pub subnet_ids: Vec<String>,
    /// <p>One or more tags to be assigned to the subnet group.</p>
    #[serde(rename = "Tags")]
    #[serde(skip_serializing_if = "Option::is_none")]
    pub tags: Option<Vec<Tag>>,
}

/// <p><p/></p>
#[derive(Clone, Debug, Default, Deserialize, PartialEq)]
#[cfg_attr(any(test, feature = "serialize_structs"), derive(Serialize))]
pub struct CreateReplicationSubnetGroupResponse {
    /// <p>The replication subnet group that was created.</p>
    #[serde(rename = "ReplicationSubnetGroup")]
    #[serde(skip_serializing_if = "Option::is_none")]
    pub replication_subnet_group: Option<ReplicationSubnetGroup>,
}

/// <p><p/></p>
#[derive(Clone, Debug, Default, PartialEq, Serialize)]
#[cfg_attr(feature = "deserialize_structs", derive(Deserialize))]
pub struct CreateReplicationTaskMessage {
    /// <p><p>Indicates when you want a change data capture (CDC) operation to start. Use either CdcStartPosition or CdcStartTime to specify when you want a CDC operation to start. Specifying both values results in an error.</p> <p> The value can be in date, checkpoint, or LSN/SCN format.</p> <p>Date Example: --cdc-start-position “2018-03-08T12:12:12”</p> <p>Checkpoint Example: --cdc-start-position &quot;checkpoint:V1#27#mysql-bin-changelog.157832:1975:-1:2002:677883278264080:mysql-bin-changelog.157832:1876#0#0#*#0#93&quot;</p> <p>LSN Example: --cdc-start-position “mysql-bin-changelog.000024:373”</p> <note> <p>When you use this task setting with a source PostgreSQL database, a logical replication slot should already be created and associated with the source endpoint. You can verify this by setting the <code>slotName</code> extra connection attribute to the name of this logical replication slot. For more information, see <a href="https://docs.aws.amazon.com/dms/latest/userguide/CHAP_Source.PostgreSQL.html#CHAP_Source.PostgreSQL.ConnectionAttrib">Extra Connection Attributes When Using PostgreSQL as a Source for AWS DMS</a>.</p> </note></p>
    #[serde(rename = "CdcStartPosition")]
    #[serde(skip_serializing_if = "Option::is_none")]
    pub cdc_start_position: Option<String>,
    /// <p>Indicates the start time for a change data capture (CDC) operation. Use either CdcStartTime or CdcStartPosition to specify when you want a CDC operation to start. Specifying both values results in an error.</p> <p>Timestamp Example: --cdc-start-time “2018-03-08T12:12:12”</p>
    #[serde(rename = "CdcStartTime")]
    #[serde(skip_serializing_if = "Option::is_none")]
    pub cdc_start_time: Option<f64>,
    /// <p>Indicates when you want a change data capture (CDC) operation to stop. The value can be either server time or commit time.</p> <p>Server time example: --cdc-stop-position “server_time:3018-02-09T12:12:12”</p> <p>Commit time example: --cdc-stop-position “commit_time: 3018-02-09T12:12:12 “</p>
    #[serde(rename = "CdcStopPosition")]
    #[serde(skip_serializing_if = "Option::is_none")]
    pub cdc_stop_position: Option<String>,
    /// <p>The migration type. Valid values: <code>full-load</code> | <code>cdc</code> | <code>full-load-and-cdc</code> </p>
    #[serde(rename = "MigrationType")]
    pub migration_type: String,
    /// <p>The Amazon Resource Name (ARN) of a replication instance.</p>
    #[serde(rename = "ReplicationInstanceArn")]
    pub replication_instance_arn: String,
    /// <p><p>An identifier for the replication task.</p> <p>Constraints:</p> <ul> <li> <p>Must contain 1-255 alphanumeric characters or hyphens.</p> </li> <li> <p>First character must be a letter.</p> </li> <li> <p>Cannot end with a hyphen or contain two consecutive hyphens.</p> </li> </ul></p>
    #[serde(rename = "ReplicationTaskIdentifier")]
    pub replication_task_identifier: String,
    /// <p>Overall settings for the task, in JSON format. For more information, see <a href="https://docs.aws.amazon.com/dms/latest/userguide/CHAP_Tasks.CustomizingTasks.TaskSettings.html">Specifying Task Settings for AWS Database Migration Service Tasks</a> in the <i>AWS Database Migration User Guide.</i> </p>
    #[serde(rename = "ReplicationTaskSettings")]
    #[serde(skip_serializing_if = "Option::is_none")]
    pub replication_task_settings: Option<String>,
    /// <p>An Amazon Resource Name (ARN) that uniquely identifies the source endpoint.</p>
    #[serde(rename = "SourceEndpointArn")]
    pub source_endpoint_arn: String,
    /// <p>The table mappings for the task, in JSON format. For more information, see <a href="https://docs.aws.amazon.com/dms/latest/userguide/CHAP_Tasks.CustomizingTasks.TableMapping.html">Using Table Mapping to Specify Task Settings</a> in the <i>AWS Database Migration Service User Guide.</i> </p>
    #[serde(rename = "TableMappings")]
    pub table_mappings: String,
    /// <p>One or more tags to be assigned to the replication task.</p>
    #[serde(rename = "Tags")]
    #[serde(skip_serializing_if = "Option::is_none")]
    pub tags: Option<Vec<Tag>>,
    /// <p>An Amazon Resource Name (ARN) that uniquely identifies the target endpoint.</p>
    #[serde(rename = "TargetEndpointArn")]
    pub target_endpoint_arn: String,
    /// <p>Supplemental information that the task requires to migrate the data for certain source and target endpoints. For more information, see <a href="https://docs.aws.amazon.com/dms/latest/userguide/CHAP_Tasks.TaskData.html">Specifying Supplemental Data for Task Settings</a> in the <i>AWS Database Migration Service User Guide.</i> </p>
    #[serde(rename = "TaskData")]
    #[serde(skip_serializing_if = "Option::is_none")]
    pub task_data: Option<String>,
}

/// <p><p/></p>
#[derive(Clone, Debug, Default, Deserialize, PartialEq)]
#[cfg_attr(any(test, feature = "serialize_structs"), derive(Serialize))]
pub struct CreateReplicationTaskResponse {
    /// <p>The replication task that was created.</p>
    #[serde(rename = "ReplicationTask")]
    #[serde(skip_serializing_if = "Option::is_none")]
    pub replication_task: Option<ReplicationTask>,
}

#[derive(Clone, Debug, Default, PartialEq, Serialize)]
#[cfg_attr(feature = "deserialize_structs", derive(Deserialize))]
pub struct DeleteCertificateMessage {
    /// <p>The Amazon Resource Name (ARN) of the deleted certificate.</p>
    #[serde(rename = "CertificateArn")]
    pub certificate_arn: String,
}

#[derive(Clone, Debug, Default, Deserialize, PartialEq)]
#[cfg_attr(any(test, feature = "serialize_structs"), derive(Serialize))]
pub struct DeleteCertificateResponse {
    /// <p>The Secure Sockets Layer (SSL) certificate.</p>
    #[serde(rename = "Certificate")]
    #[serde(skip_serializing_if = "Option::is_none")]
    pub certificate: Option<Certificate>,
}

/// <p><p/></p>
#[derive(Clone, Debug, Default, PartialEq, Serialize)]
#[cfg_attr(feature = "deserialize_structs", derive(Deserialize))]
pub struct DeleteConnectionMessage {
    /// <p>The Amazon Resource Name (ARN) string that uniquely identifies the endpoint.</p>
    #[serde(rename = "EndpointArn")]
    pub endpoint_arn: String,
    /// <p>The Amazon Resource Name (ARN) of the replication instance.</p>
    #[serde(rename = "ReplicationInstanceArn")]
    pub replication_instance_arn: String,
}

/// <p><p/></p>
#[derive(Clone, Debug, Default, Deserialize, PartialEq)]
#[cfg_attr(any(test, feature = "serialize_structs"), derive(Serialize))]
pub struct DeleteConnectionResponse {
    /// <p>The connection that is being deleted.</p>
    #[serde(rename = "Connection")]
    #[serde(skip_serializing_if = "Option::is_none")]
    pub connection: Option<Connection>,
}

/// <p><p/></p>
#[derive(Clone, Debug, Default, PartialEq, Serialize)]
#[cfg_attr(feature = "deserialize_structs", derive(Deserialize))]
pub struct DeleteEndpointMessage {
    /// <p>The Amazon Resource Name (ARN) string that uniquely identifies the endpoint.</p>
    #[serde(rename = "EndpointArn")]
    pub endpoint_arn: String,
}

/// <p><p/></p>
#[derive(Clone, Debug, Default, Deserialize, PartialEq)]
#[cfg_attr(any(test, feature = "serialize_structs"), derive(Serialize))]
pub struct DeleteEndpointResponse {
    /// <p>The endpoint that was deleted.</p>
    #[serde(rename = "Endpoint")]
    #[serde(skip_serializing_if = "Option::is_none")]
    pub endpoint: Option<Endpoint>,
}

/// <p><p/></p>
#[derive(Clone, Debug, Default, PartialEq, Serialize)]
#[cfg_attr(feature = "deserialize_structs", derive(Deserialize))]
pub struct DeleteEventSubscriptionMessage {
    /// <p>The name of the DMS event notification subscription to be deleted.</p>
    #[serde(rename = "SubscriptionName")]
    pub subscription_name: String,
}

/// <p><p/></p>
#[derive(Clone, Debug, Default, Deserialize, PartialEq)]
#[cfg_attr(any(test, feature = "serialize_structs"), derive(Serialize))]
pub struct DeleteEventSubscriptionResponse {
    /// <p>The event subscription that was deleted.</p>
    #[serde(rename = "EventSubscription")]
    #[serde(skip_serializing_if = "Option::is_none")]
    pub event_subscription: Option<EventSubscription>,
}

/// <p><p/></p>
#[derive(Clone, Debug, Default, PartialEq, Serialize)]
#[cfg_attr(feature = "deserialize_structs", derive(Deserialize))]
pub struct DeleteReplicationInstanceMessage {
    /// <p>The Amazon Resource Name (ARN) of the replication instance to be deleted.</p>
    #[serde(rename = "ReplicationInstanceArn")]
    pub replication_instance_arn: String,
}

/// <p><p/></p>
#[derive(Clone, Debug, Default, Deserialize, PartialEq)]
#[cfg_attr(any(test, feature = "serialize_structs"), derive(Serialize))]
pub struct DeleteReplicationInstanceResponse {
    /// <p>The replication instance that was deleted.</p>
    #[serde(rename = "ReplicationInstance")]
    #[serde(skip_serializing_if = "Option::is_none")]
    pub replication_instance: Option<ReplicationInstance>,
}

/// <p><p/></p>
#[derive(Clone, Debug, Default, PartialEq, Serialize)]
#[cfg_attr(feature = "deserialize_structs", derive(Deserialize))]
pub struct DeleteReplicationSubnetGroupMessage {
    /// <p>The subnet group name of the replication instance.</p>
    #[serde(rename = "ReplicationSubnetGroupIdentifier")]
    pub replication_subnet_group_identifier: String,
}

/// <p><p/></p>
#[derive(Clone, Debug, Default, Deserialize, PartialEq)]
#[cfg_attr(any(test, feature = "serialize_structs"), derive(Serialize))]
pub struct DeleteReplicationSubnetGroupResponse {}

/// <p><p/></p>
#[derive(Clone, Debug, Default, PartialEq, Serialize)]
#[cfg_attr(feature = "deserialize_structs", derive(Deserialize))]
pub struct DeleteReplicationTaskMessage {
    /// <p>The Amazon Resource Name (ARN) of the replication task to be deleted.</p>
    #[serde(rename = "ReplicationTaskArn")]
    pub replication_task_arn: String,
}

/// <p><p/></p>
#[derive(Clone, Debug, Default, Deserialize, PartialEq)]
#[cfg_attr(any(test, feature = "serialize_structs"), derive(Serialize))]
pub struct DeleteReplicationTaskResponse {
    /// <p>The deleted replication task.</p>
    #[serde(rename = "ReplicationTask")]
    #[serde(skip_serializing_if = "Option::is_none")]
    pub replication_task: Option<ReplicationTask>,
}

/// <p><p/></p>
#[derive(Clone, Debug, Default, PartialEq, Serialize)]
#[cfg_attr(feature = "deserialize_structs", derive(Deserialize))]
pub struct DescribeAccountAttributesMessage {}

/// <p><p/></p>
#[derive(Clone, Debug, Default, Deserialize, PartialEq)]
#[cfg_attr(any(test, feature = "serialize_structs"), derive(Serialize))]
pub struct DescribeAccountAttributesResponse {
    /// <p>Account quota information.</p>
    #[serde(rename = "AccountQuotas")]
    #[serde(skip_serializing_if = "Option::is_none")]
    pub account_quotas: Option<Vec<AccountQuota>>,
    /// <p><p>A unique AWS DMS identifier for an account in a particular AWS Region. The value of this identifier has the following format: <code>c99999999999</code>. DMS uses this identifier to name artifacts. For example, DMS uses this identifier to name the default Amazon S3 bucket for storing task assessment reports in a given AWS Region. The format of this S3 bucket name is the following: <code>dms-<i>AccountNumber</i>-<i>UniqueAccountIdentifier</i>.</code> Here is an example name for this default S3 bucket: <code>dms-111122223333-c44445555666</code>.</p> <note> <p>AWS DMS supports the <code>UniqueAccountIdentifier</code> parameter in versions 3.1.4 and later.</p> </note></p>
    #[serde(rename = "UniqueAccountIdentifier")]
    #[serde(skip_serializing_if = "Option::is_none")]
    pub unique_account_identifier: Option<String>,
}

#[derive(Clone, Debug, Default, PartialEq, Serialize)]
#[cfg_attr(feature = "deserialize_structs", derive(Deserialize))]
pub struct DescribeCertificatesMessage {
    /// <p>Filters applied to the certificate described in the form of key-value pairs.</p>
    #[serde(rename = "Filters")]
    #[serde(skip_serializing_if = "Option::is_none")]
    pub filters: Option<Vec<Filter>>,
    /// <p> An optional pagination token provided by a previous request. If this parameter is specified, the response includes only records beyond the marker, up to the value specified by <code>MaxRecords</code>. </p>
    #[serde(rename = "Marker")]
    #[serde(skip_serializing_if = "Option::is_none")]
    pub marker: Option<String>,
    /// <p> The maximum number of records to include in the response. If more records exist than the specified <code>MaxRecords</code> value, a pagination token called a marker is included in the response so that the remaining results can be retrieved. </p> <p>Default: 10</p>
    #[serde(rename = "MaxRecords")]
    #[serde(skip_serializing_if = "Option::is_none")]
    pub max_records: Option<i64>,
}

#[derive(Clone, Debug, Default, Deserialize, PartialEq)]
#[cfg_attr(any(test, feature = "serialize_structs"), derive(Serialize))]
pub struct DescribeCertificatesResponse {
    /// <p>The Secure Sockets Layer (SSL) certificates associated with the replication instance.</p>
    #[serde(rename = "Certificates")]
    #[serde(skip_serializing_if = "Option::is_none")]
    pub certificates: Option<Vec<Certificate>>,
    /// <p>The pagination token.</p>
    #[serde(rename = "Marker")]
    #[serde(skip_serializing_if = "Option::is_none")]
    pub marker: Option<String>,
}

/// <p><p/></p>
#[derive(Clone, Debug, Default, PartialEq, Serialize)]
#[cfg_attr(feature = "deserialize_structs", derive(Deserialize))]
pub struct DescribeConnectionsMessage {
    /// <p>The filters applied to the connection.</p> <p>Valid filter names: endpoint-arn | replication-instance-arn</p>
    #[serde(rename = "Filters")]
    #[serde(skip_serializing_if = "Option::is_none")]
    pub filters: Option<Vec<Filter>>,
    /// <p> An optional pagination token provided by a previous request. If this parameter is specified, the response includes only records beyond the marker, up to the value specified by <code>MaxRecords</code>. </p>
    #[serde(rename = "Marker")]
    #[serde(skip_serializing_if = "Option::is_none")]
    pub marker: Option<String>,
    /// <p> The maximum number of records to include in the response. If more records exist than the specified <code>MaxRecords</code> value, a pagination token called a marker is included in the response so that the remaining results can be retrieved. </p> <p>Default: 100</p> <p>Constraints: Minimum 20, maximum 100.</p>
    #[serde(rename = "MaxRecords")]
    #[serde(skip_serializing_if = "Option::is_none")]
    pub max_records: Option<i64>,
}

/// <p><p/></p>
#[derive(Clone, Debug, Default, Deserialize, PartialEq)]
#[cfg_attr(any(test, feature = "serialize_structs"), derive(Serialize))]
pub struct DescribeConnectionsResponse {
    /// <p>A description of the connections.</p>
    #[serde(rename = "Connections")]
    #[serde(skip_serializing_if = "Option::is_none")]
    pub connections: Option<Vec<Connection>>,
    /// <p> An optional pagination token provided by a previous request. If this parameter is specified, the response includes only records beyond the marker, up to the value specified by <code>MaxRecords</code>. </p>
    #[serde(rename = "Marker")]
    #[serde(skip_serializing_if = "Option::is_none")]
    pub marker: Option<String>,
}

/// <p><p/></p>
#[derive(Clone, Debug, Default, PartialEq, Serialize)]
#[cfg_attr(feature = "deserialize_structs", derive(Deserialize))]
pub struct DescribeEndpointTypesMessage {
    /// <p>Filters applied to the describe action.</p> <p>Valid filter names: engine-name | endpoint-type</p>
    #[serde(rename = "Filters")]
    #[serde(skip_serializing_if = "Option::is_none")]
    pub filters: Option<Vec<Filter>>,
    /// <p> An optional pagination token provided by a previous request. If this parameter is specified, the response includes only records beyond the marker, up to the value specified by <code>MaxRecords</code>. </p>
    #[serde(rename = "Marker")]
    #[serde(skip_serializing_if = "Option::is_none")]
    pub marker: Option<String>,
    /// <p> The maximum number of records to include in the response. If more records exist than the specified <code>MaxRecords</code> value, a pagination token called a marker is included in the response so that the remaining results can be retrieved. </p> <p>Default: 100</p> <p>Constraints: Minimum 20, maximum 100.</p>
    #[serde(rename = "MaxRecords")]
    #[serde(skip_serializing_if = "Option::is_none")]
    pub max_records: Option<i64>,
}

/// <p><p/></p>
#[derive(Clone, Debug, Default, Deserialize, PartialEq)]
#[cfg_attr(any(test, feature = "serialize_structs"), derive(Serialize))]
pub struct DescribeEndpointTypesResponse {
    /// <p> An optional pagination token provided by a previous request. If this parameter is specified, the response includes only records beyond the marker, up to the value specified by <code>MaxRecords</code>. </p>
    #[serde(rename = "Marker")]
    #[serde(skip_serializing_if = "Option::is_none")]
    pub marker: Option<String>,
    /// <p>The types of endpoints that are supported.</p>
    #[serde(rename = "SupportedEndpointTypes")]
    #[serde(skip_serializing_if = "Option::is_none")]
    pub supported_endpoint_types: Option<Vec<SupportedEndpointType>>,
}

/// <p><p/></p>
#[derive(Clone, Debug, Default, PartialEq, Serialize)]
#[cfg_attr(feature = "deserialize_structs", derive(Deserialize))]
pub struct DescribeEndpointsMessage {
    /// <p>Filters applied to the describe action.</p> <p>Valid filter names: endpoint-arn | endpoint-type | endpoint-id | engine-name</p>
    #[serde(rename = "Filters")]
    #[serde(skip_serializing_if = "Option::is_none")]
    pub filters: Option<Vec<Filter>>,
    /// <p> An optional pagination token provided by a previous request. If this parameter is specified, the response includes only records beyond the marker, up to the value specified by <code>MaxRecords</code>. </p>
    #[serde(rename = "Marker")]
    #[serde(skip_serializing_if = "Option::is_none")]
    pub marker: Option<String>,
    /// <p> The maximum number of records to include in the response. If more records exist than the specified <code>MaxRecords</code> value, a pagination token called a marker is included in the response so that the remaining results can be retrieved. </p> <p>Default: 100</p> <p>Constraints: Minimum 20, maximum 100.</p>
    #[serde(rename = "MaxRecords")]
    #[serde(skip_serializing_if = "Option::is_none")]
    pub max_records: Option<i64>,
}

/// <p><p/></p>
#[derive(Clone, Debug, Default, Deserialize, PartialEq)]
#[cfg_attr(any(test, feature = "serialize_structs"), derive(Serialize))]
pub struct DescribeEndpointsResponse {
    /// <p>Endpoint description.</p>
    #[serde(rename = "Endpoints")]
    #[serde(skip_serializing_if = "Option::is_none")]
    pub endpoints: Option<Vec<Endpoint>>,
    /// <p> An optional pagination token provided by a previous request. If this parameter is specified, the response includes only records beyond the marker, up to the value specified by <code>MaxRecords</code>. </p>
    #[serde(rename = "Marker")]
    #[serde(skip_serializing_if = "Option::is_none")]
    pub marker: Option<String>,
}

/// <p><p/></p>
#[derive(Clone, Debug, Default, PartialEq, Serialize)]
#[cfg_attr(feature = "deserialize_structs", derive(Deserialize))]
pub struct DescribeEventCategoriesMessage {
    /// <p>Filters applied to the action.</p>
    #[serde(rename = "Filters")]
    #[serde(skip_serializing_if = "Option::is_none")]
    pub filters: Option<Vec<Filter>>,
    /// <p> The type of AWS DMS resource that generates events. </p> <p>Valid values: replication-instance | replication-task</p>
    #[serde(rename = "SourceType")]
    #[serde(skip_serializing_if = "Option::is_none")]
    pub source_type: Option<String>,
}

/// <p><p/></p>
#[derive(Clone, Debug, Default, Deserialize, PartialEq)]
#[cfg_attr(any(test, feature = "serialize_structs"), derive(Serialize))]
pub struct DescribeEventCategoriesResponse {
    /// <p>A list of event categories.</p>
    #[serde(rename = "EventCategoryGroupList")]
    #[serde(skip_serializing_if = "Option::is_none")]
    pub event_category_group_list: Option<Vec<EventCategoryGroup>>,
}

/// <p><p/></p>
#[derive(Clone, Debug, Default, PartialEq, Serialize)]
#[cfg_attr(feature = "deserialize_structs", derive(Deserialize))]
pub struct DescribeEventSubscriptionsMessage {
    /// <p>Filters applied to the action.</p>
    #[serde(rename = "Filters")]
    #[serde(skip_serializing_if = "Option::is_none")]
    pub filters: Option<Vec<Filter>>,
    /// <p> An optional pagination token provided by a previous request. If this parameter is specified, the response includes only records beyond the marker, up to the value specified by <code>MaxRecords</code>. </p>
    #[serde(rename = "Marker")]
    #[serde(skip_serializing_if = "Option::is_none")]
    pub marker: Option<String>,
    /// <p> The maximum number of records to include in the response. If more records exist than the specified <code>MaxRecords</code> value, a pagination token called a marker is included in the response so that the remaining results can be retrieved. </p> <p>Default: 100</p> <p>Constraints: Minimum 20, maximum 100.</p>
    #[serde(rename = "MaxRecords")]
    #[serde(skip_serializing_if = "Option::is_none")]
    pub max_records: Option<i64>,
    /// <p>The name of the AWS DMS event subscription to be described.</p>
    #[serde(rename = "SubscriptionName")]
    #[serde(skip_serializing_if = "Option::is_none")]
    pub subscription_name: Option<String>,
}

/// <p><p/></p>
#[derive(Clone, Debug, Default, Deserialize, PartialEq)]
#[cfg_attr(any(test, feature = "serialize_structs"), derive(Serialize))]
pub struct DescribeEventSubscriptionsResponse {
    /// <p>A list of event subscriptions.</p>
    #[serde(rename = "EventSubscriptionsList")]
    #[serde(skip_serializing_if = "Option::is_none")]
    pub event_subscriptions_list: Option<Vec<EventSubscription>>,
    /// <p> An optional pagination token provided by a previous request. If this parameter is specified, the response includes only records beyond the marker, up to the value specified by <code>MaxRecords</code>. </p>
    #[serde(rename = "Marker")]
    #[serde(skip_serializing_if = "Option::is_none")]
    pub marker: Option<String>,
}

/// <p><p/></p>
#[derive(Clone, Debug, Default, PartialEq, Serialize)]
#[cfg_attr(feature = "deserialize_structs", derive(Deserialize))]
pub struct DescribeEventsMessage {
    /// <p>The duration of the events to be listed.</p>
    #[serde(rename = "Duration")]
    #[serde(skip_serializing_if = "Option::is_none")]
    pub duration: Option<i64>,
    /// <p>The end time for the events to be listed.</p>
    #[serde(rename = "EndTime")]
    #[serde(skip_serializing_if = "Option::is_none")]
    pub end_time: Option<f64>,
    /// <p>A list of event categories for the source type that you've chosen.</p>
    #[serde(rename = "EventCategories")]
    #[serde(skip_serializing_if = "Option::is_none")]
    pub event_categories: Option<Vec<String>>,
    /// <p>Filters applied to the action.</p>
    #[serde(rename = "Filters")]
    #[serde(skip_serializing_if = "Option::is_none")]
    pub filters: Option<Vec<Filter>>,
    /// <p> An optional pagination token provided by a previous request. If this parameter is specified, the response includes only records beyond the marker, up to the value specified by <code>MaxRecords</code>. </p>
    #[serde(rename = "Marker")]
    #[serde(skip_serializing_if = "Option::is_none")]
    pub marker: Option<String>,
    /// <p> The maximum number of records to include in the response. If more records exist than the specified <code>MaxRecords</code> value, a pagination token called a marker is included in the response so that the remaining results can be retrieved. </p> <p>Default: 100</p> <p>Constraints: Minimum 20, maximum 100.</p>
    #[serde(rename = "MaxRecords")]
    #[serde(skip_serializing_if = "Option::is_none")]
    pub max_records: Option<i64>,
    /// <p> The identifier of an event source.</p>
    #[serde(rename = "SourceIdentifier")]
    #[serde(skip_serializing_if = "Option::is_none")]
    pub source_identifier: Option<String>,
    /// <p>The type of AWS DMS resource that generates events.</p> <p>Valid values: replication-instance | replication-task</p>
    #[serde(rename = "SourceType")]
    #[serde(skip_serializing_if = "Option::is_none")]
    pub source_type: Option<String>,
    /// <p>The start time for the events to be listed.</p>
    #[serde(rename = "StartTime")]
    #[serde(skip_serializing_if = "Option::is_none")]
    pub start_time: Option<f64>,
}

/// <p><p/></p>
#[derive(Clone, Debug, Default, Deserialize, PartialEq)]
#[cfg_attr(any(test, feature = "serialize_structs"), derive(Serialize))]
pub struct DescribeEventsResponse {
    /// <p>The events described.</p>
    #[serde(rename = "Events")]
    #[serde(skip_serializing_if = "Option::is_none")]
    pub events: Option<Vec<Event>>,
    /// <p> An optional pagination token provided by a previous request. If this parameter is specified, the response includes only records beyond the marker, up to the value specified by <code>MaxRecords</code>. </p>
    #[serde(rename = "Marker")]
    #[serde(skip_serializing_if = "Option::is_none")]
    pub marker: Option<String>,
}

/// <p><p/></p>
#[derive(Clone, Debug, Default, PartialEq, Serialize)]
#[cfg_attr(feature = "deserialize_structs", derive(Deserialize))]
pub struct DescribeOrderableReplicationInstancesMessage {
    /// <p> An optional pagination token provided by a previous request. If this parameter is specified, the response includes only records beyond the marker, up to the value specified by <code>MaxRecords</code>. </p>
    #[serde(rename = "Marker")]
    #[serde(skip_serializing_if = "Option::is_none")]
    pub marker: Option<String>,
    /// <p> The maximum number of records to include in the response. If more records exist than the specified <code>MaxRecords</code> value, a pagination token called a marker is included in the response so that the remaining results can be retrieved. </p> <p>Default: 100</p> <p>Constraints: Minimum 20, maximum 100.</p>
    #[serde(rename = "MaxRecords")]
    #[serde(skip_serializing_if = "Option::is_none")]
    pub max_records: Option<i64>,
}

/// <p><p/></p>
#[derive(Clone, Debug, Default, Deserialize, PartialEq)]
#[cfg_attr(any(test, feature = "serialize_structs"), derive(Serialize))]
pub struct DescribeOrderableReplicationInstancesResponse {
    /// <p> An optional pagination token provided by a previous request. If this parameter is specified, the response includes only records beyond the marker, up to the value specified by <code>MaxRecords</code>. </p>
    #[serde(rename = "Marker")]
    #[serde(skip_serializing_if = "Option::is_none")]
    pub marker: Option<String>,
    /// <p>The order-able replication instances available.</p>
    #[serde(rename = "OrderableReplicationInstances")]
    #[serde(skip_serializing_if = "Option::is_none")]
    pub orderable_replication_instances: Option<Vec<OrderableReplicationInstance>>,
}

/// <p><p/></p>
#[derive(Clone, Debug, Default, PartialEq, Serialize)]
#[cfg_attr(feature = "deserialize_structs", derive(Deserialize))]
pub struct DescribePendingMaintenanceActionsMessage {
    /// <p><p/></p>
    #[serde(rename = "Filters")]
    #[serde(skip_serializing_if = "Option::is_none")]
    pub filters: Option<Vec<Filter>>,
    /// <p> An optional pagination token provided by a previous request. If this parameter is specified, the response includes only records beyond the marker, up to the value specified by <code>MaxRecords</code>. </p>
    #[serde(rename = "Marker")]
    #[serde(skip_serializing_if = "Option::is_none")]
    pub marker: Option<String>,
    /// <p> The maximum number of records to include in the response. If more records exist than the specified <code>MaxRecords</code> value, a pagination token called a marker is included in the response so that the remaining results can be retrieved. </p> <p>Default: 100</p> <p>Constraints: Minimum 20, maximum 100.</p>
    #[serde(rename = "MaxRecords")]
    #[serde(skip_serializing_if = "Option::is_none")]
    pub max_records: Option<i64>,
    /// <p>The Amazon Resource Name (ARN) of the replication instance.</p>
    #[serde(rename = "ReplicationInstanceArn")]
    #[serde(skip_serializing_if = "Option::is_none")]
    pub replication_instance_arn: Option<String>,
}

/// <p><p/></p>
#[derive(Clone, Debug, Default, Deserialize, PartialEq)]
#[cfg_attr(any(test, feature = "serialize_structs"), derive(Serialize))]
pub struct DescribePendingMaintenanceActionsResponse {
    /// <p> An optional pagination token provided by a previous request. If this parameter is specified, the response includes only records beyond the marker, up to the value specified by <code>MaxRecords</code>. </p>
    #[serde(rename = "Marker")]
    #[serde(skip_serializing_if = "Option::is_none")]
    pub marker: Option<String>,
    /// <p>The pending maintenance action.</p>
    #[serde(rename = "PendingMaintenanceActions")]
    #[serde(skip_serializing_if = "Option::is_none")]
    pub pending_maintenance_actions: Option<Vec<ResourcePendingMaintenanceActions>>,
}

/// <p><p/></p>
#[derive(Clone, Debug, Default, PartialEq, Serialize)]
#[cfg_attr(feature = "deserialize_structs", derive(Deserialize))]
pub struct DescribeRefreshSchemasStatusMessage {
    /// <p>The Amazon Resource Name (ARN) string that uniquely identifies the endpoint.</p>
    #[serde(rename = "EndpointArn")]
    pub endpoint_arn: String,
}

/// <p><p/></p>
#[derive(Clone, Debug, Default, Deserialize, PartialEq)]
#[cfg_attr(any(test, feature = "serialize_structs"), derive(Serialize))]
pub struct DescribeRefreshSchemasStatusResponse {
    /// <p>The status of the schema.</p>
    #[serde(rename = "RefreshSchemasStatus")]
    #[serde(skip_serializing_if = "Option::is_none")]
    pub refresh_schemas_status: Option<RefreshSchemasStatus>,
}

#[derive(Clone, Debug, Default, PartialEq, Serialize)]
#[cfg_attr(feature = "deserialize_structs", derive(Deserialize))]
pub struct DescribeReplicationInstanceTaskLogsMessage {
    /// <p> An optional pagination token provided by a previous request. If this parameter is specified, the response includes only records beyond the marker, up to the value specified by <code>MaxRecords</code>.</p>
    #[serde(rename = "Marker")]
    #[serde(skip_serializing_if = "Option::is_none")]
    pub marker: Option<String>,
    /// <p> The maximum number of records to include in the response. If more records exist than the specified <code>MaxRecords</code> value, a pagination token called a marker is included in the response so that the remaining results can be retrieved. </p> <p>Default: 100</p> <p>Constraints: Minimum 20, maximum 100.</p>
    #[serde(rename = "MaxRecords")]
    #[serde(skip_serializing_if = "Option::is_none")]
    pub max_records: Option<i64>,
    /// <p>The Amazon Resource Name (ARN) of the replication instance.</p>
    #[serde(rename = "ReplicationInstanceArn")]
    pub replication_instance_arn: String,
}

#[derive(Clone, Debug, Default, Deserialize, PartialEq)]
#[cfg_attr(any(test, feature = "serialize_structs"), derive(Serialize))]
pub struct DescribeReplicationInstanceTaskLogsResponse {
    /// <p> An optional pagination token provided by a previous request. If this parameter is specified, the response includes only records beyond the marker, up to the value specified by <code>MaxRecords</code>.</p>
    #[serde(rename = "Marker")]
    #[serde(skip_serializing_if = "Option::is_none")]
    pub marker: Option<String>,
    /// <p>The Amazon Resource Name (ARN) of the replication instance.</p>
    #[serde(rename = "ReplicationInstanceArn")]
    #[serde(skip_serializing_if = "Option::is_none")]
    pub replication_instance_arn: Option<String>,
    /// <p>An array of replication task log metadata. Each member of the array contains the replication task name, ARN, and task log size (in bytes). </p>
    #[serde(rename = "ReplicationInstanceTaskLogs")]
    #[serde(skip_serializing_if = "Option::is_none")]
    pub replication_instance_task_logs: Option<Vec<ReplicationInstanceTaskLog>>,
}

/// <p><p/></p>
#[derive(Clone, Debug, Default, PartialEq, Serialize)]
#[cfg_attr(feature = "deserialize_structs", derive(Deserialize))]
pub struct DescribeReplicationInstancesMessage {
    /// <p>Filters applied to the describe action.</p> <p>Valid filter names: replication-instance-arn | replication-instance-id | replication-instance-class | engine-version</p>
    #[serde(rename = "Filters")]
    #[serde(skip_serializing_if = "Option::is_none")]
    pub filters: Option<Vec<Filter>>,
    /// <p> An optional pagination token provided by a previous request. If this parameter is specified, the response includes only records beyond the marker, up to the value specified by <code>MaxRecords</code>. </p>
    #[serde(rename = "Marker")]
    #[serde(skip_serializing_if = "Option::is_none")]
    pub marker: Option<String>,
    /// <p> The maximum number of records to include in the response. If more records exist than the specified <code>MaxRecords</code> value, a pagination token called a marker is included in the response so that the remaining results can be retrieved. </p> <p>Default: 100</p> <p>Constraints: Minimum 20, maximum 100.</p>
    #[serde(rename = "MaxRecords")]
    #[serde(skip_serializing_if = "Option::is_none")]
    pub max_records: Option<i64>,
}

/// <p><p/></p>
#[derive(Clone, Debug, Default, Deserialize, PartialEq)]
#[cfg_attr(any(test, feature = "serialize_structs"), derive(Serialize))]
pub struct DescribeReplicationInstancesResponse {
    /// <p> An optional pagination token provided by a previous request. If this parameter is specified, the response includes only records beyond the marker, up to the value specified by <code>MaxRecords</code>. </p>
    #[serde(rename = "Marker")]
    #[serde(skip_serializing_if = "Option::is_none")]
    pub marker: Option<String>,
    /// <p>The replication instances described.</p>
    #[serde(rename = "ReplicationInstances")]
    #[serde(skip_serializing_if = "Option::is_none")]
    pub replication_instances: Option<Vec<ReplicationInstance>>,
}

/// <p><p/></p>
#[derive(Clone, Debug, Default, PartialEq, Serialize)]
#[cfg_attr(feature = "deserialize_structs", derive(Deserialize))]
pub struct DescribeReplicationSubnetGroupsMessage {
    /// <p>Filters applied to the describe action.</p> <p>Valid filter names: replication-subnet-group-id</p>
    #[serde(rename = "Filters")]
    #[serde(skip_serializing_if = "Option::is_none")]
    pub filters: Option<Vec<Filter>>,
    /// <p> An optional pagination token provided by a previous request. If this parameter is specified, the response includes only records beyond the marker, up to the value specified by <code>MaxRecords</code>. </p>
    #[serde(rename = "Marker")]
    #[serde(skip_serializing_if = "Option::is_none")]
    pub marker: Option<String>,
    /// <p> The maximum number of records to include in the response. If more records exist than the specified <code>MaxRecords</code> value, a pagination token called a marker is included in the response so that the remaining results can be retrieved. </p> <p>Default: 100</p> <p>Constraints: Minimum 20, maximum 100.</p>
    #[serde(rename = "MaxRecords")]
    #[serde(skip_serializing_if = "Option::is_none")]
    pub max_records: Option<i64>,
}

/// <p><p/></p>
#[derive(Clone, Debug, Default, Deserialize, PartialEq)]
#[cfg_attr(any(test, feature = "serialize_structs"), derive(Serialize))]
pub struct DescribeReplicationSubnetGroupsResponse {
    /// <p> An optional pagination token provided by a previous request. If this parameter is specified, the response includes only records beyond the marker, up to the value specified by <code>MaxRecords</code>. </p>
    #[serde(rename = "Marker")]
    #[serde(skip_serializing_if = "Option::is_none")]
    pub marker: Option<String>,
    /// <p>A description of the replication subnet groups.</p>
    #[serde(rename = "ReplicationSubnetGroups")]
    #[serde(skip_serializing_if = "Option::is_none")]
    pub replication_subnet_groups: Option<Vec<ReplicationSubnetGroup>>,
}

/// <p><p/></p>
#[derive(Clone, Debug, Default, PartialEq, Serialize)]
#[cfg_attr(feature = "deserialize_structs", derive(Deserialize))]
pub struct DescribeReplicationTaskAssessmentResultsMessage {
    /// <p> An optional pagination token provided by a previous request. If this parameter is specified, the response includes only records beyond the marker, up to the value specified by <code>MaxRecords</code>. </p>
    #[serde(rename = "Marker")]
    #[serde(skip_serializing_if = "Option::is_none")]
    pub marker: Option<String>,
    /// <p> The maximum number of records to include in the response. If more records exist than the specified <code>MaxRecords</code> value, a pagination token called a marker is included in the response so that the remaining results can be retrieved. </p> <p>Default: 100</p> <p>Constraints: Minimum 20, maximum 100.</p>
    #[serde(rename = "MaxRecords")]
    #[serde(skip_serializing_if = "Option::is_none")]
    pub max_records: Option<i64>,
    /// <p>The Amazon Resource Name (ARN) string that uniquely identifies the task. When this input parameter is specified, the API returns only one result and ignore the values of the <code>MaxRecords</code> and <code>Marker</code> parameters. </p>
    #[serde(rename = "ReplicationTaskArn")]
    #[serde(skip_serializing_if = "Option::is_none")]
    pub replication_task_arn: Option<String>,
}

/// <p><p/></p>
#[derive(Clone, Debug, Default, Deserialize, PartialEq)]
#[cfg_attr(any(test, feature = "serialize_structs"), derive(Serialize))]
pub struct DescribeReplicationTaskAssessmentResultsResponse {
    /// <p>- The Amazon S3 bucket where the task assessment report is located. </p>
    #[serde(rename = "BucketName")]
    #[serde(skip_serializing_if = "Option::is_none")]
    pub bucket_name: Option<String>,
    /// <p> An optional pagination token provided by a previous request. If this parameter is specified, the response includes only records beyond the marker, up to the value specified by <code>MaxRecords</code>. </p>
    #[serde(rename = "Marker")]
    #[serde(skip_serializing_if = "Option::is_none")]
    pub marker: Option<String>,
    /// <p> The task assessment report. </p>
    #[serde(rename = "ReplicationTaskAssessmentResults")]
    #[serde(skip_serializing_if = "Option::is_none")]
    pub replication_task_assessment_results: Option<Vec<ReplicationTaskAssessmentResult>>,
}

/// <p><p/></p>
#[derive(Clone, Debug, Default, PartialEq, Serialize)]
#[cfg_attr(feature = "deserialize_structs", derive(Deserialize))]
pub struct DescribeReplicationTasksMessage {
    /// <p>Filters applied to the describe action.</p> <p>Valid filter names: replication-task-arn | replication-task-id | migration-type | endpoint-arn | replication-instance-arn</p>
    #[serde(rename = "Filters")]
    #[serde(skip_serializing_if = "Option::is_none")]
    pub filters: Option<Vec<Filter>>,
    /// <p> An optional pagination token provided by a previous request. If this parameter is specified, the response includes only records beyond the marker, up to the value specified by <code>MaxRecords</code>. </p>
    #[serde(rename = "Marker")]
    #[serde(skip_serializing_if = "Option::is_none")]
    pub marker: Option<String>,
    /// <p> The maximum number of records to include in the response. If more records exist than the specified <code>MaxRecords</code> value, a pagination token called a marker is included in the response so that the remaining results can be retrieved. </p> <p>Default: 100</p> <p>Constraints: Minimum 20, maximum 100.</p>
    #[serde(rename = "MaxRecords")]
    #[serde(skip_serializing_if = "Option::is_none")]
    pub max_records: Option<i64>,
    /// <p>An option to set to avoid returning information about settings. Use this to reduce overhead when setting information is too large. To use this option, choose <code>true</code>; otherwise, choose <code>false</code> (the default).</p>
    #[serde(rename = "WithoutSettings")]
    #[serde(skip_serializing_if = "Option::is_none")]
    pub without_settings: Option<bool>,
}

/// <p><p/></p>
#[derive(Clone, Debug, Default, Deserialize, PartialEq)]
#[cfg_attr(any(test, feature = "serialize_structs"), derive(Serialize))]
pub struct DescribeReplicationTasksResponse {
    /// <p> An optional pagination token provided by a previous request. If this parameter is specified, the response includes only records beyond the marker, up to the value specified by <code>MaxRecords</code>. </p>
    #[serde(rename = "Marker")]
    #[serde(skip_serializing_if = "Option::is_none")]
    pub marker: Option<String>,
    /// <p>A description of the replication tasks.</p>
    #[serde(rename = "ReplicationTasks")]
    #[serde(skip_serializing_if = "Option::is_none")]
    pub replication_tasks: Option<Vec<ReplicationTask>>,
}

/// <p><p/></p>
#[derive(Clone, Debug, Default, PartialEq, Serialize)]
#[cfg_attr(feature = "deserialize_structs", derive(Deserialize))]
pub struct DescribeSchemasMessage {
    /// <p>The Amazon Resource Name (ARN) string that uniquely identifies the endpoint.</p>
    #[serde(rename = "EndpointArn")]
    pub endpoint_arn: String,
    /// <p> An optional pagination token provided by a previous request. If this parameter is specified, the response includes only records beyond the marker, up to the value specified by <code>MaxRecords</code>. </p>
    #[serde(rename = "Marker")]
    #[serde(skip_serializing_if = "Option::is_none")]
    pub marker: Option<String>,
    /// <p> The maximum number of records to include in the response. If more records exist than the specified <code>MaxRecords</code> value, a pagination token called a marker is included in the response so that the remaining results can be retrieved. </p> <p>Default: 100</p> <p>Constraints: Minimum 20, maximum 100.</p>
    #[serde(rename = "MaxRecords")]
    #[serde(skip_serializing_if = "Option::is_none")]
    pub max_records: Option<i64>,
}

/// <p><p/></p>
#[derive(Clone, Debug, Default, Deserialize, PartialEq)]
#[cfg_attr(any(test, feature = "serialize_structs"), derive(Serialize))]
pub struct DescribeSchemasResponse {
    /// <p> An optional pagination token provided by a previous request. If this parameter is specified, the response includes only records beyond the marker, up to the value specified by <code>MaxRecords</code>. </p>
    #[serde(rename = "Marker")]
    #[serde(skip_serializing_if = "Option::is_none")]
    pub marker: Option<String>,
    /// <p>The described schema.</p>
    #[serde(rename = "Schemas")]
    #[serde(skip_serializing_if = "Option::is_none")]
    pub schemas: Option<Vec<String>>,
}

/// <p><p/></p>
#[derive(Clone, Debug, Default, PartialEq, Serialize)]
#[cfg_attr(feature = "deserialize_structs", derive(Deserialize))]
pub struct DescribeTableStatisticsMessage {
    /// <p>Filters applied to the describe table statistics action.</p> <p>Valid filter names: schema-name | table-name | table-state</p> <p>A combination of filters creates an AND condition where each record matches all specified filters.</p>
    #[serde(rename = "Filters")]
    #[serde(skip_serializing_if = "Option::is_none")]
    pub filters: Option<Vec<Filter>>,
    /// <p> An optional pagination token provided by a previous request. If this parameter is specified, the response includes only records beyond the marker, up to the value specified by <code>MaxRecords</code>. </p>
    #[serde(rename = "Marker")]
    #[serde(skip_serializing_if = "Option::is_none")]
    pub marker: Option<String>,
    /// <p> The maximum number of records to include in the response. If more records exist than the specified <code>MaxRecords</code> value, a pagination token called a marker is included in the response so that the remaining results can be retrieved. </p> <p>Default: 100</p> <p>Constraints: Minimum 20, maximum 500.</p>
    #[serde(rename = "MaxRecords")]
    #[serde(skip_serializing_if = "Option::is_none")]
    pub max_records: Option<i64>,
    /// <p>The Amazon Resource Name (ARN) of the replication task.</p>
    #[serde(rename = "ReplicationTaskArn")]
    pub replication_task_arn: String,
}

/// <p><p/></p>
#[derive(Clone, Debug, Default, Deserialize, PartialEq)]
#[cfg_attr(any(test, feature = "serialize_structs"), derive(Serialize))]
pub struct DescribeTableStatisticsResponse {
    /// <p> An optional pagination token provided by a previous request. If this parameter is specified, the response includes only records beyond the marker, up to the value specified by <code>MaxRecords</code>. </p>
    #[serde(rename = "Marker")]
    #[serde(skip_serializing_if = "Option::is_none")]
    pub marker: Option<String>,
    /// <p>The Amazon Resource Name (ARN) of the replication task.</p>
    #[serde(rename = "ReplicationTaskArn")]
    #[serde(skip_serializing_if = "Option::is_none")]
    pub replication_task_arn: Option<String>,
    /// <p>The table statistics.</p>
    #[serde(rename = "TableStatistics")]
    #[serde(skip_serializing_if = "Option::is_none")]
    pub table_statistics: Option<Vec<TableStatistics>>,
}

/// <p> The settings in JSON format for the DMS Transfer type source endpoint. </p>
#[derive(Clone, Debug, Default, Deserialize, PartialEq, Serialize)]
pub struct DmsTransferSettings {
    /// <p> The name of the S3 bucket to use. </p>
    #[serde(rename = "BucketName")]
    #[serde(skip_serializing_if = "Option::is_none")]
    pub bucket_name: Option<String>,
    /// <p> The IAM role that has permission to access the Amazon S3 bucket. </p>
    #[serde(rename = "ServiceAccessRoleArn")]
    #[serde(skip_serializing_if = "Option::is_none")]
    pub service_access_role_arn: Option<String>,
}

/// <p>Provides the Amazon Resource Name (ARN) of the AWS Identity and Access Management (IAM) role used to define an Amazon DynamoDB target endpoint.</p>
#[derive(Clone, Debug, Default, Deserialize, PartialEq, Serialize)]
pub struct DynamoDbSettings {
    /// <p> The Amazon Resource Name (ARN) used by the service access IAM role. </p>
    #[serde(rename = "ServiceAccessRoleArn")]
    pub service_access_role_arn: String,
}

/// <p>Provides information that defines an Elasticsearch endpoint.</p>
#[derive(Clone, Debug, Default, Deserialize, PartialEq, Serialize)]
pub struct ElasticsearchSettings {
    /// <p>The endpoint for the Elasticsearch cluster.</p>
    #[serde(rename = "EndpointUri")]
    pub endpoint_uri: String,
    /// <p>The maximum number of seconds for which DMS retries failed API requests to the Elasticsearch cluster.</p>
    #[serde(rename = "ErrorRetryDuration")]
    #[serde(skip_serializing_if = "Option::is_none")]
    pub error_retry_duration: Option<i64>,
    /// <p>The maximum percentage of records that can fail to be written before a full load operation stops. </p>
    #[serde(rename = "FullLoadErrorPercentage")]
    #[serde(skip_serializing_if = "Option::is_none")]
    pub full_load_error_percentage: Option<i64>,
    /// <p>The Amazon Resource Name (ARN) used by service to access the IAM role.</p>
    #[serde(rename = "ServiceAccessRoleArn")]
    pub service_access_role_arn: String,
}

/// <p><p>Describes an endpoint of a database instance in response to operations such as the following:</p> <ul> <li> <p> <code>CreateEndpoint</code> </p> </li> <li> <p> <code>DescribeEndpoint</code> </p> </li> <li> <p> <code>DescribeEndpointTypes</code> </p> </li> <li> <p> <code>ModifyEndpoint</code> </p> </li> </ul></p>
#[derive(Clone, Debug, Default, Deserialize, PartialEq)]
#[cfg_attr(any(test, feature = "serialize_structs"), derive(Serialize))]
pub struct Endpoint {
    /// <p>The Amazon Resource Name (ARN) used for SSL connection to the endpoint.</p>
    #[serde(rename = "CertificateArn")]
    #[serde(skip_serializing_if = "Option::is_none")]
    pub certificate_arn: Option<String>,
    /// <p>The name of the database at the endpoint.</p>
    #[serde(rename = "DatabaseName")]
    #[serde(skip_serializing_if = "Option::is_none")]
    pub database_name: Option<String>,
    /// <p>The settings in JSON format for the DMS transfer type of source endpoint. </p> <p>Possible settings include the following:</p> <ul> <li> <p> <code>ServiceAccessRoleArn</code> - The IAM role that has permission to access the Amazon S3 bucket.</p> </li> <li> <p> <code>BucketName</code> - The name of the S3 bucket to use.</p> </li> <li> <p> <code>CompressionType</code> - An optional parameter to use GZIP to compress the target files. To use GZIP, set this value to <code>NONE</code> (the default). To keep the files uncompressed, don't use this value.</p> </li> </ul> <p>Shorthand syntax for these settings is as follows: <code>ServiceAccessRoleArn=string,BucketName=string,CompressionType=string</code> </p> <p>JSON syntax for these settings is as follows: <code>{ "ServiceAccessRoleArn": "string", "BucketName": "string", "CompressionType": "none"|"gzip" } </code> </p>
    #[serde(rename = "DmsTransferSettings")]
    #[serde(skip_serializing_if = "Option::is_none")]
    pub dms_transfer_settings: Option<DmsTransferSettings>,
    /// <p>The settings for the target DynamoDB database. For more information, see the <code>DynamoDBSettings</code> structure.</p>
    #[serde(rename = "DynamoDbSettings")]
    #[serde(skip_serializing_if = "Option::is_none")]
    pub dynamo_db_settings: Option<DynamoDbSettings>,
    /// <p>The settings for the Elasticsearch source endpoint. For more information, see the <code>ElasticsearchSettings</code> structure.</p>
    #[serde(rename = "ElasticsearchSettings")]
    #[serde(skip_serializing_if = "Option::is_none")]
    pub elasticsearch_settings: Option<ElasticsearchSettings>,
    /// <p>The Amazon Resource Name (ARN) string that uniquely identifies the endpoint.</p>
    #[serde(rename = "EndpointArn")]
    #[serde(skip_serializing_if = "Option::is_none")]
    pub endpoint_arn: Option<String>,
    /// <p>The database endpoint identifier. Identifiers must begin with a letter and must contain only ASCII letters, digits, and hyphens. They can't end with a hyphen or contain two consecutive hyphens.</p>
    #[serde(rename = "EndpointIdentifier")]
    #[serde(skip_serializing_if = "Option::is_none")]
    pub endpoint_identifier: Option<String>,
    /// <p>The type of endpoint. Valid values are <code>source</code> and <code>target</code>.</p>
    #[serde(rename = "EndpointType")]
    #[serde(skip_serializing_if = "Option::is_none")]
    pub endpoint_type: Option<String>,
    /// <p>The expanded name for the engine name. For example, if the <code>EngineName</code> parameter is "aurora," this value would be "Amazon Aurora MySQL."</p>
    #[serde(rename = "EngineDisplayName")]
    #[serde(skip_serializing_if = "Option::is_none")]
    pub engine_display_name: Option<String>,
    /// <p>The database engine name. Valid values, depending on the EndpointType, include <code>"mysql"</code>, <code>"oracle"</code>, <code>"postgres"</code>, <code>"mariadb"</code>, <code>"aurora"</code>, <code>"aurora-postgresql"</code>, <code>"redshift"</code>, <code>"s3"</code>, <code>"db2"</code>, <code>"azuredb"</code>, <code>"sybase"</code>, <code>"dynamodb"</code>, <code>"mongodb"</code>, <code>"kinesis"</code>, <code>"kafka"</code>, <code>"elasticsearch"</code>, <code>"documentdb"</code>, <code>"sqlserver"</code>, and <code>"neptune"</code>.</p>
    #[serde(rename = "EngineName")]
    #[serde(skip_serializing_if = "Option::is_none")]
    pub engine_name: Option<String>,
    /// <p> Value returned by a call to CreateEndpoint that can be used for cross-account validation. Use it on a subsequent call to CreateEndpoint to create the endpoint with a cross-account. </p>
    #[serde(rename = "ExternalId")]
    #[serde(skip_serializing_if = "Option::is_none")]
    pub external_id: Option<String>,
    /// <p>The external table definition.</p>
    #[serde(rename = "ExternalTableDefinition")]
    #[serde(skip_serializing_if = "Option::is_none")]
    pub external_table_definition: Option<String>,
    /// <p>Additional connection attributes used to connect to the endpoint.</p>
    #[serde(rename = "ExtraConnectionAttributes")]
    #[serde(skip_serializing_if = "Option::is_none")]
    pub extra_connection_attributes: Option<String>,
    /// <p>The settings for the Apache Kafka target endpoint. For more information, see the <code>KafkaSettings</code> structure.</p>
    #[serde(rename = "KafkaSettings")]
    #[serde(skip_serializing_if = "Option::is_none")]
    pub kafka_settings: Option<KafkaSettings>,
    /// <p>The settings for the Amazon Kinesis target endpoint. For more information, see the <code>KinesisSettings</code> structure.</p>
    #[serde(rename = "KinesisSettings")]
    #[serde(skip_serializing_if = "Option::is_none")]
    pub kinesis_settings: Option<KinesisSettings>,
    /// <p>An AWS KMS key identifier that is used to encrypt the connection parameters for the endpoint.</p> <p>If you don't specify a value for the <code>KmsKeyId</code> parameter, then AWS DMS uses your default encryption key.</p> <p>AWS KMS creates the default encryption key for your AWS account. Your AWS account has a different default encryption key for each AWS Region.</p>
    #[serde(rename = "KmsKeyId")]
    #[serde(skip_serializing_if = "Option::is_none")]
    pub kms_key_id: Option<String>,
    /// <p>The settings for the MongoDB source endpoint. For more information, see the <code>MongoDbSettings</code> structure.</p>
    #[serde(rename = "MongoDbSettings")]
    #[serde(skip_serializing_if = "Option::is_none")]
    pub mongo_db_settings: Option<MongoDbSettings>,
    /// <p>The settings for the Amazon Neptune target endpoint. For more information, see the <code>NeptuneSettings</code> structure.</p>
    #[serde(rename = "NeptuneSettings")]
    #[serde(skip_serializing_if = "Option::is_none")]
    pub neptune_settings: Option<NeptuneSettings>,
    /// <p>The port value used to access the endpoint.</p>
    #[serde(rename = "Port")]
    #[serde(skip_serializing_if = "Option::is_none")]
    pub port: Option<i64>,
    /// <p>Settings for the Amazon Redshift endpoint.</p>
    #[serde(rename = "RedshiftSettings")]
    #[serde(skip_serializing_if = "Option::is_none")]
    pub redshift_settings: Option<RedshiftSettings>,
    /// <p>The settings for the S3 target endpoint. For more information, see the <code>S3Settings</code> structure.</p>
    #[serde(rename = "S3Settings")]
    #[serde(skip_serializing_if = "Option::is_none")]
    pub s3_settings: Option<S3Settings>,
    /// <p>The name of the server at the endpoint.</p>
    #[serde(rename = "ServerName")]
    #[serde(skip_serializing_if = "Option::is_none")]
    pub server_name: Option<String>,
    /// <p>The Amazon Resource Name (ARN) used by the service access IAM role.</p>
    #[serde(rename = "ServiceAccessRoleArn")]
    #[serde(skip_serializing_if = "Option::is_none")]
    pub service_access_role_arn: Option<String>,
    /// <p>The SSL mode used to connect to the endpoint. The default value is <code>none</code>.</p>
    #[serde(rename = "SslMode")]
    #[serde(skip_serializing_if = "Option::is_none")]
    pub ssl_mode: Option<String>,
    /// <p>The status of the endpoint.</p>
    #[serde(rename = "Status")]
    #[serde(skip_serializing_if = "Option::is_none")]
    pub status: Option<String>,
    /// <p>The user name used to connect to the endpoint.</p>
    #[serde(rename = "Username")]
    #[serde(skip_serializing_if = "Option::is_none")]
    pub username: Option<String>,
}

/// <p>Describes an identifiable significant activity that affects a replication instance or task. This object can provide the message, the available event categories, the date and source of the event, and the AWS DMS resource type.</p>
#[derive(Clone, Debug, Default, Deserialize, PartialEq)]
#[cfg_attr(any(test, feature = "serialize_structs"), derive(Serialize))]
pub struct Event {
    /// <p>The date of the event.</p>
    #[serde(rename = "Date")]
    #[serde(skip_serializing_if = "Option::is_none")]
    pub date: Option<f64>,
    /// <p>The event categories available for the specified source type.</p>
    #[serde(rename = "EventCategories")]
    #[serde(skip_serializing_if = "Option::is_none")]
    pub event_categories: Option<Vec<String>>,
    /// <p>The event message.</p>
    #[serde(rename = "Message")]
    #[serde(skip_serializing_if = "Option::is_none")]
    pub message: Option<String>,
    /// <p> The identifier of an event source.</p>
    #[serde(rename = "SourceIdentifier")]
    #[serde(skip_serializing_if = "Option::is_none")]
    pub source_identifier: Option<String>,
    /// <p> The type of AWS DMS resource that generates events. </p> <p>Valid values: replication-instance | endpoint | replication-task</p>
    #[serde(rename = "SourceType")]
    #[serde(skip_serializing_if = "Option::is_none")]
    pub source_type: Option<String>,
}

/// <p>Lists categories of events subscribed to, and generated by, the applicable AWS DMS resource type.</p>
#[derive(Clone, Debug, Default, Deserialize, PartialEq)]
#[cfg_attr(any(test, feature = "serialize_structs"), derive(Serialize))]
pub struct EventCategoryGroup {
    /// <p> A list of event categories from a source type that you've chosen.</p>
    #[serde(rename = "EventCategories")]
    #[serde(skip_serializing_if = "Option::is_none")]
    pub event_categories: Option<Vec<String>>,
    /// <p> The type of AWS DMS resource that generates events. </p> <p>Valid values: replication-instance | replication-server | security-group | replication-task</p>
    #[serde(rename = "SourceType")]
    #[serde(skip_serializing_if = "Option::is_none")]
    pub source_type: Option<String>,
}

/// <p>Describes an event notification subscription created by the <code>CreateEventSubscription</code> operation.</p>
#[derive(Clone, Debug, Default, Deserialize, PartialEq)]
#[cfg_attr(any(test, feature = "serialize_structs"), derive(Serialize))]
pub struct EventSubscription {
    /// <p>The AWS DMS event notification subscription Id.</p>
    #[serde(rename = "CustSubscriptionId")]
    #[serde(skip_serializing_if = "Option::is_none")]
    pub cust_subscription_id: Option<String>,
    /// <p>The AWS customer account associated with the AWS DMS event notification subscription.</p>
    #[serde(rename = "CustomerAwsId")]
    #[serde(skip_serializing_if = "Option::is_none")]
    pub customer_aws_id: Option<String>,
    /// <p>Boolean value that indicates if the event subscription is enabled.</p>
    #[serde(rename = "Enabled")]
    #[serde(skip_serializing_if = "Option::is_none")]
    pub enabled: Option<bool>,
    /// <p>A lists of event categories.</p>
    #[serde(rename = "EventCategoriesList")]
    #[serde(skip_serializing_if = "Option::is_none")]
    pub event_categories_list: Option<Vec<String>>,
    /// <p>The topic ARN of the AWS DMS event notification subscription.</p>
    #[serde(rename = "SnsTopicArn")]
    #[serde(skip_serializing_if = "Option::is_none")]
    pub sns_topic_arn: Option<String>,
    /// <p>A list of source Ids for the event subscription.</p>
    #[serde(rename = "SourceIdsList")]
    #[serde(skip_serializing_if = "Option::is_none")]
    pub source_ids_list: Option<Vec<String>>,
    /// <p> The type of AWS DMS resource that generates events. </p> <p>Valid values: replication-instance | replication-server | security-group | replication-task</p>
    #[serde(rename = "SourceType")]
    #[serde(skip_serializing_if = "Option::is_none")]
    pub source_type: Option<String>,
    /// <p>The status of the AWS DMS event notification subscription.</p> <p>Constraints:</p> <p>Can be one of the following: creating | modifying | deleting | active | no-permission | topic-not-exist</p> <p>The status "no-permission" indicates that AWS DMS no longer has permission to post to the SNS topic. The status "topic-not-exist" indicates that the topic was deleted after the subscription was created.</p>
    #[serde(rename = "Status")]
    #[serde(skip_serializing_if = "Option::is_none")]
    pub status: Option<String>,
    /// <p>The time the AWS DMS event notification subscription was created.</p>
    #[serde(rename = "SubscriptionCreationTime")]
    #[serde(skip_serializing_if = "Option::is_none")]
    pub subscription_creation_time: Option<String>,
}

/// <p>Identifies the name and value of a source filter object used to limit the number and type of records transferred from your source to your target.</p>
#[derive(Clone, Debug, Default, PartialEq, Serialize)]
#[cfg_attr(feature = "deserialize_structs", derive(Deserialize))]
pub struct Filter {
    /// <p>The name of the filter.</p>
    #[serde(rename = "Name")]
    pub name: String,
    /// <p>The filter value.</p>
    #[serde(rename = "Values")]
    pub values: Vec<String>,
}

#[derive(Clone, Debug, Default, PartialEq, Serialize)]
#[cfg_attr(feature = "deserialize_structs", derive(Deserialize))]
pub struct ImportCertificateMessage {
    /// <p>A customer-assigned name for the certificate. Identifiers must begin with a letter and must contain only ASCII letters, digits, and hyphens. They can't end with a hyphen or contain two consecutive hyphens.</p>
    #[serde(rename = "CertificateIdentifier")]
    pub certificate_identifier: String,
    /// <p>The contents of a <code>.pem</code> file, which contains an X.509 certificate.</p>
    #[serde(rename = "CertificatePem")]
    #[serde(skip_serializing_if = "Option::is_none")]
    pub certificate_pem: Option<String>,
    /// <p>The location of an imported Oracle Wallet certificate for use with SSL.</p>
    #[serde(rename = "CertificateWallet")]
    #[serde(
        deserialize_with = "::rusoto_core::serialization::SerdeBlob::deserialize_blob",
        serialize_with = "::rusoto_core::serialization::SerdeBlob::serialize_blob",
        default
    )]
    #[serde(skip_serializing_if = "Option::is_none")]
    pub certificate_wallet: Option<bytes::Bytes>,
    /// <p>The tags associated with the certificate.</p>
    #[serde(rename = "Tags")]
    #[serde(skip_serializing_if = "Option::is_none")]
    pub tags: Option<Vec<Tag>>,
}

#[derive(Clone, Debug, Default, Deserialize, PartialEq)]
#[cfg_attr(any(test, feature = "serialize_structs"), derive(Serialize))]
pub struct ImportCertificateResponse {
    /// <p>The certificate to be uploaded.</p>
    #[serde(rename = "Certificate")]
    #[serde(skip_serializing_if = "Option::is_none")]
    pub certificate: Option<Certificate>,
}

/// <p>Provides information that describes an Apache Kafka endpoint. This information includes the output format of records applied to the endpoint and details of transaction and control table data information.</p>
#[derive(Clone, Debug, Default, Deserialize, PartialEq, Serialize)]
pub struct KafkaSettings {
    /// <p>The broker location and port of the Kafka broker that hosts your Kafka instance. Specify the broker in the form <code> <i>broker-hostname-or-ip</i>:<i>port</i> </code>. For example, <code>"ec2-12-345-678-901.compute-1.amazonaws.com:2345"</code>.</p>
    #[serde(rename = "Broker")]
    #[serde(skip_serializing_if = "Option::is_none")]
    pub broker: Option<String>,
    /// <p>The topic to which you migrate the data. If you don't specify a topic, AWS DMS specifies <code>"kafka-default-topic"</code> as the migration topic.</p>
    #[serde(rename = "Topic")]
    #[serde(skip_serializing_if = "Option::is_none")]
    pub topic: Option<String>,
}

/// <p>Provides information that describes an Amazon Kinesis Data Stream endpoint. This information includes the output format of records applied to the endpoint and details of transaction and control table data information.</p>
#[derive(Clone, Debug, Default, Deserialize, PartialEq, Serialize)]
pub struct KinesisSettings {
    /// <p>Shows detailed control information for table definition, column definition, and table and column changes in the Kinesis message output. The default is <code>False</code>.</p>
    #[serde(rename = "IncludeControlDetails")]
    #[serde(skip_serializing_if = "Option::is_none")]
    pub include_control_details: Option<bool>,
    /// <p>Shows the partition value within the Kinesis message output, unless the partition type is <code>schema-table-type</code>. The default is <code>False</code>.</p>
    #[serde(rename = "IncludePartitionValue")]
    #[serde(skip_serializing_if = "Option::is_none")]
    pub include_partition_value: Option<bool>,
    /// <p>Includes any data definition language (DDL) operations that change the table in the control data, such as <code>rename-table</code>, <code>drop-table</code>, <code>add-column</code>, <code>drop-column</code>, and <code>rename-column</code>. The default is <code>False</code>.</p>
    #[serde(rename = "IncludeTableAlterOperations")]
    #[serde(skip_serializing_if = "Option::is_none")]
    pub include_table_alter_operations: Option<bool>,
    /// <p>Provides detailed transaction information from the source database. This information includes a commit timestamp, a log position, and values for <code>transaction_id</code>, previous <code>transaction_id</code>, and <code>transaction_record_id</code> (the record offset within a transaction). The default is <code>False</code>.</p>
    #[serde(rename = "IncludeTransactionDetails")]
    #[serde(skip_serializing_if = "Option::is_none")]
    pub include_transaction_details: Option<bool>,
    /// <p>The output format for the records created on the endpoint. The message format is <code>JSON</code> (default) or <code>JSON_UNFORMATTED</code> (a single line with no tab).</p>
    #[serde(rename = "MessageFormat")]
    #[serde(skip_serializing_if = "Option::is_none")]
    pub message_format: Option<String>,
    /// <p>Prefixes schema and table names to partition values, when the partition type is <code>primary-key-type</code>. Doing this increases data distribution among Kinesis shards. For example, suppose that a SysBench schema has thousands of tables and each table has only limited range for a primary key. In this case, the same primary key is sent from thousands of tables to the same shard, which causes throttling. The default is <code>False</code>.</p>
    #[serde(rename = "PartitionIncludeSchemaTable")]
    #[serde(skip_serializing_if = "Option::is_none")]
    pub partition_include_schema_table: Option<bool>,
    /// <p>The Amazon Resource Name (ARN) for the AWS Identity and Access Management (IAM) role that AWS DMS uses to write to the Kinesis data stream.</p>
    #[serde(rename = "ServiceAccessRoleArn")]
    #[serde(skip_serializing_if = "Option::is_none")]
    pub service_access_role_arn: Option<String>,
    /// <p>The Amazon Resource Name (ARN) for the Amazon Kinesis Data Streams endpoint.</p>
    #[serde(rename = "StreamArn")]
    #[serde(skip_serializing_if = "Option::is_none")]
    pub stream_arn: Option<String>,
}

/// <p><p/></p>
#[derive(Clone, Debug, Default, PartialEq, Serialize)]
#[cfg_attr(feature = "deserialize_structs", derive(Deserialize))]
pub struct ListTagsForResourceMessage {
    /// <p>The Amazon Resource Name (ARN) string that uniquely identifies the AWS DMS resource.</p>
    #[serde(rename = "ResourceArn")]
    pub resource_arn: String,
}

/// <p><p/></p>
#[derive(Clone, Debug, Default, Deserialize, PartialEq)]
#[cfg_attr(any(test, feature = "serialize_structs"), derive(Serialize))]
pub struct ListTagsForResourceResponse {
    /// <p>A list of tags for the resource.</p>
    #[serde(rename = "TagList")]
    #[serde(skip_serializing_if = "Option::is_none")]
    pub tag_list: Option<Vec<Tag>>,
}

/// <p><p/></p>
#[derive(Clone, Debug, Default, PartialEq, Serialize)]
#[cfg_attr(feature = "deserialize_structs", derive(Deserialize))]
pub struct ModifyEndpointMessage {
    /// <p>The Amazon Resource Name (ARN) of the certificate used for SSL connection.</p>
    #[serde(rename = "CertificateArn")]
    #[serde(skip_serializing_if = "Option::is_none")]
    pub certificate_arn: Option<String>,
    /// <p>The name of the endpoint database.</p>
    #[serde(rename = "DatabaseName")]
    #[serde(skip_serializing_if = "Option::is_none")]
    pub database_name: Option<String>,
    /// <p>The settings in JSON format for the DMS transfer type of source endpoint. </p> <p>Attributes include the following:</p> <ul> <li> <p>serviceAccessRoleArn - The AWS Identity and Access Management (IAM) role that has permission to access the Amazon S3 bucket.</p> </li> <li> <p>BucketName - The name of the S3 bucket to use.</p> </li> <li> <p>compressionType - An optional parameter to use GZIP to compress the target files. Either set this parameter to NONE (the default) or don't use it to leave the files uncompressed.</p> </li> </ul> <p>Shorthand syntax for these settings is as follows: <code>ServiceAccessRoleArn=string ,BucketName=string,CompressionType=string</code> </p> <p>JSON syntax for these settings is as follows: <code>{ "ServiceAccessRoleArn": "string", "BucketName": "string", "CompressionType": "none"|"gzip" } </code> </p>
    #[serde(rename = "DmsTransferSettings")]
    #[serde(skip_serializing_if = "Option::is_none")]
    pub dms_transfer_settings: Option<DmsTransferSettings>,
    /// <p>Settings in JSON format for the target Amazon DynamoDB endpoint. For information about other available settings, see <a href="https://docs.aws.amazon.com/dms/latest/userguide/CHAP_Target.DynamoDB.html">Using Object Mapping to Migrate Data to DynamoDB</a> in the <i>AWS Database Migration Service User Guide.</i> </p>
    #[serde(rename = "DynamoDbSettings")]
    #[serde(skip_serializing_if = "Option::is_none")]
    pub dynamo_db_settings: Option<DynamoDbSettings>,
    /// <p>Settings in JSON format for the target Elasticsearch endpoint. For more information about the available settings, see <a href="https://docs.aws.amazon.com/dms/latest/userguide/CHAP_Target.Elasticsearch.html#CHAP_Target.Elasticsearch.Configuration">Extra Connection Attributes When Using Elasticsearch as a Target for AWS DMS</a> in the <i>AWS Database Migration Service User Guide.</i> </p>
    #[serde(rename = "ElasticsearchSettings")]
    #[serde(skip_serializing_if = "Option::is_none")]
    pub elasticsearch_settings: Option<ElasticsearchSettings>,
    /// <p>The Amazon Resource Name (ARN) string that uniquely identifies the endpoint.</p>
    #[serde(rename = "EndpointArn")]
    pub endpoint_arn: String,
    /// <p>The database endpoint identifier. Identifiers must begin with a letter and must contain only ASCII letters, digits, and hyphens. They can't end with a hyphen or contain two consecutive hyphens.</p>
    #[serde(rename = "EndpointIdentifier")]
    #[serde(skip_serializing_if = "Option::is_none")]
    pub endpoint_identifier: Option<String>,
    /// <p>The type of endpoint. Valid values are <code>source</code> and <code>target</code>.</p>
    #[serde(rename = "EndpointType")]
    #[serde(skip_serializing_if = "Option::is_none")]
    pub endpoint_type: Option<String>,
    /// <p>The type of engine for the endpoint. Valid values, depending on the EndpointType, include <code>"mysql"</code>, <code>"oracle"</code>, <code>"postgres"</code>, <code>"mariadb"</code>, <code>"aurora"</code>, <code>"aurora-postgresql"</code>, <code>"redshift"</code>, <code>"s3"</code>, <code>"db2"</code>, <code>"azuredb"</code>, <code>"sybase"</code>, <code>"dynamodb"</code>, <code>"mongodb"</code>, <code>"kinesis"</code>, <code>"kafka"</code>, <code>"elasticsearch"</code>, <code>"documentdb"</code>, <code>"sqlserver"</code>, and <code>"neptune"</code>.</p>
    #[serde(rename = "EngineName")]
    #[serde(skip_serializing_if = "Option::is_none")]
    pub engine_name: Option<String>,
    /// <p>The external table definition.</p>
    #[serde(rename = "ExternalTableDefinition")]
    #[serde(skip_serializing_if = "Option::is_none")]
    pub external_table_definition: Option<String>,
    /// <p>Additional attributes associated with the connection. To reset this parameter, pass the empty string ("") as an argument.</p>
    #[serde(rename = "ExtraConnectionAttributes")]
    #[serde(skip_serializing_if = "Option::is_none")]
    pub extra_connection_attributes: Option<String>,
    /// <p>Settings in JSON format for the target Apache Kafka endpoint. For more information about the available settings, see <a href="https://docs.aws.amazon.com/dms/latest/userguide/CHAP_Target.Kafka.html">Using Apache Kafka as a Target for AWS Database Migration Service</a> in the <i>AWS Database Migration Service User Guide.</i> </p>
    #[serde(rename = "KafkaSettings")]
    #[serde(skip_serializing_if = "Option::is_none")]
    pub kafka_settings: Option<KafkaSettings>,
    /// <p>Settings in JSON format for the target endpoint for Amazon Kinesis Data Streams. For more information about the available settings, see <a href="https://docs.aws.amazon.com/dms/latest/userguide/CHAP_Target.Kinesis.html">Using Amazon Kinesis Data Streams as a Target for AWS Database Migration Service</a> in the <i>AWS Database Migration Service User Guide.</i> </p>
    #[serde(rename = "KinesisSettings")]
    #[serde(skip_serializing_if = "Option::is_none")]
    pub kinesis_settings: Option<KinesisSettings>,
    /// <p>Settings in JSON format for the source MongoDB endpoint. For more information about the available settings, see the configuration properties section in <a href="https://docs.aws.amazon.com/dms/latest/userguide/CHAP_Source.MongoDB.html"> Using MongoDB as a Target for AWS Database Migration Service</a> in the <i>AWS Database Migration Service User Guide.</i> </p>
    #[serde(rename = "MongoDbSettings")]
    #[serde(skip_serializing_if = "Option::is_none")]
    pub mongo_db_settings: Option<MongoDbSettings>,
    /// <p>Settings in JSON format for the target Amazon Neptune endpoint. For more information about the available settings, see <a href="https://docs.aws.amazon.com/dms/latest/userguide/CHAP_Target.Neptune.html#CHAP_Target.Neptune.EndpointSettings">Specifying Endpoint Settings for Amazon Neptune as a Target</a> in the <i>AWS Database Migration Service User Guide.</i> </p>
    #[serde(rename = "NeptuneSettings")]
    #[serde(skip_serializing_if = "Option::is_none")]
    pub neptune_settings: Option<NeptuneSettings>,
    /// <p>The password to be used to login to the endpoint database.</p>
    #[serde(rename = "Password")]
    #[serde(skip_serializing_if = "Option::is_none")]
    pub password: Option<String>,
    /// <p>The port used by the endpoint database.</p>
    #[serde(rename = "Port")]
    #[serde(skip_serializing_if = "Option::is_none")]
    pub port: Option<i64>,
    #[serde(rename = "RedshiftSettings")]
    #[serde(skip_serializing_if = "Option::is_none")]
    pub redshift_settings: Option<RedshiftSettings>,
    /// <p>Settings in JSON format for the target Amazon S3 endpoint. For more information about the available settings, see <a href="https://docs.aws.amazon.com/dms/latest/userguide/CHAP_Target.S3.html#CHAP_Target.S3.Configuring">Extra Connection Attributes When Using Amazon S3 as a Target for AWS DMS</a> in the <i>AWS Database Migration Service User Guide.</i> </p>
    #[serde(rename = "S3Settings")]
    #[serde(skip_serializing_if = "Option::is_none")]
    pub s3_settings: Option<S3Settings>,
    /// <p>The name of the server where the endpoint database resides.</p>
    #[serde(rename = "ServerName")]
    #[serde(skip_serializing_if = "Option::is_none")]
    pub server_name: Option<String>,
    /// <p> The Amazon Resource Name (ARN) for the service access role you want to use to modify the endpoint. </p>
    #[serde(rename = "ServiceAccessRoleArn")]
    #[serde(skip_serializing_if = "Option::is_none")]
    pub service_access_role_arn: Option<String>,
    /// <p>The SSL mode used to connect to the endpoint. The default value is <code>none</code>.</p>
    #[serde(rename = "SslMode")]
    #[serde(skip_serializing_if = "Option::is_none")]
    pub ssl_mode: Option<String>,
    /// <p>The user name to be used to login to the endpoint database.</p>
    #[serde(rename = "Username")]
    #[serde(skip_serializing_if = "Option::is_none")]
    pub username: Option<String>,
}

/// <p><p/></p>
#[derive(Clone, Debug, Default, Deserialize, PartialEq)]
#[cfg_attr(any(test, feature = "serialize_structs"), derive(Serialize))]
pub struct ModifyEndpointResponse {
    /// <p>The modified endpoint.</p>
    #[serde(rename = "Endpoint")]
    #[serde(skip_serializing_if = "Option::is_none")]
    pub endpoint: Option<Endpoint>,
}

/// <p><p/></p>
#[derive(Clone, Debug, Default, PartialEq, Serialize)]
#[cfg_attr(feature = "deserialize_structs", derive(Deserialize))]
pub struct ModifyEventSubscriptionMessage {
    /// <p> A Boolean value; set to <b>true</b> to activate the subscription. </p>
    #[serde(rename = "Enabled")]
    #[serde(skip_serializing_if = "Option::is_none")]
    pub enabled: Option<bool>,
    /// <p> A list of event categories for a source type that you want to subscribe to. Use the <code>DescribeEventCategories</code> action to see a list of event categories. </p>
    #[serde(rename = "EventCategories")]
    #[serde(skip_serializing_if = "Option::is_none")]
    pub event_categories: Option<Vec<String>>,
    /// <p> The Amazon Resource Name (ARN) of the Amazon SNS topic created for event notification. The ARN is created by Amazon SNS when you create a topic and subscribe to it.</p>
    #[serde(rename = "SnsTopicArn")]
    #[serde(skip_serializing_if = "Option::is_none")]
    pub sns_topic_arn: Option<String>,
    /// <p> The type of AWS DMS resource that generates the events you want to subscribe to. </p> <p>Valid values: replication-instance | replication-task</p>
    #[serde(rename = "SourceType")]
    #[serde(skip_serializing_if = "Option::is_none")]
    pub source_type: Option<String>,
    /// <p>The name of the AWS DMS event notification subscription to be modified.</p>
    #[serde(rename = "SubscriptionName")]
    pub subscription_name: String,
}

/// <p><p/></p>
#[derive(Clone, Debug, Default, Deserialize, PartialEq)]
#[cfg_attr(any(test, feature = "serialize_structs"), derive(Serialize))]
pub struct ModifyEventSubscriptionResponse {
    /// <p>The modified event subscription.</p>
    #[serde(rename = "EventSubscription")]
    #[serde(skip_serializing_if = "Option::is_none")]
    pub event_subscription: Option<EventSubscription>,
}

/// <p><p/></p>
#[derive(Clone, Debug, Default, PartialEq, Serialize)]
#[cfg_attr(feature = "deserialize_structs", derive(Deserialize))]
pub struct ModifyReplicationInstanceMessage {
    /// <p>The amount of storage (in gigabytes) to be allocated for the replication instance.</p>
    #[serde(rename = "AllocatedStorage")]
    #[serde(skip_serializing_if = "Option::is_none")]
    pub allocated_storage: Option<i64>,
    /// <p>Indicates that major version upgrades are allowed. Changing this parameter does not result in an outage, and the change is asynchronously applied as soon as possible.</p> <p>This parameter must be set to <code>true</code> when specifying a value for the <code>EngineVersion</code> parameter that is a different major version than the replication instance's current version.</p>
    #[serde(rename = "AllowMajorVersionUpgrade")]
    #[serde(skip_serializing_if = "Option::is_none")]
    pub allow_major_version_upgrade: Option<bool>,
    /// <p>Indicates whether the changes should be applied immediately or during the next maintenance window.</p>
    #[serde(rename = "ApplyImmediately")]
    #[serde(skip_serializing_if = "Option::is_none")]
    pub apply_immediately: Option<bool>,
    /// <p><p>A value that indicates that minor version upgrades are applied automatically to the replication instance during the maintenance window. Changing this parameter doesn&#39;t result in an outage, except in the case dsecribed following. The change is asynchronously applied as soon as possible. </p> <p>An outage does result if these factors apply: </p> <ul> <li> <p>This parameter is set to <code>true</code> during the maintenance window.</p> </li> <li> <p>A newer minor version is available. </p> </li> <li> <p>AWS DMS has enabled automatic patching for the given engine version. </p> </li> </ul></p>
    #[serde(rename = "AutoMinorVersionUpgrade")]
    #[serde(skip_serializing_if = "Option::is_none")]
    pub auto_minor_version_upgrade: Option<bool>,
    /// <p>The engine version number of the replication instance.</p>
    #[serde(rename = "EngineVersion")]
    #[serde(skip_serializing_if = "Option::is_none")]
    pub engine_version: Option<String>,
    /// <p> Specifies whether the replication instance is a Multi-AZ deployment. You can't set the <code>AvailabilityZone</code> parameter if the Multi-AZ parameter is set to <code>true</code>. </p>
    #[serde(rename = "MultiAZ")]
    #[serde(skip_serializing_if = "Option::is_none")]
    pub multi_az: Option<bool>,
    /// <p>The weekly time range (in UTC) during which system maintenance can occur, which might result in an outage. Changing this parameter does not result in an outage, except in the following situation, and the change is asynchronously applied as soon as possible. If moving this window to the current time, there must be at least 30 minutes between the current time and end of the window to ensure pending changes are applied.</p> <p>Default: Uses existing setting</p> <p>Format: ddd:hh24:mi-ddd:hh24:mi</p> <p>Valid Days: Mon | Tue | Wed | Thu | Fri | Sat | Sun</p> <p>Constraints: Must be at least 30 minutes</p>
    #[serde(rename = "PreferredMaintenanceWindow")]
    #[serde(skip_serializing_if = "Option::is_none")]
    pub preferred_maintenance_window: Option<String>,
    /// <p>The Amazon Resource Name (ARN) of the replication instance.</p>
    #[serde(rename = "ReplicationInstanceArn")]
    pub replication_instance_arn: String,
    /// <p>The compute and memory capacity of the replication instance as defined for the specified replication instance class. For example to specify the instance class dms.c4.large, set this parameter to <code>"dms.c4.large"</code>.</p> <p>For more information on the settings and capacities for the available replication instance classes, see <a href="https://docs.aws.amazon.com/dms/latest/userguide/CHAP_ReplicationInstance.html#CHAP_ReplicationInstance.InDepth"> Selecting the right AWS DMS replication instance for your migration</a>. </p>
    #[serde(rename = "ReplicationInstanceClass")]
    #[serde(skip_serializing_if = "Option::is_none")]
    pub replication_instance_class: Option<String>,
    /// <p>The replication instance identifier. This parameter is stored as a lowercase string.</p>
    #[serde(rename = "ReplicationInstanceIdentifier")]
    #[serde(skip_serializing_if = "Option::is_none")]
    pub replication_instance_identifier: Option<String>,
    /// <p> Specifies the VPC security group to be used with the replication instance. The VPC security group must work with the VPC containing the replication instance. </p>
    #[serde(rename = "VpcSecurityGroupIds")]
    #[serde(skip_serializing_if = "Option::is_none")]
    pub vpc_security_group_ids: Option<Vec<String>>,
}

/// <p><p/></p>
#[derive(Clone, Debug, Default, Deserialize, PartialEq)]
#[cfg_attr(any(test, feature = "serialize_structs"), derive(Serialize))]
pub struct ModifyReplicationInstanceResponse {
    /// <p>The modified replication instance.</p>
    #[serde(rename = "ReplicationInstance")]
    #[serde(skip_serializing_if = "Option::is_none")]
    pub replication_instance: Option<ReplicationInstance>,
}

/// <p><p/></p>
#[derive(Clone, Debug, Default, PartialEq, Serialize)]
#[cfg_attr(feature = "deserialize_structs", derive(Deserialize))]
pub struct ModifyReplicationSubnetGroupMessage {
    /// <p>A description for the replication instance subnet group.</p>
    #[serde(rename = "ReplicationSubnetGroupDescription")]
    #[serde(skip_serializing_if = "Option::is_none")]
    pub replication_subnet_group_description: Option<String>,
    /// <p>The name of the replication instance subnet group.</p>
    #[serde(rename = "ReplicationSubnetGroupIdentifier")]
    pub replication_subnet_group_identifier: String,
    /// <p>A list of subnet IDs.</p>
    #[serde(rename = "SubnetIds")]
    pub subnet_ids: Vec<String>,
}

/// <p><p/></p>
#[derive(Clone, Debug, Default, Deserialize, PartialEq)]
#[cfg_attr(any(test, feature = "serialize_structs"), derive(Serialize))]
pub struct ModifyReplicationSubnetGroupResponse {
    /// <p>The modified replication subnet group.</p>
    #[serde(rename = "ReplicationSubnetGroup")]
    #[serde(skip_serializing_if = "Option::is_none")]
    pub replication_subnet_group: Option<ReplicationSubnetGroup>,
}

/// <p><p/></p>
#[derive(Clone, Debug, Default, PartialEq, Serialize)]
#[cfg_attr(feature = "deserialize_structs", derive(Deserialize))]
pub struct ModifyReplicationTaskMessage {
    /// <p><p>Indicates when you want a change data capture (CDC) operation to start. Use either CdcStartPosition or CdcStartTime to specify when you want a CDC operation to start. Specifying both values results in an error.</p> <p> The value can be in date, checkpoint, or LSN/SCN format.</p> <p>Date Example: --cdc-start-position “2018-03-08T12:12:12”</p> <p>Checkpoint Example: --cdc-start-position &quot;checkpoint:V1#27#mysql-bin-changelog.157832:1975:-1:2002:677883278264080:mysql-bin-changelog.157832:1876#0#0#*#0#93&quot;</p> <p>LSN Example: --cdc-start-position “mysql-bin-changelog.000024:373”</p> <note> <p>When you use this task setting with a source PostgreSQL database, a logical replication slot should already be created and associated with the source endpoint. You can verify this by setting the <code>slotName</code> extra connection attribute to the name of this logical replication slot. For more information, see <a href="https://docs.aws.amazon.com/dms/latest/userguide/CHAP_Source.PostgreSQL.html#CHAP_Source.PostgreSQL.ConnectionAttrib">Extra Connection Attributes When Using PostgreSQL as a Source for AWS DMS</a>.</p> </note></p>
    #[serde(rename = "CdcStartPosition")]
    #[serde(skip_serializing_if = "Option::is_none")]
    pub cdc_start_position: Option<String>,
    /// <p>Indicates the start time for a change data capture (CDC) operation. Use either CdcStartTime or CdcStartPosition to specify when you want a CDC operation to start. Specifying both values results in an error.</p> <p>Timestamp Example: --cdc-start-time “2018-03-08T12:12:12”</p>
    #[serde(rename = "CdcStartTime")]
    #[serde(skip_serializing_if = "Option::is_none")]
    pub cdc_start_time: Option<f64>,
    /// <p>Indicates when you want a change data capture (CDC) operation to stop. The value can be either server time or commit time.</p> <p>Server time example: --cdc-stop-position “server_time:3018-02-09T12:12:12”</p> <p>Commit time example: --cdc-stop-position “commit_time: 3018-02-09T12:12:12 “</p>
    #[serde(rename = "CdcStopPosition")]
    #[serde(skip_serializing_if = "Option::is_none")]
    pub cdc_stop_position: Option<String>,
    /// <p>The migration type. Valid values: <code>full-load</code> | <code>cdc</code> | <code>full-load-and-cdc</code> </p>
    #[serde(rename = "MigrationType")]
    #[serde(skip_serializing_if = "Option::is_none")]
    pub migration_type: Option<String>,
    /// <p>The Amazon Resource Name (ARN) of the replication task.</p>
    #[serde(rename = "ReplicationTaskArn")]
    pub replication_task_arn: String,
    /// <p><p>The replication task identifier.</p> <p>Constraints:</p> <ul> <li> <p>Must contain 1-255 alphanumeric characters or hyphens.</p> </li> <li> <p>First character must be a letter.</p> </li> <li> <p>Cannot end with a hyphen or contain two consecutive hyphens.</p> </li> </ul></p>
    #[serde(rename = "ReplicationTaskIdentifier")]
    #[serde(skip_serializing_if = "Option::is_none")]
    pub replication_task_identifier: Option<String>,
    /// <p>JSON file that contains settings for the task, such as task metadata settings.</p>
    #[serde(rename = "ReplicationTaskSettings")]
    #[serde(skip_serializing_if = "Option::is_none")]
    pub replication_task_settings: Option<String>,
    /// <p>When using the AWS CLI or boto3, provide the path of the JSON file that contains the table mappings. Precede the path with <code>file://</code>. When working with the DMS API, provide the JSON as the parameter value, for example: <code>--table-mappings file://mappingfile.json</code> </p>
    #[serde(rename = "TableMappings")]
    #[serde(skip_serializing_if = "Option::is_none")]
    pub table_mappings: Option<String>,
    /// <p>Supplemental information that the task requires to migrate the data for certain source and target endpoints. For more information, see <a href="https://docs.aws.amazon.com/dms/latest/userguide/CHAP_Tasks.TaskData.html">Specifying Supplemental Data for Task Settings</a> in the <i>AWS Database Migration Service User Guide.</i> </p>
    #[serde(rename = "TaskData")]
    #[serde(skip_serializing_if = "Option::is_none")]
    pub task_data: Option<String>,
}

/// <p><p/></p>
#[derive(Clone, Debug, Default, Deserialize, PartialEq)]
#[cfg_attr(any(test, feature = "serialize_structs"), derive(Serialize))]
pub struct ModifyReplicationTaskResponse {
    /// <p>The replication task that was modified.</p>
    #[serde(rename = "ReplicationTask")]
    #[serde(skip_serializing_if = "Option::is_none")]
    pub replication_task: Option<ReplicationTask>,
}

/// <p>Provides information that defines a MongoDB endpoint.</p>
#[derive(Clone, Debug, Default, Deserialize, PartialEq, Serialize)]
pub struct MongoDbSettings {
    /// <p> The authentication mechanism you use to access the MongoDB source endpoint.</p> <p>For the default value, in MongoDB version 2.x, <code>"default"</code> is <code>"mongodb_cr"</code>. For MongoDB version 3.x or later, <code>"default"</code> is <code>"scram_sha_1"</code>. This setting isn't used when <code>AuthType</code> is set to <code>"no"</code>.</p>
    #[serde(rename = "AuthMechanism")]
    #[serde(skip_serializing_if = "Option::is_none")]
    pub auth_mechanism: Option<String>,
    /// <p> The MongoDB database name. This setting isn't used when <code>AuthType</code> is set to <code>"no"</code>. </p> <p>The default is <code>"admin"</code>.</p>
    #[serde(rename = "AuthSource")]
    #[serde(skip_serializing_if = "Option::is_none")]
    pub auth_source: Option<String>,
    /// <p> The authentication type you use to access the MongoDB source endpoint.</p> <p>When when set to <code>"no"</code>, user name and password parameters are not used and can be empty. </p>
    #[serde(rename = "AuthType")]
    #[serde(skip_serializing_if = "Option::is_none")]
    pub auth_type: Option<String>,
    /// <p> The database name on the MongoDB source endpoint. </p>
    #[serde(rename = "DatabaseName")]
    #[serde(skip_serializing_if = "Option::is_none")]
    pub database_name: Option<String>,
    /// <p> Indicates the number of documents to preview to determine the document organization. Use this setting when <code>NestingLevel</code> is set to <code>"one"</code>. </p> <p>Must be a positive value greater than <code>0</code>. Default value is <code>1000</code>.</p>
    #[serde(rename = "DocsToInvestigate")]
    #[serde(skip_serializing_if = "Option::is_none")]
    pub docs_to_investigate: Option<String>,
    /// <p> Specifies the document ID. Use this setting when <code>NestingLevel</code> is set to <code>"none"</code>. </p> <p>Default value is <code>"false"</code>. </p>
    #[serde(rename = "ExtractDocId")]
    #[serde(skip_serializing_if = "Option::is_none")]
    pub extract_doc_id: Option<String>,
    /// <p>The AWS KMS key identifier that is used to encrypt the content on the replication instance. If you don't specify a value for the <code>KmsKeyId</code> parameter, then AWS DMS uses your default encryption key. AWS KMS creates the default encryption key for your AWS account. Your AWS account has a different default encryption key for each AWS Region.</p>
    #[serde(rename = "KmsKeyId")]
    #[serde(skip_serializing_if = "Option::is_none")]
    pub kms_key_id: Option<String>,
    /// <p> Specifies either document or table mode. </p> <p>Default value is <code>"none"</code>. Specify <code>"none"</code> to use document mode. Specify <code>"one"</code> to use table mode.</p>
    #[serde(rename = "NestingLevel")]
    #[serde(skip_serializing_if = "Option::is_none")]
    pub nesting_level: Option<String>,
    /// <p> The password for the user account you use to access the MongoDB source endpoint. </p>
    #[serde(rename = "Password")]
    #[serde(skip_serializing_if = "Option::is_none")]
    pub password: Option<String>,
    /// <p> The port value for the MongoDB source endpoint. </p>
    #[serde(rename = "Port")]
    #[serde(skip_serializing_if = "Option::is_none")]
    pub port: Option<i64>,
    /// <p> The name of the server on the MongoDB source endpoint. </p>
    #[serde(rename = "ServerName")]
    #[serde(skip_serializing_if = "Option::is_none")]
    pub server_name: Option<String>,
    /// <p>The user name you use to access the MongoDB source endpoint. </p>
    #[serde(rename = "Username")]
    #[serde(skip_serializing_if = "Option::is_none")]
    pub username: Option<String>,
}

/// <p>Provides information that defines an Amazon Neptune endpoint.</p>
#[derive(Clone, Debug, Default, Deserialize, PartialEq, Serialize)]
pub struct NeptuneSettings {
    /// <p>The number of milliseconds for AWS DMS to wait to retry a bulk-load of migrated graph data to the Neptune target database before raising an error. The default is 250.</p>
    #[serde(rename = "ErrorRetryDuration")]
    #[serde(skip_serializing_if = "Option::is_none")]
    pub error_retry_duration: Option<i64>,
    /// <p>If you want AWS Identity and Access Management (IAM) authorization enabled for this endpoint, set this parameter to <code>true</code>. Then attach the appropriate IAM policy document to your service role specified by <code>ServiceAccessRoleArn</code>. The default is <code>false</code>.</p>
    #[serde(rename = "IamAuthEnabled")]
    #[serde(skip_serializing_if = "Option::is_none")]
    pub iam_auth_enabled: Option<bool>,
    /// <p>The maximum size in kilobytes of migrated graph data stored in a .csv file before AWS DMS bulk-loads the data to the Neptune target database. The default is 1,048,576 KB. If the bulk load is successful, AWS DMS clears the bucket, ready to store the next batch of migrated graph data.</p>
    #[serde(rename = "MaxFileSize")]
    #[serde(skip_serializing_if = "Option::is_none")]
    pub max_file_size: Option<i64>,
    /// <p>The number of times for AWS DMS to retry a bulk load of migrated graph data to the Neptune target database before raising an error. The default is 5.</p>
    #[serde(rename = "MaxRetryCount")]
    #[serde(skip_serializing_if = "Option::is_none")]
    pub max_retry_count: Option<i64>,
    /// <p>A folder path where you want AWS DMS to store migrated graph data in the S3 bucket specified by <code>S3BucketName</code> </p>
    #[serde(rename = "S3BucketFolder")]
    pub s3_bucket_folder: String,
    /// <p>The name of the Amazon S3 bucket where AWS DMS can temporarily store migrated graph data in .csv files before bulk-loading it to the Neptune target database. AWS DMS maps the SQL source data to graph data before storing it in these .csv files.</p>
    #[serde(rename = "S3BucketName")]
    pub s3_bucket_name: String,
    /// <p>The Amazon Resource Name (ARN) of the service role that you created for the Neptune target endpoint. For more information, see <a href="https://docs.aws.amazon.com/dms/latest/userguide/CHAP_Target.Neptune.html#CHAP_Target.Neptune.ServiceRole">Creating an IAM Service Role for Accessing Amazon Neptune as a Target</a> in the <i>AWS Database Migration Service User Guide. </i> </p>
    #[serde(rename = "ServiceAccessRoleArn")]
    #[serde(skip_serializing_if = "Option::is_none")]
    pub service_access_role_arn: Option<String>,
}

/// <p>In response to the <code>DescribeOrderableReplicationInstances</code> operation, this object describes an available replication instance. This description includes the replication instance's type, engine version, and allocated storage.</p>
#[derive(Clone, Debug, Default, Deserialize, PartialEq)]
#[cfg_attr(any(test, feature = "serialize_structs"), derive(Serialize))]
pub struct OrderableReplicationInstance {
    /// <p>List of Availability Zones for this replication instance.</p>
    #[serde(rename = "AvailabilityZones")]
    #[serde(skip_serializing_if = "Option::is_none")]
    pub availability_zones: Option<Vec<String>>,
    /// <p>The default amount of storage (in gigabytes) that is allocated for the replication instance.</p>
    #[serde(rename = "DefaultAllocatedStorage")]
    #[serde(skip_serializing_if = "Option::is_none")]
    pub default_allocated_storage: Option<i64>,
    /// <p>The version of the replication engine.</p>
    #[serde(rename = "EngineVersion")]
    #[serde(skip_serializing_if = "Option::is_none")]
    pub engine_version: Option<String>,
    /// <p>The amount of storage (in gigabytes) that is allocated for the replication instance.</p>
    #[serde(rename = "IncludedAllocatedStorage")]
    #[serde(skip_serializing_if = "Option::is_none")]
    pub included_allocated_storage: Option<i64>,
    /// <p>The minimum amount of storage (in gigabytes) that can be allocated for the replication instance.</p>
    #[serde(rename = "MaxAllocatedStorage")]
    #[serde(skip_serializing_if = "Option::is_none")]
    pub max_allocated_storage: Option<i64>,
    /// <p>The minimum amount of storage (in gigabytes) that can be allocated for the replication instance.</p>
    #[serde(rename = "MinAllocatedStorage")]
    #[serde(skip_serializing_if = "Option::is_none")]
    pub min_allocated_storage: Option<i64>,
    /// <p><p>The value returned when the specified <code>EngineVersion</code> of the replication instance is in Beta or test mode. This indicates some features might not work as expected.</p> <note> <p>AWS DMS supports the <code>ReleaseStatus</code> parameter in versions 3.1.4 and later.</p> </note></p>
    #[serde(rename = "ReleaseStatus")]
    #[serde(skip_serializing_if = "Option::is_none")]
    pub release_status: Option<String>,
    /// <p>The compute and memory capacity of the replication instance as defined for the specified replication instance class. For example to specify the instance class dms.c4.large, set this parameter to <code>"dms.c4.large"</code>.</p> <p>For more information on the settings and capacities for the available replication instance classes, see <a href="https://docs.aws.amazon.com/dms/latest/userguide/CHAP_ReplicationInstance.html#CHAP_ReplicationInstance.InDepth"> Selecting the right AWS DMS replication instance for your migration</a>. </p>
    #[serde(rename = "ReplicationInstanceClass")]
    #[serde(skip_serializing_if = "Option::is_none")]
    pub replication_instance_class: Option<String>,
    /// <p>The type of storage used by the replication instance.</p>
    #[serde(rename = "StorageType")]
    #[serde(skip_serializing_if = "Option::is_none")]
    pub storage_type: Option<String>,
}

/// <p>Describes a maintenance action pending for an AWS DMS resource, including when and how it will be applied. This data type is a response element to the <code>DescribePendingMaintenanceActions</code> operation.</p>
#[derive(Clone, Debug, Default, Deserialize, PartialEq)]
#[cfg_attr(any(test, feature = "serialize_structs"), derive(Serialize))]
pub struct PendingMaintenanceAction {
    /// <p>The type of pending maintenance action that is available for the resource.</p>
    #[serde(rename = "Action")]
    #[serde(skip_serializing_if = "Option::is_none")]
    pub action: Option<String>,
    /// <p>The date of the maintenance window when the action is to be applied. The maintenance action is applied to the resource during its first maintenance window after this date. If this date is specified, any <code>next-maintenance</code> opt-in requests are ignored.</p>
    #[serde(rename = "AutoAppliedAfterDate")]
    #[serde(skip_serializing_if = "Option::is_none")]
    pub auto_applied_after_date: Option<f64>,
    /// <p>The effective date when the pending maintenance action will be applied to the resource. This date takes into account opt-in requests received from the <code>ApplyPendingMaintenanceAction</code> API operation, and also the <code>AutoAppliedAfterDate</code> and <code>ForcedApplyDate</code> parameter values. This value is blank if an opt-in request has not been received and nothing has been specified for <code>AutoAppliedAfterDate</code> or <code>ForcedApplyDate</code>.</p>
    #[serde(rename = "CurrentApplyDate")]
    #[serde(skip_serializing_if = "Option::is_none")]
    pub current_apply_date: Option<f64>,
    /// <p>A description providing more detail about the maintenance action.</p>
    #[serde(rename = "Description")]
    #[serde(skip_serializing_if = "Option::is_none")]
    pub description: Option<String>,
    /// <p>The date when the maintenance action will be automatically applied. The maintenance action is applied to the resource on this date regardless of the maintenance window for the resource. If this date is specified, any <code>immediate</code> opt-in requests are ignored.</p>
    #[serde(rename = "ForcedApplyDate")]
    #[serde(skip_serializing_if = "Option::is_none")]
    pub forced_apply_date: Option<f64>,
    /// <p>The type of opt-in request that has been received for the resource.</p>
    #[serde(rename = "OptInStatus")]
    #[serde(skip_serializing_if = "Option::is_none")]
    pub opt_in_status: Option<String>,
}

#[derive(Clone, Debug, Default, PartialEq, Serialize)]
#[cfg_attr(feature = "deserialize_structs", derive(Deserialize))]
pub struct RebootReplicationInstanceMessage {
    /// <p>If this parameter is <code>true</code>, the reboot is conducted through a Multi-AZ failover. (If the instance isn't configured for Multi-AZ, then you can't specify <code>true</code>.)</p>
    #[serde(rename = "ForceFailover")]
    #[serde(skip_serializing_if = "Option::is_none")]
    pub force_failover: Option<bool>,
    /// <p>The Amazon Resource Name (ARN) of the replication instance.</p>
    #[serde(rename = "ReplicationInstanceArn")]
    pub replication_instance_arn: String,
}

#[derive(Clone, Debug, Default, Deserialize, PartialEq)]
#[cfg_attr(any(test, feature = "serialize_structs"), derive(Serialize))]
pub struct RebootReplicationInstanceResponse {
    /// <p>The replication instance that is being rebooted. </p>
    #[serde(rename = "ReplicationInstance")]
    #[serde(skip_serializing_if = "Option::is_none")]
    pub replication_instance: Option<ReplicationInstance>,
}

/// <p>Provides information that defines an Amazon Redshift endpoint.</p>
#[derive(Clone, Debug, Default, Deserialize, PartialEq, Serialize)]
pub struct RedshiftSettings {
    /// <p>A value that indicates to allow any date format, including invalid formats such as 00/00/00 00:00:00, to be loaded without generating an error. You can choose <code>true</code> or <code>false</code> (the default).</p> <p>This parameter applies only to TIMESTAMP and DATE columns. Always use ACCEPTANYDATE with the DATEFORMAT parameter. If the date format for the data doesn't match the DATEFORMAT specification, Amazon Redshift inserts a NULL value into that field. </p>
    #[serde(rename = "AcceptAnyDate")]
    #[serde(skip_serializing_if = "Option::is_none")]
    pub accept_any_date: Option<bool>,
    /// <p>Code to run after connecting. This parameter should contain the code itself, not the name of a file containing the code.</p>
    #[serde(rename = "AfterConnectScript")]
    #[serde(skip_serializing_if = "Option::is_none")]
    pub after_connect_script: Option<String>,
    /// <p>The location where the comma-separated value (.csv) files are stored before being uploaded to the S3 bucket. </p>
    #[serde(rename = "BucketFolder")]
    #[serde(skip_serializing_if = "Option::is_none")]
    pub bucket_folder: Option<String>,
    /// <p>The name of the S3 bucket you want to use</p>
    #[serde(rename = "BucketName")]
    #[serde(skip_serializing_if = "Option::is_none")]
    pub bucket_name: Option<String>,
    /// <p>A value that sets the amount of time to wait (in milliseconds) before timing out, beginning from when you initially establish a connection.</p>
    #[serde(rename = "ConnectionTimeout")]
    #[serde(skip_serializing_if = "Option::is_none")]
    pub connection_timeout: Option<i64>,
    /// <p>The name of the Amazon Redshift data warehouse (service) that you are working with.</p>
    #[serde(rename = "DatabaseName")]
    #[serde(skip_serializing_if = "Option::is_none")]
    pub database_name: Option<String>,
    /// <p>The date format that you are using. Valid values are <code>auto</code> (case-sensitive), your date format string enclosed in quotes, or NULL. If this parameter is left unset (NULL), it defaults to a format of 'YYYY-MM-DD'. Using <code>auto</code> recognizes most strings, even some that aren't supported when you use a date format string. </p> <p>If your date and time values use formats different from each other, set this to <code>auto</code>. </p>
    #[serde(rename = "DateFormat")]
    #[serde(skip_serializing_if = "Option::is_none")]
    pub date_format: Option<String>,
    /// <p>A value that specifies whether AWS DMS should migrate empty CHAR and VARCHAR fields as NULL. A value of <code>true</code> sets empty CHAR and VARCHAR fields to null. The default is <code>false</code>.</p>
    #[serde(rename = "EmptyAsNull")]
    #[serde(skip_serializing_if = "Option::is_none")]
    pub empty_as_null: Option<bool>,
    /// <p>The type of server-side encryption that you want to use for your data. This encryption type is part of the endpoint settings or the extra connections attributes for Amazon S3. You can choose either <code>SSE_S3</code> (the default) or <code>SSE_KMS</code>. To use <code>SSE_S3</code>, create an AWS Identity and Access Management (IAM) role with a policy that allows <code>"arn:aws:s3:::*"</code> to use the following actions: <code>"s3:PutObject", "s3:ListBucket"</code> </p>
    #[serde(rename = "EncryptionMode")]
    #[serde(skip_serializing_if = "Option::is_none")]
    pub encryption_mode: Option<String>,
    /// <p>The number of threads used to upload a single file. This parameter accepts a value from 1 through 64. It defaults to 10.</p>
    #[serde(rename = "FileTransferUploadStreams")]
    #[serde(skip_serializing_if = "Option::is_none")]
    pub file_transfer_upload_streams: Option<i64>,
    /// <p>The amount of time to wait (in milliseconds) before timing out, beginning from when you begin loading.</p>
    #[serde(rename = "LoadTimeout")]
    #[serde(skip_serializing_if = "Option::is_none")]
    pub load_timeout: Option<i64>,
    /// <p>The maximum size (in KB) of any .csv file used to transfer data to Amazon Redshift. This accepts a value from 1 through 1,048,576. It defaults to 32,768 KB (32 MB).</p>
    #[serde(rename = "MaxFileSize")]
    #[serde(skip_serializing_if = "Option::is_none")]
    pub max_file_size: Option<i64>,
    /// <p>The password for the user named in the <code>username</code> property.</p>
    #[serde(rename = "Password")]
    #[serde(skip_serializing_if = "Option::is_none")]
    pub password: Option<String>,
    /// <p>The port number for Amazon Redshift. The default value is 5439.</p>
    #[serde(rename = "Port")]
    #[serde(skip_serializing_if = "Option::is_none")]
    pub port: Option<i64>,
    /// <p>A value that specifies to remove surrounding quotation marks from strings in the incoming data. All characters within the quotation marks, including delimiters, are retained. Choose <code>true</code> to remove quotation marks. The default is <code>false</code>.</p>
    #[serde(rename = "RemoveQuotes")]
    #[serde(skip_serializing_if = "Option::is_none")]
    pub remove_quotes: Option<bool>,
    /// <p>A value that specifies to replaces the invalid characters specified in <code>ReplaceInvalidChars</code>, substituting the specified characters instead. The default is <code>"?"</code>.</p>
    #[serde(rename = "ReplaceChars")]
    #[serde(skip_serializing_if = "Option::is_none")]
    pub replace_chars: Option<String>,
    /// <p>A list of characters that you want to replace. Use with <code>ReplaceChars</code>.</p>
    #[serde(rename = "ReplaceInvalidChars")]
    #[serde(skip_serializing_if = "Option::is_none")]
    pub replace_invalid_chars: Option<String>,
    /// <p>The name of the Amazon Redshift cluster you are using.</p>
    #[serde(rename = "ServerName")]
    #[serde(skip_serializing_if = "Option::is_none")]
    pub server_name: Option<String>,
    /// <p>The AWS KMS key ID. If you are using <code>SSE_KMS</code> for the <code>EncryptionMode</code>, provide this key ID. The key that you use needs an attached policy that enables IAM user permissions and allows use of the key.</p>
    #[serde(rename = "ServerSideEncryptionKmsKeyId")]
    #[serde(skip_serializing_if = "Option::is_none")]
    pub server_side_encryption_kms_key_id: Option<String>,
    /// <p>The Amazon Resource Name (ARN) of the IAM role that has access to the Amazon Redshift service.</p>
    #[serde(rename = "ServiceAccessRoleArn")]
    #[serde(skip_serializing_if = "Option::is_none")]
    pub service_access_role_arn: Option<String>,
    /// <p>The time format that you want to use. Valid values are <code>auto</code> (case-sensitive), <code>'timeformat_string'</code>, <code>'epochsecs'</code>, or <code>'epochmillisecs'</code>. It defaults to 10. Using <code>auto</code> recognizes most strings, even some that aren't supported when you use a time format string. </p> <p>If your date and time values use formats different from each other, set this parameter to <code>auto</code>. </p>
    #[serde(rename = "TimeFormat")]
    #[serde(skip_serializing_if = "Option::is_none")]
    pub time_format: Option<String>,
    /// <p>A value that specifies to remove the trailing white space characters from a VARCHAR string. This parameter applies only to columns with a VARCHAR data type. Choose <code>true</code> to remove unneeded white space. The default is <code>false</code>.</p>
    #[serde(rename = "TrimBlanks")]
    #[serde(skip_serializing_if = "Option::is_none")]
    pub trim_blanks: Option<bool>,
    /// <p>A value that specifies to truncate data in columns to the appropriate number of characters, so that the data fits in the column. This parameter applies only to columns with a VARCHAR or CHAR data type, and rows with a size of 4 MB or less. Choose <code>true</code> to truncate data. The default is <code>false</code>.</p>
    #[serde(rename = "TruncateColumns")]
    #[serde(skip_serializing_if = "Option::is_none")]
    pub truncate_columns: Option<bool>,
    /// <p>An Amazon Redshift user name for a registered user.</p>
    #[serde(rename = "Username")]
    #[serde(skip_serializing_if = "Option::is_none")]
    pub username: Option<String>,
    /// <p>The size of the write buffer to use in rows. Valid values range from 1 through 2,048. The default is 1,024. Use this setting to tune performance. </p>
    #[serde(rename = "WriteBufferSize")]
    #[serde(skip_serializing_if = "Option::is_none")]
    pub write_buffer_size: Option<i64>,
}

/// <p><p/></p>
#[derive(Clone, Debug, Default, PartialEq, Serialize)]
#[cfg_attr(feature = "deserialize_structs", derive(Deserialize))]
pub struct RefreshSchemasMessage {
    /// <p>The Amazon Resource Name (ARN) string that uniquely identifies the endpoint.</p>
    #[serde(rename = "EndpointArn")]
    pub endpoint_arn: String,
    /// <p>The Amazon Resource Name (ARN) of the replication instance.</p>
    #[serde(rename = "ReplicationInstanceArn")]
    pub replication_instance_arn: String,
}

/// <p><p/></p>
#[derive(Clone, Debug, Default, Deserialize, PartialEq)]
#[cfg_attr(any(test, feature = "serialize_structs"), derive(Serialize))]
pub struct RefreshSchemasResponse {
    /// <p>The status of the refreshed schema.</p>
    #[serde(rename = "RefreshSchemasStatus")]
    #[serde(skip_serializing_if = "Option::is_none")]
    pub refresh_schemas_status: Option<RefreshSchemasStatus>,
}

/// <p>Provides information that describes status of a schema at an endpoint specified by the <code>DescribeRefreshSchemaStatus</code> operation.</p>
#[derive(Clone, Debug, Default, Deserialize, PartialEq)]
#[cfg_attr(any(test, feature = "serialize_structs"), derive(Serialize))]
pub struct RefreshSchemasStatus {
    /// <p>The Amazon Resource Name (ARN) string that uniquely identifies the endpoint.</p>
    #[serde(rename = "EndpointArn")]
    #[serde(skip_serializing_if = "Option::is_none")]
    pub endpoint_arn: Option<String>,
    /// <p>The last failure message for the schema.</p>
    #[serde(rename = "LastFailureMessage")]
    #[serde(skip_serializing_if = "Option::is_none")]
    pub last_failure_message: Option<String>,
    /// <p>The date the schema was last refreshed.</p>
    #[serde(rename = "LastRefreshDate")]
    #[serde(skip_serializing_if = "Option::is_none")]
    pub last_refresh_date: Option<f64>,
    /// <p>The Amazon Resource Name (ARN) of the replication instance.</p>
    #[serde(rename = "ReplicationInstanceArn")]
    #[serde(skip_serializing_if = "Option::is_none")]
    pub replication_instance_arn: Option<String>,
    /// <p>The status of the schema.</p>
    #[serde(rename = "Status")]
    #[serde(skip_serializing_if = "Option::is_none")]
    pub status: Option<String>,
}

#[derive(Clone, Debug, Default, PartialEq, Serialize)]
#[cfg_attr(feature = "deserialize_structs", derive(Deserialize))]
pub struct ReloadTablesMessage {
    /// <p>Options for reload. Specify <code>data-reload</code> to reload the data and re-validate it if validation is enabled. Specify <code>validate-only</code> to re-validate the table. This option applies only when validation is enabled for the task. </p> <p>Valid values: data-reload, validate-only</p> <p>Default value is data-reload.</p>
    #[serde(rename = "ReloadOption")]
    #[serde(skip_serializing_if = "Option::is_none")]
    pub reload_option: Option<String>,
    /// <p>The Amazon Resource Name (ARN) of the replication task. </p>
    #[serde(rename = "ReplicationTaskArn")]
    pub replication_task_arn: String,
    /// <p>The name and schema of the table to be reloaded. </p>
    #[serde(rename = "TablesToReload")]
    pub tables_to_reload: Vec<TableToReload>,
}

#[derive(Clone, Debug, Default, Deserialize, PartialEq)]
#[cfg_attr(any(test, feature = "serialize_structs"), derive(Serialize))]
pub struct ReloadTablesResponse {
    /// <p>The Amazon Resource Name (ARN) of the replication task. </p>
    #[serde(rename = "ReplicationTaskArn")]
    #[serde(skip_serializing_if = "Option::is_none")]
    pub replication_task_arn: Option<String>,
}

/// <p>Removes one or more tags from an AWS DMS resource.</p>
#[derive(Clone, Debug, Default, PartialEq, Serialize)]
#[cfg_attr(feature = "deserialize_structs", derive(Deserialize))]
pub struct RemoveTagsFromResourceMessage {
    /// <p>An AWS DMS resource from which you want to remove tag(s). The value for this parameter is an Amazon Resource Name (ARN).</p>
    #[serde(rename = "ResourceArn")]
    pub resource_arn: String,
    /// <p>The tag key (name) of the tag to be removed.</p>
    #[serde(rename = "TagKeys")]
    pub tag_keys: Vec<String>,
}

/// <p><p/></p>
#[derive(Clone, Debug, Default, Deserialize, PartialEq)]
#[cfg_attr(any(test, feature = "serialize_structs"), derive(Serialize))]
pub struct RemoveTagsFromResourceResponse {}

/// <p>Provides information that defines a replication instance.</p>
#[derive(Clone, Debug, Default, Deserialize, PartialEq)]
#[cfg_attr(any(test, feature = "serialize_structs"), derive(Serialize))]
pub struct ReplicationInstance {
    /// <p>The amount of storage (in gigabytes) that is allocated for the replication instance.</p>
    #[serde(rename = "AllocatedStorage")]
    #[serde(skip_serializing_if = "Option::is_none")]
    pub allocated_storage: Option<i64>,
    /// <p>Boolean value indicating if minor version upgrades will be automatically applied to the instance.</p>
    #[serde(rename = "AutoMinorVersionUpgrade")]
    #[serde(skip_serializing_if = "Option::is_none")]
    pub auto_minor_version_upgrade: Option<bool>,
    /// <p>The Availability Zone for the instance.</p>
    #[serde(rename = "AvailabilityZone")]
    #[serde(skip_serializing_if = "Option::is_none")]
    pub availability_zone: Option<String>,
    /// <p>The DNS name servers supported for the replication instance to access your on-premise source or target database.</p>
    #[serde(rename = "DnsNameServers")]
    #[serde(skip_serializing_if = "Option::is_none")]
    pub dns_name_servers: Option<String>,
    /// <p>The engine version number of the replication instance.</p>
    #[serde(rename = "EngineVersion")]
    #[serde(skip_serializing_if = "Option::is_none")]
    pub engine_version: Option<String>,
    /// <p> The expiration date of the free replication instance that is part of the Free DMS program. </p>
    #[serde(rename = "FreeUntil")]
    #[serde(skip_serializing_if = "Option::is_none")]
    pub free_until: Option<f64>,
    /// <p>The time the replication instance was created.</p>
    #[serde(rename = "InstanceCreateTime")]
    #[serde(skip_serializing_if = "Option::is_none")]
    pub instance_create_time: Option<f64>,
    /// <p>An AWS KMS key identifier that is used to encrypt the data on the replication instance.</p> <p>If you don't specify a value for the <code>KmsKeyId</code> parameter, then AWS DMS uses your default encryption key.</p> <p>AWS KMS creates the default encryption key for your AWS account. Your AWS account has a different default encryption key for each AWS Region.</p>
    #[serde(rename = "KmsKeyId")]
    #[serde(skip_serializing_if = "Option::is_none")]
    pub kms_key_id: Option<String>,
    /// <p> Specifies whether the replication instance is a Multi-AZ deployment. You can't set the <code>AvailabilityZone</code> parameter if the Multi-AZ parameter is set to <code>true</code>. </p>
    #[serde(rename = "MultiAZ")]
    #[serde(skip_serializing_if = "Option::is_none")]
    pub multi_az: Option<bool>,
    /// <p>The pending modification values.</p>
    #[serde(rename = "PendingModifiedValues")]
    #[serde(skip_serializing_if = "Option::is_none")]
    pub pending_modified_values: Option<ReplicationPendingModifiedValues>,
    /// <p>The maintenance window times for the replication instance.</p>
    #[serde(rename = "PreferredMaintenanceWindow")]
    #[serde(skip_serializing_if = "Option::is_none")]
    pub preferred_maintenance_window: Option<String>,
    /// <p> Specifies the accessibility options for the replication instance. A value of <code>true</code> represents an instance with a public IP address. A value of <code>false</code> represents an instance with a private IP address. The default value is <code>true</code>. </p>
    #[serde(rename = "PubliclyAccessible")]
    #[serde(skip_serializing_if = "Option::is_none")]
    pub publicly_accessible: Option<bool>,
    /// <p>The Amazon Resource Name (ARN) of the replication instance.</p>
    #[serde(rename = "ReplicationInstanceArn")]
    #[serde(skip_serializing_if = "Option::is_none")]
    pub replication_instance_arn: Option<String>,
    /// <p>The compute and memory capacity of the replication instance as defined for the specified replication instance class.</p> <p>For more information on the settings and capacities for the available replication instance classes, see <a href="https://docs.aws.amazon.com/dms/latest/userguide/CHAP_ReplicationInstance.html#CHAP_ReplicationInstance.InDepth"> Selecting the right AWS DMS replication instance for your migration</a>. </p>
    #[serde(rename = "ReplicationInstanceClass")]
    #[serde(skip_serializing_if = "Option::is_none")]
    pub replication_instance_class: Option<String>,
    /// <p>The replication instance identifier. This parameter is stored as a lowercase string.</p> <p>Constraints:</p> <ul> <li> <p>Must contain 1-63 alphanumeric characters or hyphens.</p> </li> <li> <p>First character must be a letter.</p> </li> <li> <p>Cannot end with a hyphen or contain two consecutive hyphens.</p> </li> </ul> <p>Example: <code>myrepinstance</code> </p>
    #[serde(rename = "ReplicationInstanceIdentifier")]
    #[serde(skip_serializing_if = "Option::is_none")]
    pub replication_instance_identifier: Option<String>,
    /// <p>One or more private IP addresses for the replication instance.</p>
    #[serde(rename = "ReplicationInstancePrivateIpAddresses")]
    #[serde(skip_serializing_if = "Option::is_none")]
    pub replication_instance_private_ip_addresses: Option<Vec<String>>,
    /// <p>One or more public IP addresses for the replication instance.</p>
    #[serde(rename = "ReplicationInstancePublicIpAddresses")]
    #[serde(skip_serializing_if = "Option::is_none")]
    pub replication_instance_public_ip_addresses: Option<Vec<String>>,
    /// <p><p>The status of the replication instance. The possible return values include:</p> <ul> <li> <p> <code>&quot;available&quot;</code> </p> </li> <li> <p> <code>&quot;creating&quot;</code> </p> </li> <li> <p> <code>&quot;deleted&quot;</code> </p> </li> <li> <p> <code>&quot;deleting&quot;</code> </p> </li> <li> <p> <code>&quot;failed&quot;</code> </p> </li> <li> <p> <code>&quot;modifying&quot;</code> </p> </li> <li> <p> <code>&quot;upgrading&quot;</code> </p> </li> <li> <p> <code>&quot;rebooting&quot;</code> </p> </li> <li> <p> <code>&quot;resetting-master-credentials&quot;</code> </p> </li> <li> <p> <code>&quot;storage-full&quot;</code> </p> </li> <li> <p> <code>&quot;incompatible-credentials&quot;</code> </p> </li> <li> <p> <code>&quot;incompatible-network&quot;</code> </p> </li> <li> <p> <code>&quot;maintenance&quot;</code> </p> </li> </ul></p>
    #[serde(rename = "ReplicationInstanceStatus")]
    #[serde(skip_serializing_if = "Option::is_none")]
    pub replication_instance_status: Option<String>,
    /// <p>The subnet group for the replication instance.</p>
    #[serde(rename = "ReplicationSubnetGroup")]
    #[serde(skip_serializing_if = "Option::is_none")]
    pub replication_subnet_group: Option<ReplicationSubnetGroup>,
    /// <p>The Availability Zone of the standby replication instance in a Multi-AZ deployment.</p>
    #[serde(rename = "SecondaryAvailabilityZone")]
    #[serde(skip_serializing_if = "Option::is_none")]
    pub secondary_availability_zone: Option<String>,
    /// <p>The VPC security group for the instance.</p>
    #[serde(rename = "VpcSecurityGroups")]
    #[serde(skip_serializing_if = "Option::is_none")]
    pub vpc_security_groups: Option<Vec<VpcSecurityGroupMembership>>,
}

/// <p>Contains metadata for a replication instance task log.</p>
#[derive(Clone, Debug, Default, Deserialize, PartialEq)]
#[cfg_attr(any(test, feature = "serialize_structs"), derive(Serialize))]
pub struct ReplicationInstanceTaskLog {
    /// <p>The size, in bytes, of the replication task log.</p>
    #[serde(rename = "ReplicationInstanceTaskLogSize")]
    #[serde(skip_serializing_if = "Option::is_none")]
    pub replication_instance_task_log_size: Option<i64>,
    /// <p>The Amazon Resource Name (ARN) of the replication task.</p>
    #[serde(rename = "ReplicationTaskArn")]
    #[serde(skip_serializing_if = "Option::is_none")]
    pub replication_task_arn: Option<String>,
    /// <p>The name of the replication task.</p>
    #[serde(rename = "ReplicationTaskName")]
    #[serde(skip_serializing_if = "Option::is_none")]
    pub replication_task_name: Option<String>,
}

/// <p>Provides information about the values of pending modifications to a replication instance. This data type is an object of the <code>ReplicationInstance</code> user-defined data type. </p>
#[derive(Clone, Debug, Default, Deserialize, PartialEq)]
#[cfg_attr(any(test, feature = "serialize_structs"), derive(Serialize))]
pub struct ReplicationPendingModifiedValues {
    /// <p>The amount of storage (in gigabytes) that is allocated for the replication instance.</p>
    #[serde(rename = "AllocatedStorage")]
    #[serde(skip_serializing_if = "Option::is_none")]
    pub allocated_storage: Option<i64>,
    /// <p>The engine version number of the replication instance.</p>
    #[serde(rename = "EngineVersion")]
    #[serde(skip_serializing_if = "Option::is_none")]
    pub engine_version: Option<String>,
    /// <p> Specifies whether the replication instance is a Multi-AZ deployment. You can't set the <code>AvailabilityZone</code> parameter if the Multi-AZ parameter is set to <code>true</code>. </p>
    #[serde(rename = "MultiAZ")]
    #[serde(skip_serializing_if = "Option::is_none")]
    pub multi_az: Option<bool>,
    /// <p>The compute and memory capacity of the replication instance as defined for the specified replication instance class.</p> <p>For more information on the settings and capacities for the available replication instance classes, see <a href="https://docs.aws.amazon.com/dms/latest/userguide/CHAP_ReplicationInstance.html#CHAP_ReplicationInstance.InDepth"> Selecting the right AWS DMS replication instance for your migration</a>. </p>
    #[serde(rename = "ReplicationInstanceClass")]
    #[serde(skip_serializing_if = "Option::is_none")]
    pub replication_instance_class: Option<String>,
}

/// <p>Describes a subnet group in response to a request by the <code>DescribeReplicationSubnetGroup</code> operation.</p>
#[derive(Clone, Debug, Default, Deserialize, PartialEq)]
#[cfg_attr(any(test, feature = "serialize_structs"), derive(Serialize))]
pub struct ReplicationSubnetGroup {
    /// <p>A description for the replication subnet group.</p>
    #[serde(rename = "ReplicationSubnetGroupDescription")]
    #[serde(skip_serializing_if = "Option::is_none")]
    pub replication_subnet_group_description: Option<String>,
    /// <p>The identifier of the replication instance subnet group.</p>
    #[serde(rename = "ReplicationSubnetGroupIdentifier")]
    #[serde(skip_serializing_if = "Option::is_none")]
    pub replication_subnet_group_identifier: Option<String>,
    /// <p>The status of the subnet group.</p>
    #[serde(rename = "SubnetGroupStatus")]
    #[serde(skip_serializing_if = "Option::is_none")]
    pub subnet_group_status: Option<String>,
    /// <p>The subnets that are in the subnet group.</p>
    #[serde(rename = "Subnets")]
    #[serde(skip_serializing_if = "Option::is_none")]
    pub subnets: Option<Vec<Subnet>>,
    /// <p>The ID of the VPC.</p>
    #[serde(rename = "VpcId")]
    #[serde(skip_serializing_if = "Option::is_none")]
    pub vpc_id: Option<String>,
}

/// <p>Provides information that describes a replication task created by the <code>CreateReplicationTask</code> operation.</p>
#[derive(Clone, Debug, Default, Deserialize, PartialEq)]
#[cfg_attr(any(test, feature = "serialize_structs"), derive(Serialize))]
pub struct ReplicationTask {
    /// <p>Indicates when you want a change data capture (CDC) operation to start. Use either <code>CdcStartPosition</code> or <code>CdcStartTime</code> to specify when you want the CDC operation to start. Specifying both values results in an error.</p> <p>The value can be in date, checkpoint, or LSN/SCN format.</p> <p>Date Example: --cdc-start-position “2018-03-08T12:12:12”</p> <p>Checkpoint Example: --cdc-start-position "checkpoint:V1#27#mysql-bin-changelog.157832:1975:-1:2002:677883278264080:mysql-bin-changelog.157832:1876#0#0#*#0#93"</p> <p>LSN Example: --cdc-start-position “mysql-bin-changelog.000024:373”</p>
    #[serde(rename = "CdcStartPosition")]
    #[serde(skip_serializing_if = "Option::is_none")]
    pub cdc_start_position: Option<String>,
    /// <p>Indicates when you want a change data capture (CDC) operation to stop. The value can be either server time or commit time.</p> <p>Server time example: --cdc-stop-position “server_time:3018-02-09T12:12:12”</p> <p>Commit time example: --cdc-stop-position “commit_time: 3018-02-09T12:12:12 “</p>
    #[serde(rename = "CdcStopPosition")]
    #[serde(skip_serializing_if = "Option::is_none")]
    pub cdc_stop_position: Option<String>,
    /// <p>The last error (failure) message generated for the replication instance.</p>
    #[serde(rename = "LastFailureMessage")]
    #[serde(skip_serializing_if = "Option::is_none")]
    pub last_failure_message: Option<String>,
    /// <p>The type of migration.</p>
    #[serde(rename = "MigrationType")]
    #[serde(skip_serializing_if = "Option::is_none")]
    pub migration_type: Option<String>,
    /// <p>Indicates the last checkpoint that occurred during a change data capture (CDC) operation. You can provide this value to the <code>CdcStartPosition</code> parameter to start a CDC operation that begins at that checkpoint.</p>
    #[serde(rename = "RecoveryCheckpoint")]
    #[serde(skip_serializing_if = "Option::is_none")]
    pub recovery_checkpoint: Option<String>,
    /// <p>The Amazon Resource Name (ARN) of the replication instance.</p>
    #[serde(rename = "ReplicationInstanceArn")]
    #[serde(skip_serializing_if = "Option::is_none")]
    pub replication_instance_arn: Option<String>,
    /// <p>The Amazon Resource Name (ARN) of the replication task.</p>
    #[serde(rename = "ReplicationTaskArn")]
    #[serde(skip_serializing_if = "Option::is_none")]
    pub replication_task_arn: Option<String>,
    /// <p>The date the replication task was created.</p>
    #[serde(rename = "ReplicationTaskCreationDate")]
    #[serde(skip_serializing_if = "Option::is_none")]
    pub replication_task_creation_date: Option<f64>,
    /// <p><p>The user-assigned replication task identifier or name.</p> <p>Constraints:</p> <ul> <li> <p>Must contain 1-255 alphanumeric characters or hyphens.</p> </li> <li> <p>First character must be a letter.</p> </li> <li> <p>Cannot end with a hyphen or contain two consecutive hyphens.</p> </li> </ul></p>
    #[serde(rename = "ReplicationTaskIdentifier")]
    #[serde(skip_serializing_if = "Option::is_none")]
    pub replication_task_identifier: Option<String>,
    /// <p>The settings for the replication task.</p>
    #[serde(rename = "ReplicationTaskSettings")]
    #[serde(skip_serializing_if = "Option::is_none")]
    pub replication_task_settings: Option<String>,
    /// <p>The date the replication task is scheduled to start.</p>
    #[serde(rename = "ReplicationTaskStartDate")]
    #[serde(skip_serializing_if = "Option::is_none")]
    pub replication_task_start_date: Option<f64>,
    /// <p>The statistics for the task, including elapsed time, tables loaded, and table errors.</p>
    #[serde(rename = "ReplicationTaskStats")]
    #[serde(skip_serializing_if = "Option::is_none")]
    pub replication_task_stats: Option<ReplicationTaskStats>,
    /// <p>The Amazon Resource Name (ARN) string that uniquely identifies the endpoint.</p>
    #[serde(rename = "SourceEndpointArn")]
    #[serde(skip_serializing_if = "Option::is_none")]
    pub source_endpoint_arn: Option<String>,
    /// <p>The status of the replication task.</p>
    #[serde(rename = "Status")]
    #[serde(skip_serializing_if = "Option::is_none")]
    pub status: Option<String>,
    /// <p><p>The reason the replication task was stopped. This response parameter can return one of the following values:</p> <ul> <li> <p> <code>&quot;STOP<em>REASON</em>FULL<em>LOAD</em>COMPLETED&quot;</code> – Full-load migration completed.</p> </li> <li> <p> <code>&quot;STOP<em>REASON</em>CACHED<em>CHANGES</em>APPLIED&quot;</code> – Change data capture (CDC) load completed.</p> </li> <li> <p> <code>&quot;STOP<em>REASON</em>CACHED<em>CHANGES</em>NOT<em>APPLIED&quot;</code> – In a full-load and CDC migration, the full-load stopped as specified before starting the CDC migration.</p> </li> <li> <p> <code>&quot;STOP</em>REASON<em>SERVER</em>TIME&quot;</code> – The migration stopped at the specified server time.</p> </li> </ul></p>
    #[serde(rename = "StopReason")]
    #[serde(skip_serializing_if = "Option::is_none")]
    pub stop_reason: Option<String>,
    /// <p>Table mappings specified in the task.</p>
    #[serde(rename = "TableMappings")]
    #[serde(skip_serializing_if = "Option::is_none")]
    pub table_mappings: Option<String>,
    /// <p>The Amazon Resource Name (ARN) string that uniquely identifies the endpoint.</p>
    #[serde(rename = "TargetEndpointArn")]
    #[serde(skip_serializing_if = "Option::is_none")]
    pub target_endpoint_arn: Option<String>,
    /// <p>Supplemental information that the task requires to migrate the data for certain source and target endpoints. For more information, see <a href="https://docs.aws.amazon.com/dms/latest/userguide/CHAP_Tasks.TaskData.html">Specifying Supplemental Data for Task Settings</a> in the <i>AWS Database Migration Service User Guide.</i> </p>
    #[serde(rename = "TaskData")]
    #[serde(skip_serializing_if = "Option::is_none")]
    pub task_data: Option<String>,
}

/// <p> The task assessment report in JSON format. </p>
#[derive(Clone, Debug, Default, Deserialize, PartialEq)]
#[cfg_attr(any(test, feature = "serialize_structs"), derive(Serialize))]
pub struct ReplicationTaskAssessmentResult {
    /// <p> The task assessment results in JSON format. </p>
    #[serde(rename = "AssessmentResults")]
    #[serde(skip_serializing_if = "Option::is_none")]
    pub assessment_results: Option<String>,
    /// <p> The file containing the results of the task assessment. </p>
    #[serde(rename = "AssessmentResultsFile")]
    #[serde(skip_serializing_if = "Option::is_none")]
    pub assessment_results_file: Option<String>,
    /// <p> The status of the task assessment. </p>
    #[serde(rename = "AssessmentStatus")]
    #[serde(skip_serializing_if = "Option::is_none")]
    pub assessment_status: Option<String>,
    /// <p>The Amazon Resource Name (ARN) of the replication task. </p>
    #[serde(rename = "ReplicationTaskArn")]
    #[serde(skip_serializing_if = "Option::is_none")]
    pub replication_task_arn: Option<String>,
    /// <p> The replication task identifier of the task on which the task assessment was run. </p>
    #[serde(rename = "ReplicationTaskIdentifier")]
    #[serde(skip_serializing_if = "Option::is_none")]
    pub replication_task_identifier: Option<String>,
    /// <p>The date the task assessment was completed. </p>
    #[serde(rename = "ReplicationTaskLastAssessmentDate")]
    #[serde(skip_serializing_if = "Option::is_none")]
    pub replication_task_last_assessment_date: Option<f64>,
    /// <p> The URL of the S3 object containing the task assessment results. </p>
    #[serde(rename = "S3ObjectUrl")]
    #[serde(skip_serializing_if = "Option::is_none")]
    pub s3_object_url: Option<String>,
}

/// <p>In response to a request by the <code>DescribeReplicationTasks</code> operation, this object provides a collection of statistics about a replication task.</p>
#[derive(Clone, Debug, Default, Deserialize, PartialEq)]
#[cfg_attr(any(test, feature = "serialize_structs"), derive(Serialize))]
pub struct ReplicationTaskStats {
    /// <p>The elapsed time of the task, in milliseconds.</p>
    #[serde(rename = "ElapsedTimeMillis")]
    #[serde(skip_serializing_if = "Option::is_none")]
    pub elapsed_time_millis: Option<i64>,
    /// <p>The date the replication task was started either with a fresh start or a target reload.</p>
    #[serde(rename = "FreshStartDate")]
    #[serde(skip_serializing_if = "Option::is_none")]
    pub fresh_start_date: Option<f64>,
    /// <p>The date the replication task full load was completed.</p>
    #[serde(rename = "FullLoadFinishDate")]
    #[serde(skip_serializing_if = "Option::is_none")]
    pub full_load_finish_date: Option<f64>,
    /// <p>The percent complete for the full load migration task.</p>
    #[serde(rename = "FullLoadProgressPercent")]
    #[serde(skip_serializing_if = "Option::is_none")]
    pub full_load_progress_percent: Option<i64>,
    /// <p>The date the replication task full load was started.</p>
    #[serde(rename = "FullLoadStartDate")]
    #[serde(skip_serializing_if = "Option::is_none")]
    pub full_load_start_date: Option<f64>,
    /// <p>The date the replication task was started either with a fresh start or a resume. For more information, see <a href="https://docs.aws.amazon.com/dms/latest/APIReference/API_StartReplicationTask.html#DMS-StartReplicationTask-request-StartReplicationTaskType">StartReplicationTaskType</a>.</p>
    #[serde(rename = "StartDate")]
    #[serde(skip_serializing_if = "Option::is_none")]
    pub start_date: Option<f64>,
    /// <p>The date the replication task was stopped.</p>
    #[serde(rename = "StopDate")]
    #[serde(skip_serializing_if = "Option::is_none")]
    pub stop_date: Option<f64>,
    /// <p>The number of errors that have occurred during this task.</p>
    #[serde(rename = "TablesErrored")]
    #[serde(skip_serializing_if = "Option::is_none")]
    pub tables_errored: Option<i64>,
    /// <p>The number of tables loaded for this task.</p>
    #[serde(rename = "TablesLoaded")]
    #[serde(skip_serializing_if = "Option::is_none")]
    pub tables_loaded: Option<i64>,
    /// <p>The number of tables currently loading for this task.</p>
    #[serde(rename = "TablesLoading")]
    #[serde(skip_serializing_if = "Option::is_none")]
    pub tables_loading: Option<i64>,
    /// <p>The number of tables queued for this task.</p>
    #[serde(rename = "TablesQueued")]
    #[serde(skip_serializing_if = "Option::is_none")]
    pub tables_queued: Option<i64>,
}

/// <p>Identifies an AWS DMS resource and any pending actions for it.</p>
#[derive(Clone, Debug, Default, Deserialize, PartialEq)]
#[cfg_attr(any(test, feature = "serialize_structs"), derive(Serialize))]
pub struct ResourcePendingMaintenanceActions {
    /// <p>Detailed information about the pending maintenance action.</p>
    #[serde(rename = "PendingMaintenanceActionDetails")]
    #[serde(skip_serializing_if = "Option::is_none")]
    pub pending_maintenance_action_details: Option<Vec<PendingMaintenanceAction>>,
    /// <p>The Amazon Resource Name (ARN) of the DMS resource that the pending maintenance action applies to. For information about creating an ARN, see <a href="https://docs.aws.amazon.com/dms/latest/userguide/CHAP_Introduction.AWS.ARN.html"> Constructing an Amazon Resource Name (ARN) for AWS DMS</a> in the DMS documentation.</p>
    #[serde(rename = "ResourceIdentifier")]
    #[serde(skip_serializing_if = "Option::is_none")]
    pub resource_identifier: Option<String>,
}

/// <p>Settings for exporting data to Amazon S3. </p>
#[derive(Clone, Debug, Default, Deserialize, PartialEq, Serialize)]
pub struct S3Settings {
    /// <p> An optional parameter to set a folder name in the S3 bucket. If provided, tables are created in the path <code> <i>bucketFolder</i>/<i>schema_name</i>/<i>table_name</i>/</code>. If this parameter isn't specified, then the path used is <code> <i>schema_name</i>/<i>table_name</i>/</code>. </p>
    #[serde(rename = "BucketFolder")]
    #[serde(skip_serializing_if = "Option::is_none")]
    pub bucket_folder: Option<String>,
    /// <p> The name of the S3 bucket. </p>
    #[serde(rename = "BucketName")]
    #[serde(skip_serializing_if = "Option::is_none")]
    pub bucket_name: Option<String>,
    /// <p><p>A value that enables a change data capture (CDC) load to write INSERT and UPDATE operations to .csv or .parquet (columnar storage) output files. The default setting is <code>false</code>, but when <code>CdcInsertsAndUpdates</code> is set to <code>true</code>or <code>y</code>, INSERTs and UPDATEs from the source database are migrated to the .csv or .parquet file. </p> <p>For .csv file format only, how these INSERTs and UPDATEs are recorded depends on the value of the <code>IncludeOpForFullLoad</code> parameter. If <code>IncludeOpForFullLoad</code> is set to <code>true</code>, the first field of every CDC record is set to either <code>I</code> or <code>U</code> to indicate INSERT and UPDATE operations at the source. But if <code>IncludeOpForFullLoad</code> is set to <code>false</code>, CDC records are written without an indication of INSERT or UPDATE operations at the source. For more information about how these settings work together, see <a href="https://docs.aws.amazon.com/dms/latest/userguide/CHAP_Target.S3.html#CHAP_Target.S3.Configuring.InsertOps">Indicating Source DB Operations in Migrated S3 Data</a> in the <i>AWS Database Migration Service User Guide.</i>.</p> <note> <p>AWS DMS supports the use of the <code>CdcInsertsAndUpdates</code> parameter in versions 3.3.1 and later.</p> <p> <code>CdcInsertsOnly</code> and <code>CdcInsertsAndUpdates</code> can&#39;t both be set to <code>true</code> for the same endpoint. Set either <code>CdcInsertsOnly</code> or <code>CdcInsertsAndUpdates</code> to <code>true</code> for the same endpoint, but not both.</p> </note></p>
    #[serde(rename = "CdcInsertsAndUpdates")]
    #[serde(skip_serializing_if = "Option::is_none")]
    pub cdc_inserts_and_updates: Option<bool>,
    /// <p><p>A value that enables a change data capture (CDC) load to write only INSERT operations to .csv or columnar storage (.parquet) output files. By default (the <code>false</code> setting), the first field in a .csv or .parquet record contains the letter I (INSERT), U (UPDATE), or D (DELETE). These values indicate whether the row was inserted, updated, or deleted at the source database for a CDC load to the target.</p> <p>If <code>CdcInsertsOnly</code> is set to <code>true</code> or <code>y</code>, only INSERTs from the source database are migrated to the .csv or .parquet file. For .csv format only, how these INSERTs are recorded depends on the value of <code>IncludeOpForFullLoad</code>. If <code>IncludeOpForFullLoad</code> is set to <code>true</code>, the first field of every CDC record is set to I to indicate the INSERT operation at the source. If <code>IncludeOpForFullLoad</code> is set to <code>false</code>, every CDC record is written without a first field to indicate the INSERT operation at the source. For more information about how these settings work together, see <a href="https://docs.aws.amazon.com/dms/latest/userguide/CHAP_Target.S3.html#CHAP_Target.S3.Configuring.InsertOps">Indicating Source DB Operations in Migrated S3 Data</a> in the <i>AWS Database Migration Service User Guide.</i>.</p> <note> <p>AWS DMS supports the interaction described preceding between the <code>CdcInsertsOnly</code> and <code>IncludeOpForFullLoad</code> parameters in versions 3.1.4 and later. </p> <p> <code>CdcInsertsOnly</code> and <code>CdcInsertsAndUpdates</code> can&#39;t both be set to <code>true</code> for the same endpoint. Set either <code>CdcInsertsOnly</code> or <code>CdcInsertsAndUpdates</code> to <code>true</code> for the same endpoint, but not both.</p> </note></p>
    #[serde(rename = "CdcInsertsOnly")]
    #[serde(skip_serializing_if = "Option::is_none")]
    pub cdc_inserts_only: Option<bool>,
    /// <p>An optional parameter to use GZIP to compress the target files. Set to GZIP to compress the target files. Either set this parameter to NONE (the default) or don't use it to leave the files uncompressed. This parameter applies to both .csv and .parquet file formats. </p>
    #[serde(rename = "CompressionType")]
    #[serde(skip_serializing_if = "Option::is_none")]
    pub compression_type: Option<String>,
    /// <p> The delimiter used to separate columns in the source files. The default is a comma. </p>
    #[serde(rename = "CsvDelimiter")]
    #[serde(skip_serializing_if = "Option::is_none")]
    pub csv_delimiter: Option<String>,
    /// <p> The delimiter used to separate rows in the source files. The default is a carriage return (<code>\n</code>). </p>
    #[serde(rename = "CsvRowDelimiter")]
    #[serde(skip_serializing_if = "Option::is_none")]
    pub csv_row_delimiter: Option<String>,
    /// <p><p>The format of the data that you want to use for output. You can choose one of the following: </p> <ul> <li> <p> <code>csv</code> : This is a row-based file format with comma-separated values (.csv). </p> </li> <li> <p> <code>parquet</code> : Apache Parquet (.parquet) is a columnar storage file format that features efficient compression and provides faster query response. </p> </li> </ul></p>
    #[serde(rename = "DataFormat")]
    #[serde(skip_serializing_if = "Option::is_none")]
    pub data_format: Option<String>,
    /// <p>The size of one data page in bytes. This parameter defaults to 1024 * 1024 bytes (1 MiB). This number is used for .parquet file format only. </p>
    #[serde(rename = "DataPageSize")]
    #[serde(skip_serializing_if = "Option::is_none")]
    pub data_page_size: Option<i64>,
    /// <p>The maximum size of an encoded dictionary page of a column. If the dictionary page exceeds this, this column is stored using an encoding type of <code>PLAIN</code>. This parameter defaults to 1024 * 1024 bytes (1 MiB), the maximum size of a dictionary page before it reverts to <code>PLAIN</code> encoding. This size is used for .parquet file format only. </p>
    #[serde(rename = "DictPageSizeLimit")]
    #[serde(skip_serializing_if = "Option::is_none")]
    pub dict_page_size_limit: Option<i64>,
    /// <p>A value that enables statistics for Parquet pages and row groups. Choose <code>true</code> to enable statistics, <code>false</code> to disable. Statistics include <code>NULL</code>, <code>DISTINCT</code>, <code>MAX</code>, and <code>MIN</code> values. This parameter defaults to <code>true</code>. This value is used for .parquet file format only.</p>
    #[serde(rename = "EnableStatistics")]
    #[serde(skip_serializing_if = "Option::is_none")]
    pub enable_statistics: Option<bool>,
    /// <p><p>The type of encoding you are using: </p> <ul> <li> <p> <code>RLE<em>DICTIONARY</code> uses a combination of bit-packing and run-length encoding to store repeated values more efficiently. This is the default.</p> </li> <li> <p> <code>PLAIN</code> doesn&#39;t use encoding at all. Values are stored as they are.</p> </li> <li> <p> <code>PLAIN</em>DICTIONARY</code> builds a dictionary of the values encountered in a given column. The dictionary is stored in a dictionary page for each column chunk.</p> </li> </ul></p>
    #[serde(rename = "EncodingType")]
    #[serde(skip_serializing_if = "Option::is_none")]
    pub encoding_type: Option<String>,
    /// <p><p>The type of server-side encryption that you want to use for your data. This encryption type is part of the endpoint settings or the extra connections attributes for Amazon S3. You can choose either <code>SSE<em>S3</code> (the default) or <code>SSE</em>KMS</code>. To use <code>SSE_S3</code>, you need an AWS Identity and Access Management (IAM) role with permission to allow <code>&quot;arn:aws:s3:::dms-*&quot;</code> to use the following actions:</p> <ul> <li> <p> <code>s3:CreateBucket</code> </p> </li> <li> <p> <code>s3:ListBucket</code> </p> </li> <li> <p> <code>s3:DeleteBucket</code> </p> </li> <li> <p> <code>s3:GetBucketLocation</code> </p> </li> <li> <p> <code>s3:GetObject</code> </p> </li> <li> <p> <code>s3:PutObject</code> </p> </li> <li> <p> <code>s3:DeleteObject</code> </p> </li> <li> <p> <code>s3:GetObjectVersion</code> </p> </li> <li> <p> <code>s3:GetBucketPolicy</code> </p> </li> <li> <p> <code>s3:PutBucketPolicy</code> </p> </li> <li> <p> <code>s3:DeleteBucketPolicy</code> </p> </li> </ul></p>
    #[serde(rename = "EncryptionMode")]
    #[serde(skip_serializing_if = "Option::is_none")]
    pub encryption_mode: Option<String>,
    /// <p> The external table definition. </p>
    #[serde(rename = "ExternalTableDefinition")]
    #[serde(skip_serializing_if = "Option::is_none")]
    pub external_table_definition: Option<String>,
    /// <p><p>A value that enables a full load to write INSERT operations to the comma-separated value (.csv) output files only to indicate how the rows were added to the source database.</p> <note> <p>AWS DMS supports the <code>IncludeOpForFullLoad</code> parameter in versions 3.1.4 and later.</p> </note> <p>For full load, records can only be inserted. By default (the <code>false</code> setting), no information is recorded in these output files for a full load to indicate that the rows were inserted at the source database. If <code>IncludeOpForFullLoad</code> is set to <code>true</code> or <code>y</code>, the INSERT is recorded as an I annotation in the first field of the .csv file. This allows the format of your target records from a full load to be consistent with the target records from a CDC load.</p> <note> <p>This setting works together with the <code>CdcInsertsOnly</code> and the <code>CdcInsertsAndUpdates</code> parameters for output to .csv files only. For more information about how these settings work together, see <a href="https://docs.aws.amazon.com/dms/latest/userguide/CHAP_Target.S3.html#CHAP_Target.S3.Configuring.InsertOps">Indicating Source DB Operations in Migrated S3 Data</a> in the <i>AWS Database Migration Service User Guide.</i>.</p> </note></p>
    #[serde(rename = "IncludeOpForFullLoad")]
    #[serde(skip_serializing_if = "Option::is_none")]
    pub include_op_for_full_load: Option<bool>,
    /// <p><p>A value that specifies the precision of any <code>TIMESTAMP</code> column values that are written to an Amazon S3 object file in .parquet format.</p> <note> <p>AWS DMS supports the <code>ParquetTimestampInMillisecond</code> parameter in versions 3.1.4 and later.</p> </note> <p>When <code>ParquetTimestampInMillisecond</code> is set to <code>true</code> or <code>y</code>, AWS DMS writes all <code>TIMESTAMP</code> columns in a .parquet formatted file with millisecond precision. Otherwise, DMS writes them with microsecond precision.</p> <p>Currently, Amazon Athena and AWS Glue can handle only millisecond precision for <code>TIMESTAMP</code> values. Set this parameter to <code>true</code> for S3 endpoint object files that are .parquet formatted only if you plan to query or process the data with Athena or AWS Glue.</p> <note> <p>AWS DMS writes any <code>TIMESTAMP</code> column values written to an S3 file in .csv format with microsecond precision.</p> <p>Setting <code>ParquetTimestampInMillisecond</code> has no effect on the string format of the timestamp column value that is inserted by setting the <code>TimestampColumnName</code> parameter.</p> </note></p>
    #[serde(rename = "ParquetTimestampInMillisecond")]
    #[serde(skip_serializing_if = "Option::is_none")]
    pub parquet_timestamp_in_millisecond: Option<bool>,
    /// <p>The version of the Apache Parquet format that you want to use: <code>parquet_1_0</code> (the default) or <code>parquet_2_0</code>.</p>
    #[serde(rename = "ParquetVersion")]
    #[serde(skip_serializing_if = "Option::is_none")]
    pub parquet_version: Option<String>,
    /// <p>The number of rows in a row group. A smaller row group size provides faster reads. But as the number of row groups grows, the slower writes become. This parameter defaults to 10,000 rows. This number is used for .parquet file format only. </p> <p>If you choose a value larger than the maximum, <code>RowGroupLength</code> is set to the max row group length in bytes (64 * 1024 * 1024). </p>
    #[serde(rename = "RowGroupLength")]
    #[serde(skip_serializing_if = "Option::is_none")]
    pub row_group_length: Option<i64>,
    /// <p>If you are using <code>SSE_KMS</code> for the <code>EncryptionMode</code>, provide the AWS KMS key ID. The key that you use needs an attached policy that enables AWS Identity and Access Management (IAM) user permissions and allows use of the key.</p> <p>Here is a CLI example: <code>aws dms create-endpoint --endpoint-identifier <i>value</i> --endpoint-type target --engine-name s3 --s3-settings ServiceAccessRoleArn=<i>value</i>,BucketFolder=<i>value</i>,BucketName=<i>value</i>,EncryptionMode=SSE_KMS,ServerSideEncryptionKmsKeyId=<i>value</i> </code> </p>
    #[serde(rename = "ServerSideEncryptionKmsKeyId")]
    #[serde(skip_serializing_if = "Option::is_none")]
    pub server_side_encryption_kms_key_id: Option<String>,
    /// <p> The Amazon Resource Name (ARN) used by the service access IAM role. </p>
    #[serde(rename = "ServiceAccessRoleArn")]
    #[serde(skip_serializing_if = "Option::is_none")]
    pub service_access_role_arn: Option<String>,
    /// <p>A value that when nonblank causes AWS DMS to add a column with timestamp information to the endpoint data for an Amazon S3 target.</p> <note> <p>AWS DMS supports the <code>TimestampColumnName</code> parameter in versions 3.1.4 and later.</p> </note> <p>DMS includes an additional <code>STRING</code> column in the .csv or .parquet object files of your migrated data when you set <code>TimestampColumnName</code> to a nonblank value.</p> <p>For a full load, each row of this timestamp column contains a timestamp for when the data was transferred from the source to the target by DMS. </p> <p>For a change data capture (CDC) load, each row of the timestamp column contains the timestamp for the commit of that row in the source database.</p> <p>The string format for this timestamp column value is <code>yyyy-MM-dd HH:mm:ss.SSSSSS</code>. By default, the precision of this value is in microseconds. For a CDC load, the rounding of the precision depends on the commit timestamp supported by DMS for the source database.</p> <p>When the <code>AddColumnName</code> parameter is set to <code>true</code>, DMS also includes a name for the timestamp column that you set with <code>TimestampColumnName</code>.</p>
    #[serde(rename = "TimestampColumnName")]
    #[serde(skip_serializing_if = "Option::is_none")]
    pub timestamp_column_name: Option<String>,
}

/// <p><p/></p>
#[derive(Clone, Debug, Default, PartialEq, Serialize)]
#[cfg_attr(feature = "deserialize_structs", derive(Deserialize))]
pub struct StartReplicationTaskAssessmentMessage {
    /// <p> The Amazon Resource Name (ARN) of the replication task. </p>
    #[serde(rename = "ReplicationTaskArn")]
    pub replication_task_arn: String,
}

/// <p><p/></p>
#[derive(Clone, Debug, Default, Deserialize, PartialEq)]
#[cfg_attr(any(test, feature = "serialize_structs"), derive(Serialize))]
pub struct StartReplicationTaskAssessmentResponse {
    /// <p> The assessed replication task. </p>
    #[serde(rename = "ReplicationTask")]
    #[serde(skip_serializing_if = "Option::is_none")]
    pub replication_task: Option<ReplicationTask>,
}

/// <p><p/></p>
#[derive(Clone, Debug, Default, PartialEq, Serialize)]
#[cfg_attr(feature = "deserialize_structs", derive(Deserialize))]
pub struct StartReplicationTaskMessage {
    /// <p><p>Indicates when you want a change data capture (CDC) operation to start. Use either CdcStartPosition or CdcStartTime to specify when you want a CDC operation to start. Specifying both values results in an error.</p> <p> The value can be in date, checkpoint, or LSN/SCN format.</p> <p>Date Example: --cdc-start-position “2018-03-08T12:12:12”</p> <p>Checkpoint Example: --cdc-start-position &quot;checkpoint:V1#27#mysql-bin-changelog.157832:1975:-1:2002:677883278264080:mysql-bin-changelog.157832:1876#0#0#*#0#93&quot;</p> <p>LSN Example: --cdc-start-position “mysql-bin-changelog.000024:373”</p> <note> <p>When you use this task setting with a source PostgreSQL database, a logical replication slot should already be created and associated with the source endpoint. You can verify this by setting the <code>slotName</code> extra connection attribute to the name of this logical replication slot. For more information, see <a href="https://docs.aws.amazon.com/dms/latest/userguide/CHAP_Source.PostgreSQL.html#CHAP_Source.PostgreSQL.ConnectionAttrib">Extra Connection Attributes When Using PostgreSQL as a Source for AWS DMS</a>.</p> </note></p>
    #[serde(rename = "CdcStartPosition")]
    #[serde(skip_serializing_if = "Option::is_none")]
    pub cdc_start_position: Option<String>,
    /// <p>Indicates the start time for a change data capture (CDC) operation. Use either CdcStartTime or CdcStartPosition to specify when you want a CDC operation to start. Specifying both values results in an error.</p> <p>Timestamp Example: --cdc-start-time “2018-03-08T12:12:12”</p>
    #[serde(rename = "CdcStartTime")]
    #[serde(skip_serializing_if = "Option::is_none")]
    pub cdc_start_time: Option<f64>,
    /// <p>Indicates when you want a change data capture (CDC) operation to stop. The value can be either server time or commit time.</p> <p>Server time example: --cdc-stop-position “server_time:3018-02-09T12:12:12”</p> <p>Commit time example: --cdc-stop-position “commit_time: 3018-02-09T12:12:12 “</p>
    #[serde(rename = "CdcStopPosition")]
    #[serde(skip_serializing_if = "Option::is_none")]
    pub cdc_stop_position: Option<String>,
    /// <p>The Amazon Resource Name (ARN) of the replication task to be started.</p>
    #[serde(rename = "ReplicationTaskArn")]
    pub replication_task_arn: String,
    /// <p>The type of replication task.</p>
    #[serde(rename = "StartReplicationTaskType")]
    pub start_replication_task_type: String,
}

/// <p><p/></p>
#[derive(Clone, Debug, Default, Deserialize, PartialEq)]
#[cfg_attr(any(test, feature = "serialize_structs"), derive(Serialize))]
pub struct StartReplicationTaskResponse {
    /// <p>The replication task started.</p>
    #[serde(rename = "ReplicationTask")]
    #[serde(skip_serializing_if = "Option::is_none")]
    pub replication_task: Option<ReplicationTask>,
}

/// <p><p/></p>
#[derive(Clone, Debug, Default, PartialEq, Serialize)]
#[cfg_attr(feature = "deserialize_structs", derive(Deserialize))]
pub struct StopReplicationTaskMessage {
    /// <p>The Amazon Resource Name(ARN) of the replication task to be stopped.</p>
    #[serde(rename = "ReplicationTaskArn")]
    pub replication_task_arn: String,
}

/// <p><p/></p>
#[derive(Clone, Debug, Default, Deserialize, PartialEq)]
#[cfg_attr(any(test, feature = "serialize_structs"), derive(Serialize))]
pub struct StopReplicationTaskResponse {
    /// <p>The replication task stopped.</p>
    #[serde(rename = "ReplicationTask")]
    #[serde(skip_serializing_if = "Option::is_none")]
    pub replication_task: Option<ReplicationTask>,
}

/// <p>In response to a request by the <code>DescribeReplicationSubnetGroup</code> operation, this object identifies a subnet by its given Availability Zone, subnet identifier, and status.</p>
#[derive(Clone, Debug, Default, Deserialize, PartialEq)]
#[cfg_attr(any(test, feature = "serialize_structs"), derive(Serialize))]
pub struct Subnet {
    /// <p>The Availability Zone of the subnet.</p>
    #[serde(rename = "SubnetAvailabilityZone")]
    #[serde(skip_serializing_if = "Option::is_none")]
    pub subnet_availability_zone: Option<AvailabilityZone>,
    /// <p>The subnet identifier.</p>
    #[serde(rename = "SubnetIdentifier")]
    #[serde(skip_serializing_if = "Option::is_none")]
    pub subnet_identifier: Option<String>,
    /// <p>The status of the subnet.</p>
    #[serde(rename = "SubnetStatus")]
    #[serde(skip_serializing_if = "Option::is_none")]
    pub subnet_status: Option<String>,
}

/// <p>Provides information about types of supported endpoints in response to a request by the <code>DescribeEndpointTypes</code> operation. This information includes the type of endpoint, the database engine name, and whether change data capture (CDC) is supported.</p>
#[derive(Clone, Debug, Default, Deserialize, PartialEq)]
#[cfg_attr(any(test, feature = "serialize_structs"), derive(Serialize))]
pub struct SupportedEndpointType {
    /// <p>The type of endpoint. Valid values are <code>source</code> and <code>target</code>.</p>
    #[serde(rename = "EndpointType")]
    #[serde(skip_serializing_if = "Option::is_none")]
    pub endpoint_type: Option<String>,
    /// <p>The expanded name for the engine name. For example, if the <code>EngineName</code> parameter is "aurora," this value would be "Amazon Aurora MySQL."</p>
    #[serde(rename = "EngineDisplayName")]
    #[serde(skip_serializing_if = "Option::is_none")]
    pub engine_display_name: Option<String>,
    /// <p>The database engine name. Valid values, depending on the EndpointType, include <code>"mysql"</code>, <code>"oracle"</code>, <code>"postgres"</code>, <code>"mariadb"</code>, <code>"aurora"</code>, <code>"aurora-postgresql"</code>, <code>"redshift"</code>, <code>"s3"</code>, <code>"db2"</code>, <code>"azuredb"</code>, <code>"sybase"</code>, <code>"dynamodb"</code>, <code>"mongodb"</code>, <code>"kinesis"</code>, <code>"kafka"</code>, <code>"elasticsearch"</code>, <code>"documentdb"</code>, <code>"sqlserver"</code>, and <code>"neptune"</code>.</p>
    #[serde(rename = "EngineName")]
    #[serde(skip_serializing_if = "Option::is_none")]
    pub engine_name: Option<String>,
    /// <p>The earliest AWS DMS engine version that supports this endpoint engine. Note that endpoint engines released with AWS DMS versions earlier than 3.1.1 do not return a value for this parameter.</p>
    #[serde(rename = "ReplicationInstanceEngineMinimumVersion")]
    #[serde(skip_serializing_if = "Option::is_none")]
    pub replication_instance_engine_minimum_version: Option<String>,
    /// <p>Indicates if Change Data Capture (CDC) is supported.</p>
    #[serde(rename = "SupportsCDC")]
    #[serde(skip_serializing_if = "Option::is_none")]
    pub supports_cdc: Option<bool>,
}

/// <p>Provides a collection of table statistics in response to a request by the <code>DescribeTableStatistics</code> operation.</p>
#[derive(Clone, Debug, Default, Deserialize, PartialEq)]
#[cfg_attr(any(test, feature = "serialize_structs"), derive(Serialize))]
pub struct TableStatistics {
    /// <p>The data definition language (DDL) used to build and modify the structure of your tables.</p>
    #[serde(rename = "Ddls")]
    #[serde(skip_serializing_if = "Option::is_none")]
    pub ddls: Option<i64>,
    /// <p>The number of delete actions performed on a table.</p>
    #[serde(rename = "Deletes")]
    #[serde(skip_serializing_if = "Option::is_none")]
    pub deletes: Option<i64>,
    /// <p>The number of rows that failed conditional checks during the full load operation (valid only for migrations where DynamoDB is the target).</p>
    #[serde(rename = "FullLoadCondtnlChkFailedRows")]
    #[serde(skip_serializing_if = "Option::is_none")]
    pub full_load_condtnl_chk_failed_rows: Option<i64>,
    /// <p>The time when the full load operation completed.</p>
    #[serde(rename = "FullLoadEndTime")]
    #[serde(skip_serializing_if = "Option::is_none")]
    pub full_load_end_time: Option<f64>,
    /// <p>The number of rows that failed to load during the full load operation (valid only for migrations where DynamoDB is the target).</p>
    #[serde(rename = "FullLoadErrorRows")]
    #[serde(skip_serializing_if = "Option::is_none")]
    pub full_load_error_rows: Option<i64>,
    /// <p>A value that indicates if the table was reloaded (<code>true</code>) or loaded as part of a new full load operation (<code>false</code>).</p>
    #[serde(rename = "FullLoadReloaded")]
    #[serde(skip_serializing_if = "Option::is_none")]
    pub full_load_reloaded: Option<bool>,
    /// <p>The number of rows added during the full load operation.</p>
    #[serde(rename = "FullLoadRows")]
    #[serde(skip_serializing_if = "Option::is_none")]
    pub full_load_rows: Option<i64>,
    /// <p>The time when the full load operation started.</p>
    #[serde(rename = "FullLoadStartTime")]
    #[serde(skip_serializing_if = "Option::is_none")]
    pub full_load_start_time: Option<f64>,
    /// <p>The number of insert actions performed on a table.</p>
    #[serde(rename = "Inserts")]
    #[serde(skip_serializing_if = "Option::is_none")]
    pub inserts: Option<i64>,
    /// <p>The last time a table was updated.</p>
    #[serde(rename = "LastUpdateTime")]
    #[serde(skip_serializing_if = "Option::is_none")]
    pub last_update_time: Option<f64>,
    /// <p>The schema name.</p>
    #[serde(rename = "SchemaName")]
    #[serde(skip_serializing_if = "Option::is_none")]
    pub schema_name: Option<String>,
    /// <p>The name of the table.</p>
    #[serde(rename = "TableName")]
    #[serde(skip_serializing_if = "Option::is_none")]
    pub table_name: Option<String>,
    /// <p>The state of the tables described.</p> <p>Valid states: Table does not exist | Before load | Full load | Table completed | Table cancelled | Table error | Table all | Table updates | Table is being reloaded</p>
    #[serde(rename = "TableState")]
    #[serde(skip_serializing_if = "Option::is_none")]
    pub table_state: Option<String>,
    /// <p>The number of update actions performed on a table.</p>
    #[serde(rename = "Updates")]
    #[serde(skip_serializing_if = "Option::is_none")]
    pub updates: Option<i64>,
    /// <p>The number of records that failed validation.</p>
    #[serde(rename = "ValidationFailedRecords")]
    #[serde(skip_serializing_if = "Option::is_none")]
    pub validation_failed_records: Option<i64>,
    /// <p>The number of records that have yet to be validated.</p>
    #[serde(rename = "ValidationPendingRecords")]
    #[serde(skip_serializing_if = "Option::is_none")]
    pub validation_pending_records: Option<i64>,
    /// <p><p>The validation state of the table.</p> <p>This parameter can have the following values:</p> <ul> <li> <p>Not enabled - Validation isn&#39;t enabled for the table in the migration task.</p> </li> <li> <p>Pending records - Some records in the table are waiting for validation.</p> </li> <li> <p>Mismatched records - Some records in the table don&#39;t match between the source and target.</p> </li> <li> <p>Suspended records - Some records in the table couldn&#39;t be validated.</p> </li> <li> <p>No primary key - The table couldn&#39;t be validated because it has no primary key.</p> </li> <li> <p>Table error - The table wasn&#39;t validated because it&#39;s in an error state and some data wasn&#39;t migrated.</p> </li> <li> <p>Validated - All rows in the table are validated. If the table is updated, the status can change from Validated.</p> </li> <li> <p>Error - The table couldn&#39;t be validated because of an unexpected error.</p> </li> </ul></p>
    #[serde(rename = "ValidationState")]
    #[serde(skip_serializing_if = "Option::is_none")]
    pub validation_state: Option<String>,
    /// <p>Additional details about the state of validation.</p>
    #[serde(rename = "ValidationStateDetails")]
    #[serde(skip_serializing_if = "Option::is_none")]
    pub validation_state_details: Option<String>,
    /// <p>The number of records that couldn't be validated.</p>
    #[serde(rename = "ValidationSuspendedRecords")]
    #[serde(skip_serializing_if = "Option::is_none")]
    pub validation_suspended_records: Option<i64>,
}

/// <p>Provides the name of the schema and table to be reloaded.</p>
#[derive(Clone, Debug, Default, PartialEq, Serialize)]
#[cfg_attr(feature = "deserialize_structs", derive(Deserialize))]
pub struct TableToReload {
    /// <p>The schema name of the table to be reloaded.</p>
    #[serde(rename = "SchemaName")]
    #[serde(skip_serializing_if = "Option::is_none")]
    pub schema_name: Option<String>,
    /// <p>The table name of the table to be reloaded.</p>
    #[serde(rename = "TableName")]
    #[serde(skip_serializing_if = "Option::is_none")]
    pub table_name: Option<String>,
}

/// <p><p>A user-defined key-value pair that describes metadata added to an AWS DMS resource and that is used by operations such as the following:</p> <ul> <li> <p> <code>AddTagsToResource</code> </p> </li> <li> <p> <code>ListTagsForResource</code> </p> </li> <li> <p> <code>RemoveTagsFromResource</code> </p> </li> </ul></p>
#[derive(Clone, Debug, Default, Deserialize, PartialEq, Serialize)]
pub struct Tag {
    /// <p>A key is the required name of the tag. The string value can be 1-128 Unicode characters in length and can't be prefixed with "aws:" or "dms:". The string can only contain only the set of Unicode letters, digits, white-space, '_', '.', '/', '=', '+', '-' (Java regular expressions: "^([\\p{L}\\p{Z}\\p{N}_.:/=+\\-]*)$").</p>
    #[serde(rename = "Key")]
    #[serde(skip_serializing_if = "Option::is_none")]
    pub key: Option<String>,
    /// <p>A value is the optional value of the tag. The string value can be 1-256 Unicode characters in length and can't be prefixed with "aws:" or "dms:". The string can only contain only the set of Unicode letters, digits, white-space, '_', '.', '/', '=', '+', '-' (Java regular expressions: "^([\\p{L}\\p{Z}\\p{N}_.:/=+\\-]*)$").</p>
    #[serde(rename = "Value")]
    #[serde(skip_serializing_if = "Option::is_none")]
    pub value: Option<String>,
}

/// <p><p/></p>
#[derive(Clone, Debug, Default, PartialEq, Serialize)]
#[cfg_attr(feature = "deserialize_structs", derive(Deserialize))]
pub struct TestConnectionMessage {
    /// <p>The Amazon Resource Name (ARN) string that uniquely identifies the endpoint.</p>
    #[serde(rename = "EndpointArn")]
    pub endpoint_arn: String,
    /// <p>The Amazon Resource Name (ARN) of the replication instance.</p>
    #[serde(rename = "ReplicationInstanceArn")]
    pub replication_instance_arn: String,
}

/// <p><p/></p>
#[derive(Clone, Debug, Default, Deserialize, PartialEq)]
#[cfg_attr(any(test, feature = "serialize_structs"), derive(Serialize))]
pub struct TestConnectionResponse {
    /// <p>The connection tested.</p>
    #[serde(rename = "Connection")]
    #[serde(skip_serializing_if = "Option::is_none")]
    pub connection: Option<Connection>,
}

<<<<<<< HEAD
/// <p>Describes status of a security group associated with the virtual private cloud hosting your replication and DB instances.</p>
#[derive(Clone, Debug, Default, Deserialize, PartialEq)]
=======
/// <p>Describes the status of a security group associated with the virtual private cloud (VPC) hosting your replication and DB instances.</p>
#[derive(Default, Debug, Clone, PartialEq, Deserialize)]
>>>>>>> e150e708
#[cfg_attr(any(test, feature = "serialize_structs"), derive(Serialize))]
pub struct VpcSecurityGroupMembership {
    /// <p>The status of the VPC security group.</p>
    #[serde(rename = "Status")]
    #[serde(skip_serializing_if = "Option::is_none")]
    pub status: Option<String>,
    /// <p>The VPC security group ID.</p>
    #[serde(rename = "VpcSecurityGroupId")]
    #[serde(skip_serializing_if = "Option::is_none")]
    pub vpc_security_group_id: Option<String>,
}

/// Errors returned by AddTagsToResource
#[derive(Debug, PartialEq)]
pub enum AddTagsToResourceError {
    /// <p>The resource could not be found.</p>
    ResourceNotFoundFault(String),
}

impl AddTagsToResourceError {
    pub fn from_response(res: BufferedHttpResponse) -> RusotoError<AddTagsToResourceError> {
        if let Some(err) = proto::json::Error::parse(&res) {
            match err.typ.as_str() {
                "ResourceNotFoundFault" => {
                    return RusotoError::Service(AddTagsToResourceError::ResourceNotFoundFault(
                        err.msg,
                    ))
                }
                "ValidationException" => return RusotoError::Validation(err.msg),
                _ => {}
            }
        }
        RusotoError::Unknown(res)
    }
}
impl fmt::Display for AddTagsToResourceError {
    #[allow(unused_variables)]
    fn fmt(&self, f: &mut fmt::Formatter) -> fmt::Result {
        match *self {
            AddTagsToResourceError::ResourceNotFoundFault(ref cause) => write!(f, "{}", cause),
        }
    }
}
impl Error for AddTagsToResourceError {}
/// Errors returned by ApplyPendingMaintenanceAction
#[derive(Debug, PartialEq)]
pub enum ApplyPendingMaintenanceActionError {
    /// <p>The resource could not be found.</p>
    ResourceNotFoundFault(String),
}

impl ApplyPendingMaintenanceActionError {
    pub fn from_response(
        res: BufferedHttpResponse,
    ) -> RusotoError<ApplyPendingMaintenanceActionError> {
        if let Some(err) = proto::json::Error::parse(&res) {
            match err.typ.as_str() {
                "ResourceNotFoundFault" => {
                    return RusotoError::Service(
                        ApplyPendingMaintenanceActionError::ResourceNotFoundFault(err.msg),
                    )
                }
                "ValidationException" => return RusotoError::Validation(err.msg),
                _ => {}
            }
        }
        RusotoError::Unknown(res)
    }
}
impl fmt::Display for ApplyPendingMaintenanceActionError {
    #[allow(unused_variables)]
    fn fmt(&self, f: &mut fmt::Formatter) -> fmt::Result {
        match *self {
            ApplyPendingMaintenanceActionError::ResourceNotFoundFault(ref cause) => {
                write!(f, "{}", cause)
            }
        }
    }
}
impl Error for ApplyPendingMaintenanceActionError {}
/// Errors returned by CreateEndpoint
#[derive(Debug, PartialEq)]
pub enum CreateEndpointError {
    /// <p>AWS DMS was denied access to the endpoint. Check that the role is correctly configured.</p>
    AccessDeniedFault(String),
    /// <p>The resource is in a state that prevents it from being used for database migration.</p>
    InvalidResourceStateFault(String),
    /// <p>AWS DMS cannot access the AWS KMS key.</p>
    KMSKeyNotAccessibleFault(String),
    /// <p>The resource you are attempting to create already exists.</p>
    ResourceAlreadyExistsFault(String),
    /// <p>The resource could not be found.</p>
    ResourceNotFoundFault(String),
    /// <p>The quota for this resource quota has been exceeded.</p>
    ResourceQuotaExceededFault(String),
}

impl CreateEndpointError {
    pub fn from_response(res: BufferedHttpResponse) -> RusotoError<CreateEndpointError> {
        if let Some(err) = proto::json::Error::parse(&res) {
            match err.typ.as_str() {
                "AccessDeniedFault" => {
                    return RusotoError::Service(CreateEndpointError::AccessDeniedFault(err.msg))
                }
                "InvalidResourceStateFault" => {
                    return RusotoError::Service(CreateEndpointError::InvalidResourceStateFault(
                        err.msg,
                    ))
                }
                "KMSKeyNotAccessibleFault" => {
                    return RusotoError::Service(CreateEndpointError::KMSKeyNotAccessibleFault(
                        err.msg,
                    ))
                }
                "ResourceAlreadyExistsFault" => {
                    return RusotoError::Service(CreateEndpointError::ResourceAlreadyExistsFault(
                        err.msg,
                    ))
                }
                "ResourceNotFoundFault" => {
                    return RusotoError::Service(CreateEndpointError::ResourceNotFoundFault(
                        err.msg,
                    ))
                }
                "ResourceQuotaExceededFault" => {
                    return RusotoError::Service(CreateEndpointError::ResourceQuotaExceededFault(
                        err.msg,
                    ))
                }
                "ValidationException" => return RusotoError::Validation(err.msg),
                _ => {}
            }
        }
        RusotoError::Unknown(res)
    }
}
impl fmt::Display for CreateEndpointError {
    #[allow(unused_variables)]
    fn fmt(&self, f: &mut fmt::Formatter) -> fmt::Result {
        match *self {
            CreateEndpointError::AccessDeniedFault(ref cause) => write!(f, "{}", cause),
            CreateEndpointError::InvalidResourceStateFault(ref cause) => write!(f, "{}", cause),
            CreateEndpointError::KMSKeyNotAccessibleFault(ref cause) => write!(f, "{}", cause),
            CreateEndpointError::ResourceAlreadyExistsFault(ref cause) => write!(f, "{}", cause),
            CreateEndpointError::ResourceNotFoundFault(ref cause) => write!(f, "{}", cause),
            CreateEndpointError::ResourceQuotaExceededFault(ref cause) => write!(f, "{}", cause),
        }
    }
}
impl Error for CreateEndpointError {}
/// Errors returned by CreateEventSubscription
#[derive(Debug, PartialEq)]
pub enum CreateEventSubscriptionError {
    /// <p>The ciphertext references a key that doesn't exist or that the DMS account doesn't have access to.</p>
    KMSAccessDeniedFault(String),
    /// <p>The specified master key (CMK) isn't enabled.</p>
    KMSDisabledFault(String),
    /// <p>The state of the specified AWS KMS resource isn't valid for this request.</p>
    KMSInvalidStateFault(String),
    /// <p>The specified AWS KMS entity or resource can't be found.</p>
    KMSNotFoundFault(String),
    /// <p>This request triggered AWS KMS request throttling.</p>
    KMSThrottlingFault(String),
    /// <p>The resource you are attempting to create already exists.</p>
    ResourceAlreadyExistsFault(String),
    /// <p>The resource could not be found.</p>
    ResourceNotFoundFault(String),
    /// <p>The quota for this resource quota has been exceeded.</p>
    ResourceQuotaExceededFault(String),
    /// <p>The SNS topic is invalid.</p>
    SNSInvalidTopicFault(String),
    /// <p>You are not authorized for the SNS subscription.</p>
    SNSNoAuthorizationFault(String),
}

impl CreateEventSubscriptionError {
    pub fn from_response(res: BufferedHttpResponse) -> RusotoError<CreateEventSubscriptionError> {
        if let Some(err) = proto::json::Error::parse(&res) {
            match err.typ.as_str() {
                "KMSAccessDeniedFault" => {
                    return RusotoError::Service(
                        CreateEventSubscriptionError::KMSAccessDeniedFault(err.msg),
                    )
                }
                "KMSDisabledFault" => {
                    return RusotoError::Service(CreateEventSubscriptionError::KMSDisabledFault(
                        err.msg,
                    ))
                }
                "KMSInvalidStateFault" => {
                    return RusotoError::Service(
                        CreateEventSubscriptionError::KMSInvalidStateFault(err.msg),
                    )
                }
                "KMSNotFoundFault" => {
                    return RusotoError::Service(CreateEventSubscriptionError::KMSNotFoundFault(
                        err.msg,
                    ))
                }
                "KMSThrottlingFault" => {
                    return RusotoError::Service(CreateEventSubscriptionError::KMSThrottlingFault(
                        err.msg,
                    ))
                }
                "ResourceAlreadyExistsFault" => {
                    return RusotoError::Service(
                        CreateEventSubscriptionError::ResourceAlreadyExistsFault(err.msg),
                    )
                }
                "ResourceNotFoundFault" => {
                    return RusotoError::Service(
                        CreateEventSubscriptionError::ResourceNotFoundFault(err.msg),
                    )
                }
                "ResourceQuotaExceededFault" => {
                    return RusotoError::Service(
                        CreateEventSubscriptionError::ResourceQuotaExceededFault(err.msg),
                    )
                }
                "SNSInvalidTopicFault" => {
                    return RusotoError::Service(
                        CreateEventSubscriptionError::SNSInvalidTopicFault(err.msg),
                    )
                }
                "SNSNoAuthorizationFault" => {
                    return RusotoError::Service(
                        CreateEventSubscriptionError::SNSNoAuthorizationFault(err.msg),
                    )
                }
                "ValidationException" => return RusotoError::Validation(err.msg),
                _ => {}
            }
        }
        RusotoError::Unknown(res)
    }
}
impl fmt::Display for CreateEventSubscriptionError {
    #[allow(unused_variables)]
    fn fmt(&self, f: &mut fmt::Formatter) -> fmt::Result {
        match *self {
            CreateEventSubscriptionError::KMSAccessDeniedFault(ref cause) => write!(f, "{}", cause),
            CreateEventSubscriptionError::KMSDisabledFault(ref cause) => write!(f, "{}", cause),
            CreateEventSubscriptionError::KMSInvalidStateFault(ref cause) => write!(f, "{}", cause),
            CreateEventSubscriptionError::KMSNotFoundFault(ref cause) => write!(f, "{}", cause),
            CreateEventSubscriptionError::KMSThrottlingFault(ref cause) => write!(f, "{}", cause),
            CreateEventSubscriptionError::ResourceAlreadyExistsFault(ref cause) => {
                write!(f, "{}", cause)
            }
            CreateEventSubscriptionError::ResourceNotFoundFault(ref cause) => {
                write!(f, "{}", cause)
            }
            CreateEventSubscriptionError::ResourceQuotaExceededFault(ref cause) => {
                write!(f, "{}", cause)
            }
            CreateEventSubscriptionError::SNSInvalidTopicFault(ref cause) => write!(f, "{}", cause),
            CreateEventSubscriptionError::SNSNoAuthorizationFault(ref cause) => {
                write!(f, "{}", cause)
            }
        }
    }
}
impl Error for CreateEventSubscriptionError {}
/// Errors returned by CreateReplicationInstance
#[derive(Debug, PartialEq)]
pub enum CreateReplicationInstanceError {
    /// <p>AWS DMS was denied access to the endpoint. Check that the role is correctly configured.</p>
    AccessDeniedFault(String),
    /// <p>There are not enough resources allocated to the database migration.</p>
    InsufficientResourceCapacityFault(String),
    /// <p>The resource is in a state that prevents it from being used for database migration.</p>
    InvalidResourceStateFault(String),
    /// <p>The subnet provided is invalid.</p>
    InvalidSubnet(String),
    /// <p>AWS DMS cannot access the AWS KMS key.</p>
    KMSKeyNotAccessibleFault(String),
    /// <p>The replication subnet group does not cover enough Availability Zones (AZs). Edit the replication subnet group and add more AZs.</p>
    ReplicationSubnetGroupDoesNotCoverEnoughAZs(String),
    /// <p>The resource you are attempting to create already exists.</p>
    ResourceAlreadyExistsFault(String),
    /// <p>The resource could not be found.</p>
    ResourceNotFoundFault(String),
    /// <p>The quota for this resource quota has been exceeded.</p>
    ResourceQuotaExceededFault(String),
    /// <p>The storage quota has been exceeded.</p>
    StorageQuotaExceededFault(String),
}

impl CreateReplicationInstanceError {
    pub fn from_response(res: BufferedHttpResponse) -> RusotoError<CreateReplicationInstanceError> {
        if let Some(err) = proto::json::Error::parse(&res) {
            match err.typ.as_str() {
                "AccessDeniedFault" => {
                    return RusotoError::Service(CreateReplicationInstanceError::AccessDeniedFault(
                        err.msg,
                    ))
                }
                "InsufficientResourceCapacityFault" => {
                    return RusotoError::Service(
                        CreateReplicationInstanceError::InsufficientResourceCapacityFault(err.msg),
                    )
                }
                "InvalidResourceStateFault" => {
                    return RusotoError::Service(
                        CreateReplicationInstanceError::InvalidResourceStateFault(err.msg),
                    )
                }
                "InvalidSubnet" => {
                    return RusotoError::Service(CreateReplicationInstanceError::InvalidSubnet(
                        err.msg,
                    ))
                }
                "KMSKeyNotAccessibleFault" => {
                    return RusotoError::Service(
                        CreateReplicationInstanceError::KMSKeyNotAccessibleFault(err.msg),
                    )
                }
                "ReplicationSubnetGroupDoesNotCoverEnoughAZs" => {
                    return RusotoError::Service(
                        CreateReplicationInstanceError::ReplicationSubnetGroupDoesNotCoverEnoughAZs(
                            err.msg,
                        ),
                    )
                }
                "ResourceAlreadyExistsFault" => {
                    return RusotoError::Service(
                        CreateReplicationInstanceError::ResourceAlreadyExistsFault(err.msg),
                    )
                }
                "ResourceNotFoundFault" => {
                    return RusotoError::Service(
                        CreateReplicationInstanceError::ResourceNotFoundFault(err.msg),
                    )
                }
                "ResourceQuotaExceededFault" => {
                    return RusotoError::Service(
                        CreateReplicationInstanceError::ResourceQuotaExceededFault(err.msg),
                    )
                }
                "StorageQuotaExceededFault" => {
                    return RusotoError::Service(
                        CreateReplicationInstanceError::StorageQuotaExceededFault(err.msg),
                    )
                }
                "ValidationException" => return RusotoError::Validation(err.msg),
                _ => {}
            }
        }
        RusotoError::Unknown(res)
    }
}
impl fmt::Display for CreateReplicationInstanceError {
    #[allow(unused_variables)]
    fn fmt(&self, f: &mut fmt::Formatter) -> fmt::Result {
        match *self {
            CreateReplicationInstanceError::AccessDeniedFault(ref cause) => write!(f, "{}", cause),
            CreateReplicationInstanceError::InsufficientResourceCapacityFault(ref cause) => {
                write!(f, "{}", cause)
            }
            CreateReplicationInstanceError::InvalidResourceStateFault(ref cause) => {
                write!(f, "{}", cause)
            }
            CreateReplicationInstanceError::InvalidSubnet(ref cause) => write!(f, "{}", cause),
            CreateReplicationInstanceError::KMSKeyNotAccessibleFault(ref cause) => {
                write!(f, "{}", cause)
            }
            CreateReplicationInstanceError::ReplicationSubnetGroupDoesNotCoverEnoughAZs(
                ref cause,
            ) => write!(f, "{}", cause),
            CreateReplicationInstanceError::ResourceAlreadyExistsFault(ref cause) => {
                write!(f, "{}", cause)
            }
            CreateReplicationInstanceError::ResourceNotFoundFault(ref cause) => {
                write!(f, "{}", cause)
            }
            CreateReplicationInstanceError::ResourceQuotaExceededFault(ref cause) => {
                write!(f, "{}", cause)
            }
            CreateReplicationInstanceError::StorageQuotaExceededFault(ref cause) => {
                write!(f, "{}", cause)
            }
        }
    }
}
impl Error for CreateReplicationInstanceError {}
/// Errors returned by CreateReplicationSubnetGroup
#[derive(Debug, PartialEq)]
pub enum CreateReplicationSubnetGroupError {
    /// <p>AWS DMS was denied access to the endpoint. Check that the role is correctly configured.</p>
    AccessDeniedFault(String),
    /// <p>The subnet provided is invalid.</p>
    InvalidSubnet(String),
    /// <p>The replication subnet group does not cover enough Availability Zones (AZs). Edit the replication subnet group and add more AZs.</p>
    ReplicationSubnetGroupDoesNotCoverEnoughAZs(String),
    /// <p>The resource you are attempting to create already exists.</p>
    ResourceAlreadyExistsFault(String),
    /// <p>The resource could not be found.</p>
    ResourceNotFoundFault(String),
    /// <p>The quota for this resource quota has been exceeded.</p>
    ResourceQuotaExceededFault(String),
}

impl CreateReplicationSubnetGroupError {
    pub fn from_response(
        res: BufferedHttpResponse,
    ) -> RusotoError<CreateReplicationSubnetGroupError> {
        if let Some(err) = proto::json::Error::parse(&res) {
            match err.typ.as_str() {
                "AccessDeniedFault" => {
                    return RusotoError::Service(
                        CreateReplicationSubnetGroupError::AccessDeniedFault(err.msg),
                    )
                }
                "InvalidSubnet" => {
                    return RusotoError::Service(CreateReplicationSubnetGroupError::InvalidSubnet(
                        err.msg,
                    ))
                }
                "ReplicationSubnetGroupDoesNotCoverEnoughAZs" => return RusotoError::Service(
                    CreateReplicationSubnetGroupError::ReplicationSubnetGroupDoesNotCoverEnoughAZs(
                        err.msg,
                    ),
                ),
                "ResourceAlreadyExistsFault" => {
                    return RusotoError::Service(
                        CreateReplicationSubnetGroupError::ResourceAlreadyExistsFault(err.msg),
                    )
                }
                "ResourceNotFoundFault" => {
                    return RusotoError::Service(
                        CreateReplicationSubnetGroupError::ResourceNotFoundFault(err.msg),
                    )
                }
                "ResourceQuotaExceededFault" => {
                    return RusotoError::Service(
                        CreateReplicationSubnetGroupError::ResourceQuotaExceededFault(err.msg),
                    )
                }
                "ValidationException" => return RusotoError::Validation(err.msg),
                _ => {}
            }
        }
        RusotoError::Unknown(res)
    }
}
impl fmt::Display for CreateReplicationSubnetGroupError {
    #[allow(unused_variables)]
    fn fmt(&self, f: &mut fmt::Formatter) -> fmt::Result {
        match *self {
            CreateReplicationSubnetGroupError::AccessDeniedFault(ref cause) => {
                write!(f, "{}", cause)
            }
            CreateReplicationSubnetGroupError::InvalidSubnet(ref cause) => write!(f, "{}", cause),
            CreateReplicationSubnetGroupError::ReplicationSubnetGroupDoesNotCoverEnoughAZs(
                ref cause,
            ) => write!(f, "{}", cause),
            CreateReplicationSubnetGroupError::ResourceAlreadyExistsFault(ref cause) => {
                write!(f, "{}", cause)
            }
            CreateReplicationSubnetGroupError::ResourceNotFoundFault(ref cause) => {
                write!(f, "{}", cause)
            }
            CreateReplicationSubnetGroupError::ResourceQuotaExceededFault(ref cause) => {
                write!(f, "{}", cause)
            }
        }
    }
}
impl Error for CreateReplicationSubnetGroupError {}
/// Errors returned by CreateReplicationTask
#[derive(Debug, PartialEq)]
pub enum CreateReplicationTaskError {
    /// <p>AWS DMS was denied access to the endpoint. Check that the role is correctly configured.</p>
    AccessDeniedFault(String),
    /// <p>The resource is in a state that prevents it from being used for database migration.</p>
    InvalidResourceStateFault(String),
    /// <p>AWS DMS cannot access the AWS KMS key.</p>
    KMSKeyNotAccessibleFault(String),
    /// <p>The resource you are attempting to create already exists.</p>
    ResourceAlreadyExistsFault(String),
    /// <p>The resource could not be found.</p>
    ResourceNotFoundFault(String),
    /// <p>The quota for this resource quota has been exceeded.</p>
    ResourceQuotaExceededFault(String),
}

impl CreateReplicationTaskError {
    pub fn from_response(res: BufferedHttpResponse) -> RusotoError<CreateReplicationTaskError> {
        if let Some(err) = proto::json::Error::parse(&res) {
            match err.typ.as_str() {
                "AccessDeniedFault" => {
                    return RusotoError::Service(CreateReplicationTaskError::AccessDeniedFault(
                        err.msg,
                    ))
                }
                "InvalidResourceStateFault" => {
                    return RusotoError::Service(
                        CreateReplicationTaskError::InvalidResourceStateFault(err.msg),
                    )
                }
                "KMSKeyNotAccessibleFault" => {
                    return RusotoError::Service(
                        CreateReplicationTaskError::KMSKeyNotAccessibleFault(err.msg),
                    )
                }
                "ResourceAlreadyExistsFault" => {
                    return RusotoError::Service(
                        CreateReplicationTaskError::ResourceAlreadyExistsFault(err.msg),
                    )
                }
                "ResourceNotFoundFault" => {
                    return RusotoError::Service(CreateReplicationTaskError::ResourceNotFoundFault(
                        err.msg,
                    ))
                }
                "ResourceQuotaExceededFault" => {
                    return RusotoError::Service(
                        CreateReplicationTaskError::ResourceQuotaExceededFault(err.msg),
                    )
                }
                "ValidationException" => return RusotoError::Validation(err.msg),
                _ => {}
            }
        }
        RusotoError::Unknown(res)
    }
}
impl fmt::Display for CreateReplicationTaskError {
    #[allow(unused_variables)]
    fn fmt(&self, f: &mut fmt::Formatter) -> fmt::Result {
        match *self {
            CreateReplicationTaskError::AccessDeniedFault(ref cause) => write!(f, "{}", cause),
            CreateReplicationTaskError::InvalidResourceStateFault(ref cause) => {
                write!(f, "{}", cause)
            }
            CreateReplicationTaskError::KMSKeyNotAccessibleFault(ref cause) => {
                write!(f, "{}", cause)
            }
            CreateReplicationTaskError::ResourceAlreadyExistsFault(ref cause) => {
                write!(f, "{}", cause)
            }
            CreateReplicationTaskError::ResourceNotFoundFault(ref cause) => write!(f, "{}", cause),
            CreateReplicationTaskError::ResourceQuotaExceededFault(ref cause) => {
                write!(f, "{}", cause)
            }
        }
    }
}
impl Error for CreateReplicationTaskError {}
/// Errors returned by DeleteCertificate
#[derive(Debug, PartialEq)]
pub enum DeleteCertificateError {
    /// <p>The resource is in a state that prevents it from being used for database migration.</p>
    InvalidResourceStateFault(String),
    /// <p>The resource could not be found.</p>
    ResourceNotFoundFault(String),
}

impl DeleteCertificateError {
    pub fn from_response(res: BufferedHttpResponse) -> RusotoError<DeleteCertificateError> {
        if let Some(err) = proto::json::Error::parse(&res) {
            match err.typ.as_str() {
                "InvalidResourceStateFault" => {
                    return RusotoError::Service(DeleteCertificateError::InvalidResourceStateFault(
                        err.msg,
                    ))
                }
                "ResourceNotFoundFault" => {
                    return RusotoError::Service(DeleteCertificateError::ResourceNotFoundFault(
                        err.msg,
                    ))
                }
                "ValidationException" => return RusotoError::Validation(err.msg),
                _ => {}
            }
        }
        RusotoError::Unknown(res)
    }
}
impl fmt::Display for DeleteCertificateError {
    #[allow(unused_variables)]
    fn fmt(&self, f: &mut fmt::Formatter) -> fmt::Result {
        match *self {
            DeleteCertificateError::InvalidResourceStateFault(ref cause) => write!(f, "{}", cause),
            DeleteCertificateError::ResourceNotFoundFault(ref cause) => write!(f, "{}", cause),
        }
    }
}
impl Error for DeleteCertificateError {}
/// Errors returned by DeleteConnection
#[derive(Debug, PartialEq)]
pub enum DeleteConnectionError {
    /// <p>AWS DMS was denied access to the endpoint. Check that the role is correctly configured.</p>
    AccessDeniedFault(String),
    /// <p>The resource is in a state that prevents it from being used for database migration.</p>
    InvalidResourceStateFault(String),
    /// <p>The resource could not be found.</p>
    ResourceNotFoundFault(String),
}

impl DeleteConnectionError {
    pub fn from_response(res: BufferedHttpResponse) -> RusotoError<DeleteConnectionError> {
        if let Some(err) = proto::json::Error::parse(&res) {
            match err.typ.as_str() {
                "AccessDeniedFault" => {
                    return RusotoError::Service(DeleteConnectionError::AccessDeniedFault(err.msg))
                }
                "InvalidResourceStateFault" => {
                    return RusotoError::Service(DeleteConnectionError::InvalidResourceStateFault(
                        err.msg,
                    ))
                }
                "ResourceNotFoundFault" => {
                    return RusotoError::Service(DeleteConnectionError::ResourceNotFoundFault(
                        err.msg,
                    ))
                }
                "ValidationException" => return RusotoError::Validation(err.msg),
                _ => {}
            }
        }
        RusotoError::Unknown(res)
    }
}
impl fmt::Display for DeleteConnectionError {
    #[allow(unused_variables)]
    fn fmt(&self, f: &mut fmt::Formatter) -> fmt::Result {
        match *self {
            DeleteConnectionError::AccessDeniedFault(ref cause) => write!(f, "{}", cause),
            DeleteConnectionError::InvalidResourceStateFault(ref cause) => write!(f, "{}", cause),
            DeleteConnectionError::ResourceNotFoundFault(ref cause) => write!(f, "{}", cause),
        }
    }
}
impl Error for DeleteConnectionError {}
/// Errors returned by DeleteEndpoint
#[derive(Debug, PartialEq)]
pub enum DeleteEndpointError {
    /// <p>The resource is in a state that prevents it from being used for database migration.</p>
    InvalidResourceStateFault(String),
    /// <p>The resource could not be found.</p>
    ResourceNotFoundFault(String),
}

impl DeleteEndpointError {
    pub fn from_response(res: BufferedHttpResponse) -> RusotoError<DeleteEndpointError> {
        if let Some(err) = proto::json::Error::parse(&res) {
            match err.typ.as_str() {
                "InvalidResourceStateFault" => {
                    return RusotoError::Service(DeleteEndpointError::InvalidResourceStateFault(
                        err.msg,
                    ))
                }
                "ResourceNotFoundFault" => {
                    return RusotoError::Service(DeleteEndpointError::ResourceNotFoundFault(
                        err.msg,
                    ))
                }
                "ValidationException" => return RusotoError::Validation(err.msg),
                _ => {}
            }
        }
        RusotoError::Unknown(res)
    }
}
impl fmt::Display for DeleteEndpointError {
    #[allow(unused_variables)]
    fn fmt(&self, f: &mut fmt::Formatter) -> fmt::Result {
        match *self {
            DeleteEndpointError::InvalidResourceStateFault(ref cause) => write!(f, "{}", cause),
            DeleteEndpointError::ResourceNotFoundFault(ref cause) => write!(f, "{}", cause),
        }
    }
}
impl Error for DeleteEndpointError {}
/// Errors returned by DeleteEventSubscription
#[derive(Debug, PartialEq)]
pub enum DeleteEventSubscriptionError {
    /// <p>The resource is in a state that prevents it from being used for database migration.</p>
    InvalidResourceStateFault(String),
    /// <p>The resource could not be found.</p>
    ResourceNotFoundFault(String),
}

impl DeleteEventSubscriptionError {
    pub fn from_response(res: BufferedHttpResponse) -> RusotoError<DeleteEventSubscriptionError> {
        if let Some(err) = proto::json::Error::parse(&res) {
            match err.typ.as_str() {
                "InvalidResourceStateFault" => {
                    return RusotoError::Service(
                        DeleteEventSubscriptionError::InvalidResourceStateFault(err.msg),
                    )
                }
                "ResourceNotFoundFault" => {
                    return RusotoError::Service(
                        DeleteEventSubscriptionError::ResourceNotFoundFault(err.msg),
                    )
                }
                "ValidationException" => return RusotoError::Validation(err.msg),
                _ => {}
            }
        }
        RusotoError::Unknown(res)
    }
}
impl fmt::Display for DeleteEventSubscriptionError {
    #[allow(unused_variables)]
    fn fmt(&self, f: &mut fmt::Formatter) -> fmt::Result {
        match *self {
            DeleteEventSubscriptionError::InvalidResourceStateFault(ref cause) => {
                write!(f, "{}", cause)
            }
            DeleteEventSubscriptionError::ResourceNotFoundFault(ref cause) => {
                write!(f, "{}", cause)
            }
        }
    }
}
impl Error for DeleteEventSubscriptionError {}
/// Errors returned by DeleteReplicationInstance
#[derive(Debug, PartialEq)]
pub enum DeleteReplicationInstanceError {
    /// <p>The resource is in a state that prevents it from being used for database migration.</p>
    InvalidResourceStateFault(String),
    /// <p>The resource could not be found.</p>
    ResourceNotFoundFault(String),
}

impl DeleteReplicationInstanceError {
    pub fn from_response(res: BufferedHttpResponse) -> RusotoError<DeleteReplicationInstanceError> {
        if let Some(err) = proto::json::Error::parse(&res) {
            match err.typ.as_str() {
                "InvalidResourceStateFault" => {
                    return RusotoError::Service(
                        DeleteReplicationInstanceError::InvalidResourceStateFault(err.msg),
                    )
                }
                "ResourceNotFoundFault" => {
                    return RusotoError::Service(
                        DeleteReplicationInstanceError::ResourceNotFoundFault(err.msg),
                    )
                }
                "ValidationException" => return RusotoError::Validation(err.msg),
                _ => {}
            }
        }
        RusotoError::Unknown(res)
    }
}
impl fmt::Display for DeleteReplicationInstanceError {
    #[allow(unused_variables)]
    fn fmt(&self, f: &mut fmt::Formatter) -> fmt::Result {
        match *self {
            DeleteReplicationInstanceError::InvalidResourceStateFault(ref cause) => {
                write!(f, "{}", cause)
            }
            DeleteReplicationInstanceError::ResourceNotFoundFault(ref cause) => {
                write!(f, "{}", cause)
            }
        }
    }
}
impl Error for DeleteReplicationInstanceError {}
/// Errors returned by DeleteReplicationSubnetGroup
#[derive(Debug, PartialEq)]
pub enum DeleteReplicationSubnetGroupError {
    /// <p>The resource is in a state that prevents it from being used for database migration.</p>
    InvalidResourceStateFault(String),
    /// <p>The resource could not be found.</p>
    ResourceNotFoundFault(String),
}

impl DeleteReplicationSubnetGroupError {
    pub fn from_response(
        res: BufferedHttpResponse,
    ) -> RusotoError<DeleteReplicationSubnetGroupError> {
        if let Some(err) = proto::json::Error::parse(&res) {
            match err.typ.as_str() {
                "InvalidResourceStateFault" => {
                    return RusotoError::Service(
                        DeleteReplicationSubnetGroupError::InvalidResourceStateFault(err.msg),
                    )
                }
                "ResourceNotFoundFault" => {
                    return RusotoError::Service(
                        DeleteReplicationSubnetGroupError::ResourceNotFoundFault(err.msg),
                    )
                }
                "ValidationException" => return RusotoError::Validation(err.msg),
                _ => {}
            }
        }
        RusotoError::Unknown(res)
    }
}
impl fmt::Display for DeleteReplicationSubnetGroupError {
    #[allow(unused_variables)]
    fn fmt(&self, f: &mut fmt::Formatter) -> fmt::Result {
        match *self {
            DeleteReplicationSubnetGroupError::InvalidResourceStateFault(ref cause) => {
                write!(f, "{}", cause)
            }
            DeleteReplicationSubnetGroupError::ResourceNotFoundFault(ref cause) => {
                write!(f, "{}", cause)
            }
        }
    }
}
impl Error for DeleteReplicationSubnetGroupError {}
/// Errors returned by DeleteReplicationTask
#[derive(Debug, PartialEq)]
pub enum DeleteReplicationTaskError {
    /// <p>The resource is in a state that prevents it from being used for database migration.</p>
    InvalidResourceStateFault(String),
    /// <p>The resource could not be found.</p>
    ResourceNotFoundFault(String),
}

impl DeleteReplicationTaskError {
    pub fn from_response(res: BufferedHttpResponse) -> RusotoError<DeleteReplicationTaskError> {
        if let Some(err) = proto::json::Error::parse(&res) {
            match err.typ.as_str() {
                "InvalidResourceStateFault" => {
                    return RusotoError::Service(
                        DeleteReplicationTaskError::InvalidResourceStateFault(err.msg),
                    )
                }
                "ResourceNotFoundFault" => {
                    return RusotoError::Service(DeleteReplicationTaskError::ResourceNotFoundFault(
                        err.msg,
                    ))
                }
                "ValidationException" => return RusotoError::Validation(err.msg),
                _ => {}
            }
        }
        RusotoError::Unknown(res)
    }
}
impl fmt::Display for DeleteReplicationTaskError {
    #[allow(unused_variables)]
    fn fmt(&self, f: &mut fmt::Formatter) -> fmt::Result {
        match *self {
            DeleteReplicationTaskError::InvalidResourceStateFault(ref cause) => {
                write!(f, "{}", cause)
            }
            DeleteReplicationTaskError::ResourceNotFoundFault(ref cause) => write!(f, "{}", cause),
        }
    }
}
impl Error for DeleteReplicationTaskError {}
/// Errors returned by DescribeAccountAttributes
#[derive(Debug, PartialEq)]
pub enum DescribeAccountAttributesError {}

impl DescribeAccountAttributesError {
    pub fn from_response(res: BufferedHttpResponse) -> RusotoError<DescribeAccountAttributesError> {
        if let Some(err) = proto::json::Error::parse(&res) {
            match err.typ.as_str() {
                "ValidationException" => return RusotoError::Validation(err.msg),
                _ => {}
            }
        }
        RusotoError::Unknown(res)
    }
}
impl fmt::Display for DescribeAccountAttributesError {
    #[allow(unused_variables)]
    fn fmt(&self, f: &mut fmt::Formatter) -> fmt::Result {
        match *self {}
    }
}
impl Error for DescribeAccountAttributesError {}
/// Errors returned by DescribeCertificates
#[derive(Debug, PartialEq)]
pub enum DescribeCertificatesError {
    /// <p>The resource could not be found.</p>
    ResourceNotFoundFault(String),
}

impl DescribeCertificatesError {
    pub fn from_response(res: BufferedHttpResponse) -> RusotoError<DescribeCertificatesError> {
        if let Some(err) = proto::json::Error::parse(&res) {
            match err.typ.as_str() {
                "ResourceNotFoundFault" => {
                    return RusotoError::Service(DescribeCertificatesError::ResourceNotFoundFault(
                        err.msg,
                    ))
                }
                "ValidationException" => return RusotoError::Validation(err.msg),
                _ => {}
            }
        }
        RusotoError::Unknown(res)
    }
}
impl fmt::Display for DescribeCertificatesError {
    #[allow(unused_variables)]
    fn fmt(&self, f: &mut fmt::Formatter) -> fmt::Result {
        match *self {
            DescribeCertificatesError::ResourceNotFoundFault(ref cause) => write!(f, "{}", cause),
        }
    }
}
impl Error for DescribeCertificatesError {}
/// Errors returned by DescribeConnections
#[derive(Debug, PartialEq)]
pub enum DescribeConnectionsError {
    /// <p>The resource could not be found.</p>
    ResourceNotFoundFault(String),
}

impl DescribeConnectionsError {
    pub fn from_response(res: BufferedHttpResponse) -> RusotoError<DescribeConnectionsError> {
        if let Some(err) = proto::json::Error::parse(&res) {
            match err.typ.as_str() {
                "ResourceNotFoundFault" => {
                    return RusotoError::Service(DescribeConnectionsError::ResourceNotFoundFault(
                        err.msg,
                    ))
                }
                "ValidationException" => return RusotoError::Validation(err.msg),
                _ => {}
            }
        }
        RusotoError::Unknown(res)
    }
}
impl fmt::Display for DescribeConnectionsError {
    #[allow(unused_variables)]
    fn fmt(&self, f: &mut fmt::Formatter) -> fmt::Result {
        match *self {
            DescribeConnectionsError::ResourceNotFoundFault(ref cause) => write!(f, "{}", cause),
        }
    }
}
impl Error for DescribeConnectionsError {}
/// Errors returned by DescribeEndpointTypes
#[derive(Debug, PartialEq)]
pub enum DescribeEndpointTypesError {}

impl DescribeEndpointTypesError {
    pub fn from_response(res: BufferedHttpResponse) -> RusotoError<DescribeEndpointTypesError> {
        if let Some(err) = proto::json::Error::parse(&res) {
            match err.typ.as_str() {
                "ValidationException" => return RusotoError::Validation(err.msg),
                _ => {}
            }
        }
        RusotoError::Unknown(res)
    }
}
impl fmt::Display for DescribeEndpointTypesError {
    #[allow(unused_variables)]
    fn fmt(&self, f: &mut fmt::Formatter) -> fmt::Result {
        match *self {}
    }
}
impl Error for DescribeEndpointTypesError {}
/// Errors returned by DescribeEndpoints
#[derive(Debug, PartialEq)]
pub enum DescribeEndpointsError {
    /// <p>The resource could not be found.</p>
    ResourceNotFoundFault(String),
}

impl DescribeEndpointsError {
    pub fn from_response(res: BufferedHttpResponse) -> RusotoError<DescribeEndpointsError> {
        if let Some(err) = proto::json::Error::parse(&res) {
            match err.typ.as_str() {
                "ResourceNotFoundFault" => {
                    return RusotoError::Service(DescribeEndpointsError::ResourceNotFoundFault(
                        err.msg,
                    ))
                }
                "ValidationException" => return RusotoError::Validation(err.msg),
                _ => {}
            }
        }
        RusotoError::Unknown(res)
    }
}
impl fmt::Display for DescribeEndpointsError {
    #[allow(unused_variables)]
    fn fmt(&self, f: &mut fmt::Formatter) -> fmt::Result {
        match *self {
            DescribeEndpointsError::ResourceNotFoundFault(ref cause) => write!(f, "{}", cause),
        }
    }
}
impl Error for DescribeEndpointsError {}
/// Errors returned by DescribeEventCategories
#[derive(Debug, PartialEq)]
pub enum DescribeEventCategoriesError {}

impl DescribeEventCategoriesError {
    pub fn from_response(res: BufferedHttpResponse) -> RusotoError<DescribeEventCategoriesError> {
        if let Some(err) = proto::json::Error::parse(&res) {
            match err.typ.as_str() {
                "ValidationException" => return RusotoError::Validation(err.msg),
                _ => {}
            }
        }
        RusotoError::Unknown(res)
    }
}
impl fmt::Display for DescribeEventCategoriesError {
    #[allow(unused_variables)]
    fn fmt(&self, f: &mut fmt::Formatter) -> fmt::Result {
        match *self {}
    }
}
impl Error for DescribeEventCategoriesError {}
/// Errors returned by DescribeEventSubscriptions
#[derive(Debug, PartialEq)]
pub enum DescribeEventSubscriptionsError {
    /// <p>The resource could not be found.</p>
    ResourceNotFoundFault(String),
}

impl DescribeEventSubscriptionsError {
    pub fn from_response(
        res: BufferedHttpResponse,
    ) -> RusotoError<DescribeEventSubscriptionsError> {
        if let Some(err) = proto::json::Error::parse(&res) {
            match err.typ.as_str() {
                "ResourceNotFoundFault" => {
                    return RusotoError::Service(
                        DescribeEventSubscriptionsError::ResourceNotFoundFault(err.msg),
                    )
                }
                "ValidationException" => return RusotoError::Validation(err.msg),
                _ => {}
            }
        }
        RusotoError::Unknown(res)
    }
}
impl fmt::Display for DescribeEventSubscriptionsError {
    #[allow(unused_variables)]
    fn fmt(&self, f: &mut fmt::Formatter) -> fmt::Result {
        match *self {
            DescribeEventSubscriptionsError::ResourceNotFoundFault(ref cause) => {
                write!(f, "{}", cause)
            }
        }
    }
}
impl Error for DescribeEventSubscriptionsError {}
/// Errors returned by DescribeEvents
#[derive(Debug, PartialEq)]
pub enum DescribeEventsError {}

impl DescribeEventsError {
    pub fn from_response(res: BufferedHttpResponse) -> RusotoError<DescribeEventsError> {
        if let Some(err) = proto::json::Error::parse(&res) {
            match err.typ.as_str() {
                "ValidationException" => return RusotoError::Validation(err.msg),
                _ => {}
            }
        }
        RusotoError::Unknown(res)
    }
}
impl fmt::Display for DescribeEventsError {
    #[allow(unused_variables)]
    fn fmt(&self, f: &mut fmt::Formatter) -> fmt::Result {
        match *self {}
    }
}
impl Error for DescribeEventsError {}
/// Errors returned by DescribeOrderableReplicationInstances
#[derive(Debug, PartialEq)]
pub enum DescribeOrderableReplicationInstancesError {}

impl DescribeOrderableReplicationInstancesError {
    pub fn from_response(
        res: BufferedHttpResponse,
    ) -> RusotoError<DescribeOrderableReplicationInstancesError> {
        if let Some(err) = proto::json::Error::parse(&res) {
            match err.typ.as_str() {
                "ValidationException" => return RusotoError::Validation(err.msg),
                _ => {}
            }
        }
        RusotoError::Unknown(res)
    }
}
impl fmt::Display for DescribeOrderableReplicationInstancesError {
    #[allow(unused_variables)]
    fn fmt(&self, f: &mut fmt::Formatter) -> fmt::Result {
        match *self {}
    }
}
impl Error for DescribeOrderableReplicationInstancesError {}
/// Errors returned by DescribePendingMaintenanceActions
#[derive(Debug, PartialEq)]
pub enum DescribePendingMaintenanceActionsError {
    /// <p>The resource could not be found.</p>
    ResourceNotFoundFault(String),
}

impl DescribePendingMaintenanceActionsError {
    pub fn from_response(
        res: BufferedHttpResponse,
    ) -> RusotoError<DescribePendingMaintenanceActionsError> {
        if let Some(err) = proto::json::Error::parse(&res) {
            match err.typ.as_str() {
                "ResourceNotFoundFault" => {
                    return RusotoError::Service(
                        DescribePendingMaintenanceActionsError::ResourceNotFoundFault(err.msg),
                    )
                }
                "ValidationException" => return RusotoError::Validation(err.msg),
                _ => {}
            }
        }
        RusotoError::Unknown(res)
    }
}
impl fmt::Display for DescribePendingMaintenanceActionsError {
    #[allow(unused_variables)]
    fn fmt(&self, f: &mut fmt::Formatter) -> fmt::Result {
        match *self {
            DescribePendingMaintenanceActionsError::ResourceNotFoundFault(ref cause) => {
                write!(f, "{}", cause)
            }
        }
    }
}
impl Error for DescribePendingMaintenanceActionsError {}
/// Errors returned by DescribeRefreshSchemasStatus
#[derive(Debug, PartialEq)]
pub enum DescribeRefreshSchemasStatusError {
    /// <p>The resource is in a state that prevents it from being used for database migration.</p>
    InvalidResourceStateFault(String),
    /// <p>The resource could not be found.</p>
    ResourceNotFoundFault(String),
}

impl DescribeRefreshSchemasStatusError {
    pub fn from_response(
        res: BufferedHttpResponse,
    ) -> RusotoError<DescribeRefreshSchemasStatusError> {
        if let Some(err) = proto::json::Error::parse(&res) {
            match err.typ.as_str() {
                "InvalidResourceStateFault" => {
                    return RusotoError::Service(
                        DescribeRefreshSchemasStatusError::InvalidResourceStateFault(err.msg),
                    )
                }
                "ResourceNotFoundFault" => {
                    return RusotoError::Service(
                        DescribeRefreshSchemasStatusError::ResourceNotFoundFault(err.msg),
                    )
                }
                "ValidationException" => return RusotoError::Validation(err.msg),
                _ => {}
            }
        }
        RusotoError::Unknown(res)
    }
}
impl fmt::Display for DescribeRefreshSchemasStatusError {
    #[allow(unused_variables)]
    fn fmt(&self, f: &mut fmt::Formatter) -> fmt::Result {
        match *self {
            DescribeRefreshSchemasStatusError::InvalidResourceStateFault(ref cause) => {
                write!(f, "{}", cause)
            }
            DescribeRefreshSchemasStatusError::ResourceNotFoundFault(ref cause) => {
                write!(f, "{}", cause)
            }
        }
    }
}
impl Error for DescribeRefreshSchemasStatusError {}
/// Errors returned by DescribeReplicationInstanceTaskLogs
#[derive(Debug, PartialEq)]
pub enum DescribeReplicationInstanceTaskLogsError {
    /// <p>The resource is in a state that prevents it from being used for database migration.</p>
    InvalidResourceStateFault(String),
    /// <p>The resource could not be found.</p>
    ResourceNotFoundFault(String),
}

impl DescribeReplicationInstanceTaskLogsError {
    pub fn from_response(
        res: BufferedHttpResponse,
    ) -> RusotoError<DescribeReplicationInstanceTaskLogsError> {
        if let Some(err) = proto::json::Error::parse(&res) {
            match err.typ.as_str() {
                "InvalidResourceStateFault" => {
                    return RusotoError::Service(
                        DescribeReplicationInstanceTaskLogsError::InvalidResourceStateFault(
                            err.msg,
                        ),
                    )
                }
                "ResourceNotFoundFault" => {
                    return RusotoError::Service(
                        DescribeReplicationInstanceTaskLogsError::ResourceNotFoundFault(err.msg),
                    )
                }
                "ValidationException" => return RusotoError::Validation(err.msg),
                _ => {}
            }
        }
        RusotoError::Unknown(res)
    }
}
impl fmt::Display for DescribeReplicationInstanceTaskLogsError {
    #[allow(unused_variables)]
    fn fmt(&self, f: &mut fmt::Formatter) -> fmt::Result {
        match *self {
            DescribeReplicationInstanceTaskLogsError::InvalidResourceStateFault(ref cause) => {
                write!(f, "{}", cause)
            }
            DescribeReplicationInstanceTaskLogsError::ResourceNotFoundFault(ref cause) => {
                write!(f, "{}", cause)
            }
        }
    }
}
impl Error for DescribeReplicationInstanceTaskLogsError {}
/// Errors returned by DescribeReplicationInstances
#[derive(Debug, PartialEq)]
pub enum DescribeReplicationInstancesError {
    /// <p>The resource could not be found.</p>
    ResourceNotFoundFault(String),
}

impl DescribeReplicationInstancesError {
    pub fn from_response(
        res: BufferedHttpResponse,
    ) -> RusotoError<DescribeReplicationInstancesError> {
        if let Some(err) = proto::json::Error::parse(&res) {
            match err.typ.as_str() {
                "ResourceNotFoundFault" => {
                    return RusotoError::Service(
                        DescribeReplicationInstancesError::ResourceNotFoundFault(err.msg),
                    )
                }
                "ValidationException" => return RusotoError::Validation(err.msg),
                _ => {}
            }
        }
        RusotoError::Unknown(res)
    }
}
impl fmt::Display for DescribeReplicationInstancesError {
    #[allow(unused_variables)]
    fn fmt(&self, f: &mut fmt::Formatter) -> fmt::Result {
        match *self {
            DescribeReplicationInstancesError::ResourceNotFoundFault(ref cause) => {
                write!(f, "{}", cause)
            }
        }
    }
}
impl Error for DescribeReplicationInstancesError {}
/// Errors returned by DescribeReplicationSubnetGroups
#[derive(Debug, PartialEq)]
pub enum DescribeReplicationSubnetGroupsError {
    /// <p>The resource could not be found.</p>
    ResourceNotFoundFault(String),
}

impl DescribeReplicationSubnetGroupsError {
    pub fn from_response(
        res: BufferedHttpResponse,
    ) -> RusotoError<DescribeReplicationSubnetGroupsError> {
        if let Some(err) = proto::json::Error::parse(&res) {
            match err.typ.as_str() {
                "ResourceNotFoundFault" => {
                    return RusotoError::Service(
                        DescribeReplicationSubnetGroupsError::ResourceNotFoundFault(err.msg),
                    )
                }
                "ValidationException" => return RusotoError::Validation(err.msg),
                _ => {}
            }
        }
        RusotoError::Unknown(res)
    }
}
impl fmt::Display for DescribeReplicationSubnetGroupsError {
    #[allow(unused_variables)]
    fn fmt(&self, f: &mut fmt::Formatter) -> fmt::Result {
        match *self {
            DescribeReplicationSubnetGroupsError::ResourceNotFoundFault(ref cause) => {
                write!(f, "{}", cause)
            }
        }
    }
}
impl Error for DescribeReplicationSubnetGroupsError {}
/// Errors returned by DescribeReplicationTaskAssessmentResults
#[derive(Debug, PartialEq)]
pub enum DescribeReplicationTaskAssessmentResultsError {
    /// <p>The resource could not be found.</p>
    ResourceNotFoundFault(String),
}

impl DescribeReplicationTaskAssessmentResultsError {
    pub fn from_response(
        res: BufferedHttpResponse,
    ) -> RusotoError<DescribeReplicationTaskAssessmentResultsError> {
        if let Some(err) = proto::json::Error::parse(&res) {
            match err.typ.as_str() {
                "ResourceNotFoundFault" => {
                    return RusotoError::Service(
                        DescribeReplicationTaskAssessmentResultsError::ResourceNotFoundFault(
                            err.msg,
                        ),
                    )
                }
                "ValidationException" => return RusotoError::Validation(err.msg),
                _ => {}
            }
        }
        RusotoError::Unknown(res)
    }
}
impl fmt::Display for DescribeReplicationTaskAssessmentResultsError {
    #[allow(unused_variables)]
    fn fmt(&self, f: &mut fmt::Formatter) -> fmt::Result {
        match *self {
            DescribeReplicationTaskAssessmentResultsError::ResourceNotFoundFault(ref cause) => {
                write!(f, "{}", cause)
            }
        }
    }
}
impl Error for DescribeReplicationTaskAssessmentResultsError {}
/// Errors returned by DescribeReplicationTasks
#[derive(Debug, PartialEq)]
pub enum DescribeReplicationTasksError {
    /// <p>The resource could not be found.</p>
    ResourceNotFoundFault(String),
}

impl DescribeReplicationTasksError {
    pub fn from_response(res: BufferedHttpResponse) -> RusotoError<DescribeReplicationTasksError> {
        if let Some(err) = proto::json::Error::parse(&res) {
            match err.typ.as_str() {
                "ResourceNotFoundFault" => {
                    return RusotoError::Service(
                        DescribeReplicationTasksError::ResourceNotFoundFault(err.msg),
                    )
                }
                "ValidationException" => return RusotoError::Validation(err.msg),
                _ => {}
            }
        }
        RusotoError::Unknown(res)
    }
}
impl fmt::Display for DescribeReplicationTasksError {
    #[allow(unused_variables)]
    fn fmt(&self, f: &mut fmt::Formatter) -> fmt::Result {
        match *self {
            DescribeReplicationTasksError::ResourceNotFoundFault(ref cause) => {
                write!(f, "{}", cause)
            }
        }
    }
}
impl Error for DescribeReplicationTasksError {}
/// Errors returned by DescribeSchemas
#[derive(Debug, PartialEq)]
pub enum DescribeSchemasError {
    /// <p>The resource is in a state that prevents it from being used for database migration.</p>
    InvalidResourceStateFault(String),
    /// <p>The resource could not be found.</p>
    ResourceNotFoundFault(String),
}

impl DescribeSchemasError {
    pub fn from_response(res: BufferedHttpResponse) -> RusotoError<DescribeSchemasError> {
        if let Some(err) = proto::json::Error::parse(&res) {
            match err.typ.as_str() {
                "InvalidResourceStateFault" => {
                    return RusotoError::Service(DescribeSchemasError::InvalidResourceStateFault(
                        err.msg,
                    ))
                }
                "ResourceNotFoundFault" => {
                    return RusotoError::Service(DescribeSchemasError::ResourceNotFoundFault(
                        err.msg,
                    ))
                }
                "ValidationException" => return RusotoError::Validation(err.msg),
                _ => {}
            }
        }
        RusotoError::Unknown(res)
    }
}
impl fmt::Display for DescribeSchemasError {
    #[allow(unused_variables)]
    fn fmt(&self, f: &mut fmt::Formatter) -> fmt::Result {
        match *self {
            DescribeSchemasError::InvalidResourceStateFault(ref cause) => write!(f, "{}", cause),
            DescribeSchemasError::ResourceNotFoundFault(ref cause) => write!(f, "{}", cause),
        }
    }
}
impl Error for DescribeSchemasError {}
/// Errors returned by DescribeTableStatistics
#[derive(Debug, PartialEq)]
pub enum DescribeTableStatisticsError {
    /// <p>The resource is in a state that prevents it from being used for database migration.</p>
    InvalidResourceStateFault(String),
    /// <p>The resource could not be found.</p>
    ResourceNotFoundFault(String),
}

impl DescribeTableStatisticsError {
    pub fn from_response(res: BufferedHttpResponse) -> RusotoError<DescribeTableStatisticsError> {
        if let Some(err) = proto::json::Error::parse(&res) {
            match err.typ.as_str() {
                "InvalidResourceStateFault" => {
                    return RusotoError::Service(
                        DescribeTableStatisticsError::InvalidResourceStateFault(err.msg),
                    )
                }
                "ResourceNotFoundFault" => {
                    return RusotoError::Service(
                        DescribeTableStatisticsError::ResourceNotFoundFault(err.msg),
                    )
                }
                "ValidationException" => return RusotoError::Validation(err.msg),
                _ => {}
            }
        }
        RusotoError::Unknown(res)
    }
}
impl fmt::Display for DescribeTableStatisticsError {
    #[allow(unused_variables)]
    fn fmt(&self, f: &mut fmt::Formatter) -> fmt::Result {
        match *self {
            DescribeTableStatisticsError::InvalidResourceStateFault(ref cause) => {
                write!(f, "{}", cause)
            }
            DescribeTableStatisticsError::ResourceNotFoundFault(ref cause) => {
                write!(f, "{}", cause)
            }
        }
    }
}
impl Error for DescribeTableStatisticsError {}
/// Errors returned by ImportCertificate
#[derive(Debug, PartialEq)]
pub enum ImportCertificateError {
    /// <p>The certificate was not valid.</p>
    InvalidCertificateFault(String),
    /// <p>The resource you are attempting to create already exists.</p>
    ResourceAlreadyExistsFault(String),
    /// <p>The quota for this resource quota has been exceeded.</p>
    ResourceQuotaExceededFault(String),
}

impl ImportCertificateError {
    pub fn from_response(res: BufferedHttpResponse) -> RusotoError<ImportCertificateError> {
        if let Some(err) = proto::json::Error::parse(&res) {
            match err.typ.as_str() {
                "InvalidCertificateFault" => {
                    return RusotoError::Service(ImportCertificateError::InvalidCertificateFault(
                        err.msg,
                    ))
                }
                "ResourceAlreadyExistsFault" => {
                    return RusotoError::Service(
                        ImportCertificateError::ResourceAlreadyExistsFault(err.msg),
                    )
                }
                "ResourceQuotaExceededFault" => {
                    return RusotoError::Service(
                        ImportCertificateError::ResourceQuotaExceededFault(err.msg),
                    )
                }
                "ValidationException" => return RusotoError::Validation(err.msg),
                _ => {}
            }
        }
        RusotoError::Unknown(res)
    }
}
impl fmt::Display for ImportCertificateError {
    #[allow(unused_variables)]
    fn fmt(&self, f: &mut fmt::Formatter) -> fmt::Result {
        match *self {
            ImportCertificateError::InvalidCertificateFault(ref cause) => write!(f, "{}", cause),
            ImportCertificateError::ResourceAlreadyExistsFault(ref cause) => write!(f, "{}", cause),
            ImportCertificateError::ResourceQuotaExceededFault(ref cause) => write!(f, "{}", cause),
        }
    }
}
impl Error for ImportCertificateError {}
/// Errors returned by ListTagsForResource
#[derive(Debug, PartialEq)]
pub enum ListTagsForResourceError {
    /// <p>The resource could not be found.</p>
    ResourceNotFoundFault(String),
}

impl ListTagsForResourceError {
    pub fn from_response(res: BufferedHttpResponse) -> RusotoError<ListTagsForResourceError> {
        if let Some(err) = proto::json::Error::parse(&res) {
            match err.typ.as_str() {
                "ResourceNotFoundFault" => {
                    return RusotoError::Service(ListTagsForResourceError::ResourceNotFoundFault(
                        err.msg,
                    ))
                }
                "ValidationException" => return RusotoError::Validation(err.msg),
                _ => {}
            }
        }
        RusotoError::Unknown(res)
    }
}
impl fmt::Display for ListTagsForResourceError {
    #[allow(unused_variables)]
    fn fmt(&self, f: &mut fmt::Formatter) -> fmt::Result {
        match *self {
            ListTagsForResourceError::ResourceNotFoundFault(ref cause) => write!(f, "{}", cause),
        }
    }
}
impl Error for ListTagsForResourceError {}
/// Errors returned by ModifyEndpoint
#[derive(Debug, PartialEq)]
pub enum ModifyEndpointError {
    /// <p>AWS DMS was denied access to the endpoint. Check that the role is correctly configured.</p>
    AccessDeniedFault(String),
    /// <p>The resource is in a state that prevents it from being used for database migration.</p>
    InvalidResourceStateFault(String),
    /// <p>AWS DMS cannot access the AWS KMS key.</p>
    KMSKeyNotAccessibleFault(String),
    /// <p>The resource you are attempting to create already exists.</p>
    ResourceAlreadyExistsFault(String),
    /// <p>The resource could not be found.</p>
    ResourceNotFoundFault(String),
}

impl ModifyEndpointError {
    pub fn from_response(res: BufferedHttpResponse) -> RusotoError<ModifyEndpointError> {
        if let Some(err) = proto::json::Error::parse(&res) {
            match err.typ.as_str() {
                "AccessDeniedFault" => {
                    return RusotoError::Service(ModifyEndpointError::AccessDeniedFault(err.msg))
                }
                "InvalidResourceStateFault" => {
                    return RusotoError::Service(ModifyEndpointError::InvalidResourceStateFault(
                        err.msg,
                    ))
                }
                "KMSKeyNotAccessibleFault" => {
                    return RusotoError::Service(ModifyEndpointError::KMSKeyNotAccessibleFault(
                        err.msg,
                    ))
                }
                "ResourceAlreadyExistsFault" => {
                    return RusotoError::Service(ModifyEndpointError::ResourceAlreadyExistsFault(
                        err.msg,
                    ))
                }
                "ResourceNotFoundFault" => {
                    return RusotoError::Service(ModifyEndpointError::ResourceNotFoundFault(
                        err.msg,
                    ))
                }
                "ValidationException" => return RusotoError::Validation(err.msg),
                _ => {}
            }
        }
        RusotoError::Unknown(res)
    }
}
impl fmt::Display for ModifyEndpointError {
    #[allow(unused_variables)]
    fn fmt(&self, f: &mut fmt::Formatter) -> fmt::Result {
        match *self {
            ModifyEndpointError::AccessDeniedFault(ref cause) => write!(f, "{}", cause),
            ModifyEndpointError::InvalidResourceStateFault(ref cause) => write!(f, "{}", cause),
            ModifyEndpointError::KMSKeyNotAccessibleFault(ref cause) => write!(f, "{}", cause),
            ModifyEndpointError::ResourceAlreadyExistsFault(ref cause) => write!(f, "{}", cause),
            ModifyEndpointError::ResourceNotFoundFault(ref cause) => write!(f, "{}", cause),
        }
    }
}
impl Error for ModifyEndpointError {}
/// Errors returned by ModifyEventSubscription
#[derive(Debug, PartialEq)]
pub enum ModifyEventSubscriptionError {
    /// <p>The ciphertext references a key that doesn't exist or that the DMS account doesn't have access to.</p>
    KMSAccessDeniedFault(String),
    /// <p>The specified master key (CMK) isn't enabled.</p>
    KMSDisabledFault(String),
    /// <p>The state of the specified AWS KMS resource isn't valid for this request.</p>
    KMSInvalidStateFault(String),
    /// <p>The specified AWS KMS entity or resource can't be found.</p>
    KMSNotFoundFault(String),
    /// <p>This request triggered AWS KMS request throttling.</p>
    KMSThrottlingFault(String),
    /// <p>The resource could not be found.</p>
    ResourceNotFoundFault(String),
    /// <p>The quota for this resource quota has been exceeded.</p>
    ResourceQuotaExceededFault(String),
    /// <p>The SNS topic is invalid.</p>
    SNSInvalidTopicFault(String),
    /// <p>You are not authorized for the SNS subscription.</p>
    SNSNoAuthorizationFault(String),
}

impl ModifyEventSubscriptionError {
    pub fn from_response(res: BufferedHttpResponse) -> RusotoError<ModifyEventSubscriptionError> {
        if let Some(err) = proto::json::Error::parse(&res) {
            match err.typ.as_str() {
                "KMSAccessDeniedFault" => {
                    return RusotoError::Service(
                        ModifyEventSubscriptionError::KMSAccessDeniedFault(err.msg),
                    )
                }
                "KMSDisabledFault" => {
                    return RusotoError::Service(ModifyEventSubscriptionError::KMSDisabledFault(
                        err.msg,
                    ))
                }
                "KMSInvalidStateFault" => {
                    return RusotoError::Service(
                        ModifyEventSubscriptionError::KMSInvalidStateFault(err.msg),
                    )
                }
                "KMSNotFoundFault" => {
                    return RusotoError::Service(ModifyEventSubscriptionError::KMSNotFoundFault(
                        err.msg,
                    ))
                }
                "KMSThrottlingFault" => {
                    return RusotoError::Service(ModifyEventSubscriptionError::KMSThrottlingFault(
                        err.msg,
                    ))
                }
                "ResourceNotFoundFault" => {
                    return RusotoError::Service(
                        ModifyEventSubscriptionError::ResourceNotFoundFault(err.msg),
                    )
                }
                "ResourceQuotaExceededFault" => {
                    return RusotoError::Service(
                        ModifyEventSubscriptionError::ResourceQuotaExceededFault(err.msg),
                    )
                }
                "SNSInvalidTopicFault" => {
                    return RusotoError::Service(
                        ModifyEventSubscriptionError::SNSInvalidTopicFault(err.msg),
                    )
                }
                "SNSNoAuthorizationFault" => {
                    return RusotoError::Service(
                        ModifyEventSubscriptionError::SNSNoAuthorizationFault(err.msg),
                    )
                }
                "ValidationException" => return RusotoError::Validation(err.msg),
                _ => {}
            }
        }
        RusotoError::Unknown(res)
    }
}
impl fmt::Display for ModifyEventSubscriptionError {
    #[allow(unused_variables)]
    fn fmt(&self, f: &mut fmt::Formatter) -> fmt::Result {
        match *self {
            ModifyEventSubscriptionError::KMSAccessDeniedFault(ref cause) => write!(f, "{}", cause),
            ModifyEventSubscriptionError::KMSDisabledFault(ref cause) => write!(f, "{}", cause),
            ModifyEventSubscriptionError::KMSInvalidStateFault(ref cause) => write!(f, "{}", cause),
            ModifyEventSubscriptionError::KMSNotFoundFault(ref cause) => write!(f, "{}", cause),
            ModifyEventSubscriptionError::KMSThrottlingFault(ref cause) => write!(f, "{}", cause),
            ModifyEventSubscriptionError::ResourceNotFoundFault(ref cause) => {
                write!(f, "{}", cause)
            }
            ModifyEventSubscriptionError::ResourceQuotaExceededFault(ref cause) => {
                write!(f, "{}", cause)
            }
            ModifyEventSubscriptionError::SNSInvalidTopicFault(ref cause) => write!(f, "{}", cause),
            ModifyEventSubscriptionError::SNSNoAuthorizationFault(ref cause) => {
                write!(f, "{}", cause)
            }
        }
    }
}
impl Error for ModifyEventSubscriptionError {}
/// Errors returned by ModifyReplicationInstance
#[derive(Debug, PartialEq)]
pub enum ModifyReplicationInstanceError {
    /// <p>AWS DMS was denied access to the endpoint. Check that the role is correctly configured.</p>
    AccessDeniedFault(String),
    /// <p>There are not enough resources allocated to the database migration.</p>
    InsufficientResourceCapacityFault(String),
    /// <p>The resource is in a state that prevents it from being used for database migration.</p>
    InvalidResourceStateFault(String),
    /// <p>The resource you are attempting to create already exists.</p>
    ResourceAlreadyExistsFault(String),
    /// <p>The resource could not be found.</p>
    ResourceNotFoundFault(String),
    /// <p>The storage quota has been exceeded.</p>
    StorageQuotaExceededFault(String),
    /// <p>An upgrade dependency is preventing the database migration.</p>
    UpgradeDependencyFailureFault(String),
}

impl ModifyReplicationInstanceError {
    pub fn from_response(res: BufferedHttpResponse) -> RusotoError<ModifyReplicationInstanceError> {
        if let Some(err) = proto::json::Error::parse(&res) {
            match err.typ.as_str() {
                "AccessDeniedFault" => {
                    return RusotoError::Service(ModifyReplicationInstanceError::AccessDeniedFault(
                        err.msg,
                    ))
                }
                "InsufficientResourceCapacityFault" => {
                    return RusotoError::Service(
                        ModifyReplicationInstanceError::InsufficientResourceCapacityFault(err.msg),
                    )
                }
                "InvalidResourceStateFault" => {
                    return RusotoError::Service(
                        ModifyReplicationInstanceError::InvalidResourceStateFault(err.msg),
                    )
                }
                "ResourceAlreadyExistsFault" => {
                    return RusotoError::Service(
                        ModifyReplicationInstanceError::ResourceAlreadyExistsFault(err.msg),
                    )
                }
                "ResourceNotFoundFault" => {
                    return RusotoError::Service(
                        ModifyReplicationInstanceError::ResourceNotFoundFault(err.msg),
                    )
                }
                "StorageQuotaExceededFault" => {
                    return RusotoError::Service(
                        ModifyReplicationInstanceError::StorageQuotaExceededFault(err.msg),
                    )
                }
                "UpgradeDependencyFailureFault" => {
                    return RusotoError::Service(
                        ModifyReplicationInstanceError::UpgradeDependencyFailureFault(err.msg),
                    )
                }
                "ValidationException" => return RusotoError::Validation(err.msg),
                _ => {}
            }
        }
        RusotoError::Unknown(res)
    }
}
impl fmt::Display for ModifyReplicationInstanceError {
    #[allow(unused_variables)]
    fn fmt(&self, f: &mut fmt::Formatter) -> fmt::Result {
        match *self {
            ModifyReplicationInstanceError::AccessDeniedFault(ref cause) => write!(f, "{}", cause),
            ModifyReplicationInstanceError::InsufficientResourceCapacityFault(ref cause) => {
                write!(f, "{}", cause)
            }
            ModifyReplicationInstanceError::InvalidResourceStateFault(ref cause) => {
                write!(f, "{}", cause)
            }
            ModifyReplicationInstanceError::ResourceAlreadyExistsFault(ref cause) => {
                write!(f, "{}", cause)
            }
            ModifyReplicationInstanceError::ResourceNotFoundFault(ref cause) => {
                write!(f, "{}", cause)
            }
            ModifyReplicationInstanceError::StorageQuotaExceededFault(ref cause) => {
                write!(f, "{}", cause)
            }
            ModifyReplicationInstanceError::UpgradeDependencyFailureFault(ref cause) => {
                write!(f, "{}", cause)
            }
        }
    }
}
impl Error for ModifyReplicationInstanceError {}
/// Errors returned by ModifyReplicationSubnetGroup
#[derive(Debug, PartialEq)]
pub enum ModifyReplicationSubnetGroupError {
    /// <p>AWS DMS was denied access to the endpoint. Check that the role is correctly configured.</p>
    AccessDeniedFault(String),
    /// <p>The subnet provided is invalid.</p>
    InvalidSubnet(String),
    /// <p>The replication subnet group does not cover enough Availability Zones (AZs). Edit the replication subnet group and add more AZs.</p>
    ReplicationSubnetGroupDoesNotCoverEnoughAZs(String),
    /// <p>The resource could not be found.</p>
    ResourceNotFoundFault(String),
    /// <p>The quota for this resource quota has been exceeded.</p>
    ResourceQuotaExceededFault(String),
    /// <p>The specified subnet is already in use.</p>
    SubnetAlreadyInUse(String),
}

impl ModifyReplicationSubnetGroupError {
    pub fn from_response(
        res: BufferedHttpResponse,
    ) -> RusotoError<ModifyReplicationSubnetGroupError> {
        if let Some(err) = proto::json::Error::parse(&res) {
            match err.typ.as_str() {
                "AccessDeniedFault" => {
                    return RusotoError::Service(
                        ModifyReplicationSubnetGroupError::AccessDeniedFault(err.msg),
                    )
                }
                "InvalidSubnet" => {
                    return RusotoError::Service(ModifyReplicationSubnetGroupError::InvalidSubnet(
                        err.msg,
                    ))
                }
                "ReplicationSubnetGroupDoesNotCoverEnoughAZs" => return RusotoError::Service(
                    ModifyReplicationSubnetGroupError::ReplicationSubnetGroupDoesNotCoverEnoughAZs(
                        err.msg,
                    ),
                ),
                "ResourceNotFoundFault" => {
                    return RusotoError::Service(
                        ModifyReplicationSubnetGroupError::ResourceNotFoundFault(err.msg),
                    )
                }
                "ResourceQuotaExceededFault" => {
                    return RusotoError::Service(
                        ModifyReplicationSubnetGroupError::ResourceQuotaExceededFault(err.msg),
                    )
                }
                "SubnetAlreadyInUse" => {
                    return RusotoError::Service(
                        ModifyReplicationSubnetGroupError::SubnetAlreadyInUse(err.msg),
                    )
                }
                "ValidationException" => return RusotoError::Validation(err.msg),
                _ => {}
            }
        }
        RusotoError::Unknown(res)
    }
}
impl fmt::Display for ModifyReplicationSubnetGroupError {
    #[allow(unused_variables)]
    fn fmt(&self, f: &mut fmt::Formatter) -> fmt::Result {
        match *self {
            ModifyReplicationSubnetGroupError::AccessDeniedFault(ref cause) => {
                write!(f, "{}", cause)
            }
            ModifyReplicationSubnetGroupError::InvalidSubnet(ref cause) => write!(f, "{}", cause),
            ModifyReplicationSubnetGroupError::ReplicationSubnetGroupDoesNotCoverEnoughAZs(
                ref cause,
            ) => write!(f, "{}", cause),
            ModifyReplicationSubnetGroupError::ResourceNotFoundFault(ref cause) => {
                write!(f, "{}", cause)
            }
            ModifyReplicationSubnetGroupError::ResourceQuotaExceededFault(ref cause) => {
                write!(f, "{}", cause)
            }
            ModifyReplicationSubnetGroupError::SubnetAlreadyInUse(ref cause) => {
                write!(f, "{}", cause)
            }
        }
    }
}
impl Error for ModifyReplicationSubnetGroupError {}
/// Errors returned by ModifyReplicationTask
#[derive(Debug, PartialEq)]
pub enum ModifyReplicationTaskError {
    /// <p>The resource is in a state that prevents it from being used for database migration.</p>
    InvalidResourceStateFault(String),
    /// <p>AWS DMS cannot access the AWS KMS key.</p>
    KMSKeyNotAccessibleFault(String),
    /// <p>The resource you are attempting to create already exists.</p>
    ResourceAlreadyExistsFault(String),
    /// <p>The resource could not be found.</p>
    ResourceNotFoundFault(String),
}

impl ModifyReplicationTaskError {
    pub fn from_response(res: BufferedHttpResponse) -> RusotoError<ModifyReplicationTaskError> {
        if let Some(err) = proto::json::Error::parse(&res) {
            match err.typ.as_str() {
                "InvalidResourceStateFault" => {
                    return RusotoError::Service(
                        ModifyReplicationTaskError::InvalidResourceStateFault(err.msg),
                    )
                }
                "KMSKeyNotAccessibleFault" => {
                    return RusotoError::Service(
                        ModifyReplicationTaskError::KMSKeyNotAccessibleFault(err.msg),
                    )
                }
                "ResourceAlreadyExistsFault" => {
                    return RusotoError::Service(
                        ModifyReplicationTaskError::ResourceAlreadyExistsFault(err.msg),
                    )
                }
                "ResourceNotFoundFault" => {
                    return RusotoError::Service(ModifyReplicationTaskError::ResourceNotFoundFault(
                        err.msg,
                    ))
                }
                "ValidationException" => return RusotoError::Validation(err.msg),
                _ => {}
            }
        }
        RusotoError::Unknown(res)
    }
}
impl fmt::Display for ModifyReplicationTaskError {
    #[allow(unused_variables)]
    fn fmt(&self, f: &mut fmt::Formatter) -> fmt::Result {
        match *self {
            ModifyReplicationTaskError::InvalidResourceStateFault(ref cause) => {
                write!(f, "{}", cause)
            }
            ModifyReplicationTaskError::KMSKeyNotAccessibleFault(ref cause) => {
                write!(f, "{}", cause)
            }
            ModifyReplicationTaskError::ResourceAlreadyExistsFault(ref cause) => {
                write!(f, "{}", cause)
            }
            ModifyReplicationTaskError::ResourceNotFoundFault(ref cause) => write!(f, "{}", cause),
        }
    }
}
impl Error for ModifyReplicationTaskError {}
/// Errors returned by RebootReplicationInstance
#[derive(Debug, PartialEq)]
pub enum RebootReplicationInstanceError {
    /// <p>The resource is in a state that prevents it from being used for database migration.</p>
    InvalidResourceStateFault(String),
    /// <p>The resource could not be found.</p>
    ResourceNotFoundFault(String),
}

impl RebootReplicationInstanceError {
    pub fn from_response(res: BufferedHttpResponse) -> RusotoError<RebootReplicationInstanceError> {
        if let Some(err) = proto::json::Error::parse(&res) {
            match err.typ.as_str() {
                "InvalidResourceStateFault" => {
                    return RusotoError::Service(
                        RebootReplicationInstanceError::InvalidResourceStateFault(err.msg),
                    )
                }
                "ResourceNotFoundFault" => {
                    return RusotoError::Service(
                        RebootReplicationInstanceError::ResourceNotFoundFault(err.msg),
                    )
                }
                "ValidationException" => return RusotoError::Validation(err.msg),
                _ => {}
            }
        }
        RusotoError::Unknown(res)
    }
}
impl fmt::Display for RebootReplicationInstanceError {
    #[allow(unused_variables)]
    fn fmt(&self, f: &mut fmt::Formatter) -> fmt::Result {
        match *self {
            RebootReplicationInstanceError::InvalidResourceStateFault(ref cause) => {
                write!(f, "{}", cause)
            }
            RebootReplicationInstanceError::ResourceNotFoundFault(ref cause) => {
                write!(f, "{}", cause)
            }
        }
    }
}
impl Error for RebootReplicationInstanceError {}
/// Errors returned by RefreshSchemas
#[derive(Debug, PartialEq)]
pub enum RefreshSchemasError {
    /// <p>The resource is in a state that prevents it from being used for database migration.</p>
    InvalidResourceStateFault(String),
    /// <p>AWS DMS cannot access the AWS KMS key.</p>
    KMSKeyNotAccessibleFault(String),
    /// <p>The resource could not be found.</p>
    ResourceNotFoundFault(String),
    /// <p>The quota for this resource quota has been exceeded.</p>
    ResourceQuotaExceededFault(String),
}

impl RefreshSchemasError {
    pub fn from_response(res: BufferedHttpResponse) -> RusotoError<RefreshSchemasError> {
        if let Some(err) = proto::json::Error::parse(&res) {
            match err.typ.as_str() {
                "InvalidResourceStateFault" => {
                    return RusotoError::Service(RefreshSchemasError::InvalidResourceStateFault(
                        err.msg,
                    ))
                }
                "KMSKeyNotAccessibleFault" => {
                    return RusotoError::Service(RefreshSchemasError::KMSKeyNotAccessibleFault(
                        err.msg,
                    ))
                }
                "ResourceNotFoundFault" => {
                    return RusotoError::Service(RefreshSchemasError::ResourceNotFoundFault(
                        err.msg,
                    ))
                }
                "ResourceQuotaExceededFault" => {
                    return RusotoError::Service(RefreshSchemasError::ResourceQuotaExceededFault(
                        err.msg,
                    ))
                }
                "ValidationException" => return RusotoError::Validation(err.msg),
                _ => {}
            }
        }
        RusotoError::Unknown(res)
    }
}
impl fmt::Display for RefreshSchemasError {
    #[allow(unused_variables)]
    fn fmt(&self, f: &mut fmt::Formatter) -> fmt::Result {
        match *self {
            RefreshSchemasError::InvalidResourceStateFault(ref cause) => write!(f, "{}", cause),
            RefreshSchemasError::KMSKeyNotAccessibleFault(ref cause) => write!(f, "{}", cause),
            RefreshSchemasError::ResourceNotFoundFault(ref cause) => write!(f, "{}", cause),
            RefreshSchemasError::ResourceQuotaExceededFault(ref cause) => write!(f, "{}", cause),
        }
    }
}
impl Error for RefreshSchemasError {}
/// Errors returned by ReloadTables
#[derive(Debug, PartialEq)]
pub enum ReloadTablesError {
    /// <p>The resource is in a state that prevents it from being used for database migration.</p>
    InvalidResourceStateFault(String),
    /// <p>The resource could not be found.</p>
    ResourceNotFoundFault(String),
}

impl ReloadTablesError {
    pub fn from_response(res: BufferedHttpResponse) -> RusotoError<ReloadTablesError> {
        if let Some(err) = proto::json::Error::parse(&res) {
            match err.typ.as_str() {
                "InvalidResourceStateFault" => {
                    return RusotoError::Service(ReloadTablesError::InvalidResourceStateFault(
                        err.msg,
                    ))
                }
                "ResourceNotFoundFault" => {
                    return RusotoError::Service(ReloadTablesError::ResourceNotFoundFault(err.msg))
                }
                "ValidationException" => return RusotoError::Validation(err.msg),
                _ => {}
            }
        }
        RusotoError::Unknown(res)
    }
}
impl fmt::Display for ReloadTablesError {
    #[allow(unused_variables)]
    fn fmt(&self, f: &mut fmt::Formatter) -> fmt::Result {
        match *self {
            ReloadTablesError::InvalidResourceStateFault(ref cause) => write!(f, "{}", cause),
            ReloadTablesError::ResourceNotFoundFault(ref cause) => write!(f, "{}", cause),
        }
    }
}
impl Error for ReloadTablesError {}
/// Errors returned by RemoveTagsFromResource
#[derive(Debug, PartialEq)]
pub enum RemoveTagsFromResourceError {
    /// <p>The resource could not be found.</p>
    ResourceNotFoundFault(String),
}

impl RemoveTagsFromResourceError {
    pub fn from_response(res: BufferedHttpResponse) -> RusotoError<RemoveTagsFromResourceError> {
        if let Some(err) = proto::json::Error::parse(&res) {
            match err.typ.as_str() {
                "ResourceNotFoundFault" => {
                    return RusotoError::Service(
                        RemoveTagsFromResourceError::ResourceNotFoundFault(err.msg),
                    )
                }
                "ValidationException" => return RusotoError::Validation(err.msg),
                _ => {}
            }
        }
        RusotoError::Unknown(res)
    }
}
impl fmt::Display for RemoveTagsFromResourceError {
    #[allow(unused_variables)]
    fn fmt(&self, f: &mut fmt::Formatter) -> fmt::Result {
        match *self {
            RemoveTagsFromResourceError::ResourceNotFoundFault(ref cause) => write!(f, "{}", cause),
        }
    }
}
impl Error for RemoveTagsFromResourceError {}
/// Errors returned by StartReplicationTask
#[derive(Debug, PartialEq)]
pub enum StartReplicationTaskError {
    /// <p>AWS DMS was denied access to the endpoint. Check that the role is correctly configured.</p>
    AccessDeniedFault(String),
    /// <p>The resource is in a state that prevents it from being used for database migration.</p>
    InvalidResourceStateFault(String),
    /// <p>The resource could not be found.</p>
    ResourceNotFoundFault(String),
}

impl StartReplicationTaskError {
    pub fn from_response(res: BufferedHttpResponse) -> RusotoError<StartReplicationTaskError> {
        if let Some(err) = proto::json::Error::parse(&res) {
            match err.typ.as_str() {
                "AccessDeniedFault" => {
                    return RusotoError::Service(StartReplicationTaskError::AccessDeniedFault(
                        err.msg,
                    ))
                }
                "InvalidResourceStateFault" => {
                    return RusotoError::Service(
                        StartReplicationTaskError::InvalidResourceStateFault(err.msg),
                    )
                }
                "ResourceNotFoundFault" => {
                    return RusotoError::Service(StartReplicationTaskError::ResourceNotFoundFault(
                        err.msg,
                    ))
                }
                "ValidationException" => return RusotoError::Validation(err.msg),
                _ => {}
            }
        }
        RusotoError::Unknown(res)
    }
}
impl fmt::Display for StartReplicationTaskError {
    #[allow(unused_variables)]
    fn fmt(&self, f: &mut fmt::Formatter) -> fmt::Result {
        match *self {
            StartReplicationTaskError::AccessDeniedFault(ref cause) => write!(f, "{}", cause),
            StartReplicationTaskError::InvalidResourceStateFault(ref cause) => {
                write!(f, "{}", cause)
            }
            StartReplicationTaskError::ResourceNotFoundFault(ref cause) => write!(f, "{}", cause),
        }
    }
}
impl Error for StartReplicationTaskError {}
/// Errors returned by StartReplicationTaskAssessment
#[derive(Debug, PartialEq)]
pub enum StartReplicationTaskAssessmentError {
    /// <p>The resource is in a state that prevents it from being used for database migration.</p>
    InvalidResourceStateFault(String),
    /// <p>The resource could not be found.</p>
    ResourceNotFoundFault(String),
}

impl StartReplicationTaskAssessmentError {
    pub fn from_response(
        res: BufferedHttpResponse,
    ) -> RusotoError<StartReplicationTaskAssessmentError> {
        if let Some(err) = proto::json::Error::parse(&res) {
            match err.typ.as_str() {
                "InvalidResourceStateFault" => {
                    return RusotoError::Service(
                        StartReplicationTaskAssessmentError::InvalidResourceStateFault(err.msg),
                    )
                }
                "ResourceNotFoundFault" => {
                    return RusotoError::Service(
                        StartReplicationTaskAssessmentError::ResourceNotFoundFault(err.msg),
                    )
                }
                "ValidationException" => return RusotoError::Validation(err.msg),
                _ => {}
            }
        }
        RusotoError::Unknown(res)
    }
}
impl fmt::Display for StartReplicationTaskAssessmentError {
    #[allow(unused_variables)]
    fn fmt(&self, f: &mut fmt::Formatter) -> fmt::Result {
        match *self {
            StartReplicationTaskAssessmentError::InvalidResourceStateFault(ref cause) => {
                write!(f, "{}", cause)
            }
            StartReplicationTaskAssessmentError::ResourceNotFoundFault(ref cause) => {
                write!(f, "{}", cause)
            }
        }
    }
}
impl Error for StartReplicationTaskAssessmentError {}
/// Errors returned by StopReplicationTask
#[derive(Debug, PartialEq)]
pub enum StopReplicationTaskError {
    /// <p>The resource is in a state that prevents it from being used for database migration.</p>
    InvalidResourceStateFault(String),
    /// <p>The resource could not be found.</p>
    ResourceNotFoundFault(String),
}

impl StopReplicationTaskError {
    pub fn from_response(res: BufferedHttpResponse) -> RusotoError<StopReplicationTaskError> {
        if let Some(err) = proto::json::Error::parse(&res) {
            match err.typ.as_str() {
                "InvalidResourceStateFault" => {
                    return RusotoError::Service(
                        StopReplicationTaskError::InvalidResourceStateFault(err.msg),
                    )
                }
                "ResourceNotFoundFault" => {
                    return RusotoError::Service(StopReplicationTaskError::ResourceNotFoundFault(
                        err.msg,
                    ))
                }
                "ValidationException" => return RusotoError::Validation(err.msg),
                _ => {}
            }
        }
        RusotoError::Unknown(res)
    }
}
impl fmt::Display for StopReplicationTaskError {
    #[allow(unused_variables)]
    fn fmt(&self, f: &mut fmt::Formatter) -> fmt::Result {
        match *self {
            StopReplicationTaskError::InvalidResourceStateFault(ref cause) => {
                write!(f, "{}", cause)
            }
            StopReplicationTaskError::ResourceNotFoundFault(ref cause) => write!(f, "{}", cause),
        }
    }
}
impl Error for StopReplicationTaskError {}
/// Errors returned by TestConnection
#[derive(Debug, PartialEq)]
pub enum TestConnectionError {
    /// <p>The resource is in a state that prevents it from being used for database migration.</p>
    InvalidResourceStateFault(String),
    /// <p>AWS DMS cannot access the AWS KMS key.</p>
    KMSKeyNotAccessibleFault(String),
    /// <p>The resource could not be found.</p>
    ResourceNotFoundFault(String),
    /// <p>The quota for this resource quota has been exceeded.</p>
    ResourceQuotaExceededFault(String),
}

impl TestConnectionError {
    pub fn from_response(res: BufferedHttpResponse) -> RusotoError<TestConnectionError> {
        if let Some(err) = proto::json::Error::parse(&res) {
            match err.typ.as_str() {
                "InvalidResourceStateFault" => {
                    return RusotoError::Service(TestConnectionError::InvalidResourceStateFault(
                        err.msg,
                    ))
                }
                "KMSKeyNotAccessibleFault" => {
                    return RusotoError::Service(TestConnectionError::KMSKeyNotAccessibleFault(
                        err.msg,
                    ))
                }
                "ResourceNotFoundFault" => {
                    return RusotoError::Service(TestConnectionError::ResourceNotFoundFault(
                        err.msg,
                    ))
                }
                "ResourceQuotaExceededFault" => {
                    return RusotoError::Service(TestConnectionError::ResourceQuotaExceededFault(
                        err.msg,
                    ))
                }
                "ValidationException" => return RusotoError::Validation(err.msg),
                _ => {}
            }
        }
        RusotoError::Unknown(res)
    }
}
impl fmt::Display for TestConnectionError {
    #[allow(unused_variables)]
    fn fmt(&self, f: &mut fmt::Formatter) -> fmt::Result {
        match *self {
            TestConnectionError::InvalidResourceStateFault(ref cause) => write!(f, "{}", cause),
            TestConnectionError::KMSKeyNotAccessibleFault(ref cause) => write!(f, "{}", cause),
            TestConnectionError::ResourceNotFoundFault(ref cause) => write!(f, "{}", cause),
            TestConnectionError::ResourceQuotaExceededFault(ref cause) => write!(f, "{}", cause),
        }
    }
}
impl Error for TestConnectionError {}
/// Trait representing the capabilities of the AWS Database Migration Service API. AWS Database Migration Service clients implement this trait.
#[async_trait]
pub trait DatabaseMigrationService {
    /// <p>Adds metadata tags to an AWS DMS resource, including replication instance, endpoint, security group, and migration task. These tags can also be used with cost allocation reporting to track cost associated with DMS resources, or used in a Condition statement in an IAM policy for DMS.</p>
    async fn add_tags_to_resource(
        &self,
        input: AddTagsToResourceMessage,
    ) -> Result<AddTagsToResourceResponse, RusotoError<AddTagsToResourceError>>;

    /// <p>Applies a pending maintenance action to a resource (for example, to a replication instance).</p>
    async fn apply_pending_maintenance_action(
        &self,
        input: ApplyPendingMaintenanceActionMessage,
    ) -> Result<
        ApplyPendingMaintenanceActionResponse,
        RusotoError<ApplyPendingMaintenanceActionError>,
    >;

    /// <p>Creates an endpoint using the provided settings.</p>
    async fn create_endpoint(
        &self,
        input: CreateEndpointMessage,
    ) -> Result<CreateEndpointResponse, RusotoError<CreateEndpointError>>;

    /// <p> Creates an AWS DMS event notification subscription. </p> <p>You can specify the type of source (<code>SourceType</code>) you want to be notified of, provide a list of AWS DMS source IDs (<code>SourceIds</code>) that triggers the events, and provide a list of event categories (<code>EventCategories</code>) for events you want to be notified of. If you specify both the <code>SourceType</code> and <code>SourceIds</code>, such as <code>SourceType = replication-instance</code> and <code>SourceIdentifier = my-replinstance</code>, you will be notified of all the replication instance events for the specified source. If you specify a <code>SourceType</code> but don't specify a <code>SourceIdentifier</code>, you receive notice of the events for that source type for all your AWS DMS sources. If you don't specify either <code>SourceType</code> nor <code>SourceIdentifier</code>, you will be notified of events generated from all AWS DMS sources belonging to your customer account.</p> <p>For more information about AWS DMS events, see <a href="https://docs.aws.amazon.com/dms/latest/userguide/CHAP_Events.html">Working with Events and Notifications</a> in the <i>AWS Database Migration Service User Guide.</i> </p>
    async fn create_event_subscription(
        &self,
        input: CreateEventSubscriptionMessage,
    ) -> Result<CreateEventSubscriptionResponse, RusotoError<CreateEventSubscriptionError>>;

    /// <p>Creates the replication instance using the specified parameters.</p> <p>AWS DMS requires that your account have certain roles with appropriate permissions before you can create a replication instance. For information on the required roles, see <a href="https://docs.aws.amazon.com/dms/latest/userguide/CHAP_Security.APIRole.html">Creating the IAM Roles to Use With the AWS CLI and AWS DMS API</a>. For information on the required permissions, see <a href="https://docs.aws.amazon.com/dms/latest/userguide/CHAP_Security.IAMPermissions.html">IAM Permissions Needed to Use AWS DMS</a>.</p>
    async fn create_replication_instance(
        &self,
        input: CreateReplicationInstanceMessage,
    ) -> Result<CreateReplicationInstanceResponse, RusotoError<CreateReplicationInstanceError>>;

    /// <p>Creates a replication subnet group given a list of the subnet IDs in a VPC.</p>
    async fn create_replication_subnet_group(
        &self,
        input: CreateReplicationSubnetGroupMessage,
    ) -> Result<CreateReplicationSubnetGroupResponse, RusotoError<CreateReplicationSubnetGroupError>>;

    /// <p>Creates a replication task using the specified parameters.</p>
    async fn create_replication_task(
        &self,
        input: CreateReplicationTaskMessage,
    ) -> Result<CreateReplicationTaskResponse, RusotoError<CreateReplicationTaskError>>;

    /// <p>Deletes the specified certificate. </p>
    async fn delete_certificate(
        &self,
        input: DeleteCertificateMessage,
    ) -> Result<DeleteCertificateResponse, RusotoError<DeleteCertificateError>>;

    /// <p>Deletes the connection between a replication instance and an endpoint.</p>
    async fn delete_connection(
        &self,
        input: DeleteConnectionMessage,
    ) -> Result<DeleteConnectionResponse, RusotoError<DeleteConnectionError>>;

    /// <p><p>Deletes the specified endpoint.</p> <note> <p>All tasks associated with the endpoint must be deleted before you can delete the endpoint.</p> </note> <p/></p>
    async fn delete_endpoint(
        &self,
        input: DeleteEndpointMessage,
    ) -> Result<DeleteEndpointResponse, RusotoError<DeleteEndpointError>>;

    /// <p> Deletes an AWS DMS event subscription. </p>
    async fn delete_event_subscription(
        &self,
        input: DeleteEventSubscriptionMessage,
    ) -> Result<DeleteEventSubscriptionResponse, RusotoError<DeleteEventSubscriptionError>>;

    /// <p><p>Deletes the specified replication instance.</p> <note> <p>You must delete any migration tasks that are associated with the replication instance before you can delete it.</p> </note> <p/></p>
    async fn delete_replication_instance(
        &self,
        input: DeleteReplicationInstanceMessage,
    ) -> Result<DeleteReplicationInstanceResponse, RusotoError<DeleteReplicationInstanceError>>;

    /// <p>Deletes a subnet group.</p>
    async fn delete_replication_subnet_group(
        &self,
        input: DeleteReplicationSubnetGroupMessage,
    ) -> Result<DeleteReplicationSubnetGroupResponse, RusotoError<DeleteReplicationSubnetGroupError>>;

    /// <p>Deletes the specified replication task.</p>
    async fn delete_replication_task(
        &self,
        input: DeleteReplicationTaskMessage,
    ) -> Result<DeleteReplicationTaskResponse, RusotoError<DeleteReplicationTaskError>>;

    /// <p>Lists all of the AWS DMS attributes for a customer account. These attributes include AWS DMS quotas for the account and a unique account identifier in a particular DMS region. DMS quotas include a list of resource quotas supported by the account, such as the number of replication instances allowed. The description for each resource quota, includes the quota name, current usage toward that quota, and the quota's maximum value. DMS uses the unique account identifier to name each artifact used by DMS in the given region.</p> <p>This command does not take any parameters.</p>
    async fn describe_account_attributes(
        &self,
    ) -> Result<DescribeAccountAttributesResponse, RusotoError<DescribeAccountAttributesError>>;

    /// <p>Provides a description of the certificate.</p>
    async fn describe_certificates(
        &self,
        input: DescribeCertificatesMessage,
    ) -> Result<DescribeCertificatesResponse, RusotoError<DescribeCertificatesError>>;

    /// <p>Describes the status of the connections that have been made between the replication instance and an endpoint. Connections are created when you test an endpoint.</p>
    async fn describe_connections(
        &self,
        input: DescribeConnectionsMessage,
    ) -> Result<DescribeConnectionsResponse, RusotoError<DescribeConnectionsError>>;

    /// <p>Returns information about the type of endpoints available.</p>
    async fn describe_endpoint_types(
        &self,
        input: DescribeEndpointTypesMessage,
    ) -> Result<DescribeEndpointTypesResponse, RusotoError<DescribeEndpointTypesError>>;

    /// <p>Returns information about the endpoints for your account in the current region.</p>
    async fn describe_endpoints(
        &self,
        input: DescribeEndpointsMessage,
    ) -> Result<DescribeEndpointsResponse, RusotoError<DescribeEndpointsError>>;

    /// <p>Lists categories for all event source types, or, if specified, for a specified source type. You can see a list of the event categories and source types in <a href="https://docs.aws.amazon.com/dms/latest/userguide/CHAP_Events.html">Working with Events and Notifications</a> in the <i>AWS Database Migration Service User Guide.</i> </p>
    async fn describe_event_categories(
        &self,
        input: DescribeEventCategoriesMessage,
    ) -> Result<DescribeEventCategoriesResponse, RusotoError<DescribeEventCategoriesError>>;

    /// <p>Lists all the event subscriptions for a customer account. The description of a subscription includes <code>SubscriptionName</code>, <code>SNSTopicARN</code>, <code>CustomerID</code>, <code>SourceType</code>, <code>SourceID</code>, <code>CreationTime</code>, and <code>Status</code>. </p> <p>If you specify <code>SubscriptionName</code>, this action lists the description for that subscription.</p>
    async fn describe_event_subscriptions(
        &self,
        input: DescribeEventSubscriptionsMessage,
    ) -> Result<DescribeEventSubscriptionsResponse, RusotoError<DescribeEventSubscriptionsError>>;

    /// <p> Lists events for a given source identifier and source type. You can also specify a start and end time. For more information on AWS DMS events, see <a href="https://docs.aws.amazon.com/dms/latest/userguide/CHAP_Events.html">Working with Events and Notifications</a> in the <i>AWS Database Migration User Guide.</i> </p>
    async fn describe_events(
        &self,
        input: DescribeEventsMessage,
    ) -> Result<DescribeEventsResponse, RusotoError<DescribeEventsError>>;

    /// <p>Returns information about the replication instance types that can be created in the specified region.</p>
    async fn describe_orderable_replication_instances(
        &self,
        input: DescribeOrderableReplicationInstancesMessage,
    ) -> Result<
        DescribeOrderableReplicationInstancesResponse,
        RusotoError<DescribeOrderableReplicationInstancesError>,
    >;

    /// <p>For internal use only</p>
    async fn describe_pending_maintenance_actions(
        &self,
        input: DescribePendingMaintenanceActionsMessage,
    ) -> Result<
        DescribePendingMaintenanceActionsResponse,
        RusotoError<DescribePendingMaintenanceActionsError>,
    >;

    /// <p>Returns the status of the RefreshSchemas operation.</p>
    async fn describe_refresh_schemas_status(
        &self,
        input: DescribeRefreshSchemasStatusMessage,
    ) -> Result<DescribeRefreshSchemasStatusResponse, RusotoError<DescribeRefreshSchemasStatusError>>;

    /// <p>Returns information about the task logs for the specified task.</p>
    async fn describe_replication_instance_task_logs(
        &self,
        input: DescribeReplicationInstanceTaskLogsMessage,
    ) -> Result<
        DescribeReplicationInstanceTaskLogsResponse,
        RusotoError<DescribeReplicationInstanceTaskLogsError>,
    >;

    /// <p>Returns information about replication instances for your account in the current region.</p>
    async fn describe_replication_instances(
        &self,
        input: DescribeReplicationInstancesMessage,
    ) -> Result<DescribeReplicationInstancesResponse, RusotoError<DescribeReplicationInstancesError>>;

    /// <p>Returns information about the replication subnet groups.</p>
    async fn describe_replication_subnet_groups(
        &self,
        input: DescribeReplicationSubnetGroupsMessage,
    ) -> Result<
        DescribeReplicationSubnetGroupsResponse,
        RusotoError<DescribeReplicationSubnetGroupsError>,
    >;

    /// <p>Returns the task assessment results from Amazon S3. This action always returns the latest results.</p>
    async fn describe_replication_task_assessment_results(
        &self,
        input: DescribeReplicationTaskAssessmentResultsMessage,
    ) -> Result<
        DescribeReplicationTaskAssessmentResultsResponse,
        RusotoError<DescribeReplicationTaskAssessmentResultsError>,
    >;

    /// <p>Returns information about replication tasks for your account in the current region.</p>
    async fn describe_replication_tasks(
        &self,
        input: DescribeReplicationTasksMessage,
    ) -> Result<DescribeReplicationTasksResponse, RusotoError<DescribeReplicationTasksError>>;

    /// <p><p>Returns information about the schema for the specified endpoint.</p> <p/></p>
    async fn describe_schemas(
        &self,
        input: DescribeSchemasMessage,
    ) -> Result<DescribeSchemasResponse, RusotoError<DescribeSchemasError>>;

    /// <p>Returns table statistics on the database migration task, including table name, rows inserted, rows updated, and rows deleted.</p> <p>Note that the "last updated" column the DMS console only indicates the time that AWS DMS last updated the table statistics record for a table. It does not indicate the time of the last update to the table.</p>
    async fn describe_table_statistics(
        &self,
        input: DescribeTableStatisticsMessage,
    ) -> Result<DescribeTableStatisticsResponse, RusotoError<DescribeTableStatisticsError>>;

    /// <p>Uploads the specified certificate.</p>
    async fn import_certificate(
        &self,
        input: ImportCertificateMessage,
    ) -> Result<ImportCertificateResponse, RusotoError<ImportCertificateError>>;

    /// <p>Lists all tags for an AWS DMS resource.</p>
    async fn list_tags_for_resource(
        &self,
        input: ListTagsForResourceMessage,
    ) -> Result<ListTagsForResourceResponse, RusotoError<ListTagsForResourceError>>;

    /// <p>Modifies the specified endpoint.</p>
    async fn modify_endpoint(
        &self,
        input: ModifyEndpointMessage,
    ) -> Result<ModifyEndpointResponse, RusotoError<ModifyEndpointError>>;

    /// <p>Modifies an existing AWS DMS event notification subscription. </p>
    async fn modify_event_subscription(
        &self,
        input: ModifyEventSubscriptionMessage,
    ) -> Result<ModifyEventSubscriptionResponse, RusotoError<ModifyEventSubscriptionError>>;

    /// <p><p>Modifies the replication instance to apply new settings. You can change one or more parameters by specifying these parameters and the new values in the request.</p> <p>Some settings are applied during the maintenance window.</p> <p/></p>
    async fn modify_replication_instance(
        &self,
        input: ModifyReplicationInstanceMessage,
    ) -> Result<ModifyReplicationInstanceResponse, RusotoError<ModifyReplicationInstanceError>>;

    /// <p>Modifies the settings for the specified replication subnet group.</p>
    async fn modify_replication_subnet_group(
        &self,
        input: ModifyReplicationSubnetGroupMessage,
    ) -> Result<ModifyReplicationSubnetGroupResponse, RusotoError<ModifyReplicationSubnetGroupError>>;

    /// <p>Modifies the specified replication task.</p> <p>You can't modify the task endpoints. The task must be stopped before you can modify it. </p> <p>For more information about AWS DMS tasks, see <a href="https://docs.aws.amazon.com/dms/latest/userguide/CHAP_Tasks.html">Working with Migration Tasks</a> in the <i>AWS Database Migration Service User Guide</i>.</p>
    async fn modify_replication_task(
        &self,
        input: ModifyReplicationTaskMessage,
    ) -> Result<ModifyReplicationTaskResponse, RusotoError<ModifyReplicationTaskError>>;

    /// <p>Reboots a replication instance. Rebooting results in a momentary outage, until the replication instance becomes available again.</p>
    async fn reboot_replication_instance(
        &self,
        input: RebootReplicationInstanceMessage,
    ) -> Result<RebootReplicationInstanceResponse, RusotoError<RebootReplicationInstanceError>>;

    /// <p>Populates the schema for the specified endpoint. This is an asynchronous operation and can take several minutes. You can check the status of this operation by calling the DescribeRefreshSchemasStatus operation.</p>
    async fn refresh_schemas(
        &self,
        input: RefreshSchemasMessage,
    ) -> Result<RefreshSchemasResponse, RusotoError<RefreshSchemasError>>;

    /// <p>Reloads the target database table with the source data. </p>
    async fn reload_tables(
        &self,
        input: ReloadTablesMessage,
    ) -> Result<ReloadTablesResponse, RusotoError<ReloadTablesError>>;

    /// <p>Removes metadata tags from a DMS resource.</p>
    async fn remove_tags_from_resource(
        &self,
        input: RemoveTagsFromResourceMessage,
    ) -> Result<RemoveTagsFromResourceResponse, RusotoError<RemoveTagsFromResourceError>>;

    /// <p>Starts the replication task.</p> <p>For more information about AWS DMS tasks, see <a href="https://docs.aws.amazon.com/dms/latest/userguide/CHAP_Tasks.html">Working with Migration Tasks </a> in the <i>AWS Database Migration Service User Guide.</i> </p>
    async fn start_replication_task(
        &self,
        input: StartReplicationTaskMessage,
    ) -> Result<StartReplicationTaskResponse, RusotoError<StartReplicationTaskError>>;

    /// <p> Starts the replication task assessment for unsupported data types in the source database. </p>
    async fn start_replication_task_assessment(
        &self,
        input: StartReplicationTaskAssessmentMessage,
    ) -> Result<
        StartReplicationTaskAssessmentResponse,
        RusotoError<StartReplicationTaskAssessmentError>,
    >;

    /// <p><p>Stops the replication task.</p> <p/></p>
    async fn stop_replication_task(
        &self,
        input: StopReplicationTaskMessage,
    ) -> Result<StopReplicationTaskResponse, RusotoError<StopReplicationTaskError>>;

    /// <p>Tests the connection between the replication instance and the endpoint.</p>
    async fn test_connection(
        &self,
        input: TestConnectionMessage,
    ) -> Result<TestConnectionResponse, RusotoError<TestConnectionError>>;
}
/// A client for the AWS Database Migration Service API.
#[derive(Clone)]
pub struct DatabaseMigrationServiceClient {
    client: Client,
    region: region::Region,
}

impl DatabaseMigrationServiceClient {
    /// Creates a client backed by the default tokio event loop.
    ///
    /// The client will use the default credentials provider and tls client.
    pub fn new(region: region::Region) -> DatabaseMigrationServiceClient {
        DatabaseMigrationServiceClient {
            client: Client::shared(),
            region,
        }
    }

    pub fn new_with<P, D>(
        request_dispatcher: D,
        credentials_provider: P,
        region: region::Region,
    ) -> DatabaseMigrationServiceClient
    where
        P: ProvideAwsCredentials + Send + Sync + 'static,
        D: DispatchSignedRequest + Send + Sync + 'static,
    {
        DatabaseMigrationServiceClient {
            client: Client::new_with(credentials_provider, request_dispatcher),
            region,
        }
    }

    pub fn new_with_client(
        client: Client,
        region: region::Region,
    ) -> DatabaseMigrationServiceClient {
        DatabaseMigrationServiceClient { client, region }
    }
}

#[async_trait]
impl DatabaseMigrationService for DatabaseMigrationServiceClient {
    /// <p>Adds metadata tags to an AWS DMS resource, including replication instance, endpoint, security group, and migration task. These tags can also be used with cost allocation reporting to track cost associated with DMS resources, or used in a Condition statement in an IAM policy for DMS.</p>
    async fn add_tags_to_resource(
        &self,
        input: AddTagsToResourceMessage,
    ) -> Result<AddTagsToResourceResponse, RusotoError<AddTagsToResourceError>> {
        let mut request = self.new_signed_request("POST", "/");
        request.add_header("x-amz-target", "AmazonDMSv20160101.AddTagsToResource");
        let encoded = serde_json::to_string(&input).unwrap();
        request.set_payload(Some(encoded));

        let response = self
            .sign_and_dispatch(request, AddTagsToResourceError::from_response)
            .await?;
        let mut response = response;
        let response = response.buffer().await.map_err(RusotoError::HttpDispatch)?;
        proto::json::ResponsePayload::new(&response).deserialize::<AddTagsToResourceResponse, _>()
    }

    /// <p>Applies a pending maintenance action to a resource (for example, to a replication instance).</p>
    async fn apply_pending_maintenance_action(
        &self,
        input: ApplyPendingMaintenanceActionMessage,
    ) -> Result<
        ApplyPendingMaintenanceActionResponse,
        RusotoError<ApplyPendingMaintenanceActionError>,
    > {
        let mut request = self.new_signed_request("POST", "/");
        request.add_header(
            "x-amz-target",
            "AmazonDMSv20160101.ApplyPendingMaintenanceAction",
        );
        let encoded = serde_json::to_string(&input).unwrap();
        request.set_payload(Some(encoded));

        let response = self
            .sign_and_dispatch(request, ApplyPendingMaintenanceActionError::from_response)
            .await?;
        let mut response = response;
        let response = response.buffer().await.map_err(RusotoError::HttpDispatch)?;
        proto::json::ResponsePayload::new(&response)
            .deserialize::<ApplyPendingMaintenanceActionResponse, _>()
    }

    /// <p>Creates an endpoint using the provided settings.</p>
    async fn create_endpoint(
        &self,
        input: CreateEndpointMessage,
    ) -> Result<CreateEndpointResponse, RusotoError<CreateEndpointError>> {
        let mut request = self.new_signed_request("POST", "/");
        request.add_header("x-amz-target", "AmazonDMSv20160101.CreateEndpoint");
        let encoded = serde_json::to_string(&input).unwrap();
        request.set_payload(Some(encoded));

        let response = self
            .sign_and_dispatch(request, CreateEndpointError::from_response)
            .await?;
        let mut response = response;
        let response = response.buffer().await.map_err(RusotoError::HttpDispatch)?;
        proto::json::ResponsePayload::new(&response).deserialize::<CreateEndpointResponse, _>()
    }

    /// <p> Creates an AWS DMS event notification subscription. </p> <p>You can specify the type of source (<code>SourceType</code>) you want to be notified of, provide a list of AWS DMS source IDs (<code>SourceIds</code>) that triggers the events, and provide a list of event categories (<code>EventCategories</code>) for events you want to be notified of. If you specify both the <code>SourceType</code> and <code>SourceIds</code>, such as <code>SourceType = replication-instance</code> and <code>SourceIdentifier = my-replinstance</code>, you will be notified of all the replication instance events for the specified source. If you specify a <code>SourceType</code> but don't specify a <code>SourceIdentifier</code>, you receive notice of the events for that source type for all your AWS DMS sources. If you don't specify either <code>SourceType</code> nor <code>SourceIdentifier</code>, you will be notified of events generated from all AWS DMS sources belonging to your customer account.</p> <p>For more information about AWS DMS events, see <a href="https://docs.aws.amazon.com/dms/latest/userguide/CHAP_Events.html">Working with Events and Notifications</a> in the <i>AWS Database Migration Service User Guide.</i> </p>
    async fn create_event_subscription(
        &self,
        input: CreateEventSubscriptionMessage,
    ) -> Result<CreateEventSubscriptionResponse, RusotoError<CreateEventSubscriptionError>> {
        let mut request = self.new_signed_request("POST", "/");
        request.add_header("x-amz-target", "AmazonDMSv20160101.CreateEventSubscription");
        let encoded = serde_json::to_string(&input).unwrap();
        request.set_payload(Some(encoded));

        let response = self
            .sign_and_dispatch(request, CreateEventSubscriptionError::from_response)
            .await?;
        let mut response = response;
        let response = response.buffer().await.map_err(RusotoError::HttpDispatch)?;
        proto::json::ResponsePayload::new(&response)
            .deserialize::<CreateEventSubscriptionResponse, _>()
    }

    /// <p>Creates the replication instance using the specified parameters.</p> <p>AWS DMS requires that your account have certain roles with appropriate permissions before you can create a replication instance. For information on the required roles, see <a href="https://docs.aws.amazon.com/dms/latest/userguide/CHAP_Security.APIRole.html">Creating the IAM Roles to Use With the AWS CLI and AWS DMS API</a>. For information on the required permissions, see <a href="https://docs.aws.amazon.com/dms/latest/userguide/CHAP_Security.IAMPermissions.html">IAM Permissions Needed to Use AWS DMS</a>.</p>
    async fn create_replication_instance(
        &self,
        input: CreateReplicationInstanceMessage,
    ) -> Result<CreateReplicationInstanceResponse, RusotoError<CreateReplicationInstanceError>>
    {
        let mut request = self.new_signed_request("POST", "/");
        request.add_header(
            "x-amz-target",
            "AmazonDMSv20160101.CreateReplicationInstance",
        );
        let encoded = serde_json::to_string(&input).unwrap();
        request.set_payload(Some(encoded));

        let response = self
            .sign_and_dispatch(request, CreateReplicationInstanceError::from_response)
            .await?;
        let mut response = response;
        let response = response.buffer().await.map_err(RusotoError::HttpDispatch)?;
        proto::json::ResponsePayload::new(&response)
            .deserialize::<CreateReplicationInstanceResponse, _>()
    }

    /// <p>Creates a replication subnet group given a list of the subnet IDs in a VPC.</p>
    async fn create_replication_subnet_group(
        &self,
        input: CreateReplicationSubnetGroupMessage,
    ) -> Result<CreateReplicationSubnetGroupResponse, RusotoError<CreateReplicationSubnetGroupError>>
    {
        let mut request = self.new_signed_request("POST", "/");
        request.add_header(
            "x-amz-target",
            "AmazonDMSv20160101.CreateReplicationSubnetGroup",
        );
        let encoded = serde_json::to_string(&input).unwrap();
        request.set_payload(Some(encoded));

        let response = self
            .sign_and_dispatch(request, CreateReplicationSubnetGroupError::from_response)
            .await?;
        let mut response = response;
        let response = response.buffer().await.map_err(RusotoError::HttpDispatch)?;
        proto::json::ResponsePayload::new(&response)
            .deserialize::<CreateReplicationSubnetGroupResponse, _>()
    }

    /// <p>Creates a replication task using the specified parameters.</p>
    async fn create_replication_task(
        &self,
        input: CreateReplicationTaskMessage,
    ) -> Result<CreateReplicationTaskResponse, RusotoError<CreateReplicationTaskError>> {
        let mut request = self.new_signed_request("POST", "/");
        request.add_header("x-amz-target", "AmazonDMSv20160101.CreateReplicationTask");
        let encoded = serde_json::to_string(&input).unwrap();
        request.set_payload(Some(encoded));

        let response = self
            .sign_and_dispatch(request, CreateReplicationTaskError::from_response)
            .await?;
        let mut response = response;
        let response = response.buffer().await.map_err(RusotoError::HttpDispatch)?;
        proto::json::ResponsePayload::new(&response)
            .deserialize::<CreateReplicationTaskResponse, _>()
    }

    /// <p>Deletes the specified certificate. </p>
    async fn delete_certificate(
        &self,
        input: DeleteCertificateMessage,
    ) -> Result<DeleteCertificateResponse, RusotoError<DeleteCertificateError>> {
        let mut request = self.new_signed_request("POST", "/");
        request.add_header("x-amz-target", "AmazonDMSv20160101.DeleteCertificate");
        let encoded = serde_json::to_string(&input).unwrap();
        request.set_payload(Some(encoded));

        let response = self
            .sign_and_dispatch(request, DeleteCertificateError::from_response)
            .await?;
        let mut response = response;
        let response = response.buffer().await.map_err(RusotoError::HttpDispatch)?;
        proto::json::ResponsePayload::new(&response).deserialize::<DeleteCertificateResponse, _>()
    }

    /// <p>Deletes the connection between a replication instance and an endpoint.</p>
    async fn delete_connection(
        &self,
        input: DeleteConnectionMessage,
    ) -> Result<DeleteConnectionResponse, RusotoError<DeleteConnectionError>> {
        let mut request = self.new_signed_request("POST", "/");
        request.add_header("x-amz-target", "AmazonDMSv20160101.DeleteConnection");
        let encoded = serde_json::to_string(&input).unwrap();
        request.set_payload(Some(encoded));

        let response = self
            .sign_and_dispatch(request, DeleteConnectionError::from_response)
            .await?;
        let mut response = response;
        let response = response.buffer().await.map_err(RusotoError::HttpDispatch)?;
        proto::json::ResponsePayload::new(&response).deserialize::<DeleteConnectionResponse, _>()
    }

    /// <p><p>Deletes the specified endpoint.</p> <note> <p>All tasks associated with the endpoint must be deleted before you can delete the endpoint.</p> </note> <p/></p>
    async fn delete_endpoint(
        &self,
        input: DeleteEndpointMessage,
    ) -> Result<DeleteEndpointResponse, RusotoError<DeleteEndpointError>> {
        let mut request = self.new_signed_request("POST", "/");
        request.add_header("x-amz-target", "AmazonDMSv20160101.DeleteEndpoint");
        let encoded = serde_json::to_string(&input).unwrap();
        request.set_payload(Some(encoded));

        let response = self
            .sign_and_dispatch(request, DeleteEndpointError::from_response)
            .await?;
        let mut response = response;
        let response = response.buffer().await.map_err(RusotoError::HttpDispatch)?;
        proto::json::ResponsePayload::new(&response).deserialize::<DeleteEndpointResponse, _>()
    }

    /// <p> Deletes an AWS DMS event subscription. </p>
    async fn delete_event_subscription(
        &self,
        input: DeleteEventSubscriptionMessage,
    ) -> Result<DeleteEventSubscriptionResponse, RusotoError<DeleteEventSubscriptionError>> {
        let mut request = self.new_signed_request("POST", "/");
        request.add_header("x-amz-target", "AmazonDMSv20160101.DeleteEventSubscription");
        let encoded = serde_json::to_string(&input).unwrap();
        request.set_payload(Some(encoded));

        let response = self
            .sign_and_dispatch(request, DeleteEventSubscriptionError::from_response)
            .await?;
        let mut response = response;
        let response = response.buffer().await.map_err(RusotoError::HttpDispatch)?;
        proto::json::ResponsePayload::new(&response)
            .deserialize::<DeleteEventSubscriptionResponse, _>()
    }

    /// <p><p>Deletes the specified replication instance.</p> <note> <p>You must delete any migration tasks that are associated with the replication instance before you can delete it.</p> </note> <p/></p>
    async fn delete_replication_instance(
        &self,
        input: DeleteReplicationInstanceMessage,
    ) -> Result<DeleteReplicationInstanceResponse, RusotoError<DeleteReplicationInstanceError>>
    {
        let mut request = self.new_signed_request("POST", "/");
        request.add_header(
            "x-amz-target",
            "AmazonDMSv20160101.DeleteReplicationInstance",
        );
        let encoded = serde_json::to_string(&input).unwrap();
        request.set_payload(Some(encoded));

        let response = self
            .sign_and_dispatch(request, DeleteReplicationInstanceError::from_response)
            .await?;
        let mut response = response;
        let response = response.buffer().await.map_err(RusotoError::HttpDispatch)?;
        proto::json::ResponsePayload::new(&response)
            .deserialize::<DeleteReplicationInstanceResponse, _>()
    }

    /// <p>Deletes a subnet group.</p>
    async fn delete_replication_subnet_group(
        &self,
        input: DeleteReplicationSubnetGroupMessage,
    ) -> Result<DeleteReplicationSubnetGroupResponse, RusotoError<DeleteReplicationSubnetGroupError>>
    {
        let mut request = self.new_signed_request("POST", "/");
        request.add_header(
            "x-amz-target",
            "AmazonDMSv20160101.DeleteReplicationSubnetGroup",
        );
        let encoded = serde_json::to_string(&input).unwrap();
        request.set_payload(Some(encoded));

        let response = self
            .sign_and_dispatch(request, DeleteReplicationSubnetGroupError::from_response)
            .await?;
        let mut response = response;
        let response = response.buffer().await.map_err(RusotoError::HttpDispatch)?;
        proto::json::ResponsePayload::new(&response)
            .deserialize::<DeleteReplicationSubnetGroupResponse, _>()
    }

    /// <p>Deletes the specified replication task.</p>
    async fn delete_replication_task(
        &self,
        input: DeleteReplicationTaskMessage,
    ) -> Result<DeleteReplicationTaskResponse, RusotoError<DeleteReplicationTaskError>> {
        let mut request = self.new_signed_request("POST", "/");
        request.add_header("x-amz-target", "AmazonDMSv20160101.DeleteReplicationTask");
        let encoded = serde_json::to_string(&input).unwrap();
        request.set_payload(Some(encoded));

        let response = self
            .sign_and_dispatch(request, DeleteReplicationTaskError::from_response)
            .await?;
        let mut response = response;
        let response = response.buffer().await.map_err(RusotoError::HttpDispatch)?;
        proto::json::ResponsePayload::new(&response)
            .deserialize::<DeleteReplicationTaskResponse, _>()
    }

    /// <p>Lists all of the AWS DMS attributes for a customer account. These attributes include AWS DMS quotas for the account and a unique account identifier in a particular DMS region. DMS quotas include a list of resource quotas supported by the account, such as the number of replication instances allowed. The description for each resource quota, includes the quota name, current usage toward that quota, and the quota's maximum value. DMS uses the unique account identifier to name each artifact used by DMS in the given region.</p> <p>This command does not take any parameters.</p>
    async fn describe_account_attributes(
        &self,
    ) -> Result<DescribeAccountAttributesResponse, RusotoError<DescribeAccountAttributesError>>
    {
        let mut request = self.new_signed_request("POST", "/");
        request.add_header(
            "x-amz-target",
            "AmazonDMSv20160101.DescribeAccountAttributes",
        );
        request.set_payload(Some(bytes::Bytes::from_static(b"{}")));

        let response = self
            .sign_and_dispatch(request, DescribeAccountAttributesError::from_response)
            .await?;
        let mut response = response;
        let response = response.buffer().await.map_err(RusotoError::HttpDispatch)?;
        proto::json::ResponsePayload::new(&response)
            .deserialize::<DescribeAccountAttributesResponse, _>()
    }

    /// <p>Provides a description of the certificate.</p>
    async fn describe_certificates(
        &self,
        input: DescribeCertificatesMessage,
    ) -> Result<DescribeCertificatesResponse, RusotoError<DescribeCertificatesError>> {
        let mut request = self.new_signed_request("POST", "/");
        request.add_header("x-amz-target", "AmazonDMSv20160101.DescribeCertificates");
        let encoded = serde_json::to_string(&input).unwrap();
        request.set_payload(Some(encoded));

        let response = self
            .sign_and_dispatch(request, DescribeCertificatesError::from_response)
            .await?;
        let mut response = response;
        let response = response.buffer().await.map_err(RusotoError::HttpDispatch)?;
        proto::json::ResponsePayload::new(&response)
            .deserialize::<DescribeCertificatesResponse, _>()
    }

    /// <p>Describes the status of the connections that have been made between the replication instance and an endpoint. Connections are created when you test an endpoint.</p>
    async fn describe_connections(
        &self,
        input: DescribeConnectionsMessage,
    ) -> Result<DescribeConnectionsResponse, RusotoError<DescribeConnectionsError>> {
        let mut request = self.new_signed_request("POST", "/");
        request.add_header("x-amz-target", "AmazonDMSv20160101.DescribeConnections");
        let encoded = serde_json::to_string(&input).unwrap();
        request.set_payload(Some(encoded));

        let response = self
            .sign_and_dispatch(request, DescribeConnectionsError::from_response)
            .await?;
        let mut response = response;
        let response = response.buffer().await.map_err(RusotoError::HttpDispatch)?;
        proto::json::ResponsePayload::new(&response).deserialize::<DescribeConnectionsResponse, _>()
    }

    /// <p>Returns information about the type of endpoints available.</p>
    async fn describe_endpoint_types(
        &self,
        input: DescribeEndpointTypesMessage,
    ) -> Result<DescribeEndpointTypesResponse, RusotoError<DescribeEndpointTypesError>> {
        let mut request = self.new_signed_request("POST", "/");
        request.add_header("x-amz-target", "AmazonDMSv20160101.DescribeEndpointTypes");
        let encoded = serde_json::to_string(&input).unwrap();
        request.set_payload(Some(encoded));

        let response = self
            .sign_and_dispatch(request, DescribeEndpointTypesError::from_response)
            .await?;
        let mut response = response;
        let response = response.buffer().await.map_err(RusotoError::HttpDispatch)?;
        proto::json::ResponsePayload::new(&response)
            .deserialize::<DescribeEndpointTypesResponse, _>()
    }

    /// <p>Returns information about the endpoints for your account in the current region.</p>
    async fn describe_endpoints(
        &self,
        input: DescribeEndpointsMessage,
    ) -> Result<DescribeEndpointsResponse, RusotoError<DescribeEndpointsError>> {
        let mut request = self.new_signed_request("POST", "/");
        request.add_header("x-amz-target", "AmazonDMSv20160101.DescribeEndpoints");
        let encoded = serde_json::to_string(&input).unwrap();
        request.set_payload(Some(encoded));

        let response = self
            .sign_and_dispatch(request, DescribeEndpointsError::from_response)
            .await?;
        let mut response = response;
        let response = response.buffer().await.map_err(RusotoError::HttpDispatch)?;
        proto::json::ResponsePayload::new(&response).deserialize::<DescribeEndpointsResponse, _>()
    }

    /// <p>Lists categories for all event source types, or, if specified, for a specified source type. You can see a list of the event categories and source types in <a href="https://docs.aws.amazon.com/dms/latest/userguide/CHAP_Events.html">Working with Events and Notifications</a> in the <i>AWS Database Migration Service User Guide.</i> </p>
    async fn describe_event_categories(
        &self,
        input: DescribeEventCategoriesMessage,
    ) -> Result<DescribeEventCategoriesResponse, RusotoError<DescribeEventCategoriesError>> {
        let mut request = self.new_signed_request("POST", "/");
        request.add_header("x-amz-target", "AmazonDMSv20160101.DescribeEventCategories");
        let encoded = serde_json::to_string(&input).unwrap();
        request.set_payload(Some(encoded));

        let response = self
            .sign_and_dispatch(request, DescribeEventCategoriesError::from_response)
            .await?;
        let mut response = response;
        let response = response.buffer().await.map_err(RusotoError::HttpDispatch)?;
        proto::json::ResponsePayload::new(&response)
            .deserialize::<DescribeEventCategoriesResponse, _>()
    }

    /// <p>Lists all the event subscriptions for a customer account. The description of a subscription includes <code>SubscriptionName</code>, <code>SNSTopicARN</code>, <code>CustomerID</code>, <code>SourceType</code>, <code>SourceID</code>, <code>CreationTime</code>, and <code>Status</code>. </p> <p>If you specify <code>SubscriptionName</code>, this action lists the description for that subscription.</p>
    async fn describe_event_subscriptions(
        &self,
        input: DescribeEventSubscriptionsMessage,
    ) -> Result<DescribeEventSubscriptionsResponse, RusotoError<DescribeEventSubscriptionsError>>
    {
        let mut request = self.new_signed_request("POST", "/");
        request.add_header(
            "x-amz-target",
            "AmazonDMSv20160101.DescribeEventSubscriptions",
        );
        let encoded = serde_json::to_string(&input).unwrap();
        request.set_payload(Some(encoded));

        let response = self
            .sign_and_dispatch(request, DescribeEventSubscriptionsError::from_response)
            .await?;
        let mut response = response;
        let response = response.buffer().await.map_err(RusotoError::HttpDispatch)?;
        proto::json::ResponsePayload::new(&response)
            .deserialize::<DescribeEventSubscriptionsResponse, _>()
    }

    /// <p> Lists events for a given source identifier and source type. You can also specify a start and end time. For more information on AWS DMS events, see <a href="https://docs.aws.amazon.com/dms/latest/userguide/CHAP_Events.html">Working with Events and Notifications</a> in the <i>AWS Database Migration User Guide.</i> </p>
    async fn describe_events(
        &self,
        input: DescribeEventsMessage,
    ) -> Result<DescribeEventsResponse, RusotoError<DescribeEventsError>> {
        let mut request = self.new_signed_request("POST", "/");
        request.add_header("x-amz-target", "AmazonDMSv20160101.DescribeEvents");
        let encoded = serde_json::to_string(&input).unwrap();
        request.set_payload(Some(encoded));

        let response = self
            .sign_and_dispatch(request, DescribeEventsError::from_response)
            .await?;
        let mut response = response;
        let response = response.buffer().await.map_err(RusotoError::HttpDispatch)?;
        proto::json::ResponsePayload::new(&response).deserialize::<DescribeEventsResponse, _>()
    }

    /// <p>Returns information about the replication instance types that can be created in the specified region.</p>
    async fn describe_orderable_replication_instances(
        &self,
        input: DescribeOrderableReplicationInstancesMessage,
    ) -> Result<
        DescribeOrderableReplicationInstancesResponse,
        RusotoError<DescribeOrderableReplicationInstancesError>,
    > {
        let mut request = self.new_signed_request("POST", "/");
        request.add_header(
            "x-amz-target",
            "AmazonDMSv20160101.DescribeOrderableReplicationInstances",
        );
        let encoded = serde_json::to_string(&input).unwrap();
        request.set_payload(Some(encoded));

        let response = self
            .sign_and_dispatch(
                request,
                DescribeOrderableReplicationInstancesError::from_response,
            )
            .await?;
        let mut response = response;
        let response = response.buffer().await.map_err(RusotoError::HttpDispatch)?;
        proto::json::ResponsePayload::new(&response)
            .deserialize::<DescribeOrderableReplicationInstancesResponse, _>()
    }

    /// <p>For internal use only</p>
    async fn describe_pending_maintenance_actions(
        &self,
        input: DescribePendingMaintenanceActionsMessage,
    ) -> Result<
        DescribePendingMaintenanceActionsResponse,
        RusotoError<DescribePendingMaintenanceActionsError>,
    > {
        let mut request = self.new_signed_request("POST", "/");
        request.add_header(
            "x-amz-target",
            "AmazonDMSv20160101.DescribePendingMaintenanceActions",
        );
        let encoded = serde_json::to_string(&input).unwrap();
        request.set_payload(Some(encoded));

        let response = self
            .sign_and_dispatch(
                request,
                DescribePendingMaintenanceActionsError::from_response,
            )
            .await?;
        let mut response = response;
        let response = response.buffer().await.map_err(RusotoError::HttpDispatch)?;
        proto::json::ResponsePayload::new(&response)
            .deserialize::<DescribePendingMaintenanceActionsResponse, _>()
    }

    /// <p>Returns the status of the RefreshSchemas operation.</p>
    async fn describe_refresh_schemas_status(
        &self,
        input: DescribeRefreshSchemasStatusMessage,
    ) -> Result<DescribeRefreshSchemasStatusResponse, RusotoError<DescribeRefreshSchemasStatusError>>
    {
        let mut request = self.new_signed_request("POST", "/");
        request.add_header(
            "x-amz-target",
            "AmazonDMSv20160101.DescribeRefreshSchemasStatus",
        );
        let encoded = serde_json::to_string(&input).unwrap();
        request.set_payload(Some(encoded));

        let response = self
            .sign_and_dispatch(request, DescribeRefreshSchemasStatusError::from_response)
            .await?;
        let mut response = response;
        let response = response.buffer().await.map_err(RusotoError::HttpDispatch)?;
        proto::json::ResponsePayload::new(&response)
            .deserialize::<DescribeRefreshSchemasStatusResponse, _>()
    }

    /// <p>Returns information about the task logs for the specified task.</p>
    async fn describe_replication_instance_task_logs(
        &self,
        input: DescribeReplicationInstanceTaskLogsMessage,
    ) -> Result<
        DescribeReplicationInstanceTaskLogsResponse,
        RusotoError<DescribeReplicationInstanceTaskLogsError>,
    > {
        let mut request = self.new_signed_request("POST", "/");
        request.add_header(
            "x-amz-target",
            "AmazonDMSv20160101.DescribeReplicationInstanceTaskLogs",
        );
        let encoded = serde_json::to_string(&input).unwrap();
        request.set_payload(Some(encoded));

        let response = self
            .sign_and_dispatch(
                request,
                DescribeReplicationInstanceTaskLogsError::from_response,
            )
            .await?;
        let mut response = response;
        let response = response.buffer().await.map_err(RusotoError::HttpDispatch)?;
        proto::json::ResponsePayload::new(&response)
            .deserialize::<DescribeReplicationInstanceTaskLogsResponse, _>()
    }

    /// <p>Returns information about replication instances for your account in the current region.</p>
    async fn describe_replication_instances(
        &self,
        input: DescribeReplicationInstancesMessage,
    ) -> Result<DescribeReplicationInstancesResponse, RusotoError<DescribeReplicationInstancesError>>
    {
        let mut request = self.new_signed_request("POST", "/");
        request.add_header(
            "x-amz-target",
            "AmazonDMSv20160101.DescribeReplicationInstances",
        );
        let encoded = serde_json::to_string(&input).unwrap();
        request.set_payload(Some(encoded));

        let response = self
            .sign_and_dispatch(request, DescribeReplicationInstancesError::from_response)
            .await?;
        let mut response = response;
        let response = response.buffer().await.map_err(RusotoError::HttpDispatch)?;
        proto::json::ResponsePayload::new(&response)
            .deserialize::<DescribeReplicationInstancesResponse, _>()
    }

    /// <p>Returns information about the replication subnet groups.</p>
    async fn describe_replication_subnet_groups(
        &self,
        input: DescribeReplicationSubnetGroupsMessage,
    ) -> Result<
        DescribeReplicationSubnetGroupsResponse,
        RusotoError<DescribeReplicationSubnetGroupsError>,
    > {
        let mut request = self.new_signed_request("POST", "/");
        request.add_header(
            "x-amz-target",
            "AmazonDMSv20160101.DescribeReplicationSubnetGroups",
        );
        let encoded = serde_json::to_string(&input).unwrap();
        request.set_payload(Some(encoded));

        let response = self
            .sign_and_dispatch(request, DescribeReplicationSubnetGroupsError::from_response)
            .await?;
        let mut response = response;
        let response = response.buffer().await.map_err(RusotoError::HttpDispatch)?;
        proto::json::ResponsePayload::new(&response)
            .deserialize::<DescribeReplicationSubnetGroupsResponse, _>()
    }

    /// <p>Returns the task assessment results from Amazon S3. This action always returns the latest results.</p>
    async fn describe_replication_task_assessment_results(
        &self,
        input: DescribeReplicationTaskAssessmentResultsMessage,
    ) -> Result<
        DescribeReplicationTaskAssessmentResultsResponse,
        RusotoError<DescribeReplicationTaskAssessmentResultsError>,
    > {
        let mut request = self.new_signed_request("POST", "/");
        request.add_header(
            "x-amz-target",
            "AmazonDMSv20160101.DescribeReplicationTaskAssessmentResults",
        );
        let encoded = serde_json::to_string(&input).unwrap();
        request.set_payload(Some(encoded));

        let response = self
            .sign_and_dispatch(
                request,
                DescribeReplicationTaskAssessmentResultsError::from_response,
            )
            .await?;
        let mut response = response;
        let response = response.buffer().await.map_err(RusotoError::HttpDispatch)?;
        proto::json::ResponsePayload::new(&response)
            .deserialize::<DescribeReplicationTaskAssessmentResultsResponse, _>()
    }

    /// <p>Returns information about replication tasks for your account in the current region.</p>
    async fn describe_replication_tasks(
        &self,
        input: DescribeReplicationTasksMessage,
    ) -> Result<DescribeReplicationTasksResponse, RusotoError<DescribeReplicationTasksError>> {
        let mut request = self.new_signed_request("POST", "/");
        request.add_header(
            "x-amz-target",
            "AmazonDMSv20160101.DescribeReplicationTasks",
        );
        let encoded = serde_json::to_string(&input).unwrap();
        request.set_payload(Some(encoded));

        let response = self
            .sign_and_dispatch(request, DescribeReplicationTasksError::from_response)
            .await?;
        let mut response = response;
        let response = response.buffer().await.map_err(RusotoError::HttpDispatch)?;
        proto::json::ResponsePayload::new(&response)
            .deserialize::<DescribeReplicationTasksResponse, _>()
    }

    /// <p><p>Returns information about the schema for the specified endpoint.</p> <p/></p>
    async fn describe_schemas(
        &self,
        input: DescribeSchemasMessage,
    ) -> Result<DescribeSchemasResponse, RusotoError<DescribeSchemasError>> {
        let mut request = self.new_signed_request("POST", "/");
        request.add_header("x-amz-target", "AmazonDMSv20160101.DescribeSchemas");
        let encoded = serde_json::to_string(&input).unwrap();
        request.set_payload(Some(encoded));

        let response = self
            .sign_and_dispatch(request, DescribeSchemasError::from_response)
            .await?;
        let mut response = response;
        let response = response.buffer().await.map_err(RusotoError::HttpDispatch)?;
        proto::json::ResponsePayload::new(&response).deserialize::<DescribeSchemasResponse, _>()
    }

    /// <p>Returns table statistics on the database migration task, including table name, rows inserted, rows updated, and rows deleted.</p> <p>Note that the "last updated" column the DMS console only indicates the time that AWS DMS last updated the table statistics record for a table. It does not indicate the time of the last update to the table.</p>
    async fn describe_table_statistics(
        &self,
        input: DescribeTableStatisticsMessage,
    ) -> Result<DescribeTableStatisticsResponse, RusotoError<DescribeTableStatisticsError>> {
        let mut request = self.new_signed_request("POST", "/");
        request.add_header("x-amz-target", "AmazonDMSv20160101.DescribeTableStatistics");
        let encoded = serde_json::to_string(&input).unwrap();
        request.set_payload(Some(encoded));

        let response = self
            .sign_and_dispatch(request, DescribeTableStatisticsError::from_response)
            .await?;
        let mut response = response;
        let response = response.buffer().await.map_err(RusotoError::HttpDispatch)?;
        proto::json::ResponsePayload::new(&response)
            .deserialize::<DescribeTableStatisticsResponse, _>()
    }

    /// <p>Uploads the specified certificate.</p>
    async fn import_certificate(
        &self,
        input: ImportCertificateMessage,
    ) -> Result<ImportCertificateResponse, RusotoError<ImportCertificateError>> {
        let mut request = self.new_signed_request("POST", "/");
        request.add_header("x-amz-target", "AmazonDMSv20160101.ImportCertificate");
        let encoded = serde_json::to_string(&input).unwrap();
        request.set_payload(Some(encoded));

        let response = self
            .sign_and_dispatch(request, ImportCertificateError::from_response)
            .await?;
        let mut response = response;
        let response = response.buffer().await.map_err(RusotoError::HttpDispatch)?;
        proto::json::ResponsePayload::new(&response).deserialize::<ImportCertificateResponse, _>()
    }

    /// <p>Lists all tags for an AWS DMS resource.</p>
    async fn list_tags_for_resource(
        &self,
        input: ListTagsForResourceMessage,
    ) -> Result<ListTagsForResourceResponse, RusotoError<ListTagsForResourceError>> {
        let mut request = self.new_signed_request("POST", "/");
        request.add_header("x-amz-target", "AmazonDMSv20160101.ListTagsForResource");
        let encoded = serde_json::to_string(&input).unwrap();
        request.set_payload(Some(encoded));

        let response = self
            .sign_and_dispatch(request, ListTagsForResourceError::from_response)
            .await?;
        let mut response = response;
        let response = response.buffer().await.map_err(RusotoError::HttpDispatch)?;
        proto::json::ResponsePayload::new(&response).deserialize::<ListTagsForResourceResponse, _>()
    }

    /// <p>Modifies the specified endpoint.</p>
    async fn modify_endpoint(
        &self,
        input: ModifyEndpointMessage,
    ) -> Result<ModifyEndpointResponse, RusotoError<ModifyEndpointError>> {
        let mut request = self.new_signed_request("POST", "/");
        request.add_header("x-amz-target", "AmazonDMSv20160101.ModifyEndpoint");
        let encoded = serde_json::to_string(&input).unwrap();
        request.set_payload(Some(encoded));

        let response = self
            .sign_and_dispatch(request, ModifyEndpointError::from_response)
            .await?;
        let mut response = response;
        let response = response.buffer().await.map_err(RusotoError::HttpDispatch)?;
        proto::json::ResponsePayload::new(&response).deserialize::<ModifyEndpointResponse, _>()
    }

    /// <p>Modifies an existing AWS DMS event notification subscription. </p>
    async fn modify_event_subscription(
        &self,
        input: ModifyEventSubscriptionMessage,
    ) -> Result<ModifyEventSubscriptionResponse, RusotoError<ModifyEventSubscriptionError>> {
        let mut request = self.new_signed_request("POST", "/");
        request.add_header("x-amz-target", "AmazonDMSv20160101.ModifyEventSubscription");
        let encoded = serde_json::to_string(&input).unwrap();
        request.set_payload(Some(encoded));

        let response = self
            .sign_and_dispatch(request, ModifyEventSubscriptionError::from_response)
            .await?;
        let mut response = response;
        let response = response.buffer().await.map_err(RusotoError::HttpDispatch)?;
        proto::json::ResponsePayload::new(&response)
            .deserialize::<ModifyEventSubscriptionResponse, _>()
    }

    /// <p><p>Modifies the replication instance to apply new settings. You can change one or more parameters by specifying these parameters and the new values in the request.</p> <p>Some settings are applied during the maintenance window.</p> <p/></p>
    async fn modify_replication_instance(
        &self,
        input: ModifyReplicationInstanceMessage,
    ) -> Result<ModifyReplicationInstanceResponse, RusotoError<ModifyReplicationInstanceError>>
    {
        let mut request = self.new_signed_request("POST", "/");
        request.add_header(
            "x-amz-target",
            "AmazonDMSv20160101.ModifyReplicationInstance",
        );
        let encoded = serde_json::to_string(&input).unwrap();
        request.set_payload(Some(encoded));

        let response = self
            .sign_and_dispatch(request, ModifyReplicationInstanceError::from_response)
            .await?;
        let mut response = response;
        let response = response.buffer().await.map_err(RusotoError::HttpDispatch)?;
        proto::json::ResponsePayload::new(&response)
            .deserialize::<ModifyReplicationInstanceResponse, _>()
    }

    /// <p>Modifies the settings for the specified replication subnet group.</p>
    async fn modify_replication_subnet_group(
        &self,
        input: ModifyReplicationSubnetGroupMessage,
    ) -> Result<ModifyReplicationSubnetGroupResponse, RusotoError<ModifyReplicationSubnetGroupError>>
    {
        let mut request = self.new_signed_request("POST", "/");
        request.add_header(
            "x-amz-target",
            "AmazonDMSv20160101.ModifyReplicationSubnetGroup",
        );
        let encoded = serde_json::to_string(&input).unwrap();
        request.set_payload(Some(encoded));

        let response = self
            .sign_and_dispatch(request, ModifyReplicationSubnetGroupError::from_response)
            .await?;
        let mut response = response;
        let response = response.buffer().await.map_err(RusotoError::HttpDispatch)?;
        proto::json::ResponsePayload::new(&response)
            .deserialize::<ModifyReplicationSubnetGroupResponse, _>()
    }

    /// <p>Modifies the specified replication task.</p> <p>You can't modify the task endpoints. The task must be stopped before you can modify it. </p> <p>For more information about AWS DMS tasks, see <a href="https://docs.aws.amazon.com/dms/latest/userguide/CHAP_Tasks.html">Working with Migration Tasks</a> in the <i>AWS Database Migration Service User Guide</i>.</p>
    async fn modify_replication_task(
        &self,
        input: ModifyReplicationTaskMessage,
    ) -> Result<ModifyReplicationTaskResponse, RusotoError<ModifyReplicationTaskError>> {
        let mut request = self.new_signed_request("POST", "/");
        request.add_header("x-amz-target", "AmazonDMSv20160101.ModifyReplicationTask");
        let encoded = serde_json::to_string(&input).unwrap();
        request.set_payload(Some(encoded));

        let response = self
            .sign_and_dispatch(request, ModifyReplicationTaskError::from_response)
            .await?;
        let mut response = response;
        let response = response.buffer().await.map_err(RusotoError::HttpDispatch)?;
        proto::json::ResponsePayload::new(&response)
            .deserialize::<ModifyReplicationTaskResponse, _>()
    }

    /// <p>Reboots a replication instance. Rebooting results in a momentary outage, until the replication instance becomes available again.</p>
    async fn reboot_replication_instance(
        &self,
        input: RebootReplicationInstanceMessage,
    ) -> Result<RebootReplicationInstanceResponse, RusotoError<RebootReplicationInstanceError>>
    {
        let mut request = self.new_signed_request("POST", "/");
        request.add_header(
            "x-amz-target",
            "AmazonDMSv20160101.RebootReplicationInstance",
        );
        let encoded = serde_json::to_string(&input).unwrap();
        request.set_payload(Some(encoded));

        let response = self
            .sign_and_dispatch(request, RebootReplicationInstanceError::from_response)
            .await?;
        let mut response = response;
        let response = response.buffer().await.map_err(RusotoError::HttpDispatch)?;
        proto::json::ResponsePayload::new(&response)
            .deserialize::<RebootReplicationInstanceResponse, _>()
    }

    /// <p>Populates the schema for the specified endpoint. This is an asynchronous operation and can take several minutes. You can check the status of this operation by calling the DescribeRefreshSchemasStatus operation.</p>
    async fn refresh_schemas(
        &self,
        input: RefreshSchemasMessage,
    ) -> Result<RefreshSchemasResponse, RusotoError<RefreshSchemasError>> {
        let mut request = self.new_signed_request("POST", "/");
        request.add_header("x-amz-target", "AmazonDMSv20160101.RefreshSchemas");
        let encoded = serde_json::to_string(&input).unwrap();
        request.set_payload(Some(encoded));

        let response = self
            .sign_and_dispatch(request, RefreshSchemasError::from_response)
            .await?;
        let mut response = response;
        let response = response.buffer().await.map_err(RusotoError::HttpDispatch)?;
        proto::json::ResponsePayload::new(&response).deserialize::<RefreshSchemasResponse, _>()
    }

    /// <p>Reloads the target database table with the source data. </p>
    async fn reload_tables(
        &self,
        input: ReloadTablesMessage,
    ) -> Result<ReloadTablesResponse, RusotoError<ReloadTablesError>> {
        let mut request = self.new_signed_request("POST", "/");
        request.add_header("x-amz-target", "AmazonDMSv20160101.ReloadTables");
        let encoded = serde_json::to_string(&input).unwrap();
        request.set_payload(Some(encoded));

        let response = self
            .sign_and_dispatch(request, ReloadTablesError::from_response)
            .await?;
        let mut response = response;
        let response = response.buffer().await.map_err(RusotoError::HttpDispatch)?;
        proto::json::ResponsePayload::new(&response).deserialize::<ReloadTablesResponse, _>()
    }

    /// <p>Removes metadata tags from a DMS resource.</p>
    async fn remove_tags_from_resource(
        &self,
        input: RemoveTagsFromResourceMessage,
    ) -> Result<RemoveTagsFromResourceResponse, RusotoError<RemoveTagsFromResourceError>> {
        let mut request = self.new_signed_request("POST", "/");
        request.add_header("x-amz-target", "AmazonDMSv20160101.RemoveTagsFromResource");
        let encoded = serde_json::to_string(&input).unwrap();
        request.set_payload(Some(encoded));

        let response = self
            .sign_and_dispatch(request, RemoveTagsFromResourceError::from_response)
            .await?;
        let mut response = response;
        let response = response.buffer().await.map_err(RusotoError::HttpDispatch)?;
        proto::json::ResponsePayload::new(&response)
            .deserialize::<RemoveTagsFromResourceResponse, _>()
    }

    /// <p>Starts the replication task.</p> <p>For more information about AWS DMS tasks, see <a href="https://docs.aws.amazon.com/dms/latest/userguide/CHAP_Tasks.html">Working with Migration Tasks </a> in the <i>AWS Database Migration Service User Guide.</i> </p>
    async fn start_replication_task(
        &self,
        input: StartReplicationTaskMessage,
    ) -> Result<StartReplicationTaskResponse, RusotoError<StartReplicationTaskError>> {
        let mut request = self.new_signed_request("POST", "/");
        request.add_header("x-amz-target", "AmazonDMSv20160101.StartReplicationTask");
        let encoded = serde_json::to_string(&input).unwrap();
        request.set_payload(Some(encoded));

        let response = self
            .sign_and_dispatch(request, StartReplicationTaskError::from_response)
            .await?;
        let mut response = response;
        let response = response.buffer().await.map_err(RusotoError::HttpDispatch)?;
        proto::json::ResponsePayload::new(&response)
            .deserialize::<StartReplicationTaskResponse, _>()
    }

    /// <p> Starts the replication task assessment for unsupported data types in the source database. </p>
    async fn start_replication_task_assessment(
        &self,
        input: StartReplicationTaskAssessmentMessage,
    ) -> Result<
        StartReplicationTaskAssessmentResponse,
        RusotoError<StartReplicationTaskAssessmentError>,
    > {
        let mut request = self.new_signed_request("POST", "/");
        request.add_header(
            "x-amz-target",
            "AmazonDMSv20160101.StartReplicationTaskAssessment",
        );
        let encoded = serde_json::to_string(&input).unwrap();
        request.set_payload(Some(encoded));

        let response = self
            .sign_and_dispatch(request, StartReplicationTaskAssessmentError::from_response)
            .await?;
        let mut response = response;
        let response = response.buffer().await.map_err(RusotoError::HttpDispatch)?;
        proto::json::ResponsePayload::new(&response)
            .deserialize::<StartReplicationTaskAssessmentResponse, _>()
    }

    /// <p><p>Stops the replication task.</p> <p/></p>
    async fn stop_replication_task(
        &self,
        input: StopReplicationTaskMessage,
    ) -> Result<StopReplicationTaskResponse, RusotoError<StopReplicationTaskError>> {
        let mut request = self.new_signed_request("POST", "/");
        request.add_header("x-amz-target", "AmazonDMSv20160101.StopReplicationTask");
        let encoded = serde_json::to_string(&input).unwrap();
        request.set_payload(Some(encoded));

        let response = self
            .sign_and_dispatch(request, StopReplicationTaskError::from_response)
            .await?;
        let mut response = response;
        let response = response.buffer().await.map_err(RusotoError::HttpDispatch)?;
        proto::json::ResponsePayload::new(&response).deserialize::<StopReplicationTaskResponse, _>()
    }

    /// <p>Tests the connection between the replication instance and the endpoint.</p>
    async fn test_connection(
        &self,
        input: TestConnectionMessage,
    ) -> Result<TestConnectionResponse, RusotoError<TestConnectionError>> {
        let mut request = self.new_signed_request("POST", "/");
        request.add_header("x-amz-target", "AmazonDMSv20160101.TestConnection");
        let encoded = serde_json::to_string(&input).unwrap();
        request.set_payload(Some(encoded));

        let response = self
            .sign_and_dispatch(request, TestConnectionError::from_response)
            .await?;
        let mut response = response;
        let response = response.buffer().await.map_err(RusotoError::HttpDispatch)?;
        proto::json::ResponsePayload::new(&response).deserialize::<TestConnectionResponse, _>()
    }
}<|MERGE_RESOLUTION|>--- conflicted
+++ resolved
@@ -110,13 +110,8 @@
     pub resource_pending_maintenance_actions: Option<ResourcePendingMaintenanceActions>,
 }
 
-<<<<<<< HEAD
-/// <p>The name of the Availability Zone for use during database migration.</p>
-#[derive(Clone, Debug, Default, Deserialize, PartialEq)]
-=======
 /// <p>The name of an Availability Zone for use during database migration.</p>
-#[derive(Default, Debug, Clone, PartialEq, Deserialize)]
->>>>>>> e150e708
+#[derive(Clone, Debug, Default, Deserialize, PartialEq)]
 #[cfg_attr(any(test, feature = "serialize_structs"), derive(Serialize))]
 pub struct AvailabilityZone {
     /// <p>The name of the Availability Zone.</p>
@@ -2888,13 +2883,8 @@
     pub connection: Option<Connection>,
 }
 
-<<<<<<< HEAD
-/// <p>Describes status of a security group associated with the virtual private cloud hosting your replication and DB instances.</p>
-#[derive(Clone, Debug, Default, Deserialize, PartialEq)]
-=======
 /// <p>Describes the status of a security group associated with the virtual private cloud (VPC) hosting your replication and DB instances.</p>
-#[derive(Default, Debug, Clone, PartialEq, Deserialize)]
->>>>>>> e150e708
+#[derive(Clone, Debug, Default, Deserialize, PartialEq)]
 #[cfg_attr(any(test, feature = "serialize_structs"), derive(Serialize))]
 pub struct VpcSecurityGroupMembership {
     /// <p>The status of the VPC security group.</p>
