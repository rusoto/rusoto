--- conflicted
+++ resolved
@@ -9,28 +9,16 @@
 //  must be updated to generate the changes.
 //
 // =================================================================
-#![allow(warnings)]
-
-<<<<<<< HEAD
-use futures::future;
-use futures::Future;
-=======
+
 use std::error::Error;
 use std::fmt;
 
 use async_trait::async_trait;
->>>>>>> 62832c4b
 use rusoto_core::credential::ProvideAwsCredentials;
 use rusoto_core::region;
 #[allow(warnings)]
 use rusoto_core::request::{BufferedHttpResponse, DispatchSignedRequest};
-<<<<<<< HEAD
-use rusoto_core::{Client, RusotoError, RusotoFuture};
-use std::error::Error;
-use std::fmt;
-=======
 use rusoto_core::{Client, RusotoError};
->>>>>>> 62832c4b
 
 use rusoto_core::proto;
 use rusoto_core::signature::SignedRequest;
@@ -55,7 +43,7 @@
 }
 
 #[derive(Default, Debug, Clone, PartialEq, Deserialize)]
-#[cfg_attr(any(test, feature = "serialize_structs"), derive(Serialize))]
+#[cfg_attr(test, derive(Serialize))]
 pub struct AssociateS3ResourcesResult {
     /// <p>S3 resources that couldn't be associated with Amazon Macie. An error code and an error message are provided for each failed item. </p>
     #[serde(rename = "failedS3Resources")]
@@ -106,7 +94,7 @@
 }
 
 #[derive(Default, Debug, Clone, PartialEq, Deserialize)]
-#[cfg_attr(any(test, feature = "serialize_structs"), derive(Serialize))]
+#[cfg_attr(test, derive(Serialize))]
 pub struct DisassociateS3ResourcesResult {
     /// <p>S3 resources that couldn't be removed from being monitored and classified by Amazon Macie. An error code and an error message are provided for each failed item. </p>
     #[serde(rename = "failedS3Resources")]
@@ -116,7 +104,7 @@
 
 /// <p>Includes details about the failed S3 resources.</p>
 #[derive(Default, Debug, Clone, PartialEq, Deserialize)]
-#[cfg_attr(any(test, feature = "serialize_structs"), derive(Serialize))]
+#[cfg_attr(test, derive(Serialize))]
 pub struct FailedS3Resource {
     /// <p>The status code of a failed item.</p>
     #[serde(rename = "errorCode")]
@@ -145,7 +133,7 @@
 }
 
 #[derive(Default, Debug, Clone, PartialEq, Deserialize)]
-#[cfg_attr(any(test, feature = "serialize_structs"), derive(Serialize))]
+#[cfg_attr(test, derive(Serialize))]
 pub struct ListMemberAccountsResult {
     /// <p>A list of the Amazon Macie member accounts returned by the action. The current master account is also included in this list. </p>
     #[serde(rename = "memberAccounts")]
@@ -174,7 +162,7 @@
 }
 
 #[derive(Default, Debug, Clone, PartialEq, Deserialize)]
-#[cfg_attr(any(test, feature = "serialize_structs"), derive(Serialize))]
+#[cfg_attr(test, derive(Serialize))]
 pub struct ListS3ResourcesResult {
     /// <p>When a response is generated, if there is more data to be listed, this parameter is present in the response and contains the value to use for the nextToken parameter in a subsequent pagination request. If there is no more data to be listed, this parameter is set to null. </p>
     #[serde(rename = "nextToken")]
@@ -188,7 +176,7 @@
 
 /// <p>Contains information about the Amazon Macie member account.</p>
 #[derive(Default, Debug, Clone, PartialEq, Deserialize)]
-#[cfg_attr(any(test, feature = "serialize_structs"), derive(Serialize))]
+#[cfg_attr(test, derive(Serialize))]
 pub struct MemberAccount {
     /// <p>The AWS account ID of the Amazon Macie member account.</p>
     #[serde(rename = "accountId")]
@@ -250,7 +238,7 @@
 }
 
 #[derive(Default, Debug, Clone, PartialEq, Deserialize)]
-#[cfg_attr(any(test, feature = "serialize_structs"), derive(Serialize))]
+#[cfg_attr(test, derive(Serialize))]
 pub struct UpdateS3ResourcesResult {
     /// <p>The S3 resources whose classification types can't be updated. An error code and an error message are provided for each failed item. </p>
     #[serde(rename = "failedS3Resources")]
@@ -632,7 +620,10 @@
     ///
     /// The client will use the default credentials provider and tls client.
     pub fn new(region: region::Region) -> MacieClient {
-        Self::new_with_client(Client::shared(), region)
+        MacieClient {
+            client: Client::shared(),
+            region,
+        }
     }
 
     pub fn new_with<P, D>(
@@ -644,22 +635,10 @@
         P: ProvideAwsCredentials + Send + Sync + 'static,
         D: DispatchSignedRequest + Send + Sync + 'static,
     {
-        Self::new_with_client(
-            Client::new_with(credentials_provider, request_dispatcher),
+        MacieClient {
+            client: Client::new_with(credentials_provider, request_dispatcher),
             region,
-        )
-    }
-
-    pub fn new_with_client(client: Client, region: region::Region) -> MacieClient {
-        MacieClient { client, region }
-    }
-}
-
-impl fmt::Debug for MacieClient {
-    fn fmt(&self, f: &mut fmt::Formatter<'_>) -> fmt::Result {
-        f.debug_struct("MacieClient")
-            .field("region", &self.region)
-            .finish()
+        }
     }
 }
 
