--- conflicted
+++ resolved
@@ -2,21 +2,12 @@
 
 use crate::generated::{CloudFront, CloudFrontClient, ListDistributionsRequest};
 
+use rusoto_core::Region;
 use self::rusoto_mock::*;
-use rusoto_core::Region;
 
-<<<<<<< HEAD
-#[test]
-fn should_list_distributions() {
-    let body = MockResponseReader::read_response(
-        "test_resources/generated/valid",
-        "cloudfront-list-distributions.xml",
-    );
-=======
 #[tokio::test]
 async fn should_list_distributions() {
     let body = MockResponseReader::read_response("test_resources/generated/valid", "cloudfront-list-distributions.xml");
->>>>>>> 62832c4b
     let mock = MockRequestDispatcher::with_status(200).with_body(&body);
 
     let request = ListDistributionsRequest::default();
@@ -33,9 +24,5 @@
     assert_eq!(first_item.status, "Deployed");
     assert_eq!(first_item.domain_name, "d111111abcdef8.cloudfront.net");
     assert_eq!(first_item.origins.quantity, 2);
-    assert!(first_item
-        .origins
-        .items
-        .iter()
-        .any(|x| x.domain_name == "example.com"));
+    assert!(first_item.origins.items.iter().any(|x| x.domain_name == "example.com"));
 }