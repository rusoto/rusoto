--- conflicted
+++ resolved
@@ -11,26 +11,15 @@
 // =================================================================
 #![allow(warnings)]
 
-<<<<<<< HEAD
 use std::error::Error;
 use std::fmt;
 
 use async_trait::async_trait;
-=======
-use futures::future;
-use futures::Future;
->>>>>>> f58d1ce6
 use rusoto_core::credential::ProvideAwsCredentials;
 use rusoto_core::region;
 #[allow(warnings)]
 use rusoto_core::request::{BufferedHttpResponse, DispatchSignedRequest};
-<<<<<<< HEAD
 use rusoto_core::{Client, RusotoError};
-=======
-use rusoto_core::{Client, RusotoError, RusotoFuture};
-use std::error::Error;
-use std::fmt;
->>>>>>> f58d1ce6
 
 use rusoto_core::proto;
 use rusoto_core::signature::SignedRequest;
@@ -7596,12 +7585,12 @@
         input: DescribeServiceActionInput,
     ) -> Result<DescribeServiceActionOutput, RusotoError<DescribeServiceActionError>>;
 
-    fn describe_service_action_execution_parameters(
+    async fn describe_service_action_execution_parameters(
         &self,
         input: DescribeServiceActionExecutionParametersInput,
-    ) -> RusotoFuture<
+    ) -> Result<
         DescribeServiceActionExecutionParametersOutput,
-        DescribeServiceActionExecutionParametersError,
+        RusotoError<DescribeServiceActionExecutionParametersError>,
     >;
 
     /// <p>Gets information about the specified TagOption.</p>
@@ -7933,14 +7922,6 @@
 
     pub fn new_with_client(client: Client, region: region::Region) -> ServiceCatalogClient {
         ServiceCatalogClient { client, region }
-    }
-}
-
-impl fmt::Debug for ServiceCatalogClient {
-    fn fmt(&self, f: &mut fmt::Formatter<'_>) -> fmt::Result {
-        f.debug_struct("ServiceCatalogClient")
-            .field("region", &self.region)
-            .finish()
     }
 }
 
@@ -9136,12 +9117,12 @@
         }
     }
 
-    fn describe_service_action_execution_parameters(
+    async fn describe_service_action_execution_parameters(
         &self,
         input: DescribeServiceActionExecutionParametersInput,
-    ) -> RusotoFuture<
+    ) -> Result<
         DescribeServiceActionExecutionParametersOutput,
-        DescribeServiceActionExecutionParametersError,
+        RusotoError<DescribeServiceActionExecutionParametersError>,
     > {
         let mut request = SignedRequest::new("POST", "servicecatalog", &self.region, "/");
 
@@ -9153,18 +9134,20 @@
         let encoded = serde_json::to_string(&input).unwrap();
         request.set_payload(Some(encoded));
 
-        self.client.sign_and_dispatch(request, |response| {
-            if response.status.is_success() {
-                Box::new(response.buffer().from_err().and_then(|response| {
-                    proto::json::ResponsePayload::new(&response)
-                        .deserialize::<DescribeServiceActionExecutionParametersOutput, _>()
-                }))
-            } else {
-                Box::new(response.buffer().from_err().and_then(|response| {
-                    Err(DescribeServiceActionExecutionParametersError::from_response(response))
-                }))
-            }
-        })
+        let mut response = self
+            .client
+            .sign_and_dispatch(request)
+            .await
+            .map_err(RusotoError::from)?;
+        if response.status.is_success() {
+            let response = response.buffer().await.map_err(RusotoError::HttpDispatch)?;
+            proto::json::ResponsePayload::new(&response)
+                .deserialize::<DescribeServiceActionExecutionParametersOutput, _>()
+        } else {
+            let try_response = response.buffer().await;
+            let response = try_response.map_err(RusotoError::HttpDispatch)?;
+            Err(DescribeServiceActionExecutionParametersError::from_response(response))
+        }
     }
 
     /// <p>Gets information about the specified TagOption.</p>
