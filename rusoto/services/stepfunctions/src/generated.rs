
// =================================================================
//
//                           * WARNING *
//
//                    This file is generated!
//
//  Changes made to this file will be overwritten. If changes are
//  required to the generated code, the service_crategen project
//  must be updated to generate the changes.
//
// =================================================================

use std::fmt;
use std::error::Error;
<<<<<<< HEAD
use std::io;
use std::io::Read;
use rusoto_core::request::HttpDispatchError;
=======

use rusoto_core::region;
use rusoto_core::request::{DispatchSignedRequest, HttpDispatchError};
>>>>>>> 481a9285
use rusoto_core::credential::{CredentialsError, ProvideAwsCredentials};

use serde_json;
use rusoto_core::signature::SignedRequest;
use serde_json::Value as SerdeJsonValue;
use serde_json::from_str;
#[derive(Default,Debug,Clone,Deserialize)]
pub struct ActivityFailedEventDetails {
    #[doc="<p>A more detailed explanation of the cause of the failure.</p>"]
    #[serde(rename="cause")]
    #[serde(skip_serializing_if="Option::is_none")]
    pub cause: Option<String>,
    #[doc="<p>The error code of the failure.</p>"]
    #[serde(rename="error")]
    #[serde(skip_serializing_if="Option::is_none")]
    pub error: Option<String>,
}

#[derive(Default,Debug,Clone,Deserialize)]
pub struct ActivityListItem {
    #[doc="<p>The Amazon Resource Name (ARN) that identifies the activity.</p>"]
    #[serde(rename="activityArn")]
    pub activity_arn: String,
    #[doc="<p>The date the activity was created.</p>"]
    #[serde(rename="creationDate")]
    pub creation_date: f64,
    #[doc="<p>The name of the activity.</p>"]
    #[serde(rename="name")]
    pub name: String,
}

#[derive(Default,Debug,Clone,Deserialize)]
pub struct ActivityScheduleFailedEventDetails {
    #[doc="<p>A more detailed explanation of the cause of the failure.</p>"]
    #[serde(rename="cause")]
    #[serde(skip_serializing_if="Option::is_none")]
    pub cause: Option<String>,
    #[doc="<p>The error code of the failure.</p>"]
    #[serde(rename="error")]
    #[serde(skip_serializing_if="Option::is_none")]
    pub error: Option<String>,
}

#[derive(Default,Debug,Clone,Deserialize)]
pub struct ActivityScheduledEventDetails {
    #[doc="<p>The maximum allowed duration between two heartbeats for the activity task.</p>"]
    #[serde(rename="heartbeatInSeconds")]
    #[serde(skip_serializing_if="Option::is_none")]
    pub heartbeat_in_seconds: Option<i64>,
    #[doc="<p>The JSON data input to the activity task.</p>"]
    #[serde(rename="input")]
    #[serde(skip_serializing_if="Option::is_none")]
    pub input: Option<String>,
    #[doc="<p>The Amazon Resource Name (ARN) of the scheduled activity.</p>"]
    #[serde(rename="resource")]
    pub resource: String,
    #[doc="<p>The maximum allowed duration of the activity task.</p>"]
    #[serde(rename="timeoutInSeconds")]
    #[serde(skip_serializing_if="Option::is_none")]
    pub timeout_in_seconds: Option<i64>,
}

#[derive(Default,Debug,Clone,Deserialize)]
pub struct ActivityStartedEventDetails {
    #[doc="<p>The name of the worker that the task was assigned to. These names are provided by the workers when calling <a>GetActivityTask</a>.</p>"]
    #[serde(rename="workerName")]
    #[serde(skip_serializing_if="Option::is_none")]
    pub worker_name: Option<String>,
}

#[derive(Default,Debug,Clone,Deserialize)]
pub struct ActivitySucceededEventDetails {
    #[doc="<p>The JSON data output by the activity task.</p>"]
    #[serde(rename="output")]
    #[serde(skip_serializing_if="Option::is_none")]
    pub output: Option<String>,
}

#[derive(Default,Debug,Clone,Deserialize)]
pub struct ActivityTimedOutEventDetails {
    #[doc="<p>A more detailed explanation of the cause of the timeout.</p>"]
    #[serde(rename="cause")]
    #[serde(skip_serializing_if="Option::is_none")]
    pub cause: Option<String>,
    #[doc="<p>The error code of the failure.</p>"]
    #[serde(rename="error")]
    #[serde(skip_serializing_if="Option::is_none")]
    pub error: Option<String>,
}

#[derive(Default,Debug,Clone,Serialize)]
pub struct CreateActivityInput {
    #[doc="<p>The name of the activity to create. This name must be unique for your AWS account and region.</p>"]
    #[serde(rename="name")]
    pub name: String,
}

#[derive(Default,Debug,Clone,Deserialize)]
pub struct CreateActivityOutput {
    #[doc="<p>The Amazon Resource Name (ARN) that identifies the created activity.</p>"]
    #[serde(rename="activityArn")]
    pub activity_arn: String,
    #[doc="<p>The date the activity was created.</p>"]
    #[serde(rename="creationDate")]
    pub creation_date: f64,
}

#[derive(Default,Debug,Clone,Serialize)]
pub struct CreateStateMachineInput {
    #[doc="<p>The Amazon States Language definition of the state machine.</p>"]
    #[serde(rename="definition")]
    pub definition: String,
    #[doc="<p>The name of the state machine. This name must be unique for your AWS account and region.</p>"]
    #[serde(rename="name")]
    pub name: String,
    #[doc="<p>The Amazon Resource Name (ARN) of the IAM role to use for this state machine.</p>"]
    #[serde(rename="roleArn")]
    pub role_arn: String,
}

#[derive(Default,Debug,Clone,Deserialize)]
pub struct CreateStateMachineOutput {
    #[doc="<p>The date the state machine was created.</p>"]
    #[serde(rename="creationDate")]
    pub creation_date: f64,
    #[doc="<p>The Amazon Resource Name (ARN) that identifies the created state machine.</p>"]
    #[serde(rename="stateMachineArn")]
    pub state_machine_arn: String,
}

#[derive(Default,Debug,Clone,Serialize)]
pub struct DeleteActivityInput {
    #[doc="<p>The Amazon Resource Name (ARN) of the activity to delete.</p>"]
    #[serde(rename="activityArn")]
    pub activity_arn: String,
}

#[derive(Default,Debug,Clone,Deserialize)]
pub struct DeleteActivityOutput;

#[derive(Default,Debug,Clone,Serialize)]
pub struct DeleteStateMachineInput {
    #[doc="<p>The Amazon Resource Name (ARN) of the state machine to delete.</p>"]
    #[serde(rename="stateMachineArn")]
    pub state_machine_arn: String,
}

#[derive(Default,Debug,Clone,Deserialize)]
pub struct DeleteStateMachineOutput;

#[derive(Default,Debug,Clone,Serialize)]
pub struct DescribeActivityInput {
    #[doc="<p>The Amazon Resource Name (ARN) of the activity to describe.</p>"]
    #[serde(rename="activityArn")]
    pub activity_arn: String,
}

#[derive(Default,Debug,Clone,Deserialize)]
pub struct DescribeActivityOutput {
    #[doc="<p>The Amazon Resource Name (ARN) that identifies the activity.</p>"]
    #[serde(rename="activityArn")]
    pub activity_arn: String,
    #[doc="<p>The date the activity was created.</p>"]
    #[serde(rename="creationDate")]
    pub creation_date: f64,
    #[doc="<p>The name of the activity.</p>"]
    #[serde(rename="name")]
    pub name: String,
}

#[derive(Default,Debug,Clone,Serialize)]
pub struct DescribeExecutionInput {
    #[doc="<p>The Amazon Resource Name (ARN) of the execution to describe.</p>"]
    #[serde(rename="executionArn")]
    pub execution_arn: String,
}

#[derive(Default,Debug,Clone,Deserialize)]
pub struct DescribeExecutionOutput {
    #[doc="<p>The Amazon Resource Name (ARN) that identifies the execution.</p>"]
    #[serde(rename="executionArn")]
    pub execution_arn: String,
    #[doc="<p>The JSON input data of the execution.</p>"]
    #[serde(rename="input")]
    pub input: String,
    #[doc="<p>The name of the execution.</p>"]
    #[serde(rename="name")]
    #[serde(skip_serializing_if="Option::is_none")]
    pub name: Option<String>,
    #[doc="<p>The JSON output data of the execution.</p>"]
    #[serde(rename="output")]
    #[serde(skip_serializing_if="Option::is_none")]
    pub output: Option<String>,
    #[doc="<p>The date the execution was started.</p>"]
    #[serde(rename="startDate")]
    pub start_date: f64,
    #[doc="<p>The Amazon Resource Name (ARN) of the executed stated machine.</p>"]
    #[serde(rename="stateMachineArn")]
    pub state_machine_arn: String,
    #[doc="<p>The current status of the execution.</p>"]
    #[serde(rename="status")]
    pub status: String,
    #[doc="<p>If the execution has already ended, the date the execution stopped.</p>"]
    #[serde(rename="stopDate")]
    #[serde(skip_serializing_if="Option::is_none")]
    pub stop_date: Option<f64>,
}

#[derive(Default,Debug,Clone,Serialize)]
pub struct DescribeStateMachineInput {
    #[doc="<p>The Amazon Resource Name (ARN) of the state machine to describe.</p>"]
    #[serde(rename="stateMachineArn")]
    pub state_machine_arn: String,
}

#[derive(Default,Debug,Clone,Deserialize)]
pub struct DescribeStateMachineOutput {
    #[doc="<p>The date the state machine was created.</p>"]
    #[serde(rename="creationDate")]
    pub creation_date: f64,
    #[doc="<p>The Amazon States Language definition of the state machine.</p>"]
    #[serde(rename="definition")]
    pub definition: String,
    #[doc="<p>The name of the state machine.</p>"]
    #[serde(rename="name")]
    pub name: String,
    #[doc="<p>The Amazon Resource Name (ARN) of the IAM role used for executing this state machine.</p>"]
    #[serde(rename="roleArn")]
    pub role_arn: String,
    #[doc="<p>The Amazon Resource Name (ARN) that identifies the state machine.</p>"]
    #[serde(rename="stateMachineArn")]
    pub state_machine_arn: String,
    #[doc="<p>The current status of the state machine.</p>"]
    #[serde(rename="status")]
    #[serde(skip_serializing_if="Option::is_none")]
    pub status: Option<String>,
}

#[derive(Default,Debug,Clone,Deserialize)]
pub struct ExecutionAbortedEventDetails {
    #[doc="<p>A more detailed explanation of the cause of the failure.</p>"]
    #[serde(rename="cause")]
    #[serde(skip_serializing_if="Option::is_none")]
    pub cause: Option<String>,
    #[doc="<p>The error code of the failure.</p>"]
    #[serde(rename="error")]
    #[serde(skip_serializing_if="Option::is_none")]
    pub error: Option<String>,
}

#[derive(Default,Debug,Clone,Deserialize)]
pub struct ExecutionFailedEventDetails {
    #[doc="<p>A more detailed explanation of the cause of the failure.</p>"]
    #[serde(rename="cause")]
    #[serde(skip_serializing_if="Option::is_none")]
    pub cause: Option<String>,
    #[doc="<p>The error code of the failure.</p>"]
    #[serde(rename="error")]
    #[serde(skip_serializing_if="Option::is_none")]
    pub error: Option<String>,
}

#[derive(Default,Debug,Clone,Deserialize)]
pub struct ExecutionListItem {
    #[doc="<p>The Amazon Resource Name (ARN) that identifies the execution.</p>"]
    #[serde(rename="executionArn")]
    pub execution_arn: String,
    #[doc="<p>The name of the execution.</p>"]
    #[serde(rename="name")]
    pub name: String,
    #[doc="<p>The date the execution started.</p>"]
    #[serde(rename="startDate")]
    pub start_date: f64,
    #[doc="<p>The Amazon Resource Name (ARN) of the executed state machine.</p>"]
    #[serde(rename="stateMachineArn")]
    pub state_machine_arn: String,
    #[doc="<p>The current status of the execution.</p>"]
    #[serde(rename="status")]
    pub status: String,
    #[doc="<p>If the execution already ended, the date the execution stopped.</p>"]
    #[serde(rename="stopDate")]
    #[serde(skip_serializing_if="Option::is_none")]
    pub stop_date: Option<f64>,
}

#[derive(Default,Debug,Clone,Deserialize)]
pub struct ExecutionStartedEventDetails {
    #[doc="<p>The JSON data input to the execution.</p>"]
    #[serde(rename="input")]
    #[serde(skip_serializing_if="Option::is_none")]
    pub input: Option<String>,
    #[doc="<p>The Amazon Resource Name (ARN) of the IAM role used for executing AWS Lambda tasks.</p>"]
    #[serde(rename="roleArn")]
    #[serde(skip_serializing_if="Option::is_none")]
    pub role_arn: Option<String>,
}


#[allow(non_camel_case_types)]
#[derive(Clone,Debug,Eq,PartialEq)]
pub enum ExecutionStatus {
    Aborted,
    Failed,
    Running,
    Succeeded,
    TimedOut,
}

impl Into<String> for ExecutionStatus {
    fn into(self) -> String {
        let s: &'static str = self.into();
        s.to_owned()
    }
}

impl Into<&'static str> for ExecutionStatus {
    fn into(self) -> &'static str {
        match self {
            ExecutionStatus::Aborted => "ABORTED",
            ExecutionStatus::Failed => "FAILED",
            ExecutionStatus::Running => "RUNNING",
            ExecutionStatus::Succeeded => "SUCCEEDED",
            ExecutionStatus::TimedOut => "TIMED_OUT",
        }
    }
}

impl ::std::str::FromStr for ExecutionStatus {
    type Err = ();
    fn from_str(s: &str) -> Result<Self, Self::Err> {
        match s {
            "ABORTED" => Ok(ExecutionStatus::Aborted),
            "FAILED" => Ok(ExecutionStatus::Failed),
            "RUNNING" => Ok(ExecutionStatus::Running),
            "SUCCEEDED" => Ok(ExecutionStatus::Succeeded),
            "TIMED_OUT" => Ok(ExecutionStatus::TimedOut),
            _ => Err(()),
        }
    }
}

#[derive(Default,Debug,Clone,Deserialize)]
pub struct ExecutionSucceededEventDetails {
    #[doc="<p>The JSON data output by the execution.</p>"]
    #[serde(rename="output")]
    #[serde(skip_serializing_if="Option::is_none")]
    pub output: Option<String>,
}

#[derive(Default,Debug,Clone,Deserialize)]
pub struct ExecutionTimedOutEventDetails {
    #[doc="<p>A more detailed explanation of the cause of the timeout.</p>"]
    #[serde(rename="cause")]
    #[serde(skip_serializing_if="Option::is_none")]
    pub cause: Option<String>,
    #[doc="<p>The error code of the failure.</p>"]
    #[serde(rename="error")]
    #[serde(skip_serializing_if="Option::is_none")]
    pub error: Option<String>,
}

#[derive(Default,Debug,Clone,Serialize)]
pub struct GetActivityTaskInput {
    #[doc="<p>The Amazon Resource Name (ARN) of the activity to retrieve tasks from.</p>"]
    #[serde(rename="activityArn")]
    pub activity_arn: String,
    #[doc="<p>An arbitrary name may be provided in order to identify the worker that the task is assigned to. This name will be used when it is logged in the execution history.</p>"]
    #[serde(rename="workerName")]
    #[serde(skip_serializing_if="Option::is_none")]
    pub worker_name: Option<String>,
}

#[derive(Default,Debug,Clone,Deserialize)]
pub struct GetActivityTaskOutput {
    #[doc="<p>The JSON input data for the task.</p>"]
    #[serde(rename="input")]
    #[serde(skip_serializing_if="Option::is_none")]
    pub input: Option<String>,
    #[doc="<p>A token that identifies the scheduled task. This token must be copied and included in subsequent calls to <a>SendTaskHeartbeat</a>, <a>SendTaskSuccess</a> or <a>SendTaskFailure</a> in order to report the progress or completion of the task.</p>"]
    #[serde(rename="taskToken")]
    #[serde(skip_serializing_if="Option::is_none")]
    pub task_token: Option<String>,
}

#[derive(Default,Debug,Clone,Serialize)]
pub struct GetExecutionHistoryInput {
    #[doc="<p>The Amazon Resource Name (ARN) of the execution.</p>"]
    #[serde(rename="executionArn")]
    pub execution_arn: String,
    #[doc="<p>The maximum number of results that will be returned per call. <code>nextToken</code> can be used to obtain further pages of results. The default is 100 and the maximum allowed page size is 1000.</p> <p>This is an upper limit only; the actual number of results returned per call may be fewer than the specified maximum.</p>"]
    #[serde(rename="maxResults")]
    #[serde(skip_serializing_if="Option::is_none")]
    pub max_results: Option<i64>,
    #[doc="<p>If a <code>nextToken</code> was returned by a previous call, there are more results available. To retrieve the next page of results, make the call again using the returned token in <code>nextToken</code>. Keep all other arguments unchanged.</p> <p>The configured <code>maxResults</code> determines how many results can be returned in a single call.</p>"]
    #[serde(rename="nextToken")]
    #[serde(skip_serializing_if="Option::is_none")]
    pub next_token: Option<String>,
    #[doc="<p>Lists events in descending order of their <code>timeStamp</code>.</p>"]
    #[serde(rename="reverseOrder")]
    #[serde(skip_serializing_if="Option::is_none")]
    pub reverse_order: Option<bool>,
}

#[derive(Default,Debug,Clone,Deserialize)]
pub struct GetExecutionHistoryOutput {
    #[doc="<p>The list of events that occurred in the execution.</p>"]
    #[serde(rename="events")]
    pub events: Vec<HistoryEvent>,
    #[doc="<p>If a <code>nextToken</code> is returned, there are more results available. To retrieve the next page of results, make the call again using the returned token in <code>nextToken</code>. Keep all other arguments unchanged.</p> <p>The configured <code>maxResults</code> determines how many results can be returned in a single call.</p>"]
    #[serde(rename="nextToken")]
    #[serde(skip_serializing_if="Option::is_none")]
    pub next_token: Option<String>,
}

#[derive(Default,Debug,Clone,Deserialize)]
pub struct HistoryEvent {
    #[serde(rename="activityFailedEventDetails")]
    #[serde(skip_serializing_if="Option::is_none")]
    pub activity_failed_event_details: Option<ActivityFailedEventDetails>,
    #[serde(rename="activityScheduleFailedEventDetails")]
    #[serde(skip_serializing_if="Option::is_none")]
    pub activity_schedule_failed_event_details: Option<ActivityScheduleFailedEventDetails>,
    #[serde(rename="activityScheduledEventDetails")]
    #[serde(skip_serializing_if="Option::is_none")]
    pub activity_scheduled_event_details: Option<ActivityScheduledEventDetails>,
    #[serde(rename="activityStartedEventDetails")]
    #[serde(skip_serializing_if="Option::is_none")]
    pub activity_started_event_details: Option<ActivityStartedEventDetails>,
    #[serde(rename="activitySucceededEventDetails")]
    #[serde(skip_serializing_if="Option::is_none")]
    pub activity_succeeded_event_details: Option<ActivitySucceededEventDetails>,
    #[serde(rename="activityTimedOutEventDetails")]
    #[serde(skip_serializing_if="Option::is_none")]
    pub activity_timed_out_event_details: Option<ActivityTimedOutEventDetails>,
    #[serde(rename="executionAbortedEventDetails")]
    #[serde(skip_serializing_if="Option::is_none")]
    pub execution_aborted_event_details: Option<ExecutionAbortedEventDetails>,
    #[serde(rename="executionFailedEventDetails")]
    #[serde(skip_serializing_if="Option::is_none")]
    pub execution_failed_event_details: Option<ExecutionFailedEventDetails>,
    #[serde(rename="executionStartedEventDetails")]
    #[serde(skip_serializing_if="Option::is_none")]
    pub execution_started_event_details: Option<ExecutionStartedEventDetails>,
    #[serde(rename="executionSucceededEventDetails")]
    #[serde(skip_serializing_if="Option::is_none")]
    pub execution_succeeded_event_details: Option<ExecutionSucceededEventDetails>,
    #[serde(rename="executionTimedOutEventDetails")]
    #[serde(skip_serializing_if="Option::is_none")]
    pub execution_timed_out_event_details: Option<ExecutionTimedOutEventDetails>,
    #[doc="<p>The id of the event. Events are numbered sequentially, starting at one.</p>"]
    #[serde(rename="id")]
    pub id: i64,
    #[serde(rename="lambdaFunctionFailedEventDetails")]
    #[serde(skip_serializing_if="Option::is_none")]
    pub lambda_function_failed_event_details: Option<LambdaFunctionFailedEventDetails>,
    #[serde(rename="lambdaFunctionScheduleFailedEventDetails")]
    #[serde(skip_serializing_if="Option::is_none")]
    pub lambda_function_schedule_failed_event_details:
        Option<LambdaFunctionScheduleFailedEventDetails>,
    #[serde(rename="lambdaFunctionScheduledEventDetails")]
    #[serde(skip_serializing_if="Option::is_none")]
    pub lambda_function_scheduled_event_details: Option<LambdaFunctionScheduledEventDetails>,
    #[serde(rename="lambdaFunctionStartFailedEventDetails")]
    #[serde(skip_serializing_if="Option::is_none")]
    pub lambda_function_start_failed_event_details:
        Option<LambdaFunctionStartFailedEventDetails>,
    #[serde(rename="lambdaFunctionSucceededEventDetails")]
    #[serde(skip_serializing_if="Option::is_none")]
    pub lambda_function_succeeded_event_details: Option<LambdaFunctionSucceededEventDetails>,
    #[serde(rename="lambdaFunctionTimedOutEventDetails")]
    #[serde(skip_serializing_if="Option::is_none")]
    pub lambda_function_timed_out_event_details: Option<LambdaFunctionTimedOutEventDetails>,
    #[doc="<p>The id of the previous event.</p>"]
    #[serde(rename="previousEventId")]
    #[serde(skip_serializing_if="Option::is_none")]
    pub previous_event_id: Option<i64>,
    #[serde(rename="stateEnteredEventDetails")]
    #[serde(skip_serializing_if="Option::is_none")]
    pub state_entered_event_details: Option<StateEnteredEventDetails>,
    #[serde(rename="stateExitedEventDetails")]
    #[serde(skip_serializing_if="Option::is_none")]
    pub state_exited_event_details: Option<StateExitedEventDetails>,
    #[doc="<p>The date the event occured.</p>"]
    #[serde(rename="timestamp")]
    pub timestamp: f64,
    #[doc="<p>The type of the event.</p>"]
    #[serde(rename="type")]
    pub type_: String,
}


#[allow(non_camel_case_types)]
#[derive(Clone,Debug,Eq,PartialEq)]
pub enum HistoryEventType {
    ActivityFailed,
    ActivityScheduleFailed,
    ActivityScheduled,
    ActivityStarted,
    ActivitySucceeded,
    ActivityTimedOut,
    ChoiceStateEntered,
    ChoiceStateExited,
    ExecutionAborted,
    ExecutionFailed,
    ExecutionStarted,
    ExecutionSucceeded,
    ExecutionTimedOut,
    FailStateEntered,
    LambdaFunctionFailed,
    LambdaFunctionScheduleFailed,
    LambdaFunctionScheduled,
    LambdaFunctionStartFailed,
    LambdaFunctionStarted,
    LambdaFunctionSucceeded,
    LambdaFunctionTimedOut,
    ParallelStateEntered,
    ParallelStateExited,
    PassStateEntered,
    PassStateExited,
    SucceedStateEntered,
    SucceedStateExited,
    TaskStateEntered,
    TaskStateExited,
    WaitStateEntered,
    WaitStateExited,
}

impl Into<String> for HistoryEventType {
    fn into(self) -> String {
        let s: &'static str = self.into();
        s.to_owned()
    }
}

impl Into<&'static str> for HistoryEventType {
    fn into(self) -> &'static str {
        match self {
            HistoryEventType::ActivityFailed => "ActivityFailed",
            HistoryEventType::ActivityScheduleFailed => "ActivityScheduleFailed",
            HistoryEventType::ActivityScheduled => "ActivityScheduled",
            HistoryEventType::ActivityStarted => "ActivityStarted",
            HistoryEventType::ActivitySucceeded => "ActivitySucceeded",
            HistoryEventType::ActivityTimedOut => "ActivityTimedOut",
            HistoryEventType::ChoiceStateEntered => "ChoiceStateEntered",
            HistoryEventType::ChoiceStateExited => "ChoiceStateExited",
            HistoryEventType::ExecutionAborted => "ExecutionAborted",
            HistoryEventType::ExecutionFailed => "ExecutionFailed",
            HistoryEventType::ExecutionStarted => "ExecutionStarted",
            HistoryEventType::ExecutionSucceeded => "ExecutionSucceeded",
            HistoryEventType::ExecutionTimedOut => "ExecutionTimedOut",
            HistoryEventType::FailStateEntered => "FailStateEntered",
            HistoryEventType::LambdaFunctionFailed => "LambdaFunctionFailed",
            HistoryEventType::LambdaFunctionScheduleFailed => "LambdaFunctionScheduleFailed",
            HistoryEventType::LambdaFunctionScheduled => "LambdaFunctionScheduled",
            HistoryEventType::LambdaFunctionStartFailed => "LambdaFunctionStartFailed",
            HistoryEventType::LambdaFunctionStarted => "LambdaFunctionStarted",
            HistoryEventType::LambdaFunctionSucceeded => "LambdaFunctionSucceeded",
            HistoryEventType::LambdaFunctionTimedOut => "LambdaFunctionTimedOut",
            HistoryEventType::ParallelStateEntered => "ParallelStateEntered",
            HistoryEventType::ParallelStateExited => "ParallelStateExited",
            HistoryEventType::PassStateEntered => "PassStateEntered",
            HistoryEventType::PassStateExited => "PassStateExited",
            HistoryEventType::SucceedStateEntered => "SucceedStateEntered",
            HistoryEventType::SucceedStateExited => "SucceedStateExited",
            HistoryEventType::TaskStateEntered => "TaskStateEntered",
            HistoryEventType::TaskStateExited => "TaskStateExited",
            HistoryEventType::WaitStateEntered => "WaitStateEntered",
            HistoryEventType::WaitStateExited => "WaitStateExited",
        }
    }
}

impl ::std::str::FromStr for HistoryEventType {
    type Err = ();
    fn from_str(s: &str) -> Result<Self, Self::Err> {
        match s {
            "ActivityFailed" => Ok(HistoryEventType::ActivityFailed),
            "ActivityScheduleFailed" => Ok(HistoryEventType::ActivityScheduleFailed),
            "ActivityScheduled" => Ok(HistoryEventType::ActivityScheduled),
            "ActivityStarted" => Ok(HistoryEventType::ActivityStarted),
            "ActivitySucceeded" => Ok(HistoryEventType::ActivitySucceeded),
            "ActivityTimedOut" => Ok(HistoryEventType::ActivityTimedOut),
            "ChoiceStateEntered" => Ok(HistoryEventType::ChoiceStateEntered),
            "ChoiceStateExited" => Ok(HistoryEventType::ChoiceStateExited),
            "ExecutionAborted" => Ok(HistoryEventType::ExecutionAborted),
            "ExecutionFailed" => Ok(HistoryEventType::ExecutionFailed),
            "ExecutionStarted" => Ok(HistoryEventType::ExecutionStarted),
            "ExecutionSucceeded" => Ok(HistoryEventType::ExecutionSucceeded),
            "ExecutionTimedOut" => Ok(HistoryEventType::ExecutionTimedOut),
            "FailStateEntered" => Ok(HistoryEventType::FailStateEntered),
            "LambdaFunctionFailed" => Ok(HistoryEventType::LambdaFunctionFailed),
            "LambdaFunctionScheduleFailed" => Ok(HistoryEventType::LambdaFunctionScheduleFailed),
            "LambdaFunctionScheduled" => Ok(HistoryEventType::LambdaFunctionScheduled),
            "LambdaFunctionStartFailed" => Ok(HistoryEventType::LambdaFunctionStartFailed),
            "LambdaFunctionStarted" => Ok(HistoryEventType::LambdaFunctionStarted),
            "LambdaFunctionSucceeded" => Ok(HistoryEventType::LambdaFunctionSucceeded),
            "LambdaFunctionTimedOut" => Ok(HistoryEventType::LambdaFunctionTimedOut),
            "ParallelStateEntered" => Ok(HistoryEventType::ParallelStateEntered),
            "ParallelStateExited" => Ok(HistoryEventType::ParallelStateExited),
            "PassStateEntered" => Ok(HistoryEventType::PassStateEntered),
            "PassStateExited" => Ok(HistoryEventType::PassStateExited),
            "SucceedStateEntered" => Ok(HistoryEventType::SucceedStateEntered),
            "SucceedStateExited" => Ok(HistoryEventType::SucceedStateExited),
            "TaskStateEntered" => Ok(HistoryEventType::TaskStateEntered),
            "TaskStateExited" => Ok(HistoryEventType::TaskStateExited),
            "WaitStateEntered" => Ok(HistoryEventType::WaitStateEntered),
            "WaitStateExited" => Ok(HistoryEventType::WaitStateExited),
            _ => Err(()),
        }
    }
}

#[derive(Default,Debug,Clone,Deserialize)]
pub struct LambdaFunctionFailedEventDetails {
    #[doc="<p>A more detailed explanation of the cause of the failure.</p>"]
    #[serde(rename="cause")]
    #[serde(skip_serializing_if="Option::is_none")]
    pub cause: Option<String>,
    #[doc="<p>The error code of the failure.</p>"]
    #[serde(rename="error")]
    #[serde(skip_serializing_if="Option::is_none")]
    pub error: Option<String>,
}

#[derive(Default,Debug,Clone,Deserialize)]
pub struct LambdaFunctionScheduleFailedEventDetails {
    #[doc="<p>A more detailed explanation of the cause of the failure.</p>"]
    #[serde(rename="cause")]
    #[serde(skip_serializing_if="Option::is_none")]
    pub cause: Option<String>,
    #[doc="<p>The error code of the failure.</p>"]
    #[serde(rename="error")]
    #[serde(skip_serializing_if="Option::is_none")]
    pub error: Option<String>,
}

#[derive(Default,Debug,Clone,Deserialize)]
pub struct LambdaFunctionScheduledEventDetails {
    #[doc="<p>The JSON data input to the lambda function.</p>"]
    #[serde(rename="input")]
    #[serde(skip_serializing_if="Option::is_none")]
    pub input: Option<String>,
    #[doc="<p>The Amazon Resource Name (ARN) of the scheduled lambda function.</p>"]
    #[serde(rename="resource")]
    pub resource: String,
    #[doc="<p>The maximum allowed duration of the lambda function.</p>"]
    #[serde(rename="timeoutInSeconds")]
    #[serde(skip_serializing_if="Option::is_none")]
    pub timeout_in_seconds: Option<i64>,
}

#[derive(Default,Debug,Clone,Deserialize)]
pub struct LambdaFunctionStartFailedEventDetails {
    #[doc="<p>A more detailed explanation of the cause of the failure.</p>"]
    #[serde(rename="cause")]
    #[serde(skip_serializing_if="Option::is_none")]
    pub cause: Option<String>,
    #[doc="<p>The error code of the failure.</p>"]
    #[serde(rename="error")]
    #[serde(skip_serializing_if="Option::is_none")]
    pub error: Option<String>,
}

#[derive(Default,Debug,Clone,Deserialize)]
pub struct LambdaFunctionSucceededEventDetails {
    #[doc="<p>The JSON data output by the lambda function.</p>"]
    #[serde(rename="output")]
    #[serde(skip_serializing_if="Option::is_none")]
    pub output: Option<String>,
}

#[derive(Default,Debug,Clone,Deserialize)]
pub struct LambdaFunctionTimedOutEventDetails {
    #[doc="<p>A more detailed explanation of the cause of the timeout.</p>"]
    #[serde(rename="cause")]
    #[serde(skip_serializing_if="Option::is_none")]
    pub cause: Option<String>,
    #[doc="<p>The error code of the failure.</p>"]
    #[serde(rename="error")]
    #[serde(skip_serializing_if="Option::is_none")]
    pub error: Option<String>,
}

#[derive(Default,Debug,Clone,Serialize)]
pub struct ListActivitiesInput {
    #[doc="<p>The maximum number of results that will be returned per call. <code>nextToken</code> can be used to obtain further pages of results. The default is 100 and the maximum allowed page size is 1000.</p> <p>This is an upper limit only; the actual number of results returned per call may be fewer than the specified maximum.</p>"]
    #[serde(rename="maxResults")]
    #[serde(skip_serializing_if="Option::is_none")]
    pub max_results: Option<i64>,
    #[doc="<p>If a <code>nextToken</code> was returned by a previous call, there are more results available. To retrieve the next page of results, make the call again using the returned token in <code>nextToken</code>. Keep all other arguments unchanged.</p> <p>The configured <code>maxResults</code> determines how many results can be returned in a single call.</p>"]
    #[serde(rename="nextToken")]
    #[serde(skip_serializing_if="Option::is_none")]
    pub next_token: Option<String>,
}

#[derive(Default,Debug,Clone,Deserialize)]
pub struct ListActivitiesOutput {
    #[doc="<p>The list of activities.</p>"]
    #[serde(rename="activities")]
    pub activities: Vec<ActivityListItem>,
    #[doc="<p>If a <code>nextToken</code> is returned, there are more results available. To retrieve the next page of results, make the call again using the returned token in <code>nextToken</code>. Keep all other arguments unchanged.</p> <p>The configured <code>maxResults</code> determines how many results can be returned in a single call.</p>"]
    #[serde(rename="nextToken")]
    #[serde(skip_serializing_if="Option::is_none")]
    pub next_token: Option<String>,
}

#[derive(Default,Debug,Clone,Serialize)]
pub struct ListExecutionsInput {
    #[doc="<p>The maximum number of results that will be returned per call. <code>nextToken</code> can be used to obtain further pages of results. The default is 100 and the maximum allowed page size is 1000.</p> <p>This is an upper limit only; the actual number of results returned per call may be fewer than the specified maximum.</p>"]
    #[serde(rename="maxResults")]
    #[serde(skip_serializing_if="Option::is_none")]
    pub max_results: Option<i64>,
    #[doc="<p>If a <code>nextToken</code> was returned by a previous call, there are more results available. To retrieve the next page of results, make the call again using the returned token in <code>nextToken</code>. Keep all other arguments unchanged.</p> <p>The configured <code>maxResults</code> determines how many results can be returned in a single call.</p>"]
    #[serde(rename="nextToken")]
    #[serde(skip_serializing_if="Option::is_none")]
    pub next_token: Option<String>,
    #[doc="<p>The Amazon Resource Name (ARN) of the state machine whose executions will be listed.</p>"]
    #[serde(rename="stateMachineArn")]
    pub state_machine_arn: String,
    #[doc="<p>If specified, only list the executions whose current execution status matches the given filter.</p>"]
    #[serde(rename="statusFilter")]
    #[serde(skip_serializing_if="Option::is_none")]
    pub status_filter: Option<String>,
}

#[derive(Default,Debug,Clone,Deserialize)]
pub struct ListExecutionsOutput {
    #[doc="<p>The list of matching executions.</p>"]
    #[serde(rename="executions")]
    pub executions: Vec<ExecutionListItem>,
    #[doc="<p>If a <code>nextToken</code> is returned, there are more results available. To retrieve the next page of results, make the call again using the returned token in <code>nextToken</code>. Keep all other arguments unchanged.</p> <p>The configured <code>maxResults</code> determines how many results can be returned in a single call.</p>"]
    #[serde(rename="nextToken")]
    #[serde(skip_serializing_if="Option::is_none")]
    pub next_token: Option<String>,
}

#[derive(Default,Debug,Clone,Serialize)]
pub struct ListStateMachinesInput {
    #[doc="<p>The maximum number of results that will be returned per call. <code>nextToken</code> can be used to obtain further pages of results. The default is 100 and the maximum allowed page size is 1000.</p> <p>This is an upper limit only; the actual number of results returned per call may be fewer than the specified maximum.</p>"]
    #[serde(rename="maxResults")]
    #[serde(skip_serializing_if="Option::is_none")]
    pub max_results: Option<i64>,
    #[doc="<p>If a <code>nextToken</code> was returned by a previous call, there are more results available. To retrieve the next page of results, make the call again using the returned token in <code>nextToken</code>. Keep all other arguments unchanged.</p> <p>The configured <code>maxResults</code> determines how many results can be returned in a single call.</p>"]
    #[serde(rename="nextToken")]
    #[serde(skip_serializing_if="Option::is_none")]
    pub next_token: Option<String>,
}

#[derive(Default,Debug,Clone,Deserialize)]
pub struct ListStateMachinesOutput {
    #[doc="<p>If a <code>nextToken</code> is returned, there are more results available. To retrieve the next page of results, make the call again using the returned token in <code>nextToken</code>. Keep all other arguments unchanged.</p> <p>The configured <code>maxResults</code> determines how many results can be returned in a single call.</p>"]
    #[serde(rename="nextToken")]
    #[serde(skip_serializing_if="Option::is_none")]
    pub next_token: Option<String>,
    #[serde(rename="stateMachines")]
    pub state_machines: Vec<StateMachineListItem>,
}

#[derive(Default,Debug,Clone,Serialize)]
pub struct SendTaskFailureInput {
    #[doc="<p>A more detailed explanation of the cause of the failure.</p>"]
    #[serde(rename="cause")]
    #[serde(skip_serializing_if="Option::is_none")]
    pub cause: Option<String>,
    #[doc="<p>An arbitrary error code that identifies the cause of the failure.</p>"]
    #[serde(rename="error")]
    #[serde(skip_serializing_if="Option::is_none")]
    pub error: Option<String>,
    #[doc="<p>The token that represents this task. Task tokens are generated by the service when the tasks are assigned to a worker (see GetActivityTask::taskToken).</p>"]
    #[serde(rename="taskToken")]
    pub task_token: String,
}

#[derive(Default,Debug,Clone,Deserialize)]
pub struct SendTaskFailureOutput;

#[derive(Default,Debug,Clone,Serialize)]
pub struct SendTaskHeartbeatInput {
    #[doc="<p>The token that represents this task. Task tokens are generated by the service when the tasks are assigned to a worker (see GetActivityTask::taskToken).</p>"]
    #[serde(rename="taskToken")]
    pub task_token: String,
}

#[derive(Default,Debug,Clone,Deserialize)]
pub struct SendTaskHeartbeatOutput;

#[derive(Default,Debug,Clone,Serialize)]
pub struct SendTaskSuccessInput {
    #[doc="<p>The JSON output of the task.</p>"]
    #[serde(rename="output")]
    pub output: String,
    #[doc="<p>The token that represents this task. Task tokens are generated by the service when the tasks are assigned to a worker (see GetActivityTask::taskToken).</p>"]
    #[serde(rename="taskToken")]
    pub task_token: String,
}

#[derive(Default,Debug,Clone,Deserialize)]
pub struct SendTaskSuccessOutput;

#[derive(Default,Debug,Clone,Serialize)]
pub struct StartExecutionInput {
    #[doc="<p>The JSON input data for the execution.</p>"]
    #[serde(rename="input")]
    #[serde(skip_serializing_if="Option::is_none")]
    pub input: Option<String>,
    #[doc="<p>The name of the execution. This name must be unique for your AWS account and region.</p>"]
    #[serde(rename="name")]
    #[serde(skip_serializing_if="Option::is_none")]
    pub name: Option<String>,
    #[doc="<p>The Amazon Resource Name (ARN) of the state machine to execute.</p>"]
    #[serde(rename="stateMachineArn")]
    pub state_machine_arn: String,
}

#[derive(Default,Debug,Clone,Deserialize)]
pub struct StartExecutionOutput {
    #[doc="<p>The Amazon Resource Name (ARN) that identifies the execution.</p>"]
    #[serde(rename="executionArn")]
    pub execution_arn: String,
    #[doc="<p>The date the execution was started.</p>"]
    #[serde(rename="startDate")]
    pub start_date: f64,
}

#[derive(Default,Debug,Clone,Deserialize)]
pub struct StateEnteredEventDetails {
    #[doc="<p>The JSON input data to the state.</p>"]
    #[serde(rename="input")]
    #[serde(skip_serializing_if="Option::is_none")]
    pub input: Option<String>,
    #[doc="<p>The name of the state.</p>"]
    #[serde(rename="name")]
    pub name: String,
}

#[derive(Default,Debug,Clone,Deserialize)]
pub struct StateExitedEventDetails {
    #[doc="<p>The name of the state.</p>"]
    #[serde(rename="name")]
    pub name: String,
    #[doc="<p>The JSON output data of the state.</p>"]
    #[serde(rename="output")]
    #[serde(skip_serializing_if="Option::is_none")]
    pub output: Option<String>,
}

#[derive(Default,Debug,Clone,Deserialize)]
pub struct StateMachineListItem {
    #[doc="<p>The date the state machine was created.</p>"]
    #[serde(rename="creationDate")]
    pub creation_date: f64,
    #[doc="<p>The name of the state machine.</p>"]
    #[serde(rename="name")]
    pub name: String,
    #[doc="<p>The Amazon Resource Name (ARN) that identifies the state machine.</p>"]
    #[serde(rename="stateMachineArn")]
    pub state_machine_arn: String,
}


#[allow(non_camel_case_types)]
#[derive(Clone,Debug,Eq,PartialEq)]
pub enum StateMachineStatus {
    Active,
    Deleting,
}

impl Into<String> for StateMachineStatus {
    fn into(self) -> String {
        let s: &'static str = self.into();
        s.to_owned()
    }
}

impl Into<&'static str> for StateMachineStatus {
    fn into(self) -> &'static str {
        match self {
            StateMachineStatus::Active => "ACTIVE",
            StateMachineStatus::Deleting => "DELETING",
        }
    }
}

impl ::std::str::FromStr for StateMachineStatus {
    type Err = ();
    fn from_str(s: &str) -> Result<Self, Self::Err> {
        match s {
            "ACTIVE" => Ok(StateMachineStatus::Active),
            "DELETING" => Ok(StateMachineStatus::Deleting),
            _ => Err(()),
        }
    }
}

#[derive(Default,Debug,Clone,Serialize)]
pub struct StopExecutionInput {
    #[doc="<p>A more detailed explanation of the cause of the termination.</p>"]
    #[serde(rename="cause")]
    #[serde(skip_serializing_if="Option::is_none")]
    pub cause: Option<String>,
    #[doc="<p>An arbitrary error code that identifies the cause of the termination.</p>"]
    #[serde(rename="error")]
    #[serde(skip_serializing_if="Option::is_none")]
    pub error: Option<String>,
    #[doc="<p>The Amazon Resource Name (ARN) of the execution to stop.</p>"]
    #[serde(rename="executionArn")]
    pub execution_arn: String,
}

#[derive(Default,Debug,Clone,Deserialize)]
pub struct StopExecutionOutput {
    #[doc="<p>The date the execution was stopped.</p>"]
    #[serde(rename="stopDate")]
    pub stop_date: f64,
}

/// Errors returned by CreateActivity
#[derive(Debug, PartialEq)]
pub enum CreateActivityError {
    ///<p>The maximum number of activities has been reached. Existing activities must be deleted before a new activity can be created.</p>
    ActivityLimitExceeded(String),
    ///<p>The provided name is invalid.</p>
    InvalidName(String),
    /// An error occurred dispatching the HTTP request
    HttpDispatch(HttpDispatchError),
    /// An error was encountered with AWS credentials.
    Credentials(CredentialsError),
    /// A validation error occurred.  Details from AWS are provided.
    Validation(String),
    /// An unknown error occurred.  The raw HTTP response is provided.
    Unknown(String),
}


impl CreateActivityError {
    pub fn from_body(body: &str) -> CreateActivityError {
        match from_str::<SerdeJsonValue>(body) {
            Ok(json) => {
                let raw_error_type = json.get("__type")
                    .and_then(|e| e.as_str())
                    .unwrap_or("Unknown");
                let error_message = json.get("message").and_then(|m| m.as_str()).unwrap_or(body);

                let pieces: Vec<&str> = raw_error_type.split("#").collect();
                let error_type = pieces.last().expect("Expected error type");

                match *error_type {
                    "ActivityLimitExceeded" => {
                        CreateActivityError::ActivityLimitExceeded(String::from(error_message))
                    }
                    "InvalidName" => CreateActivityError::InvalidName(String::from(error_message)),
                    "ValidationException" => {
                        CreateActivityError::Validation(error_message.to_string())
                    }
                    _ => CreateActivityError::Unknown(String::from(body)),
                }
            }
            Err(_) => CreateActivityError::Unknown(String::from(body)),
        }
    }
}

impl From<serde_json::error::Error> for CreateActivityError {
    fn from(err: serde_json::error::Error) -> CreateActivityError {
        CreateActivityError::Unknown(err.description().to_string())
    }
}
impl From<CredentialsError> for CreateActivityError {
    fn from(err: CredentialsError) -> CreateActivityError {
        CreateActivityError::Credentials(err)
    }
}
impl From<HttpDispatchError> for CreateActivityError {
    fn from(err: HttpDispatchError) -> CreateActivityError {
        CreateActivityError::HttpDispatch(err)
    }
}
impl From<io::Error> for CreateActivityError {
    fn from(err: io::Error) -> CreateActivityError {
        CreateActivityError::HttpDispatch(HttpDispatchError::from(err))
    }
}
impl fmt::Display for CreateActivityError {
    fn fmt(&self, f: &mut fmt::Formatter) -> fmt::Result {
        write!(f, "{}", self.description())
    }
}
impl Error for CreateActivityError {
    fn description(&self) -> &str {
        match *self {
            CreateActivityError::ActivityLimitExceeded(ref cause) => cause,
            CreateActivityError::InvalidName(ref cause) => cause,
            CreateActivityError::Validation(ref cause) => cause,
            CreateActivityError::Credentials(ref err) => err.description(),
            CreateActivityError::HttpDispatch(ref dispatch_error) => dispatch_error.description(),
            CreateActivityError::Unknown(ref cause) => cause,
        }
    }
}
/// Errors returned by CreateStateMachine
#[derive(Debug, PartialEq)]
pub enum CreateStateMachineError {
    ///<p>The provided Amazon Resource Name (ARN) is invalid.</p>
    InvalidArn(String),
    ///<p>The provided Amazon States Language definition is invalid.</p>
    InvalidDefinition(String),
    ///<p>The provided name is invalid.</p>
    InvalidName(String),
    ///<p>A state machine with the same name but a different definition or role ARN already exists.</p>
    StateMachineAlreadyExists(String),
    ///<p>The specified state machine is being deleted.</p>
    StateMachineDeleting(String),
    ///<p>The maximum number of state machines has been reached. Existing state machines must be deleted before a new state machine can be created.</p>
    StateMachineLimitExceeded(String),
    /// An error occurred dispatching the HTTP request
    HttpDispatch(HttpDispatchError),
    /// An error was encountered with AWS credentials.
    Credentials(CredentialsError),
    /// A validation error occurred.  Details from AWS are provided.
    Validation(String),
    /// An unknown error occurred.  The raw HTTP response is provided.
    Unknown(String),
}


impl CreateStateMachineError {
    pub fn from_body(body: &str) -> CreateStateMachineError {
        match from_str::<SerdeJsonValue>(body) {
            Ok(json) => {
                let raw_error_type = json.get("__type")
                    .and_then(|e| e.as_str())
                    .unwrap_or("Unknown");
                let error_message = json.get("message").and_then(|m| m.as_str()).unwrap_or(body);

                let pieces: Vec<&str> = raw_error_type.split("#").collect();
                let error_type = pieces.last().expect("Expected error type");

                match *error_type {
                    "InvalidArn" => {
                        CreateStateMachineError::InvalidArn(String::from(error_message))
                    }
                    "InvalidDefinition" => {
                        CreateStateMachineError::InvalidDefinition(String::from(error_message))
                    }
                    "InvalidName" => {
                        CreateStateMachineError::InvalidName(String::from(error_message))
                    }
                    "StateMachineAlreadyExists" => CreateStateMachineError::StateMachineAlreadyExists(String::from(error_message)),
                    "StateMachineDeleting" => {
                        CreateStateMachineError::StateMachineDeleting(String::from(error_message))
                    }
                    "StateMachineLimitExceeded" => CreateStateMachineError::StateMachineLimitExceeded(String::from(error_message)),
                    "ValidationException" => {
                        CreateStateMachineError::Validation(error_message.to_string())
                    }
                    _ => CreateStateMachineError::Unknown(String::from(body)),
                }
            }
            Err(_) => CreateStateMachineError::Unknown(String::from(body)),
        }
    }
}

impl From<serde_json::error::Error> for CreateStateMachineError {
    fn from(err: serde_json::error::Error) -> CreateStateMachineError {
        CreateStateMachineError::Unknown(err.description().to_string())
    }
}
impl From<CredentialsError> for CreateStateMachineError {
    fn from(err: CredentialsError) -> CreateStateMachineError {
        CreateStateMachineError::Credentials(err)
    }
}
impl From<HttpDispatchError> for CreateStateMachineError {
    fn from(err: HttpDispatchError) -> CreateStateMachineError {
        CreateStateMachineError::HttpDispatch(err)
    }
}
impl From<io::Error> for CreateStateMachineError {
    fn from(err: io::Error) -> CreateStateMachineError {
        CreateStateMachineError::HttpDispatch(HttpDispatchError::from(err))
    }
}
impl fmt::Display for CreateStateMachineError {
    fn fmt(&self, f: &mut fmt::Formatter) -> fmt::Result {
        write!(f, "{}", self.description())
    }
}
impl Error for CreateStateMachineError {
    fn description(&self) -> &str {
        match *self {
            CreateStateMachineError::InvalidArn(ref cause) => cause,
            CreateStateMachineError::InvalidDefinition(ref cause) => cause,
            CreateStateMachineError::InvalidName(ref cause) => cause,
            CreateStateMachineError::StateMachineAlreadyExists(ref cause) => cause,
            CreateStateMachineError::StateMachineDeleting(ref cause) => cause,
            CreateStateMachineError::StateMachineLimitExceeded(ref cause) => cause,
            CreateStateMachineError::Validation(ref cause) => cause,
            CreateStateMachineError::Credentials(ref err) => err.description(),
            CreateStateMachineError::HttpDispatch(ref dispatch_error) => {
                dispatch_error.description()
            }
            CreateStateMachineError::Unknown(ref cause) => cause,
        }
    }
}
/// Errors returned by DeleteActivity
#[derive(Debug, PartialEq)]
pub enum DeleteActivityError {
    ///<p>The provided Amazon Resource Name (ARN) is invalid.</p>
    InvalidArn(String),
    /// An error occurred dispatching the HTTP request
    HttpDispatch(HttpDispatchError),
    /// An error was encountered with AWS credentials.
    Credentials(CredentialsError),
    /// A validation error occurred.  Details from AWS are provided.
    Validation(String),
    /// An unknown error occurred.  The raw HTTP response is provided.
    Unknown(String),
}


impl DeleteActivityError {
    pub fn from_body(body: &str) -> DeleteActivityError {
        match from_str::<SerdeJsonValue>(body) {
            Ok(json) => {
                let raw_error_type = json.get("__type")
                    .and_then(|e| e.as_str())
                    .unwrap_or("Unknown");
                let error_message = json.get("message").and_then(|m| m.as_str()).unwrap_or(body);

                let pieces: Vec<&str> = raw_error_type.split("#").collect();
                let error_type = pieces.last().expect("Expected error type");

                match *error_type {
                    "InvalidArn" => DeleteActivityError::InvalidArn(String::from(error_message)),
                    "ValidationException" => {
                        DeleteActivityError::Validation(error_message.to_string())
                    }
                    _ => DeleteActivityError::Unknown(String::from(body)),
                }
            }
            Err(_) => DeleteActivityError::Unknown(String::from(body)),
        }
    }
}

impl From<serde_json::error::Error> for DeleteActivityError {
    fn from(err: serde_json::error::Error) -> DeleteActivityError {
        DeleteActivityError::Unknown(err.description().to_string())
    }
}
impl From<CredentialsError> for DeleteActivityError {
    fn from(err: CredentialsError) -> DeleteActivityError {
        DeleteActivityError::Credentials(err)
    }
}
impl From<HttpDispatchError> for DeleteActivityError {
    fn from(err: HttpDispatchError) -> DeleteActivityError {
        DeleteActivityError::HttpDispatch(err)
    }
}
impl From<io::Error> for DeleteActivityError {
    fn from(err: io::Error) -> DeleteActivityError {
        DeleteActivityError::HttpDispatch(HttpDispatchError::from(err))
    }
}
impl fmt::Display for DeleteActivityError {
    fn fmt(&self, f: &mut fmt::Formatter) -> fmt::Result {
        write!(f, "{}", self.description())
    }
}
impl Error for DeleteActivityError {
    fn description(&self) -> &str {
        match *self {
            DeleteActivityError::InvalidArn(ref cause) => cause,
            DeleteActivityError::Validation(ref cause) => cause,
            DeleteActivityError::Credentials(ref err) => err.description(),
            DeleteActivityError::HttpDispatch(ref dispatch_error) => dispatch_error.description(),
            DeleteActivityError::Unknown(ref cause) => cause,
        }
    }
}
/// Errors returned by DeleteStateMachine
#[derive(Debug, PartialEq)]
pub enum DeleteStateMachineError {
    ///<p>The provided Amazon Resource Name (ARN) is invalid.</p>
    InvalidArn(String),
    /// An error occurred dispatching the HTTP request
    HttpDispatch(HttpDispatchError),
    /// An error was encountered with AWS credentials.
    Credentials(CredentialsError),
    /// A validation error occurred.  Details from AWS are provided.
    Validation(String),
    /// An unknown error occurred.  The raw HTTP response is provided.
    Unknown(String),
}


impl DeleteStateMachineError {
    pub fn from_body(body: &str) -> DeleteStateMachineError {
        match from_str::<SerdeJsonValue>(body) {
            Ok(json) => {
                let raw_error_type = json.get("__type")
                    .and_then(|e| e.as_str())
                    .unwrap_or("Unknown");
                let error_message = json.get("message").and_then(|m| m.as_str()).unwrap_or(body);

                let pieces: Vec<&str> = raw_error_type.split("#").collect();
                let error_type = pieces.last().expect("Expected error type");

                match *error_type {
                    "InvalidArn" => {
                        DeleteStateMachineError::InvalidArn(String::from(error_message))
                    }
                    "ValidationException" => {
                        DeleteStateMachineError::Validation(error_message.to_string())
                    }
                    _ => DeleteStateMachineError::Unknown(String::from(body)),
                }
            }
            Err(_) => DeleteStateMachineError::Unknown(String::from(body)),
        }
    }
}

impl From<serde_json::error::Error> for DeleteStateMachineError {
    fn from(err: serde_json::error::Error) -> DeleteStateMachineError {
        DeleteStateMachineError::Unknown(err.description().to_string())
    }
}
impl From<CredentialsError> for DeleteStateMachineError {
    fn from(err: CredentialsError) -> DeleteStateMachineError {
        DeleteStateMachineError::Credentials(err)
    }
}
impl From<HttpDispatchError> for DeleteStateMachineError {
    fn from(err: HttpDispatchError) -> DeleteStateMachineError {
        DeleteStateMachineError::HttpDispatch(err)
    }
}
impl From<io::Error> for DeleteStateMachineError {
    fn from(err: io::Error) -> DeleteStateMachineError {
        DeleteStateMachineError::HttpDispatch(HttpDispatchError::from(err))
    }
}
impl fmt::Display for DeleteStateMachineError {
    fn fmt(&self, f: &mut fmt::Formatter) -> fmt::Result {
        write!(f, "{}", self.description())
    }
}
impl Error for DeleteStateMachineError {
    fn description(&self) -> &str {
        match *self {
            DeleteStateMachineError::InvalidArn(ref cause) => cause,
            DeleteStateMachineError::Validation(ref cause) => cause,
            DeleteStateMachineError::Credentials(ref err) => err.description(),
            DeleteStateMachineError::HttpDispatch(ref dispatch_error) => {
                dispatch_error.description()
            }
            DeleteStateMachineError::Unknown(ref cause) => cause,
        }
    }
}
/// Errors returned by DescribeActivity
#[derive(Debug, PartialEq)]
pub enum DescribeActivityError {
    ///<p>The specified activity does not exist.</p>
    ActivityDoesNotExist(String),
    ///<p>The provided Amazon Resource Name (ARN) is invalid.</p>
    InvalidArn(String),
    /// An error occurred dispatching the HTTP request
    HttpDispatch(HttpDispatchError),
    /// An error was encountered with AWS credentials.
    Credentials(CredentialsError),
    /// A validation error occurred.  Details from AWS are provided.
    Validation(String),
    /// An unknown error occurred.  The raw HTTP response is provided.
    Unknown(String),
}


impl DescribeActivityError {
    pub fn from_body(body: &str) -> DescribeActivityError {
        match from_str::<SerdeJsonValue>(body) {
            Ok(json) => {
                let raw_error_type = json.get("__type")
                    .and_then(|e| e.as_str())
                    .unwrap_or("Unknown");
                let error_message = json.get("message").and_then(|m| m.as_str()).unwrap_or(body);

                let pieces: Vec<&str> = raw_error_type.split("#").collect();
                let error_type = pieces.last().expect("Expected error type");

                match *error_type {
                    "ActivityDoesNotExist" => {
                        DescribeActivityError::ActivityDoesNotExist(String::from(error_message))
                    }
                    "InvalidArn" => DescribeActivityError::InvalidArn(String::from(error_message)),
                    "ValidationException" => {
                        DescribeActivityError::Validation(error_message.to_string())
                    }
                    _ => DescribeActivityError::Unknown(String::from(body)),
                }
            }
            Err(_) => DescribeActivityError::Unknown(String::from(body)),
        }
    }
}

impl From<serde_json::error::Error> for DescribeActivityError {
    fn from(err: serde_json::error::Error) -> DescribeActivityError {
        DescribeActivityError::Unknown(err.description().to_string())
    }
}
impl From<CredentialsError> for DescribeActivityError {
    fn from(err: CredentialsError) -> DescribeActivityError {
        DescribeActivityError::Credentials(err)
    }
}
impl From<HttpDispatchError> for DescribeActivityError {
    fn from(err: HttpDispatchError) -> DescribeActivityError {
        DescribeActivityError::HttpDispatch(err)
    }
}
impl From<io::Error> for DescribeActivityError {
    fn from(err: io::Error) -> DescribeActivityError {
        DescribeActivityError::HttpDispatch(HttpDispatchError::from(err))
    }
}
impl fmt::Display for DescribeActivityError {
    fn fmt(&self, f: &mut fmt::Formatter) -> fmt::Result {
        write!(f, "{}", self.description())
    }
}
impl Error for DescribeActivityError {
    fn description(&self) -> &str {
        match *self {
            DescribeActivityError::ActivityDoesNotExist(ref cause) => cause,
            DescribeActivityError::InvalidArn(ref cause) => cause,
            DescribeActivityError::Validation(ref cause) => cause,
            DescribeActivityError::Credentials(ref err) => err.description(),
            DescribeActivityError::HttpDispatch(ref dispatch_error) => dispatch_error.description(),
            DescribeActivityError::Unknown(ref cause) => cause,
        }
    }
}
/// Errors returned by DescribeExecution
#[derive(Debug, PartialEq)]
pub enum DescribeExecutionError {
    ///<p>The specified execution does not exist.</p>
    ExecutionDoesNotExist(String),
    ///<p>The provided Amazon Resource Name (ARN) is invalid.</p>
    InvalidArn(String),
    /// An error occurred dispatching the HTTP request
    HttpDispatch(HttpDispatchError),
    /// An error was encountered with AWS credentials.
    Credentials(CredentialsError),
    /// A validation error occurred.  Details from AWS are provided.
    Validation(String),
    /// An unknown error occurred.  The raw HTTP response is provided.
    Unknown(String),
}


impl DescribeExecutionError {
    pub fn from_body(body: &str) -> DescribeExecutionError {
        match from_str::<SerdeJsonValue>(body) {
            Ok(json) => {
                let raw_error_type = json.get("__type")
                    .and_then(|e| e.as_str())
                    .unwrap_or("Unknown");
                let error_message = json.get("message").and_then(|m| m.as_str()).unwrap_or(body);

                let pieces: Vec<&str> = raw_error_type.split("#").collect();
                let error_type = pieces.last().expect("Expected error type");

                match *error_type {
                    "ExecutionDoesNotExist" => {
                        DescribeExecutionError::ExecutionDoesNotExist(String::from(error_message))
                    }
                    "InvalidArn" => DescribeExecutionError::InvalidArn(String::from(error_message)),
                    "ValidationException" => {
                        DescribeExecutionError::Validation(error_message.to_string())
                    }
                    _ => DescribeExecutionError::Unknown(String::from(body)),
                }
            }
            Err(_) => DescribeExecutionError::Unknown(String::from(body)),
        }
    }
}

impl From<serde_json::error::Error> for DescribeExecutionError {
    fn from(err: serde_json::error::Error) -> DescribeExecutionError {
        DescribeExecutionError::Unknown(err.description().to_string())
    }
}
impl From<CredentialsError> for DescribeExecutionError {
    fn from(err: CredentialsError) -> DescribeExecutionError {
        DescribeExecutionError::Credentials(err)
    }
}
impl From<HttpDispatchError> for DescribeExecutionError {
    fn from(err: HttpDispatchError) -> DescribeExecutionError {
        DescribeExecutionError::HttpDispatch(err)
    }
}
impl From<io::Error> for DescribeExecutionError {
    fn from(err: io::Error) -> DescribeExecutionError {
        DescribeExecutionError::HttpDispatch(HttpDispatchError::from(err))
    }
}
impl fmt::Display for DescribeExecutionError {
    fn fmt(&self, f: &mut fmt::Formatter) -> fmt::Result {
        write!(f, "{}", self.description())
    }
}
impl Error for DescribeExecutionError {
    fn description(&self) -> &str {
        match *self {
            DescribeExecutionError::ExecutionDoesNotExist(ref cause) => cause,
            DescribeExecutionError::InvalidArn(ref cause) => cause,
            DescribeExecutionError::Validation(ref cause) => cause,
            DescribeExecutionError::Credentials(ref err) => err.description(),
            DescribeExecutionError::HttpDispatch(ref dispatch_error) => {
                dispatch_error.description()
            }
            DescribeExecutionError::Unknown(ref cause) => cause,
        }
    }
}
/// Errors returned by DescribeStateMachine
#[derive(Debug, PartialEq)]
pub enum DescribeStateMachineError {
    ///<p>The provided Amazon Resource Name (ARN) is invalid.</p>
    InvalidArn(String),
    ///<p>The specified state machine does not exist.</p>
    StateMachineDoesNotExist(String),
    /// An error occurred dispatching the HTTP request
    HttpDispatch(HttpDispatchError),
    /// An error was encountered with AWS credentials.
    Credentials(CredentialsError),
    /// A validation error occurred.  Details from AWS are provided.
    Validation(String),
    /// An unknown error occurred.  The raw HTTP response is provided.
    Unknown(String),
}


impl DescribeStateMachineError {
    pub fn from_body(body: &str) -> DescribeStateMachineError {
        match from_str::<SerdeJsonValue>(body) {
            Ok(json) => {
                let raw_error_type = json.get("__type")
                    .and_then(|e| e.as_str())
                    .unwrap_or("Unknown");
                let error_message = json.get("message").and_then(|m| m.as_str()).unwrap_or(body);

                let pieces: Vec<&str> = raw_error_type.split("#").collect();
                let error_type = pieces.last().expect("Expected error type");

                match *error_type {
                    "InvalidArn" => {
                        DescribeStateMachineError::InvalidArn(String::from(error_message))
                    }
                    "StateMachineDoesNotExist" => DescribeStateMachineError::StateMachineDoesNotExist(String::from(error_message)),
                    "ValidationException" => {
                        DescribeStateMachineError::Validation(error_message.to_string())
                    }
                    _ => DescribeStateMachineError::Unknown(String::from(body)),
                }
            }
            Err(_) => DescribeStateMachineError::Unknown(String::from(body)),
        }
    }
}

impl From<serde_json::error::Error> for DescribeStateMachineError {
    fn from(err: serde_json::error::Error) -> DescribeStateMachineError {
        DescribeStateMachineError::Unknown(err.description().to_string())
    }
}
impl From<CredentialsError> for DescribeStateMachineError {
    fn from(err: CredentialsError) -> DescribeStateMachineError {
        DescribeStateMachineError::Credentials(err)
    }
}
impl From<HttpDispatchError> for DescribeStateMachineError {
    fn from(err: HttpDispatchError) -> DescribeStateMachineError {
        DescribeStateMachineError::HttpDispatch(err)
    }
}
impl From<io::Error> for DescribeStateMachineError {
    fn from(err: io::Error) -> DescribeStateMachineError {
        DescribeStateMachineError::HttpDispatch(HttpDispatchError::from(err))
    }
}
impl fmt::Display for DescribeStateMachineError {
    fn fmt(&self, f: &mut fmt::Formatter) -> fmt::Result {
        write!(f, "{}", self.description())
    }
}
impl Error for DescribeStateMachineError {
    fn description(&self) -> &str {
        match *self {
            DescribeStateMachineError::InvalidArn(ref cause) => cause,
            DescribeStateMachineError::StateMachineDoesNotExist(ref cause) => cause,
            DescribeStateMachineError::Validation(ref cause) => cause,
            DescribeStateMachineError::Credentials(ref err) => err.description(),
            DescribeStateMachineError::HttpDispatch(ref dispatch_error) => {
                dispatch_error.description()
            }
            DescribeStateMachineError::Unknown(ref cause) => cause,
        }
    }
}
/// Errors returned by GetActivityTask
#[derive(Debug, PartialEq)]
pub enum GetActivityTaskError {
    ///<p>The specified activity does not exist.</p>
    ActivityDoesNotExist(String),
    ///<p>The maximum number of workers concurrently polling for activity tasks has been reached.</p>
    ActivityWorkerLimitExceeded(String),
    ///<p>The provided Amazon Resource Name (ARN) is invalid.</p>
    InvalidArn(String),
    /// An error occurred dispatching the HTTP request
    HttpDispatch(HttpDispatchError),
    /// An error was encountered with AWS credentials.
    Credentials(CredentialsError),
    /// A validation error occurred.  Details from AWS are provided.
    Validation(String),
    /// An unknown error occurred.  The raw HTTP response is provided.
    Unknown(String),
}


impl GetActivityTaskError {
    pub fn from_body(body: &str) -> GetActivityTaskError {
        match from_str::<SerdeJsonValue>(body) {
            Ok(json) => {
                let raw_error_type = json.get("__type")
                    .and_then(|e| e.as_str())
                    .unwrap_or("Unknown");
                let error_message = json.get("message").and_then(|m| m.as_str()).unwrap_or(body);

                let pieces: Vec<&str> = raw_error_type.split("#").collect();
                let error_type = pieces.last().expect("Expected error type");

                match *error_type {
                    "ActivityDoesNotExist" => {
                        GetActivityTaskError::ActivityDoesNotExist(String::from(error_message))
                    }
                    "ActivityWorkerLimitExceeded" => GetActivityTaskError::ActivityWorkerLimitExceeded(String::from(error_message)),
                    "InvalidArn" => GetActivityTaskError::InvalidArn(String::from(error_message)),
                    "ValidationException" => {
                        GetActivityTaskError::Validation(error_message.to_string())
                    }
                    _ => GetActivityTaskError::Unknown(String::from(body)),
                }
            }
            Err(_) => GetActivityTaskError::Unknown(String::from(body)),
        }
    }
}

impl From<serde_json::error::Error> for GetActivityTaskError {
    fn from(err: serde_json::error::Error) -> GetActivityTaskError {
        GetActivityTaskError::Unknown(err.description().to_string())
    }
}
impl From<CredentialsError> for GetActivityTaskError {
    fn from(err: CredentialsError) -> GetActivityTaskError {
        GetActivityTaskError::Credentials(err)
    }
}
impl From<HttpDispatchError> for GetActivityTaskError {
    fn from(err: HttpDispatchError) -> GetActivityTaskError {
        GetActivityTaskError::HttpDispatch(err)
    }
}
impl From<io::Error> for GetActivityTaskError {
    fn from(err: io::Error) -> GetActivityTaskError {
        GetActivityTaskError::HttpDispatch(HttpDispatchError::from(err))
    }
}
impl fmt::Display for GetActivityTaskError {
    fn fmt(&self, f: &mut fmt::Formatter) -> fmt::Result {
        write!(f, "{}", self.description())
    }
}
impl Error for GetActivityTaskError {
    fn description(&self) -> &str {
        match *self {
            GetActivityTaskError::ActivityDoesNotExist(ref cause) => cause,
            GetActivityTaskError::ActivityWorkerLimitExceeded(ref cause) => cause,
            GetActivityTaskError::InvalidArn(ref cause) => cause,
            GetActivityTaskError::Validation(ref cause) => cause,
            GetActivityTaskError::Credentials(ref err) => err.description(),
            GetActivityTaskError::HttpDispatch(ref dispatch_error) => dispatch_error.description(),
            GetActivityTaskError::Unknown(ref cause) => cause,
        }
    }
}
/// Errors returned by GetExecutionHistory
#[derive(Debug, PartialEq)]
pub enum GetExecutionHistoryError {
    ///<p>The specified execution does not exist.</p>
    ExecutionDoesNotExist(String),
    ///<p>The provided Amazon Resource Name (ARN) is invalid.</p>
    InvalidArn(String),
    ///<p>The provided token is invalid.</p>
    InvalidToken(String),
    /// An error occurred dispatching the HTTP request
    HttpDispatch(HttpDispatchError),
    /// An error was encountered with AWS credentials.
    Credentials(CredentialsError),
    /// A validation error occurred.  Details from AWS are provided.
    Validation(String),
    /// An unknown error occurred.  The raw HTTP response is provided.
    Unknown(String),
}


impl GetExecutionHistoryError {
    pub fn from_body(body: &str) -> GetExecutionHistoryError {
        match from_str::<SerdeJsonValue>(body) {
            Ok(json) => {
                let raw_error_type = json.get("__type")
                    .and_then(|e| e.as_str())
                    .unwrap_or("Unknown");
                let error_message = json.get("message").and_then(|m| m.as_str()).unwrap_or(body);

                let pieces: Vec<&str> = raw_error_type.split("#").collect();
                let error_type = pieces.last().expect("Expected error type");

                match *error_type {
                    "ExecutionDoesNotExist" => {
                        GetExecutionHistoryError::ExecutionDoesNotExist(String::from(error_message))
                    }
                    "InvalidArn" => {
                        GetExecutionHistoryError::InvalidArn(String::from(error_message))
                    }
                    "InvalidToken" => {
                        GetExecutionHistoryError::InvalidToken(String::from(error_message))
                    }
                    "ValidationException" => {
                        GetExecutionHistoryError::Validation(error_message.to_string())
                    }
                    _ => GetExecutionHistoryError::Unknown(String::from(body)),
                }
            }
            Err(_) => GetExecutionHistoryError::Unknown(String::from(body)),
        }
    }
}

impl From<serde_json::error::Error> for GetExecutionHistoryError {
    fn from(err: serde_json::error::Error) -> GetExecutionHistoryError {
        GetExecutionHistoryError::Unknown(err.description().to_string())
    }
}
impl From<CredentialsError> for GetExecutionHistoryError {
    fn from(err: CredentialsError) -> GetExecutionHistoryError {
        GetExecutionHistoryError::Credentials(err)
    }
}
impl From<HttpDispatchError> for GetExecutionHistoryError {
    fn from(err: HttpDispatchError) -> GetExecutionHistoryError {
        GetExecutionHistoryError::HttpDispatch(err)
    }
}
impl From<io::Error> for GetExecutionHistoryError {
    fn from(err: io::Error) -> GetExecutionHistoryError {
        GetExecutionHistoryError::HttpDispatch(HttpDispatchError::from(err))
    }
}
impl fmt::Display for GetExecutionHistoryError {
    fn fmt(&self, f: &mut fmt::Formatter) -> fmt::Result {
        write!(f, "{}", self.description())
    }
}
impl Error for GetExecutionHistoryError {
    fn description(&self) -> &str {
        match *self {
            GetExecutionHistoryError::ExecutionDoesNotExist(ref cause) => cause,
            GetExecutionHistoryError::InvalidArn(ref cause) => cause,
            GetExecutionHistoryError::InvalidToken(ref cause) => cause,
            GetExecutionHistoryError::Validation(ref cause) => cause,
            GetExecutionHistoryError::Credentials(ref err) => err.description(),
            GetExecutionHistoryError::HttpDispatch(ref dispatch_error) => {
                dispatch_error.description()
            }
            GetExecutionHistoryError::Unknown(ref cause) => cause,
        }
    }
}
/// Errors returned by ListActivities
#[derive(Debug, PartialEq)]
pub enum ListActivitiesError {
    ///<p>The provided token is invalid.</p>
    InvalidToken(String),
    /// An error occurred dispatching the HTTP request
    HttpDispatch(HttpDispatchError),
    /// An error was encountered with AWS credentials.
    Credentials(CredentialsError),
    /// A validation error occurred.  Details from AWS are provided.
    Validation(String),
    /// An unknown error occurred.  The raw HTTP response is provided.
    Unknown(String),
}


impl ListActivitiesError {
    pub fn from_body(body: &str) -> ListActivitiesError {
        match from_str::<SerdeJsonValue>(body) {
            Ok(json) => {
                let raw_error_type = json.get("__type")
                    .and_then(|e| e.as_str())
                    .unwrap_or("Unknown");
                let error_message = json.get("message").and_then(|m| m.as_str()).unwrap_or(body);

                let pieces: Vec<&str> = raw_error_type.split("#").collect();
                let error_type = pieces.last().expect("Expected error type");

                match *error_type {
                    "InvalidToken" => {
                        ListActivitiesError::InvalidToken(String::from(error_message))
                    }
                    "ValidationException" => {
                        ListActivitiesError::Validation(error_message.to_string())
                    }
                    _ => ListActivitiesError::Unknown(String::from(body)),
                }
            }
            Err(_) => ListActivitiesError::Unknown(String::from(body)),
        }
    }
}

impl From<serde_json::error::Error> for ListActivitiesError {
    fn from(err: serde_json::error::Error) -> ListActivitiesError {
        ListActivitiesError::Unknown(err.description().to_string())
    }
}
impl From<CredentialsError> for ListActivitiesError {
    fn from(err: CredentialsError) -> ListActivitiesError {
        ListActivitiesError::Credentials(err)
    }
}
impl From<HttpDispatchError> for ListActivitiesError {
    fn from(err: HttpDispatchError) -> ListActivitiesError {
        ListActivitiesError::HttpDispatch(err)
    }
}
impl From<io::Error> for ListActivitiesError {
    fn from(err: io::Error) -> ListActivitiesError {
        ListActivitiesError::HttpDispatch(HttpDispatchError::from(err))
    }
}
impl fmt::Display for ListActivitiesError {
    fn fmt(&self, f: &mut fmt::Formatter) -> fmt::Result {
        write!(f, "{}", self.description())
    }
}
impl Error for ListActivitiesError {
    fn description(&self) -> &str {
        match *self {
            ListActivitiesError::InvalidToken(ref cause) => cause,
            ListActivitiesError::Validation(ref cause) => cause,
            ListActivitiesError::Credentials(ref err) => err.description(),
            ListActivitiesError::HttpDispatch(ref dispatch_error) => dispatch_error.description(),
            ListActivitiesError::Unknown(ref cause) => cause,
        }
    }
}
/// Errors returned by ListExecutions
#[derive(Debug, PartialEq)]
pub enum ListExecutionsError {
    ///<p>The provided Amazon Resource Name (ARN) is invalid.</p>
    InvalidArn(String),
    ///<p>The provided token is invalid.</p>
    InvalidToken(String),
    ///<p>The specified state machine does not exist.</p>
    StateMachineDoesNotExist(String),
    /// An error occurred dispatching the HTTP request
    HttpDispatch(HttpDispatchError),
    /// An error was encountered with AWS credentials.
    Credentials(CredentialsError),
    /// A validation error occurred.  Details from AWS are provided.
    Validation(String),
    /// An unknown error occurred.  The raw HTTP response is provided.
    Unknown(String),
}


impl ListExecutionsError {
    pub fn from_body(body: &str) -> ListExecutionsError {
        match from_str::<SerdeJsonValue>(body) {
            Ok(json) => {
                let raw_error_type = json.get("__type")
                    .and_then(|e| e.as_str())
                    .unwrap_or("Unknown");
                let error_message = json.get("message").and_then(|m| m.as_str()).unwrap_or(body);

                let pieces: Vec<&str> = raw_error_type.split("#").collect();
                let error_type = pieces.last().expect("Expected error type");

                match *error_type {
                    "InvalidArn" => ListExecutionsError::InvalidArn(String::from(error_message)),
                    "InvalidToken" => {
                        ListExecutionsError::InvalidToken(String::from(error_message))
                    }
                    "StateMachineDoesNotExist" => {
                        ListExecutionsError::StateMachineDoesNotExist(String::from(error_message))
                    }
                    "ValidationException" => {
                        ListExecutionsError::Validation(error_message.to_string())
                    }
                    _ => ListExecutionsError::Unknown(String::from(body)),
                }
            }
            Err(_) => ListExecutionsError::Unknown(String::from(body)),
        }
    }
}

impl From<serde_json::error::Error> for ListExecutionsError {
    fn from(err: serde_json::error::Error) -> ListExecutionsError {
        ListExecutionsError::Unknown(err.description().to_string())
    }
}
impl From<CredentialsError> for ListExecutionsError {
    fn from(err: CredentialsError) -> ListExecutionsError {
        ListExecutionsError::Credentials(err)
    }
}
impl From<HttpDispatchError> for ListExecutionsError {
    fn from(err: HttpDispatchError) -> ListExecutionsError {
        ListExecutionsError::HttpDispatch(err)
    }
}
impl From<io::Error> for ListExecutionsError {
    fn from(err: io::Error) -> ListExecutionsError {
        ListExecutionsError::HttpDispatch(HttpDispatchError::from(err))
    }
}
impl fmt::Display for ListExecutionsError {
    fn fmt(&self, f: &mut fmt::Formatter) -> fmt::Result {
        write!(f, "{}", self.description())
    }
}
impl Error for ListExecutionsError {
    fn description(&self) -> &str {
        match *self {
            ListExecutionsError::InvalidArn(ref cause) => cause,
            ListExecutionsError::InvalidToken(ref cause) => cause,
            ListExecutionsError::StateMachineDoesNotExist(ref cause) => cause,
            ListExecutionsError::Validation(ref cause) => cause,
            ListExecutionsError::Credentials(ref err) => err.description(),
            ListExecutionsError::HttpDispatch(ref dispatch_error) => dispatch_error.description(),
            ListExecutionsError::Unknown(ref cause) => cause,
        }
    }
}
/// Errors returned by ListStateMachines
#[derive(Debug, PartialEq)]
pub enum ListStateMachinesError {
    ///<p>The provided token is invalid.</p>
    InvalidToken(String),
    /// An error occurred dispatching the HTTP request
    HttpDispatch(HttpDispatchError),
    /// An error was encountered with AWS credentials.
    Credentials(CredentialsError),
    /// A validation error occurred.  Details from AWS are provided.
    Validation(String),
    /// An unknown error occurred.  The raw HTTP response is provided.
    Unknown(String),
}


impl ListStateMachinesError {
    pub fn from_body(body: &str) -> ListStateMachinesError {
        match from_str::<SerdeJsonValue>(body) {
            Ok(json) => {
                let raw_error_type = json.get("__type")
                    .and_then(|e| e.as_str())
                    .unwrap_or("Unknown");
                let error_message = json.get("message").and_then(|m| m.as_str()).unwrap_or(body);

                let pieces: Vec<&str> = raw_error_type.split("#").collect();
                let error_type = pieces.last().expect("Expected error type");

                match *error_type {
                    "InvalidToken" => {
                        ListStateMachinesError::InvalidToken(String::from(error_message))
                    }
                    "ValidationException" => {
                        ListStateMachinesError::Validation(error_message.to_string())
                    }
                    _ => ListStateMachinesError::Unknown(String::from(body)),
                }
            }
            Err(_) => ListStateMachinesError::Unknown(String::from(body)),
        }
    }
}

impl From<serde_json::error::Error> for ListStateMachinesError {
    fn from(err: serde_json::error::Error) -> ListStateMachinesError {
        ListStateMachinesError::Unknown(err.description().to_string())
    }
}
impl From<CredentialsError> for ListStateMachinesError {
    fn from(err: CredentialsError) -> ListStateMachinesError {
        ListStateMachinesError::Credentials(err)
    }
}
impl From<HttpDispatchError> for ListStateMachinesError {
    fn from(err: HttpDispatchError) -> ListStateMachinesError {
        ListStateMachinesError::HttpDispatch(err)
    }
}
impl From<io::Error> for ListStateMachinesError {
    fn from(err: io::Error) -> ListStateMachinesError {
        ListStateMachinesError::HttpDispatch(HttpDispatchError::from(err))
    }
}
impl fmt::Display for ListStateMachinesError {
    fn fmt(&self, f: &mut fmt::Formatter) -> fmt::Result {
        write!(f, "{}", self.description())
    }
}
impl Error for ListStateMachinesError {
    fn description(&self) -> &str {
        match *self {
            ListStateMachinesError::InvalidToken(ref cause) => cause,
            ListStateMachinesError::Validation(ref cause) => cause,
            ListStateMachinesError::Credentials(ref err) => err.description(),
            ListStateMachinesError::HttpDispatch(ref dispatch_error) => {
                dispatch_error.description()
            }
            ListStateMachinesError::Unknown(ref cause) => cause,
        }
    }
}
/// Errors returned by SendTaskFailure
#[derive(Debug, PartialEq)]
pub enum SendTaskFailureError {
    ///<p>The provided token is invalid.</p>
    InvalidToken(String),
    ///
    TaskDoesNotExist(String),
    ///
    TaskTimedOut(String),
    /// An error occurred dispatching the HTTP request
    HttpDispatch(HttpDispatchError),
    /// An error was encountered with AWS credentials.
    Credentials(CredentialsError),
    /// A validation error occurred.  Details from AWS are provided.
    Validation(String),
    /// An unknown error occurred.  The raw HTTP response is provided.
    Unknown(String),
}


impl SendTaskFailureError {
    pub fn from_body(body: &str) -> SendTaskFailureError {
        match from_str::<SerdeJsonValue>(body) {
            Ok(json) => {
                let raw_error_type = json.get("__type")
                    .and_then(|e| e.as_str())
                    .unwrap_or("Unknown");
                let error_message = json.get("message").and_then(|m| m.as_str()).unwrap_or(body);

                let pieces: Vec<&str> = raw_error_type.split("#").collect();
                let error_type = pieces.last().expect("Expected error type");

                match *error_type {
                    "InvalidToken" => {
                        SendTaskFailureError::InvalidToken(String::from(error_message))
                    }
                    "TaskDoesNotExist" => {
                        SendTaskFailureError::TaskDoesNotExist(String::from(error_message))
                    }
                    "TaskTimedOut" => {
                        SendTaskFailureError::TaskTimedOut(String::from(error_message))
                    }
                    "ValidationException" => {
                        SendTaskFailureError::Validation(error_message.to_string())
                    }
                    _ => SendTaskFailureError::Unknown(String::from(body)),
                }
            }
            Err(_) => SendTaskFailureError::Unknown(String::from(body)),
        }
    }
}

impl From<serde_json::error::Error> for SendTaskFailureError {
    fn from(err: serde_json::error::Error) -> SendTaskFailureError {
        SendTaskFailureError::Unknown(err.description().to_string())
    }
}
impl From<CredentialsError> for SendTaskFailureError {
    fn from(err: CredentialsError) -> SendTaskFailureError {
        SendTaskFailureError::Credentials(err)
    }
}
impl From<HttpDispatchError> for SendTaskFailureError {
    fn from(err: HttpDispatchError) -> SendTaskFailureError {
        SendTaskFailureError::HttpDispatch(err)
    }
}
impl From<io::Error> for SendTaskFailureError {
    fn from(err: io::Error) -> SendTaskFailureError {
        SendTaskFailureError::HttpDispatch(HttpDispatchError::from(err))
    }
}
impl fmt::Display for SendTaskFailureError {
    fn fmt(&self, f: &mut fmt::Formatter) -> fmt::Result {
        write!(f, "{}", self.description())
    }
}
impl Error for SendTaskFailureError {
    fn description(&self) -> &str {
        match *self {
            SendTaskFailureError::InvalidToken(ref cause) => cause,
            SendTaskFailureError::TaskDoesNotExist(ref cause) => cause,
            SendTaskFailureError::TaskTimedOut(ref cause) => cause,
            SendTaskFailureError::Validation(ref cause) => cause,
            SendTaskFailureError::Credentials(ref err) => err.description(),
            SendTaskFailureError::HttpDispatch(ref dispatch_error) => dispatch_error.description(),
            SendTaskFailureError::Unknown(ref cause) => cause,
        }
    }
}
/// Errors returned by SendTaskHeartbeat
#[derive(Debug, PartialEq)]
pub enum SendTaskHeartbeatError {
    ///<p>The provided token is invalid.</p>
    InvalidToken(String),
    ///
    TaskDoesNotExist(String),
    ///
    TaskTimedOut(String),
    /// An error occurred dispatching the HTTP request
    HttpDispatch(HttpDispatchError),
    /// An error was encountered with AWS credentials.
    Credentials(CredentialsError),
    /// A validation error occurred.  Details from AWS are provided.
    Validation(String),
    /// An unknown error occurred.  The raw HTTP response is provided.
    Unknown(String),
}


impl SendTaskHeartbeatError {
    pub fn from_body(body: &str) -> SendTaskHeartbeatError {
        match from_str::<SerdeJsonValue>(body) {
            Ok(json) => {
                let raw_error_type = json.get("__type")
                    .and_then(|e| e.as_str())
                    .unwrap_or("Unknown");
                let error_message = json.get("message").and_then(|m| m.as_str()).unwrap_or(body);

                let pieces: Vec<&str> = raw_error_type.split("#").collect();
                let error_type = pieces.last().expect("Expected error type");

                match *error_type {
                    "InvalidToken" => {
                        SendTaskHeartbeatError::InvalidToken(String::from(error_message))
                    }
                    "TaskDoesNotExist" => {
                        SendTaskHeartbeatError::TaskDoesNotExist(String::from(error_message))
                    }
                    "TaskTimedOut" => {
                        SendTaskHeartbeatError::TaskTimedOut(String::from(error_message))
                    }
                    "ValidationException" => {
                        SendTaskHeartbeatError::Validation(error_message.to_string())
                    }
                    _ => SendTaskHeartbeatError::Unknown(String::from(body)),
                }
            }
            Err(_) => SendTaskHeartbeatError::Unknown(String::from(body)),
        }
    }
}

impl From<serde_json::error::Error> for SendTaskHeartbeatError {
    fn from(err: serde_json::error::Error) -> SendTaskHeartbeatError {
        SendTaskHeartbeatError::Unknown(err.description().to_string())
    }
}
impl From<CredentialsError> for SendTaskHeartbeatError {
    fn from(err: CredentialsError) -> SendTaskHeartbeatError {
        SendTaskHeartbeatError::Credentials(err)
    }
}
impl From<HttpDispatchError> for SendTaskHeartbeatError {
    fn from(err: HttpDispatchError) -> SendTaskHeartbeatError {
        SendTaskHeartbeatError::HttpDispatch(err)
    }
}
impl From<io::Error> for SendTaskHeartbeatError {
    fn from(err: io::Error) -> SendTaskHeartbeatError {
        SendTaskHeartbeatError::HttpDispatch(HttpDispatchError::from(err))
    }
}
impl fmt::Display for SendTaskHeartbeatError {
    fn fmt(&self, f: &mut fmt::Formatter) -> fmt::Result {
        write!(f, "{}", self.description())
    }
}
impl Error for SendTaskHeartbeatError {
    fn description(&self) -> &str {
        match *self {
            SendTaskHeartbeatError::InvalidToken(ref cause) => cause,
            SendTaskHeartbeatError::TaskDoesNotExist(ref cause) => cause,
            SendTaskHeartbeatError::TaskTimedOut(ref cause) => cause,
            SendTaskHeartbeatError::Validation(ref cause) => cause,
            SendTaskHeartbeatError::Credentials(ref err) => err.description(),
            SendTaskHeartbeatError::HttpDispatch(ref dispatch_error) => {
                dispatch_error.description()
            }
            SendTaskHeartbeatError::Unknown(ref cause) => cause,
        }
    }
}
/// Errors returned by SendTaskSuccess
#[derive(Debug, PartialEq)]
pub enum SendTaskSuccessError {
    ///<p>The provided JSON output data is invalid.</p>
    InvalidOutput(String),
    ///<p>The provided token is invalid.</p>
    InvalidToken(String),
    ///
    TaskDoesNotExist(String),
    ///
    TaskTimedOut(String),
    /// An error occurred dispatching the HTTP request
    HttpDispatch(HttpDispatchError),
    /// An error was encountered with AWS credentials.
    Credentials(CredentialsError),
    /// A validation error occurred.  Details from AWS are provided.
    Validation(String),
    /// An unknown error occurred.  The raw HTTP response is provided.
    Unknown(String),
}


impl SendTaskSuccessError {
    pub fn from_body(body: &str) -> SendTaskSuccessError {
        match from_str::<SerdeJsonValue>(body) {
            Ok(json) => {
                let raw_error_type = json.get("__type")
                    .and_then(|e| e.as_str())
                    .unwrap_or("Unknown");
                let error_message = json.get("message").and_then(|m| m.as_str()).unwrap_or(body);

                let pieces: Vec<&str> = raw_error_type.split("#").collect();
                let error_type = pieces.last().expect("Expected error type");

                match *error_type {
                    "InvalidOutput" => {
                        SendTaskSuccessError::InvalidOutput(String::from(error_message))
                    }
                    "InvalidToken" => {
                        SendTaskSuccessError::InvalidToken(String::from(error_message))
                    }
                    "TaskDoesNotExist" => {
                        SendTaskSuccessError::TaskDoesNotExist(String::from(error_message))
                    }
                    "TaskTimedOut" => {
                        SendTaskSuccessError::TaskTimedOut(String::from(error_message))
                    }
                    "ValidationException" => {
                        SendTaskSuccessError::Validation(error_message.to_string())
                    }
                    _ => SendTaskSuccessError::Unknown(String::from(body)),
                }
            }
            Err(_) => SendTaskSuccessError::Unknown(String::from(body)),
        }
    }
}

impl From<serde_json::error::Error> for SendTaskSuccessError {
    fn from(err: serde_json::error::Error) -> SendTaskSuccessError {
        SendTaskSuccessError::Unknown(err.description().to_string())
    }
}
impl From<CredentialsError> for SendTaskSuccessError {
    fn from(err: CredentialsError) -> SendTaskSuccessError {
        SendTaskSuccessError::Credentials(err)
    }
}
impl From<HttpDispatchError> for SendTaskSuccessError {
    fn from(err: HttpDispatchError) -> SendTaskSuccessError {
        SendTaskSuccessError::HttpDispatch(err)
    }
}
impl From<io::Error> for SendTaskSuccessError {
    fn from(err: io::Error) -> SendTaskSuccessError {
        SendTaskSuccessError::HttpDispatch(HttpDispatchError::from(err))
    }
}
impl fmt::Display for SendTaskSuccessError {
    fn fmt(&self, f: &mut fmt::Formatter) -> fmt::Result {
        write!(f, "{}", self.description())
    }
}
impl Error for SendTaskSuccessError {
    fn description(&self) -> &str {
        match *self {
            SendTaskSuccessError::InvalidOutput(ref cause) => cause,
            SendTaskSuccessError::InvalidToken(ref cause) => cause,
            SendTaskSuccessError::TaskDoesNotExist(ref cause) => cause,
            SendTaskSuccessError::TaskTimedOut(ref cause) => cause,
            SendTaskSuccessError::Validation(ref cause) => cause,
            SendTaskSuccessError::Credentials(ref err) => err.description(),
            SendTaskSuccessError::HttpDispatch(ref dispatch_error) => dispatch_error.description(),
            SendTaskSuccessError::Unknown(ref cause) => cause,
        }
    }
}
/// Errors returned by StartExecution
#[derive(Debug, PartialEq)]
pub enum StartExecutionError {
    ///<p>An execution with the same name already exists.</p>
    ExecutionAlreadyExists(String),
    ///<p>The maximum number of running executions has been reached. Running executions must end or be stopped before a new execution can be started.</p>
    ExecutionLimitExceeded(String),
    ///<p>The provided Amazon Resource Name (ARN) is invalid.</p>
    InvalidArn(String),
    ///<p>The provided JSON input data is invalid.</p>
    InvalidExecutionInput(String),
    ///<p>The provided name is invalid.</p>
    InvalidName(String),
    ///<p>The specified state machine is being deleted.</p>
    StateMachineDeleting(String),
    ///<p>The specified state machine does not exist.</p>
    StateMachineDoesNotExist(String),
    /// An error occurred dispatching the HTTP request
    HttpDispatch(HttpDispatchError),
    /// An error was encountered with AWS credentials.
    Credentials(CredentialsError),
    /// A validation error occurred.  Details from AWS are provided.
    Validation(String),
    /// An unknown error occurred.  The raw HTTP response is provided.
    Unknown(String),
}


impl StartExecutionError {
    pub fn from_body(body: &str) -> StartExecutionError {
        match from_str::<SerdeJsonValue>(body) {
            Ok(json) => {
                let raw_error_type = json.get("__type")
                    .and_then(|e| e.as_str())
                    .unwrap_or("Unknown");
                let error_message = json.get("message").and_then(|m| m.as_str()).unwrap_or(body);

                let pieces: Vec<&str> = raw_error_type.split("#").collect();
                let error_type = pieces.last().expect("Expected error type");

                match *error_type {
                    "ExecutionAlreadyExists" => {
                        StartExecutionError::ExecutionAlreadyExists(String::from(error_message))
                    }
                    "ExecutionLimitExceeded" => {
                        StartExecutionError::ExecutionLimitExceeded(String::from(error_message))
                    }
                    "InvalidArn" => StartExecutionError::InvalidArn(String::from(error_message)),
                    "InvalidExecutionInput" => {
                        StartExecutionError::InvalidExecutionInput(String::from(error_message))
                    }
                    "InvalidName" => StartExecutionError::InvalidName(String::from(error_message)),
                    "StateMachineDeleting" => {
                        StartExecutionError::StateMachineDeleting(String::from(error_message))
                    }
                    "StateMachineDoesNotExist" => {
                        StartExecutionError::StateMachineDoesNotExist(String::from(error_message))
                    }
                    "ValidationException" => {
                        StartExecutionError::Validation(error_message.to_string())
                    }
                    _ => StartExecutionError::Unknown(String::from(body)),
                }
            }
            Err(_) => StartExecutionError::Unknown(String::from(body)),
        }
    }
}

impl From<serde_json::error::Error> for StartExecutionError {
    fn from(err: serde_json::error::Error) -> StartExecutionError {
        StartExecutionError::Unknown(err.description().to_string())
    }
}
impl From<CredentialsError> for StartExecutionError {
    fn from(err: CredentialsError) -> StartExecutionError {
        StartExecutionError::Credentials(err)
    }
}
impl From<HttpDispatchError> for StartExecutionError {
    fn from(err: HttpDispatchError) -> StartExecutionError {
        StartExecutionError::HttpDispatch(err)
    }
}
impl From<io::Error> for StartExecutionError {
    fn from(err: io::Error) -> StartExecutionError {
        StartExecutionError::HttpDispatch(HttpDispatchError::from(err))
    }
}
impl fmt::Display for StartExecutionError {
    fn fmt(&self, f: &mut fmt::Formatter) -> fmt::Result {
        write!(f, "{}", self.description())
    }
}
impl Error for StartExecutionError {
    fn description(&self) -> &str {
        match *self {
            StartExecutionError::ExecutionAlreadyExists(ref cause) => cause,
            StartExecutionError::ExecutionLimitExceeded(ref cause) => cause,
            StartExecutionError::InvalidArn(ref cause) => cause,
            StartExecutionError::InvalidExecutionInput(ref cause) => cause,
            StartExecutionError::InvalidName(ref cause) => cause,
            StartExecutionError::StateMachineDeleting(ref cause) => cause,
            StartExecutionError::StateMachineDoesNotExist(ref cause) => cause,
            StartExecutionError::Validation(ref cause) => cause,
            StartExecutionError::Credentials(ref err) => err.description(),
            StartExecutionError::HttpDispatch(ref dispatch_error) => dispatch_error.description(),
            StartExecutionError::Unknown(ref cause) => cause,
        }
    }
}
/// Errors returned by StopExecution
#[derive(Debug, PartialEq)]
pub enum StopExecutionError {
    ///<p>The specified execution does not exist.</p>
    ExecutionDoesNotExist(String),
    ///<p>The provided Amazon Resource Name (ARN) is invalid.</p>
    InvalidArn(String),
    /// An error occurred dispatching the HTTP request
    HttpDispatch(HttpDispatchError),
    /// An error was encountered with AWS credentials.
    Credentials(CredentialsError),
    /// A validation error occurred.  Details from AWS are provided.
    Validation(String),
    /// An unknown error occurred.  The raw HTTP response is provided.
    Unknown(String),
}


impl StopExecutionError {
    pub fn from_body(body: &str) -> StopExecutionError {
        match from_str::<SerdeJsonValue>(body) {
            Ok(json) => {
                let raw_error_type = json.get("__type")
                    .and_then(|e| e.as_str())
                    .unwrap_or("Unknown");
                let error_message = json.get("message").and_then(|m| m.as_str()).unwrap_or(body);

                let pieces: Vec<&str> = raw_error_type.split("#").collect();
                let error_type = pieces.last().expect("Expected error type");

                match *error_type {
                    "ExecutionDoesNotExist" => {
                        StopExecutionError::ExecutionDoesNotExist(String::from(error_message))
                    }
                    "InvalidArn" => StopExecutionError::InvalidArn(String::from(error_message)),
                    "ValidationException" => {
                        StopExecutionError::Validation(error_message.to_string())
                    }
                    _ => StopExecutionError::Unknown(String::from(body)),
                }
            }
            Err(_) => StopExecutionError::Unknown(String::from(body)),
        }
    }
}

impl From<serde_json::error::Error> for StopExecutionError {
    fn from(err: serde_json::error::Error) -> StopExecutionError {
        StopExecutionError::Unknown(err.description().to_string())
    }
}
impl From<CredentialsError> for StopExecutionError {
    fn from(err: CredentialsError) -> StopExecutionError {
        StopExecutionError::Credentials(err)
    }
}
impl From<HttpDispatchError> for StopExecutionError {
    fn from(err: HttpDispatchError) -> StopExecutionError {
        StopExecutionError::HttpDispatch(err)
    }
}
impl From<io::Error> for StopExecutionError {
    fn from(err: io::Error) -> StopExecutionError {
        StopExecutionError::HttpDispatch(HttpDispatchError::from(err))
    }
}
impl fmt::Display for StopExecutionError {
    fn fmt(&self, f: &mut fmt::Formatter) -> fmt::Result {
        write!(f, "{}", self.description())
    }
}
impl Error for StopExecutionError {
    fn description(&self) -> &str {
        match *self {
            StopExecutionError::ExecutionDoesNotExist(ref cause) => cause,
            StopExecutionError::InvalidArn(ref cause) => cause,
            StopExecutionError::Validation(ref cause) => cause,
            StopExecutionError::Credentials(ref err) => err.description(),
            StopExecutionError::HttpDispatch(ref dispatch_error) => dispatch_error.description(),
            StopExecutionError::Unknown(ref cause) => cause,
        }
    }
}
/// Trait representing the capabilities of the AWS SFN API. AWS SFN clients implement this trait.
pub trait StepFunctions {
    #[doc="<p>Creates an activity.</p>"]
    fn create_activity(&self,
                       input: &CreateActivityInput)
                       -> Result<CreateActivityOutput, CreateActivityError>;


    #[doc="<p>Creates a state machine.</p>"]
    fn create_state_machine(&self,
                            input: &CreateStateMachineInput)
                            -> Result<CreateStateMachineOutput, CreateStateMachineError>;


    #[doc="<p>Deletes an activity.</p>"]
    fn delete_activity(&self,
                       input: &DeleteActivityInput)
                       -> Result<DeleteActivityOutput, DeleteActivityError>;


    #[doc="<p>Deletes a state machine. This is an asynchronous operation-- it sets the state machine's status to \"DELETING\" and begins the delete process.</p>"]
    fn delete_state_machine(&self,
                            input: &DeleteStateMachineInput)
                            -> Result<DeleteStateMachineOutput, DeleteStateMachineError>;


    #[doc="<p>Describes an activity.</p>"]
    fn describe_activity(&self,
                         input: &DescribeActivityInput)
                         -> Result<DescribeActivityOutput, DescribeActivityError>;


    #[doc="<p>Describes an execution.</p>"]
    fn describe_execution(&self,
                          input: &DescribeExecutionInput)
                          -> Result<DescribeExecutionOutput, DescribeExecutionError>;


    #[doc="<p>Describes a state machine.</p>"]
    fn describe_state_machine(&self,
                              input: &DescribeStateMachineInput)
                              -> Result<DescribeStateMachineOutput, DescribeStateMachineError>;


    #[doc="<p>Used by workers to retrieve a task (with the specified activity ARN) scheduled for execution by a running state machine. This initiates a long poll, where the service holds the HTTP connection open and responds as soon as a task becomes available (i.e. an execution of a task of this type is needed.) The maximum time the service holds on to the request before responding is 60 seconds. If no task is available within 60 seconds, the poll will return an empty result, that is, the <code>taskToken</code> returned is an empty string.</p> <important> <p>Workers should set their client side socket timeout to at least 65 seconds (5 seconds higher than the maximum time the service may hold the poll request).</p> </important>"]
    fn get_activity_task(&self,
                         input: &GetActivityTaskInput)
                         -> Result<GetActivityTaskOutput, GetActivityTaskError>;


    #[doc="<p>Returns the history of the specified execution as a list of events. By default, the results are returned in ascending order of the <code>timeStamp</code> of the events. Use the <code>reverseOrder</code> parameter to get the latest events first. The results may be split into multiple pages. To retrieve subsequent pages, make the call again using the <code>nextToken</code> returned by the previous call.</p>"]
    fn get_execution_history(&self,
                             input: &GetExecutionHistoryInput)
                             -> Result<GetExecutionHistoryOutput, GetExecutionHistoryError>;


    #[doc="<p>Lists the existing activities. The results may be split into multiple pages. To retrieve subsequent pages, make the call again using the <code>nextToken</code> returned by the previous call.</p>"]
    fn list_activities(&self,
                       input: &ListActivitiesInput)
                       -> Result<ListActivitiesOutput, ListActivitiesError>;


    #[doc="<p>Lists the executions of a state machine that meet the filtering criteria. The results may be split into multiple pages. To retrieve subsequent pages, make the call again using the <code>nextToken</code> returned by the previous call.</p>"]
    fn list_executions(&self,
                       input: &ListExecutionsInput)
                       -> Result<ListExecutionsOutput, ListExecutionsError>;


    #[doc="<p>Lists the existing state machines. The results may be split into multiple pages. To retrieve subsequent pages, make the call again using the <code>nextToken</code> returned by the previous call.</p>"]
    fn list_state_machines(&self,
                           input: &ListStateMachinesInput)
                           -> Result<ListStateMachinesOutput, ListStateMachinesError>;


    #[doc="<p>Used by workers to report that the task identified by the <code>taskToken</code> failed.</p>"]
    fn send_task_failure(&self,
                         input: &SendTaskFailureInput)
                         -> Result<SendTaskFailureOutput, SendTaskFailureError>;


    #[doc="<p>Used by workers to report to the service that the task represented by the specified <code>taskToken</code> is still making progress. This action resets the <code>Heartbeat</code> clock. The <code>Heartbeat</code> threshold is specified in the state machine's Amazon States Language definition. This action does not in itself create an event in the execution history. However, if the task times out, the execution history will contain an <code>ActivityTimedOut</code> event.</p> <note> <p>The <code>Timeout</code> of a task, defined in the state machine's Amazon States Language definition, is its maximum allowed duration, regardless of the number of <a>SendTaskHeartbeat</a> requests received.</p> </note> <note> <p>This operation is only useful for long-lived tasks to report the liveliness of the task.</p> </note>"]
    fn send_task_heartbeat(&self,
                           input: &SendTaskHeartbeatInput)
                           -> Result<SendTaskHeartbeatOutput, SendTaskHeartbeatError>;


    #[doc="<p>Used by workers to report that the task identified by the <code>taskToken</code> completed successfully.</p>"]
    fn send_task_success(&self,
                         input: &SendTaskSuccessInput)
                         -> Result<SendTaskSuccessOutput, SendTaskSuccessError>;


    #[doc="<p>Starts a state machine execution.</p>"]
    fn start_execution(&self,
                       input: &StartExecutionInput)
                       -> Result<StartExecutionOutput, StartExecutionError>;


    #[doc="<p>Stops an execution.</p>"]
    fn stop_execution(&self,
                      input: &StopExecutionInput)
                      -> Result<StopExecutionOutput, StopExecutionError>;
}
/// A client for the AWS SFN API.
pub struct StepFunctionsClient<P, D>
    where P: ProvideAwsCredentials,
          D: DispatchSignedRequest
{
    credentials_provider: P,
    region: region::Region,
    dispatcher: D,
}

impl<P, D> StepFunctionsClient<P, D>
    where P: ProvideAwsCredentials,
          D: DispatchSignedRequest
{
    pub fn new(request_dispatcher: D, credentials_provider: P, region: region::Region) -> Self {
        StepFunctionsClient {
            credentials_provider: credentials_provider,
            region: region,
            dispatcher: request_dispatcher,
        }
    }
}

impl<P, D> StepFunctions for StepFunctionsClient<P, D>
    where P: ProvideAwsCredentials,
          D: DispatchSignedRequest
{
    #[doc="<p>Creates an activity.</p>"]
    fn create_activity(&self,
                       input: &CreateActivityInput)
                       -> Result<CreateActivityOutput, CreateActivityError> {
        let mut request = SignedRequest::new("POST", "states", &self.region, "/");

        request.set_content_type("application/x-amz-json-1.0".to_owned());
        request.add_header("x-amz-target", "AWSStepFunctions.CreateActivity");
        let encoded = serde_json::to_string(input).unwrap();
        request.set_payload(Some(encoded.into_bytes()));

        request.sign_with_plus(&try!(self.credentials_provider.credentials()), true);

        let mut response = try!(self.dispatcher.dispatch(&request));

        match response.status {
<<<<<<< HEAD
            StatusCode::Ok => {
                let mut body: Vec<u8> = Vec::new();
                try!(response.body.read_to_end(&mut body));
                Ok(serde_json::from_str::<CreateActivityOutput>(String::from_utf8_lossy(&body)
                                                                    .as_ref())
                           .unwrap())
            }
=======
            ::hyper::status::StatusCode::Ok => {
                            Ok(serde_json::from_str::<CreateActivityOutput>(String::from_utf8_lossy(&response.body).as_ref()).unwrap())
                        }
>>>>>>> 481a9285
            _ => {
                let mut body: Vec<u8> = Vec::new();
                try!(response.body.read_to_end(&mut body));
                Err(CreateActivityError::from_body(String::from_utf8_lossy(&body).as_ref()))
            }
        }
    }


    #[doc="<p>Creates a state machine.</p>"]
    fn create_state_machine(&self,
                            input: &CreateStateMachineInput)
                            -> Result<CreateStateMachineOutput, CreateStateMachineError> {
        let mut request = SignedRequest::new("POST", "states", &self.region, "/");

        request.set_content_type("application/x-amz-json-1.0".to_owned());
        request.add_header("x-amz-target", "AWSStepFunctions.CreateStateMachine");
        let encoded = serde_json::to_string(input).unwrap();
        request.set_payload(Some(encoded.into_bytes()));

        request.sign_with_plus(&try!(self.credentials_provider.credentials()), true);

        let mut response = try!(self.dispatcher.dispatch(&request));

        match response.status {
<<<<<<< HEAD
            StatusCode::Ok => {
                let mut body: Vec<u8> = Vec::new();
                try!(response.body.read_to_end(&mut body));
                Ok(serde_json::from_str::<CreateStateMachineOutput>(String::from_utf8_lossy(&body)
                                                                        .as_ref())
                           .unwrap())
            }
=======
            ::hyper::status::StatusCode::Ok => {
                            Ok(serde_json::from_str::<CreateStateMachineOutput>(String::from_utf8_lossy(&response.body).as_ref()).unwrap())
                        }
>>>>>>> 481a9285
            _ => {
                let mut body: Vec<u8> = Vec::new();
                try!(response.body.read_to_end(&mut body));
                Err(CreateStateMachineError::from_body(String::from_utf8_lossy(&body).as_ref()))
            }
        }
    }


    #[doc="<p>Deletes an activity.</p>"]
    fn delete_activity(&self,
                       input: &DeleteActivityInput)
                       -> Result<DeleteActivityOutput, DeleteActivityError> {
        let mut request = SignedRequest::new("POST", "states", &self.region, "/");

        request.set_content_type("application/x-amz-json-1.0".to_owned());
        request.add_header("x-amz-target", "AWSStepFunctions.DeleteActivity");
        let encoded = serde_json::to_string(input).unwrap();
        request.set_payload(Some(encoded.into_bytes()));

        request.sign_with_plus(&try!(self.credentials_provider.credentials()), true);

        let mut response = try!(self.dispatcher.dispatch(&request));

        match response.status {
<<<<<<< HEAD
            StatusCode::Ok => {
                let mut body: Vec<u8> = Vec::new();
                try!(response.body.read_to_end(&mut body));
                Ok(serde_json::from_str::<DeleteActivityOutput>(String::from_utf8_lossy(&body)
                                                                    .as_ref())
                           .unwrap())
            }
=======
            ::hyper::status::StatusCode::Ok => {
                            Ok(serde_json::from_str::<DeleteActivityOutput>(String::from_utf8_lossy(&response.body).as_ref()).unwrap())
                        }
>>>>>>> 481a9285
            _ => {
                let mut body: Vec<u8> = Vec::new();
                try!(response.body.read_to_end(&mut body));
                Err(DeleteActivityError::from_body(String::from_utf8_lossy(&body).as_ref()))
            }
        }
    }


    #[doc="<p>Deletes a state machine. This is an asynchronous operation-- it sets the state machine's status to \"DELETING\" and begins the delete process.</p>"]
    fn delete_state_machine(&self,
                            input: &DeleteStateMachineInput)
                            -> Result<DeleteStateMachineOutput, DeleteStateMachineError> {
        let mut request = SignedRequest::new("POST", "states", &self.region, "/");

        request.set_content_type("application/x-amz-json-1.0".to_owned());
        request.add_header("x-amz-target", "AWSStepFunctions.DeleteStateMachine");
        let encoded = serde_json::to_string(input).unwrap();
        request.set_payload(Some(encoded.into_bytes()));

        request.sign_with_plus(&try!(self.credentials_provider.credentials()), true);

        let mut response = try!(self.dispatcher.dispatch(&request));

        match response.status {
<<<<<<< HEAD
            StatusCode::Ok => {
                let mut body: Vec<u8> = Vec::new();
                try!(response.body.read_to_end(&mut body));
                Ok(serde_json::from_str::<DeleteStateMachineOutput>(String::from_utf8_lossy(&body)
                                                                        .as_ref())
                           .unwrap())
            }
=======
            ::hyper::status::StatusCode::Ok => {
                            Ok(serde_json::from_str::<DeleteStateMachineOutput>(String::from_utf8_lossy(&response.body).as_ref()).unwrap())
                        }
>>>>>>> 481a9285
            _ => {
                let mut body: Vec<u8> = Vec::new();
                try!(response.body.read_to_end(&mut body));
                Err(DeleteStateMachineError::from_body(String::from_utf8_lossy(&body).as_ref()))
            }
        }
    }


    #[doc="<p>Describes an activity.</p>"]
    fn describe_activity(&self,
                         input: &DescribeActivityInput)
                         -> Result<DescribeActivityOutput, DescribeActivityError> {
        let mut request = SignedRequest::new("POST", "states", &self.region, "/");

        request.set_content_type("application/x-amz-json-1.0".to_owned());
        request.add_header("x-amz-target", "AWSStepFunctions.DescribeActivity");
        let encoded = serde_json::to_string(input).unwrap();
        request.set_payload(Some(encoded.into_bytes()));

        request.sign_with_plus(&try!(self.credentials_provider.credentials()), true);

        let mut response = try!(self.dispatcher.dispatch(&request));

        match response.status {
<<<<<<< HEAD
            StatusCode::Ok => {
                let mut body: Vec<u8> = Vec::new();
                try!(response.body.read_to_end(&mut body));
                Ok(serde_json::from_str::<DescribeActivityOutput>(String::from_utf8_lossy(&body)
                                                                      .as_ref())
                           .unwrap())
            }
=======
            ::hyper::status::StatusCode::Ok => {
                            Ok(serde_json::from_str::<DescribeActivityOutput>(String::from_utf8_lossy(&response.body).as_ref()).unwrap())
                        }
>>>>>>> 481a9285
            _ => {
                let mut body: Vec<u8> = Vec::new();
                try!(response.body.read_to_end(&mut body));
                Err(DescribeActivityError::from_body(String::from_utf8_lossy(&body).as_ref()))
            }
        }
    }


    #[doc="<p>Describes an execution.</p>"]
    fn describe_execution(&self,
                          input: &DescribeExecutionInput)
                          -> Result<DescribeExecutionOutput, DescribeExecutionError> {
        let mut request = SignedRequest::new("POST", "states", &self.region, "/");

        request.set_content_type("application/x-amz-json-1.0".to_owned());
        request.add_header("x-amz-target", "AWSStepFunctions.DescribeExecution");
        let encoded = serde_json::to_string(input).unwrap();
        request.set_payload(Some(encoded.into_bytes()));

        request.sign_with_plus(&try!(self.credentials_provider.credentials()), true);

        let mut response = try!(self.dispatcher.dispatch(&request));

        match response.status {
<<<<<<< HEAD
            StatusCode::Ok => {
                let mut body: Vec<u8> = Vec::new();
                try!(response.body.read_to_end(&mut body));
                Ok(serde_json::from_str::<DescribeExecutionOutput>(String::from_utf8_lossy(&body)
                                                                       .as_ref())
                           .unwrap())
            }
=======
            ::hyper::status::StatusCode::Ok => {
                            Ok(serde_json::from_str::<DescribeExecutionOutput>(String::from_utf8_lossy(&response.body).as_ref()).unwrap())
                        }
>>>>>>> 481a9285
            _ => {
                let mut body: Vec<u8> = Vec::new();
                try!(response.body.read_to_end(&mut body));
                Err(DescribeExecutionError::from_body(String::from_utf8_lossy(&body).as_ref()))
            }
        }
    }


    #[doc="<p>Describes a state machine.</p>"]
    fn describe_state_machine(&self,
                              input: &DescribeStateMachineInput)
                              -> Result<DescribeStateMachineOutput, DescribeStateMachineError> {
        let mut request = SignedRequest::new("POST", "states", &self.region, "/");

        request.set_content_type("application/x-amz-json-1.0".to_owned());
        request.add_header("x-amz-target", "AWSStepFunctions.DescribeStateMachine");
        let encoded = serde_json::to_string(input).unwrap();
        request.set_payload(Some(encoded.into_bytes()));

        request.sign_with_plus(&try!(self.credentials_provider.credentials()), true);

        let mut response = try!(self.dispatcher.dispatch(&request));

        match response.status {
<<<<<<< HEAD
            StatusCode::Ok => {
                let mut body: Vec<u8> = Vec::new();
                try!(response.body.read_to_end(&mut body));
                Ok(serde_json::from_str::<DescribeStateMachineOutput>(String::from_utf8_lossy(&body).as_ref()).unwrap())
            }
=======
            ::hyper::status::StatusCode::Ok => {
                            Ok(serde_json::from_str::<DescribeStateMachineOutput>(String::from_utf8_lossy(&response.body).as_ref()).unwrap())
                        }
>>>>>>> 481a9285
            _ => {
                let mut body: Vec<u8> = Vec::new();
                try!(response.body.read_to_end(&mut body));
                Err(DescribeStateMachineError::from_body(String::from_utf8_lossy(&body).as_ref()))
            }
        }
    }


    #[doc="<p>Used by workers to retrieve a task (with the specified activity ARN) scheduled for execution by a running state machine. This initiates a long poll, where the service holds the HTTP connection open and responds as soon as a task becomes available (i.e. an execution of a task of this type is needed.) The maximum time the service holds on to the request before responding is 60 seconds. If no task is available within 60 seconds, the poll will return an empty result, that is, the <code>taskToken</code> returned is an empty string.</p> <important> <p>Workers should set their client side socket timeout to at least 65 seconds (5 seconds higher than the maximum time the service may hold the poll request).</p> </important>"]
    fn get_activity_task(&self,
                         input: &GetActivityTaskInput)
                         -> Result<GetActivityTaskOutput, GetActivityTaskError> {
        let mut request = SignedRequest::new("POST", "states", &self.region, "/");

        request.set_content_type("application/x-amz-json-1.0".to_owned());
        request.add_header("x-amz-target", "AWSStepFunctions.GetActivityTask");
        let encoded = serde_json::to_string(input).unwrap();
        request.set_payload(Some(encoded.into_bytes()));

        request.sign_with_plus(&try!(self.credentials_provider.credentials()), true);

        let mut response = try!(self.dispatcher.dispatch(&request));

        match response.status {
<<<<<<< HEAD
            StatusCode::Ok => {
                let mut body: Vec<u8> = Vec::new();
                try!(response.body.read_to_end(&mut body));
                Ok(serde_json::from_str::<GetActivityTaskOutput>(String::from_utf8_lossy(&body)
                                                                     .as_ref())
                           .unwrap())
            }
=======
            ::hyper::status::StatusCode::Ok => {
                            Ok(serde_json::from_str::<GetActivityTaskOutput>(String::from_utf8_lossy(&response.body).as_ref()).unwrap())
                        }
>>>>>>> 481a9285
            _ => {
                let mut body: Vec<u8> = Vec::new();
                try!(response.body.read_to_end(&mut body));
                Err(GetActivityTaskError::from_body(String::from_utf8_lossy(&body).as_ref()))
            }
        }
    }


    #[doc="<p>Returns the history of the specified execution as a list of events. By default, the results are returned in ascending order of the <code>timeStamp</code> of the events. Use the <code>reverseOrder</code> parameter to get the latest events first. The results may be split into multiple pages. To retrieve subsequent pages, make the call again using the <code>nextToken</code> returned by the previous call.</p>"]
    fn get_execution_history(&self,
                             input: &GetExecutionHistoryInput)
                             -> Result<GetExecutionHistoryOutput, GetExecutionHistoryError> {
        let mut request = SignedRequest::new("POST", "states", &self.region, "/");

        request.set_content_type("application/x-amz-json-1.0".to_owned());
        request.add_header("x-amz-target", "AWSStepFunctions.GetExecutionHistory");
        let encoded = serde_json::to_string(input).unwrap();
        request.set_payload(Some(encoded.into_bytes()));

        request.sign_with_plus(&try!(self.credentials_provider.credentials()), true);

        let mut response = try!(self.dispatcher.dispatch(&request));

        match response.status {
<<<<<<< HEAD
            StatusCode::Ok => {
                let mut body: Vec<u8> = Vec::new();
                try!(response.body.read_to_end(&mut body));
                Ok(serde_json::from_str::<GetExecutionHistoryOutput>(String::from_utf8_lossy(&body).as_ref()).unwrap())
            }
=======
            ::hyper::status::StatusCode::Ok => {
                            Ok(serde_json::from_str::<GetExecutionHistoryOutput>(String::from_utf8_lossy(&response.body).as_ref()).unwrap())
                        }
>>>>>>> 481a9285
            _ => {
                let mut body: Vec<u8> = Vec::new();
                try!(response.body.read_to_end(&mut body));
                Err(GetExecutionHistoryError::from_body(String::from_utf8_lossy(&body).as_ref()))
            }
        }
    }


    #[doc="<p>Lists the existing activities. The results may be split into multiple pages. To retrieve subsequent pages, make the call again using the <code>nextToken</code> returned by the previous call.</p>"]
    fn list_activities(&self,
                       input: &ListActivitiesInput)
                       -> Result<ListActivitiesOutput, ListActivitiesError> {
        let mut request = SignedRequest::new("POST", "states", &self.region, "/");

        request.set_content_type("application/x-amz-json-1.0".to_owned());
        request.add_header("x-amz-target", "AWSStepFunctions.ListActivities");
        let encoded = serde_json::to_string(input).unwrap();
        request.set_payload(Some(encoded.into_bytes()));

        request.sign_with_plus(&try!(self.credentials_provider.credentials()), true);

        let mut response = try!(self.dispatcher.dispatch(&request));

        match response.status {
<<<<<<< HEAD
            StatusCode::Ok => {
                let mut body: Vec<u8> = Vec::new();
                try!(response.body.read_to_end(&mut body));
                Ok(serde_json::from_str::<ListActivitiesOutput>(String::from_utf8_lossy(&body)
                                                                    .as_ref())
                           .unwrap())
            }
=======
            ::hyper::status::StatusCode::Ok => {
                            Ok(serde_json::from_str::<ListActivitiesOutput>(String::from_utf8_lossy(&response.body).as_ref()).unwrap())
                        }
>>>>>>> 481a9285
            _ => {
                let mut body: Vec<u8> = Vec::new();
                try!(response.body.read_to_end(&mut body));
                Err(ListActivitiesError::from_body(String::from_utf8_lossy(&body).as_ref()))
            }
        }
    }


    #[doc="<p>Lists the executions of a state machine that meet the filtering criteria. The results may be split into multiple pages. To retrieve subsequent pages, make the call again using the <code>nextToken</code> returned by the previous call.</p>"]
    fn list_executions(&self,
                       input: &ListExecutionsInput)
                       -> Result<ListExecutionsOutput, ListExecutionsError> {
        let mut request = SignedRequest::new("POST", "states", &self.region, "/");

        request.set_content_type("application/x-amz-json-1.0".to_owned());
        request.add_header("x-amz-target", "AWSStepFunctions.ListExecutions");
        let encoded = serde_json::to_string(input).unwrap();
        request.set_payload(Some(encoded.into_bytes()));

        request.sign_with_plus(&try!(self.credentials_provider.credentials()), true);

        let mut response = try!(self.dispatcher.dispatch(&request));

        match response.status {
<<<<<<< HEAD
            StatusCode::Ok => {
                let mut body: Vec<u8> = Vec::new();
                try!(response.body.read_to_end(&mut body));
                Ok(serde_json::from_str::<ListExecutionsOutput>(String::from_utf8_lossy(&body)
                                                                    .as_ref())
                           .unwrap())
            }
=======
            ::hyper::status::StatusCode::Ok => {
                            Ok(serde_json::from_str::<ListExecutionsOutput>(String::from_utf8_lossy(&response.body).as_ref()).unwrap())
                        }
>>>>>>> 481a9285
            _ => {
                let mut body: Vec<u8> = Vec::new();
                try!(response.body.read_to_end(&mut body));
                Err(ListExecutionsError::from_body(String::from_utf8_lossy(&body).as_ref()))
            }
        }
    }


    #[doc="<p>Lists the existing state machines. The results may be split into multiple pages. To retrieve subsequent pages, make the call again using the <code>nextToken</code> returned by the previous call.</p>"]
    fn list_state_machines(&self,
                           input: &ListStateMachinesInput)
                           -> Result<ListStateMachinesOutput, ListStateMachinesError> {
        let mut request = SignedRequest::new("POST", "states", &self.region, "/");

        request.set_content_type("application/x-amz-json-1.0".to_owned());
        request.add_header("x-amz-target", "AWSStepFunctions.ListStateMachines");
        let encoded = serde_json::to_string(input).unwrap();
        request.set_payload(Some(encoded.into_bytes()));

        request.sign_with_plus(&try!(self.credentials_provider.credentials()), true);

        let mut response = try!(self.dispatcher.dispatch(&request));

        match response.status {
<<<<<<< HEAD
            StatusCode::Ok => {
                let mut body: Vec<u8> = Vec::new();
                try!(response.body.read_to_end(&mut body));
                Ok(serde_json::from_str::<ListStateMachinesOutput>(String::from_utf8_lossy(&body)
                                                                       .as_ref())
                           .unwrap())
            }
=======
            ::hyper::status::StatusCode::Ok => {
                            Ok(serde_json::from_str::<ListStateMachinesOutput>(String::from_utf8_lossy(&response.body).as_ref()).unwrap())
                        }
>>>>>>> 481a9285
            _ => {
                let mut body: Vec<u8> = Vec::new();
                try!(response.body.read_to_end(&mut body));
                Err(ListStateMachinesError::from_body(String::from_utf8_lossy(&body).as_ref()))
            }
        }
    }


    #[doc="<p>Used by workers to report that the task identified by the <code>taskToken</code> failed.</p>"]
    fn send_task_failure(&self,
                         input: &SendTaskFailureInput)
                         -> Result<SendTaskFailureOutput, SendTaskFailureError> {
        let mut request = SignedRequest::new("POST", "states", &self.region, "/");

        request.set_content_type("application/x-amz-json-1.0".to_owned());
        request.add_header("x-amz-target", "AWSStepFunctions.SendTaskFailure");
        let encoded = serde_json::to_string(input).unwrap();
        request.set_payload(Some(encoded.into_bytes()));

        request.sign_with_plus(&try!(self.credentials_provider.credentials()), true);

        let mut response = try!(self.dispatcher.dispatch(&request));

        match response.status {
<<<<<<< HEAD
            StatusCode::Ok => {
                let mut body: Vec<u8> = Vec::new();
                try!(response.body.read_to_end(&mut body));
                Ok(serde_json::from_str::<SendTaskFailureOutput>(String::from_utf8_lossy(&body)
                                                                     .as_ref())
                           .unwrap())
            }
=======
            ::hyper::status::StatusCode::Ok => {
                            Ok(serde_json::from_str::<SendTaskFailureOutput>(String::from_utf8_lossy(&response.body).as_ref()).unwrap())
                        }
>>>>>>> 481a9285
            _ => {
                let mut body: Vec<u8> = Vec::new();
                try!(response.body.read_to_end(&mut body));
                Err(SendTaskFailureError::from_body(String::from_utf8_lossy(&body).as_ref()))
            }
        }
    }


    #[doc="<p>Used by workers to report to the service that the task represented by the specified <code>taskToken</code> is still making progress. This action resets the <code>Heartbeat</code> clock. The <code>Heartbeat</code> threshold is specified in the state machine's Amazon States Language definition. This action does not in itself create an event in the execution history. However, if the task times out, the execution history will contain an <code>ActivityTimedOut</code> event.</p> <note> <p>The <code>Timeout</code> of a task, defined in the state machine's Amazon States Language definition, is its maximum allowed duration, regardless of the number of <a>SendTaskHeartbeat</a> requests received.</p> </note> <note> <p>This operation is only useful for long-lived tasks to report the liveliness of the task.</p> </note>"]
    fn send_task_heartbeat(&self,
                           input: &SendTaskHeartbeatInput)
                           -> Result<SendTaskHeartbeatOutput, SendTaskHeartbeatError> {
        let mut request = SignedRequest::new("POST", "states", &self.region, "/");

        request.set_content_type("application/x-amz-json-1.0".to_owned());
        request.add_header("x-amz-target", "AWSStepFunctions.SendTaskHeartbeat");
        let encoded = serde_json::to_string(input).unwrap();
        request.set_payload(Some(encoded.into_bytes()));

        request.sign_with_plus(&try!(self.credentials_provider.credentials()), true);

        let mut response = try!(self.dispatcher.dispatch(&request));

        match response.status {
<<<<<<< HEAD
            StatusCode::Ok => {
                let mut body: Vec<u8> = Vec::new();
                try!(response.body.read_to_end(&mut body));
                Ok(serde_json::from_str::<SendTaskHeartbeatOutput>(String::from_utf8_lossy(&body)
                                                                       .as_ref())
                           .unwrap())
            }
=======
            ::hyper::status::StatusCode::Ok => {
                            Ok(serde_json::from_str::<SendTaskHeartbeatOutput>(String::from_utf8_lossy(&response.body).as_ref()).unwrap())
                        }
>>>>>>> 481a9285
            _ => {
                let mut body: Vec<u8> = Vec::new();
                try!(response.body.read_to_end(&mut body));
                Err(SendTaskHeartbeatError::from_body(String::from_utf8_lossy(&body).as_ref()))
            }
        }
    }


    #[doc="<p>Used by workers to report that the task identified by the <code>taskToken</code> completed successfully.</p>"]
    fn send_task_success(&self,
                         input: &SendTaskSuccessInput)
                         -> Result<SendTaskSuccessOutput, SendTaskSuccessError> {
        let mut request = SignedRequest::new("POST", "states", &self.region, "/");

        request.set_content_type("application/x-amz-json-1.0".to_owned());
        request.add_header("x-amz-target", "AWSStepFunctions.SendTaskSuccess");
        let encoded = serde_json::to_string(input).unwrap();
        request.set_payload(Some(encoded.into_bytes()));

        request.sign_with_plus(&try!(self.credentials_provider.credentials()), true);

        let mut response = try!(self.dispatcher.dispatch(&request));

        match response.status {
<<<<<<< HEAD
            StatusCode::Ok => {
                let mut body: Vec<u8> = Vec::new();
                try!(response.body.read_to_end(&mut body));
                Ok(serde_json::from_str::<SendTaskSuccessOutput>(String::from_utf8_lossy(&body)
                                                                     .as_ref())
                           .unwrap())
            }
=======
            ::hyper::status::StatusCode::Ok => {
                            Ok(serde_json::from_str::<SendTaskSuccessOutput>(String::from_utf8_lossy(&response.body).as_ref()).unwrap())
                        }
>>>>>>> 481a9285
            _ => {
                let mut body: Vec<u8> = Vec::new();
                try!(response.body.read_to_end(&mut body));
                Err(SendTaskSuccessError::from_body(String::from_utf8_lossy(&body).as_ref()))
            }
        }
    }


    #[doc="<p>Starts a state machine execution.</p>"]
    fn start_execution(&self,
                       input: &StartExecutionInput)
                       -> Result<StartExecutionOutput, StartExecutionError> {
        let mut request = SignedRequest::new("POST", "states", &self.region, "/");

        request.set_content_type("application/x-amz-json-1.0".to_owned());
        request.add_header("x-amz-target", "AWSStepFunctions.StartExecution");
        let encoded = serde_json::to_string(input).unwrap();
        request.set_payload(Some(encoded.into_bytes()));

        request.sign_with_plus(&try!(self.credentials_provider.credentials()), true);

        let mut response = try!(self.dispatcher.dispatch(&request));

        match response.status {
<<<<<<< HEAD
            StatusCode::Ok => {
                let mut body: Vec<u8> = Vec::new();
                try!(response.body.read_to_end(&mut body));
                Ok(serde_json::from_str::<StartExecutionOutput>(String::from_utf8_lossy(&body)
                                                                    .as_ref())
                           .unwrap())
            }
=======
            ::hyper::status::StatusCode::Ok => {
                            Ok(serde_json::from_str::<StartExecutionOutput>(String::from_utf8_lossy(&response.body).as_ref()).unwrap())
                        }
>>>>>>> 481a9285
            _ => {
                let mut body: Vec<u8> = Vec::new();
                try!(response.body.read_to_end(&mut body));
                Err(StartExecutionError::from_body(String::from_utf8_lossy(&body).as_ref()))
            }
        }
    }


    #[doc="<p>Stops an execution.</p>"]
    fn stop_execution(&self,
                      input: &StopExecutionInput)
                      -> Result<StopExecutionOutput, StopExecutionError> {
        let mut request = SignedRequest::new("POST", "states", &self.region, "/");

        request.set_content_type("application/x-amz-json-1.0".to_owned());
        request.add_header("x-amz-target", "AWSStepFunctions.StopExecution");
        let encoded = serde_json::to_string(input).unwrap();
        request.set_payload(Some(encoded.into_bytes()));

        request.sign_with_plus(&try!(self.credentials_provider.credentials()), true);

        let mut response = try!(self.dispatcher.dispatch(&request));

        match response.status {
<<<<<<< HEAD
            StatusCode::Ok => {
                let mut body: Vec<u8> = Vec::new();
                try!(response.body.read_to_end(&mut body));
                Ok(serde_json::from_str::<StopExecutionOutput>(String::from_utf8_lossy(&body)
                                                                   .as_ref())
                           .unwrap())
            }
=======
            ::hyper::status::StatusCode::Ok => {
                            Ok(serde_json::from_str::<StopExecutionOutput>(String::from_utf8_lossy(&response.body).as_ref()).unwrap())
                        }
>>>>>>> 481a9285
            _ => {
                let mut body: Vec<u8> = Vec::new();
                try!(response.body.read_to_end(&mut body));
                Err(StopExecutionError::from_body(String::from_utf8_lossy(&body).as_ref()))
            }
        }
    }
}

#[cfg(test)]
mod protocol_tests {}<|MERGE_RESOLUTION|>--- conflicted
+++ resolved
@@ -13,15 +13,11 @@
 
 use std::fmt;
 use std::error::Error;
-<<<<<<< HEAD
 use std::io;
 use std::io::Read;
-use rusoto_core::request::HttpDispatchError;
-=======
 
 use rusoto_core::region;
 use rusoto_core::request::{DispatchSignedRequest, HttpDispatchError};
->>>>>>> 481a9285
 use rusoto_core::credential::{CredentialsError, ProvideAwsCredentials};
 
 use serde_json;
@@ -2589,19 +2585,13 @@
         let mut response = try!(self.dispatcher.dispatch(&request));
 
         match response.status {
-<<<<<<< HEAD
-            StatusCode::Ok => {
+            ::hyper::status::StatusCode::Ok => {
                 let mut body: Vec<u8> = Vec::new();
                 try!(response.body.read_to_end(&mut body));
                 Ok(serde_json::from_str::<CreateActivityOutput>(String::from_utf8_lossy(&body)
                                                                     .as_ref())
                            .unwrap())
             }
-=======
-            ::hyper::status::StatusCode::Ok => {
-                            Ok(serde_json::from_str::<CreateActivityOutput>(String::from_utf8_lossy(&response.body).as_ref()).unwrap())
-                        }
->>>>>>> 481a9285
             _ => {
                 let mut body: Vec<u8> = Vec::new();
                 try!(response.body.read_to_end(&mut body));
@@ -2627,19 +2617,13 @@
         let mut response = try!(self.dispatcher.dispatch(&request));
 
         match response.status {
-<<<<<<< HEAD
-            StatusCode::Ok => {
+            ::hyper::status::StatusCode::Ok => {
                 let mut body: Vec<u8> = Vec::new();
                 try!(response.body.read_to_end(&mut body));
                 Ok(serde_json::from_str::<CreateStateMachineOutput>(String::from_utf8_lossy(&body)
                                                                         .as_ref())
                            .unwrap())
             }
-=======
-            ::hyper::status::StatusCode::Ok => {
-                            Ok(serde_json::from_str::<CreateStateMachineOutput>(String::from_utf8_lossy(&response.body).as_ref()).unwrap())
-                        }
->>>>>>> 481a9285
             _ => {
                 let mut body: Vec<u8> = Vec::new();
                 try!(response.body.read_to_end(&mut body));
@@ -2665,19 +2649,13 @@
         let mut response = try!(self.dispatcher.dispatch(&request));
 
         match response.status {
-<<<<<<< HEAD
-            StatusCode::Ok => {
+            ::hyper::status::StatusCode::Ok => {
                 let mut body: Vec<u8> = Vec::new();
                 try!(response.body.read_to_end(&mut body));
                 Ok(serde_json::from_str::<DeleteActivityOutput>(String::from_utf8_lossy(&body)
                                                                     .as_ref())
                            .unwrap())
             }
-=======
-            ::hyper::status::StatusCode::Ok => {
-                            Ok(serde_json::from_str::<DeleteActivityOutput>(String::from_utf8_lossy(&response.body).as_ref()).unwrap())
-                        }
->>>>>>> 481a9285
             _ => {
                 let mut body: Vec<u8> = Vec::new();
                 try!(response.body.read_to_end(&mut body));
@@ -2703,19 +2681,13 @@
         let mut response = try!(self.dispatcher.dispatch(&request));
 
         match response.status {
-<<<<<<< HEAD
-            StatusCode::Ok => {
+            ::hyper::status::StatusCode::Ok => {
                 let mut body: Vec<u8> = Vec::new();
                 try!(response.body.read_to_end(&mut body));
                 Ok(serde_json::from_str::<DeleteStateMachineOutput>(String::from_utf8_lossy(&body)
                                                                         .as_ref())
                            .unwrap())
             }
-=======
-            ::hyper::status::StatusCode::Ok => {
-                            Ok(serde_json::from_str::<DeleteStateMachineOutput>(String::from_utf8_lossy(&response.body).as_ref()).unwrap())
-                        }
->>>>>>> 481a9285
             _ => {
                 let mut body: Vec<u8> = Vec::new();
                 try!(response.body.read_to_end(&mut body));
@@ -2741,19 +2713,13 @@
         let mut response = try!(self.dispatcher.dispatch(&request));
 
         match response.status {
-<<<<<<< HEAD
-            StatusCode::Ok => {
+            ::hyper::status::StatusCode::Ok => {
                 let mut body: Vec<u8> = Vec::new();
                 try!(response.body.read_to_end(&mut body));
                 Ok(serde_json::from_str::<DescribeActivityOutput>(String::from_utf8_lossy(&body)
                                                                       .as_ref())
                            .unwrap())
             }
-=======
-            ::hyper::status::StatusCode::Ok => {
-                            Ok(serde_json::from_str::<DescribeActivityOutput>(String::from_utf8_lossy(&response.body).as_ref()).unwrap())
-                        }
->>>>>>> 481a9285
             _ => {
                 let mut body: Vec<u8> = Vec::new();
                 try!(response.body.read_to_end(&mut body));
@@ -2779,19 +2745,13 @@
         let mut response = try!(self.dispatcher.dispatch(&request));
 
         match response.status {
-<<<<<<< HEAD
-            StatusCode::Ok => {
+            ::hyper::status::StatusCode::Ok => {
                 let mut body: Vec<u8> = Vec::new();
                 try!(response.body.read_to_end(&mut body));
                 Ok(serde_json::from_str::<DescribeExecutionOutput>(String::from_utf8_lossy(&body)
                                                                        .as_ref())
                            .unwrap())
             }
-=======
-            ::hyper::status::StatusCode::Ok => {
-                            Ok(serde_json::from_str::<DescribeExecutionOutput>(String::from_utf8_lossy(&response.body).as_ref()).unwrap())
-                        }
->>>>>>> 481a9285
             _ => {
                 let mut body: Vec<u8> = Vec::new();
                 try!(response.body.read_to_end(&mut body));
@@ -2817,17 +2777,11 @@
         let mut response = try!(self.dispatcher.dispatch(&request));
 
         match response.status {
-<<<<<<< HEAD
-            StatusCode::Ok => {
+            ::hyper::status::StatusCode::Ok => {
                 let mut body: Vec<u8> = Vec::new();
                 try!(response.body.read_to_end(&mut body));
                 Ok(serde_json::from_str::<DescribeStateMachineOutput>(String::from_utf8_lossy(&body).as_ref()).unwrap())
             }
-=======
-            ::hyper::status::StatusCode::Ok => {
-                            Ok(serde_json::from_str::<DescribeStateMachineOutput>(String::from_utf8_lossy(&response.body).as_ref()).unwrap())
-                        }
->>>>>>> 481a9285
             _ => {
                 let mut body: Vec<u8> = Vec::new();
                 try!(response.body.read_to_end(&mut body));
@@ -2853,19 +2807,13 @@
         let mut response = try!(self.dispatcher.dispatch(&request));
 
         match response.status {
-<<<<<<< HEAD
-            StatusCode::Ok => {
+            ::hyper::status::StatusCode::Ok => {
                 let mut body: Vec<u8> = Vec::new();
                 try!(response.body.read_to_end(&mut body));
                 Ok(serde_json::from_str::<GetActivityTaskOutput>(String::from_utf8_lossy(&body)
                                                                      .as_ref())
                            .unwrap())
             }
-=======
-            ::hyper::status::StatusCode::Ok => {
-                            Ok(serde_json::from_str::<GetActivityTaskOutput>(String::from_utf8_lossy(&response.body).as_ref()).unwrap())
-                        }
->>>>>>> 481a9285
             _ => {
                 let mut body: Vec<u8> = Vec::new();
                 try!(response.body.read_to_end(&mut body));
@@ -2891,17 +2839,11 @@
         let mut response = try!(self.dispatcher.dispatch(&request));
 
         match response.status {
-<<<<<<< HEAD
-            StatusCode::Ok => {
+            ::hyper::status::StatusCode::Ok => {
                 let mut body: Vec<u8> = Vec::new();
                 try!(response.body.read_to_end(&mut body));
                 Ok(serde_json::from_str::<GetExecutionHistoryOutput>(String::from_utf8_lossy(&body).as_ref()).unwrap())
             }
-=======
-            ::hyper::status::StatusCode::Ok => {
-                            Ok(serde_json::from_str::<GetExecutionHistoryOutput>(String::from_utf8_lossy(&response.body).as_ref()).unwrap())
-                        }
->>>>>>> 481a9285
             _ => {
                 let mut body: Vec<u8> = Vec::new();
                 try!(response.body.read_to_end(&mut body));
@@ -2927,19 +2869,13 @@
         let mut response = try!(self.dispatcher.dispatch(&request));
 
         match response.status {
-<<<<<<< HEAD
-            StatusCode::Ok => {
+            ::hyper::status::StatusCode::Ok => {
                 let mut body: Vec<u8> = Vec::new();
                 try!(response.body.read_to_end(&mut body));
                 Ok(serde_json::from_str::<ListActivitiesOutput>(String::from_utf8_lossy(&body)
                                                                     .as_ref())
                            .unwrap())
             }
-=======
-            ::hyper::status::StatusCode::Ok => {
-                            Ok(serde_json::from_str::<ListActivitiesOutput>(String::from_utf8_lossy(&response.body).as_ref()).unwrap())
-                        }
->>>>>>> 481a9285
             _ => {
                 let mut body: Vec<u8> = Vec::new();
                 try!(response.body.read_to_end(&mut body));
@@ -2965,19 +2901,13 @@
         let mut response = try!(self.dispatcher.dispatch(&request));
 
         match response.status {
-<<<<<<< HEAD
-            StatusCode::Ok => {
+            ::hyper::status::StatusCode::Ok => {
                 let mut body: Vec<u8> = Vec::new();
                 try!(response.body.read_to_end(&mut body));
                 Ok(serde_json::from_str::<ListExecutionsOutput>(String::from_utf8_lossy(&body)
                                                                     .as_ref())
                            .unwrap())
             }
-=======
-            ::hyper::status::StatusCode::Ok => {
-                            Ok(serde_json::from_str::<ListExecutionsOutput>(String::from_utf8_lossy(&response.body).as_ref()).unwrap())
-                        }
->>>>>>> 481a9285
             _ => {
                 let mut body: Vec<u8> = Vec::new();
                 try!(response.body.read_to_end(&mut body));
@@ -3003,19 +2933,13 @@
         let mut response = try!(self.dispatcher.dispatch(&request));
 
         match response.status {
-<<<<<<< HEAD
-            StatusCode::Ok => {
+            ::hyper::status::StatusCode::Ok => {
                 let mut body: Vec<u8> = Vec::new();
                 try!(response.body.read_to_end(&mut body));
                 Ok(serde_json::from_str::<ListStateMachinesOutput>(String::from_utf8_lossy(&body)
                                                                        .as_ref())
                            .unwrap())
             }
-=======
-            ::hyper::status::StatusCode::Ok => {
-                            Ok(serde_json::from_str::<ListStateMachinesOutput>(String::from_utf8_lossy(&response.body).as_ref()).unwrap())
-                        }
->>>>>>> 481a9285
             _ => {
                 let mut body: Vec<u8> = Vec::new();
                 try!(response.body.read_to_end(&mut body));
@@ -3041,19 +2965,13 @@
         let mut response = try!(self.dispatcher.dispatch(&request));
 
         match response.status {
-<<<<<<< HEAD
-            StatusCode::Ok => {
+            ::hyper::status::StatusCode::Ok => {
                 let mut body: Vec<u8> = Vec::new();
                 try!(response.body.read_to_end(&mut body));
                 Ok(serde_json::from_str::<SendTaskFailureOutput>(String::from_utf8_lossy(&body)
                                                                      .as_ref())
                            .unwrap())
             }
-=======
-            ::hyper::status::StatusCode::Ok => {
-                            Ok(serde_json::from_str::<SendTaskFailureOutput>(String::from_utf8_lossy(&response.body).as_ref()).unwrap())
-                        }
->>>>>>> 481a9285
             _ => {
                 let mut body: Vec<u8> = Vec::new();
                 try!(response.body.read_to_end(&mut body));
@@ -3079,19 +2997,13 @@
         let mut response = try!(self.dispatcher.dispatch(&request));
 
         match response.status {
-<<<<<<< HEAD
-            StatusCode::Ok => {
+            ::hyper::status::StatusCode::Ok => {
                 let mut body: Vec<u8> = Vec::new();
                 try!(response.body.read_to_end(&mut body));
                 Ok(serde_json::from_str::<SendTaskHeartbeatOutput>(String::from_utf8_lossy(&body)
                                                                        .as_ref())
                            .unwrap())
             }
-=======
-            ::hyper::status::StatusCode::Ok => {
-                            Ok(serde_json::from_str::<SendTaskHeartbeatOutput>(String::from_utf8_lossy(&response.body).as_ref()).unwrap())
-                        }
->>>>>>> 481a9285
             _ => {
                 let mut body: Vec<u8> = Vec::new();
                 try!(response.body.read_to_end(&mut body));
@@ -3117,19 +3029,13 @@
         let mut response = try!(self.dispatcher.dispatch(&request));
 
         match response.status {
-<<<<<<< HEAD
-            StatusCode::Ok => {
+            ::hyper::status::StatusCode::Ok => {
                 let mut body: Vec<u8> = Vec::new();
                 try!(response.body.read_to_end(&mut body));
                 Ok(serde_json::from_str::<SendTaskSuccessOutput>(String::from_utf8_lossy(&body)
                                                                      .as_ref())
                            .unwrap())
             }
-=======
-            ::hyper::status::StatusCode::Ok => {
-                            Ok(serde_json::from_str::<SendTaskSuccessOutput>(String::from_utf8_lossy(&response.body).as_ref()).unwrap())
-                        }
->>>>>>> 481a9285
             _ => {
                 let mut body: Vec<u8> = Vec::new();
                 try!(response.body.read_to_end(&mut body));
@@ -3155,19 +3061,13 @@
         let mut response = try!(self.dispatcher.dispatch(&request));
 
         match response.status {
-<<<<<<< HEAD
-            StatusCode::Ok => {
+            ::hyper::status::StatusCode::Ok => {
                 let mut body: Vec<u8> = Vec::new();
                 try!(response.body.read_to_end(&mut body));
                 Ok(serde_json::from_str::<StartExecutionOutput>(String::from_utf8_lossy(&body)
                                                                     .as_ref())
                            .unwrap())
             }
-=======
-            ::hyper::status::StatusCode::Ok => {
-                            Ok(serde_json::from_str::<StartExecutionOutput>(String::from_utf8_lossy(&response.body).as_ref()).unwrap())
-                        }
->>>>>>> 481a9285
             _ => {
                 let mut body: Vec<u8> = Vec::new();
                 try!(response.body.read_to_end(&mut body));
@@ -3193,19 +3093,13 @@
         let mut response = try!(self.dispatcher.dispatch(&request));
 
         match response.status {
-<<<<<<< HEAD
-            StatusCode::Ok => {
+            ::hyper::status::StatusCode::Ok => {
                 let mut body: Vec<u8> = Vec::new();
                 try!(response.body.read_to_end(&mut body));
                 Ok(serde_json::from_str::<StopExecutionOutput>(String::from_utf8_lossy(&body)
                                                                    .as_ref())
                            .unwrap())
             }
-=======
-            ::hyper::status::StatusCode::Ok => {
-                            Ok(serde_json::from_str::<StopExecutionOutput>(String::from_utf8_lossy(&response.body).as_ref()).unwrap())
-                        }
->>>>>>> 481a9285
             _ => {
                 let mut body: Vec<u8> = Vec::new();
                 try!(response.body.read_to_end(&mut body));
