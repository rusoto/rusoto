--- conflicted
+++ resolved
@@ -9,28 +9,16 @@
 //  must be updated to generate the changes.
 //
 // =================================================================
-#![allow(warnings)]
-
-<<<<<<< HEAD
-use futures::future;
-use futures::Future;
-=======
+
 use std::error::Error;
 use std::fmt;
 
 use async_trait::async_trait;
->>>>>>> 62832c4b
 use rusoto_core::credential::ProvideAwsCredentials;
 use rusoto_core::region;
 #[allow(warnings)]
 use rusoto_core::request::{BufferedHttpResponse, DispatchSignedRequest};
-<<<<<<< HEAD
-use rusoto_core::{Client, RusotoError, RusotoFuture};
-use std::error::Error;
-use std::fmt;
-=======
 use rusoto_core::{Client, RusotoError};
->>>>>>> 62832c4b
 
 use rusoto_core::param::{Params, ServiceParams};
 use rusoto_core::proto;
@@ -38,7 +26,7 @@
 use serde::{Deserialize, Serialize};
 use serde_json;
 #[derive(Default, Debug, Clone, PartialEq, Deserialize)]
-#[cfg_attr(any(test, feature = "serialize_structs"), derive(Serialize))]
+#[cfg_attr(test, derive(Serialize))]
 pub struct Attributes {}
 
 #[derive(Default, Debug, Clone, PartialEq, Serialize)]
@@ -49,7 +37,7 @@
 }
 
 #[derive(Default, Debug, Clone, PartialEq, Deserialize)]
-#[cfg_attr(any(test, feature = "serialize_structs"), derive(Serialize))]
+#[cfg_attr(test, derive(Serialize))]
 pub struct ClaimDevicesByClaimCodeResponse {
     /// <p>The claim code provided by the device manufacturer.</p>
     #[serde(rename = "ClaimCode")]
@@ -70,7 +58,7 @@
 }
 
 #[derive(Default, Debug, Clone, PartialEq, Deserialize)]
-#[cfg_attr(any(test, feature = "serialize_structs"), derive(Serialize))]
+#[cfg_attr(test, derive(Serialize))]
 pub struct DescribeDeviceResponse {
     /// <p>Device details.</p>
     #[serde(rename = "DeviceDescription")]
@@ -79,7 +67,7 @@
 }
 
 #[derive(Default, Debug, Clone, PartialEq, Deserialize)]
-#[cfg_attr(any(test, feature = "serialize_structs"), derive(Serialize))]
+#[cfg_attr(test, derive(Serialize))]
 pub struct Device {
     /// <p>The user specified attributes associated with the device for an event.</p>
     #[serde(rename = "Attributes")]
@@ -96,7 +84,7 @@
 }
 
 #[derive(Default, Debug, Clone, PartialEq, Deserialize)]
-#[cfg_attr(any(test, feature = "serialize_structs"), derive(Serialize))]
+#[cfg_attr(test, derive(Serialize))]
 pub struct DeviceDescription {
     /// <p>The ARN of the device.</p>
     #[serde(rename = "Arn")]
@@ -131,7 +119,7 @@
 }
 
 #[derive(Default, Debug, Clone, PartialEq, Deserialize)]
-#[cfg_attr(any(test, feature = "serialize_structs"), derive(Serialize))]
+#[cfg_attr(test, derive(Serialize))]
 pub struct DeviceEvent {
     /// <p>An object representing the device associated with the event.</p>
     #[serde(rename = "Device")]
@@ -171,7 +159,7 @@
 }
 
 #[derive(Default, Debug, Clone, PartialEq, Deserialize)]
-#[cfg_attr(any(test, feature = "serialize_structs"), derive(Serialize))]
+#[cfg_attr(test, derive(Serialize))]
 pub struct FinalizeDeviceClaimResponse {
     /// <p>The device's final claim state.</p>
     #[serde(rename = "State")]
@@ -187,7 +175,7 @@
 }
 
 #[derive(Default, Debug, Clone, PartialEq, Deserialize)]
-#[cfg_attr(any(test, feature = "serialize_structs"), derive(Serialize))]
+#[cfg_attr(test, derive(Serialize))]
 pub struct GetDeviceMethodsResponse {
     /// <p>List of available device APIs.</p>
     #[serde(rename = "DeviceMethods")]
@@ -203,7 +191,7 @@
 }
 
 #[derive(Default, Debug, Clone, PartialEq, Deserialize)]
-#[cfg_attr(any(test, feature = "serialize_structs"), derive(Serialize))]
+#[cfg_attr(test, derive(Serialize))]
 pub struct InitiateDeviceClaimResponse {
     /// <p>The device's final claim state.</p>
     #[serde(rename = "State")]
@@ -227,7 +215,7 @@
 }
 
 #[derive(Default, Debug, Clone, PartialEq, Deserialize)]
-#[cfg_attr(any(test, feature = "serialize_structs"), derive(Serialize))]
+#[cfg_attr(test, derive(Serialize))]
 pub struct InvokeDeviceMethodResponse {
     /// <p>A JSON encoded string containing the device method response.</p>
     #[serde(rename = "DeviceMethodResponse")]
@@ -262,7 +250,7 @@
 }
 
 #[derive(Default, Debug, Clone, PartialEq, Deserialize)]
-#[cfg_attr(any(test, feature = "serialize_structs"), derive(Serialize))]
+#[cfg_attr(test, derive(Serialize))]
 pub struct ListDeviceEventsResponse {
     /// <p>An array of zero or more elements describing the event(s) associated with the
     /// device.</p>
@@ -293,7 +281,7 @@
 }
 
 #[derive(Default, Debug, Clone, PartialEq, Deserialize)]
-#[cfg_attr(any(test, feature = "serialize_structs"), derive(Serialize))]
+#[cfg_attr(test, derive(Serialize))]
 pub struct ListDevicesResponse {
     /// <p>A list of devices.</p>
     #[serde(rename = "Devices")]
@@ -313,7 +301,7 @@
 }
 
 #[derive(Default, Debug, Clone, PartialEq, Deserialize)]
-#[cfg_attr(any(test, feature = "serialize_structs"), derive(Serialize))]
+#[cfg_attr(test, derive(Serialize))]
 pub struct ListTagsForResourceResponse {
     /// <p>A collection of key/value pairs defining the resource tags. For example, {
     /// "tags": {"key1": "value1", "key2": "value2"} }. For more information, see <a href="https://aws.amazon.com/answers/account-management/aws-tagging-strategies/">AWS
@@ -347,7 +335,7 @@
 }
 
 #[derive(Default, Debug, Clone, PartialEq, Deserialize)]
-#[cfg_attr(any(test, feature = "serialize_structs"), derive(Serialize))]
+#[cfg_attr(test, derive(Serialize))]
 pub struct UnclaimDeviceResponse {
     /// <p>The device's final claim state.</p>
     #[serde(rename = "State")]
@@ -378,7 +366,7 @@
 }
 
 #[derive(Default, Debug, Clone, PartialEq, Deserialize)]
-#[cfg_attr(any(test, feature = "serialize_structs"), derive(Serialize))]
+#[cfg_attr(test, derive(Serialize))]
 pub struct UpdateDeviceStateResponse {}
 
 /// Errors returned by ClaimDevicesByClaimCode
@@ -1121,7 +1109,10 @@
     ///
     /// The client will use the default credentials provider and tls client.
     pub fn new(region: region::Region) -> Iot1ClickDevicesClient {
-        Self::new_with_client(Client::shared(), region)
+        Iot1ClickDevicesClient {
+            client: Client::shared(),
+            region,
+        }
     }
 
     pub fn new_with<P, D>(
@@ -1133,22 +1124,10 @@
         P: ProvideAwsCredentials + Send + Sync + 'static,
         D: DispatchSignedRequest + Send + Sync + 'static,
     {
-        Self::new_with_client(
-            Client::new_with(credentials_provider, request_dispatcher),
+        Iot1ClickDevicesClient {
+            client: Client::new_with(credentials_provider, request_dispatcher),
             region,
-        )
-    }
-
-    pub fn new_with_client(client: Client, region: region::Region) -> Iot1ClickDevicesClient {
-        Iot1ClickDevicesClient { client, region }
-    }
-}
-
-impl fmt::Debug for Iot1ClickDevicesClient {
-    fn fmt(&self, f: &mut fmt::Formatter<'_>) -> fmt::Result {
-        f.debug_struct("Iot1ClickDevicesClient")
-            .field("region", &self.region)
-            .finish()
+        }
     }
 }
 
