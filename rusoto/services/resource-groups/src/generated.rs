// =================================================================
//
//                           * WARNING *
//
//                    This file is generated!
//
//  Changes made to this file will be overwritten. If changes are
//  required to the generated code, the service_crategen project
//  must be updated to generate the changes.
//
// =================================================================
#![allow(warnings)]

<<<<<<< HEAD
use futures::future;
use futures::Future;
=======
use std::error::Error;
use std::fmt;

use async_trait::async_trait;
>>>>>>> 62832c4b
use rusoto_core::credential::ProvideAwsCredentials;
use rusoto_core::region;
#[allow(warnings)]
use rusoto_core::request::{BufferedHttpResponse, DispatchSignedRequest};
<<<<<<< HEAD
use rusoto_core::{Client, RusotoError, RusotoFuture};
use std::error::Error;
use std::fmt;
=======
use rusoto_core::{Client, RusotoError};
>>>>>>> 62832c4b

use rusoto_core::param::{Params, ServiceParams};
use rusoto_core::proto;
use rusoto_core::signature::SignedRequest;
use serde::{Deserialize, Serialize};
use serde_json;
#[derive(Default, Debug, Clone, PartialEq, Serialize)]
pub struct CreateGroupInput {
    /// <p>The description of the resource group. Descriptions can have a maximum of 511 characters, including letters, numbers, hyphens, underscores, punctuation, and spaces.</p>
    #[serde(rename = "Description")]
    #[serde(skip_serializing_if = "Option::is_none")]
    pub description: Option<String>,
    /// <p>The name of the group, which is the identifier of the group in other operations. A resource group name cannot be updated after it is created. A resource group name can have a maximum of 128 characters, including letters, numbers, hyphens, dots, and underscores. The name cannot start with <code>AWS</code> or <code>aws</code>; these are reserved. A resource group name must be unique within your account.</p>
    #[serde(rename = "Name")]
    pub name: String,
    /// <p>The resource query that determines which AWS resources are members of this group.</p>
    #[serde(rename = "ResourceQuery")]
    pub resource_query: ResourceQuery,
    /// <p>The tags to add to the group. A tag is a string-to-string map of key-value pairs. Tag keys can have a maximum character length of 128 characters, and tag values can have a maximum length of 256 characters.</p>
    #[serde(rename = "Tags")]
    #[serde(skip_serializing_if = "Option::is_none")]
    pub tags: Option<::std::collections::HashMap<String, String>>,
}

#[derive(Default, Debug, Clone, PartialEq, Deserialize)]
#[cfg_attr(any(test, feature = "serialize_structs"), derive(Serialize))]
pub struct CreateGroupOutput {
    /// <p>A full description of the resource group after it is created.</p>
    #[serde(rename = "Group")]
    #[serde(skip_serializing_if = "Option::is_none")]
    pub group: Option<Group>,
    /// <p>The resource query associated with the group.</p>
    #[serde(rename = "ResourceQuery")]
    #[serde(skip_serializing_if = "Option::is_none")]
    pub resource_query: Option<ResourceQuery>,
    /// <p>The tags associated with the group.</p>
    #[serde(rename = "Tags")]
    #[serde(skip_serializing_if = "Option::is_none")]
    pub tags: Option<::std::collections::HashMap<String, String>>,
}

#[derive(Default, Debug, Clone, PartialEq, Serialize)]
pub struct DeleteGroupInput {
    /// <p>The name of the resource group to delete.</p>
    #[serde(rename = "GroupName")]
    pub group_name: String,
}

#[derive(Default, Debug, Clone, PartialEq, Deserialize)]
#[cfg_attr(any(test, feature = "serialize_structs"), derive(Serialize))]
pub struct DeleteGroupOutput {
    /// <p>A full description of the deleted resource group.</p>
    #[serde(rename = "Group")]
    #[serde(skip_serializing_if = "Option::is_none")]
    pub group: Option<Group>,
}

#[derive(Default, Debug, Clone, PartialEq, Serialize)]
pub struct GetGroupInput {
    /// <p>The name of the resource group.</p>
    #[serde(rename = "GroupName")]
    pub group_name: String,
}

#[derive(Default, Debug, Clone, PartialEq, Deserialize)]
#[cfg_attr(any(test, feature = "serialize_structs"), derive(Serialize))]
pub struct GetGroupOutput {
    /// <p>A full description of the resource group.</p>
    #[serde(rename = "Group")]
    #[serde(skip_serializing_if = "Option::is_none")]
    pub group: Option<Group>,
}

#[derive(Default, Debug, Clone, PartialEq, Serialize)]
pub struct GetGroupQueryInput {
    /// <p>The name of the resource group.</p>
    #[serde(rename = "GroupName")]
    pub group_name: String,
}

#[derive(Default, Debug, Clone, PartialEq, Deserialize)]
#[cfg_attr(any(test, feature = "serialize_structs"), derive(Serialize))]
pub struct GetGroupQueryOutput {
    /// <p>The resource query associated with the specified group.</p>
    #[serde(rename = "GroupQuery")]
    #[serde(skip_serializing_if = "Option::is_none")]
    pub group_query: Option<GroupQuery>,
}

#[derive(Default, Debug, Clone, PartialEq, Serialize)]
pub struct GetTagsInput {
    /// <p>The ARN of the resource group for which you want a list of tags. The resource must exist within the account you are using.</p>
    #[serde(rename = "Arn")]
    pub arn: String,
}

#[derive(Default, Debug, Clone, PartialEq, Deserialize)]
#[cfg_attr(any(test, feature = "serialize_structs"), derive(Serialize))]
pub struct GetTagsOutput {
    /// <p>The ARN of the tagged resource group.</p>
    #[serde(rename = "Arn")]
    #[serde(skip_serializing_if = "Option::is_none")]
    pub arn: Option<String>,
    /// <p>The tags associated with the specified resource group.</p>
    #[serde(rename = "Tags")]
    #[serde(skip_serializing_if = "Option::is_none")]
    pub tags: Option<::std::collections::HashMap<String, String>>,
}

/// <p>A resource group.</p>
#[derive(Default, Debug, Clone, PartialEq, Deserialize)]
#[cfg_attr(any(test, feature = "serialize_structs"), derive(Serialize))]
pub struct Group {
    /// <p>The description of the resource group.</p>
    #[serde(rename = "Description")]
    #[serde(skip_serializing_if = "Option::is_none")]
    pub description: Option<String>,
    /// <p>The ARN of a resource group.</p>
    #[serde(rename = "GroupArn")]
    pub group_arn: String,
    /// <p>The name of a resource group.</p>
    #[serde(rename = "Name")]
    pub name: String,
}

/// <p>A filter name and value pair that is used to obtain more specific results from a list of groups.</p>
#[derive(Default, Debug, Clone, PartialEq, Serialize)]
pub struct GroupFilter {
    /// <p>The name of the filter. Filter names are case-sensitive.</p>
    #[serde(rename = "Name")]
    pub name: String,
    /// <p>One or more filter values. Allowed filter values vary by group filter name, and are case-sensitive.</p>
    #[serde(rename = "Values")]
    pub values: Vec<String>,
}

/// <p>The ARN and group name of a group.</p>
#[derive(Default, Debug, Clone, PartialEq, Deserialize)]
#[cfg_attr(any(test, feature = "serialize_structs"), derive(Serialize))]
pub struct GroupIdentifier {
    /// <p>The ARN of a resource group.</p>
    #[serde(rename = "GroupArn")]
    #[serde(skip_serializing_if = "Option::is_none")]
    pub group_arn: Option<String>,
    /// <p>The name of a resource group.</p>
    #[serde(rename = "GroupName")]
    #[serde(skip_serializing_if = "Option::is_none")]
    pub group_name: Option<String>,
}

/// <p>The underlying resource query of a resource group. Resources that match query results are part of the group.</p>
#[derive(Default, Debug, Clone, PartialEq, Deserialize)]
#[cfg_attr(any(test, feature = "serialize_structs"), derive(Serialize))]
pub struct GroupQuery {
    /// <p>The name of a resource group that is associated with a specific resource query.</p>
    #[serde(rename = "GroupName")]
    pub group_name: String,
    /// <p>The resource query which determines which AWS resources are members of the associated resource group.</p>
    #[serde(rename = "ResourceQuery")]
    pub resource_query: ResourceQuery,
}

#[derive(Default, Debug, Clone, PartialEq, Serialize)]
pub struct ListGroupResourcesInput {
    /// <p><p>Filters, formatted as ResourceFilter objects, that you want to apply to a ListGroupResources operation.</p> <ul> <li> <p> <code>resource-type</code> - Filter resources by their type. Specify up to five resource types in the format AWS::ServiceCode::ResourceType. For example, AWS::EC2::Instance, or AWS::S3::Bucket.</p> </li> </ul></p>
    #[serde(rename = "Filters")]
    #[serde(skip_serializing_if = "Option::is_none")]
    pub filters: Option<Vec<ResourceFilter>>,
    /// <p>The name of the resource group.</p>
    #[serde(rename = "GroupName")]
    pub group_name: String,
    /// <p>The maximum number of group member ARNs that are returned in a single call by ListGroupResources, in paginated output. By default, this number is 50.</p>
    #[serde(rename = "MaxResults")]
    #[serde(skip_serializing_if = "Option::is_none")]
    pub max_results: Option<i64>,
    /// <p>The NextToken value that is returned in a paginated ListGroupResources request. To get the next page of results, run the call again, add the NextToken parameter, and specify the NextToken value.</p>
    #[serde(rename = "NextToken")]
    #[serde(skip_serializing_if = "Option::is_none")]
    pub next_token: Option<String>,
}

#[derive(Default, Debug, Clone, PartialEq, Deserialize)]
#[cfg_attr(any(test, feature = "serialize_structs"), derive(Serialize))]
pub struct ListGroupResourcesOutput {
    /// <p>The NextToken value to include in a subsequent <code>ListGroupResources</code> request, to get more results.</p>
    #[serde(rename = "NextToken")]
    #[serde(skip_serializing_if = "Option::is_none")]
    pub next_token: Option<String>,
    /// <p>A list of <code>QueryError</code> objects. Each error is an object that contains <code>ErrorCode</code> and <code>Message</code> structures. Possible values for <code>ErrorCode</code> are <code>CLOUDFORMATION_STACK_INACTIVE</code> and <code>CLOUDFORMATION_STACK_NOT_EXISTING</code>.</p>
    #[serde(rename = "QueryErrors")]
    #[serde(skip_serializing_if = "Option::is_none")]
    pub query_errors: Option<Vec<QueryError>>,
    /// <p>The ARNs and resource types of resources that are members of the group that you specified.</p>
    #[serde(rename = "ResourceIdentifiers")]
    #[serde(skip_serializing_if = "Option::is_none")]
    pub resource_identifiers: Option<Vec<ResourceIdentifier>>,
}

#[derive(Default, Debug, Clone, PartialEq, Serialize)]
pub struct ListGroupsInput {
    /// <p><p>Filters, formatted as GroupFilter objects, that you want to apply to a ListGroups operation.</p> <ul> <li> <p> <code>resource-type</code> - Filter groups by resource type. Specify up to five resource types in the format AWS::ServiceCode::ResourceType. For example, AWS::EC2::Instance, or AWS::S3::Bucket.</p> </li> </ul></p>
    #[serde(rename = "Filters")]
    #[serde(skip_serializing_if = "Option::is_none")]
    pub filters: Option<Vec<GroupFilter>>,
    /// <p>The maximum number of resource group results that are returned by ListGroups in paginated output. By default, this number is 50.</p>
    #[serde(rename = "MaxResults")]
    #[serde(skip_serializing_if = "Option::is_none")]
    pub max_results: Option<i64>,
    /// <p>The NextToken value that is returned in a paginated <code>ListGroups</code> request. To get the next page of results, run the call again, add the NextToken parameter, and specify the NextToken value.</p>
    #[serde(rename = "NextToken")]
    #[serde(skip_serializing_if = "Option::is_none")]
    pub next_token: Option<String>,
}

#[derive(Default, Debug, Clone, PartialEq, Deserialize)]
#[cfg_attr(any(test, feature = "serialize_structs"), derive(Serialize))]
pub struct ListGroupsOutput {
    /// <p>A list of GroupIdentifier objects. Each identifier is an object that contains both the GroupName and the GroupArn.</p>
    #[serde(rename = "GroupIdentifiers")]
    #[serde(skip_serializing_if = "Option::is_none")]
    pub group_identifiers: Option<Vec<GroupIdentifier>>,
    /// <p>The NextToken value to include in a subsequent <code>ListGroups</code> request, to get more results.</p>
    #[serde(rename = "NextToken")]
    #[serde(skip_serializing_if = "Option::is_none")]
    pub next_token: Option<String>,
}

/// <p>A two-part error structure that can occur in <code>ListGroupResources</code> or <code>SearchResources</code> operations on CloudFormation stack-based queries. The error occurs if the CloudFormation stack on which the query is based either does not exist, or has a status that renders the stack inactive. A <code>QueryError</code> occurrence does not necessarily mean that AWS Resource Groups could not complete the operation, but the resulting group might have no member resources.</p>
#[derive(Default, Debug, Clone, PartialEq, Deserialize)]
#[cfg_attr(any(test, feature = "serialize_structs"), derive(Serialize))]
pub struct QueryError {
    /// <p>Possible values are <code>CLOUDFORMATION_STACK_INACTIVE</code> and <code>CLOUDFORMATION_STACK_NOT_EXISTING</code>.</p>
    #[serde(rename = "ErrorCode")]
    #[serde(skip_serializing_if = "Option::is_none")]
    pub error_code: Option<String>,
    /// <p>A message that explains the <code>ErrorCode</code> value. Messages might state that the specified CloudFormation stack does not exist (or no longer exists). For <code>CLOUDFORMATION_STACK_INACTIVE</code>, the message typically states that the CloudFormation stack has a status that is not (or no longer) active, such as <code>CREATE_FAILED</code>.</p>
    #[serde(rename = "Message")]
    #[serde(skip_serializing_if = "Option::is_none")]
    pub message: Option<String>,
}

/// <p>A filter name and value pair that is used to obtain more specific results from a list of resources.</p>
#[derive(Default, Debug, Clone, PartialEq, Serialize)]
pub struct ResourceFilter {
    /// <p>The name of the filter. Filter names are case-sensitive.</p>
    #[serde(rename = "Name")]
    pub name: String,
    /// <p>One or more filter values. Allowed filter values vary by resource filter name, and are case-sensitive.</p>
    #[serde(rename = "Values")]
    pub values: Vec<String>,
}

/// <p>The ARN of a resource, and its resource type.</p>
#[derive(Default, Debug, Clone, PartialEq, Deserialize)]
#[cfg_attr(any(test, feature = "serialize_structs"), derive(Serialize))]
pub struct ResourceIdentifier {
    /// <p>The ARN of a resource.</p>
    #[serde(rename = "ResourceArn")]
    #[serde(skip_serializing_if = "Option::is_none")]
    pub resource_arn: Option<String>,
    /// <p>The resource type of a resource, such as <code>AWS::EC2::Instance</code>.</p>
    #[serde(rename = "ResourceType")]
    #[serde(skip_serializing_if = "Option::is_none")]
    pub resource_type: Option<String>,
}

/// <p>The query that is used to define a resource group or a search for resources.</p>
#[derive(Default, Debug, Clone, PartialEq, Serialize, Deserialize)]
pub struct ResourceQuery {
    /// <p>The query that defines a group or a search.</p>
    #[serde(rename = "Query")]
    pub query: String,
    /// <p>The type of the query. The valid values in this release are <code>TAG_FILTERS_1_0</code> and <code>CLOUDFORMATION_STACK_1_0</code>.</p> <p> <i> <code>TAG_FILTERS_1_0:</code> </i> A JSON syntax that lets you specify a collection of simple tag filters for resource types and tags, as supported by the AWS Tagging API <a href="https://docs.aws.amazon.com/resourcegroupstagging/latest/APIReference/API_GetResources.html">GetResources</a> operation. If you specify more than one tag key, only resources that match all tag keys, and at least one value of each specified tag key, are returned in your query. If you specify more than one value for a tag key, a resource matches the filter if it has a tag key value that matches <i>any</i> of the specified values.</p> <p>For example, consider the following sample query for resources that have two tags, <code>Stage</code> and <code>Version</code>, with two values each. (<code>[{"Key":"Stage","Values":["Test","Deploy"]},{"Key":"Version","Values":["1","2"]}]</code>) The results of this query might include the following.</p> <ul> <li> <p>An EC2 instance that has the following two tags: <code>{"Key":"Stage","Value":"Deploy"}</code>, and <code>{"Key":"Version","Value":"2"}</code> </p> </li> <li> <p>An S3 bucket that has the following two tags: {"Key":"Stage","Value":"Test"}, and {"Key":"Version","Value":"1"}</p> </li> </ul> <p>The query would not return the following results, however. The following EC2 instance does not have all tag keys specified in the filter, so it is rejected. The RDS database has all of the tag keys, but no values that match at least one of the specified tag key values in the filter.</p> <ul> <li> <p>An EC2 instance that has only the following tag: <code>{"Key":"Stage","Value":"Deploy"}</code>.</p> </li> <li> <p>An RDS database that has the following two tags: <code>{"Key":"Stage","Value":"Archived"}</code>, and <code>{"Key":"Version","Value":"4"}</code> </p> </li> </ul> <p> <i> <code>CLOUDFORMATION_STACK_1_0:</code> </i> A JSON syntax that lets you specify a CloudFormation stack ARN.</p>
    #[serde(rename = "Type")]
    pub type_: String,
}

#[derive(Default, Debug, Clone, PartialEq, Serialize)]
pub struct SearchResourcesInput {
    /// <p>The maximum number of group member ARNs returned by <code>SearchResources</code> in paginated output. By default, this number is 50.</p>
    #[serde(rename = "MaxResults")]
    #[serde(skip_serializing_if = "Option::is_none")]
    pub max_results: Option<i64>,
    /// <p>The NextToken value that is returned in a paginated <code>SearchResources</code> request. To get the next page of results, run the call again, add the NextToken parameter, and specify the NextToken value.</p>
    #[serde(rename = "NextToken")]
    #[serde(skip_serializing_if = "Option::is_none")]
    pub next_token: Option<String>,
    /// <p>The search query, using the same formats that are supported for resource group definition.</p>
    #[serde(rename = "ResourceQuery")]
    pub resource_query: ResourceQuery,
}

#[derive(Default, Debug, Clone, PartialEq, Deserialize)]
#[cfg_attr(any(test, feature = "serialize_structs"), derive(Serialize))]
pub struct SearchResourcesOutput {
    /// <p>The NextToken value to include in a subsequent <code>SearchResources</code> request, to get more results.</p>
    #[serde(rename = "NextToken")]
    #[serde(skip_serializing_if = "Option::is_none")]
    pub next_token: Option<String>,
    /// <p>A list of <code>QueryError</code> objects. Each error is an object that contains <code>ErrorCode</code> and <code>Message</code> structures. Possible values for <code>ErrorCode</code> are <code>CLOUDFORMATION_STACK_INACTIVE</code> and <code>CLOUDFORMATION_STACK_NOT_EXISTING</code>.</p>
    #[serde(rename = "QueryErrors")]
    #[serde(skip_serializing_if = "Option::is_none")]
    pub query_errors: Option<Vec<QueryError>>,
    /// <p>The ARNs and resource types of resources that are members of the group that you specified.</p>
    #[serde(rename = "ResourceIdentifiers")]
    #[serde(skip_serializing_if = "Option::is_none")]
    pub resource_identifiers: Option<Vec<ResourceIdentifier>>,
}

#[derive(Default, Debug, Clone, PartialEq, Serialize)]
pub struct TagInput {
    /// <p>The ARN of the resource to which to add tags.</p>
    #[serde(rename = "Arn")]
    pub arn: String,
    /// <p>The tags to add to the specified resource. A tag is a string-to-string map of key-value pairs. Tag keys can have a maximum character length of 128 characters, and tag values can have a maximum length of 256 characters.</p>
    #[serde(rename = "Tags")]
    pub tags: ::std::collections::HashMap<String, String>,
}

#[derive(Default, Debug, Clone, PartialEq, Deserialize)]
#[cfg_attr(any(test, feature = "serialize_structs"), derive(Serialize))]
pub struct TagOutput {
    /// <p>The ARN of the tagged resource.</p>
    #[serde(rename = "Arn")]
    #[serde(skip_serializing_if = "Option::is_none")]
    pub arn: Option<String>,
    /// <p>The tags that have been added to the specified resource.</p>
    #[serde(rename = "Tags")]
    #[serde(skip_serializing_if = "Option::is_none")]
    pub tags: Option<::std::collections::HashMap<String, String>>,
}

#[derive(Default, Debug, Clone, PartialEq, Serialize)]
pub struct UntagInput {
    /// <p>The ARN of the resource from which to remove tags.</p>
    #[serde(rename = "Arn")]
    pub arn: String,
    /// <p>The keys of the tags to be removed.</p>
    #[serde(rename = "Keys")]
    pub keys: Vec<String>,
}

#[derive(Default, Debug, Clone, PartialEq, Deserialize)]
#[cfg_attr(any(test, feature = "serialize_structs"), derive(Serialize))]
pub struct UntagOutput {
    /// <p>The ARN of the resource from which tags have been removed.</p>
    #[serde(rename = "Arn")]
    #[serde(skip_serializing_if = "Option::is_none")]
    pub arn: Option<String>,
    /// <p>The keys of tags that have been removed.</p>
    #[serde(rename = "Keys")]
    #[serde(skip_serializing_if = "Option::is_none")]
    pub keys: Option<Vec<String>>,
}

#[derive(Default, Debug, Clone, PartialEq, Serialize)]
pub struct UpdateGroupInput {
    /// <p>The description of the resource group. Descriptions can have a maximum of 511 characters, including letters, numbers, hyphens, underscores, punctuation, and spaces.</p>
    #[serde(rename = "Description")]
    #[serde(skip_serializing_if = "Option::is_none")]
    pub description: Option<String>,
    /// <p>The name of the resource group for which you want to update its description.</p>
    #[serde(rename = "GroupName")]
    pub group_name: String,
}

#[derive(Default, Debug, Clone, PartialEq, Deserialize)]
#[cfg_attr(any(test, feature = "serialize_structs"), derive(Serialize))]
pub struct UpdateGroupOutput {
    /// <p>The full description of the resource group after it has been updated.</p>
    #[serde(rename = "Group")]
    #[serde(skip_serializing_if = "Option::is_none")]
    pub group: Option<Group>,
}

#[derive(Default, Debug, Clone, PartialEq, Serialize)]
pub struct UpdateGroupQueryInput {
    /// <p>The name of the resource group for which you want to edit the query.</p>
    #[serde(rename = "GroupName")]
    pub group_name: String,
    /// <p>The resource query that determines which AWS resources are members of the resource group.</p>
    #[serde(rename = "ResourceQuery")]
    pub resource_query: ResourceQuery,
}

#[derive(Default, Debug, Clone, PartialEq, Deserialize)]
#[cfg_attr(any(test, feature = "serialize_structs"), derive(Serialize))]
pub struct UpdateGroupQueryOutput {
    /// <p>The resource query associated with the resource group after the update.</p>
    #[serde(rename = "GroupQuery")]
    #[serde(skip_serializing_if = "Option::is_none")]
    pub group_query: Option<GroupQuery>,
}

/// Errors returned by CreateGroup
#[derive(Debug, PartialEq)]
pub enum CreateGroupError {
    /// <p>The request does not comply with validation rules that are defined for the request parameters.</p>
    BadRequest(String),
    /// <p>The caller is not authorized to make the request.</p>
    Forbidden(String),
    /// <p>An internal error occurred while processing the request.</p>
    InternalServerError(String),
    /// <p>The request uses an HTTP method which is not allowed for the specified resource.</p>
    MethodNotAllowed(String),
    /// <p>The caller has exceeded throttling limits.</p>
    TooManyRequests(String),
}

impl CreateGroupError {
    pub fn from_response(res: BufferedHttpResponse) -> RusotoError<CreateGroupError> {
        if let Some(err) = proto::json::Error::parse_rest(&res) {
            match err.typ.as_str() {
                "BadRequestException" => {
                    return RusotoError::Service(CreateGroupError::BadRequest(err.msg))
                }
                "ForbiddenException" => {
                    return RusotoError::Service(CreateGroupError::Forbidden(err.msg))
                }
                "InternalServerErrorException" => {
                    return RusotoError::Service(CreateGroupError::InternalServerError(err.msg))
                }
                "MethodNotAllowedException" => {
                    return RusotoError::Service(CreateGroupError::MethodNotAllowed(err.msg))
                }
                "TooManyRequestsException" => {
                    return RusotoError::Service(CreateGroupError::TooManyRequests(err.msg))
                }
                "ValidationException" => return RusotoError::Validation(err.msg),
                _ => {}
            }
        }
        return RusotoError::Unknown(res);
    }
}
impl fmt::Display for CreateGroupError {
    fn fmt(&self, f: &mut fmt::Formatter) -> fmt::Result {
        write!(f, "{}", self.description())
    }
}
impl Error for CreateGroupError {
    fn description(&self) -> &str {
        match *self {
            CreateGroupError::BadRequest(ref cause) => cause,
            CreateGroupError::Forbidden(ref cause) => cause,
            CreateGroupError::InternalServerError(ref cause) => cause,
            CreateGroupError::MethodNotAllowed(ref cause) => cause,
            CreateGroupError::TooManyRequests(ref cause) => cause,
        }
    }
}
/// Errors returned by DeleteGroup
#[derive(Debug, PartialEq)]
pub enum DeleteGroupError {
    /// <p>The request does not comply with validation rules that are defined for the request parameters.</p>
    BadRequest(String),
    /// <p>The caller is not authorized to make the request.</p>
    Forbidden(String),
    /// <p>An internal error occurred while processing the request.</p>
    InternalServerError(String),
    /// <p>The request uses an HTTP method which is not allowed for the specified resource.</p>
    MethodNotAllowed(String),
    /// <p>One or more resources specified in the request do not exist.</p>
    NotFound(String),
    /// <p>The caller has exceeded throttling limits.</p>
    TooManyRequests(String),
}

impl DeleteGroupError {
    pub fn from_response(res: BufferedHttpResponse) -> RusotoError<DeleteGroupError> {
        if let Some(err) = proto::json::Error::parse_rest(&res) {
            match err.typ.as_str() {
                "BadRequestException" => {
                    return RusotoError::Service(DeleteGroupError::BadRequest(err.msg))
                }
                "ForbiddenException" => {
                    return RusotoError::Service(DeleteGroupError::Forbidden(err.msg))
                }
                "InternalServerErrorException" => {
                    return RusotoError::Service(DeleteGroupError::InternalServerError(err.msg))
                }
                "MethodNotAllowedException" => {
                    return RusotoError::Service(DeleteGroupError::MethodNotAllowed(err.msg))
                }
                "NotFoundException" => {
                    return RusotoError::Service(DeleteGroupError::NotFound(err.msg))
                }
                "TooManyRequestsException" => {
                    return RusotoError::Service(DeleteGroupError::TooManyRequests(err.msg))
                }
                "ValidationException" => return RusotoError::Validation(err.msg),
                _ => {}
            }
        }
        return RusotoError::Unknown(res);
    }
}
impl fmt::Display for DeleteGroupError {
    fn fmt(&self, f: &mut fmt::Formatter) -> fmt::Result {
        write!(f, "{}", self.description())
    }
}
impl Error for DeleteGroupError {
    fn description(&self) -> &str {
        match *self {
            DeleteGroupError::BadRequest(ref cause) => cause,
            DeleteGroupError::Forbidden(ref cause) => cause,
            DeleteGroupError::InternalServerError(ref cause) => cause,
            DeleteGroupError::MethodNotAllowed(ref cause) => cause,
            DeleteGroupError::NotFound(ref cause) => cause,
            DeleteGroupError::TooManyRequests(ref cause) => cause,
        }
    }
}
/// Errors returned by GetGroup
#[derive(Debug, PartialEq)]
pub enum GetGroupError {
    /// <p>The request does not comply with validation rules that are defined for the request parameters.</p>
    BadRequest(String),
    /// <p>The caller is not authorized to make the request.</p>
    Forbidden(String),
    /// <p>An internal error occurred while processing the request.</p>
    InternalServerError(String),
    /// <p>The request uses an HTTP method which is not allowed for the specified resource.</p>
    MethodNotAllowed(String),
    /// <p>One or more resources specified in the request do not exist.</p>
    NotFound(String),
    /// <p>The caller has exceeded throttling limits.</p>
    TooManyRequests(String),
}

impl GetGroupError {
    pub fn from_response(res: BufferedHttpResponse) -> RusotoError<GetGroupError> {
        if let Some(err) = proto::json::Error::parse_rest(&res) {
            match err.typ.as_str() {
                "BadRequestException" => {
                    return RusotoError::Service(GetGroupError::BadRequest(err.msg))
                }
                "ForbiddenException" => {
                    return RusotoError::Service(GetGroupError::Forbidden(err.msg))
                }
                "InternalServerErrorException" => {
                    return RusotoError::Service(GetGroupError::InternalServerError(err.msg))
                }
                "MethodNotAllowedException" => {
                    return RusotoError::Service(GetGroupError::MethodNotAllowed(err.msg))
                }
                "NotFoundException" => {
                    return RusotoError::Service(GetGroupError::NotFound(err.msg))
                }
                "TooManyRequestsException" => {
                    return RusotoError::Service(GetGroupError::TooManyRequests(err.msg))
                }
                "ValidationException" => return RusotoError::Validation(err.msg),
                _ => {}
            }
        }
        return RusotoError::Unknown(res);
    }
}
impl fmt::Display for GetGroupError {
    fn fmt(&self, f: &mut fmt::Formatter) -> fmt::Result {
        write!(f, "{}", self.description())
    }
}
impl Error for GetGroupError {
    fn description(&self) -> &str {
        match *self {
            GetGroupError::BadRequest(ref cause) => cause,
            GetGroupError::Forbidden(ref cause) => cause,
            GetGroupError::InternalServerError(ref cause) => cause,
            GetGroupError::MethodNotAllowed(ref cause) => cause,
            GetGroupError::NotFound(ref cause) => cause,
            GetGroupError::TooManyRequests(ref cause) => cause,
        }
    }
}
/// Errors returned by GetGroupQuery
#[derive(Debug, PartialEq)]
pub enum GetGroupQueryError {
    /// <p>The request does not comply with validation rules that are defined for the request parameters.</p>
    BadRequest(String),
    /// <p>The caller is not authorized to make the request.</p>
    Forbidden(String),
    /// <p>An internal error occurred while processing the request.</p>
    InternalServerError(String),
    /// <p>The request uses an HTTP method which is not allowed for the specified resource.</p>
    MethodNotAllowed(String),
    /// <p>One or more resources specified in the request do not exist.</p>
    NotFound(String),
    /// <p>The caller has exceeded throttling limits.</p>
    TooManyRequests(String),
}

impl GetGroupQueryError {
    pub fn from_response(res: BufferedHttpResponse) -> RusotoError<GetGroupQueryError> {
        if let Some(err) = proto::json::Error::parse_rest(&res) {
            match err.typ.as_str() {
                "BadRequestException" => {
                    return RusotoError::Service(GetGroupQueryError::BadRequest(err.msg))
                }
                "ForbiddenException" => {
                    return RusotoError::Service(GetGroupQueryError::Forbidden(err.msg))
                }
                "InternalServerErrorException" => {
                    return RusotoError::Service(GetGroupQueryError::InternalServerError(err.msg))
                }
                "MethodNotAllowedException" => {
                    return RusotoError::Service(GetGroupQueryError::MethodNotAllowed(err.msg))
                }
                "NotFoundException" => {
                    return RusotoError::Service(GetGroupQueryError::NotFound(err.msg))
                }
                "TooManyRequestsException" => {
                    return RusotoError::Service(GetGroupQueryError::TooManyRequests(err.msg))
                }
                "ValidationException" => return RusotoError::Validation(err.msg),
                _ => {}
            }
        }
        return RusotoError::Unknown(res);
    }
}
impl fmt::Display for GetGroupQueryError {
    fn fmt(&self, f: &mut fmt::Formatter) -> fmt::Result {
        write!(f, "{}", self.description())
    }
}
impl Error for GetGroupQueryError {
    fn description(&self) -> &str {
        match *self {
            GetGroupQueryError::BadRequest(ref cause) => cause,
            GetGroupQueryError::Forbidden(ref cause) => cause,
            GetGroupQueryError::InternalServerError(ref cause) => cause,
            GetGroupQueryError::MethodNotAllowed(ref cause) => cause,
            GetGroupQueryError::NotFound(ref cause) => cause,
            GetGroupQueryError::TooManyRequests(ref cause) => cause,
        }
    }
}
/// Errors returned by GetTags
#[derive(Debug, PartialEq)]
pub enum GetTagsError {
    /// <p>The request does not comply with validation rules that are defined for the request parameters.</p>
    BadRequest(String),
    /// <p>The caller is not authorized to make the request.</p>
    Forbidden(String),
    /// <p>An internal error occurred while processing the request.</p>
    InternalServerError(String),
    /// <p>The request uses an HTTP method which is not allowed for the specified resource.</p>
    MethodNotAllowed(String),
    /// <p>One or more resources specified in the request do not exist.</p>
    NotFound(String),
    /// <p>The caller has exceeded throttling limits.</p>
    TooManyRequests(String),
}

impl GetTagsError {
    pub fn from_response(res: BufferedHttpResponse) -> RusotoError<GetTagsError> {
        if let Some(err) = proto::json::Error::parse_rest(&res) {
            match err.typ.as_str() {
                "BadRequestException" => {
                    return RusotoError::Service(GetTagsError::BadRequest(err.msg))
                }
                "ForbiddenException" => {
                    return RusotoError::Service(GetTagsError::Forbidden(err.msg))
                }
                "InternalServerErrorException" => {
                    return RusotoError::Service(GetTagsError::InternalServerError(err.msg))
                }
                "MethodNotAllowedException" => {
                    return RusotoError::Service(GetTagsError::MethodNotAllowed(err.msg))
                }
                "NotFoundException" => {
                    return RusotoError::Service(GetTagsError::NotFound(err.msg))
                }
                "TooManyRequestsException" => {
                    return RusotoError::Service(GetTagsError::TooManyRequests(err.msg))
                }
                "ValidationException" => return RusotoError::Validation(err.msg),
                _ => {}
            }
        }
        return RusotoError::Unknown(res);
    }
}
impl fmt::Display for GetTagsError {
    fn fmt(&self, f: &mut fmt::Formatter) -> fmt::Result {
        write!(f, "{}", self.description())
    }
}
impl Error for GetTagsError {
    fn description(&self) -> &str {
        match *self {
            GetTagsError::BadRequest(ref cause) => cause,
            GetTagsError::Forbidden(ref cause) => cause,
            GetTagsError::InternalServerError(ref cause) => cause,
            GetTagsError::MethodNotAllowed(ref cause) => cause,
            GetTagsError::NotFound(ref cause) => cause,
            GetTagsError::TooManyRequests(ref cause) => cause,
        }
    }
}
/// Errors returned by ListGroupResources
#[derive(Debug, PartialEq)]
pub enum ListGroupResourcesError {
    /// <p>The request does not comply with validation rules that are defined for the request parameters.</p>
    BadRequest(String),
    /// <p>The caller is not authorized to make the request.</p>
    Forbidden(String),
    /// <p>An internal error occurred while processing the request.</p>
    InternalServerError(String),
    /// <p>The request uses an HTTP method which is not allowed for the specified resource.</p>
    MethodNotAllowed(String),
    /// <p>One or more resources specified in the request do not exist.</p>
    NotFound(String),
    /// <p>The caller has exceeded throttling limits.</p>
    TooManyRequests(String),
    /// <p>The request has not been applied because it lacks valid authentication credentials for the target resource.</p>
    Unauthorized(String),
}

impl ListGroupResourcesError {
    pub fn from_response(res: BufferedHttpResponse) -> RusotoError<ListGroupResourcesError> {
        if let Some(err) = proto::json::Error::parse_rest(&res) {
            match err.typ.as_str() {
                "BadRequestException" => {
                    return RusotoError::Service(ListGroupResourcesError::BadRequest(err.msg))
                }
                "ForbiddenException" => {
                    return RusotoError::Service(ListGroupResourcesError::Forbidden(err.msg))
                }
                "InternalServerErrorException" => {
                    return RusotoError::Service(ListGroupResourcesError::InternalServerError(
                        err.msg,
                    ))
                }
                "MethodNotAllowedException" => {
                    return RusotoError::Service(ListGroupResourcesError::MethodNotAllowed(err.msg))
                }
                "NotFoundException" => {
                    return RusotoError::Service(ListGroupResourcesError::NotFound(err.msg))
                }
                "TooManyRequestsException" => {
                    return RusotoError::Service(ListGroupResourcesError::TooManyRequests(err.msg))
                }
                "UnauthorizedException" => {
                    return RusotoError::Service(ListGroupResourcesError::Unauthorized(err.msg))
                }
                "ValidationException" => return RusotoError::Validation(err.msg),
                _ => {}
            }
        }
        return RusotoError::Unknown(res);
    }
}
impl fmt::Display for ListGroupResourcesError {
    fn fmt(&self, f: &mut fmt::Formatter) -> fmt::Result {
        write!(f, "{}", self.description())
    }
}
impl Error for ListGroupResourcesError {
    fn description(&self) -> &str {
        match *self {
            ListGroupResourcesError::BadRequest(ref cause) => cause,
            ListGroupResourcesError::Forbidden(ref cause) => cause,
            ListGroupResourcesError::InternalServerError(ref cause) => cause,
            ListGroupResourcesError::MethodNotAllowed(ref cause) => cause,
            ListGroupResourcesError::NotFound(ref cause) => cause,
            ListGroupResourcesError::TooManyRequests(ref cause) => cause,
            ListGroupResourcesError::Unauthorized(ref cause) => cause,
        }
    }
}
/// Errors returned by ListGroups
#[derive(Debug, PartialEq)]
pub enum ListGroupsError {
    /// <p>The request does not comply with validation rules that are defined for the request parameters.</p>
    BadRequest(String),
    /// <p>The caller is not authorized to make the request.</p>
    Forbidden(String),
    /// <p>An internal error occurred while processing the request.</p>
    InternalServerError(String),
    /// <p>The request uses an HTTP method which is not allowed for the specified resource.</p>
    MethodNotAllowed(String),
    /// <p>The caller has exceeded throttling limits.</p>
    TooManyRequests(String),
}

impl ListGroupsError {
    pub fn from_response(res: BufferedHttpResponse) -> RusotoError<ListGroupsError> {
        if let Some(err) = proto::json::Error::parse_rest(&res) {
            match err.typ.as_str() {
                "BadRequestException" => {
                    return RusotoError::Service(ListGroupsError::BadRequest(err.msg))
                }
                "ForbiddenException" => {
                    return RusotoError::Service(ListGroupsError::Forbidden(err.msg))
                }
                "InternalServerErrorException" => {
                    return RusotoError::Service(ListGroupsError::InternalServerError(err.msg))
                }
                "MethodNotAllowedException" => {
                    return RusotoError::Service(ListGroupsError::MethodNotAllowed(err.msg))
                }
                "TooManyRequestsException" => {
                    return RusotoError::Service(ListGroupsError::TooManyRequests(err.msg))
                }
                "ValidationException" => return RusotoError::Validation(err.msg),
                _ => {}
            }
        }
        return RusotoError::Unknown(res);
    }
}
impl fmt::Display for ListGroupsError {
    fn fmt(&self, f: &mut fmt::Formatter) -> fmt::Result {
        write!(f, "{}", self.description())
    }
}
impl Error for ListGroupsError {
    fn description(&self) -> &str {
        match *self {
            ListGroupsError::BadRequest(ref cause) => cause,
            ListGroupsError::Forbidden(ref cause) => cause,
            ListGroupsError::InternalServerError(ref cause) => cause,
            ListGroupsError::MethodNotAllowed(ref cause) => cause,
            ListGroupsError::TooManyRequests(ref cause) => cause,
        }
    }
}
/// Errors returned by SearchResources
#[derive(Debug, PartialEq)]
pub enum SearchResourcesError {
    /// <p>The request does not comply with validation rules that are defined for the request parameters.</p>
    BadRequest(String),
    /// <p>The caller is not authorized to make the request.</p>
    Forbidden(String),
    /// <p>An internal error occurred while processing the request.</p>
    InternalServerError(String),
    /// <p>The request uses an HTTP method which is not allowed for the specified resource.</p>
    MethodNotAllowed(String),
    /// <p>The caller has exceeded throttling limits.</p>
    TooManyRequests(String),
    /// <p>The request has not been applied because it lacks valid authentication credentials for the target resource.</p>
    Unauthorized(String),
}

impl SearchResourcesError {
    pub fn from_response(res: BufferedHttpResponse) -> RusotoError<SearchResourcesError> {
        if let Some(err) = proto::json::Error::parse_rest(&res) {
            match err.typ.as_str() {
                "BadRequestException" => {
                    return RusotoError::Service(SearchResourcesError::BadRequest(err.msg))
                }
                "ForbiddenException" => {
                    return RusotoError::Service(SearchResourcesError::Forbidden(err.msg))
                }
                "InternalServerErrorException" => {
                    return RusotoError::Service(SearchResourcesError::InternalServerError(err.msg))
                }
                "MethodNotAllowedException" => {
                    return RusotoError::Service(SearchResourcesError::MethodNotAllowed(err.msg))
                }
                "TooManyRequestsException" => {
                    return RusotoError::Service(SearchResourcesError::TooManyRequests(err.msg))
                }
                "UnauthorizedException" => {
                    return RusotoError::Service(SearchResourcesError::Unauthorized(err.msg))
                }
                "ValidationException" => return RusotoError::Validation(err.msg),
                _ => {}
            }
        }
        return RusotoError::Unknown(res);
    }
}
impl fmt::Display for SearchResourcesError {
    fn fmt(&self, f: &mut fmt::Formatter) -> fmt::Result {
        write!(f, "{}", self.description())
    }
}
impl Error for SearchResourcesError {
    fn description(&self) -> &str {
        match *self {
            SearchResourcesError::BadRequest(ref cause) => cause,
            SearchResourcesError::Forbidden(ref cause) => cause,
            SearchResourcesError::InternalServerError(ref cause) => cause,
            SearchResourcesError::MethodNotAllowed(ref cause) => cause,
            SearchResourcesError::TooManyRequests(ref cause) => cause,
            SearchResourcesError::Unauthorized(ref cause) => cause,
        }
    }
}
/// Errors returned by Tag
#[derive(Debug, PartialEq)]
pub enum TagError {
    /// <p>The request does not comply with validation rules that are defined for the request parameters.</p>
    BadRequest(String),
    /// <p>The caller is not authorized to make the request.</p>
    Forbidden(String),
    /// <p>An internal error occurred while processing the request.</p>
    InternalServerError(String),
    /// <p>The request uses an HTTP method which is not allowed for the specified resource.</p>
    MethodNotAllowed(String),
    /// <p>One or more resources specified in the request do not exist.</p>
    NotFound(String),
    /// <p>The caller has exceeded throttling limits.</p>
    TooManyRequests(String),
}

impl TagError {
    pub fn from_response(res: BufferedHttpResponse) -> RusotoError<TagError> {
        if let Some(err) = proto::json::Error::parse_rest(&res) {
            match err.typ.as_str() {
                "BadRequestException" => {
                    return RusotoError::Service(TagError::BadRequest(err.msg))
                }
                "ForbiddenException" => return RusotoError::Service(TagError::Forbidden(err.msg)),
                "InternalServerErrorException" => {
                    return RusotoError::Service(TagError::InternalServerError(err.msg))
                }
                "MethodNotAllowedException" => {
                    return RusotoError::Service(TagError::MethodNotAllowed(err.msg))
                }
                "NotFoundException" => return RusotoError::Service(TagError::NotFound(err.msg)),
                "TooManyRequestsException" => {
                    return RusotoError::Service(TagError::TooManyRequests(err.msg))
                }
                "ValidationException" => return RusotoError::Validation(err.msg),
                _ => {}
            }
        }
        return RusotoError::Unknown(res);
    }
}
impl fmt::Display for TagError {
    fn fmt(&self, f: &mut fmt::Formatter) -> fmt::Result {
        write!(f, "{}", self.description())
    }
}
impl Error for TagError {
    fn description(&self) -> &str {
        match *self {
            TagError::BadRequest(ref cause) => cause,
            TagError::Forbidden(ref cause) => cause,
            TagError::InternalServerError(ref cause) => cause,
            TagError::MethodNotAllowed(ref cause) => cause,
            TagError::NotFound(ref cause) => cause,
            TagError::TooManyRequests(ref cause) => cause,
        }
    }
}
/// Errors returned by Untag
#[derive(Debug, PartialEq)]
pub enum UntagError {
    /// <p>The request does not comply with validation rules that are defined for the request parameters.</p>
    BadRequest(String),
    /// <p>The caller is not authorized to make the request.</p>
    Forbidden(String),
    /// <p>An internal error occurred while processing the request.</p>
    InternalServerError(String),
    /// <p>The request uses an HTTP method which is not allowed for the specified resource.</p>
    MethodNotAllowed(String),
    /// <p>One or more resources specified in the request do not exist.</p>
    NotFound(String),
    /// <p>The caller has exceeded throttling limits.</p>
    TooManyRequests(String),
}

impl UntagError {
    pub fn from_response(res: BufferedHttpResponse) -> RusotoError<UntagError> {
        if let Some(err) = proto::json::Error::parse_rest(&res) {
            match err.typ.as_str() {
                "BadRequestException" => {
                    return RusotoError::Service(UntagError::BadRequest(err.msg))
                }
                "ForbiddenException" => {
                    return RusotoError::Service(UntagError::Forbidden(err.msg))
                }
                "InternalServerErrorException" => {
                    return RusotoError::Service(UntagError::InternalServerError(err.msg))
                }
                "MethodNotAllowedException" => {
                    return RusotoError::Service(UntagError::MethodNotAllowed(err.msg))
                }
                "NotFoundException" => return RusotoError::Service(UntagError::NotFound(err.msg)),
                "TooManyRequestsException" => {
                    return RusotoError::Service(UntagError::TooManyRequests(err.msg))
                }
                "ValidationException" => return RusotoError::Validation(err.msg),
                _ => {}
            }
        }
        return RusotoError::Unknown(res);
    }
}
impl fmt::Display for UntagError {
    fn fmt(&self, f: &mut fmt::Formatter) -> fmt::Result {
        write!(f, "{}", self.description())
    }
}
impl Error for UntagError {
    fn description(&self) -> &str {
        match *self {
            UntagError::BadRequest(ref cause) => cause,
            UntagError::Forbidden(ref cause) => cause,
            UntagError::InternalServerError(ref cause) => cause,
            UntagError::MethodNotAllowed(ref cause) => cause,
            UntagError::NotFound(ref cause) => cause,
            UntagError::TooManyRequests(ref cause) => cause,
        }
    }
}
/// Errors returned by UpdateGroup
#[derive(Debug, PartialEq)]
pub enum UpdateGroupError {
    /// <p>The request does not comply with validation rules that are defined for the request parameters.</p>
    BadRequest(String),
    /// <p>The caller is not authorized to make the request.</p>
    Forbidden(String),
    /// <p>An internal error occurred while processing the request.</p>
    InternalServerError(String),
    /// <p>The request uses an HTTP method which is not allowed for the specified resource.</p>
    MethodNotAllowed(String),
    /// <p>One or more resources specified in the request do not exist.</p>
    NotFound(String),
    /// <p>The caller has exceeded throttling limits.</p>
    TooManyRequests(String),
}

impl UpdateGroupError {
    pub fn from_response(res: BufferedHttpResponse) -> RusotoError<UpdateGroupError> {
        if let Some(err) = proto::json::Error::parse_rest(&res) {
            match err.typ.as_str() {
                "BadRequestException" => {
                    return RusotoError::Service(UpdateGroupError::BadRequest(err.msg))
                }
                "ForbiddenException" => {
                    return RusotoError::Service(UpdateGroupError::Forbidden(err.msg))
                }
                "InternalServerErrorException" => {
                    return RusotoError::Service(UpdateGroupError::InternalServerError(err.msg))
                }
                "MethodNotAllowedException" => {
                    return RusotoError::Service(UpdateGroupError::MethodNotAllowed(err.msg))
                }
                "NotFoundException" => {
                    return RusotoError::Service(UpdateGroupError::NotFound(err.msg))
                }
                "TooManyRequestsException" => {
                    return RusotoError::Service(UpdateGroupError::TooManyRequests(err.msg))
                }
                "ValidationException" => return RusotoError::Validation(err.msg),
                _ => {}
            }
        }
        return RusotoError::Unknown(res);
    }
}
impl fmt::Display for UpdateGroupError {
    fn fmt(&self, f: &mut fmt::Formatter) -> fmt::Result {
        write!(f, "{}", self.description())
    }
}
impl Error for UpdateGroupError {
    fn description(&self) -> &str {
        match *self {
            UpdateGroupError::BadRequest(ref cause) => cause,
            UpdateGroupError::Forbidden(ref cause) => cause,
            UpdateGroupError::InternalServerError(ref cause) => cause,
            UpdateGroupError::MethodNotAllowed(ref cause) => cause,
            UpdateGroupError::NotFound(ref cause) => cause,
            UpdateGroupError::TooManyRequests(ref cause) => cause,
        }
    }
}
/// Errors returned by UpdateGroupQuery
#[derive(Debug, PartialEq)]
pub enum UpdateGroupQueryError {
    /// <p>The request does not comply with validation rules that are defined for the request parameters.</p>
    BadRequest(String),
    /// <p>The caller is not authorized to make the request.</p>
    Forbidden(String),
    /// <p>An internal error occurred while processing the request.</p>
    InternalServerError(String),
    /// <p>The request uses an HTTP method which is not allowed for the specified resource.</p>
    MethodNotAllowed(String),
    /// <p>One or more resources specified in the request do not exist.</p>
    NotFound(String),
    /// <p>The caller has exceeded throttling limits.</p>
    TooManyRequests(String),
}

impl UpdateGroupQueryError {
    pub fn from_response(res: BufferedHttpResponse) -> RusotoError<UpdateGroupQueryError> {
        if let Some(err) = proto::json::Error::parse_rest(&res) {
            match err.typ.as_str() {
                "BadRequestException" => {
                    return RusotoError::Service(UpdateGroupQueryError::BadRequest(err.msg))
                }
                "ForbiddenException" => {
                    return RusotoError::Service(UpdateGroupQueryError::Forbidden(err.msg))
                }
                "InternalServerErrorException" => {
                    return RusotoError::Service(UpdateGroupQueryError::InternalServerError(
                        err.msg,
                    ))
                }
                "MethodNotAllowedException" => {
                    return RusotoError::Service(UpdateGroupQueryError::MethodNotAllowed(err.msg))
                }
                "NotFoundException" => {
                    return RusotoError::Service(UpdateGroupQueryError::NotFound(err.msg))
                }
                "TooManyRequestsException" => {
                    return RusotoError::Service(UpdateGroupQueryError::TooManyRequests(err.msg))
                }
                "ValidationException" => return RusotoError::Validation(err.msg),
                _ => {}
            }
        }
        return RusotoError::Unknown(res);
    }
}
impl fmt::Display for UpdateGroupQueryError {
    fn fmt(&self, f: &mut fmt::Formatter) -> fmt::Result {
        write!(f, "{}", self.description())
    }
}
impl Error for UpdateGroupQueryError {
    fn description(&self) -> &str {
        match *self {
            UpdateGroupQueryError::BadRequest(ref cause) => cause,
            UpdateGroupQueryError::Forbidden(ref cause) => cause,
            UpdateGroupQueryError::InternalServerError(ref cause) => cause,
            UpdateGroupQueryError::MethodNotAllowed(ref cause) => cause,
            UpdateGroupQueryError::NotFound(ref cause) => cause,
            UpdateGroupQueryError::TooManyRequests(ref cause) => cause,
        }
    }
}
/// Trait representing the capabilities of the Resource Groups API. Resource Groups clients implement this trait.
#[async_trait]
pub trait ResourceGroups {
    /// <p>Creates a group with a specified name, description, and resource query.</p>
    async fn create_group(
        &self,
        input: CreateGroupInput,
    ) -> Result<CreateGroupOutput, RusotoError<CreateGroupError>>;

    /// <p>Deletes a specified resource group. Deleting a resource group does not delete resources that are members of the group; it only deletes the group structure.</p>
    async fn delete_group(
        &self,
        input: DeleteGroupInput,
    ) -> Result<DeleteGroupOutput, RusotoError<DeleteGroupError>>;

    /// <p>Returns information about a specified resource group.</p>
    async fn get_group(
        &self,
        input: GetGroupInput,
    ) -> Result<GetGroupOutput, RusotoError<GetGroupError>>;

    /// <p>Returns the resource query associated with the specified resource group.</p>
    async fn get_group_query(
        &self,
        input: GetGroupQueryInput,
    ) -> Result<GetGroupQueryOutput, RusotoError<GetGroupQueryError>>;

    /// <p>Returns a list of tags that are associated with a resource group, specified by an ARN.</p>
    async fn get_tags(
        &self,
        input: GetTagsInput,
    ) -> Result<GetTagsOutput, RusotoError<GetTagsError>>;

    /// <p>Returns a list of ARNs of resources that are members of a specified resource group.</p>
    async fn list_group_resources(
        &self,
        input: ListGroupResourcesInput,
    ) -> Result<ListGroupResourcesOutput, RusotoError<ListGroupResourcesError>>;

    /// <p>Returns a list of existing resource groups in your account.</p>
    async fn list_groups(
        &self,
        input: ListGroupsInput,
    ) -> Result<ListGroupsOutput, RusotoError<ListGroupsError>>;

    /// <p>Returns a list of AWS resource identifiers that matches a specified query. The query uses the same format as a resource query in a CreateGroup or UpdateGroupQuery operation.</p>
    async fn search_resources(
        &self,
        input: SearchResourcesInput,
    ) -> Result<SearchResourcesOutput, RusotoError<SearchResourcesError>>;

    /// <p>Adds tags to a resource group with the specified ARN. Existing tags on a resource group are not changed if they are not specified in the request parameters.</p>
    async fn tag(&self, input: TagInput) -> Result<TagOutput, RusotoError<TagError>>;

    /// <p>Deletes specified tags from a specified resource.</p>
    async fn untag(&self, input: UntagInput) -> Result<UntagOutput, RusotoError<UntagError>>;

    /// <p>Updates an existing group with a new or changed description. You cannot update the name of a resource group.</p>
    async fn update_group(
        &self,
        input: UpdateGroupInput,
    ) -> Result<UpdateGroupOutput, RusotoError<UpdateGroupError>>;

    /// <p>Updates the resource query of a group.</p>
    async fn update_group_query(
        &self,
        input: UpdateGroupQueryInput,
    ) -> Result<UpdateGroupQueryOutput, RusotoError<UpdateGroupQueryError>>;
}
/// A client for the Resource Groups API.
#[derive(Clone)]
pub struct ResourceGroupsClient {
    client: Client,
    region: region::Region,
}

impl ResourceGroupsClient {
    /// Creates a client backed by the default tokio event loop.
    ///
    /// The client will use the default credentials provider and tls client.
    pub fn new(region: region::Region) -> ResourceGroupsClient {
        Self::new_with_client(Client::shared(), region)
    }

    pub fn new_with<P, D>(
        request_dispatcher: D,
        credentials_provider: P,
        region: region::Region,
    ) -> ResourceGroupsClient
    where
        P: ProvideAwsCredentials + Send + Sync + 'static,
        D: DispatchSignedRequest + Send + Sync + 'static,
    {
        Self::new_with_client(
            Client::new_with(credentials_provider, request_dispatcher),
            region,
        )
    }

    pub fn new_with_client(client: Client, region: region::Region) -> ResourceGroupsClient {
        ResourceGroupsClient { client, region }
    }
}

impl fmt::Debug for ResourceGroupsClient {
    fn fmt(&self, f: &mut fmt::Formatter<'_>) -> fmt::Result {
        f.debug_struct("ResourceGroupsClient")
            .field("region", &self.region)
            .finish()
    }
}

#[async_trait]
impl ResourceGroups for ResourceGroupsClient {
    /// <p>Creates a group with a specified name, description, and resource query.</p>
    async fn create_group(
        &self,
        input: CreateGroupInput,
    ) -> Result<CreateGroupOutput, RusotoError<CreateGroupError>> {
        let request_uri = "/groups";

        let mut request = SignedRequest::new("POST", "resource-groups", &self.region, &request_uri);
        request.set_content_type("application/x-amz-json-1.1".to_owned());

        let encoded = Some(serde_json::to_vec(&input).unwrap());
        request.set_payload(encoded);

        let mut response = self
            .client
            .sign_and_dispatch(request)
            .await
            .map_err(RusotoError::from)?;
        if response.status.is_success() {
            let response = response.buffer().await.map_err(RusotoError::HttpDispatch)?;
            let result = proto::json::ResponsePayload::new(&response)
                .deserialize::<CreateGroupOutput, _>()?;

            Ok(result)
        } else {
            let response = response.buffer().await.map_err(RusotoError::HttpDispatch)?;
            Err(CreateGroupError::from_response(response))
        }
    }

    /// <p>Deletes a specified resource group. Deleting a resource group does not delete resources that are members of the group; it only deletes the group structure.</p>
    async fn delete_group(
        &self,
        input: DeleteGroupInput,
    ) -> Result<DeleteGroupOutput, RusotoError<DeleteGroupError>> {
        let request_uri = format!("/groups/{group_name}", group_name = input.group_name);

        let mut request =
            SignedRequest::new("DELETE", "resource-groups", &self.region, &request_uri);
        request.set_content_type("application/x-amz-json-1.1".to_owned());

        let mut response = self
            .client
            .sign_and_dispatch(request)
            .await
            .map_err(RusotoError::from)?;
        if response.status.is_success() {
            let response = response.buffer().await.map_err(RusotoError::HttpDispatch)?;
            let result = proto::json::ResponsePayload::new(&response)
                .deserialize::<DeleteGroupOutput, _>()?;

            Ok(result)
        } else {
            let response = response.buffer().await.map_err(RusotoError::HttpDispatch)?;
            Err(DeleteGroupError::from_response(response))
        }
    }

    /// <p>Returns information about a specified resource group.</p>
    async fn get_group(
        &self,
        input: GetGroupInput,
    ) -> Result<GetGroupOutput, RusotoError<GetGroupError>> {
        let request_uri = format!("/groups/{group_name}", group_name = input.group_name);

        let mut request = SignedRequest::new("GET", "resource-groups", &self.region, &request_uri);
        request.set_content_type("application/x-amz-json-1.1".to_owned());

        let mut response = self
            .client
            .sign_and_dispatch(request)
            .await
            .map_err(RusotoError::from)?;
        if response.status.is_success() {
            let response = response.buffer().await.map_err(RusotoError::HttpDispatch)?;
            let result =
                proto::json::ResponsePayload::new(&response).deserialize::<GetGroupOutput, _>()?;

            Ok(result)
        } else {
            let response = response.buffer().await.map_err(RusotoError::HttpDispatch)?;
            Err(GetGroupError::from_response(response))
        }
    }

    /// <p>Returns the resource query associated with the specified resource group.</p>
    async fn get_group_query(
        &self,
        input: GetGroupQueryInput,
    ) -> Result<GetGroupQueryOutput, RusotoError<GetGroupQueryError>> {
        let request_uri = format!("/groups/{group_name}/query", group_name = input.group_name);

        let mut request = SignedRequest::new("GET", "resource-groups", &self.region, &request_uri);
        request.set_content_type("application/x-amz-json-1.1".to_owned());

        let mut response = self
            .client
            .sign_and_dispatch(request)
            .await
            .map_err(RusotoError::from)?;
        if response.status.is_success() {
            let response = response.buffer().await.map_err(RusotoError::HttpDispatch)?;
            let result = proto::json::ResponsePayload::new(&response)
                .deserialize::<GetGroupQueryOutput, _>()?;

            Ok(result)
        } else {
            let response = response.buffer().await.map_err(RusotoError::HttpDispatch)?;
            Err(GetGroupQueryError::from_response(response))
        }
    }

    /// <p>Returns a list of tags that are associated with a resource group, specified by an ARN.</p>
    async fn get_tags(
        &self,
        input: GetTagsInput,
    ) -> Result<GetTagsOutput, RusotoError<GetTagsError>> {
        let request_uri = format!("/resources/{arn}/tags", arn = input.arn);

        let mut request = SignedRequest::new("GET", "resource-groups", &self.region, &request_uri);
        request.set_content_type("application/x-amz-json-1.1".to_owned());

        let mut response = self
            .client
            .sign_and_dispatch(request)
            .await
            .map_err(RusotoError::from)?;
        if response.status.is_success() {
            let response = response.buffer().await.map_err(RusotoError::HttpDispatch)?;
            let result =
                proto::json::ResponsePayload::new(&response).deserialize::<GetTagsOutput, _>()?;

            Ok(result)
        } else {
            let response = response.buffer().await.map_err(RusotoError::HttpDispatch)?;
            Err(GetTagsError::from_response(response))
        }
    }

    /// <p>Returns a list of ARNs of resources that are members of a specified resource group.</p>
    async fn list_group_resources(
        &self,
        input: ListGroupResourcesInput,
    ) -> Result<ListGroupResourcesOutput, RusotoError<ListGroupResourcesError>> {
        let request_uri = format!(
            "/groups/{group_name}/resource-identifiers-list",
            group_name = input.group_name
        );

        let mut request = SignedRequest::new("POST", "resource-groups", &self.region, &request_uri);
        request.set_content_type("application/x-amz-json-1.1".to_owned());

        let encoded = Some(serde_json::to_vec(&input).unwrap());
        request.set_payload(encoded);

        let mut params = Params::new();
        if let Some(ref x) = input.max_results {
            params.put("maxResults", x);
        }
        if let Some(ref x) = input.next_token {
            params.put("nextToken", x);
        }
        request.set_params(params);

        let mut response = self
            .client
            .sign_and_dispatch(request)
            .await
            .map_err(RusotoError::from)?;
        if response.status.is_success() {
            let response = response.buffer().await.map_err(RusotoError::HttpDispatch)?;
            let result = proto::json::ResponsePayload::new(&response)
                .deserialize::<ListGroupResourcesOutput, _>()?;

            Ok(result)
        } else {
            let response = response.buffer().await.map_err(RusotoError::HttpDispatch)?;
            Err(ListGroupResourcesError::from_response(response))
        }
    }

    /// <p>Returns a list of existing resource groups in your account.</p>
    async fn list_groups(
        &self,
        input: ListGroupsInput,
    ) -> Result<ListGroupsOutput, RusotoError<ListGroupsError>> {
        let request_uri = "/groups-list";

        let mut request = SignedRequest::new("POST", "resource-groups", &self.region, &request_uri);
        request.set_content_type("application/x-amz-json-1.1".to_owned());

        let encoded = Some(serde_json::to_vec(&input).unwrap());
        request.set_payload(encoded);

        let mut params = Params::new();
        if let Some(ref x) = input.max_results {
            params.put("maxResults", x);
        }
        if let Some(ref x) = input.next_token {
            params.put("nextToken", x);
        }
        request.set_params(params);

        let mut response = self
            .client
            .sign_and_dispatch(request)
            .await
            .map_err(RusotoError::from)?;
        if response.status.is_success() {
            let response = response.buffer().await.map_err(RusotoError::HttpDispatch)?;
            let result = proto::json::ResponsePayload::new(&response)
                .deserialize::<ListGroupsOutput, _>()?;

            Ok(result)
        } else {
            let response = response.buffer().await.map_err(RusotoError::HttpDispatch)?;
            Err(ListGroupsError::from_response(response))
        }
    }

    /// <p>Returns a list of AWS resource identifiers that matches a specified query. The query uses the same format as a resource query in a CreateGroup or UpdateGroupQuery operation.</p>
    async fn search_resources(
        &self,
        input: SearchResourcesInput,
    ) -> Result<SearchResourcesOutput, RusotoError<SearchResourcesError>> {
        let request_uri = "/resources/search";

        let mut request = SignedRequest::new("POST", "resource-groups", &self.region, &request_uri);
        request.set_content_type("application/x-amz-json-1.1".to_owned());

        let encoded = Some(serde_json::to_vec(&input).unwrap());
        request.set_payload(encoded);

        let mut response = self
            .client
            .sign_and_dispatch(request)
            .await
            .map_err(RusotoError::from)?;
        if response.status.is_success() {
            let response = response.buffer().await.map_err(RusotoError::HttpDispatch)?;
            let result = proto::json::ResponsePayload::new(&response)
                .deserialize::<SearchResourcesOutput, _>()?;

            Ok(result)
        } else {
            let response = response.buffer().await.map_err(RusotoError::HttpDispatch)?;
            Err(SearchResourcesError::from_response(response))
        }
    }

    /// <p>Adds tags to a resource group with the specified ARN. Existing tags on a resource group are not changed if they are not specified in the request parameters.</p>
    async fn tag(&self, input: TagInput) -> Result<TagOutput, RusotoError<TagError>> {
        let request_uri = format!("/resources/{arn}/tags", arn = input.arn);

        let mut request = SignedRequest::new("PUT", "resource-groups", &self.region, &request_uri);
        request.set_content_type("application/x-amz-json-1.1".to_owned());

        let encoded = Some(serde_json::to_vec(&input).unwrap());
        request.set_payload(encoded);

        let mut response = self
            .client
            .sign_and_dispatch(request)
            .await
            .map_err(RusotoError::from)?;
        if response.status.is_success() {
            let response = response.buffer().await.map_err(RusotoError::HttpDispatch)?;
            let result =
                proto::json::ResponsePayload::new(&response).deserialize::<TagOutput, _>()?;

            Ok(result)
        } else {
            let response = response.buffer().await.map_err(RusotoError::HttpDispatch)?;
            Err(TagError::from_response(response))
        }
    }

    /// <p>Deletes specified tags from a specified resource.</p>
    async fn untag(&self, input: UntagInput) -> Result<UntagOutput, RusotoError<UntagError>> {
        let request_uri = format!("/resources/{arn}/tags", arn = input.arn);

        let mut request =
            SignedRequest::new("PATCH", "resource-groups", &self.region, &request_uri);
        request.set_content_type("application/x-amz-json-1.1".to_owned());

        let encoded = Some(serde_json::to_vec(&input).unwrap());
        request.set_payload(encoded);

        let mut response = self
            .client
            .sign_and_dispatch(request)
            .await
            .map_err(RusotoError::from)?;
        if response.status.is_success() {
            let response = response.buffer().await.map_err(RusotoError::HttpDispatch)?;
            let result =
                proto::json::ResponsePayload::new(&response).deserialize::<UntagOutput, _>()?;

            Ok(result)
        } else {
            let response = response.buffer().await.map_err(RusotoError::HttpDispatch)?;
            Err(UntagError::from_response(response))
        }
    }

    /// <p>Updates an existing group with a new or changed description. You cannot update the name of a resource group.</p>
    async fn update_group(
        &self,
        input: UpdateGroupInput,
    ) -> Result<UpdateGroupOutput, RusotoError<UpdateGroupError>> {
        let request_uri = format!("/groups/{group_name}", group_name = input.group_name);

        let mut request = SignedRequest::new("PUT", "resource-groups", &self.region, &request_uri);
        request.set_content_type("application/x-amz-json-1.1".to_owned());

        let encoded = Some(serde_json::to_vec(&input).unwrap());
        request.set_payload(encoded);

        let mut response = self
            .client
            .sign_and_dispatch(request)
            .await
            .map_err(RusotoError::from)?;
        if response.status.is_success() {
            let response = response.buffer().await.map_err(RusotoError::HttpDispatch)?;
            let result = proto::json::ResponsePayload::new(&response)
                .deserialize::<UpdateGroupOutput, _>()?;

            Ok(result)
        } else {
            let response = response.buffer().await.map_err(RusotoError::HttpDispatch)?;
            Err(UpdateGroupError::from_response(response))
        }
    }

    /// <p>Updates the resource query of a group.</p>
    async fn update_group_query(
        &self,
        input: UpdateGroupQueryInput,
    ) -> Result<UpdateGroupQueryOutput, RusotoError<UpdateGroupQueryError>> {
        let request_uri = format!("/groups/{group_name}/query", group_name = input.group_name);

        let mut request = SignedRequest::new("PUT", "resource-groups", &self.region, &request_uri);
        request.set_content_type("application/x-amz-json-1.1".to_owned());

        let encoded = Some(serde_json::to_vec(&input).unwrap());
        request.set_payload(encoded);

        let mut response = self
            .client
            .sign_and_dispatch(request)
            .await
            .map_err(RusotoError::from)?;
        if response.status.is_success() {
            let response = response.buffer().await.map_err(RusotoError::HttpDispatch)?;
            let result = proto::json::ResponsePayload::new(&response)
                .deserialize::<UpdateGroupQueryOutput, _>()?;

            Ok(result)
        } else {
            let response = response.buffer().await.map_err(RusotoError::HttpDispatch)?;
            Err(UpdateGroupQueryError::from_response(response))
        }
    }
}<|MERGE_RESOLUTION|>--- conflicted
+++ resolved
@@ -9,28 +9,16 @@
 //  must be updated to generate the changes.
 //
 // =================================================================
-#![allow(warnings)]
-
-<<<<<<< HEAD
-use futures::future;
-use futures::Future;
-=======
+
 use std::error::Error;
 use std::fmt;
 
 use async_trait::async_trait;
->>>>>>> 62832c4b
 use rusoto_core::credential::ProvideAwsCredentials;
 use rusoto_core::region;
 #[allow(warnings)]
 use rusoto_core::request::{BufferedHttpResponse, DispatchSignedRequest};
-<<<<<<< HEAD
-use rusoto_core::{Client, RusotoError, RusotoFuture};
-use std::error::Error;
-use std::fmt;
-=======
 use rusoto_core::{Client, RusotoError};
->>>>>>> 62832c4b
 
 use rusoto_core::param::{Params, ServiceParams};
 use rusoto_core::proto;
@@ -56,7 +44,7 @@
 }
 
 #[derive(Default, Debug, Clone, PartialEq, Deserialize)]
-#[cfg_attr(any(test, feature = "serialize_structs"), derive(Serialize))]
+#[cfg_attr(test, derive(Serialize))]
 pub struct CreateGroupOutput {
     /// <p>A full description of the resource group after it is created.</p>
     #[serde(rename = "Group")]
@@ -80,7 +68,7 @@
 }
 
 #[derive(Default, Debug, Clone, PartialEq, Deserialize)]
-#[cfg_attr(any(test, feature = "serialize_structs"), derive(Serialize))]
+#[cfg_attr(test, derive(Serialize))]
 pub struct DeleteGroupOutput {
     /// <p>A full description of the deleted resource group.</p>
     #[serde(rename = "Group")]
@@ -96,7 +84,7 @@
 }
 
 #[derive(Default, Debug, Clone, PartialEq, Deserialize)]
-#[cfg_attr(any(test, feature = "serialize_structs"), derive(Serialize))]
+#[cfg_attr(test, derive(Serialize))]
 pub struct GetGroupOutput {
     /// <p>A full description of the resource group.</p>
     #[serde(rename = "Group")]
@@ -112,7 +100,7 @@
 }
 
 #[derive(Default, Debug, Clone, PartialEq, Deserialize)]
-#[cfg_attr(any(test, feature = "serialize_structs"), derive(Serialize))]
+#[cfg_attr(test, derive(Serialize))]
 pub struct GetGroupQueryOutput {
     /// <p>The resource query associated with the specified group.</p>
     #[serde(rename = "GroupQuery")]
@@ -128,7 +116,7 @@
 }
 
 #[derive(Default, Debug, Clone, PartialEq, Deserialize)]
-#[cfg_attr(any(test, feature = "serialize_structs"), derive(Serialize))]
+#[cfg_attr(test, derive(Serialize))]
 pub struct GetTagsOutput {
     /// <p>The ARN of the tagged resource group.</p>
     #[serde(rename = "Arn")]
@@ -142,7 +130,7 @@
 
 /// <p>A resource group.</p>
 #[derive(Default, Debug, Clone, PartialEq, Deserialize)]
-#[cfg_attr(any(test, feature = "serialize_structs"), derive(Serialize))]
+#[cfg_attr(test, derive(Serialize))]
 pub struct Group {
     /// <p>The description of the resource group.</p>
     #[serde(rename = "Description")]
@@ -169,7 +157,7 @@
 
 /// <p>The ARN and group name of a group.</p>
 #[derive(Default, Debug, Clone, PartialEq, Deserialize)]
-#[cfg_attr(any(test, feature = "serialize_structs"), derive(Serialize))]
+#[cfg_attr(test, derive(Serialize))]
 pub struct GroupIdentifier {
     /// <p>The ARN of a resource group.</p>
     #[serde(rename = "GroupArn")]
@@ -183,7 +171,7 @@
 
 /// <p>The underlying resource query of a resource group. Resources that match query results are part of the group.</p>
 #[derive(Default, Debug, Clone, PartialEq, Deserialize)]
-#[cfg_attr(any(test, feature = "serialize_structs"), derive(Serialize))]
+#[cfg_attr(test, derive(Serialize))]
 pub struct GroupQuery {
     /// <p>The name of a resource group that is associated with a specific resource query.</p>
     #[serde(rename = "GroupName")]
@@ -213,7 +201,7 @@
 }
 
 #[derive(Default, Debug, Clone, PartialEq, Deserialize)]
-#[cfg_attr(any(test, feature = "serialize_structs"), derive(Serialize))]
+#[cfg_attr(test, derive(Serialize))]
 pub struct ListGroupResourcesOutput {
     /// <p>The NextToken value to include in a subsequent <code>ListGroupResources</code> request, to get more results.</p>
     #[serde(rename = "NextToken")]
@@ -246,7 +234,7 @@
 }
 
 #[derive(Default, Debug, Clone, PartialEq, Deserialize)]
-#[cfg_attr(any(test, feature = "serialize_structs"), derive(Serialize))]
+#[cfg_attr(test, derive(Serialize))]
 pub struct ListGroupsOutput {
     /// <p>A list of GroupIdentifier objects. Each identifier is an object that contains both the GroupName and the GroupArn.</p>
     #[serde(rename = "GroupIdentifiers")]
@@ -260,7 +248,7 @@
 
 /// <p>A two-part error structure that can occur in <code>ListGroupResources</code> or <code>SearchResources</code> operations on CloudFormation stack-based queries. The error occurs if the CloudFormation stack on which the query is based either does not exist, or has a status that renders the stack inactive. A <code>QueryError</code> occurrence does not necessarily mean that AWS Resource Groups could not complete the operation, but the resulting group might have no member resources.</p>
 #[derive(Default, Debug, Clone, PartialEq, Deserialize)]
-#[cfg_attr(any(test, feature = "serialize_structs"), derive(Serialize))]
+#[cfg_attr(test, derive(Serialize))]
 pub struct QueryError {
     /// <p>Possible values are <code>CLOUDFORMATION_STACK_INACTIVE</code> and <code>CLOUDFORMATION_STACK_NOT_EXISTING</code>.</p>
     #[serde(rename = "ErrorCode")]
@@ -285,7 +273,7 @@
 
 /// <p>The ARN of a resource, and its resource type.</p>
 #[derive(Default, Debug, Clone, PartialEq, Deserialize)]
-#[cfg_attr(any(test, feature = "serialize_structs"), derive(Serialize))]
+#[cfg_attr(test, derive(Serialize))]
 pub struct ResourceIdentifier {
     /// <p>The ARN of a resource.</p>
     #[serde(rename = "ResourceArn")]
@@ -324,7 +312,7 @@
 }
 
 #[derive(Default, Debug, Clone, PartialEq, Deserialize)]
-#[cfg_attr(any(test, feature = "serialize_structs"), derive(Serialize))]
+#[cfg_attr(test, derive(Serialize))]
 pub struct SearchResourcesOutput {
     /// <p>The NextToken value to include in a subsequent <code>SearchResources</code> request, to get more results.</p>
     #[serde(rename = "NextToken")]
@@ -351,7 +339,7 @@
 }
 
 #[derive(Default, Debug, Clone, PartialEq, Deserialize)]
-#[cfg_attr(any(test, feature = "serialize_structs"), derive(Serialize))]
+#[cfg_attr(test, derive(Serialize))]
 pub struct TagOutput {
     /// <p>The ARN of the tagged resource.</p>
     #[serde(rename = "Arn")]
@@ -374,7 +362,7 @@
 }
 
 #[derive(Default, Debug, Clone, PartialEq, Deserialize)]
-#[cfg_attr(any(test, feature = "serialize_structs"), derive(Serialize))]
+#[cfg_attr(test, derive(Serialize))]
 pub struct UntagOutput {
     /// <p>The ARN of the resource from which tags have been removed.</p>
     #[serde(rename = "Arn")]
@@ -398,7 +386,7 @@
 }
 
 #[derive(Default, Debug, Clone, PartialEq, Deserialize)]
-#[cfg_attr(any(test, feature = "serialize_structs"), derive(Serialize))]
+#[cfg_attr(test, derive(Serialize))]
 pub struct UpdateGroupOutput {
     /// <p>The full description of the resource group after it has been updated.</p>
     #[serde(rename = "Group")]
@@ -417,7 +405,7 @@
 }
 
 #[derive(Default, Debug, Clone, PartialEq, Deserialize)]
-#[cfg_attr(any(test, feature = "serialize_structs"), derive(Serialize))]
+#[cfg_attr(test, derive(Serialize))]
 pub struct UpdateGroupQueryOutput {
     /// <p>The resource query associated with the resource group after the update.</p>
     #[serde(rename = "GroupQuery")]
@@ -1254,7 +1242,10 @@
     ///
     /// The client will use the default credentials provider and tls client.
     pub fn new(region: region::Region) -> ResourceGroupsClient {
-        Self::new_with_client(Client::shared(), region)
+        ResourceGroupsClient {
+            client: Client::shared(),
+            region,
+        }
     }
 
     pub fn new_with<P, D>(
@@ -1266,22 +1257,10 @@
         P: ProvideAwsCredentials + Send + Sync + 'static,
         D: DispatchSignedRequest + Send + Sync + 'static,
     {
-        Self::new_with_client(
-            Client::new_with(credentials_provider, request_dispatcher),
+        ResourceGroupsClient {
+            client: Client::new_with(credentials_provider, request_dispatcher),
             region,
-        )
-    }
-
-    pub fn new_with_client(client: Client, region: region::Region) -> ResourceGroupsClient {
-        ResourceGroupsClient { client, region }
-    }
-}
-
-impl fmt::Debug for ResourceGroupsClient {
-    fn fmt(&self, f: &mut fmt::Formatter<'_>) -> fmt::Result {
-        f.debug_struct("ResourceGroupsClient")
-            .field("region", &self.region)
-            .finish()
+        }
     }
 }
 
