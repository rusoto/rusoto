--- conflicted
+++ resolved
@@ -11,26 +11,15 @@
 // =================================================================
 #![allow(warnings)]
 
-<<<<<<< HEAD
 use std::error::Error;
 use std::fmt;
 
 use async_trait::async_trait;
-=======
-use futures::future;
-use futures::Future;
->>>>>>> f58d1ce6
 use rusoto_core::credential::ProvideAwsCredentials;
 use rusoto_core::region;
 #[allow(warnings)]
 use rusoto_core::request::{BufferedHttpResponse, DispatchSignedRequest};
-<<<<<<< HEAD
 use rusoto_core::{Client, RusotoError};
-=======
-use rusoto_core::{Client, RusotoError, RusotoFuture};
-use std::error::Error;
-use std::fmt;
->>>>>>> f58d1ce6
 
 use rusoto_core::proto;
 use rusoto_core::signature::SignedRequest;
@@ -4122,14 +4111,6 @@
     }
 }
 
-impl fmt::Debug for KmsClient {
-    fn fmt(&self, f: &mut fmt::Formatter<'_>) -> fmt::Result {
-        f.debug_struct("KmsClient")
-            .field("region", &self.region)
-            .finish()
-    }
-}
-
 #[async_trait]
 impl Kms for KmsClient {
     /// <p>Cancels the deletion of a customer master key (CMK). When this operation is successful, the CMK is set to the <code>Disabled</code> state. To enable a CMK, use <a>EnableKey</a>. You cannot perform this operation on a CMK in a different AWS account.</p> <p>For more information about scheduling and canceling deletion of a CMK, see <a href="https://docs.aws.amazon.com/kms/latest/developerguide/deleting-keys.html">Deleting Customer Master Keys</a> in the <i>AWS Key Management Service Developer Guide</i>.</p> <p>The result of this operation varies with the key state of the CMK. For details, see <a href="https://docs.aws.amazon.com/kms/latest/developerguide/key-state.html">How Key State Affects Use of a Customer Master Key</a> in the <i>AWS Key Management Service Developer Guide</i>.</p>
