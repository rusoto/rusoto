--- conflicted
+++ resolved
@@ -9,28 +9,16 @@
 //  must be updated to generate the changes.
 //
 // =================================================================
-#![allow(warnings)]
-
-<<<<<<< HEAD
-use futures::future;
-use futures::Future;
-=======
+
 use std::error::Error;
 use std::fmt;
 
 use async_trait::async_trait;
->>>>>>> 62832c4b
 use rusoto_core::credential::ProvideAwsCredentials;
 use rusoto_core::region;
 #[allow(warnings)]
 use rusoto_core::request::{BufferedHttpResponse, DispatchSignedRequest};
-<<<<<<< HEAD
-use rusoto_core::{Client, RusotoError, RusotoFuture};
-use std::error::Error;
-use std::fmt;
-=======
 use rusoto_core::{Client, RusotoError};
->>>>>>> 62832c4b
 
 use rusoto_core::proto;
 use rusoto_core::signature::SignedRequest;
@@ -45,7 +33,7 @@
     #[serde(rename = "Phrases")]
     #[serde(skip_serializing_if = "Option::is_none")]
     pub phrases: Option<Vec<String>>,
-    /// <p>The S3 location of the text file that contains the definition of the custom vocabulary. The URI must be in the same region as the API endpoint that you are calling. The general form is </p> <p> <code> https://s3.&lt;aws-region&gt;.amazonaws.com/&lt;bucket-name&gt;/&lt;keyprefix&gt;/&lt;objectkey&gt; </code> </p> <p>For example:</p> <p> <code>https://s3.us-east-1.amazonaws.com/examplebucket/vocab.txt</code> </p> <p>For more information about S3 object names, see <a href="http://docs.aws.amazon.com/AmazonS3/latest/dev/UsingMetadata.html#object-keys">Object Keys</a> in the <i>Amazon S3 Developer Guide</i>.</p> <p>For more information about custom vocabularies, see <a href="http://docs.aws.amazon.com/transcribe/latest/dg/how-it-works.html#how-vocabulary">Custom Vocabularies</a>.</p>
+    /// <p>The S3 location of the text file that contains the definition of the custom vocabulary. The URI must be in the same region as the API endpoint that you are calling. The general form is </p> <p> <code> https://s3-&lt;aws-region&gt;.amazonaws.com/&lt;bucket-name&gt;/&lt;keyprefix&gt;/&lt;objectkey&gt; </code> </p> <p>For example:</p> <p> <code>https://s3-us-east-1.amazonaws.com/examplebucket/vocab.txt</code> </p> <p>For more information about S3 object names, see <a href="http://docs.aws.amazon.com/AmazonS3/latest/dev/UsingMetadata.html#object-keys">Object Keys</a> in the <i>Amazon S3 Developer Guide</i>.</p> <p>For more information about custom vocabularies, see <a href="http://docs.aws.amazon.com/transcribe/latest/dg/how-it-works.html#how-vocabulary">Custom Vocabularies</a>.</p>
     #[serde(rename = "VocabularyFileUri")]
     #[serde(skip_serializing_if = "Option::is_none")]
     pub vocabulary_file_uri: Option<String>,
@@ -55,7 +43,7 @@
 }
 
 #[derive(Default, Debug, Clone, PartialEq, Deserialize)]
-#[cfg_attr(any(test, feature = "serialize_structs"), derive(Serialize))]
+#[cfg_attr(test, derive(Serialize))]
 pub struct CreateVocabularyResponse {
     /// <p>If the <code>VocabularyState</code> field is <code>FAILED</code>, this field contains information about why the job failed.</p>
     #[serde(rename = "FailureReason")]
@@ -101,7 +89,7 @@
 }
 
 #[derive(Default, Debug, Clone, PartialEq, Deserialize)]
-#[cfg_attr(any(test, feature = "serialize_structs"), derive(Serialize))]
+#[cfg_attr(test, derive(Serialize))]
 pub struct GetTranscriptionJobResponse {
     /// <p>An object that contains the results of the transcription job.</p>
     #[serde(rename = "TranscriptionJob")]
@@ -117,7 +105,7 @@
 }
 
 #[derive(Default, Debug, Clone, PartialEq, Deserialize)]
-#[cfg_attr(any(test, feature = "serialize_structs"), derive(Serialize))]
+#[cfg_attr(test, derive(Serialize))]
 pub struct GetVocabularyResponse {
     /// <p>The S3 location where the vocabulary is stored. Use this URI to get the contents of the vocabulary. The URI is available for a limited time.</p>
     #[serde(rename = "DownloadUri")]
@@ -166,7 +154,7 @@
 }
 
 #[derive(Default, Debug, Clone, PartialEq, Deserialize)]
-#[cfg_attr(any(test, feature = "serialize_structs"), derive(Serialize))]
+#[cfg_attr(test, derive(Serialize))]
 pub struct ListTranscriptionJobsResponse {
     /// <p>The <code>ListTranscriptionJobs</code> operation returns a page of jobs at a time. The maximum size of the page is set by the <code>MaxResults</code> parameter. If there are more jobs in the list than the page size, Amazon Transcribe returns the <code>NextPage</code> token. Include the token in the next request to the <code>ListTranscriptionJobs</code> operation to return in the next page of jobs.</p>
     #[serde(rename = "NextToken")]
@@ -203,7 +191,7 @@
 }
 
 #[derive(Default, Debug, Clone, PartialEq, Deserialize)]
-#[cfg_attr(any(test, feature = "serialize_structs"), derive(Serialize))]
+#[cfg_attr(test, derive(Serialize))]
 pub struct ListVocabulariesResponse {
     /// <p>The <code>ListVocabularies</code> operation returns a page of vocabularies at a time. The maximum size of the page is set by the <code>MaxResults</code> parameter. If there are more jobs in the list than the page size, Amazon Transcribe returns the <code>NextPage</code> token. Include the token in the next request to the <code>ListVocabularies</code> operation to return in the next page of jobs.</p>
     #[serde(rename = "NextToken")]
@@ -222,7 +210,7 @@
 /// <p>Describes the input media file in a transcription request.</p>
 #[derive(Default, Debug, Clone, PartialEq, Serialize, Deserialize)]
 pub struct Media {
-    /// <p>The S3 location of the input media file. The URI must be in the same region as the API endpoint that you are calling. The general form is:</p> <p> <code> https://s3.&lt;aws-region&gt;.amazonaws.com/&lt;bucket-name&gt;/&lt;keyprefix&gt;/&lt;objectkey&gt; </code> </p> <p>For example:</p> <p> <code>https://s3.us-east-1.amazonaws.com/examplebucket/example.mp4</code> </p> <p> <code>https://s3.us-east-1.amazonaws.com/examplebucket/mediadocs/example.mp4</code> </p> <p>For more information about S3 object names, see <a href="http://docs.aws.amazon.com/AmazonS3/latest/dev/UsingMetadata.html#object-keys">Object Keys</a> in the <i>Amazon S3 Developer Guide</i>.</p>
+    /// <p>The S3 location of the input media file. The URI must be in the same region as the API endpoint that you are calling. The general form is:</p> <p> <code> https://s3-&lt;aws-region&gt;.amazonaws.com/&lt;bucket-name&gt;/&lt;keyprefix&gt;/&lt;objectkey&gt; </code> </p> <p>For example:</p> <p> <code>https://s3-us-east-1.amazonaws.com/examplebucket/example.mp4</code> </p> <p> <code>https://s3-us-east-1.amazonaws.com/examplebucket/mediadocs/example.mp4</code> </p> <p>For more information about S3 object names, see <a href="http://docs.aws.amazon.com/AmazonS3/latest/dev/UsingMetadata.html#object-keys">Object Keys</a> in the <i>Amazon S3 Developer Guide</i>.</p>
     #[serde(rename = "MediaFileUri")]
     #[serde(skip_serializing_if = "Option::is_none")]
     pub media_file_uri: Option<String>,
@@ -235,18 +223,10 @@
     #[serde(rename = "ChannelIdentification")]
     #[serde(skip_serializing_if = "Option::is_none")]
     pub channel_identification: Option<bool>,
-    /// <p>The number of alternative transcriptions that the service should return. If you specify the <code>MaxAlternatives</code> field, you must set the <code>ShowAlternatives</code> field to true.</p>
-    #[serde(rename = "MaxAlternatives")]
-    #[serde(skip_serializing_if = "Option::is_none")]
-    pub max_alternatives: Option<i64>,
     /// <p>The maximum number of speakers to identify in the input audio. If there are more speakers in the audio than this number, multiple speakers will be identified as a single speaker. If you specify the <code>MaxSpeakerLabels</code> field, you must set the <code>ShowSpeakerLabels</code> field to true.</p>
     #[serde(rename = "MaxSpeakerLabels")]
     #[serde(skip_serializing_if = "Option::is_none")]
     pub max_speaker_labels: Option<i64>,
-    /// <p>Determines whether the transcription contains alternative transcriptions. If you set the <code>ShowAlternatives</code> field to true, you must also set the maximum number of alternatives to return in the <code>MaxAlternatives</code> field.</p>
-    #[serde(rename = "ShowAlternatives")]
-    #[serde(skip_serializing_if = "Option::is_none")]
-    pub show_alternatives: Option<bool>,
     /// <p>Determines whether the transcription job uses speaker recognition to identify different speakers in the input audio. Speaker recognition labels individual speakers in the audio file. If you set the <code>ShowSpeakerLabels</code> field to true, you must also set the maximum number of speaker labels <code>MaxSpeakerLabels</code> field.</p> <p>You can't set both <code>ShowSpeakerLabels</code> and <code>ChannelIdentification</code> in the same request. If you set both, your request returns a <code>BadRequestException</code>.</p>
     #[serde(rename = "ShowSpeakerLabels")]
     #[serde(skip_serializing_if = "Option::is_none")]
@@ -267,20 +247,15 @@
     pub media: Media,
     /// <p>The format of the input media file.</p>
     #[serde(rename = "MediaFormat")]
-    #[serde(skip_serializing_if = "Option::is_none")]
-    pub media_format: Option<String>,
-    /// <p>The sample rate, in Hertz, of the audio track in the input media file. </p> <p>If you do not specify the media sample rate, Amazon Transcribe determines the sample rate. If you specify the sample rate, it must match the sample rate detected by Amazon Transcribe. In most cases, you should leave the <code>MediaSampleRateHertz</code> field blank and let Amazon Transcribe determine the sample rate.</p>
+    pub media_format: String,
+    /// <p>The sample rate, in Hertz, of the audio track in the input media file. </p>
     #[serde(rename = "MediaSampleRateHertz")]
     #[serde(skip_serializing_if = "Option::is_none")]
     pub media_sample_rate_hertz: Option<i64>,
-    /// <p>The location where the transcription is stored.</p> <p>If you set the <code>OutputBucketName</code>, Amazon Transcribe puts the transcription in the specified S3 bucket. When you call the <a>GetTranscriptionJob</a> operation, the operation returns this location in the <code>TranscriptFileUri</code> field. The S3 bucket must have permissions that allow Amazon Transcribe to put files in the bucket. For more information, see <a href="https://docs.aws.amazon.com/transcribe/latest/dg/security_iam_id-based-policy-examples.html#auth-role-iam-user">Permissions Required for IAM User Roles</a>.</p> <p>You can specify an AWS Key Management Service (KMS) key to encrypt the output of your transcription using the <code>OutputEncryptionKMSKeyId</code> parameter. If you don't specify a KMS key, Amazon Transcribe uses the default Amazon S3 key for server-side encryption of transcripts that are placed in your S3 bucket.</p> <p>If you don't set the <code>OutputBucketName</code>, Amazon Transcribe generates a pre-signed URL, a shareable URL that provides secure access to your transcription, and returns it in the <code>TranscriptFileUri</code> field. Use this URL to download the transcription.</p>
+    /// <p>The location where the transcription is stored.</p> <p>If you set the <code>OutputBucketName</code>, Amazon Transcribe puts the transcription in the specified S3 bucket. When you call the <a>GetTranscriptionJob</a> operation, the operation returns this location in the <code>TranscriptFileUri</code> field. The S3 bucket must have permissions that allow Amazon Transcribe to put files in the bucket. For more information, see <a href="https://docs.aws.amazon.com/transcribe/latest/dg/access-control-managing-permissions.html#auth-role-iam-user">Permissions Required for IAM User Roles</a>.</p> <p>Amazon Transcribe uses the default Amazon S3 key for server-side encryption of transcripts that are placed in your S3 bucket. You can't specify your own encryption key.</p> <p>If you don't set the <code>OutputBucketName</code>, Amazon Transcribe generates a pre-signed URL, a shareable URL that provides secure access to your transcription, and returns it in the <code>TranscriptFileUri</code> field. Use this URL to download the transcription.</p>
     #[serde(rename = "OutputBucketName")]
     #[serde(skip_serializing_if = "Option::is_none")]
     pub output_bucket_name: Option<String>,
-    /// <p>The Amazon Resource Name (ARN) of the AWS Key Management Service (KMS) key used to encrypt the output of the transcription job. The user calling the <code>StartTranscriptionJob</code> operation must have permission to use the specified KMS key.</p> <p>You can use either of the following to identify a KMS key in the current account:</p> <ul> <li> <p>KMS Key ID: "1234abcd-12ab-34cd-56ef-1234567890ab"</p> </li> <li> <p>KMS Key Alias: "alias/ExampleAlias"</p> </li> </ul> <p>You can use either of the following to identify a KMS key in the current account or another account:</p> <ul> <li> <p>Amazon Resource Name (ARN) of a KMS Key: "arn:aws:kms:region:account ID:key/1234abcd-12ab-34cd-56ef-1234567890ab"</p> </li> <li> <p>ARN of a KMS Key Alias: "arn:aws:kms:region:account ID:alias/ExampleAlias"</p> </li> </ul> <p>If you don't specify an encryption key, the output of the transcription job is encrypted with the default Amazon S3 key (SSE-S3). </p> <p>If you specify a KMS key to encrypt your output, you must also specify an output location in the <code>OutputBucketName</code> parameter.</p>
-    #[serde(rename = "OutputEncryptionKMSKeyId")]
-    #[serde(skip_serializing_if = "Option::is_none")]
-    pub output_encryption_kms_key_id: Option<String>,
     /// <p>A <code>Settings</code> object that provides optional settings for a transcription job.</p>
     #[serde(rename = "Settings")]
     #[serde(skip_serializing_if = "Option::is_none")]
@@ -291,7 +266,7 @@
 }
 
 #[derive(Default, Debug, Clone, PartialEq, Deserialize)]
-#[cfg_attr(any(test, feature = "serialize_structs"), derive(Serialize))]
+#[cfg_attr(test, derive(Serialize))]
 pub struct StartTranscriptionJobResponse {
     /// <p>An object containing details of the asynchronous transcription job.</p>
     #[serde(rename = "TranscriptionJob")]
@@ -301,7 +276,7 @@
 
 /// <p>Identifies the location of a transcription.</p>
 #[derive(Default, Debug, Clone, PartialEq, Deserialize)]
-#[cfg_attr(any(test, feature = "serialize_structs"), derive(Serialize))]
+#[cfg_attr(test, derive(Serialize))]
 pub struct Transcript {
     /// <p>The location where the transcription is stored.</p> <p>Use this URI to access the transcription. If you specified an S3 bucket in the <code>OutputBucketName</code> field when you created the job, this is the URI of that bucket. If you chose to store the transcription in Amazon Transcribe, this is a shareable URL that provides secure access to that location.</p>
     #[serde(rename = "TranscriptFileUri")]
@@ -311,7 +286,7 @@
 
 /// <p>Describes an asynchronous transcription job that was created with the <code>StartTranscriptionJob</code> operation. </p>
 #[derive(Default, Debug, Clone, PartialEq, Deserialize)]
-#[cfg_attr(any(test, feature = "serialize_structs"), derive(Serialize))]
+#[cfg_attr(test, derive(Serialize))]
 pub struct TranscriptionJob {
     /// <p>A timestamp that shows when the job was completed.</p>
     #[serde(rename = "CompletionTime")]
@@ -359,9 +334,9 @@
     pub transcription_job_status: Option<String>,
 }
 
-/// <p>Provides a summary of information about a transcription job.</p>
+/// <p>Provides a summary of information about a transcription job. .</p>
 #[derive(Default, Debug, Clone, PartialEq, Deserialize)]
-#[cfg_attr(any(test, feature = "serialize_structs"), derive(Serialize))]
+#[cfg_attr(test, derive(Serialize))]
 pub struct TranscriptionJobSummary {
     /// <p>A timestamp that shows when the job was completed.</p>
     #[serde(rename = "CompletionTime")]
@@ -402,7 +377,7 @@
     #[serde(rename = "Phrases")]
     #[serde(skip_serializing_if = "Option::is_none")]
     pub phrases: Option<Vec<String>>,
-    /// <p>The S3 location of the text file that contains the definition of the custom vocabulary. The URI must be in the same region as the API endpoint that you are calling. The general form is </p> <p> <code> https://s3.&lt;aws-region&gt;.amazonaws.com/&lt;bucket-name&gt;/&lt;keyprefix&gt;/&lt;objectkey&gt; </code> </p> <p>For example:</p> <p> <code>https://s3.us-east-1.amazonaws.com/examplebucket/vocab.txt</code> </p> <p>For more information about S3 object names, see <a href="http://docs.aws.amazon.com/AmazonS3/latest/dev/UsingMetadata.html#object-keys">Object Keys</a> in the <i>Amazon S3 Developer Guide</i>.</p> <p>For more information about custom vocabularies, see <a href="http://docs.aws.amazon.com/transcribe/latest/dg/how-it-works.html#how-vocabulary">Custom Vocabularies</a>.</p>
+    /// <p>The S3 location of the text file that contains the definition of the custom vocabulary. The URI must be in the same region as the API endpoint that you are calling. The general form is </p> <p> <code> https://s3-&lt;aws-region&gt;.amazonaws.com/&lt;bucket-name&gt;/&lt;keyprefix&gt;/&lt;objectkey&gt; </code> </p> <p>For example:</p> <p> <code>https://s3-us-east-1.amazonaws.com/examplebucket/vocab.txt</code> </p> <p>For more information about S3 object names, see <a href="http://docs.aws.amazon.com/AmazonS3/latest/dev/UsingMetadata.html#object-keys">Object Keys</a> in the <i>Amazon S3 Developer Guide</i>.</p> <p>For more information about custom vocabularies, see <a href="http://docs.aws.amazon.com/transcribe/latest/dg/how-it-works.html#how-vocabulary">Custom Vocabularies</a>.</p>
     #[serde(rename = "VocabularyFileUri")]
     #[serde(skip_serializing_if = "Option::is_none")]
     pub vocabulary_file_uri: Option<String>,
@@ -412,7 +387,7 @@
 }
 
 #[derive(Default, Debug, Clone, PartialEq, Deserialize)]
-#[cfg_attr(any(test, feature = "serialize_structs"), derive(Serialize))]
+#[cfg_attr(test, derive(Serialize))]
 pub struct UpdateVocabularyResponse {
     /// <p>The language code of the vocabulary entries.</p>
     #[serde(rename = "LanguageCode")]
@@ -434,7 +409,7 @@
 
 /// <p>Provides information about a custom vocabulary. </p>
 #[derive(Default, Debug, Clone, PartialEq, Deserialize)]
-#[cfg_attr(any(test, feature = "serialize_structs"), derive(Serialize))]
+#[cfg_attr(test, derive(Serialize))]
 pub struct VocabularyInfo {
     /// <p>The language code of the vocabulary entries.</p>
     #[serde(rename = "LanguageCode")]
@@ -459,7 +434,7 @@
 pub enum CreateVocabularyError {
     /// <p>Your request didn't pass one or more validation tests. For example, if the transcription you're trying to delete doesn't exist or if it is in a non-terminal state (for example, it's "in progress"). See the exception <code>Message</code> field for more information.</p>
     BadRequest(String),
-    /// <p>When you are using the <code>CreateVocabulary</code> operation, the <code>JobName</code> field is a duplicate of a previously entered job name. Resend your request with a different name.</p> <p>When you are using the <code>UpdateVocabulary</code> operation, there are two jobs running at the same time. Resend the second request later.</p>
+    /// <p>When you are using the <code>StartTranscriptionJob</code> operation, the <code>JobName</code> field is a duplicate of a previously entered job name. Resend your request with a different name.</p> <p>When you are using the <code>UpdateVocabulary</code> operation, there are two jobs running at the same time. Resend the second request later.</p>
     Conflict(String),
     /// <p>There was an internal error. Check the error message and try your request again.</p>
     InternalFailure(String),
@@ -804,7 +779,7 @@
 pub enum StartTranscriptionJobError {
     /// <p>Your request didn't pass one or more validation tests. For example, if the transcription you're trying to delete doesn't exist or if it is in a non-terminal state (for example, it's "in progress"). See the exception <code>Message</code> field for more information.</p>
     BadRequest(String),
-    /// <p>When you are using the <code>CreateVocabulary</code> operation, the <code>JobName</code> field is a duplicate of a previously entered job name. Resend your request with a different name.</p> <p>When you are using the <code>UpdateVocabulary</code> operation, there are two jobs running at the same time. Resend the second request later.</p>
+    /// <p>When you are using the <code>StartTranscriptionJob</code> operation, the <code>JobName</code> field is a duplicate of a previously entered job name. Resend your request with a different name.</p> <p>When you are using the <code>UpdateVocabulary</code> operation, there are two jobs running at the same time. Resend the second request later.</p>
     Conflict(String),
     /// <p>There was an internal error. Check the error message and try your request again.</p>
     InternalFailure(String),
@@ -857,7 +832,7 @@
 pub enum UpdateVocabularyError {
     /// <p>Your request didn't pass one or more validation tests. For example, if the transcription you're trying to delete doesn't exist or if it is in a non-terminal state (for example, it's "in progress"). See the exception <code>Message</code> field for more information.</p>
     BadRequest(String),
-    /// <p>When you are using the <code>CreateVocabulary</code> operation, the <code>JobName</code> field is a duplicate of a previously entered job name. Resend your request with a different name.</p> <p>When you are using the <code>UpdateVocabulary</code> operation, there are two jobs running at the same time. Resend the second request later.</p>
+    /// <p>When you are using the <code>StartTranscriptionJob</code> operation, the <code>JobName</code> field is a duplicate of a previously entered job name. Resend your request with a different name.</p> <p>When you are using the <code>UpdateVocabulary</code> operation, there are two jobs running at the same time. Resend the second request later.</p>
     Conflict(String),
     /// <p>There was an internal error. Check the error message and try your request again.</p>
     InternalFailure(String),
@@ -978,7 +953,10 @@
     ///
     /// The client will use the default credentials provider and tls client.
     pub fn new(region: region::Region) -> TranscribeClient {
-        Self::new_with_client(Client::shared(), region)
+        TranscribeClient {
+            client: Client::shared(),
+            region,
+        }
     }
 
     pub fn new_with<P, D>(
@@ -990,22 +968,10 @@
         P: ProvideAwsCredentials + Send + Sync + 'static,
         D: DispatchSignedRequest + Send + Sync + 'static,
     {
-        Self::new_with_client(
-            Client::new_with(credentials_provider, request_dispatcher),
+        TranscribeClient {
+            client: Client::new_with(credentials_provider, request_dispatcher),
             region,
-        )
-    }
-
-    pub fn new_with_client(client: Client, region: region::Region) -> TranscribeClient {
-        TranscribeClient { client, region }
-    }
-}
-
-impl fmt::Debug for TranscribeClient {
-    fn fmt(&self, f: &mut fmt::Formatter<'_>) -> fmt::Result {
-        f.debug_struct("TranscribeClient")
-            .field("region", &self.region)
-            .finish()
+        }
     }
 }
 
