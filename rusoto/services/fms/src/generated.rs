// =================================================================
//
//                           * WARNING *
//
//                    This file is generated!
//
//  Changes made to this file will be overwritten. If changes are
//  required to the generated code, the service_crategen project
//  must be updated to generate the changes.
//
// =================================================================
#![allow(warnings)]

<<<<<<< HEAD
use futures::future;
use futures::Future;
=======
use std::error::Error;
use std::fmt;

use async_trait::async_trait;
>>>>>>> 62832c4b
use rusoto_core::credential::ProvideAwsCredentials;
use rusoto_core::region;
#[allow(warnings)]
use rusoto_core::request::{BufferedHttpResponse, DispatchSignedRequest};
<<<<<<< HEAD
use rusoto_core::{Client, RusotoError, RusotoFuture};
use std::error::Error;
use std::fmt;
=======
use rusoto_core::{Client, RusotoError};
>>>>>>> 62832c4b

use rusoto_core::proto;
use rusoto_core::signature::SignedRequest;
use serde::{Deserialize, Serialize};
use serde_json;
#[derive(Default, Debug, Clone, PartialEq, Serialize)]
pub struct AssociateAdminAccountRequest {
    /// <p>The AWS account ID to associate with AWS Firewall Manager as the AWS Firewall Manager administrator account. This can be an AWS Organizations master account or a member account. For more information about AWS Organizations and master accounts, see <a href="https://docs.aws.amazon.com/organizations/latest/userguide/orgs_manage_accounts.html">Managing the AWS Accounts in Your Organization</a>.</p>
    #[serde(rename = "AdminAccount")]
    pub admin_account: String,
}

/// <p>Details of the resource that is not protected by the policy.</p>
#[derive(Default, Debug, Clone, PartialEq, Deserialize)]
#[cfg_attr(any(test, feature = "serialize_structs"), derive(Serialize))]
pub struct ComplianceViolator {
    /// <p>The resource ID.</p>
    #[serde(rename = "ResourceId")]
    #[serde(skip_serializing_if = "Option::is_none")]
    pub resource_id: Option<String>,
    /// <p>The resource type. This is in the format shown in the <a href="https://docs.aws.amazon.com/AWSCloudFormation/latest/UserGuide/aws-template-resource-type-ref.html">AWS Resource Types Reference</a>. For example: <code>AWS::ElasticLoadBalancingV2::LoadBalancer</code> or <code>AWS::CloudFront::Distribution</code>.</p>
    #[serde(rename = "ResourceType")]
    #[serde(skip_serializing_if = "Option::is_none")]
    pub resource_type: Option<String>,
    /// <p>The reason that the resource is not protected by the policy.</p>
    #[serde(rename = "ViolationReason")]
    #[serde(skip_serializing_if = "Option::is_none")]
    pub violation_reason: Option<String>,
}

#[derive(Default, Debug, Clone, PartialEq, Serialize)]
pub struct DeleteNotificationChannelRequest {}

#[derive(Default, Debug, Clone, PartialEq, Serialize)]
pub struct DeletePolicyRequest {
    /// <p>If <code>True</code>, the request performs cleanup according to the policy type. </p> <p>For AWS WAF and Shield Advanced policies, the cleanup does the following:</p> <ul> <li> <p>Deletes rule groups created by AWS Firewall Manager</p> </li> <li> <p>Removes web ACLs from in-scope resources</p> </li> <li> <p>Deletes web ACLs that contain no rules or rule groups</p> </li> </ul> <p>For security group policies, the cleanup does the following for each security group in the policy:</p> <ul> <li> <p>Disassociates the security group from in-scope resources </p> </li> <li> <p>Deletes the security group if it was created through Firewall Manager and if it's no longer associated with any resources through another policy</p> </li> </ul> <p>After the cleanup, in-scope resources are no longer protected by web ACLs in this policy. Protection of out-of-scope resources remains unchanged. Scope is determined by tags that you create and accounts that you associate with the policy. When creating the policy, if you specify that only resources in specific accounts or with specific tags are in scope of the policy, those accounts and resources are handled by the policy. All others are out of scope. If you don't specify tags or accounts, all resources are in scope. </p>
    #[serde(rename = "DeleteAllPolicyResources")]
    #[serde(skip_serializing_if = "Option::is_none")]
    pub delete_all_policy_resources: Option<bool>,
    /// <p>The ID of the policy that you want to delete. <code>PolicyId</code> is returned by <code>PutPolicy</code> and by <code>ListPolicies</code>.</p>
    #[serde(rename = "PolicyId")]
    pub policy_id: String,
}

#[derive(Default, Debug, Clone, PartialEq, Serialize)]
pub struct DisassociateAdminAccountRequest {}

/// <p>Describes the compliance status for the account. An account is considered noncompliant if it includes resources that are not protected by the specified policy or that don't comply with the policy.</p>
#[derive(Default, Debug, Clone, PartialEq, Deserialize)]
#[cfg_attr(any(test, feature = "serialize_structs"), derive(Serialize))]
pub struct EvaluationResult {
    /// <p>Describes an AWS account's compliance with the AWS Firewall Manager policy.</p>
    #[serde(rename = "ComplianceStatus")]
    #[serde(skip_serializing_if = "Option::is_none")]
    pub compliance_status: Option<String>,
    /// <p>Indicates that over 100 resources are noncompliant with the AWS Firewall Manager policy.</p>
    #[serde(rename = "EvaluationLimitExceeded")]
    #[serde(skip_serializing_if = "Option::is_none")]
    pub evaluation_limit_exceeded: Option<bool>,
    /// <p>The number of resources that are noncompliant with the specified policy. For AWS WAF and Shield Advanced policies, a resource is considered noncompliant if it is not associated with the policy. For security group policies, a resource is considered noncompliant if it doesn't comply with the rules of the policy and remediation is disabled or not possible.</p>
    #[serde(rename = "ViolatorCount")]
    #[serde(skip_serializing_if = "Option::is_none")]
    pub violator_count: Option<i64>,
}

#[derive(Default, Debug, Clone, PartialEq, Serialize)]
pub struct GetAdminAccountRequest {}

#[derive(Default, Debug, Clone, PartialEq, Deserialize)]
#[cfg_attr(any(test, feature = "serialize_structs"), derive(Serialize))]
pub struct GetAdminAccountResponse {
    /// <p>The AWS account that is set as the AWS Firewall Manager administrator.</p>
    #[serde(rename = "AdminAccount")]
    #[serde(skip_serializing_if = "Option::is_none")]
    pub admin_account: Option<String>,
    /// <p>The status of the AWS account that you set as the AWS Firewall Manager administrator.</p>
    #[serde(rename = "RoleStatus")]
    #[serde(skip_serializing_if = "Option::is_none")]
    pub role_status: Option<String>,
}

#[derive(Default, Debug, Clone, PartialEq, Serialize)]
pub struct GetComplianceDetailRequest {
    /// <p>The AWS account that owns the resources that you want to get the details for.</p>
    #[serde(rename = "MemberAccount")]
    pub member_account: String,
    /// <p>The ID of the policy that you want to get the details for. <code>PolicyId</code> is returned by <code>PutPolicy</code> and by <code>ListPolicies</code>.</p>
    #[serde(rename = "PolicyId")]
    pub policy_id: String,
}

#[derive(Default, Debug, Clone, PartialEq, Deserialize)]
#[cfg_attr(any(test, feature = "serialize_structs"), derive(Serialize))]
pub struct GetComplianceDetailResponse {
    /// <p>Information about the resources and the policy that you specified in the <code>GetComplianceDetail</code> request.</p>
    #[serde(rename = "PolicyComplianceDetail")]
    #[serde(skip_serializing_if = "Option::is_none")]
    pub policy_compliance_detail: Option<PolicyComplianceDetail>,
}

#[derive(Default, Debug, Clone, PartialEq, Serialize)]
pub struct GetNotificationChannelRequest {}

#[derive(Default, Debug, Clone, PartialEq, Deserialize)]
#[cfg_attr(any(test, feature = "serialize_structs"), derive(Serialize))]
pub struct GetNotificationChannelResponse {
    /// <p>The IAM role that is used by AWS Firewall Manager to record activity to SNS.</p>
    #[serde(rename = "SnsRoleName")]
    #[serde(skip_serializing_if = "Option::is_none")]
    pub sns_role_name: Option<String>,
    /// <p>The SNS topic that records AWS Firewall Manager activity. </p>
    #[serde(rename = "SnsTopicArn")]
    #[serde(skip_serializing_if = "Option::is_none")]
    pub sns_topic_arn: Option<String>,
}

#[derive(Default, Debug, Clone, PartialEq, Serialize)]
pub struct GetPolicyRequest {
    /// <p>The ID of the AWS Firewall Manager policy that you want the details for.</p>
    #[serde(rename = "PolicyId")]
    pub policy_id: String,
}

#[derive(Default, Debug, Clone, PartialEq, Deserialize)]
#[cfg_attr(any(test, feature = "serialize_structs"), derive(Serialize))]
pub struct GetPolicyResponse {
    /// <p>Information about the specified AWS Firewall Manager policy.</p>
    #[serde(rename = "Policy")]
    #[serde(skip_serializing_if = "Option::is_none")]
    pub policy: Option<Policy>,
    /// <p>The Amazon Resource Name (ARN) of the specified policy.</p>
    #[serde(rename = "PolicyArn")]
    #[serde(skip_serializing_if = "Option::is_none")]
    pub policy_arn: Option<String>,
}

#[derive(Default, Debug, Clone, PartialEq, Serialize)]
pub struct GetProtectionStatusRequest {
    /// <p>The end of the time period to query for the attacks. This is a <code>timestamp</code> type. The request syntax listing indicates a <code>number</code> type because the default used by AWS Firewall Manager is Unix time in seconds. However, any valid <code>timestamp</code> format is allowed.</p>
    #[serde(rename = "EndTime")]
    #[serde(skip_serializing_if = "Option::is_none")]
    pub end_time: Option<f64>,
    /// <p>Specifies the number of objects that you want AWS Firewall Manager to return for this request. If you have more objects than the number that you specify for <code>MaxResults</code>, the response includes a <code>NextToken</code> value that you can use to get another batch of objects.</p>
    #[serde(rename = "MaxResults")]
    #[serde(skip_serializing_if = "Option::is_none")]
    pub max_results: Option<i64>,
    /// <p>The AWS account that is in scope of the policy that you want to get the details for.</p>
    #[serde(rename = "MemberAccountId")]
    #[serde(skip_serializing_if = "Option::is_none")]
    pub member_account_id: Option<String>,
    /// <p>If you specify a value for <code>MaxResults</code> and you have more objects than the number that you specify for <code>MaxResults</code>, AWS Firewall Manager returns a <code>NextToken</code> value in the response, which you can use to retrieve another group of objects. For the second and subsequent <code>GetProtectionStatus</code> requests, specify the value of <code>NextToken</code> from the previous response to get information about another batch of objects.</p>
    #[serde(rename = "NextToken")]
    #[serde(skip_serializing_if = "Option::is_none")]
    pub next_token: Option<String>,
    /// <p>The ID of the policy for which you want to get the attack information.</p>
    #[serde(rename = "PolicyId")]
    pub policy_id: String,
    /// <p>The start of the time period to query for the attacks. This is a <code>timestamp</code> type. The request syntax listing indicates a <code>number</code> type because the default used by AWS Firewall Manager is Unix time in seconds. However, any valid <code>timestamp</code> format is allowed.</p>
    #[serde(rename = "StartTime")]
    #[serde(skip_serializing_if = "Option::is_none")]
    pub start_time: Option<f64>,
}

#[derive(Default, Debug, Clone, PartialEq, Deserialize)]
#[cfg_attr(any(test, feature = "serialize_structs"), derive(Serialize))]
pub struct GetProtectionStatusResponse {
    /// <p>The ID of the AWS Firewall administrator account for this policy.</p>
    #[serde(rename = "AdminAccountId")]
    #[serde(skip_serializing_if = "Option::is_none")]
    pub admin_account_id: Option<String>,
    /// <p>Details about the attack, including the following:</p> <ul> <li> <p>Attack type</p> </li> <li> <p>Account ID</p> </li> <li> <p>ARN of the resource attacked</p> </li> <li> <p>Start time of the attack</p> </li> <li> <p>End time of the attack (ongoing attacks will not have an end time)</p> </li> </ul> <p>The details are in JSON format. </p>
    #[serde(rename = "Data")]
    #[serde(skip_serializing_if = "Option::is_none")]
    pub data: Option<String>,
    /// <p>If you have more objects than the number that you specified for <code>MaxResults</code> in the request, the response includes a <code>NextToken</code> value. To list more objects, submit another <code>GetProtectionStatus</code> request, and specify the <code>NextToken</code> value from the response in the <code>NextToken</code> value in the next request.</p> <p>AWS SDKs provide auto-pagination that identify <code>NextToken</code> in a response and make subsequent request calls automatically on your behalf. However, this feature is not supported by <code>GetProtectionStatus</code>. You must submit subsequent requests with <code>NextToken</code> using your own processes. </p>
    #[serde(rename = "NextToken")]
    #[serde(skip_serializing_if = "Option::is_none")]
    pub next_token: Option<String>,
    /// <p>The service type that is protected by the policy. Currently, this is always <code>SHIELD_ADVANCED</code>.</p>
    #[serde(rename = "ServiceType")]
    #[serde(skip_serializing_if = "Option::is_none")]
    pub service_type: Option<String>,
}

#[derive(Default, Debug, Clone, PartialEq, Serialize)]
pub struct ListComplianceStatusRequest {
    /// <p>Specifies the number of <code>PolicyComplianceStatus</code> objects that you want AWS Firewall Manager to return for this request. If you have more <code>PolicyComplianceStatus</code> objects than the number that you specify for <code>MaxResults</code>, the response includes a <code>NextToken</code> value that you can use to get another batch of <code>PolicyComplianceStatus</code> objects.</p>
    #[serde(rename = "MaxResults")]
    #[serde(skip_serializing_if = "Option::is_none")]
    pub max_results: Option<i64>,
    /// <p>If you specify a value for <code>MaxResults</code> and you have more <code>PolicyComplianceStatus</code> objects than the number that you specify for <code>MaxResults</code>, AWS Firewall Manager returns a <code>NextToken</code> value in the response that allows you to list another group of <code>PolicyComplianceStatus</code> objects. For the second and subsequent <code>ListComplianceStatus</code> requests, specify the value of <code>NextToken</code> from the previous response to get information about another batch of <code>PolicyComplianceStatus</code> objects.</p>
    #[serde(rename = "NextToken")]
    #[serde(skip_serializing_if = "Option::is_none")]
    pub next_token: Option<String>,
    /// <p>The ID of the AWS Firewall Manager policy that you want the details for.</p>
    #[serde(rename = "PolicyId")]
    pub policy_id: String,
}

#[derive(Default, Debug, Clone, PartialEq, Deserialize)]
#[cfg_attr(any(test, feature = "serialize_structs"), derive(Serialize))]
pub struct ListComplianceStatusResponse {
    /// <p>If you have more <code>PolicyComplianceStatus</code> objects than the number that you specified for <code>MaxResults</code> in the request, the response includes a <code>NextToken</code> value. To list more <code>PolicyComplianceStatus</code> objects, submit another <code>ListComplianceStatus</code> request, and specify the <code>NextToken</code> value from the response in the <code>NextToken</code> value in the next request.</p>
    #[serde(rename = "NextToken")]
    #[serde(skip_serializing_if = "Option::is_none")]
    pub next_token: Option<String>,
    /// <p>An array of <code>PolicyComplianceStatus</code> objects.</p>
    #[serde(rename = "PolicyComplianceStatusList")]
    #[serde(skip_serializing_if = "Option::is_none")]
    pub policy_compliance_status_list: Option<Vec<PolicyComplianceStatus>>,
}

#[derive(Default, Debug, Clone, PartialEq, Serialize)]
pub struct ListMemberAccountsRequest {
    /// <p>Specifies the number of member account IDs that you want AWS Firewall Manager to return for this request. If you have more IDs than the number that you specify for <code>MaxResults</code>, the response includes a <code>NextToken</code> value that you can use to get another batch of member account IDs.</p>
    #[serde(rename = "MaxResults")]
    #[serde(skip_serializing_if = "Option::is_none")]
    pub max_results: Option<i64>,
    /// <p>If you specify a value for <code>MaxResults</code> and you have more account IDs than the number that you specify for <code>MaxResults</code>, AWS Firewall Manager returns a <code>NextToken</code> value in the response that allows you to list another group of IDs. For the second and subsequent <code>ListMemberAccountsRequest</code> requests, specify the value of <code>NextToken</code> from the previous response to get information about another batch of member account IDs.</p>
    #[serde(rename = "NextToken")]
    #[serde(skip_serializing_if = "Option::is_none")]
    pub next_token: Option<String>,
}

#[derive(Default, Debug, Clone, PartialEq, Deserialize)]
#[cfg_attr(any(test, feature = "serialize_structs"), derive(Serialize))]
pub struct ListMemberAccountsResponse {
    /// <p>An array of account IDs.</p>
    #[serde(rename = "MemberAccounts")]
    #[serde(skip_serializing_if = "Option::is_none")]
    pub member_accounts: Option<Vec<String>>,
    /// <p>If you have more member account IDs than the number that you specified for <code>MaxResults</code> in the request, the response includes a <code>NextToken</code> value. To list more IDs, submit another <code>ListMemberAccounts</code> request, and specify the <code>NextToken</code> value from the response in the <code>NextToken</code> value in the next request.</p>
    #[serde(rename = "NextToken")]
    #[serde(skip_serializing_if = "Option::is_none")]
    pub next_token: Option<String>,
}

#[derive(Default, Debug, Clone, PartialEq, Serialize)]
pub struct ListPoliciesRequest {
    /// <p>Specifies the number of <code>PolicySummary</code> objects that you want AWS Firewall Manager to return for this request. If you have more <code>PolicySummary</code> objects than the number that you specify for <code>MaxResults</code>, the response includes a <code>NextToken</code> value that you can use to get another batch of <code>PolicySummary</code> objects.</p>
    #[serde(rename = "MaxResults")]
    #[serde(skip_serializing_if = "Option::is_none")]
    pub max_results: Option<i64>,
    /// <p>If you specify a value for <code>MaxResults</code> and you have more <code>PolicySummary</code> objects than the number that you specify for <code>MaxResults</code>, AWS Firewall Manager returns a <code>NextToken</code> value in the response that allows you to list another group of <code>PolicySummary</code> objects. For the second and subsequent <code>ListPolicies</code> requests, specify the value of <code>NextToken</code> from the previous response to get information about another batch of <code>PolicySummary</code> objects.</p>
    #[serde(rename = "NextToken")]
    #[serde(skip_serializing_if = "Option::is_none")]
    pub next_token: Option<String>,
}

#[derive(Default, Debug, Clone, PartialEq, Deserialize)]
#[cfg_attr(any(test, feature = "serialize_structs"), derive(Serialize))]
pub struct ListPoliciesResponse {
    /// <p>If you have more <code>PolicySummary</code> objects than the number that you specified for <code>MaxResults</code> in the request, the response includes a <code>NextToken</code> value. To list more <code>PolicySummary</code> objects, submit another <code>ListPolicies</code> request, and specify the <code>NextToken</code> value from the response in the <code>NextToken</code> value in the next request.</p>
    #[serde(rename = "NextToken")]
    #[serde(skip_serializing_if = "Option::is_none")]
    pub next_token: Option<String>,
    /// <p>An array of <code>PolicySummary</code> objects.</p>
    #[serde(rename = "PolicyList")]
    #[serde(skip_serializing_if = "Option::is_none")]
    pub policy_list: Option<Vec<PolicySummary>>,
}

/// <p>An AWS Firewall Manager policy.</p>
#[derive(Default, Debug, Clone, PartialEq, Serialize, Deserialize)]
pub struct Policy {
    /// <p>Specifies the AWS account IDs to exclude from the policy. The <code>IncludeMap</code> values are evaluated first, with all the appropriate account IDs added to the policy. Then the accounts listed in <code>ExcludeMap</code> are removed, resulting in the final list of accounts to add to the policy.</p> <p>The key to the map is <code>ACCOUNT</code>. For example, a valid <code>ExcludeMap</code> would be <code>{“ACCOUNT” : [“accountID1”, “accountID2”]}</code>.</p>
    #[serde(rename = "ExcludeMap")]
    #[serde(skip_serializing_if = "Option::is_none")]
    pub exclude_map: Option<::std::collections::HashMap<String, Vec<String>>>,
    /// <p>If set to <code>True</code>, resources with the tags that are specified in the <code>ResourceTag</code> array are not in scope of the policy. If set to <code>False</code>, and the <code>ResourceTag</code> array is not null, only resources with the specified tags are in scope of the policy.</p>
    #[serde(rename = "ExcludeResourceTags")]
    pub exclude_resource_tags: bool,
    /// <p>Specifies the AWS account IDs to include in the policy. If <code>IncludeMap</code> is null, all accounts in the organization in AWS Organizations are included in the policy. If <code>IncludeMap</code> is not null, only values listed in <code>IncludeMap</code> are included in the policy.</p> <p>The key to the map is <code>ACCOUNT</code>. For example, a valid <code>IncludeMap</code> would be <code>{“ACCOUNT” : [“accountID1”, “accountID2”]}</code>.</p>
    #[serde(rename = "IncludeMap")]
    #[serde(skip_serializing_if = "Option::is_none")]
    pub include_map: Option<::std::collections::HashMap<String, Vec<String>>>,
    /// <p>The ID of the AWS Firewall Manager policy.</p>
    #[serde(rename = "PolicyId")]
    #[serde(skip_serializing_if = "Option::is_none")]
    pub policy_id: Option<String>,
    /// <p>The friendly name of the AWS Firewall Manager policy.</p>
    #[serde(rename = "PolicyName")]
    pub policy_name: String,
    /// <p>A unique identifier for each update to the policy. When issuing a <code>PutPolicy</code> request, the <code>PolicyUpdateToken</code> in the request must match the <code>PolicyUpdateToken</code> of the current policy version. To get the <code>PolicyUpdateToken</code> of the current policy version, use a <code>GetPolicy</code> request.</p>
    #[serde(rename = "PolicyUpdateToken")]
    #[serde(skip_serializing_if = "Option::is_none")]
    pub policy_update_token: Option<String>,
    /// <p>Indicates if the policy should be automatically applied to new resources.</p>
    #[serde(rename = "RemediationEnabled")]
    pub remediation_enabled: bool,
    /// <p>An array of <code>ResourceTag</code> objects.</p>
    #[serde(rename = "ResourceTags")]
    #[serde(skip_serializing_if = "Option::is_none")]
    pub resource_tags: Option<Vec<ResourceTag>>,
    /// <p>The type of resource protected by or in scope of the policy. This is in the format shown in the <a href="https://docs.aws.amazon.com/AWSCloudFormation/latest/UserGuide/aws-template-resource-type-ref.html">AWS Resource Types Reference</a>. For AWS WAF and Shield Advanced, examples include <code>AWS::ElasticLoadBalancingV2::LoadBalancer</code> and <code>AWS::CloudFront::Distribution</code>. For a security group common policy, valid values are <code>AWS::EC2::NetworkInterface</code> and <code>AWS::EC2::Instance</code>. For a security group content audit policy, valid values are <code>AWS::EC2::SecurityGroup</code>, <code>AWS::EC2::NetworkInterface</code>, and <code>AWS::EC2::Instance</code>. For a security group usage audit policy, the value is <code>AWS::EC2::SecurityGroup</code>. </p>
    #[serde(rename = "ResourceType")]
    pub resource_type: String,
    /// <p>An array of <code>ResourceType</code>.</p>
    #[serde(rename = "ResourceTypeList")]
    #[serde(skip_serializing_if = "Option::is_none")]
    pub resource_type_list: Option<Vec<String>>,
    /// <p>Details about the security service that is being used to protect the resources.</p>
    #[serde(rename = "SecurityServicePolicyData")]
    pub security_service_policy_data: SecurityServicePolicyData,
}

/// <p>Describes the noncompliant resources in a member account for a specific AWS Firewall Manager policy. A maximum of 100 entries are displayed. If more than 100 resources are noncompliant, <code>EvaluationLimitExceeded</code> is set to <code>True</code>.</p>
#[derive(Default, Debug, Clone, PartialEq, Deserialize)]
#[cfg_attr(any(test, feature = "serialize_structs"), derive(Serialize))]
pub struct PolicyComplianceDetail {
    /// <p>Indicates if over 100 resources are noncompliant with the AWS Firewall Manager policy.</p>
    #[serde(rename = "EvaluationLimitExceeded")]
    #[serde(skip_serializing_if = "Option::is_none")]
    pub evaluation_limit_exceeded: Option<bool>,
    /// <p>A timestamp that indicates when the returned information should be considered out of date.</p>
    #[serde(rename = "ExpiredAt")]
    #[serde(skip_serializing_if = "Option::is_none")]
    pub expired_at: Option<f64>,
    /// <p>Details about problems with dependent services, such as AWS WAF or AWS Config, that are causing a resource to be noncompliant. The details include the name of the dependent service and the error message received that indicates the problem with the service.</p>
    #[serde(rename = "IssueInfoMap")]
    #[serde(skip_serializing_if = "Option::is_none")]
    pub issue_info_map: Option<::std::collections::HashMap<String, String>>,
    /// <p>The AWS account ID.</p>
    #[serde(rename = "MemberAccount")]
    #[serde(skip_serializing_if = "Option::is_none")]
    pub member_account: Option<String>,
    /// <p>The ID of the AWS Firewall Manager policy.</p>
    #[serde(rename = "PolicyId")]
    #[serde(skip_serializing_if = "Option::is_none")]
    pub policy_id: Option<String>,
    /// <p>The AWS account that created the AWS Firewall Manager policy.</p>
    #[serde(rename = "PolicyOwner")]
    #[serde(skip_serializing_if = "Option::is_none")]
    pub policy_owner: Option<String>,
    /// <p>An array of resources that aren't protected by the AWS WAF or Shield Advanced policy or that aren't in compliance with the security group policy.</p>
    #[serde(rename = "Violators")]
    #[serde(skip_serializing_if = "Option::is_none")]
    pub violators: Option<Vec<ComplianceViolator>>,
}

/// <p>Indicates whether the account is compliant with the specified policy. An account is considered noncompliant if it includes resources that are not protected by the policy, for AWS WAF and Shield Advanced policies, or that are noncompliant with the policy, for security group policies.</p>
#[derive(Default, Debug, Clone, PartialEq, Deserialize)]
#[cfg_attr(any(test, feature = "serialize_structs"), derive(Serialize))]
pub struct PolicyComplianceStatus {
    /// <p>An array of <code>EvaluationResult</code> objects.</p>
    #[serde(rename = "EvaluationResults")]
    #[serde(skip_serializing_if = "Option::is_none")]
    pub evaluation_results: Option<Vec<EvaluationResult>>,
    /// <p>Details about problems with dependent services, such as AWS WAF or AWS Config, that are causing a resource to be noncompliant. The details include the name of the dependent service and the error message received that indicates the problem with the service.</p>
    #[serde(rename = "IssueInfoMap")]
    #[serde(skip_serializing_if = "Option::is_none")]
    pub issue_info_map: Option<::std::collections::HashMap<String, String>>,
    /// <p>Timestamp of the last update to the <code>EvaluationResult</code> objects.</p>
    #[serde(rename = "LastUpdated")]
    #[serde(skip_serializing_if = "Option::is_none")]
    pub last_updated: Option<f64>,
    /// <p>The member account ID.</p>
    #[serde(rename = "MemberAccount")]
    #[serde(skip_serializing_if = "Option::is_none")]
    pub member_account: Option<String>,
    /// <p>The ID of the AWS Firewall Manager policy.</p>
    #[serde(rename = "PolicyId")]
    #[serde(skip_serializing_if = "Option::is_none")]
    pub policy_id: Option<String>,
    /// <p>The friendly name of the AWS Firewall Manager policy.</p>
    #[serde(rename = "PolicyName")]
    #[serde(skip_serializing_if = "Option::is_none")]
    pub policy_name: Option<String>,
    /// <p>The AWS account that created the AWS Firewall Manager policy.</p>
    #[serde(rename = "PolicyOwner")]
    #[serde(skip_serializing_if = "Option::is_none")]
    pub policy_owner: Option<String>,
}

/// <p>Details of the AWS Firewall Manager policy. </p>
#[derive(Default, Debug, Clone, PartialEq, Deserialize)]
#[cfg_attr(any(test, feature = "serialize_structs"), derive(Serialize))]
pub struct PolicySummary {
    /// <p>The Amazon Resource Name (ARN) of the specified policy.</p>
    #[serde(rename = "PolicyArn")]
    #[serde(skip_serializing_if = "Option::is_none")]
    pub policy_arn: Option<String>,
    /// <p>The ID of the specified policy.</p>
    #[serde(rename = "PolicyId")]
    #[serde(skip_serializing_if = "Option::is_none")]
    pub policy_id: Option<String>,
    /// <p>The friendly name of the specified policy.</p>
    #[serde(rename = "PolicyName")]
    #[serde(skip_serializing_if = "Option::is_none")]
    pub policy_name: Option<String>,
    /// <p>Indicates if the policy should be automatically applied to new resources.</p>
    #[serde(rename = "RemediationEnabled")]
    #[serde(skip_serializing_if = "Option::is_none")]
    pub remediation_enabled: Option<bool>,
    /// <p>The type of resource protected by or in scope of the policy. This is in the format shown in the <a href="https://docs.aws.amazon.com/AWSCloudFormation/latest/UserGuide/aws-template-resource-type-ref.html">AWS Resource Types Reference</a>. For AWS WAF and Shield Advanced, examples include <code>AWS::ElasticLoadBalancingV2::LoadBalancer</code> and <code>AWS::CloudFront::Distribution</code>. For a security group common policy, valid values are <code>AWS::EC2::NetworkInterface</code> and <code>AWS::EC2::Instance</code>. For a security group content audit policy, valid values are <code>AWS::EC2::SecurityGroup</code>, <code>AWS::EC2::NetworkInterface</code>, and <code>AWS::EC2::Instance</code>. For a security group usage audit policy, the value is <code>AWS::EC2::SecurityGroup</code>. </p>
    #[serde(rename = "ResourceType")]
    #[serde(skip_serializing_if = "Option::is_none")]
    pub resource_type: Option<String>,
    /// <p>The service that the policy is using to protect the resources. This specifies the type of policy that is created, either an AWS WAF policy, a Shield Advanced policy, or a security group policy.</p>
    #[serde(rename = "SecurityServiceType")]
    #[serde(skip_serializing_if = "Option::is_none")]
    pub security_service_type: Option<String>,
}

#[derive(Default, Debug, Clone, PartialEq, Serialize)]
pub struct PutNotificationChannelRequest {
    /// <p>The Amazon Resource Name (ARN) of the IAM role that allows Amazon SNS to record AWS Firewall Manager activity. </p>
    #[serde(rename = "SnsRoleName")]
    pub sns_role_name: String,
    /// <p>The Amazon Resource Name (ARN) of the SNS topic that collects notifications from AWS Firewall Manager.</p>
    #[serde(rename = "SnsTopicArn")]
    pub sns_topic_arn: String,
}

#[derive(Default, Debug, Clone, PartialEq, Serialize)]
pub struct PutPolicyRequest {
    /// <p>The details of the AWS Firewall Manager policy to be created.</p>
    #[serde(rename = "Policy")]
    pub policy: Policy,
}

#[derive(Default, Debug, Clone, PartialEq, Deserialize)]
#[cfg_attr(any(test, feature = "serialize_structs"), derive(Serialize))]
pub struct PutPolicyResponse {
    /// <p>The details of the AWS Firewall Manager policy that was created.</p>
    #[serde(rename = "Policy")]
    #[serde(skip_serializing_if = "Option::is_none")]
    pub policy: Option<Policy>,
    /// <p>The Amazon Resource Name (ARN) of the policy that was created.</p>
    #[serde(rename = "PolicyArn")]
    #[serde(skip_serializing_if = "Option::is_none")]
    pub policy_arn: Option<String>,
}

/// <p>The resource tags that AWS Firewall Manager uses to determine if a particular resource should be included or excluded from the AWS Firewall Manager policy. Tags enable you to categorize your AWS resources in different ways, for example, by purpose, owner, or environment. Each tag consists of a key and an optional value. Firewall Manager combines the tags with "AND" so that, if you add more than one tag to a policy scope, a resource must have all the specified tags to be included or excluded. For more information, see <a href="https://docs.aws.amazon.com/awsconsolehelpdocs/latest/gsg/tag-editor.html">Working with Tag Editor</a>.</p>
#[derive(Default, Debug, Clone, PartialEq, Serialize, Deserialize)]
pub struct ResourceTag {
    /// <p>The resource tag key.</p>
    #[serde(rename = "Key")]
    pub key: String,
    /// <p>The resource tag value.</p>
    #[serde(rename = "Value")]
    #[serde(skip_serializing_if = "Option::is_none")]
    pub value: Option<String>,
}

/// <p>Details about the security service that is being used to protect the resources.</p>
#[derive(Default, Debug, Clone, PartialEq, Serialize, Deserialize)]
pub struct SecurityServicePolicyData {
    /// <p><p>Details about the service that are specific to the service type, in JSON format. For service type <code>SHIELD<em>ADVANCED</code>, this is an empty string.</p> <ul> <li> <p>Example: <code>WAF</code> </p> <p> <code>ManagedServiceData&quot;: &quot;{&quot;type&quot;: &quot;WAF&quot;, &quot;ruleGroups&quot;: [{&quot;id&quot;: &quot;12345678-1bcd-9012-efga-0987654321ab&quot;, &quot;overrideAction&quot; : {&quot;type&quot;: &quot;COUNT&quot;}}], &quot;defaultAction&quot;: {&quot;type&quot;: &quot;BLOCK&quot;}}</code> </p> </li> <li> <p>Example: <code>SECURITY</em>GROUPS<em>COMMON</code> </p> <p> <code>&quot;SecurityServicePolicyData&quot;:{&quot;Type&quot;:&quot;SECURITY</em>GROUPS<em>COMMON&quot;,&quot;ManagedServiceData&quot;:&quot;{&quot;type&quot;:&quot;SECURITY</em>GROUPS<em>COMMON&quot;,&quot;revertManualSecurityGroupChanges&quot;:false,&quot;exclusiveResourceSecurityGroupManagement&quot;:false,&quot;securityGroups&quot;:[{&quot;id&quot;:&quot; sg-000e55995d61a06bd&quot;}]}&quot;},&quot;RemediationEnabled&quot;:false,&quot;ResourceType&quot;:&quot;AWS::EC2::NetworkInterface&quot;}</code> </p> </li> <li> <p>Example: <code>SECURITY</em>GROUPS<em>CONTENT</em>AUDIT</code> </p> <p> <code>&quot;SecurityServicePolicyData&quot;:{&quot;Type&quot;:&quot;SECURITY<em>GROUPS</em>CONTENT<em>AUDIT&quot;,&quot;ManagedServiceData&quot;:&quot;{&quot;type&quot;:&quot;SECURITY</em>GROUPS<em>CONTENT</em>AUDIT&quot;,&quot;securityGroups&quot;:[{&quot;id&quot;:&quot; sg-000e55995d61a06bd &quot;}],&quot;securityGroupAction&quot;:{&quot;type&quot;:&quot;ALLOW&quot;}}&quot;},&quot;RemediationEnabled&quot;:false,&quot;ResourceType&quot;:&quot;AWS::EC2::NetworkInterface&quot;}</code> </p> <p>The security group action for content audit can be <code>ALLOW</code> or <code>DENY</code>. For <code>ALLOW</code>, all in-scope security group rules must be within the allowed range of the policy&#39;s security group rules. For <code>DENY</code>, all in-scope security group rules must not contain a value or a range that matches a rule value or range in the policy security group.</p> </li> <li> <p>Example: <code>SECURITY<em>GROUPS</em>USAGE<em>AUDIT</code> </p> <p> <code>&quot;SecurityServicePolicyData&quot;:{&quot;Type&quot;:&quot;SECURITY</em>GROUPS<em>USAGE</em>AUDIT&quot;,&quot;ManagedServiceData&quot;:&quot;{&quot;type&quot;:&quot;SECURITY<em>GROUPS</em>USAGE_AUDIT&quot;,&quot;deleteUnusedSecurityGroups&quot;:true,&quot;coalesceRedundantSecurityGroups&quot;:true}&quot;},&quot;RemediationEnabled&quot;:false,&quot;Resou rceType&quot;:&quot;AWS::EC2::SecurityGroup&quot;}</code> </p> </li> </ul></p>
    #[serde(rename = "ManagedServiceData")]
    #[serde(skip_serializing_if = "Option::is_none")]
    pub managed_service_data: Option<String>,
    /// <p>The service that the policy is using to protect the resources. This specifies the type of policy that is created, either an AWS WAF policy, a Shield Advanced policy, or a security group policy. For security group policies, Firewall Manager supports one security group for each common policy and for each content audit policy. This is an adjustable limit that you can increase by contacting AWS Support.</p>
    #[serde(rename = "Type")]
    pub type_: String,
}

/// Errors returned by AssociateAdminAccount
#[derive(Debug, PartialEq)]
pub enum AssociateAdminAccountError {
    /// <p>The operation failed because of a system problem, even though the request was valid. Retry your request.</p>
    InternalError(String),
    /// <p>The parameters of the request were invalid.</p>
    InvalidInput(String),
    /// <p>The operation failed because there was nothing to do. For example, you might have submitted an <code>AssociateAdminAccount</code> request, but the account ID that you submitted was already set as the AWS Firewall Manager administrator.</p>
    InvalidOperation(String),
    /// <p>The specified resource was not found.</p>
    ResourceNotFound(String),
}

impl AssociateAdminAccountError {
    pub fn from_response(res: BufferedHttpResponse) -> RusotoError<AssociateAdminAccountError> {
        if let Some(err) = proto::json::Error::parse(&res) {
            match err.typ.as_str() {
                "InternalErrorException" => {
                    return RusotoError::Service(AssociateAdminAccountError::InternalError(err.msg))
                }
                "InvalidInputException" => {
                    return RusotoError::Service(AssociateAdminAccountError::InvalidInput(err.msg))
                }
                "InvalidOperationException" => {
                    return RusotoError::Service(AssociateAdminAccountError::InvalidOperation(
                        err.msg,
                    ))
                }
                "ResourceNotFoundException" => {
                    return RusotoError::Service(AssociateAdminAccountError::ResourceNotFound(
                        err.msg,
                    ))
                }
                "ValidationException" => return RusotoError::Validation(err.msg),
                _ => {}
            }
        }
        return RusotoError::Unknown(res);
    }
}
impl fmt::Display for AssociateAdminAccountError {
    fn fmt(&self, f: &mut fmt::Formatter) -> fmt::Result {
        write!(f, "{}", self.description())
    }
}
impl Error for AssociateAdminAccountError {
    fn description(&self) -> &str {
        match *self {
            AssociateAdminAccountError::InternalError(ref cause) => cause,
            AssociateAdminAccountError::InvalidInput(ref cause) => cause,
            AssociateAdminAccountError::InvalidOperation(ref cause) => cause,
            AssociateAdminAccountError::ResourceNotFound(ref cause) => cause,
        }
    }
}
/// Errors returned by DeleteNotificationChannel
#[derive(Debug, PartialEq)]
pub enum DeleteNotificationChannelError {
    /// <p>The operation failed because of a system problem, even though the request was valid. Retry your request.</p>
    InternalError(String),
    /// <p>The operation failed because there was nothing to do. For example, you might have submitted an <code>AssociateAdminAccount</code> request, but the account ID that you submitted was already set as the AWS Firewall Manager administrator.</p>
    InvalidOperation(String),
    /// <p>The specified resource was not found.</p>
    ResourceNotFound(String),
}

impl DeleteNotificationChannelError {
    pub fn from_response(res: BufferedHttpResponse) -> RusotoError<DeleteNotificationChannelError> {
        if let Some(err) = proto::json::Error::parse(&res) {
            match err.typ.as_str() {
                "InternalErrorException" => {
                    return RusotoError::Service(DeleteNotificationChannelError::InternalError(
                        err.msg,
                    ))
                }
                "InvalidOperationException" => {
                    return RusotoError::Service(DeleteNotificationChannelError::InvalidOperation(
                        err.msg,
                    ))
                }
                "ResourceNotFoundException" => {
                    return RusotoError::Service(DeleteNotificationChannelError::ResourceNotFound(
                        err.msg,
                    ))
                }
                "ValidationException" => return RusotoError::Validation(err.msg),
                _ => {}
            }
        }
        return RusotoError::Unknown(res);
    }
}
impl fmt::Display for DeleteNotificationChannelError {
    fn fmt(&self, f: &mut fmt::Formatter) -> fmt::Result {
        write!(f, "{}", self.description())
    }
}
impl Error for DeleteNotificationChannelError {
    fn description(&self) -> &str {
        match *self {
            DeleteNotificationChannelError::InternalError(ref cause) => cause,
            DeleteNotificationChannelError::InvalidOperation(ref cause) => cause,
            DeleteNotificationChannelError::ResourceNotFound(ref cause) => cause,
        }
    }
}
/// Errors returned by DeletePolicy
#[derive(Debug, PartialEq)]
pub enum DeletePolicyError {
    /// <p>The operation failed because of a system problem, even though the request was valid. Retry your request.</p>
    InternalError(String),
    /// <p>The operation failed because there was nothing to do. For example, you might have submitted an <code>AssociateAdminAccount</code> request, but the account ID that you submitted was already set as the AWS Firewall Manager administrator.</p>
    InvalidOperation(String),
    /// <p>The specified resource was not found.</p>
    ResourceNotFound(String),
}

impl DeletePolicyError {
    pub fn from_response(res: BufferedHttpResponse) -> RusotoError<DeletePolicyError> {
        if let Some(err) = proto::json::Error::parse(&res) {
            match err.typ.as_str() {
                "InternalErrorException" => {
                    return RusotoError::Service(DeletePolicyError::InternalError(err.msg))
                }
                "InvalidOperationException" => {
                    return RusotoError::Service(DeletePolicyError::InvalidOperation(err.msg))
                }
                "ResourceNotFoundException" => {
                    return RusotoError::Service(DeletePolicyError::ResourceNotFound(err.msg))
                }
                "ValidationException" => return RusotoError::Validation(err.msg),
                _ => {}
            }
        }
        return RusotoError::Unknown(res);
    }
}
impl fmt::Display for DeletePolicyError {
    fn fmt(&self, f: &mut fmt::Formatter) -> fmt::Result {
        write!(f, "{}", self.description())
    }
}
impl Error for DeletePolicyError {
    fn description(&self) -> &str {
        match *self {
            DeletePolicyError::InternalError(ref cause) => cause,
            DeletePolicyError::InvalidOperation(ref cause) => cause,
            DeletePolicyError::ResourceNotFound(ref cause) => cause,
        }
    }
}
/// Errors returned by DisassociateAdminAccount
#[derive(Debug, PartialEq)]
pub enum DisassociateAdminAccountError {
    /// <p>The operation failed because of a system problem, even though the request was valid. Retry your request.</p>
    InternalError(String),
    /// <p>The operation failed because there was nothing to do. For example, you might have submitted an <code>AssociateAdminAccount</code> request, but the account ID that you submitted was already set as the AWS Firewall Manager administrator.</p>
    InvalidOperation(String),
    /// <p>The specified resource was not found.</p>
    ResourceNotFound(String),
}

impl DisassociateAdminAccountError {
    pub fn from_response(res: BufferedHttpResponse) -> RusotoError<DisassociateAdminAccountError> {
        if let Some(err) = proto::json::Error::parse(&res) {
            match err.typ.as_str() {
                "InternalErrorException" => {
                    return RusotoError::Service(DisassociateAdminAccountError::InternalError(
                        err.msg,
                    ))
                }
                "InvalidOperationException" => {
                    return RusotoError::Service(DisassociateAdminAccountError::InvalidOperation(
                        err.msg,
                    ))
                }
                "ResourceNotFoundException" => {
                    return RusotoError::Service(DisassociateAdminAccountError::ResourceNotFound(
                        err.msg,
                    ))
                }
                "ValidationException" => return RusotoError::Validation(err.msg),
                _ => {}
            }
        }
        return RusotoError::Unknown(res);
    }
}
impl fmt::Display for DisassociateAdminAccountError {
    fn fmt(&self, f: &mut fmt::Formatter) -> fmt::Result {
        write!(f, "{}", self.description())
    }
}
impl Error for DisassociateAdminAccountError {
    fn description(&self) -> &str {
        match *self {
            DisassociateAdminAccountError::InternalError(ref cause) => cause,
            DisassociateAdminAccountError::InvalidOperation(ref cause) => cause,
            DisassociateAdminAccountError::ResourceNotFound(ref cause) => cause,
        }
    }
}
/// Errors returned by GetAdminAccount
#[derive(Debug, PartialEq)]
pub enum GetAdminAccountError {
    /// <p>The operation failed because of a system problem, even though the request was valid. Retry your request.</p>
    InternalError(String),
    /// <p>The operation failed because there was nothing to do. For example, you might have submitted an <code>AssociateAdminAccount</code> request, but the account ID that you submitted was already set as the AWS Firewall Manager administrator.</p>
    InvalidOperation(String),
    /// <p>The specified resource was not found.</p>
    ResourceNotFound(String),
}

impl GetAdminAccountError {
    pub fn from_response(res: BufferedHttpResponse) -> RusotoError<GetAdminAccountError> {
        if let Some(err) = proto::json::Error::parse(&res) {
            match err.typ.as_str() {
                "InternalErrorException" => {
                    return RusotoError::Service(GetAdminAccountError::InternalError(err.msg))
                }
                "InvalidOperationException" => {
                    return RusotoError::Service(GetAdminAccountError::InvalidOperation(err.msg))
                }
                "ResourceNotFoundException" => {
                    return RusotoError::Service(GetAdminAccountError::ResourceNotFound(err.msg))
                }
                "ValidationException" => return RusotoError::Validation(err.msg),
                _ => {}
            }
        }
        return RusotoError::Unknown(res);
    }
}
impl fmt::Display for GetAdminAccountError {
    fn fmt(&self, f: &mut fmt::Formatter) -> fmt::Result {
        write!(f, "{}", self.description())
    }
}
impl Error for GetAdminAccountError {
    fn description(&self) -> &str {
        match *self {
            GetAdminAccountError::InternalError(ref cause) => cause,
            GetAdminAccountError::InvalidOperation(ref cause) => cause,
            GetAdminAccountError::ResourceNotFound(ref cause) => cause,
        }
    }
}
/// Errors returned by GetComplianceDetail
#[derive(Debug, PartialEq)]
pub enum GetComplianceDetailError {
    /// <p>The operation failed because of a system problem, even though the request was valid. Retry your request.</p>
    InternalError(String),
    /// <p>The specified resource was not found.</p>
    ResourceNotFound(String),
}

impl GetComplianceDetailError {
    pub fn from_response(res: BufferedHttpResponse) -> RusotoError<GetComplianceDetailError> {
        if let Some(err) = proto::json::Error::parse(&res) {
            match err.typ.as_str() {
                "InternalErrorException" => {
                    return RusotoError::Service(GetComplianceDetailError::InternalError(err.msg))
                }
                "ResourceNotFoundException" => {
                    return RusotoError::Service(GetComplianceDetailError::ResourceNotFound(
                        err.msg,
                    ))
                }
                "ValidationException" => return RusotoError::Validation(err.msg),
                _ => {}
            }
        }
        return RusotoError::Unknown(res);
    }
}
impl fmt::Display for GetComplianceDetailError {
    fn fmt(&self, f: &mut fmt::Formatter) -> fmt::Result {
        write!(f, "{}", self.description())
    }
}
impl Error for GetComplianceDetailError {
    fn description(&self) -> &str {
        match *self {
            GetComplianceDetailError::InternalError(ref cause) => cause,
            GetComplianceDetailError::ResourceNotFound(ref cause) => cause,
        }
    }
}
/// Errors returned by GetNotificationChannel
#[derive(Debug, PartialEq)]
pub enum GetNotificationChannelError {
    /// <p>The operation failed because of a system problem, even though the request was valid. Retry your request.</p>
    InternalError(String),
    /// <p>The operation failed because there was nothing to do. For example, you might have submitted an <code>AssociateAdminAccount</code> request, but the account ID that you submitted was already set as the AWS Firewall Manager administrator.</p>
    InvalidOperation(String),
    /// <p>The specified resource was not found.</p>
    ResourceNotFound(String),
}

impl GetNotificationChannelError {
    pub fn from_response(res: BufferedHttpResponse) -> RusotoError<GetNotificationChannelError> {
        if let Some(err) = proto::json::Error::parse(&res) {
            match err.typ.as_str() {
                "InternalErrorException" => {
                    return RusotoError::Service(GetNotificationChannelError::InternalError(
                        err.msg,
                    ))
                }
                "InvalidOperationException" => {
                    return RusotoError::Service(GetNotificationChannelError::InvalidOperation(
                        err.msg,
                    ))
                }
                "ResourceNotFoundException" => {
                    return RusotoError::Service(GetNotificationChannelError::ResourceNotFound(
                        err.msg,
                    ))
                }
                "ValidationException" => return RusotoError::Validation(err.msg),
                _ => {}
            }
        }
        return RusotoError::Unknown(res);
    }
}
impl fmt::Display for GetNotificationChannelError {
    fn fmt(&self, f: &mut fmt::Formatter) -> fmt::Result {
        write!(f, "{}", self.description())
    }
}
impl Error for GetNotificationChannelError {
    fn description(&self) -> &str {
        match *self {
            GetNotificationChannelError::InternalError(ref cause) => cause,
            GetNotificationChannelError::InvalidOperation(ref cause) => cause,
            GetNotificationChannelError::ResourceNotFound(ref cause) => cause,
        }
    }
}
/// Errors returned by GetPolicy
#[derive(Debug, PartialEq)]
pub enum GetPolicyError {
    /// <p>The operation failed because of a system problem, even though the request was valid. Retry your request.</p>
    InternalError(String),
    /// <p>The operation failed because there was nothing to do. For example, you might have submitted an <code>AssociateAdminAccount</code> request, but the account ID that you submitted was already set as the AWS Firewall Manager administrator.</p>
    InvalidOperation(String),
    /// <p>The value of the <code>Type</code> parameter is invalid.</p>
    InvalidType(String),
    /// <p>The specified resource was not found.</p>
    ResourceNotFound(String),
}

impl GetPolicyError {
    pub fn from_response(res: BufferedHttpResponse) -> RusotoError<GetPolicyError> {
        if let Some(err) = proto::json::Error::parse(&res) {
            match err.typ.as_str() {
                "InternalErrorException" => {
                    return RusotoError::Service(GetPolicyError::InternalError(err.msg))
                }
                "InvalidOperationException" => {
                    return RusotoError::Service(GetPolicyError::InvalidOperation(err.msg))
                }
                "InvalidTypeException" => {
                    return RusotoError::Service(GetPolicyError::InvalidType(err.msg))
                }
                "ResourceNotFoundException" => {
                    return RusotoError::Service(GetPolicyError::ResourceNotFound(err.msg))
                }
                "ValidationException" => return RusotoError::Validation(err.msg),
                _ => {}
            }
        }
        return RusotoError::Unknown(res);
    }
}
impl fmt::Display for GetPolicyError {
    fn fmt(&self, f: &mut fmt::Formatter) -> fmt::Result {
        write!(f, "{}", self.description())
    }
}
impl Error for GetPolicyError {
    fn description(&self) -> &str {
        match *self {
            GetPolicyError::InternalError(ref cause) => cause,
            GetPolicyError::InvalidOperation(ref cause) => cause,
            GetPolicyError::InvalidType(ref cause) => cause,
            GetPolicyError::ResourceNotFound(ref cause) => cause,
        }
    }
}
/// Errors returned by GetProtectionStatus
#[derive(Debug, PartialEq)]
pub enum GetProtectionStatusError {
    /// <p>The operation failed because of a system problem, even though the request was valid. Retry your request.</p>
    InternalError(String),
    /// <p>The parameters of the request were invalid.</p>
    InvalidInput(String),
    /// <p>The specified resource was not found.</p>
    ResourceNotFound(String),
}

impl GetProtectionStatusError {
    pub fn from_response(res: BufferedHttpResponse) -> RusotoError<GetProtectionStatusError> {
        if let Some(err) = proto::json::Error::parse(&res) {
            match err.typ.as_str() {
                "InternalErrorException" => {
                    return RusotoError::Service(GetProtectionStatusError::InternalError(err.msg))
                }
                "InvalidInputException" => {
                    return RusotoError::Service(GetProtectionStatusError::InvalidInput(err.msg))
                }
                "ResourceNotFoundException" => {
                    return RusotoError::Service(GetProtectionStatusError::ResourceNotFound(
                        err.msg,
                    ))
                }
                "ValidationException" => return RusotoError::Validation(err.msg),
                _ => {}
            }
        }
        return RusotoError::Unknown(res);
    }
}
impl fmt::Display for GetProtectionStatusError {
    fn fmt(&self, f: &mut fmt::Formatter) -> fmt::Result {
        write!(f, "{}", self.description())
    }
}
impl Error for GetProtectionStatusError {
    fn description(&self) -> &str {
        match *self {
            GetProtectionStatusError::InternalError(ref cause) => cause,
            GetProtectionStatusError::InvalidInput(ref cause) => cause,
            GetProtectionStatusError::ResourceNotFound(ref cause) => cause,
        }
    }
}
/// Errors returned by ListComplianceStatus
#[derive(Debug, PartialEq)]
pub enum ListComplianceStatusError {
    /// <p>The operation failed because of a system problem, even though the request was valid. Retry your request.</p>
    InternalError(String),
    /// <p>The specified resource was not found.</p>
    ResourceNotFound(String),
}

impl ListComplianceStatusError {
    pub fn from_response(res: BufferedHttpResponse) -> RusotoError<ListComplianceStatusError> {
        if let Some(err) = proto::json::Error::parse(&res) {
            match err.typ.as_str() {
                "InternalErrorException" => {
                    return RusotoError::Service(ListComplianceStatusError::InternalError(err.msg))
                }
                "ResourceNotFoundException" => {
                    return RusotoError::Service(ListComplianceStatusError::ResourceNotFound(
                        err.msg,
                    ))
                }
                "ValidationException" => return RusotoError::Validation(err.msg),
                _ => {}
            }
        }
        return RusotoError::Unknown(res);
    }
}
impl fmt::Display for ListComplianceStatusError {
    fn fmt(&self, f: &mut fmt::Formatter) -> fmt::Result {
        write!(f, "{}", self.description())
    }
}
impl Error for ListComplianceStatusError {
    fn description(&self) -> &str {
        match *self {
            ListComplianceStatusError::InternalError(ref cause) => cause,
            ListComplianceStatusError::ResourceNotFound(ref cause) => cause,
        }
    }
}
/// Errors returned by ListMemberAccounts
#[derive(Debug, PartialEq)]
pub enum ListMemberAccountsError {
    /// <p>The operation failed because of a system problem, even though the request was valid. Retry your request.</p>
    InternalError(String),
    /// <p>The specified resource was not found.</p>
    ResourceNotFound(String),
}

impl ListMemberAccountsError {
    pub fn from_response(res: BufferedHttpResponse) -> RusotoError<ListMemberAccountsError> {
        if let Some(err) = proto::json::Error::parse(&res) {
            match err.typ.as_str() {
                "InternalErrorException" => {
                    return RusotoError::Service(ListMemberAccountsError::InternalError(err.msg))
                }
                "ResourceNotFoundException" => {
                    return RusotoError::Service(ListMemberAccountsError::ResourceNotFound(err.msg))
                }
                "ValidationException" => return RusotoError::Validation(err.msg),
                _ => {}
            }
        }
        return RusotoError::Unknown(res);
    }
}
impl fmt::Display for ListMemberAccountsError {
    fn fmt(&self, f: &mut fmt::Formatter) -> fmt::Result {
        write!(f, "{}", self.description())
    }
}
impl Error for ListMemberAccountsError {
    fn description(&self) -> &str {
        match *self {
            ListMemberAccountsError::InternalError(ref cause) => cause,
            ListMemberAccountsError::ResourceNotFound(ref cause) => cause,
        }
    }
}
/// Errors returned by ListPolicies
#[derive(Debug, PartialEq)]
pub enum ListPoliciesError {
    /// <p>The operation failed because of a system problem, even though the request was valid. Retry your request.</p>
    InternalError(String),
    /// <p>The operation failed because there was nothing to do. For example, you might have submitted an <code>AssociateAdminAccount</code> request, but the account ID that you submitted was already set as the AWS Firewall Manager administrator.</p>
    InvalidOperation(String),
    /// <p>The operation exceeds a resource limit, for example, the maximum number of <code>policy</code> objects that you can create for an AWS account. For more information, see <a href="https://docs.aws.amazon.com/waf/latest/developerguide/fms-limits.html">Firewall Manager Limits</a> in the <i>AWS WAF Developer Guide</i>.</p>
    LimitExceeded(String),
    /// <p>The specified resource was not found.</p>
    ResourceNotFound(String),
}

impl ListPoliciesError {
    pub fn from_response(res: BufferedHttpResponse) -> RusotoError<ListPoliciesError> {
        if let Some(err) = proto::json::Error::parse(&res) {
            match err.typ.as_str() {
                "InternalErrorException" => {
                    return RusotoError::Service(ListPoliciesError::InternalError(err.msg))
                }
                "InvalidOperationException" => {
                    return RusotoError::Service(ListPoliciesError::InvalidOperation(err.msg))
                }
                "LimitExceededException" => {
                    return RusotoError::Service(ListPoliciesError::LimitExceeded(err.msg))
                }
                "ResourceNotFoundException" => {
                    return RusotoError::Service(ListPoliciesError::ResourceNotFound(err.msg))
                }
                "ValidationException" => return RusotoError::Validation(err.msg),
                _ => {}
            }
        }
        return RusotoError::Unknown(res);
    }
}
impl fmt::Display for ListPoliciesError {
    fn fmt(&self, f: &mut fmt::Formatter) -> fmt::Result {
        write!(f, "{}", self.description())
    }
}
impl Error for ListPoliciesError {
    fn description(&self) -> &str {
        match *self {
            ListPoliciesError::InternalError(ref cause) => cause,
            ListPoliciesError::InvalidOperation(ref cause) => cause,
            ListPoliciesError::LimitExceeded(ref cause) => cause,
            ListPoliciesError::ResourceNotFound(ref cause) => cause,
        }
    }
}
/// Errors returned by PutNotificationChannel
#[derive(Debug, PartialEq)]
pub enum PutNotificationChannelError {
    /// <p>The operation failed because of a system problem, even though the request was valid. Retry your request.</p>
    InternalError(String),
    /// <p>The operation failed because there was nothing to do. For example, you might have submitted an <code>AssociateAdminAccount</code> request, but the account ID that you submitted was already set as the AWS Firewall Manager administrator.</p>
    InvalidOperation(String),
    /// <p>The specified resource was not found.</p>
    ResourceNotFound(String),
}

impl PutNotificationChannelError {
    pub fn from_response(res: BufferedHttpResponse) -> RusotoError<PutNotificationChannelError> {
        if let Some(err) = proto::json::Error::parse(&res) {
            match err.typ.as_str() {
                "InternalErrorException" => {
                    return RusotoError::Service(PutNotificationChannelError::InternalError(
                        err.msg,
                    ))
                }
                "InvalidOperationException" => {
                    return RusotoError::Service(PutNotificationChannelError::InvalidOperation(
                        err.msg,
                    ))
                }
                "ResourceNotFoundException" => {
                    return RusotoError::Service(PutNotificationChannelError::ResourceNotFound(
                        err.msg,
                    ))
                }
                "ValidationException" => return RusotoError::Validation(err.msg),
                _ => {}
            }
        }
        return RusotoError::Unknown(res);
    }
}
impl fmt::Display for PutNotificationChannelError {
    fn fmt(&self, f: &mut fmt::Formatter) -> fmt::Result {
        write!(f, "{}", self.description())
    }
}
impl Error for PutNotificationChannelError {
    fn description(&self) -> &str {
        match *self {
            PutNotificationChannelError::InternalError(ref cause) => cause,
            PutNotificationChannelError::InvalidOperation(ref cause) => cause,
            PutNotificationChannelError::ResourceNotFound(ref cause) => cause,
        }
    }
}
/// Errors returned by PutPolicy
#[derive(Debug, PartialEq)]
pub enum PutPolicyError {
    /// <p>The operation failed because of a system problem, even though the request was valid. Retry your request.</p>
    InternalError(String),
    /// <p>The parameters of the request were invalid.</p>
    InvalidInput(String),
    /// <p>The operation failed because there was nothing to do. For example, you might have submitted an <code>AssociateAdminAccount</code> request, but the account ID that you submitted was already set as the AWS Firewall Manager administrator.</p>
    InvalidOperation(String),
    /// <p>The value of the <code>Type</code> parameter is invalid.</p>
    InvalidType(String),
    /// <p>The operation exceeds a resource limit, for example, the maximum number of <code>policy</code> objects that you can create for an AWS account. For more information, see <a href="https://docs.aws.amazon.com/waf/latest/developerguide/fms-limits.html">Firewall Manager Limits</a> in the <i>AWS WAF Developer Guide</i>.</p>
    LimitExceeded(String),
    /// <p>The specified resource was not found.</p>
    ResourceNotFound(String),
}

impl PutPolicyError {
    pub fn from_response(res: BufferedHttpResponse) -> RusotoError<PutPolicyError> {
        if let Some(err) = proto::json::Error::parse(&res) {
            match err.typ.as_str() {
                "InternalErrorException" => {
                    return RusotoError::Service(PutPolicyError::InternalError(err.msg))
                }
                "InvalidInputException" => {
                    return RusotoError::Service(PutPolicyError::InvalidInput(err.msg))
                }
                "InvalidOperationException" => {
                    return RusotoError::Service(PutPolicyError::InvalidOperation(err.msg))
                }
                "InvalidTypeException" => {
                    return RusotoError::Service(PutPolicyError::InvalidType(err.msg))
                }
                "LimitExceededException" => {
                    return RusotoError::Service(PutPolicyError::LimitExceeded(err.msg))
                }
                "ResourceNotFoundException" => {
                    return RusotoError::Service(PutPolicyError::ResourceNotFound(err.msg))
                }
                "ValidationException" => return RusotoError::Validation(err.msg),
                _ => {}
            }
        }
        return RusotoError::Unknown(res);
    }
}
impl fmt::Display for PutPolicyError {
    fn fmt(&self, f: &mut fmt::Formatter) -> fmt::Result {
        write!(f, "{}", self.description())
    }
}
impl Error for PutPolicyError {
    fn description(&self) -> &str {
        match *self {
            PutPolicyError::InternalError(ref cause) => cause,
            PutPolicyError::InvalidInput(ref cause) => cause,
            PutPolicyError::InvalidOperation(ref cause) => cause,
            PutPolicyError::InvalidType(ref cause) => cause,
            PutPolicyError::LimitExceeded(ref cause) => cause,
            PutPolicyError::ResourceNotFound(ref cause) => cause,
        }
    }
}
/// Trait representing the capabilities of the FMS API. FMS clients implement this trait.
#[async_trait]
pub trait Fms {
<<<<<<< HEAD
    /// <p>Sets the AWS Firewall Manager administrator account. AWS Firewall Manager must be associated with the master account of your AWS organization or associated with a member account that has the appropriate permissions. If the account ID that you submit is not an AWS Organizations master account, AWS Firewall Manager will set the appropriate permissions for the given member account.</p> <p>The account that you associate with AWS Firewall Manager is called the AWS Firewall Manager administrator account. </p>
    fn associate_admin_account(
=======
    /// <p>Sets the AWS Firewall Manager administrator account. AWS Firewall Manager must be associated with the master account your AWS organization or associated with a member account that has the appropriate permissions. If the account ID that you submit is not an AWS Organizations master account, AWS Firewall Manager will set the appropriate permissions for the given member account.</p> <p>The account that you associate with AWS Firewall Manager is called the AWS Firewall Manager administrator account. </p>
    async fn associate_admin_account(
>>>>>>> 62832c4b
        &self,
        input: AssociateAdminAccountRequest,
    ) -> Result<(), RusotoError<AssociateAdminAccountError>>;

    /// <p>Deletes an AWS Firewall Manager association with the IAM role and the Amazon Simple Notification Service (SNS) topic that is used to record AWS Firewall Manager SNS logs.</p>
    async fn delete_notification_channel(
        &self,
    ) -> Result<(), RusotoError<DeleteNotificationChannelError>>;

    /// <p>Permanently deletes an AWS Firewall Manager policy. </p>
    async fn delete_policy(
        &self,
        input: DeletePolicyRequest,
    ) -> Result<(), RusotoError<DeletePolicyError>>;

<<<<<<< HEAD
    /// <p>Disassociates the account that has been set as the AWS Firewall Manager administrator account. To set a different account as the administrator account, you must submit an <code>AssociateAdminAccount</code> request.</p>
    fn disassociate_admin_account(&self) -> RusotoFuture<(), DisassociateAdminAccountError>;
=======
    /// <p>Disassociates the account that has been set as the AWS Firewall Manager administrator account. To set a different account as the administrator account, you must submit an <code>AssociateAdminAccount</code> request .</p>
    async fn disassociate_admin_account(
        &self,
    ) -> Result<(), RusotoError<DisassociateAdminAccountError>>;
>>>>>>> 62832c4b

    /// <p>Returns the AWS Organizations master account that is associated with AWS Firewall Manager as the AWS Firewall Manager administrator.</p>
    async fn get_admin_account(
        &self,
    ) -> Result<GetAdminAccountResponse, RusotoError<GetAdminAccountError>>;

<<<<<<< HEAD
    /// <p>Returns detailed compliance information about the specified member account. Details include resources that are in and out of compliance with the specified policy. Resources are considered noncompliant for AWS WAF and Shield Advanced policies if the specified policy has not been applied to them. Resources are considered noncompliant for security group policies if they are in scope of the policy, they violate one or more of the policy rules, and remediation is disabled or not possible. </p>
    fn get_compliance_detail(
=======
    /// <p>Returns detailed compliance information about the specified member account. Details include resources that are in and out of compliance with the specified policy. Resources are considered non-compliant if the specified policy has not been applied to them.</p>
    async fn get_compliance_detail(
>>>>>>> 62832c4b
        &self,
        input: GetComplianceDetailRequest,
    ) -> Result<GetComplianceDetailResponse, RusotoError<GetComplianceDetailError>>;

<<<<<<< HEAD
    /// <p>Information about the Amazon Simple Notification Service (SNS) topic that is used to record AWS Firewall Manager SNS logs.</p>
    fn get_notification_channel(
=======
    /// <p>Returns information about the Amazon Simple Notification Service (SNS) topic that is used to record AWS Firewall Manager SNS logs.</p>
    async fn get_notification_channel(
>>>>>>> 62832c4b
        &self,
    ) -> Result<GetNotificationChannelResponse, RusotoError<GetNotificationChannelError>>;

    /// <p>Returns information about the specified AWS Firewall Manager policy.</p>
    async fn get_policy(
        &self,
        input: GetPolicyRequest,
    ) -> Result<GetPolicyResponse, RusotoError<GetPolicyError>>;

<<<<<<< HEAD
    /// <p>If you created a Shield Advanced policy, returns policy-level attack summary information in the event of a potential DDoS attack. Other policy types are currently unsupported.</p>
    fn get_protection_status(
=======
    /// <p>If you created a Shield Advanced policy, returns policy-level attack summary information in the event of a potential DDoS attack.</p>
    async fn get_protection_status(
>>>>>>> 62832c4b
        &self,
        input: GetProtectionStatusRequest,
    ) -> Result<GetProtectionStatusResponse, RusotoError<GetProtectionStatusError>>;

    /// <p>Returns an array of <code>PolicyComplianceStatus</code> objects in the response. Use <code>PolicyComplianceStatus</code> to get a summary of which member accounts are protected by the specified policy. </p>
    async fn list_compliance_status(
        &self,
        input: ListComplianceStatusRequest,
    ) -> Result<ListComplianceStatusResponse, RusotoError<ListComplianceStatusError>>;

    /// <p>Returns a <code>MemberAccounts</code> object that lists the member accounts in the administrator's AWS organization.</p> <p>The <code>ListMemberAccounts</code> must be submitted by the account that is set as the AWS Firewall Manager administrator.</p>
    async fn list_member_accounts(
        &self,
        input: ListMemberAccountsRequest,
    ) -> Result<ListMemberAccountsResponse, RusotoError<ListMemberAccountsError>>;

    /// <p>Returns an array of <code>PolicySummary</code> objects in the response.</p>
    async fn list_policies(
        &self,
        input: ListPoliciesRequest,
    ) -> Result<ListPoliciesResponse, RusotoError<ListPoliciesError>>;

    /// <p>Designates the IAM role and Amazon Simple Notification Service (SNS) topic that AWS Firewall Manager uses to record SNS logs.</p>
    async fn put_notification_channel(
        &self,
        input: PutNotificationChannelRequest,
    ) -> Result<(), RusotoError<PutNotificationChannelError>>;

<<<<<<< HEAD
    /// <p>Creates an AWS Firewall Manager policy.</p> <p>Firewall Manager provides the following types of policies: </p> <ul> <li> <p>A Shield Advanced policy, which applies Shield Advanced protection to specified accounts and resources</p> </li> <li> <p>An AWS WAF policy, which contains a rule group and defines which resources are to be protected by that rule group</p> </li> <li> <p>A security group policy, which manages VPC security groups across your AWS organization. </p> </li> </ul> <p>Each policy is specific to one of the three types. If you want to enforce more than one policy type across accounts, you can create multiple policies. You can create multiple policies for each type.</p> <p>You must be subscribed to Shield Advanced to create a Shield Advanced policy. For more information about subscribing to Shield Advanced, see <a href="https://docs.aws.amazon.com/waf/latest/DDOSAPIReference/API_CreateSubscription.html">CreateSubscription</a>.</p>
    fn put_policy(
=======
    /// <p>Creates an AWS Firewall Manager policy.</p> <p>Firewall Manager provides two types of policies: A Shield Advanced policy, which applies Shield Advanced protection to specified accounts and resources, or a WAF policy, which contains a rule group and defines which resources are to be protected by that rule group. A policy is specific to either WAF or Shield Advanced. If you want to enforce both WAF rules and Shield Advanced protection across accounts, you can create multiple policies. You can create one or more policies for WAF rules, and one or more policies for Shield Advanced.</p> <p>You must be subscribed to Shield Advanced to create a Shield Advanced policy. For more information on subscribing to Shield Advanced, see <a href="https://docs.aws.amazon.com/waf/latest/DDOSAPIReference/API_CreateSubscription.html">CreateSubscription</a>.</p>
    async fn put_policy(
>>>>>>> 62832c4b
        &self,
        input: PutPolicyRequest,
    ) -> Result<PutPolicyResponse, RusotoError<PutPolicyError>>;
}
/// A client for the FMS API.
#[derive(Clone)]
pub struct FmsClient {
    client: Client,
    region: region::Region,
}

impl FmsClient {
    /// Creates a client backed by the default tokio event loop.
    ///
    /// The client will use the default credentials provider and tls client.
    pub fn new(region: region::Region) -> FmsClient {
        Self::new_with_client(Client::shared(), region)
    }

    pub fn new_with<P, D>(
        request_dispatcher: D,
        credentials_provider: P,
        region: region::Region,
    ) -> FmsClient
    where
        P: ProvideAwsCredentials + Send + Sync + 'static,
        D: DispatchSignedRequest + Send + Sync + 'static,
    {
        Self::new_with_client(
            Client::new_with(credentials_provider, request_dispatcher),
            region,
        )
    }

    pub fn new_with_client(client: Client, region: region::Region) -> FmsClient {
        FmsClient { client, region }
    }
}

impl fmt::Debug for FmsClient {
    fn fmt(&self, f: &mut fmt::Formatter<'_>) -> fmt::Result {
        f.debug_struct("FmsClient")
            .field("region", &self.region)
            .finish()
    }
}

#[async_trait]
impl Fms for FmsClient {
<<<<<<< HEAD
    /// <p>Sets the AWS Firewall Manager administrator account. AWS Firewall Manager must be associated with the master account of your AWS organization or associated with a member account that has the appropriate permissions. If the account ID that you submit is not an AWS Organizations master account, AWS Firewall Manager will set the appropriate permissions for the given member account.</p> <p>The account that you associate with AWS Firewall Manager is called the AWS Firewall Manager administrator account. </p>
    fn associate_admin_account(
=======
    /// <p>Sets the AWS Firewall Manager administrator account. AWS Firewall Manager must be associated with the master account your AWS organization or associated with a member account that has the appropriate permissions. If the account ID that you submit is not an AWS Organizations master account, AWS Firewall Manager will set the appropriate permissions for the given member account.</p> <p>The account that you associate with AWS Firewall Manager is called the AWS Firewall Manager administrator account. </p>
    async fn associate_admin_account(
>>>>>>> 62832c4b
        &self,
        input: AssociateAdminAccountRequest,
    ) -> Result<(), RusotoError<AssociateAdminAccountError>> {
        let mut request = SignedRequest::new("POST", "fms", &self.region, "/");

        request.set_content_type("application/x-amz-json-1.1".to_owned());
        request.add_header("x-amz-target", "AWSFMS_20180101.AssociateAdminAccount");
        let encoded = serde_json::to_string(&input).unwrap();
        request.set_payload(Some(encoded));

        let mut response = self
            .client
            .sign_and_dispatch(request)
            .await
            .map_err(RusotoError::from)?;
        if response.status.is_success() {
            Ok(std::mem::drop(response))
        } else {
            let try_response = response.buffer().await;
            let response = try_response.map_err(RusotoError::HttpDispatch)?;
            Err(AssociateAdminAccountError::from_response(response))
        }
    }

    /// <p>Deletes an AWS Firewall Manager association with the IAM role and the Amazon Simple Notification Service (SNS) topic that is used to record AWS Firewall Manager SNS logs.</p>
    async fn delete_notification_channel(
        &self,
    ) -> Result<(), RusotoError<DeleteNotificationChannelError>> {
        let mut request = SignedRequest::new("POST", "fms", &self.region, "/");

        request.set_content_type("application/x-amz-json-1.1".to_owned());
        request.add_header("x-amz-target", "AWSFMS_20180101.DeleteNotificationChannel");
        request.set_payload(Some(bytes::Bytes::from_static(b"{}")));

        let mut response = self
            .client
            .sign_and_dispatch(request)
            .await
            .map_err(RusotoError::from)?;
        if response.status.is_success() {
            Ok(std::mem::drop(response))
        } else {
            let try_response = response.buffer().await;
            let response = try_response.map_err(RusotoError::HttpDispatch)?;
            Err(DeleteNotificationChannelError::from_response(response))
        }
    }

    /// <p>Permanently deletes an AWS Firewall Manager policy. </p>
    async fn delete_policy(
        &self,
        input: DeletePolicyRequest,
    ) -> Result<(), RusotoError<DeletePolicyError>> {
        let mut request = SignedRequest::new("POST", "fms", &self.region, "/");

        request.set_content_type("application/x-amz-json-1.1".to_owned());
        request.add_header("x-amz-target", "AWSFMS_20180101.DeletePolicy");
        let encoded = serde_json::to_string(&input).unwrap();
        request.set_payload(Some(encoded));

        let mut response = self
            .client
            .sign_and_dispatch(request)
            .await
            .map_err(RusotoError::from)?;
        if response.status.is_success() {
            Ok(std::mem::drop(response))
        } else {
            let try_response = response.buffer().await;
            let response = try_response.map_err(RusotoError::HttpDispatch)?;
            Err(DeletePolicyError::from_response(response))
        }
    }

<<<<<<< HEAD
    /// <p>Disassociates the account that has been set as the AWS Firewall Manager administrator account. To set a different account as the administrator account, you must submit an <code>AssociateAdminAccount</code> request.</p>
    fn disassociate_admin_account(&self) -> RusotoFuture<(), DisassociateAdminAccountError> {
=======
    /// <p>Disassociates the account that has been set as the AWS Firewall Manager administrator account. To set a different account as the administrator account, you must submit an <code>AssociateAdminAccount</code> request .</p>
    async fn disassociate_admin_account(
        &self,
    ) -> Result<(), RusotoError<DisassociateAdminAccountError>> {
>>>>>>> 62832c4b
        let mut request = SignedRequest::new("POST", "fms", &self.region, "/");

        request.set_content_type("application/x-amz-json-1.1".to_owned());
        request.add_header("x-amz-target", "AWSFMS_20180101.DisassociateAdminAccount");
        request.set_payload(Some(bytes::Bytes::from_static(b"{}")));

        let mut response = self
            .client
            .sign_and_dispatch(request)
            .await
            .map_err(RusotoError::from)?;
        if response.status.is_success() {
            Ok(std::mem::drop(response))
        } else {
            let try_response = response.buffer().await;
            let response = try_response.map_err(RusotoError::HttpDispatch)?;
            Err(DisassociateAdminAccountError::from_response(response))
        }
    }

    /// <p>Returns the AWS Organizations master account that is associated with AWS Firewall Manager as the AWS Firewall Manager administrator.</p>
    async fn get_admin_account(
        &self,
    ) -> Result<GetAdminAccountResponse, RusotoError<GetAdminAccountError>> {
        let mut request = SignedRequest::new("POST", "fms", &self.region, "/");

        request.set_content_type("application/x-amz-json-1.1".to_owned());
        request.add_header("x-amz-target", "AWSFMS_20180101.GetAdminAccount");
        request.set_payload(Some(bytes::Bytes::from_static(b"{}")));

        let mut response = self
            .client
            .sign_and_dispatch(request)
            .await
            .map_err(RusotoError::from)?;
        if response.status.is_success() {
            let response = response.buffer().await.map_err(RusotoError::HttpDispatch)?;
            proto::json::ResponsePayload::new(&response).deserialize::<GetAdminAccountResponse, _>()
        } else {
            let try_response = response.buffer().await;
            let response = try_response.map_err(RusotoError::HttpDispatch)?;
            Err(GetAdminAccountError::from_response(response))
        }
    }

<<<<<<< HEAD
    /// <p>Returns detailed compliance information about the specified member account. Details include resources that are in and out of compliance with the specified policy. Resources are considered noncompliant for AWS WAF and Shield Advanced policies if the specified policy has not been applied to them. Resources are considered noncompliant for security group policies if they are in scope of the policy, they violate one or more of the policy rules, and remediation is disabled or not possible. </p>
    fn get_compliance_detail(
=======
    /// <p>Returns detailed compliance information about the specified member account. Details include resources that are in and out of compliance with the specified policy. Resources are considered non-compliant if the specified policy has not been applied to them.</p>
    async fn get_compliance_detail(
>>>>>>> 62832c4b
        &self,
        input: GetComplianceDetailRequest,
    ) -> Result<GetComplianceDetailResponse, RusotoError<GetComplianceDetailError>> {
        let mut request = SignedRequest::new("POST", "fms", &self.region, "/");

        request.set_content_type("application/x-amz-json-1.1".to_owned());
        request.add_header("x-amz-target", "AWSFMS_20180101.GetComplianceDetail");
        let encoded = serde_json::to_string(&input).unwrap();
        request.set_payload(Some(encoded));

        let mut response = self
            .client
            .sign_and_dispatch(request)
            .await
            .map_err(RusotoError::from)?;
        if response.status.is_success() {
            let response = response.buffer().await.map_err(RusotoError::HttpDispatch)?;
            proto::json::ResponsePayload::new(&response)
                .deserialize::<GetComplianceDetailResponse, _>()
        } else {
            let try_response = response.buffer().await;
            let response = try_response.map_err(RusotoError::HttpDispatch)?;
            Err(GetComplianceDetailError::from_response(response))
        }
    }

<<<<<<< HEAD
    /// <p>Information about the Amazon Simple Notification Service (SNS) topic that is used to record AWS Firewall Manager SNS logs.</p>
    fn get_notification_channel(
=======
    /// <p>Returns information about the Amazon Simple Notification Service (SNS) topic that is used to record AWS Firewall Manager SNS logs.</p>
    async fn get_notification_channel(
>>>>>>> 62832c4b
        &self,
    ) -> Result<GetNotificationChannelResponse, RusotoError<GetNotificationChannelError>> {
        let mut request = SignedRequest::new("POST", "fms", &self.region, "/");

        request.set_content_type("application/x-amz-json-1.1".to_owned());
        request.add_header("x-amz-target", "AWSFMS_20180101.GetNotificationChannel");
        request.set_payload(Some(bytes::Bytes::from_static(b"{}")));

        let mut response = self
            .client
            .sign_and_dispatch(request)
            .await
            .map_err(RusotoError::from)?;
        if response.status.is_success() {
            let response = response.buffer().await.map_err(RusotoError::HttpDispatch)?;
            proto::json::ResponsePayload::new(&response)
                .deserialize::<GetNotificationChannelResponse, _>()
        } else {
            let try_response = response.buffer().await;
            let response = try_response.map_err(RusotoError::HttpDispatch)?;
            Err(GetNotificationChannelError::from_response(response))
        }
    }

    /// <p>Returns information about the specified AWS Firewall Manager policy.</p>
    async fn get_policy(
        &self,
        input: GetPolicyRequest,
    ) -> Result<GetPolicyResponse, RusotoError<GetPolicyError>> {
        let mut request = SignedRequest::new("POST", "fms", &self.region, "/");

        request.set_content_type("application/x-amz-json-1.1".to_owned());
        request.add_header("x-amz-target", "AWSFMS_20180101.GetPolicy");
        let encoded = serde_json::to_string(&input).unwrap();
        request.set_payload(Some(encoded));

        let mut response = self
            .client
            .sign_and_dispatch(request)
            .await
            .map_err(RusotoError::from)?;
        if response.status.is_success() {
            let response = response.buffer().await.map_err(RusotoError::HttpDispatch)?;
            proto::json::ResponsePayload::new(&response).deserialize::<GetPolicyResponse, _>()
        } else {
            let try_response = response.buffer().await;
            let response = try_response.map_err(RusotoError::HttpDispatch)?;
            Err(GetPolicyError::from_response(response))
        }
    }

<<<<<<< HEAD
    /// <p>If you created a Shield Advanced policy, returns policy-level attack summary information in the event of a potential DDoS attack. Other policy types are currently unsupported.</p>
    fn get_protection_status(
=======
    /// <p>If you created a Shield Advanced policy, returns policy-level attack summary information in the event of a potential DDoS attack.</p>
    async fn get_protection_status(
>>>>>>> 62832c4b
        &self,
        input: GetProtectionStatusRequest,
    ) -> Result<GetProtectionStatusResponse, RusotoError<GetProtectionStatusError>> {
        let mut request = SignedRequest::new("POST", "fms", &self.region, "/");

        request.set_content_type("application/x-amz-json-1.1".to_owned());
        request.add_header("x-amz-target", "AWSFMS_20180101.GetProtectionStatus");
        let encoded = serde_json::to_string(&input).unwrap();
        request.set_payload(Some(encoded));

        let mut response = self
            .client
            .sign_and_dispatch(request)
            .await
            .map_err(RusotoError::from)?;
        if response.status.is_success() {
            let response = response.buffer().await.map_err(RusotoError::HttpDispatch)?;
            proto::json::ResponsePayload::new(&response)
                .deserialize::<GetProtectionStatusResponse, _>()
        } else {
            let try_response = response.buffer().await;
            let response = try_response.map_err(RusotoError::HttpDispatch)?;
            Err(GetProtectionStatusError::from_response(response))
        }
    }

    /// <p>Returns an array of <code>PolicyComplianceStatus</code> objects in the response. Use <code>PolicyComplianceStatus</code> to get a summary of which member accounts are protected by the specified policy. </p>
    async fn list_compliance_status(
        &self,
        input: ListComplianceStatusRequest,
    ) -> Result<ListComplianceStatusResponse, RusotoError<ListComplianceStatusError>> {
        let mut request = SignedRequest::new("POST", "fms", &self.region, "/");

        request.set_content_type("application/x-amz-json-1.1".to_owned());
        request.add_header("x-amz-target", "AWSFMS_20180101.ListComplianceStatus");
        let encoded = serde_json::to_string(&input).unwrap();
        request.set_payload(Some(encoded));

        let mut response = self
            .client
            .sign_and_dispatch(request)
            .await
            .map_err(RusotoError::from)?;
        if response.status.is_success() {
            let response = response.buffer().await.map_err(RusotoError::HttpDispatch)?;
            proto::json::ResponsePayload::new(&response)
                .deserialize::<ListComplianceStatusResponse, _>()
        } else {
            let try_response = response.buffer().await;
            let response = try_response.map_err(RusotoError::HttpDispatch)?;
            Err(ListComplianceStatusError::from_response(response))
        }
    }

    /// <p>Returns a <code>MemberAccounts</code> object that lists the member accounts in the administrator's AWS organization.</p> <p>The <code>ListMemberAccounts</code> must be submitted by the account that is set as the AWS Firewall Manager administrator.</p>
    async fn list_member_accounts(
        &self,
        input: ListMemberAccountsRequest,
    ) -> Result<ListMemberAccountsResponse, RusotoError<ListMemberAccountsError>> {
        let mut request = SignedRequest::new("POST", "fms", &self.region, "/");

        request.set_content_type("application/x-amz-json-1.1".to_owned());
        request.add_header("x-amz-target", "AWSFMS_20180101.ListMemberAccounts");
        let encoded = serde_json::to_string(&input).unwrap();
        request.set_payload(Some(encoded));

        let mut response = self
            .client
            .sign_and_dispatch(request)
            .await
            .map_err(RusotoError::from)?;
        if response.status.is_success() {
            let response = response.buffer().await.map_err(RusotoError::HttpDispatch)?;
            proto::json::ResponsePayload::new(&response)
                .deserialize::<ListMemberAccountsResponse, _>()
        } else {
            let try_response = response.buffer().await;
            let response = try_response.map_err(RusotoError::HttpDispatch)?;
            Err(ListMemberAccountsError::from_response(response))
        }
    }

    /// <p>Returns an array of <code>PolicySummary</code> objects in the response.</p>
    async fn list_policies(
        &self,
        input: ListPoliciesRequest,
    ) -> Result<ListPoliciesResponse, RusotoError<ListPoliciesError>> {
        let mut request = SignedRequest::new("POST", "fms", &self.region, "/");

        request.set_content_type("application/x-amz-json-1.1".to_owned());
        request.add_header("x-amz-target", "AWSFMS_20180101.ListPolicies");
        let encoded = serde_json::to_string(&input).unwrap();
        request.set_payload(Some(encoded));

        let mut response = self
            .client
            .sign_and_dispatch(request)
            .await
            .map_err(RusotoError::from)?;
        if response.status.is_success() {
            let response = response.buffer().await.map_err(RusotoError::HttpDispatch)?;
            proto::json::ResponsePayload::new(&response).deserialize::<ListPoliciesResponse, _>()
        } else {
            let try_response = response.buffer().await;
            let response = try_response.map_err(RusotoError::HttpDispatch)?;
            Err(ListPoliciesError::from_response(response))
        }
    }

    /// <p>Designates the IAM role and Amazon Simple Notification Service (SNS) topic that AWS Firewall Manager uses to record SNS logs.</p>
    async fn put_notification_channel(
        &self,
        input: PutNotificationChannelRequest,
    ) -> Result<(), RusotoError<PutNotificationChannelError>> {
        let mut request = SignedRequest::new("POST", "fms", &self.region, "/");

        request.set_content_type("application/x-amz-json-1.1".to_owned());
        request.add_header("x-amz-target", "AWSFMS_20180101.PutNotificationChannel");
        let encoded = serde_json::to_string(&input).unwrap();
        request.set_payload(Some(encoded));

        let mut response = self
            .client
            .sign_and_dispatch(request)
            .await
            .map_err(RusotoError::from)?;
        if response.status.is_success() {
            Ok(std::mem::drop(response))
        } else {
            let try_response = response.buffer().await;
            let response = try_response.map_err(RusotoError::HttpDispatch)?;
            Err(PutNotificationChannelError::from_response(response))
        }
    }

<<<<<<< HEAD
    /// <p>Creates an AWS Firewall Manager policy.</p> <p>Firewall Manager provides the following types of policies: </p> <ul> <li> <p>A Shield Advanced policy, which applies Shield Advanced protection to specified accounts and resources</p> </li> <li> <p>An AWS WAF policy, which contains a rule group and defines which resources are to be protected by that rule group</p> </li> <li> <p>A security group policy, which manages VPC security groups across your AWS organization. </p> </li> </ul> <p>Each policy is specific to one of the three types. If you want to enforce more than one policy type across accounts, you can create multiple policies. You can create multiple policies for each type.</p> <p>You must be subscribed to Shield Advanced to create a Shield Advanced policy. For more information about subscribing to Shield Advanced, see <a href="https://docs.aws.amazon.com/waf/latest/DDOSAPIReference/API_CreateSubscription.html">CreateSubscription</a>.</p>
    fn put_policy(
=======
    /// <p>Creates an AWS Firewall Manager policy.</p> <p>Firewall Manager provides two types of policies: A Shield Advanced policy, which applies Shield Advanced protection to specified accounts and resources, or a WAF policy, which contains a rule group and defines which resources are to be protected by that rule group. A policy is specific to either WAF or Shield Advanced. If you want to enforce both WAF rules and Shield Advanced protection across accounts, you can create multiple policies. You can create one or more policies for WAF rules, and one or more policies for Shield Advanced.</p> <p>You must be subscribed to Shield Advanced to create a Shield Advanced policy. For more information on subscribing to Shield Advanced, see <a href="https://docs.aws.amazon.com/waf/latest/DDOSAPIReference/API_CreateSubscription.html">CreateSubscription</a>.</p>
    async fn put_policy(
>>>>>>> 62832c4b
        &self,
        input: PutPolicyRequest,
    ) -> Result<PutPolicyResponse, RusotoError<PutPolicyError>> {
        let mut request = SignedRequest::new("POST", "fms", &self.region, "/");

        request.set_content_type("application/x-amz-json-1.1".to_owned());
        request.add_header("x-amz-target", "AWSFMS_20180101.PutPolicy");
        let encoded = serde_json::to_string(&input).unwrap();
        request.set_payload(Some(encoded));

        let mut response = self
            .client
            .sign_and_dispatch(request)
            .await
            .map_err(RusotoError::from)?;
        if response.status.is_success() {
            let response = response.buffer().await.map_err(RusotoError::HttpDispatch)?;
            proto::json::ResponsePayload::new(&response).deserialize::<PutPolicyResponse, _>()
        } else {
            let try_response = response.buffer().await;
            let response = try_response.map_err(RusotoError::HttpDispatch)?;
            Err(PutPolicyError::from_response(response))
        }
    }
}<|MERGE_RESOLUTION|>--- conflicted
+++ resolved
@@ -9,28 +9,16 @@
 //  must be updated to generate the changes.
 //
 // =================================================================
-#![allow(warnings)]
-
-<<<<<<< HEAD
-use futures::future;
-use futures::Future;
-=======
+
 use std::error::Error;
 use std::fmt;
 
 use async_trait::async_trait;
->>>>>>> 62832c4b
 use rusoto_core::credential::ProvideAwsCredentials;
 use rusoto_core::region;
 #[allow(warnings)]
 use rusoto_core::request::{BufferedHttpResponse, DispatchSignedRequest};
-<<<<<<< HEAD
-use rusoto_core::{Client, RusotoError, RusotoFuture};
-use std::error::Error;
-use std::fmt;
-=======
 use rusoto_core::{Client, RusotoError};
->>>>>>> 62832c4b
 
 use rusoto_core::proto;
 use rusoto_core::signature::SignedRequest;
@@ -45,13 +33,13 @@
 
 /// <p>Details of the resource that is not protected by the policy.</p>
 #[derive(Default, Debug, Clone, PartialEq, Deserialize)]
-#[cfg_attr(any(test, feature = "serialize_structs"), derive(Serialize))]
+#[cfg_attr(test, derive(Serialize))]
 pub struct ComplianceViolator {
     /// <p>The resource ID.</p>
     #[serde(rename = "ResourceId")]
     #[serde(skip_serializing_if = "Option::is_none")]
     pub resource_id: Option<String>,
-    /// <p>The resource type. This is in the format shown in the <a href="https://docs.aws.amazon.com/AWSCloudFormation/latest/UserGuide/aws-template-resource-type-ref.html">AWS Resource Types Reference</a>. For example: <code>AWS::ElasticLoadBalancingV2::LoadBalancer</code> or <code>AWS::CloudFront::Distribution</code>.</p>
+    /// <p>The resource type. This is in the format shown in <a href="https://docs.aws.amazon.com/AWSCloudFormation/latest/UserGuide/aws-template-resource-type-ref.html">AWS Resource Types Reference</a>. For example: <code>AWS::ElasticLoadBalancingV2::LoadBalancer</code> or <code>AWS::CloudFront::Distribution</code>.</p>
     #[serde(rename = "ResourceType")]
     #[serde(skip_serializing_if = "Option::is_none")]
     pub resource_type: Option<String>,
@@ -66,7 +54,7 @@
 
 #[derive(Default, Debug, Clone, PartialEq, Serialize)]
 pub struct DeletePolicyRequest {
-    /// <p>If <code>True</code>, the request performs cleanup according to the policy type. </p> <p>For AWS WAF and Shield Advanced policies, the cleanup does the following:</p> <ul> <li> <p>Deletes rule groups created by AWS Firewall Manager</p> </li> <li> <p>Removes web ACLs from in-scope resources</p> </li> <li> <p>Deletes web ACLs that contain no rules or rule groups</p> </li> </ul> <p>For security group policies, the cleanup does the following for each security group in the policy:</p> <ul> <li> <p>Disassociates the security group from in-scope resources </p> </li> <li> <p>Deletes the security group if it was created through Firewall Manager and if it's no longer associated with any resources through another policy</p> </li> </ul> <p>After the cleanup, in-scope resources are no longer protected by web ACLs in this policy. Protection of out-of-scope resources remains unchanged. Scope is determined by tags that you create and accounts that you associate with the policy. When creating the policy, if you specify that only resources in specific accounts or with specific tags are in scope of the policy, those accounts and resources are handled by the policy. All others are out of scope. If you don't specify tags or accounts, all resources are in scope. </p>
+    /// <p>If <code>True</code>, the request will also perform a clean-up process that will:</p> <ul> <li> <p>Delete rule groups created by AWS Firewall Manager</p> </li> <li> <p>Remove web ACLs from in-scope resources</p> </li> <li> <p>Delete web ACLs that contain no rules or rule groups</p> </li> </ul> <p>After the cleanup, in-scope resources will no longer be protected by web ACLs in this policy. Protection of out-of-scope resources will remain unchanged. Scope is determined by tags and accounts associated with the policy. When creating the policy, if you specified that only resources in specific accounts or with specific tags be protected by the policy, those resources are in-scope. All others are out of scope. If you did not specify tags or accounts, all resources are in-scope. </p>
     #[serde(rename = "DeleteAllPolicyResources")]
     #[serde(skip_serializing_if = "Option::is_none")]
     pub delete_all_policy_resources: Option<bool>,
@@ -78,19 +66,19 @@
 #[derive(Default, Debug, Clone, PartialEq, Serialize)]
 pub struct DisassociateAdminAccountRequest {}
 
-/// <p>Describes the compliance status for the account. An account is considered noncompliant if it includes resources that are not protected by the specified policy or that don't comply with the policy.</p>
+/// <p>Describes the compliance status for the account. An account is considered non-compliant if it includes resources that are not protected by the specified policy.</p>
 #[derive(Default, Debug, Clone, PartialEq, Deserialize)]
-#[cfg_attr(any(test, feature = "serialize_structs"), derive(Serialize))]
+#[cfg_attr(test, derive(Serialize))]
 pub struct EvaluationResult {
     /// <p>Describes an AWS account's compliance with the AWS Firewall Manager policy.</p>
     #[serde(rename = "ComplianceStatus")]
     #[serde(skip_serializing_if = "Option::is_none")]
     pub compliance_status: Option<String>,
-    /// <p>Indicates that over 100 resources are noncompliant with the AWS Firewall Manager policy.</p>
+    /// <p>Indicates that over 100 resources are non-compliant with the AWS Firewall Manager policy.</p>
     #[serde(rename = "EvaluationLimitExceeded")]
     #[serde(skip_serializing_if = "Option::is_none")]
     pub evaluation_limit_exceeded: Option<bool>,
-    /// <p>The number of resources that are noncompliant with the specified policy. For AWS WAF and Shield Advanced policies, a resource is considered noncompliant if it is not associated with the policy. For security group policies, a resource is considered noncompliant if it doesn't comply with the rules of the policy and remediation is disabled or not possible.</p>
+    /// <p>Number of resources that are non-compliant with the specified policy. A resource is considered non-compliant if it is not associated with the specified policy.</p>
     #[serde(rename = "ViolatorCount")]
     #[serde(skip_serializing_if = "Option::is_none")]
     pub violator_count: Option<i64>,
@@ -100,7 +88,7 @@
 pub struct GetAdminAccountRequest {}
 
 #[derive(Default, Debug, Clone, PartialEq, Deserialize)]
-#[cfg_attr(any(test, feature = "serialize_structs"), derive(Serialize))]
+#[cfg_attr(test, derive(Serialize))]
 pub struct GetAdminAccountResponse {
     /// <p>The AWS account that is set as the AWS Firewall Manager administrator.</p>
     #[serde(rename = "AdminAccount")]
@@ -123,7 +111,7 @@
 }
 
 #[derive(Default, Debug, Clone, PartialEq, Deserialize)]
-#[cfg_attr(any(test, feature = "serialize_structs"), derive(Serialize))]
+#[cfg_attr(test, derive(Serialize))]
 pub struct GetComplianceDetailResponse {
     /// <p>Information about the resources and the policy that you specified in the <code>GetComplianceDetail</code> request.</p>
     #[serde(rename = "PolicyComplianceDetail")]
@@ -135,7 +123,7 @@
 pub struct GetNotificationChannelRequest {}
 
 #[derive(Default, Debug, Clone, PartialEq, Deserialize)]
-#[cfg_attr(any(test, feature = "serialize_structs"), derive(Serialize))]
+#[cfg_attr(test, derive(Serialize))]
 pub struct GetNotificationChannelResponse {
     /// <p>The IAM role that is used by AWS Firewall Manager to record activity to SNS.</p>
     #[serde(rename = "SnsRoleName")]
@@ -155,7 +143,7 @@
 }
 
 #[derive(Default, Debug, Clone, PartialEq, Deserialize)]
-#[cfg_attr(any(test, feature = "serialize_structs"), derive(Serialize))]
+#[cfg_attr(test, derive(Serialize))]
 pub struct GetPolicyResponse {
     /// <p>Information about the specified AWS Firewall Manager policy.</p>
     #[serde(rename = "Policy")]
@@ -169,7 +157,7 @@
 
 #[derive(Default, Debug, Clone, PartialEq, Serialize)]
 pub struct GetProtectionStatusRequest {
-    /// <p>The end of the time period to query for the attacks. This is a <code>timestamp</code> type. The request syntax listing indicates a <code>number</code> type because the default used by AWS Firewall Manager is Unix time in seconds. However, any valid <code>timestamp</code> format is allowed.</p>
+    /// <p>The end of the time period to query for the attacks. This is a <code>timestamp</code> type. The sample request above indicates a number type because the default used by AWS Firewall Manager is Unix time in seconds. However, any valid <code>timestamp</code> format is allowed.</p>
     #[serde(rename = "EndTime")]
     #[serde(skip_serializing_if = "Option::is_none")]
     pub end_time: Option<f64>,
@@ -181,27 +169,27 @@
     #[serde(rename = "MemberAccountId")]
     #[serde(skip_serializing_if = "Option::is_none")]
     pub member_account_id: Option<String>,
-    /// <p>If you specify a value for <code>MaxResults</code> and you have more objects than the number that you specify for <code>MaxResults</code>, AWS Firewall Manager returns a <code>NextToken</code> value in the response, which you can use to retrieve another group of objects. For the second and subsequent <code>GetProtectionStatus</code> requests, specify the value of <code>NextToken</code> from the previous response to get information about another batch of objects.</p>
+    /// <p>If you specify a value for <code>MaxResults</code> and you have more objects than the number that you specify for <code>MaxResults</code>, AWS Firewall Manager returns a <code>NextToken</code> value in the response that allows you to list another group of objects. For the second and subsequent <code>GetProtectionStatus</code> requests, specify the value of <code>NextToken</code> from the previous response to get information about another batch of objects.</p>
     #[serde(rename = "NextToken")]
     #[serde(skip_serializing_if = "Option::is_none")]
     pub next_token: Option<String>,
     /// <p>The ID of the policy for which you want to get the attack information.</p>
     #[serde(rename = "PolicyId")]
     pub policy_id: String,
-    /// <p>The start of the time period to query for the attacks. This is a <code>timestamp</code> type. The request syntax listing indicates a <code>number</code> type because the default used by AWS Firewall Manager is Unix time in seconds. However, any valid <code>timestamp</code> format is allowed.</p>
+    /// <p>The start of the time period to query for the attacks. This is a <code>timestamp</code> type. The sample request above indicates a number type because the default used by AWS Firewall Manager is Unix time in seconds. However, any valid <code>timestamp</code> format is allowed.</p>
     #[serde(rename = "StartTime")]
     #[serde(skip_serializing_if = "Option::is_none")]
     pub start_time: Option<f64>,
 }
 
 #[derive(Default, Debug, Clone, PartialEq, Deserialize)]
-#[cfg_attr(any(test, feature = "serialize_structs"), derive(Serialize))]
+#[cfg_attr(test, derive(Serialize))]
 pub struct GetProtectionStatusResponse {
     /// <p>The ID of the AWS Firewall administrator account for this policy.</p>
     #[serde(rename = "AdminAccountId")]
     #[serde(skip_serializing_if = "Option::is_none")]
     pub admin_account_id: Option<String>,
-    /// <p>Details about the attack, including the following:</p> <ul> <li> <p>Attack type</p> </li> <li> <p>Account ID</p> </li> <li> <p>ARN of the resource attacked</p> </li> <li> <p>Start time of the attack</p> </li> <li> <p>End time of the attack (ongoing attacks will not have an end time)</p> </li> </ul> <p>The details are in JSON format. </p>
+    /// <p>Details about the attack, including the following:</p> <ul> <li> <p>Attack type</p> </li> <li> <p>Account ID</p> </li> <li> <p>ARN of the resource attacked</p> </li> <li> <p>Start time of the attack</p> </li> <li> <p>End time of the attack (ongoing attacks will not have an end time)</p> </li> </ul> <p>The details are in JSON format. An example is shown in the Examples section below.</p>
     #[serde(rename = "Data")]
     #[serde(skip_serializing_if = "Option::is_none")]
     pub data: Option<String>,
@@ -231,7 +219,7 @@
 }
 
 #[derive(Default, Debug, Clone, PartialEq, Deserialize)]
-#[cfg_attr(any(test, feature = "serialize_structs"), derive(Serialize))]
+#[cfg_attr(test, derive(Serialize))]
 pub struct ListComplianceStatusResponse {
     /// <p>If you have more <code>PolicyComplianceStatus</code> objects than the number that you specified for <code>MaxResults</code> in the request, the response includes a <code>NextToken</code> value. To list more <code>PolicyComplianceStatus</code> objects, submit another <code>ListComplianceStatus</code> request, and specify the <code>NextToken</code> value from the response in the <code>NextToken</code> value in the next request.</p>
     #[serde(rename = "NextToken")]
@@ -256,7 +244,7 @@
 }
 
 #[derive(Default, Debug, Clone, PartialEq, Deserialize)]
-#[cfg_attr(any(test, feature = "serialize_structs"), derive(Serialize))]
+#[cfg_attr(test, derive(Serialize))]
 pub struct ListMemberAccountsResponse {
     /// <p>An array of account IDs.</p>
     #[serde(rename = "MemberAccounts")]
@@ -281,7 +269,7 @@
 }
 
 #[derive(Default, Debug, Clone, PartialEq, Deserialize)]
-#[cfg_attr(any(test, feature = "serialize_structs"), derive(Serialize))]
+#[cfg_attr(test, derive(Serialize))]
 pub struct ListPoliciesResponse {
     /// <p>If you have more <code>PolicySummary</code> objects than the number that you specified for <code>MaxResults</code> in the request, the response includes a <code>NextToken</code> value. To list more <code>PolicySummary</code> objects, submit another <code>ListPolicies</code> request, and specify the <code>NextToken</code> value from the response in the <code>NextToken</code> value in the next request.</p>
     #[serde(rename = "NextToken")]
@@ -300,7 +288,7 @@
     #[serde(rename = "ExcludeMap")]
     #[serde(skip_serializing_if = "Option::is_none")]
     pub exclude_map: Option<::std::collections::HashMap<String, Vec<String>>>,
-    /// <p>If set to <code>True</code>, resources with the tags that are specified in the <code>ResourceTag</code> array are not in scope of the policy. If set to <code>False</code>, and the <code>ResourceTag</code> array is not null, only resources with the specified tags are in scope of the policy.</p>
+    /// <p>If set to <code>True</code>, resources with the tags that are specified in the <code>ResourceTag</code> array are not protected by the policy. If set to <code>False</code>, and the <code>ResourceTag</code> array is not null, only resources with the specified tags are associated with the policy.</p>
     #[serde(rename = "ExcludeResourceTags")]
     pub exclude_resource_tags: bool,
     /// <p>Specifies the AWS account IDs to include in the policy. If <code>IncludeMap</code> is null, all accounts in the organization in AWS Organizations are included in the policy. If <code>IncludeMap</code> is not null, only values listed in <code>IncludeMap</code> are included in the policy.</p> <p>The key to the map is <code>ACCOUNT</code>. For example, a valid <code>IncludeMap</code> would be <code>{“ACCOUNT” : [“accountID1”, “accountID2”]}</code>.</p>
@@ -325,7 +313,7 @@
     #[serde(rename = "ResourceTags")]
     #[serde(skip_serializing_if = "Option::is_none")]
     pub resource_tags: Option<Vec<ResourceTag>>,
-    /// <p>The type of resource protected by or in scope of the policy. This is in the format shown in the <a href="https://docs.aws.amazon.com/AWSCloudFormation/latest/UserGuide/aws-template-resource-type-ref.html">AWS Resource Types Reference</a>. For AWS WAF and Shield Advanced, examples include <code>AWS::ElasticLoadBalancingV2::LoadBalancer</code> and <code>AWS::CloudFront::Distribution</code>. For a security group common policy, valid values are <code>AWS::EC2::NetworkInterface</code> and <code>AWS::EC2::Instance</code>. For a security group content audit policy, valid values are <code>AWS::EC2::SecurityGroup</code>, <code>AWS::EC2::NetworkInterface</code>, and <code>AWS::EC2::Instance</code>. For a security group usage audit policy, the value is <code>AWS::EC2::SecurityGroup</code>. </p>
+    /// <p>The type of resource to protect with the policy. This is in the format shown in <a href="https://docs.aws.amazon.com/AWSCloudFormation/latest/UserGuide/aws-template-resource-type-ref.html">AWS Resource Types Reference</a>. For example: <code>AWS::ElasticLoadBalancingV2::LoadBalancer</code> or <code>AWS::CloudFront::Distribution</code>.</p>
     #[serde(rename = "ResourceType")]
     pub resource_type: String,
     /// <p>An array of <code>ResourceType</code>.</p>
@@ -337,19 +325,19 @@
     pub security_service_policy_data: SecurityServicePolicyData,
 }
 
-/// <p>Describes the noncompliant resources in a member account for a specific AWS Firewall Manager policy. A maximum of 100 entries are displayed. If more than 100 resources are noncompliant, <code>EvaluationLimitExceeded</code> is set to <code>True</code>.</p>
+/// <p>Describes the non-compliant resources in a member account for a specific AWS Firewall Manager policy. A maximum of 100 entries are displayed. If more than 100 resources are non-compliant, <code>EvaluationLimitExceeded</code> is set to <code>True</code>.</p>
 #[derive(Default, Debug, Clone, PartialEq, Deserialize)]
-#[cfg_attr(any(test, feature = "serialize_structs"), derive(Serialize))]
+#[cfg_attr(test, derive(Serialize))]
 pub struct PolicyComplianceDetail {
-    /// <p>Indicates if over 100 resources are noncompliant with the AWS Firewall Manager policy.</p>
+    /// <p>Indicates if over 100 resources are non-compliant with the AWS Firewall Manager policy.</p>
     #[serde(rename = "EvaluationLimitExceeded")]
     #[serde(skip_serializing_if = "Option::is_none")]
     pub evaluation_limit_exceeded: Option<bool>,
-    /// <p>A timestamp that indicates when the returned information should be considered out of date.</p>
+    /// <p>A time stamp that indicates when the returned information should be considered out-of-date.</p>
     #[serde(rename = "ExpiredAt")]
     #[serde(skip_serializing_if = "Option::is_none")]
     pub expired_at: Option<f64>,
-    /// <p>Details about problems with dependent services, such as AWS WAF or AWS Config, that are causing a resource to be noncompliant. The details include the name of the dependent service and the error message received that indicates the problem with the service.</p>
+    /// <p>Details about problems with dependent services, such as AWS WAF or AWS Config, that are causing a resource to be non-compliant. The details include the name of the dependent service and the error message received that indicates the problem with the service.</p>
     #[serde(rename = "IssueInfoMap")]
     #[serde(skip_serializing_if = "Option::is_none")]
     pub issue_info_map: Option<::std::collections::HashMap<String, String>>,
@@ -365,25 +353,25 @@
     #[serde(rename = "PolicyOwner")]
     #[serde(skip_serializing_if = "Option::is_none")]
     pub policy_owner: Option<String>,
-    /// <p>An array of resources that aren't protected by the AWS WAF or Shield Advanced policy or that aren't in compliance with the security group policy.</p>
+    /// <p>An array of resources that are not protected by the policy.</p>
     #[serde(rename = "Violators")]
     #[serde(skip_serializing_if = "Option::is_none")]
     pub violators: Option<Vec<ComplianceViolator>>,
 }
 
-/// <p>Indicates whether the account is compliant with the specified policy. An account is considered noncompliant if it includes resources that are not protected by the policy, for AWS WAF and Shield Advanced policies, or that are noncompliant with the policy, for security group policies.</p>
+/// <p>Indicates whether the account is compliant with the specified policy. An account is considered non-compliant if it includes resources that are not protected by the policy.</p>
 #[derive(Default, Debug, Clone, PartialEq, Deserialize)]
-#[cfg_attr(any(test, feature = "serialize_structs"), derive(Serialize))]
+#[cfg_attr(test, derive(Serialize))]
 pub struct PolicyComplianceStatus {
     /// <p>An array of <code>EvaluationResult</code> objects.</p>
     #[serde(rename = "EvaluationResults")]
     #[serde(skip_serializing_if = "Option::is_none")]
     pub evaluation_results: Option<Vec<EvaluationResult>>,
-    /// <p>Details about problems with dependent services, such as AWS WAF or AWS Config, that are causing a resource to be noncompliant. The details include the name of the dependent service and the error message received that indicates the problem with the service.</p>
+    /// <p>Details about problems with dependent services, such as AWS WAF or AWS Config, that are causing a resource to be non-compliant. The details include the name of the dependent service and the error message received that indicates the problem with the service.</p>
     #[serde(rename = "IssueInfoMap")]
     #[serde(skip_serializing_if = "Option::is_none")]
     pub issue_info_map: Option<::std::collections::HashMap<String, String>>,
-    /// <p>Timestamp of the last update to the <code>EvaluationResult</code> objects.</p>
+    /// <p>Time stamp of the last update to the <code>EvaluationResult</code> objects.</p>
     #[serde(rename = "LastUpdated")]
     #[serde(skip_serializing_if = "Option::is_none")]
     pub last_updated: Option<f64>,
@@ -407,7 +395,7 @@
 
 /// <p>Details of the AWS Firewall Manager policy. </p>
 #[derive(Default, Debug, Clone, PartialEq, Deserialize)]
-#[cfg_attr(any(test, feature = "serialize_structs"), derive(Serialize))]
+#[cfg_attr(test, derive(Serialize))]
 pub struct PolicySummary {
     /// <p>The Amazon Resource Name (ARN) of the specified policy.</p>
     #[serde(rename = "PolicyArn")]
@@ -425,11 +413,11 @@
     #[serde(rename = "RemediationEnabled")]
     #[serde(skip_serializing_if = "Option::is_none")]
     pub remediation_enabled: Option<bool>,
-    /// <p>The type of resource protected by or in scope of the policy. This is in the format shown in the <a href="https://docs.aws.amazon.com/AWSCloudFormation/latest/UserGuide/aws-template-resource-type-ref.html">AWS Resource Types Reference</a>. For AWS WAF and Shield Advanced, examples include <code>AWS::ElasticLoadBalancingV2::LoadBalancer</code> and <code>AWS::CloudFront::Distribution</code>. For a security group common policy, valid values are <code>AWS::EC2::NetworkInterface</code> and <code>AWS::EC2::Instance</code>. For a security group content audit policy, valid values are <code>AWS::EC2::SecurityGroup</code>, <code>AWS::EC2::NetworkInterface</code>, and <code>AWS::EC2::Instance</code>. For a security group usage audit policy, the value is <code>AWS::EC2::SecurityGroup</code>. </p>
+    /// <p>The type of resource to protect with the policy. This is in the format shown in <a href="https://docs.aws.amazon.com/AWSCloudFormation/latest/UserGuide/aws-template-resource-type-ref.html">AWS Resource Types Reference</a>. For example: <code>AWS::ElasticLoadBalancingV2::LoadBalancer</code> or <code>AWS::CloudFront::Distribution</code>.</p>
     #[serde(rename = "ResourceType")]
     #[serde(skip_serializing_if = "Option::is_none")]
     pub resource_type: Option<String>,
-    /// <p>The service that the policy is using to protect the resources. This specifies the type of policy that is created, either an AWS WAF policy, a Shield Advanced policy, or a security group policy.</p>
+    /// <p>The service that the policy is using to protect the resources. This specifies the type of policy that is created, either a WAF policy or Shield Advanced policy.</p>
     #[serde(rename = "SecurityServiceType")]
     #[serde(skip_serializing_if = "Option::is_none")]
     pub security_service_type: Option<String>,
@@ -453,7 +441,7 @@
 }
 
 #[derive(Default, Debug, Clone, PartialEq, Deserialize)]
-#[cfg_attr(any(test, feature = "serialize_structs"), derive(Serialize))]
+#[cfg_attr(test, derive(Serialize))]
 pub struct PutPolicyResponse {
     /// <p>The details of the AWS Firewall Manager policy that was created.</p>
     #[serde(rename = "Policy")]
@@ -465,7 +453,7 @@
     pub policy_arn: Option<String>,
 }
 
-/// <p>The resource tags that AWS Firewall Manager uses to determine if a particular resource should be included or excluded from the AWS Firewall Manager policy. Tags enable you to categorize your AWS resources in different ways, for example, by purpose, owner, or environment. Each tag consists of a key and an optional value. Firewall Manager combines the tags with "AND" so that, if you add more than one tag to a policy scope, a resource must have all the specified tags to be included or excluded. For more information, see <a href="https://docs.aws.amazon.com/awsconsolehelpdocs/latest/gsg/tag-editor.html">Working with Tag Editor</a>.</p>
+/// <p>The resource tags that AWS Firewall Manager uses to determine if a particular resource should be included or excluded from protection by the AWS Firewall Manager policy. Tags enable you to categorize your AWS resources in different ways, for example, by purpose, owner, or environment. Each tag consists of a key and an optional value, both of which you define. Tags are combined with an "OR." That is, if you add more than one tag, if any of the tags matches, the resource is considered a match for the include or exclude. <a href="https://docs.aws.amazon.com/awsconsolehelpdocs/latest/gsg/tag-editor.html">Working with Tag Editor</a>.</p>
 #[derive(Default, Debug, Clone, PartialEq, Serialize, Deserialize)]
 pub struct ResourceTag {
     /// <p>The resource tag key.</p>
@@ -480,11 +468,11 @@
 /// <p>Details about the security service that is being used to protect the resources.</p>
 #[derive(Default, Debug, Clone, PartialEq, Serialize, Deserialize)]
 pub struct SecurityServicePolicyData {
-    /// <p><p>Details about the service that are specific to the service type, in JSON format. For service type <code>SHIELD<em>ADVANCED</code>, this is an empty string.</p> <ul> <li> <p>Example: <code>WAF</code> </p> <p> <code>ManagedServiceData&quot;: &quot;{&quot;type&quot;: &quot;WAF&quot;, &quot;ruleGroups&quot;: [{&quot;id&quot;: &quot;12345678-1bcd-9012-efga-0987654321ab&quot;, &quot;overrideAction&quot; : {&quot;type&quot;: &quot;COUNT&quot;}}], &quot;defaultAction&quot;: {&quot;type&quot;: &quot;BLOCK&quot;}}</code> </p> </li> <li> <p>Example: <code>SECURITY</em>GROUPS<em>COMMON</code> </p> <p> <code>&quot;SecurityServicePolicyData&quot;:{&quot;Type&quot;:&quot;SECURITY</em>GROUPS<em>COMMON&quot;,&quot;ManagedServiceData&quot;:&quot;{&quot;type&quot;:&quot;SECURITY</em>GROUPS<em>COMMON&quot;,&quot;revertManualSecurityGroupChanges&quot;:false,&quot;exclusiveResourceSecurityGroupManagement&quot;:false,&quot;securityGroups&quot;:[{&quot;id&quot;:&quot; sg-000e55995d61a06bd&quot;}]}&quot;},&quot;RemediationEnabled&quot;:false,&quot;ResourceType&quot;:&quot;AWS::EC2::NetworkInterface&quot;}</code> </p> </li> <li> <p>Example: <code>SECURITY</em>GROUPS<em>CONTENT</em>AUDIT</code> </p> <p> <code>&quot;SecurityServicePolicyData&quot;:{&quot;Type&quot;:&quot;SECURITY<em>GROUPS</em>CONTENT<em>AUDIT&quot;,&quot;ManagedServiceData&quot;:&quot;{&quot;type&quot;:&quot;SECURITY</em>GROUPS<em>CONTENT</em>AUDIT&quot;,&quot;securityGroups&quot;:[{&quot;id&quot;:&quot; sg-000e55995d61a06bd &quot;}],&quot;securityGroupAction&quot;:{&quot;type&quot;:&quot;ALLOW&quot;}}&quot;},&quot;RemediationEnabled&quot;:false,&quot;ResourceType&quot;:&quot;AWS::EC2::NetworkInterface&quot;}</code> </p> <p>The security group action for content audit can be <code>ALLOW</code> or <code>DENY</code>. For <code>ALLOW</code>, all in-scope security group rules must be within the allowed range of the policy&#39;s security group rules. For <code>DENY</code>, all in-scope security group rules must not contain a value or a range that matches a rule value or range in the policy security group.</p> </li> <li> <p>Example: <code>SECURITY<em>GROUPS</em>USAGE<em>AUDIT</code> </p> <p> <code>&quot;SecurityServicePolicyData&quot;:{&quot;Type&quot;:&quot;SECURITY</em>GROUPS<em>USAGE</em>AUDIT&quot;,&quot;ManagedServiceData&quot;:&quot;{&quot;type&quot;:&quot;SECURITY<em>GROUPS</em>USAGE_AUDIT&quot;,&quot;deleteUnusedSecurityGroups&quot;:true,&quot;coalesceRedundantSecurityGroups&quot;:true}&quot;},&quot;RemediationEnabled&quot;:false,&quot;Resou rceType&quot;:&quot;AWS::EC2::SecurityGroup&quot;}</code> </p> </li> </ul></p>
+    /// <p>Details about the service. This contains <code>WAF</code> data in JSON format, as shown in the following example:</p> <p> <code>ManagedServiceData": "{\"type\": \"WAF\", \"ruleGroups\": [{\"id\": \"12345678-1bcd-9012-efga-0987654321ab\", \"overrideAction\" : {\"type\": \"COUNT\"}}], \"defaultAction\": {\"type\": \"BLOCK\"}}</code> </p> <p>If this is a Shield Advanced policy, this string will be empty.</p>
     #[serde(rename = "ManagedServiceData")]
     #[serde(skip_serializing_if = "Option::is_none")]
     pub managed_service_data: Option<String>,
-    /// <p>The service that the policy is using to protect the resources. This specifies the type of policy that is created, either an AWS WAF policy, a Shield Advanced policy, or a security group policy. For security group policies, Firewall Manager supports one security group for each common policy and for each content audit policy. This is an adjustable limit that you can increase by contacting AWS Support.</p>
+    /// <p>The service that the policy is using to protect the resources. This specifies the type of policy that is created, either a WAF policy or Shield Advanced policy.</p>
     #[serde(rename = "Type")]
     pub type_: String,
 }
@@ -1174,13 +1162,8 @@
 /// Trait representing the capabilities of the FMS API. FMS clients implement this trait.
 #[async_trait]
 pub trait Fms {
-<<<<<<< HEAD
-    /// <p>Sets the AWS Firewall Manager administrator account. AWS Firewall Manager must be associated with the master account of your AWS organization or associated with a member account that has the appropriate permissions. If the account ID that you submit is not an AWS Organizations master account, AWS Firewall Manager will set the appropriate permissions for the given member account.</p> <p>The account that you associate with AWS Firewall Manager is called the AWS Firewall Manager administrator account. </p>
-    fn associate_admin_account(
-=======
     /// <p>Sets the AWS Firewall Manager administrator account. AWS Firewall Manager must be associated with the master account your AWS organization or associated with a member account that has the appropriate permissions. If the account ID that you submit is not an AWS Organizations master account, AWS Firewall Manager will set the appropriate permissions for the given member account.</p> <p>The account that you associate with AWS Firewall Manager is called the AWS Firewall Manager administrator account. </p>
     async fn associate_admin_account(
->>>>>>> 62832c4b
         &self,
         input: AssociateAdminAccountRequest,
     ) -> Result<(), RusotoError<AssociateAdminAccountError>>;
@@ -1196,39 +1179,24 @@
         input: DeletePolicyRequest,
     ) -> Result<(), RusotoError<DeletePolicyError>>;
 
-<<<<<<< HEAD
-    /// <p>Disassociates the account that has been set as the AWS Firewall Manager administrator account. To set a different account as the administrator account, you must submit an <code>AssociateAdminAccount</code> request.</p>
-    fn disassociate_admin_account(&self) -> RusotoFuture<(), DisassociateAdminAccountError>;
-=======
     /// <p>Disassociates the account that has been set as the AWS Firewall Manager administrator account. To set a different account as the administrator account, you must submit an <code>AssociateAdminAccount</code> request .</p>
     async fn disassociate_admin_account(
         &self,
     ) -> Result<(), RusotoError<DisassociateAdminAccountError>>;
->>>>>>> 62832c4b
 
     /// <p>Returns the AWS Organizations master account that is associated with AWS Firewall Manager as the AWS Firewall Manager administrator.</p>
     async fn get_admin_account(
         &self,
     ) -> Result<GetAdminAccountResponse, RusotoError<GetAdminAccountError>>;
 
-<<<<<<< HEAD
-    /// <p>Returns detailed compliance information about the specified member account. Details include resources that are in and out of compliance with the specified policy. Resources are considered noncompliant for AWS WAF and Shield Advanced policies if the specified policy has not been applied to them. Resources are considered noncompliant for security group policies if they are in scope of the policy, they violate one or more of the policy rules, and remediation is disabled or not possible. </p>
-    fn get_compliance_detail(
-=======
     /// <p>Returns detailed compliance information about the specified member account. Details include resources that are in and out of compliance with the specified policy. Resources are considered non-compliant if the specified policy has not been applied to them.</p>
     async fn get_compliance_detail(
->>>>>>> 62832c4b
         &self,
         input: GetComplianceDetailRequest,
     ) -> Result<GetComplianceDetailResponse, RusotoError<GetComplianceDetailError>>;
 
-<<<<<<< HEAD
-    /// <p>Information about the Amazon Simple Notification Service (SNS) topic that is used to record AWS Firewall Manager SNS logs.</p>
-    fn get_notification_channel(
-=======
     /// <p>Returns information about the Amazon Simple Notification Service (SNS) topic that is used to record AWS Firewall Manager SNS logs.</p>
     async fn get_notification_channel(
->>>>>>> 62832c4b
         &self,
     ) -> Result<GetNotificationChannelResponse, RusotoError<GetNotificationChannelError>>;
 
@@ -1238,13 +1206,8 @@
         input: GetPolicyRequest,
     ) -> Result<GetPolicyResponse, RusotoError<GetPolicyError>>;
 
-<<<<<<< HEAD
-    /// <p>If you created a Shield Advanced policy, returns policy-level attack summary information in the event of a potential DDoS attack. Other policy types are currently unsupported.</p>
-    fn get_protection_status(
-=======
     /// <p>If you created a Shield Advanced policy, returns policy-level attack summary information in the event of a potential DDoS attack.</p>
     async fn get_protection_status(
->>>>>>> 62832c4b
         &self,
         input: GetProtectionStatusRequest,
     ) -> Result<GetProtectionStatusResponse, RusotoError<GetProtectionStatusError>>;
@@ -1273,13 +1236,8 @@
         input: PutNotificationChannelRequest,
     ) -> Result<(), RusotoError<PutNotificationChannelError>>;
 
-<<<<<<< HEAD
-    /// <p>Creates an AWS Firewall Manager policy.</p> <p>Firewall Manager provides the following types of policies: </p> <ul> <li> <p>A Shield Advanced policy, which applies Shield Advanced protection to specified accounts and resources</p> </li> <li> <p>An AWS WAF policy, which contains a rule group and defines which resources are to be protected by that rule group</p> </li> <li> <p>A security group policy, which manages VPC security groups across your AWS organization. </p> </li> </ul> <p>Each policy is specific to one of the three types. If you want to enforce more than one policy type across accounts, you can create multiple policies. You can create multiple policies for each type.</p> <p>You must be subscribed to Shield Advanced to create a Shield Advanced policy. For more information about subscribing to Shield Advanced, see <a href="https://docs.aws.amazon.com/waf/latest/DDOSAPIReference/API_CreateSubscription.html">CreateSubscription</a>.</p>
-    fn put_policy(
-=======
     /// <p>Creates an AWS Firewall Manager policy.</p> <p>Firewall Manager provides two types of policies: A Shield Advanced policy, which applies Shield Advanced protection to specified accounts and resources, or a WAF policy, which contains a rule group and defines which resources are to be protected by that rule group. A policy is specific to either WAF or Shield Advanced. If you want to enforce both WAF rules and Shield Advanced protection across accounts, you can create multiple policies. You can create one or more policies for WAF rules, and one or more policies for Shield Advanced.</p> <p>You must be subscribed to Shield Advanced to create a Shield Advanced policy. For more information on subscribing to Shield Advanced, see <a href="https://docs.aws.amazon.com/waf/latest/DDOSAPIReference/API_CreateSubscription.html">CreateSubscription</a>.</p>
     async fn put_policy(
->>>>>>> 62832c4b
         &self,
         input: PutPolicyRequest,
     ) -> Result<PutPolicyResponse, RusotoError<PutPolicyError>>;
@@ -1296,7 +1254,10 @@
     ///
     /// The client will use the default credentials provider and tls client.
     pub fn new(region: region::Region) -> FmsClient {
-        Self::new_with_client(Client::shared(), region)
+        FmsClient {
+            client: Client::shared(),
+            region,
+        }
     }
 
     pub fn new_with<P, D>(
@@ -1308,34 +1269,17 @@
         P: ProvideAwsCredentials + Send + Sync + 'static,
         D: DispatchSignedRequest + Send + Sync + 'static,
     {
-        Self::new_with_client(
-            Client::new_with(credentials_provider, request_dispatcher),
+        FmsClient {
+            client: Client::new_with(credentials_provider, request_dispatcher),
             region,
-        )
-    }
-
-    pub fn new_with_client(client: Client, region: region::Region) -> FmsClient {
-        FmsClient { client, region }
-    }
-}
-
-impl fmt::Debug for FmsClient {
-    fn fmt(&self, f: &mut fmt::Formatter<'_>) -> fmt::Result {
-        f.debug_struct("FmsClient")
-            .field("region", &self.region)
-            .finish()
+        }
     }
 }
 
 #[async_trait]
 impl Fms for FmsClient {
-<<<<<<< HEAD
-    /// <p>Sets the AWS Firewall Manager administrator account. AWS Firewall Manager must be associated with the master account of your AWS organization or associated with a member account that has the appropriate permissions. If the account ID that you submit is not an AWS Organizations master account, AWS Firewall Manager will set the appropriate permissions for the given member account.</p> <p>The account that you associate with AWS Firewall Manager is called the AWS Firewall Manager administrator account. </p>
-    fn associate_admin_account(
-=======
     /// <p>Sets the AWS Firewall Manager administrator account. AWS Firewall Manager must be associated with the master account your AWS organization or associated with a member account that has the appropriate permissions. If the account ID that you submit is not an AWS Organizations master account, AWS Firewall Manager will set the appropriate permissions for the given member account.</p> <p>The account that you associate with AWS Firewall Manager is called the AWS Firewall Manager administrator account. </p>
     async fn associate_admin_account(
->>>>>>> 62832c4b
         &self,
         input: AssociateAdminAccountRequest,
     ) -> Result<(), RusotoError<AssociateAdminAccountError>> {
@@ -1410,15 +1354,10 @@
         }
     }
 
-<<<<<<< HEAD
-    /// <p>Disassociates the account that has been set as the AWS Firewall Manager administrator account. To set a different account as the administrator account, you must submit an <code>AssociateAdminAccount</code> request.</p>
-    fn disassociate_admin_account(&self) -> RusotoFuture<(), DisassociateAdminAccountError> {
-=======
     /// <p>Disassociates the account that has been set as the AWS Firewall Manager administrator account. To set a different account as the administrator account, you must submit an <code>AssociateAdminAccount</code> request .</p>
     async fn disassociate_admin_account(
         &self,
     ) -> Result<(), RusotoError<DisassociateAdminAccountError>> {
->>>>>>> 62832c4b
         let mut request = SignedRequest::new("POST", "fms", &self.region, "/");
 
         request.set_content_type("application/x-amz-json-1.1".to_owned());
@@ -1464,13 +1403,8 @@
         }
     }
 
-<<<<<<< HEAD
-    /// <p>Returns detailed compliance information about the specified member account. Details include resources that are in and out of compliance with the specified policy. Resources are considered noncompliant for AWS WAF and Shield Advanced policies if the specified policy has not been applied to them. Resources are considered noncompliant for security group policies if they are in scope of the policy, they violate one or more of the policy rules, and remediation is disabled or not possible. </p>
-    fn get_compliance_detail(
-=======
     /// <p>Returns detailed compliance information about the specified member account. Details include resources that are in and out of compliance with the specified policy. Resources are considered non-compliant if the specified policy has not been applied to them.</p>
     async fn get_compliance_detail(
->>>>>>> 62832c4b
         &self,
         input: GetComplianceDetailRequest,
     ) -> Result<GetComplianceDetailResponse, RusotoError<GetComplianceDetailError>> {
@@ -1497,13 +1431,8 @@
         }
     }
 
-<<<<<<< HEAD
-    /// <p>Information about the Amazon Simple Notification Service (SNS) topic that is used to record AWS Firewall Manager SNS logs.</p>
-    fn get_notification_channel(
-=======
     /// <p>Returns information about the Amazon Simple Notification Service (SNS) topic that is used to record AWS Firewall Manager SNS logs.</p>
     async fn get_notification_channel(
->>>>>>> 62832c4b
         &self,
     ) -> Result<GetNotificationChannelResponse, RusotoError<GetNotificationChannelError>> {
         let mut request = SignedRequest::new("POST", "fms", &self.region, "/");
@@ -1555,13 +1484,8 @@
         }
     }
 
-<<<<<<< HEAD
-    /// <p>If you created a Shield Advanced policy, returns policy-level attack summary information in the event of a potential DDoS attack. Other policy types are currently unsupported.</p>
-    fn get_protection_status(
-=======
     /// <p>If you created a Shield Advanced policy, returns policy-level attack summary information in the event of a potential DDoS attack.</p>
     async fn get_protection_status(
->>>>>>> 62832c4b
         &self,
         input: GetProtectionStatusRequest,
     ) -> Result<GetProtectionStatusResponse, RusotoError<GetProtectionStatusError>> {
@@ -1697,13 +1621,8 @@
         }
     }
 
-<<<<<<< HEAD
-    /// <p>Creates an AWS Firewall Manager policy.</p> <p>Firewall Manager provides the following types of policies: </p> <ul> <li> <p>A Shield Advanced policy, which applies Shield Advanced protection to specified accounts and resources</p> </li> <li> <p>An AWS WAF policy, which contains a rule group and defines which resources are to be protected by that rule group</p> </li> <li> <p>A security group policy, which manages VPC security groups across your AWS organization. </p> </li> </ul> <p>Each policy is specific to one of the three types. If you want to enforce more than one policy type across accounts, you can create multiple policies. You can create multiple policies for each type.</p> <p>You must be subscribed to Shield Advanced to create a Shield Advanced policy. For more information about subscribing to Shield Advanced, see <a href="https://docs.aws.amazon.com/waf/latest/DDOSAPIReference/API_CreateSubscription.html">CreateSubscription</a>.</p>
-    fn put_policy(
-=======
     /// <p>Creates an AWS Firewall Manager policy.</p> <p>Firewall Manager provides two types of policies: A Shield Advanced policy, which applies Shield Advanced protection to specified accounts and resources, or a WAF policy, which contains a rule group and defines which resources are to be protected by that rule group. A policy is specific to either WAF or Shield Advanced. If you want to enforce both WAF rules and Shield Advanced protection across accounts, you can create multiple policies. You can create one or more policies for WAF rules, and one or more policies for Shield Advanced.</p> <p>You must be subscribed to Shield Advanced to create a Shield Advanced policy. For more information on subscribing to Shield Advanced, see <a href="https://docs.aws.amazon.com/waf/latest/DDOSAPIReference/API_CreateSubscription.html">CreateSubscription</a>.</p>
     async fn put_policy(
->>>>>>> 62832c4b
         &self,
         input: PutPolicyRequest,
     ) -> Result<PutPolicyResponse, RusotoError<PutPolicyError>> {
