// =================================================================
//
//                           * WARNING *
//
//                    This file is generated!
//
//  Changes made to this file will be overwritten. If changes are
//  required to the generated code, the service_crategen project
//  must be updated to generate the changes.
//
// =================================================================
#![allow(warnings)]

<<<<<<< HEAD
use std::error::Error;
use std::fmt;

use async_trait::async_trait;
=======
use futures::future;
use futures::Future;
>>>>>>> f58d1ce6
use rusoto_core::credential::ProvideAwsCredentials;
use rusoto_core::region;
#[allow(warnings)]
use rusoto_core::request::{BufferedHttpResponse, DispatchSignedRequest};
<<<<<<< HEAD
use rusoto_core::{Client, RusotoError};
=======
use rusoto_core::{Client, RusotoError, RusotoFuture};
use std::error::Error;
use std::fmt;
>>>>>>> f58d1ce6

use rusoto_core::proto;
use rusoto_core::signature::SignedRequest;
use serde::{Deserialize, Serialize};
use serde_json;
#[derive(Default, Debug, Clone, PartialEq, Serialize)]
pub struct AddApplicationCloudWatchLoggingOptionRequest {
    /// <p>The Kinesis Analytics application name.</p>
    #[serde(rename = "ApplicationName")]
    pub application_name: String,
    /// <p>Provides the CloudWatch log stream Amazon Resource Name (ARN) and the IAM role ARN. Note: To write application messages to CloudWatch, the IAM role that is used must have the <code>PutLogEvents</code> policy action enabled.</p>
    #[serde(rename = "CloudWatchLoggingOption")]
    pub cloud_watch_logging_option: CloudWatchLoggingOption,
    /// <p>The version ID of the Kinesis Analytics application.</p>
    #[serde(rename = "CurrentApplicationVersionId")]
    pub current_application_version_id: i64,
}

#[derive(Default, Debug, Clone, PartialEq, Deserialize)]
#[cfg_attr(any(test, feature = "serialize_structs"), derive(Serialize))]
pub struct AddApplicationCloudWatchLoggingOptionResponse {}

#[derive(Default, Debug, Clone, PartialEq, Serialize)]
pub struct AddApplicationInputProcessingConfigurationRequest {
    /// <p>Name of the application to which you want to add the input processing configuration.</p>
    #[serde(rename = "ApplicationName")]
    pub application_name: String,
    /// <p>Version of the application to which you want to add the input processing configuration. You can use the <a href="https://docs.aws.amazon.com/kinesisanalytics/latest/dev/API_DescribeApplication.html">DescribeApplication</a> operation to get the current application version. If the version specified is not the current version, the <code>ConcurrentModificationException</code> is returned.</p>
    #[serde(rename = "CurrentApplicationVersionId")]
    pub current_application_version_id: i64,
    /// <p>The ID of the input configuration to add the input processing configuration to. You can get a list of the input IDs for an application using the <a href="https://docs.aws.amazon.com/kinesisanalytics/latest/dev/API_DescribeApplication.html">DescribeApplication</a> operation.</p>
    #[serde(rename = "InputId")]
    pub input_id: String,
    /// <p>The <a href="https://docs.aws.amazon.com/kinesisanalytics/latest/dev/API_InputProcessingConfiguration.html">InputProcessingConfiguration</a> to add to the application.</p>
    #[serde(rename = "InputProcessingConfiguration")]
    pub input_processing_configuration: InputProcessingConfiguration,
}

#[derive(Default, Debug, Clone, PartialEq, Deserialize)]
#[cfg_attr(any(test, feature = "serialize_structs"), derive(Serialize))]
pub struct AddApplicationInputProcessingConfigurationResponse {}

/// <p><p/></p>
#[derive(Default, Debug, Clone, PartialEq, Serialize)]
pub struct AddApplicationInputRequest {
    /// <p>Name of your existing Amazon Kinesis Analytics application to which you want to add the streaming source.</p>
    #[serde(rename = "ApplicationName")]
    pub application_name: String,
    /// <p>Current version of your Amazon Kinesis Analytics application. You can use the <a href="https://docs.aws.amazon.com/kinesisanalytics/latest/dev/API_DescribeApplication.html">DescribeApplication</a> operation to find the current application version.</p>
    #[serde(rename = "CurrentApplicationVersionId")]
    pub current_application_version_id: i64,
    /// <p>The <a href="https://docs.aws.amazon.com/kinesisanalytics/latest/dev/API_Input.html">Input</a> to add.</p>
    #[serde(rename = "Input")]
    pub input: Input,
}

/// <p><p/></p>
#[derive(Default, Debug, Clone, PartialEq, Deserialize)]
#[cfg_attr(any(test, feature = "serialize_structs"), derive(Serialize))]
pub struct AddApplicationInputResponse {}

/// <p><p/></p>
#[derive(Default, Debug, Clone, PartialEq, Serialize)]
pub struct AddApplicationOutputRequest {
    /// <p>Name of the application to which you want to add the output configuration.</p>
    #[serde(rename = "ApplicationName")]
    pub application_name: String,
    /// <p>Version of the application to which you want to add the output configuration. You can use the <a href="https://docs.aws.amazon.com/kinesisanalytics/latest/dev/API_DescribeApplication.html">DescribeApplication</a> operation to get the current application version. If the version specified is not the current version, the <code>ConcurrentModificationException</code> is returned. </p>
    #[serde(rename = "CurrentApplicationVersionId")]
    pub current_application_version_id: i64,
    /// <p>An array of objects, each describing one output configuration. In the output configuration, you specify the name of an in-application stream, a destination (that is, an Amazon Kinesis stream, an Amazon Kinesis Firehose delivery stream, or an AWS Lambda function), and record the formation to use when writing to the destination.</p>
    #[serde(rename = "Output")]
    pub output: Output,
}

/// <p><p/></p>
#[derive(Default, Debug, Clone, PartialEq, Deserialize)]
#[cfg_attr(any(test, feature = "serialize_structs"), derive(Serialize))]
pub struct AddApplicationOutputResponse {}

/// <p><p/></p>
#[derive(Default, Debug, Clone, PartialEq, Serialize)]
pub struct AddApplicationReferenceDataSourceRequest {
    /// <p>Name of an existing application.</p>
    #[serde(rename = "ApplicationName")]
    pub application_name: String,
    /// <p>Version of the application for which you are adding the reference data source. You can use the <a href="https://docs.aws.amazon.com/kinesisanalytics/latest/dev/API_DescribeApplication.html">DescribeApplication</a> operation to get the current application version. If the version specified is not the current version, the <code>ConcurrentModificationException</code> is returned.</p>
    #[serde(rename = "CurrentApplicationVersionId")]
    pub current_application_version_id: i64,
    /// <p>The reference data source can be an object in your Amazon S3 bucket. Amazon Kinesis Analytics reads the object and copies the data into the in-application table that is created. You provide an S3 bucket, object key name, and the resulting in-application table that is created. You must also provide an IAM role with the necessary permissions that Amazon Kinesis Analytics can assume to read the object from your S3 bucket on your behalf.</p>
    #[serde(rename = "ReferenceDataSource")]
    pub reference_data_source: ReferenceDataSource,
}

/// <p><p/></p>
#[derive(Default, Debug, Clone, PartialEq, Deserialize)]
#[cfg_attr(any(test, feature = "serialize_structs"), derive(Serialize))]
pub struct AddApplicationReferenceDataSourceResponse {}

/// <p><note> <p>This documentation is for version 1 of the Amazon Kinesis Data Analytics API, which only supports SQL applications. Version 2 of the API supports SQL and Java applications. For more information about version 2, see <a href="/kinesisanalytics/latest/apiv2/Welcome.html">Amazon Kinesis Data Analytics API V2 Documentation</a>.</p> </note> <p>Provides a description of the application, including the application Amazon Resource Name (ARN), status, latest version, and input and output configuration.</p></p>
#[derive(Default, Debug, Clone, PartialEq, Deserialize)]
#[cfg_attr(any(test, feature = "serialize_structs"), derive(Serialize))]
pub struct ApplicationDetail {
    /// <p>ARN of the application.</p>
    #[serde(rename = "ApplicationARN")]
    pub application_arn: String,
    /// <p>Returns the application code that you provided to perform data analysis on any of the in-application streams in your application.</p>
    #[serde(rename = "ApplicationCode")]
    #[serde(skip_serializing_if = "Option::is_none")]
    pub application_code: Option<String>,
    /// <p>Description of the application.</p>
    #[serde(rename = "ApplicationDescription")]
    #[serde(skip_serializing_if = "Option::is_none")]
    pub application_description: Option<String>,
    /// <p>Name of the application.</p>
    #[serde(rename = "ApplicationName")]
    pub application_name: String,
    /// <p>Status of the application.</p>
    #[serde(rename = "ApplicationStatus")]
    pub application_status: String,
    /// <p>Provides the current application version.</p>
    #[serde(rename = "ApplicationVersionId")]
    pub application_version_id: i64,
    /// <p>Describes the CloudWatch log streams that are configured to receive application messages. For more information about using CloudWatch log streams with Amazon Kinesis Analytics applications, see <a href="https://docs.aws.amazon.com/kinesisanalytics/latest/dev/cloudwatch-logs.html">Working with Amazon CloudWatch Logs</a>. </p>
    #[serde(rename = "CloudWatchLoggingOptionDescriptions")]
    #[serde(skip_serializing_if = "Option::is_none")]
    pub cloud_watch_logging_option_descriptions: Option<Vec<CloudWatchLoggingOptionDescription>>,
    /// <p>Time stamp when the application version was created.</p>
    #[serde(rename = "CreateTimestamp")]
    #[serde(skip_serializing_if = "Option::is_none")]
    pub create_timestamp: Option<f64>,
    /// <p>Describes the application input configuration. For more information, see <a href="https://docs.aws.amazon.com/kinesisanalytics/latest/dev/how-it-works-input.html">Configuring Application Input</a>. </p>
    #[serde(rename = "InputDescriptions")]
    #[serde(skip_serializing_if = "Option::is_none")]
    pub input_descriptions: Option<Vec<InputDescription>>,
    /// <p>Time stamp when the application was last updated.</p>
    #[serde(rename = "LastUpdateTimestamp")]
    #[serde(skip_serializing_if = "Option::is_none")]
    pub last_update_timestamp: Option<f64>,
    /// <p>Describes the application output configuration. For more information, see <a href="https://docs.aws.amazon.com/kinesisanalytics/latest/dev/how-it-works-output.html">Configuring Application Output</a>. </p>
    #[serde(rename = "OutputDescriptions")]
    #[serde(skip_serializing_if = "Option::is_none")]
    pub output_descriptions: Option<Vec<OutputDescription>>,
    /// <p>Describes reference data sources configured for the application. For more information, see <a href="https://docs.aws.amazon.com/kinesisanalytics/latest/dev/how-it-works-input.html">Configuring Application Input</a>. </p>
    #[serde(rename = "ReferenceDataSourceDescriptions")]
    #[serde(skip_serializing_if = "Option::is_none")]
    pub reference_data_source_descriptions: Option<Vec<ReferenceDataSourceDescription>>,
}

/// <p><note> <p>This documentation is for version 1 of the Amazon Kinesis Data Analytics API, which only supports SQL applications. Version 2 of the API supports SQL and Java applications. For more information about version 2, see <a href="/kinesisanalytics/latest/apiv2/Welcome.html">Amazon Kinesis Data Analytics API V2 Documentation</a>.</p> </note> <p>Provides application summary information, including the application Amazon Resource Name (ARN), name, and status.</p></p>
#[derive(Default, Debug, Clone, PartialEq, Deserialize)]
#[cfg_attr(any(test, feature = "serialize_structs"), derive(Serialize))]
pub struct ApplicationSummary {
    /// <p>ARN of the application.</p>
    #[serde(rename = "ApplicationARN")]
    pub application_arn: String,
    /// <p>Name of the application.</p>
    #[serde(rename = "ApplicationName")]
    pub application_name: String,
    /// <p>Status of the application.</p>
    #[serde(rename = "ApplicationStatus")]
    pub application_status: String,
}

/// <p>Describes updates to apply to an existing Amazon Kinesis Analytics application.</p>
#[derive(Default, Debug, Clone, PartialEq, Serialize)]
pub struct ApplicationUpdate {
    /// <p>Describes application code updates.</p>
    #[serde(rename = "ApplicationCodeUpdate")]
    #[serde(skip_serializing_if = "Option::is_none")]
    pub application_code_update: Option<String>,
    /// <p>Describes application CloudWatch logging option updates.</p>
    #[serde(rename = "CloudWatchLoggingOptionUpdates")]
    #[serde(skip_serializing_if = "Option::is_none")]
    pub cloud_watch_logging_option_updates: Option<Vec<CloudWatchLoggingOptionUpdate>>,
    /// <p>Describes application input configuration updates.</p>
    #[serde(rename = "InputUpdates")]
    #[serde(skip_serializing_if = "Option::is_none")]
    pub input_updates: Option<Vec<InputUpdate>>,
    /// <p>Describes application output configuration updates.</p>
    #[serde(rename = "OutputUpdates")]
    #[serde(skip_serializing_if = "Option::is_none")]
    pub output_updates: Option<Vec<OutputUpdate>>,
    /// <p>Describes application reference data source updates.</p>
    #[serde(rename = "ReferenceDataSourceUpdates")]
    #[serde(skip_serializing_if = "Option::is_none")]
    pub reference_data_source_updates: Option<Vec<ReferenceDataSourceUpdate>>,
}

/// <p>Provides additional mapping information when the record format uses delimiters, such as CSV. For example, the following sample records use CSV format, where the records use the <i>'\n'</i> as the row delimiter and a comma (",") as the column delimiter: </p> <p> <code>"name1", "address1"</code> </p> <p> <code>"name2", "address2"</code> </p>
#[derive(Default, Debug, Clone, PartialEq, Serialize, Deserialize)]
pub struct CSVMappingParameters {
    /// <p>Column delimiter. For example, in a CSV format, a comma (",") is the typical column delimiter.</p>
    #[serde(rename = "RecordColumnDelimiter")]
    pub record_column_delimiter: String,
    /// <p>Row delimiter. For example, in a CSV format, <i>'\n'</i> is the typical row delimiter.</p>
    #[serde(rename = "RecordRowDelimiter")]
    pub record_row_delimiter: String,
}

/// <p>Provides a description of CloudWatch logging options, including the log stream Amazon Resource Name (ARN) and the role ARN.</p>
#[derive(Default, Debug, Clone, PartialEq, Serialize)]
pub struct CloudWatchLoggingOption {
    /// <p>ARN of the CloudWatch log to receive application messages.</p>
    #[serde(rename = "LogStreamARN")]
    pub log_stream_arn: String,
    /// <p>IAM ARN of the role to use to send application messages. Note: To write application messages to CloudWatch, the IAM role that is used must have the <code>PutLogEvents</code> policy action enabled.</p>
    #[serde(rename = "RoleARN")]
    pub role_arn: String,
}

/// <p>Description of the CloudWatch logging option.</p>
#[derive(Default, Debug, Clone, PartialEq, Deserialize)]
#[cfg_attr(any(test, feature = "serialize_structs"), derive(Serialize))]
pub struct CloudWatchLoggingOptionDescription {
    /// <p>ID of the CloudWatch logging option description.</p>
    #[serde(rename = "CloudWatchLoggingOptionId")]
    #[serde(skip_serializing_if = "Option::is_none")]
    pub cloud_watch_logging_option_id: Option<String>,
    /// <p>ARN of the CloudWatch log to receive application messages.</p>
    #[serde(rename = "LogStreamARN")]
    pub log_stream_arn: String,
    /// <p>IAM ARN of the role to use to send application messages. Note: To write application messages to CloudWatch, the IAM role used must have the <code>PutLogEvents</code> policy action enabled.</p>
    #[serde(rename = "RoleARN")]
    pub role_arn: String,
}

/// <p>Describes CloudWatch logging option updates.</p>
#[derive(Default, Debug, Clone, PartialEq, Serialize)]
pub struct CloudWatchLoggingOptionUpdate {
    /// <p>ID of the CloudWatch logging option to update</p>
    #[serde(rename = "CloudWatchLoggingOptionId")]
    pub cloud_watch_logging_option_id: String,
    /// <p>ARN of the CloudWatch log to receive application messages.</p>
    #[serde(rename = "LogStreamARNUpdate")]
    #[serde(skip_serializing_if = "Option::is_none")]
    pub log_stream_arn_update: Option<String>,
    /// <p>IAM ARN of the role to use to send application messages. Note: To write application messages to CloudWatch, the IAM role used must have the <code>PutLogEvents</code> policy action enabled.</p>
    #[serde(rename = "RoleARNUpdate")]
    #[serde(skip_serializing_if = "Option::is_none")]
    pub role_arn_update: Option<String>,
}

/// <p>TBD</p>
#[derive(Default, Debug, Clone, PartialEq, Serialize)]
pub struct CreateApplicationRequest {
    /// <p>One or more SQL statements that read input data, transform it, and generate output. For example, you can write a SQL statement that reads data from one in-application stream, generates a running average of the number of advertisement clicks by vendor, and insert resulting rows in another in-application stream using pumps. For more information about the typical pattern, see <a href="https://docs.aws.amazon.com/kinesisanalytics/latest/dev/how-it-works-app-code.html">Application Code</a>. </p> <p>You can provide such series of SQL statements, where output of one statement can be used as the input for the next statement. You store intermediate results by creating in-application streams and pumps.</p> <p>Note that the application code must create the streams with names specified in the <code>Outputs</code>. For example, if your <code>Outputs</code> defines output streams named <code>ExampleOutputStream1</code> and <code>ExampleOutputStream2</code>, then your application code must create these streams. </p>
    #[serde(rename = "ApplicationCode")]
    #[serde(skip_serializing_if = "Option::is_none")]
    pub application_code: Option<String>,
    /// <p>Summary description of the application.</p>
    #[serde(rename = "ApplicationDescription")]
    #[serde(skip_serializing_if = "Option::is_none")]
    pub application_description: Option<String>,
    /// <p>Name of your Amazon Kinesis Analytics application (for example, <code>sample-app</code>).</p>
    #[serde(rename = "ApplicationName")]
    pub application_name: String,
    /// <p>Use this parameter to configure a CloudWatch log stream to monitor application configuration errors. For more information, see <a href="https://docs.aws.amazon.com/kinesisanalytics/latest/dev/cloudwatch-logs.html">Working with Amazon CloudWatch Logs</a>.</p>
    #[serde(rename = "CloudWatchLoggingOptions")]
    #[serde(skip_serializing_if = "Option::is_none")]
    pub cloud_watch_logging_options: Option<Vec<CloudWatchLoggingOption>>,
    /// <p>Use this parameter to configure the application input.</p> <p>You can configure your application to receive input from a single streaming source. In this configuration, you map this streaming source to an in-application stream that is created. Your application code can then query the in-application stream like a table (you can think of it as a constantly updating table).</p> <p>For the streaming source, you provide its Amazon Resource Name (ARN) and format of data on the stream (for example, JSON, CSV, etc.). You also must provide an IAM role that Amazon Kinesis Analytics can assume to read this stream on your behalf.</p> <p>To create the in-application stream, you need to specify a schema to transform your data into a schematized version used in SQL. In the schema, you provide the necessary mapping of the data elements in the streaming source to record columns in the in-app stream.</p>
    #[serde(rename = "Inputs")]
    #[serde(skip_serializing_if = "Option::is_none")]
    pub inputs: Option<Vec<Input>>,
    /// <p>You can configure application output to write data from any of the in-application streams to up to three destinations.</p> <p>These destinations can be Amazon Kinesis streams, Amazon Kinesis Firehose delivery streams, AWS Lambda destinations, or any combination of the three.</p> <p>In the configuration, you specify the in-application stream name, the destination stream or Lambda function Amazon Resource Name (ARN), and the format to use when writing data. You must also provide an IAM role that Amazon Kinesis Analytics can assume to write to the destination stream or Lambda function on your behalf.</p> <p>In the output configuration, you also provide the output stream or Lambda function ARN. For stream destinations, you provide the format of data in the stream (for example, JSON, CSV). You also must provide an IAM role that Amazon Kinesis Analytics can assume to write to the stream or Lambda function on your behalf.</p>
    #[serde(rename = "Outputs")]
    #[serde(skip_serializing_if = "Option::is_none")]
    pub outputs: Option<Vec<Output>>,
    /// <p>A list of one or more tags to assign to the application. A tag is a key-value pair that identifies an application. Note that the maximum number of application tags includes system tags. The maximum number of user-defined application tags is 50. For more information, see <a href="https://docs.aws.amazon.com/kinesisanalytics/latest/dev/how-tagging.html">Using Tagging</a>.</p>
    #[serde(rename = "Tags")]
    #[serde(skip_serializing_if = "Option::is_none")]
    pub tags: Option<Vec<Tag>>,
}

/// <p>TBD</p>
#[derive(Default, Debug, Clone, PartialEq, Deserialize)]
#[cfg_attr(any(test, feature = "serialize_structs"), derive(Serialize))]
pub struct CreateApplicationResponse {
    /// <p>In response to your <code>CreateApplication</code> request, Amazon Kinesis Analytics returns a response with a summary of the application it created, including the application Amazon Resource Name (ARN), name, and status.</p>
    #[serde(rename = "ApplicationSummary")]
    pub application_summary: ApplicationSummary,
}

#[derive(Default, Debug, Clone, PartialEq, Serialize)]
pub struct DeleteApplicationCloudWatchLoggingOptionRequest {
    /// <p>The Kinesis Analytics application name.</p>
    #[serde(rename = "ApplicationName")]
    pub application_name: String,
    /// <p>The <code>CloudWatchLoggingOptionId</code> of the CloudWatch logging option to delete. You can get the <code>CloudWatchLoggingOptionId</code> by using the <a href="https://docs.aws.amazon.com/kinesisanalytics/latest/dev/API_DescribeApplication.html">DescribeApplication</a> operation. </p>
    #[serde(rename = "CloudWatchLoggingOptionId")]
    pub cloud_watch_logging_option_id: String,
    /// <p>The version ID of the Kinesis Analytics application.</p>
    #[serde(rename = "CurrentApplicationVersionId")]
    pub current_application_version_id: i64,
}

#[derive(Default, Debug, Clone, PartialEq, Deserialize)]
#[cfg_attr(any(test, feature = "serialize_structs"), derive(Serialize))]
pub struct DeleteApplicationCloudWatchLoggingOptionResponse {}

#[derive(Default, Debug, Clone, PartialEq, Serialize)]
pub struct DeleteApplicationInputProcessingConfigurationRequest {
    /// <p>The Kinesis Analytics application name.</p>
    #[serde(rename = "ApplicationName")]
    pub application_name: String,
    /// <p>The version ID of the Kinesis Analytics application.</p>
    #[serde(rename = "CurrentApplicationVersionId")]
    pub current_application_version_id: i64,
    /// <p>The ID of the input configuration from which to delete the input processing configuration. You can get a list of the input IDs for an application by using the <a href="https://docs.aws.amazon.com/kinesisanalytics/latest/dev/API_DescribeApplication.html">DescribeApplication</a> operation.</p>
    #[serde(rename = "InputId")]
    pub input_id: String,
}

#[derive(Default, Debug, Clone, PartialEq, Deserialize)]
#[cfg_attr(any(test, feature = "serialize_structs"), derive(Serialize))]
pub struct DeleteApplicationInputProcessingConfigurationResponse {}

/// <p><p/></p>
#[derive(Default, Debug, Clone, PartialEq, Serialize)]
pub struct DeleteApplicationOutputRequest {
    /// <p>Amazon Kinesis Analytics application name.</p>
    #[serde(rename = "ApplicationName")]
    pub application_name: String,
    /// <p>Amazon Kinesis Analytics application version. You can use the <a href="https://docs.aws.amazon.com/kinesisanalytics/latest/dev/API_DescribeApplication.html">DescribeApplication</a> operation to get the current application version. If the version specified is not the current version, the <code>ConcurrentModificationException</code> is returned. </p>
    #[serde(rename = "CurrentApplicationVersionId")]
    pub current_application_version_id: i64,
    /// <p>The ID of the configuration to delete. Each output configuration that is added to the application, either when the application is created or later using the <a href="https://docs.aws.amazon.com/kinesisanalytics/latest/dev/API_AddApplicationOutput.html">AddApplicationOutput</a> operation, has a unique ID. You need to provide the ID to uniquely identify the output configuration that you want to delete from the application configuration. You can use the <a href="https://docs.aws.amazon.com/kinesisanalytics/latest/dev/API_DescribeApplication.html">DescribeApplication</a> operation to get the specific <code>OutputId</code>. </p>
    #[serde(rename = "OutputId")]
    pub output_id: String,
}

/// <p><p/></p>
#[derive(Default, Debug, Clone, PartialEq, Deserialize)]
#[cfg_attr(any(test, feature = "serialize_structs"), derive(Serialize))]
pub struct DeleteApplicationOutputResponse {}

#[derive(Default, Debug, Clone, PartialEq, Serialize)]
pub struct DeleteApplicationReferenceDataSourceRequest {
    /// <p>Name of an existing application.</p>
    #[serde(rename = "ApplicationName")]
    pub application_name: String,
    /// <p>Version of the application. You can use the <a href="https://docs.aws.amazon.com/kinesisanalytics/latest/dev/API_DescribeApplication.html">DescribeApplication</a> operation to get the current application version. If the version specified is not the current version, the <code>ConcurrentModificationException</code> is returned.</p>
    #[serde(rename = "CurrentApplicationVersionId")]
    pub current_application_version_id: i64,
    /// <p>ID of the reference data source. When you add a reference data source to your application using the <a href="https://docs.aws.amazon.com/kinesisanalytics/latest/dev/API_AddApplicationReferenceDataSource.html">AddApplicationReferenceDataSource</a>, Amazon Kinesis Analytics assigns an ID. You can use the <a href="https://docs.aws.amazon.com/kinesisanalytics/latest/dev/API_DescribeApplication.html">DescribeApplication</a> operation to get the reference ID. </p>
    #[serde(rename = "ReferenceId")]
    pub reference_id: String,
}

#[derive(Default, Debug, Clone, PartialEq, Deserialize)]
#[cfg_attr(any(test, feature = "serialize_structs"), derive(Serialize))]
pub struct DeleteApplicationReferenceDataSourceResponse {}

/// <p><p/></p>
#[derive(Default, Debug, Clone, PartialEq, Serialize)]
pub struct DeleteApplicationRequest {
    /// <p>Name of the Amazon Kinesis Analytics application to delete.</p>
    #[serde(rename = "ApplicationName")]
    pub application_name: String,
    /// <p> You can use the <code>DescribeApplication</code> operation to get this value. </p>
    #[serde(rename = "CreateTimestamp")]
    pub create_timestamp: f64,
}

/// <p><p/></p>
#[derive(Default, Debug, Clone, PartialEq, Deserialize)]
#[cfg_attr(any(test, feature = "serialize_structs"), derive(Serialize))]
pub struct DeleteApplicationResponse {}

/// <p><p/></p>
#[derive(Default, Debug, Clone, PartialEq, Serialize)]
pub struct DescribeApplicationRequest {
    /// <p>Name of the application.</p>
    #[serde(rename = "ApplicationName")]
    pub application_name: String,
}

/// <p><p/></p>
#[derive(Default, Debug, Clone, PartialEq, Deserialize)]
#[cfg_attr(any(test, feature = "serialize_structs"), derive(Serialize))]
pub struct DescribeApplicationResponse {
    /// <p>Provides a description of the application, such as the application Amazon Resource Name (ARN), status, latest version, and input and output configuration details.</p>
    #[serde(rename = "ApplicationDetail")]
    pub application_detail: ApplicationDetail,
}

/// <p>Describes the data format when records are written to the destination. For more information, see <a href="https://docs.aws.amazon.com/kinesisanalytics/latest/dev/how-it-works-output.html">Configuring Application Output</a>. </p>
#[derive(Default, Debug, Clone, PartialEq, Serialize, Deserialize)]
pub struct DestinationSchema {
    /// <p>Specifies the format of the records on the output stream.</p>
    #[serde(rename = "RecordFormatType")]
    pub record_format_type: String,
}

#[derive(Default, Debug, Clone, PartialEq, Serialize)]
pub struct DiscoverInputSchemaRequest {
    /// <p>The <a href="https://docs.aws.amazon.com/kinesisanalytics/latest/dev/API_InputProcessingConfiguration.html">InputProcessingConfiguration</a> to use to preprocess the records before discovering the schema of the records.</p>
    #[serde(rename = "InputProcessingConfiguration")]
    #[serde(skip_serializing_if = "Option::is_none")]
    pub input_processing_configuration: Option<InputProcessingConfiguration>,
    /// <p>Point at which you want Amazon Kinesis Analytics to start reading records from the specified streaming source discovery purposes.</p>
    #[serde(rename = "InputStartingPositionConfiguration")]
    #[serde(skip_serializing_if = "Option::is_none")]
    pub input_starting_position_configuration: Option<InputStartingPositionConfiguration>,
    /// <p>Amazon Resource Name (ARN) of the streaming source.</p>
    #[serde(rename = "ResourceARN")]
    #[serde(skip_serializing_if = "Option::is_none")]
    pub resource_arn: Option<String>,
    /// <p>ARN of the IAM role that Amazon Kinesis Analytics can assume to access the stream on your behalf.</p>
    #[serde(rename = "RoleARN")]
    #[serde(skip_serializing_if = "Option::is_none")]
    pub role_arn: Option<String>,
    /// <p>Specify this parameter to discover a schema from data in an Amazon S3 object.</p>
    #[serde(rename = "S3Configuration")]
    #[serde(skip_serializing_if = "Option::is_none")]
    pub s3_configuration: Option<S3Configuration>,
}

/// <p><p/></p>
#[derive(Default, Debug, Clone, PartialEq, Deserialize)]
#[cfg_attr(any(test, feature = "serialize_structs"), derive(Serialize))]
pub struct DiscoverInputSchemaResponse {
    /// <p>Schema inferred from the streaming source. It identifies the format of the data in the streaming source and how each data element maps to corresponding columns in the in-application stream that you can create.</p>
    #[serde(rename = "InputSchema")]
    #[serde(skip_serializing_if = "Option::is_none")]
    pub input_schema: Option<SourceSchema>,
    /// <p>An array of elements, where each element corresponds to a row in a stream record (a stream record can have more than one row).</p>
    #[serde(rename = "ParsedInputRecords")]
    #[serde(skip_serializing_if = "Option::is_none")]
    pub parsed_input_records: Option<Vec<Vec<String>>>,
    /// <p>Stream data that was modified by the processor specified in the <code>InputProcessingConfiguration</code> parameter.</p>
    #[serde(rename = "ProcessedInputRecords")]
    #[serde(skip_serializing_if = "Option::is_none")]
    pub processed_input_records: Option<Vec<String>>,
    /// <p>Raw stream data that was sampled to infer the schema.</p>
    #[serde(rename = "RawInputRecords")]
    #[serde(skip_serializing_if = "Option::is_none")]
    pub raw_input_records: Option<Vec<String>>,
}

/// <p>When you configure the application input, you specify the streaming source, the in-application stream name that is created, and the mapping between the two. For more information, see <a href="https://docs.aws.amazon.com/kinesisanalytics/latest/dev/how-it-works-input.html">Configuring Application Input</a>. </p>
#[derive(Default, Debug, Clone, PartialEq, Serialize)]
pub struct Input {
    /// <p>Describes the number of in-application streams to create. </p> <p>Data from your source is routed to these in-application input streams.</p> <p> (see <a href="https://docs.aws.amazon.com/kinesisanalytics/latest/dev/how-it-works-input.html">Configuring Application Input</a>.</p>
    #[serde(rename = "InputParallelism")]
    #[serde(skip_serializing_if = "Option::is_none")]
    pub input_parallelism: Option<InputParallelism>,
    /// <p>The <a href="https://docs.aws.amazon.com/kinesisanalytics/latest/dev/API_InputProcessingConfiguration.html">InputProcessingConfiguration</a> for the input. An input processor transforms records as they are received from the stream, before the application's SQL code executes. Currently, the only input processing configuration available is <a href="https://docs.aws.amazon.com/kinesisanalytics/latest/dev/API_InputLambdaProcessor.html">InputLambdaProcessor</a>.</p>
    #[serde(rename = "InputProcessingConfiguration")]
    #[serde(skip_serializing_if = "Option::is_none")]
    pub input_processing_configuration: Option<InputProcessingConfiguration>,
    /// <p>Describes the format of the data in the streaming source, and how each data element maps to corresponding columns in the in-application stream that is being created.</p> <p>Also used to describe the format of the reference data source.</p>
    #[serde(rename = "InputSchema")]
    pub input_schema: SourceSchema,
    /// <p>If the streaming source is an Amazon Kinesis Firehose delivery stream, identifies the delivery stream's ARN and an IAM role that enables Amazon Kinesis Analytics to access the stream on your behalf.</p> <p>Note: Either <code>KinesisStreamsInput</code> or <code>KinesisFirehoseInput</code> is required.</p>
    #[serde(rename = "KinesisFirehoseInput")]
    #[serde(skip_serializing_if = "Option::is_none")]
    pub kinesis_firehose_input: Option<KinesisFirehoseInput>,
    /// <p>If the streaming source is an Amazon Kinesis stream, identifies the stream's Amazon Resource Name (ARN) and an IAM role that enables Amazon Kinesis Analytics to access the stream on your behalf.</p> <p>Note: Either <code>KinesisStreamsInput</code> or <code>KinesisFirehoseInput</code> is required.</p>
    #[serde(rename = "KinesisStreamsInput")]
    #[serde(skip_serializing_if = "Option::is_none")]
    pub kinesis_streams_input: Option<KinesisStreamsInput>,
    /// <p>Name prefix to use when creating an in-application stream. Suppose that you specify a prefix "MyInApplicationStream." Amazon Kinesis Analytics then creates one or more (as per the <code>InputParallelism</code> count you specified) in-application streams with names "MyInApplicationStream_001," "MyInApplicationStream_002," and so on. </p>
    #[serde(rename = "NamePrefix")]
    pub name_prefix: String,
}

/// <p>When you start your application, you provide this configuration, which identifies the input source and the point in the input source at which you want the application to start processing records.</p>
#[derive(Default, Debug, Clone, PartialEq, Serialize)]
pub struct InputConfiguration {
    /// <p>Input source ID. You can get this ID by calling the <a href="https://docs.aws.amazon.com/kinesisanalytics/latest/dev/API_DescribeApplication.html">DescribeApplication</a> operation.</p>
    #[serde(rename = "Id")]
    pub id: String,
    /// <p>Point at which you want the application to start processing records from the streaming source.</p>
    #[serde(rename = "InputStartingPositionConfiguration")]
    pub input_starting_position_configuration: InputStartingPositionConfiguration,
}

/// <p>Describes the application input configuration. For more information, see <a href="https://docs.aws.amazon.com/kinesisanalytics/latest/dev/how-it-works-input.html">Configuring Application Input</a>. </p>
#[derive(Default, Debug, Clone, PartialEq, Deserialize)]
#[cfg_attr(any(test, feature = "serialize_structs"), derive(Serialize))]
pub struct InputDescription {
    /// <p>Returns the in-application stream names that are mapped to the stream source.</p>
    #[serde(rename = "InAppStreamNames")]
    #[serde(skip_serializing_if = "Option::is_none")]
    pub in_app_stream_names: Option<Vec<String>>,
    /// <p>Input ID associated with the application input. This is the ID that Amazon Kinesis Analytics assigns to each input configuration you add to your application. </p>
    #[serde(rename = "InputId")]
    #[serde(skip_serializing_if = "Option::is_none")]
    pub input_id: Option<String>,
    /// <p>Describes the configured parallelism (number of in-application streams mapped to the streaming source).</p>
    #[serde(rename = "InputParallelism")]
    #[serde(skip_serializing_if = "Option::is_none")]
    pub input_parallelism: Option<InputParallelism>,
    /// <p>The description of the preprocessor that executes on records in this input before the application's code is run.</p>
    #[serde(rename = "InputProcessingConfigurationDescription")]
    #[serde(skip_serializing_if = "Option::is_none")]
    pub input_processing_configuration_description: Option<InputProcessingConfigurationDescription>,
    /// <p>Describes the format of the data in the streaming source, and how each data element maps to corresponding columns in the in-application stream that is being created. </p>
    #[serde(rename = "InputSchema")]
    #[serde(skip_serializing_if = "Option::is_none")]
    pub input_schema: Option<SourceSchema>,
    /// <p>Point at which the application is configured to read from the input stream.</p>
    #[serde(rename = "InputStartingPositionConfiguration")]
    #[serde(skip_serializing_if = "Option::is_none")]
    pub input_starting_position_configuration: Option<InputStartingPositionConfiguration>,
    /// <p>If an Amazon Kinesis Firehose delivery stream is configured as a streaming source, provides the delivery stream's ARN and an IAM role that enables Amazon Kinesis Analytics to access the stream on your behalf.</p>
    #[serde(rename = "KinesisFirehoseInputDescription")]
    #[serde(skip_serializing_if = "Option::is_none")]
    pub kinesis_firehose_input_description: Option<KinesisFirehoseInputDescription>,
    /// <p>If an Amazon Kinesis stream is configured as streaming source, provides Amazon Kinesis stream's Amazon Resource Name (ARN) and an IAM role that enables Amazon Kinesis Analytics to access the stream on your behalf.</p>
    #[serde(rename = "KinesisStreamsInputDescription")]
    #[serde(skip_serializing_if = "Option::is_none")]
    pub kinesis_streams_input_description: Option<KinesisStreamsInputDescription>,
    /// <p>In-application name prefix.</p>
    #[serde(rename = "NamePrefix")]
    #[serde(skip_serializing_if = "Option::is_none")]
    pub name_prefix: Option<String>,
}

/// <p>An object that contains the Amazon Resource Name (ARN) of the <a href="https://docs.aws.amazon.com/lambda/">AWS Lambda</a> function that is used to preprocess records in the stream, and the ARN of the IAM role that is used to access the AWS Lambda function. </p>
#[derive(Default, Debug, Clone, PartialEq, Serialize)]
pub struct InputLambdaProcessor {
    /// <p><p>The ARN of the <a href="https://docs.aws.amazon.com/lambda/">AWS Lambda</a> function that operates on records in the stream.</p> <note> <p>To specify an earlier version of the Lambda function than the latest, include the Lambda function version in the Lambda function ARN. For more information about Lambda ARNs, see <a href="/general/latest/gr/aws-arns-and-namespaces.html#arn-syntax-lambda">Example ARNs: AWS Lambda</a> </p> </note></p>
    #[serde(rename = "ResourceARN")]
    pub resource_arn: String,
    /// <p>The ARN of the IAM role that is used to access the AWS Lambda function.</p>
    #[serde(rename = "RoleARN")]
    pub role_arn: String,
}

/// <p>An object that contains the Amazon Resource Name (ARN) of the <a href="https://docs.aws.amazon.com/lambda/">AWS Lambda</a> function that is used to preprocess records in the stream, and the ARN of the IAM role that is used to access the AWS Lambda expression.</p>
#[derive(Default, Debug, Clone, PartialEq, Deserialize)]
#[cfg_attr(any(test, feature = "serialize_structs"), derive(Serialize))]
pub struct InputLambdaProcessorDescription {
    /// <p>The ARN of the <a href="https://docs.aws.amazon.com/lambda/">AWS Lambda</a> function that is used to preprocess the records in the stream.</p>
    #[serde(rename = "ResourceARN")]
    #[serde(skip_serializing_if = "Option::is_none")]
    pub resource_arn: Option<String>,
    /// <p>The ARN of the IAM role that is used to access the AWS Lambda function.</p>
    #[serde(rename = "RoleARN")]
    #[serde(skip_serializing_if = "Option::is_none")]
    pub role_arn: Option<String>,
}

/// <p>Represents an update to the <a href="https://docs.aws.amazon.com/kinesisanalytics/latest/dev/API_InputLambdaProcessor.html">InputLambdaProcessor</a> that is used to preprocess the records in the stream.</p>
#[derive(Default, Debug, Clone, PartialEq, Serialize)]
pub struct InputLambdaProcessorUpdate {
    /// <p><p>The Amazon Resource Name (ARN) of the new <a href="https://docs.aws.amazon.com/lambda/">AWS Lambda</a> function that is used to preprocess the records in the stream.</p> <note> <p>To specify an earlier version of the Lambda function than the latest, include the Lambda function version in the Lambda function ARN. For more information about Lambda ARNs, see <a href="/general/latest/gr/aws-arns-and-namespaces.html#arn-syntax-lambda">Example ARNs: AWS Lambda</a> </p> </note></p>
    #[serde(rename = "ResourceARNUpdate")]
    #[serde(skip_serializing_if = "Option::is_none")]
    pub resource_arn_update: Option<String>,
    /// <p>The ARN of the new IAM role that is used to access the AWS Lambda function.</p>
    #[serde(rename = "RoleARNUpdate")]
    #[serde(skip_serializing_if = "Option::is_none")]
    pub role_arn_update: Option<String>,
}

/// <p>Describes the number of in-application streams to create for a given streaming source. For information about parallelism, see <a href="https://docs.aws.amazon.com/kinesisanalytics/latest/dev/how-it-works-input.html">Configuring Application Input</a>. </p>
#[derive(Default, Debug, Clone, PartialEq, Serialize, Deserialize)]
pub struct InputParallelism {
    /// <p>Number of in-application streams to create. For more information, see <a href="https://docs.aws.amazon.com/kinesisanalytics/latest/dev/limits.html">Limits</a>. </p>
    #[serde(rename = "Count")]
    #[serde(skip_serializing_if = "Option::is_none")]
    pub count: Option<i64>,
}

/// <p>Provides updates to the parallelism count.</p>
#[derive(Default, Debug, Clone, PartialEq, Serialize)]
pub struct InputParallelismUpdate {
    /// <p>Number of in-application streams to create for the specified streaming source.</p>
    #[serde(rename = "CountUpdate")]
    #[serde(skip_serializing_if = "Option::is_none")]
    pub count_update: Option<i64>,
}

/// <p>Provides a description of a processor that is used to preprocess the records in the stream before being processed by your application code. Currently, the only input processor available is <a href="https://docs.aws.amazon.com/lambda/">AWS Lambda</a>.</p>
#[derive(Default, Debug, Clone, PartialEq, Serialize)]
pub struct InputProcessingConfiguration {
    /// <p>The <a href="https://docs.aws.amazon.com/kinesisanalytics/latest/dev/API_InputLambdaProcessor.html">InputLambdaProcessor</a> that is used to preprocess the records in the stream before being processed by your application code.</p>
    #[serde(rename = "InputLambdaProcessor")]
    pub input_lambda_processor: InputLambdaProcessor,
}

/// <p>Provides configuration information about an input processor. Currently, the only input processor available is <a href="https://docs.aws.amazon.com/lambda/">AWS Lambda</a>.</p>
#[derive(Default, Debug, Clone, PartialEq, Deserialize)]
#[cfg_attr(any(test, feature = "serialize_structs"), derive(Serialize))]
pub struct InputProcessingConfigurationDescription {
    /// <p>Provides configuration information about the associated <a href="https://docs.aws.amazon.com/kinesisanalytics/latest/dev/API_InputLambdaProcessorDescription.html">InputLambdaProcessorDescription</a>.</p>
    #[serde(rename = "InputLambdaProcessorDescription")]
    #[serde(skip_serializing_if = "Option::is_none")]
    pub input_lambda_processor_description: Option<InputLambdaProcessorDescription>,
}

/// <p>Describes updates to an <a href="https://docs.aws.amazon.com/kinesisanalytics/latest/dev/API_InputProcessingConfiguration.html">InputProcessingConfiguration</a>. </p>
#[derive(Default, Debug, Clone, PartialEq, Serialize)]
pub struct InputProcessingConfigurationUpdate {
    /// <p>Provides update information for an <a href="https://docs.aws.amazon.com/kinesisanalytics/latest/dev/API_InputLambdaProcessor.html">InputLambdaProcessor</a>.</p>
    #[serde(rename = "InputLambdaProcessorUpdate")]
    pub input_lambda_processor_update: InputLambdaProcessorUpdate,
}

/// <p>Describes updates for the application's input schema.</p>
#[derive(Default, Debug, Clone, PartialEq, Serialize)]
pub struct InputSchemaUpdate {
    /// <p>A list of <code>RecordColumn</code> objects. Each object describes the mapping of the streaming source element to the corresponding column in the in-application stream. </p>
    #[serde(rename = "RecordColumnUpdates")]
    #[serde(skip_serializing_if = "Option::is_none")]
    pub record_column_updates: Option<Vec<RecordColumn>>,
    /// <p>Specifies the encoding of the records in the streaming source. For example, UTF-8.</p>
    #[serde(rename = "RecordEncodingUpdate")]
    #[serde(skip_serializing_if = "Option::is_none")]
    pub record_encoding_update: Option<String>,
    /// <p>Specifies the format of the records on the streaming source.</p>
    #[serde(rename = "RecordFormatUpdate")]
    #[serde(skip_serializing_if = "Option::is_none")]
    pub record_format_update: Option<RecordFormat>,
}

/// <p>Describes the point at which the application reads from the streaming source.</p>
#[derive(Default, Debug, Clone, PartialEq, Serialize, Deserialize)]
pub struct InputStartingPositionConfiguration {
    /// <p><p>The starting position on the stream.</p> <ul> <li> <p> <code>NOW</code> - Start reading just after the most recent record in the stream, start at the request time stamp that the customer issued.</p> </li> <li> <p> <code>TRIM<em>HORIZON</code> - Start reading at the last untrimmed record in the stream, which is the oldest record available in the stream. This option is not available for an Amazon Kinesis Firehose delivery stream.</p> </li> <li> <p> <code>LAST</em>STOPPED_POINT</code> - Resume reading from where the application last stopped reading.</p> </li> </ul></p>
    #[serde(rename = "InputStartingPosition")]
    #[serde(skip_serializing_if = "Option::is_none")]
    pub input_starting_position: Option<String>,
}

/// <p>Describes updates to a specific input configuration (identified by the <code>InputId</code> of an application). </p>
#[derive(Default, Debug, Clone, PartialEq, Serialize)]
pub struct InputUpdate {
    /// <p>Input ID of the application input to be updated.</p>
    #[serde(rename = "InputId")]
    pub input_id: String,
    /// <p>Describes the parallelism updates (the number in-application streams Amazon Kinesis Analytics creates for the specific streaming source).</p>
    #[serde(rename = "InputParallelismUpdate")]
    #[serde(skip_serializing_if = "Option::is_none")]
    pub input_parallelism_update: Option<InputParallelismUpdate>,
    /// <p>Describes updates for an input processing configuration.</p>
    #[serde(rename = "InputProcessingConfigurationUpdate")]
    #[serde(skip_serializing_if = "Option::is_none")]
    pub input_processing_configuration_update: Option<InputProcessingConfigurationUpdate>,
    /// <p>Describes the data format on the streaming source, and how record elements on the streaming source map to columns of the in-application stream that is created.</p>
    #[serde(rename = "InputSchemaUpdate")]
    #[serde(skip_serializing_if = "Option::is_none")]
    pub input_schema_update: Option<InputSchemaUpdate>,
    /// <p>If an Amazon Kinesis Firehose delivery stream is the streaming source to be updated, provides an updated stream ARN and IAM role ARN.</p>
    #[serde(rename = "KinesisFirehoseInputUpdate")]
    #[serde(skip_serializing_if = "Option::is_none")]
    pub kinesis_firehose_input_update: Option<KinesisFirehoseInputUpdate>,
    /// <p>If an Amazon Kinesis stream is the streaming source to be updated, provides an updated stream Amazon Resource Name (ARN) and IAM role ARN.</p>
    #[serde(rename = "KinesisStreamsInputUpdate")]
    #[serde(skip_serializing_if = "Option::is_none")]
    pub kinesis_streams_input_update: Option<KinesisStreamsInputUpdate>,
    /// <p>Name prefix for in-application streams that Amazon Kinesis Analytics creates for the specific streaming source.</p>
    #[serde(rename = "NamePrefixUpdate")]
    #[serde(skip_serializing_if = "Option::is_none")]
    pub name_prefix_update: Option<String>,
}

/// <p>Provides additional mapping information when JSON is the record format on the streaming source.</p>
#[derive(Default, Debug, Clone, PartialEq, Serialize, Deserialize)]
pub struct JSONMappingParameters {
    /// <p>Path to the top-level parent that contains the records.</p>
    #[serde(rename = "RecordRowPath")]
    pub record_row_path: String,
}

/// <p> Identifies an Amazon Kinesis Firehose delivery stream as the streaming source. You provide the delivery stream's Amazon Resource Name (ARN) and an IAM role ARN that enables Amazon Kinesis Analytics to access the stream on your behalf.</p>
#[derive(Default, Debug, Clone, PartialEq, Serialize)]
pub struct KinesisFirehoseInput {
    /// <p>ARN of the input delivery stream.</p>
    #[serde(rename = "ResourceARN")]
    pub resource_arn: String,
    /// <p>ARN of the IAM role that Amazon Kinesis Analytics can assume to access the stream on your behalf. You need to make sure that the role has the necessary permissions to access the stream.</p>
    #[serde(rename = "RoleARN")]
    pub role_arn: String,
}

/// <p> Describes the Amazon Kinesis Firehose delivery stream that is configured as the streaming source in the application input configuration. </p>
#[derive(Default, Debug, Clone, PartialEq, Deserialize)]
#[cfg_attr(any(test, feature = "serialize_structs"), derive(Serialize))]
pub struct KinesisFirehoseInputDescription {
    /// <p>Amazon Resource Name (ARN) of the Amazon Kinesis Firehose delivery stream.</p>
    #[serde(rename = "ResourceARN")]
    #[serde(skip_serializing_if = "Option::is_none")]
    pub resource_arn: Option<String>,
    /// <p>ARN of the IAM role that Amazon Kinesis Analytics assumes to access the stream.</p>
    #[serde(rename = "RoleARN")]
    #[serde(skip_serializing_if = "Option::is_none")]
    pub role_arn: Option<String>,
}

/// <p>When updating application input configuration, provides information about an Amazon Kinesis Firehose delivery stream as the streaming source.</p>
#[derive(Default, Debug, Clone, PartialEq, Serialize)]
pub struct KinesisFirehoseInputUpdate {
    /// <p>Amazon Resource Name (ARN) of the input Amazon Kinesis Firehose delivery stream to read.</p>
    #[serde(rename = "ResourceARNUpdate")]
    #[serde(skip_serializing_if = "Option::is_none")]
    pub resource_arn_update: Option<String>,
    /// <p>ARN of the IAM role that Amazon Kinesis Analytics can assume to access the stream on your behalf. You need to grant the necessary permissions to this role.</p>
    #[serde(rename = "RoleARNUpdate")]
    #[serde(skip_serializing_if = "Option::is_none")]
    pub role_arn_update: Option<String>,
}

/// <p>When configuring application output, identifies an Amazon Kinesis Firehose delivery stream as the destination. You provide the stream Amazon Resource Name (ARN) and an IAM role that enables Amazon Kinesis Analytics to write to the stream on your behalf.</p>
#[derive(Default, Debug, Clone, PartialEq, Serialize)]
pub struct KinesisFirehoseOutput {
    /// <p>ARN of the destination Amazon Kinesis Firehose delivery stream to write to.</p>
    #[serde(rename = "ResourceARN")]
    pub resource_arn: String,
    /// <p>ARN of the IAM role that Amazon Kinesis Analytics can assume to write to the destination stream on your behalf. You need to grant the necessary permissions to this role.</p>
    #[serde(rename = "RoleARN")]
    pub role_arn: String,
}

/// <p> For an application output, describes the Amazon Kinesis Firehose delivery stream configured as its destination. </p>
#[derive(Default, Debug, Clone, PartialEq, Deserialize)]
#[cfg_attr(any(test, feature = "serialize_structs"), derive(Serialize))]
pub struct KinesisFirehoseOutputDescription {
    /// <p>Amazon Resource Name (ARN) of the Amazon Kinesis Firehose delivery stream.</p>
    #[serde(rename = "ResourceARN")]
    #[serde(skip_serializing_if = "Option::is_none")]
    pub resource_arn: Option<String>,
    /// <p>ARN of the IAM role that Amazon Kinesis Analytics can assume to access the stream.</p>
    #[serde(rename = "RoleARN")]
    #[serde(skip_serializing_if = "Option::is_none")]
    pub role_arn: Option<String>,
}

/// <p> When updating an output configuration using the <a href="https://docs.aws.amazon.com/kinesisanalytics/latest/dev/API_UpdateApplication.html">UpdateApplication</a> operation, provides information about an Amazon Kinesis Firehose delivery stream configured as the destination. </p>
#[derive(Default, Debug, Clone, PartialEq, Serialize)]
pub struct KinesisFirehoseOutputUpdate {
    /// <p>Amazon Resource Name (ARN) of the Amazon Kinesis Firehose delivery stream to write to.</p>
    #[serde(rename = "ResourceARNUpdate")]
    #[serde(skip_serializing_if = "Option::is_none")]
    pub resource_arn_update: Option<String>,
    /// <p>ARN of the IAM role that Amazon Kinesis Analytics can assume to access the stream on your behalf. You need to grant the necessary permissions to this role.</p>
    #[serde(rename = "RoleARNUpdate")]
    #[serde(skip_serializing_if = "Option::is_none")]
    pub role_arn_update: Option<String>,
}

/// <p> Identifies an Amazon Kinesis stream as the streaming source. You provide the stream's Amazon Resource Name (ARN) and an IAM role ARN that enables Amazon Kinesis Analytics to access the stream on your behalf.</p>
#[derive(Default, Debug, Clone, PartialEq, Serialize)]
pub struct KinesisStreamsInput {
    /// <p>ARN of the input Amazon Kinesis stream to read.</p>
    #[serde(rename = "ResourceARN")]
    pub resource_arn: String,
    /// <p>ARN of the IAM role that Amazon Kinesis Analytics can assume to access the stream on your behalf. You need to grant the necessary permissions to this role.</p>
    #[serde(rename = "RoleARN")]
    pub role_arn: String,
}

/// <p> Describes the Amazon Kinesis stream that is configured as the streaming source in the application input configuration. </p>
#[derive(Default, Debug, Clone, PartialEq, Deserialize)]
#[cfg_attr(any(test, feature = "serialize_structs"), derive(Serialize))]
pub struct KinesisStreamsInputDescription {
    /// <p>Amazon Resource Name (ARN) of the Amazon Kinesis stream.</p>
    #[serde(rename = "ResourceARN")]
    #[serde(skip_serializing_if = "Option::is_none")]
    pub resource_arn: Option<String>,
    /// <p>ARN of the IAM role that Amazon Kinesis Analytics can assume to access the stream.</p>
    #[serde(rename = "RoleARN")]
    #[serde(skip_serializing_if = "Option::is_none")]
    pub role_arn: Option<String>,
}

/// <p>When updating application input configuration, provides information about an Amazon Kinesis stream as the streaming source.</p>
#[derive(Default, Debug, Clone, PartialEq, Serialize)]
pub struct KinesisStreamsInputUpdate {
    /// <p>Amazon Resource Name (ARN) of the input Amazon Kinesis stream to read.</p>
    #[serde(rename = "ResourceARNUpdate")]
    #[serde(skip_serializing_if = "Option::is_none")]
    pub resource_arn_update: Option<String>,
    /// <p>ARN of the IAM role that Amazon Kinesis Analytics can assume to access the stream on your behalf. You need to grant the necessary permissions to this role.</p>
    #[serde(rename = "RoleARNUpdate")]
    #[serde(skip_serializing_if = "Option::is_none")]
    pub role_arn_update: Option<String>,
}

/// <p>When configuring application output, identifies an Amazon Kinesis stream as the destination. You provide the stream Amazon Resource Name (ARN) and also an IAM role ARN that Amazon Kinesis Analytics can use to write to the stream on your behalf.</p>
#[derive(Default, Debug, Clone, PartialEq, Serialize)]
pub struct KinesisStreamsOutput {
    /// <p>ARN of the destination Amazon Kinesis stream to write to.</p>
    #[serde(rename = "ResourceARN")]
    pub resource_arn: String,
    /// <p>ARN of the IAM role that Amazon Kinesis Analytics can assume to write to the destination stream on your behalf. You need to grant the necessary permissions to this role.</p>
    #[serde(rename = "RoleARN")]
    pub role_arn: String,
}

/// <p> For an application output, describes the Amazon Kinesis stream configured as its destination. </p>
#[derive(Default, Debug, Clone, PartialEq, Deserialize)]
#[cfg_attr(any(test, feature = "serialize_structs"), derive(Serialize))]
pub struct KinesisStreamsOutputDescription {
    /// <p>Amazon Resource Name (ARN) of the Amazon Kinesis stream.</p>
    #[serde(rename = "ResourceARN")]
    #[serde(skip_serializing_if = "Option::is_none")]
    pub resource_arn: Option<String>,
    /// <p>ARN of the IAM role that Amazon Kinesis Analytics can assume to access the stream.</p>
    #[serde(rename = "RoleARN")]
    #[serde(skip_serializing_if = "Option::is_none")]
    pub role_arn: Option<String>,
}

/// <p> When updating an output configuration using the <a href="https://docs.aws.amazon.com/kinesisanalytics/latest/dev/API_UpdateApplication.html">UpdateApplication</a> operation, provides information about an Amazon Kinesis stream configured as the destination. </p>
#[derive(Default, Debug, Clone, PartialEq, Serialize)]
pub struct KinesisStreamsOutputUpdate {
    /// <p>Amazon Resource Name (ARN) of the Amazon Kinesis stream where you want to write the output.</p>
    #[serde(rename = "ResourceARNUpdate")]
    #[serde(skip_serializing_if = "Option::is_none")]
    pub resource_arn_update: Option<String>,
    /// <p>ARN of the IAM role that Amazon Kinesis Analytics can assume to access the stream on your behalf. You need to grant the necessary permissions to this role.</p>
    #[serde(rename = "RoleARNUpdate")]
    #[serde(skip_serializing_if = "Option::is_none")]
    pub role_arn_update: Option<String>,
}

/// <p>When configuring application output, identifies an AWS Lambda function as the destination. You provide the function Amazon Resource Name (ARN) and also an IAM role ARN that Amazon Kinesis Analytics can use to write to the function on your behalf. </p>
#[derive(Default, Debug, Clone, PartialEq, Serialize)]
pub struct LambdaOutput {
    /// <p><p>Amazon Resource Name (ARN) of the destination Lambda function to write to.</p> <note> <p>To specify an earlier version of the Lambda function than the latest, include the Lambda function version in the Lambda function ARN. For more information about Lambda ARNs, see <a href="/general/latest/gr/aws-arns-and-namespaces.html#arn-syntax-lambda">Example ARNs: AWS Lambda</a> </p> </note></p>
    #[serde(rename = "ResourceARN")]
    pub resource_arn: String,
    /// <p>ARN of the IAM role that Amazon Kinesis Analytics can assume to write to the destination function on your behalf. You need to grant the necessary permissions to this role. </p>
    #[serde(rename = "RoleARN")]
    pub role_arn: String,
}

/// <p>For an application output, describes the AWS Lambda function configured as its destination. </p>
#[derive(Default, Debug, Clone, PartialEq, Deserialize)]
#[cfg_attr(any(test, feature = "serialize_structs"), derive(Serialize))]
pub struct LambdaOutputDescription {
    /// <p>Amazon Resource Name (ARN) of the destination Lambda function.</p>
    #[serde(rename = "ResourceARN")]
    #[serde(skip_serializing_if = "Option::is_none")]
    pub resource_arn: Option<String>,
    /// <p>ARN of the IAM role that Amazon Kinesis Analytics can assume to write to the destination function.</p>
    #[serde(rename = "RoleARN")]
    #[serde(skip_serializing_if = "Option::is_none")]
    pub role_arn: Option<String>,
}

/// <p>When updating an output configuration using the <a href="https://docs.aws.amazon.com/kinesisanalytics/latest/dev/API_UpdateApplication.html">UpdateApplication</a> operation, provides information about an AWS Lambda function configured as the destination.</p>
#[derive(Default, Debug, Clone, PartialEq, Serialize)]
pub struct LambdaOutputUpdate {
    /// <p><p>Amazon Resource Name (ARN) of the destination Lambda function.</p> <note> <p>To specify an earlier version of the Lambda function than the latest, include the Lambda function version in the Lambda function ARN. For more information about Lambda ARNs, see <a href="/general/latest/gr/aws-arns-and-namespaces.html#arn-syntax-lambda">Example ARNs: AWS Lambda</a> </p> </note></p>
    #[serde(rename = "ResourceARNUpdate")]
    #[serde(skip_serializing_if = "Option::is_none")]
    pub resource_arn_update: Option<String>,
    /// <p>ARN of the IAM role that Amazon Kinesis Analytics can assume to write to the destination function on your behalf. You need to grant the necessary permissions to this role. </p>
    #[serde(rename = "RoleARNUpdate")]
    #[serde(skip_serializing_if = "Option::is_none")]
    pub role_arn_update: Option<String>,
}

/// <p><p/></p>
#[derive(Default, Debug, Clone, PartialEq, Serialize)]
pub struct ListApplicationsRequest {
    /// <p>Name of the application to start the list with. When using pagination to retrieve the list, you don't need to specify this parameter in the first request. However, in subsequent requests, you add the last application name from the previous response to get the next page of applications.</p>
    #[serde(rename = "ExclusiveStartApplicationName")]
    #[serde(skip_serializing_if = "Option::is_none")]
    pub exclusive_start_application_name: Option<String>,
    /// <p>Maximum number of applications to list.</p>
    #[serde(rename = "Limit")]
    #[serde(skip_serializing_if = "Option::is_none")]
    pub limit: Option<i64>,
}

/// <p><p/></p>
#[derive(Default, Debug, Clone, PartialEq, Deserialize)]
#[cfg_attr(any(test, feature = "serialize_structs"), derive(Serialize))]
pub struct ListApplicationsResponse {
    /// <p>List of <code>ApplicationSummary</code> objects. </p>
    #[serde(rename = "ApplicationSummaries")]
    pub application_summaries: Vec<ApplicationSummary>,
    /// <p>Returns true if there are more applications to retrieve.</p>
    #[serde(rename = "HasMoreApplications")]
    pub has_more_applications: bool,
}

#[derive(Default, Debug, Clone, PartialEq, Serialize)]
pub struct ListTagsForResourceRequest {
    /// <p>The ARN of the application for which to retrieve tags.</p>
    #[serde(rename = "ResourceARN")]
    pub resource_arn: String,
}

#[derive(Default, Debug, Clone, PartialEq, Deserialize)]
#[cfg_attr(any(test, feature = "serialize_structs"), derive(Serialize))]
pub struct ListTagsForResourceResponse {
    /// <p>The key-value tags assigned to the application.</p>
    #[serde(rename = "Tags")]
    #[serde(skip_serializing_if = "Option::is_none")]
    pub tags: Option<Vec<Tag>>,
}

/// <p>When configuring application input at the time of creating or updating an application, provides additional mapping information specific to the record format (such as JSON, CSV, or record fields delimited by some delimiter) on the streaming source.</p>
#[derive(Default, Debug, Clone, PartialEq, Serialize, Deserialize)]
pub struct MappingParameters {
    /// <p>Provides additional mapping information when the record format uses delimiters (for example, CSV).</p>
    #[serde(rename = "CSVMappingParameters")]
    #[serde(skip_serializing_if = "Option::is_none")]
    pub csv_mapping_parameters: Option<CSVMappingParameters>,
    /// <p>Provides additional mapping information when JSON is the record format on the streaming source.</p>
    #[serde(rename = "JSONMappingParameters")]
    #[serde(skip_serializing_if = "Option::is_none")]
    pub json_mapping_parameters: Option<JSONMappingParameters>,
}

/// <p> Describes application output configuration in which you identify an in-application stream and a destination where you want the in-application stream data to be written. The destination can be an Amazon Kinesis stream or an Amazon Kinesis Firehose delivery stream. </p> <p/> <p>For limits on how many destinations an application can write and other limitations, see <a href="https://docs.aws.amazon.com/kinesisanalytics/latest/dev/limits.html">Limits</a>. </p>
#[derive(Default, Debug, Clone, PartialEq, Serialize)]
pub struct Output {
    /// <p>Describes the data format when records are written to the destination. For more information, see <a href="https://docs.aws.amazon.com/kinesisanalytics/latest/dev/how-it-works-output.html">Configuring Application Output</a>.</p>
    #[serde(rename = "DestinationSchema")]
    pub destination_schema: DestinationSchema,
    /// <p>Identifies an Amazon Kinesis Firehose delivery stream as the destination.</p>
    #[serde(rename = "KinesisFirehoseOutput")]
    #[serde(skip_serializing_if = "Option::is_none")]
    pub kinesis_firehose_output: Option<KinesisFirehoseOutput>,
    /// <p>Identifies an Amazon Kinesis stream as the destination.</p>
    #[serde(rename = "KinesisStreamsOutput")]
    #[serde(skip_serializing_if = "Option::is_none")]
    pub kinesis_streams_output: Option<KinesisStreamsOutput>,
    /// <p>Identifies an AWS Lambda function as the destination.</p>
    #[serde(rename = "LambdaOutput")]
    #[serde(skip_serializing_if = "Option::is_none")]
    pub lambda_output: Option<LambdaOutput>,
    /// <p>Name of the in-application stream.</p>
    #[serde(rename = "Name")]
    pub name: String,
}

/// <p>Describes the application output configuration, which includes the in-application stream name and the destination where the stream data is written. The destination can be an Amazon Kinesis stream or an Amazon Kinesis Firehose delivery stream. </p>
#[derive(Default, Debug, Clone, PartialEq, Deserialize)]
#[cfg_attr(any(test, feature = "serialize_structs"), derive(Serialize))]
pub struct OutputDescription {
    /// <p>Data format used for writing data to the destination.</p>
    #[serde(rename = "DestinationSchema")]
    #[serde(skip_serializing_if = "Option::is_none")]
    pub destination_schema: Option<DestinationSchema>,
    /// <p>Describes the Amazon Kinesis Firehose delivery stream configured as the destination where output is written.</p>
    #[serde(rename = "KinesisFirehoseOutputDescription")]
    #[serde(skip_serializing_if = "Option::is_none")]
    pub kinesis_firehose_output_description: Option<KinesisFirehoseOutputDescription>,
    /// <p>Describes Amazon Kinesis stream configured as the destination where output is written.</p>
    #[serde(rename = "KinesisStreamsOutputDescription")]
    #[serde(skip_serializing_if = "Option::is_none")]
    pub kinesis_streams_output_description: Option<KinesisStreamsOutputDescription>,
    /// <p>Describes the AWS Lambda function configured as the destination where output is written.</p>
    #[serde(rename = "LambdaOutputDescription")]
    #[serde(skip_serializing_if = "Option::is_none")]
    pub lambda_output_description: Option<LambdaOutputDescription>,
    /// <p>Name of the in-application stream configured as output.</p>
    #[serde(rename = "Name")]
    #[serde(skip_serializing_if = "Option::is_none")]
    pub name: Option<String>,
    /// <p>A unique identifier for the output configuration.</p>
    #[serde(rename = "OutputId")]
    #[serde(skip_serializing_if = "Option::is_none")]
    pub output_id: Option<String>,
}

/// <p> Describes updates to the output configuration identified by the <code>OutputId</code>. </p>
#[derive(Default, Debug, Clone, PartialEq, Serialize)]
pub struct OutputUpdate {
    /// <p>Describes the data format when records are written to the destination. For more information, see <a href="https://docs.aws.amazon.com/kinesisanalytics/latest/dev/how-it-works-output.html">Configuring Application Output</a>.</p>
    #[serde(rename = "DestinationSchemaUpdate")]
    #[serde(skip_serializing_if = "Option::is_none")]
    pub destination_schema_update: Option<DestinationSchema>,
    /// <p>Describes an Amazon Kinesis Firehose delivery stream as the destination for the output.</p>
    #[serde(rename = "KinesisFirehoseOutputUpdate")]
    #[serde(skip_serializing_if = "Option::is_none")]
    pub kinesis_firehose_output_update: Option<KinesisFirehoseOutputUpdate>,
    /// <p>Describes an Amazon Kinesis stream as the destination for the output.</p>
    #[serde(rename = "KinesisStreamsOutputUpdate")]
    #[serde(skip_serializing_if = "Option::is_none")]
    pub kinesis_streams_output_update: Option<KinesisStreamsOutputUpdate>,
    /// <p>Describes an AWS Lambda function as the destination for the output.</p>
    #[serde(rename = "LambdaOutputUpdate")]
    #[serde(skip_serializing_if = "Option::is_none")]
    pub lambda_output_update: Option<LambdaOutputUpdate>,
    /// <p>If you want to specify a different in-application stream for this output configuration, use this field to specify the new in-application stream name.</p>
    #[serde(rename = "NameUpdate")]
    #[serde(skip_serializing_if = "Option::is_none")]
    pub name_update: Option<String>,
    /// <p>Identifies the specific output configuration that you want to update.</p>
    #[serde(rename = "OutputId")]
    pub output_id: String,
}

/// <p>Describes the mapping of each data element in the streaming source to the corresponding column in the in-application stream.</p> <p>Also used to describe the format of the reference data source.</p>
#[derive(Default, Debug, Clone, PartialEq, Serialize, Deserialize)]
pub struct RecordColumn {
    /// <p>Reference to the data element in the streaming input or the reference data source. This element is required if the <a href="https://docs.aws.amazon.com/kinesisanalytics/latest/dev/API_RecordFormat.html#analytics-Type-RecordFormat-RecordFormatTypel">RecordFormatType</a> is <code>JSON</code>.</p>
    #[serde(rename = "Mapping")]
    #[serde(skip_serializing_if = "Option::is_none")]
    pub mapping: Option<String>,
    /// <p>Name of the column created in the in-application input stream or reference table.</p>
    #[serde(rename = "Name")]
    pub name: String,
    /// <p>Type of column created in the in-application input stream or reference table.</p>
    #[serde(rename = "SqlType")]
    pub sql_type: String,
}

/// <p> Describes the record format and relevant mapping information that should be applied to schematize the records on the stream. </p>
#[derive(Default, Debug, Clone, PartialEq, Serialize, Deserialize)]
pub struct RecordFormat {
    /// <p>When configuring application input at the time of creating or updating an application, provides additional mapping information specific to the record format (such as JSON, CSV, or record fields delimited by some delimiter) on the streaming source.</p>
    #[serde(rename = "MappingParameters")]
    #[serde(skip_serializing_if = "Option::is_none")]
    pub mapping_parameters: Option<MappingParameters>,
    /// <p>The type of record format.</p>
    #[serde(rename = "RecordFormatType")]
    pub record_format_type: String,
}

/// <p>Describes the reference data source by providing the source information (S3 bucket name and object key name), the resulting in-application table name that is created, and the necessary schema to map the data elements in the Amazon S3 object to the in-application table.</p>
#[derive(Default, Debug, Clone, PartialEq, Serialize)]
pub struct ReferenceDataSource {
    /// <p>Describes the format of the data in the streaming source, and how each data element maps to corresponding columns created in the in-application stream.</p>
    #[serde(rename = "ReferenceSchema")]
    pub reference_schema: SourceSchema,
    /// <p>Identifies the S3 bucket and object that contains the reference data. Also identifies the IAM role Amazon Kinesis Analytics can assume to read this object on your behalf. An Amazon Kinesis Analytics application loads reference data only once. If the data changes, you call the <code>UpdateApplication</code> operation to trigger reloading of data into your application. </p>
    #[serde(rename = "S3ReferenceDataSource")]
    #[serde(skip_serializing_if = "Option::is_none")]
    pub s3_reference_data_source: Option<S3ReferenceDataSource>,
    /// <p>Name of the in-application table to create.</p>
    #[serde(rename = "TableName")]
    pub table_name: String,
}

/// <p>Describes the reference data source configured for an application.</p>
#[derive(Default, Debug, Clone, PartialEq, Deserialize)]
#[cfg_attr(any(test, feature = "serialize_structs"), derive(Serialize))]
pub struct ReferenceDataSourceDescription {
    /// <p>ID of the reference data source. This is the ID that Amazon Kinesis Analytics assigns when you add the reference data source to your application using the <a href="https://docs.aws.amazon.com/kinesisanalytics/latest/dev/API_AddApplicationReferenceDataSource.html">AddApplicationReferenceDataSource</a> operation.</p>
    #[serde(rename = "ReferenceId")]
    pub reference_id: String,
    /// <p>Describes the format of the data in the streaming source, and how each data element maps to corresponding columns created in the in-application stream.</p>
    #[serde(rename = "ReferenceSchema")]
    #[serde(skip_serializing_if = "Option::is_none")]
    pub reference_schema: Option<SourceSchema>,
    /// <p>Provides the S3 bucket name, the object key name that contains the reference data. It also provides the Amazon Resource Name (ARN) of the IAM role that Amazon Kinesis Analytics can assume to read the Amazon S3 object and populate the in-application reference table.</p>
    #[serde(rename = "S3ReferenceDataSourceDescription")]
    pub s3_reference_data_source_description: S3ReferenceDataSourceDescription,
    /// <p>The in-application table name created by the specific reference data source configuration.</p>
    #[serde(rename = "TableName")]
    pub table_name: String,
}

/// <p>When you update a reference data source configuration for an application, this object provides all the updated values (such as the source bucket name and object key name), the in-application table name that is created, and updated mapping information that maps the data in the Amazon S3 object to the in-application reference table that is created.</p>
#[derive(Default, Debug, Clone, PartialEq, Serialize)]
pub struct ReferenceDataSourceUpdate {
    /// <p>ID of the reference data source being updated. You can use the <a href="https://docs.aws.amazon.com/kinesisanalytics/latest/dev/API_DescribeApplication.html">DescribeApplication</a> operation to get this value.</p>
    #[serde(rename = "ReferenceId")]
    pub reference_id: String,
    /// <p>Describes the format of the data in the streaming source, and how each data element maps to corresponding columns created in the in-application stream. </p>
    #[serde(rename = "ReferenceSchemaUpdate")]
    #[serde(skip_serializing_if = "Option::is_none")]
    pub reference_schema_update: Option<SourceSchema>,
    /// <p>Describes the S3 bucket name, object key name, and IAM role that Amazon Kinesis Analytics can assume to read the Amazon S3 object on your behalf and populate the in-application reference table.</p>
    #[serde(rename = "S3ReferenceDataSourceUpdate")]
    #[serde(skip_serializing_if = "Option::is_none")]
    pub s3_reference_data_source_update: Option<S3ReferenceDataSourceUpdate>,
    /// <p>In-application table name that is created by this update.</p>
    #[serde(rename = "TableNameUpdate")]
    #[serde(skip_serializing_if = "Option::is_none")]
    pub table_name_update: Option<String>,
}

/// <p>Provides a description of an Amazon S3 data source, including the Amazon Resource Name (ARN) of the S3 bucket, the ARN of the IAM role that is used to access the bucket, and the name of the Amazon S3 object that contains the data.</p>
#[derive(Default, Debug, Clone, PartialEq, Serialize)]
pub struct S3Configuration {
    /// <p>ARN of the S3 bucket that contains the data.</p>
    #[serde(rename = "BucketARN")]
    pub bucket_arn: String,
    /// <p>The name of the object that contains the data.</p>
    #[serde(rename = "FileKey")]
    pub file_key: String,
    /// <p>IAM ARN of the role used to access the data.</p>
    #[serde(rename = "RoleARN")]
    pub role_arn: String,
}

/// <p>Identifies the S3 bucket and object that contains the reference data. Also identifies the IAM role Amazon Kinesis Analytics can assume to read this object on your behalf.</p> <p>An Amazon Kinesis Analytics application loads reference data only once. If the data changes, you call the <a href="https://docs.aws.amazon.com/kinesisanalytics/latest/dev/API_UpdateApplication.html">UpdateApplication</a> operation to trigger reloading of data into your application.</p>
#[derive(Default, Debug, Clone, PartialEq, Serialize)]
pub struct S3ReferenceDataSource {
    /// <p>Amazon Resource Name (ARN) of the S3 bucket.</p>
    #[serde(rename = "BucketARN")]
    pub bucket_arn: String,
    /// <p>Object key name containing reference data.</p>
    #[serde(rename = "FileKey")]
    pub file_key: String,
    /// <p>ARN of the IAM role that the service can assume to read data on your behalf. This role must have permission for the <code>s3:GetObject</code> action on the object and trust policy that allows Amazon Kinesis Analytics service principal to assume this role.</p>
    #[serde(rename = "ReferenceRoleARN")]
    pub reference_role_arn: String,
}

/// <p>Provides the bucket name and object key name that stores the reference data.</p>
#[derive(Default, Debug, Clone, PartialEq, Deserialize)]
#[cfg_attr(any(test, feature = "serialize_structs"), derive(Serialize))]
pub struct S3ReferenceDataSourceDescription {
    /// <p>Amazon Resource Name (ARN) of the S3 bucket.</p>
    #[serde(rename = "BucketARN")]
    pub bucket_arn: String,
    /// <p>Amazon S3 object key name.</p>
    #[serde(rename = "FileKey")]
    pub file_key: String,
    /// <p>ARN of the IAM role that Amazon Kinesis Analytics can assume to read the Amazon S3 object on your behalf to populate the in-application reference table.</p>
    #[serde(rename = "ReferenceRoleARN")]
    pub reference_role_arn: String,
}

/// <p>Describes the S3 bucket name, object key name, and IAM role that Amazon Kinesis Analytics can assume to read the Amazon S3 object on your behalf and populate the in-application reference table.</p>
#[derive(Default, Debug, Clone, PartialEq, Serialize)]
pub struct S3ReferenceDataSourceUpdate {
    /// <p>Amazon Resource Name (ARN) of the S3 bucket.</p>
    #[serde(rename = "BucketARNUpdate")]
    #[serde(skip_serializing_if = "Option::is_none")]
    pub bucket_arn_update: Option<String>,
    /// <p>Object key name.</p>
    #[serde(rename = "FileKeyUpdate")]
    #[serde(skip_serializing_if = "Option::is_none")]
    pub file_key_update: Option<String>,
    /// <p>ARN of the IAM role that Amazon Kinesis Analytics can assume to read the Amazon S3 object and populate the in-application.</p>
    #[serde(rename = "ReferenceRoleARNUpdate")]
    #[serde(skip_serializing_if = "Option::is_none")]
    pub reference_role_arn_update: Option<String>,
}

/// <p>Describes the format of the data in the streaming source, and how each data element maps to corresponding columns created in the in-application stream.</p>
#[derive(Default, Debug, Clone, PartialEq, Serialize, Deserialize)]
pub struct SourceSchema {
    /// <p>A list of <code>RecordColumn</code> objects.</p>
    #[serde(rename = "RecordColumns")]
    pub record_columns: Vec<RecordColumn>,
    /// <p>Specifies the encoding of the records in the streaming source. For example, UTF-8.</p>
    #[serde(rename = "RecordEncoding")]
    #[serde(skip_serializing_if = "Option::is_none")]
    pub record_encoding: Option<String>,
    /// <p>Specifies the format of the records on the streaming source.</p>
    #[serde(rename = "RecordFormat")]
    pub record_format: RecordFormat,
}

/// <p><p/></p>
#[derive(Default, Debug, Clone, PartialEq, Serialize)]
pub struct StartApplicationRequest {
    /// <p>Name of the application.</p>
    #[serde(rename = "ApplicationName")]
    pub application_name: String,
    /// <p>Identifies the specific input, by ID, that the application starts consuming. Amazon Kinesis Analytics starts reading the streaming source associated with the input. You can also specify where in the streaming source you want Amazon Kinesis Analytics to start reading.</p>
    #[serde(rename = "InputConfigurations")]
    pub input_configurations: Vec<InputConfiguration>,
}

/// <p><p/></p>
#[derive(Default, Debug, Clone, PartialEq, Deserialize)]
#[cfg_attr(any(test, feature = "serialize_structs"), derive(Serialize))]
pub struct StartApplicationResponse {}

/// <p><p/></p>
#[derive(Default, Debug, Clone, PartialEq, Serialize)]
pub struct StopApplicationRequest {
    /// <p>Name of the running application to stop.</p>
    #[serde(rename = "ApplicationName")]
    pub application_name: String,
}

/// <p><p/></p>
#[derive(Default, Debug, Clone, PartialEq, Deserialize)]
#[cfg_attr(any(test, feature = "serialize_structs"), derive(Serialize))]
pub struct StopApplicationResponse {}

/// <p>A key-value pair (the value is optional) that you can define and assign to AWS resources. If you specify a tag that already exists, the tag value is replaced with the value that you specify in the request. Note that the maximum number of application tags includes system tags. The maximum number of user-defined application tags is 50. For more information, see <a href="https://docs.aws.amazon.com/kinesisanalytics/latest/dev/how-tagging.html">Using Tagging</a>.</p>
#[derive(Default, Debug, Clone, PartialEq, Serialize, Deserialize)]
pub struct Tag {
    /// <p>The key of the key-value tag.</p>
    #[serde(rename = "Key")]
    pub key: String,
    /// <p>The value of the key-value tag. The value is optional.</p>
    #[serde(rename = "Value")]
    #[serde(skip_serializing_if = "Option::is_none")]
    pub value: Option<String>,
}

#[derive(Default, Debug, Clone, PartialEq, Serialize)]
pub struct TagResourceRequest {
    /// <p>The ARN of the application to assign the tags.</p>
    #[serde(rename = "ResourceARN")]
    pub resource_arn: String,
    /// <p>The key-value tags to assign to the application.</p>
    #[serde(rename = "Tags")]
    pub tags: Vec<Tag>,
}

#[derive(Default, Debug, Clone, PartialEq, Deserialize)]
#[cfg_attr(any(test, feature = "serialize_structs"), derive(Serialize))]
pub struct TagResourceResponse {}

#[derive(Default, Debug, Clone, PartialEq, Serialize)]
pub struct UntagResourceRequest {
    /// <p>The ARN of the Kinesis Analytics application from which to remove the tags.</p>
    #[serde(rename = "ResourceARN")]
    pub resource_arn: String,
    /// <p>A list of keys of tags to remove from the specified application.</p>
    #[serde(rename = "TagKeys")]
    pub tag_keys: Vec<String>,
}

#[derive(Default, Debug, Clone, PartialEq, Deserialize)]
#[cfg_attr(any(test, feature = "serialize_structs"), derive(Serialize))]
pub struct UntagResourceResponse {}

#[derive(Default, Debug, Clone, PartialEq, Serialize)]
pub struct UpdateApplicationRequest {
    /// <p>Name of the Amazon Kinesis Analytics application to update.</p>
    #[serde(rename = "ApplicationName")]
    pub application_name: String,
    /// <p>Describes application updates.</p>
    #[serde(rename = "ApplicationUpdate")]
    pub application_update: ApplicationUpdate,
    /// <p>The current application version ID. You can use the <a href="https://docs.aws.amazon.com/kinesisanalytics/latest/dev/API_DescribeApplication.html">DescribeApplication</a> operation to get this value.</p>
    #[serde(rename = "CurrentApplicationVersionId")]
    pub current_application_version_id: i64,
}

#[derive(Default, Debug, Clone, PartialEq, Deserialize)]
#[cfg_attr(any(test, feature = "serialize_structs"), derive(Serialize))]
pub struct UpdateApplicationResponse {}

/// Errors returned by AddApplicationCloudWatchLoggingOption
#[derive(Debug, PartialEq)]
pub enum AddApplicationCloudWatchLoggingOptionError {
    /// <p>Exception thrown as a result of concurrent modification to an application. For example, two individuals attempting to edit the same application at the same time.</p>
    ConcurrentModification(String),
    /// <p>Specified input parameter value is invalid.</p>
    InvalidArgument(String),
    /// <p>Application is not available for this operation.</p>
    ResourceInUse(String),
    /// <p>Specified application can't be found.</p>
    ResourceNotFound(String),
    /// <p>The request was rejected because a specified parameter is not supported or a specified resource is not valid for this operation. </p>
    UnsupportedOperation(String),
}

impl AddApplicationCloudWatchLoggingOptionError {
    pub fn from_response(
        res: BufferedHttpResponse,
    ) -> RusotoError<AddApplicationCloudWatchLoggingOptionError> {
        if let Some(err) = proto::json::Error::parse(&res) {
            match err.typ.as_str() {
                "ConcurrentModificationException" => {
                    return RusotoError::Service(
                        AddApplicationCloudWatchLoggingOptionError::ConcurrentModification(err.msg),
                    )
                }
                "InvalidArgumentException" => {
                    return RusotoError::Service(
                        AddApplicationCloudWatchLoggingOptionError::InvalidArgument(err.msg),
                    )
                }
                "ResourceInUseException" => {
                    return RusotoError::Service(
                        AddApplicationCloudWatchLoggingOptionError::ResourceInUse(err.msg),
                    )
                }
                "ResourceNotFoundException" => {
                    return RusotoError::Service(
                        AddApplicationCloudWatchLoggingOptionError::ResourceNotFound(err.msg),
                    )
                }
                "UnsupportedOperationException" => {
                    return RusotoError::Service(
                        AddApplicationCloudWatchLoggingOptionError::UnsupportedOperation(err.msg),
                    )
                }
                "ValidationException" => return RusotoError::Validation(err.msg),
                _ => {}
            }
        }
        return RusotoError::Unknown(res);
    }
}
impl fmt::Display for AddApplicationCloudWatchLoggingOptionError {
    fn fmt(&self, f: &mut fmt::Formatter) -> fmt::Result {
        write!(f, "{}", self.description())
    }
}
impl Error for AddApplicationCloudWatchLoggingOptionError {
    fn description(&self) -> &str {
        match *self {
            AddApplicationCloudWatchLoggingOptionError::ConcurrentModification(ref cause) => cause,
            AddApplicationCloudWatchLoggingOptionError::InvalidArgument(ref cause) => cause,
            AddApplicationCloudWatchLoggingOptionError::ResourceInUse(ref cause) => cause,
            AddApplicationCloudWatchLoggingOptionError::ResourceNotFound(ref cause) => cause,
            AddApplicationCloudWatchLoggingOptionError::UnsupportedOperation(ref cause) => cause,
        }
    }
}
/// Errors returned by AddApplicationInput
#[derive(Debug, PartialEq)]
pub enum AddApplicationInputError {
    /// <p>User-provided application code (query) is invalid. This can be a simple syntax error.</p>
    CodeValidation(String),
    /// <p>Exception thrown as a result of concurrent modification to an application. For example, two individuals attempting to edit the same application at the same time.</p>
    ConcurrentModification(String),
    /// <p>Specified input parameter value is invalid.</p>
    InvalidArgument(String),
    /// <p>Application is not available for this operation.</p>
    ResourceInUse(String),
    /// <p>Specified application can't be found.</p>
    ResourceNotFound(String),
    /// <p>The request was rejected because a specified parameter is not supported or a specified resource is not valid for this operation. </p>
    UnsupportedOperation(String),
}

impl AddApplicationInputError {
    pub fn from_response(res: BufferedHttpResponse) -> RusotoError<AddApplicationInputError> {
        if let Some(err) = proto::json::Error::parse(&res) {
            match err.typ.as_str() {
                "CodeValidationException" => {
                    return RusotoError::Service(AddApplicationInputError::CodeValidation(err.msg))
                }
                "ConcurrentModificationException" => {
                    return RusotoError::Service(AddApplicationInputError::ConcurrentModification(
                        err.msg,
                    ))
                }
                "InvalidArgumentException" => {
                    return RusotoError::Service(AddApplicationInputError::InvalidArgument(err.msg))
                }
                "ResourceInUseException" => {
                    return RusotoError::Service(AddApplicationInputError::ResourceInUse(err.msg))
                }
                "ResourceNotFoundException" => {
                    return RusotoError::Service(AddApplicationInputError::ResourceNotFound(
                        err.msg,
                    ))
                }
                "UnsupportedOperationException" => {
                    return RusotoError::Service(AddApplicationInputError::UnsupportedOperation(
                        err.msg,
                    ))
                }
                "ValidationException" => return RusotoError::Validation(err.msg),
                _ => {}
            }
        }
        return RusotoError::Unknown(res);
    }
}
impl fmt::Display for AddApplicationInputError {
    fn fmt(&self, f: &mut fmt::Formatter) -> fmt::Result {
        write!(f, "{}", self.description())
    }
}
impl Error for AddApplicationInputError {
    fn description(&self) -> &str {
        match *self {
            AddApplicationInputError::CodeValidation(ref cause) => cause,
            AddApplicationInputError::ConcurrentModification(ref cause) => cause,
            AddApplicationInputError::InvalidArgument(ref cause) => cause,
            AddApplicationInputError::ResourceInUse(ref cause) => cause,
            AddApplicationInputError::ResourceNotFound(ref cause) => cause,
            AddApplicationInputError::UnsupportedOperation(ref cause) => cause,
        }
    }
}
/// Errors returned by AddApplicationInputProcessingConfiguration
#[derive(Debug, PartialEq)]
pub enum AddApplicationInputProcessingConfigurationError {
    /// <p>Exception thrown as a result of concurrent modification to an application. For example, two individuals attempting to edit the same application at the same time.</p>
    ConcurrentModification(String),
    /// <p>Specified input parameter value is invalid.</p>
    InvalidArgument(String),
    /// <p>Application is not available for this operation.</p>
    ResourceInUse(String),
    /// <p>Specified application can't be found.</p>
    ResourceNotFound(String),
    /// <p>The request was rejected because a specified parameter is not supported or a specified resource is not valid for this operation. </p>
    UnsupportedOperation(String),
}

impl AddApplicationInputProcessingConfigurationError {
    pub fn from_response(
        res: BufferedHttpResponse,
    ) -> RusotoError<AddApplicationInputProcessingConfigurationError> {
        if let Some(err) = proto::json::Error::parse(&res) {
            match err.typ.as_str() {
                "ConcurrentModificationException" => {
                    return RusotoError::Service(
                        AddApplicationInputProcessingConfigurationError::ConcurrentModification(
                            err.msg,
                        ),
                    )
                }
                "InvalidArgumentException" => {
                    return RusotoError::Service(
                        AddApplicationInputProcessingConfigurationError::InvalidArgument(err.msg),
                    )
                }
                "ResourceInUseException" => {
                    return RusotoError::Service(
                        AddApplicationInputProcessingConfigurationError::ResourceInUse(err.msg),
                    )
                }
                "ResourceNotFoundException" => {
                    return RusotoError::Service(
                        AddApplicationInputProcessingConfigurationError::ResourceNotFound(err.msg),
                    )
                }
                "UnsupportedOperationException" => {
                    return RusotoError::Service(
                        AddApplicationInputProcessingConfigurationError::UnsupportedOperation(
                            err.msg,
                        ),
                    )
                }
                "ValidationException" => return RusotoError::Validation(err.msg),
                _ => {}
            }
        }
        return RusotoError::Unknown(res);
    }
}
impl fmt::Display for AddApplicationInputProcessingConfigurationError {
    fn fmt(&self, f: &mut fmt::Formatter) -> fmt::Result {
        write!(f, "{}", self.description())
    }
}
impl Error for AddApplicationInputProcessingConfigurationError {
    fn description(&self) -> &str {
        match *self {
            AddApplicationInputProcessingConfigurationError::ConcurrentModification(ref cause) => {
                cause
            }
            AddApplicationInputProcessingConfigurationError::InvalidArgument(ref cause) => cause,
            AddApplicationInputProcessingConfigurationError::ResourceInUse(ref cause) => cause,
            AddApplicationInputProcessingConfigurationError::ResourceNotFound(ref cause) => cause,
            AddApplicationInputProcessingConfigurationError::UnsupportedOperation(ref cause) => {
                cause
            }
        }
    }
}
/// Errors returned by AddApplicationOutput
#[derive(Debug, PartialEq)]
pub enum AddApplicationOutputError {
    /// <p>Exception thrown as a result of concurrent modification to an application. For example, two individuals attempting to edit the same application at the same time.</p>
    ConcurrentModification(String),
    /// <p>Specified input parameter value is invalid.</p>
    InvalidArgument(String),
    /// <p>Application is not available for this operation.</p>
    ResourceInUse(String),
    /// <p>Specified application can't be found.</p>
    ResourceNotFound(String),
    /// <p>The request was rejected because a specified parameter is not supported or a specified resource is not valid for this operation. </p>
    UnsupportedOperation(String),
}

impl AddApplicationOutputError {
    pub fn from_response(res: BufferedHttpResponse) -> RusotoError<AddApplicationOutputError> {
        if let Some(err) = proto::json::Error::parse(&res) {
            match err.typ.as_str() {
                "ConcurrentModificationException" => {
                    return RusotoError::Service(AddApplicationOutputError::ConcurrentModification(
                        err.msg,
                    ))
                }
                "InvalidArgumentException" => {
                    return RusotoError::Service(AddApplicationOutputError::InvalidArgument(
                        err.msg,
                    ))
                }
                "ResourceInUseException" => {
                    return RusotoError::Service(AddApplicationOutputError::ResourceInUse(err.msg))
                }
                "ResourceNotFoundException" => {
                    return RusotoError::Service(AddApplicationOutputError::ResourceNotFound(
                        err.msg,
                    ))
                }
                "UnsupportedOperationException" => {
                    return RusotoError::Service(AddApplicationOutputError::UnsupportedOperation(
                        err.msg,
                    ))
                }
                "ValidationException" => return RusotoError::Validation(err.msg),
                _ => {}
            }
        }
        return RusotoError::Unknown(res);
    }
}
impl fmt::Display for AddApplicationOutputError {
    fn fmt(&self, f: &mut fmt::Formatter) -> fmt::Result {
        write!(f, "{}", self.description())
    }
}
impl Error for AddApplicationOutputError {
    fn description(&self) -> &str {
        match *self {
            AddApplicationOutputError::ConcurrentModification(ref cause) => cause,
            AddApplicationOutputError::InvalidArgument(ref cause) => cause,
            AddApplicationOutputError::ResourceInUse(ref cause) => cause,
            AddApplicationOutputError::ResourceNotFound(ref cause) => cause,
            AddApplicationOutputError::UnsupportedOperation(ref cause) => cause,
        }
    }
}
/// Errors returned by AddApplicationReferenceDataSource
#[derive(Debug, PartialEq)]
pub enum AddApplicationReferenceDataSourceError {
    /// <p>Exception thrown as a result of concurrent modification to an application. For example, two individuals attempting to edit the same application at the same time.</p>
    ConcurrentModification(String),
    /// <p>Specified input parameter value is invalid.</p>
    InvalidArgument(String),
    /// <p>Application is not available for this operation.</p>
    ResourceInUse(String),
    /// <p>Specified application can't be found.</p>
    ResourceNotFound(String),
    /// <p>The request was rejected because a specified parameter is not supported or a specified resource is not valid for this operation. </p>
    UnsupportedOperation(String),
}

impl AddApplicationReferenceDataSourceError {
    pub fn from_response(
        res: BufferedHttpResponse,
    ) -> RusotoError<AddApplicationReferenceDataSourceError> {
        if let Some(err) = proto::json::Error::parse(&res) {
            match err.typ.as_str() {
                "ConcurrentModificationException" => {
                    return RusotoError::Service(
                        AddApplicationReferenceDataSourceError::ConcurrentModification(err.msg),
                    )
                }
                "InvalidArgumentException" => {
                    return RusotoError::Service(
                        AddApplicationReferenceDataSourceError::InvalidArgument(err.msg),
                    )
                }
                "ResourceInUseException" => {
                    return RusotoError::Service(
                        AddApplicationReferenceDataSourceError::ResourceInUse(err.msg),
                    )
                }
                "ResourceNotFoundException" => {
                    return RusotoError::Service(
                        AddApplicationReferenceDataSourceError::ResourceNotFound(err.msg),
                    )
                }
                "UnsupportedOperationException" => {
                    return RusotoError::Service(
                        AddApplicationReferenceDataSourceError::UnsupportedOperation(err.msg),
                    )
                }
                "ValidationException" => return RusotoError::Validation(err.msg),
                _ => {}
            }
        }
        return RusotoError::Unknown(res);
    }
}
impl fmt::Display for AddApplicationReferenceDataSourceError {
    fn fmt(&self, f: &mut fmt::Formatter) -> fmt::Result {
        write!(f, "{}", self.description())
    }
}
impl Error for AddApplicationReferenceDataSourceError {
    fn description(&self) -> &str {
        match *self {
            AddApplicationReferenceDataSourceError::ConcurrentModification(ref cause) => cause,
            AddApplicationReferenceDataSourceError::InvalidArgument(ref cause) => cause,
            AddApplicationReferenceDataSourceError::ResourceInUse(ref cause) => cause,
            AddApplicationReferenceDataSourceError::ResourceNotFound(ref cause) => cause,
            AddApplicationReferenceDataSourceError::UnsupportedOperation(ref cause) => cause,
        }
    }
}
/// Errors returned by CreateApplication
#[derive(Debug, PartialEq)]
pub enum CreateApplicationError {
    /// <p>User-provided application code (query) is invalid. This can be a simple syntax error.</p>
    CodeValidation(String),
    /// <p>Exception thrown as a result of concurrent modification to an application. For example, two individuals attempting to edit the same application at the same time.</p>
    ConcurrentModification(String),
    /// <p>Specified input parameter value is invalid.</p>
    InvalidArgument(String),
    /// <p>Exceeded the number of applications allowed.</p>
    LimitExceeded(String),
    /// <p>Application is not available for this operation.</p>
    ResourceInUse(String),
    /// <p>Application created with too many tags, or too many tags added to an application. Note that the maximum number of application tags includes system tags. The maximum number of user-defined application tags is 50.</p>
    TooManyTags(String),
}

impl CreateApplicationError {
    pub fn from_response(res: BufferedHttpResponse) -> RusotoError<CreateApplicationError> {
        if let Some(err) = proto::json::Error::parse(&res) {
            match err.typ.as_str() {
                "CodeValidationException" => {
                    return RusotoError::Service(CreateApplicationError::CodeValidation(err.msg))
                }
                "ConcurrentModificationException" => {
                    return RusotoError::Service(CreateApplicationError::ConcurrentModification(
                        err.msg,
                    ))
                }
                "InvalidArgumentException" => {
                    return RusotoError::Service(CreateApplicationError::InvalidArgument(err.msg))
                }
                "LimitExceededException" => {
                    return RusotoError::Service(CreateApplicationError::LimitExceeded(err.msg))
                }
                "ResourceInUseException" => {
                    return RusotoError::Service(CreateApplicationError::ResourceInUse(err.msg))
                }
                "TooManyTagsException" => {
                    return RusotoError::Service(CreateApplicationError::TooManyTags(err.msg))
                }
                "ValidationException" => return RusotoError::Validation(err.msg),
                _ => {}
            }
        }
        return RusotoError::Unknown(res);
    }
}
impl fmt::Display for CreateApplicationError {
    fn fmt(&self, f: &mut fmt::Formatter) -> fmt::Result {
        write!(f, "{}", self.description())
    }
}
impl Error for CreateApplicationError {
    fn description(&self) -> &str {
        match *self {
            CreateApplicationError::CodeValidation(ref cause) => cause,
            CreateApplicationError::ConcurrentModification(ref cause) => cause,
            CreateApplicationError::InvalidArgument(ref cause) => cause,
            CreateApplicationError::LimitExceeded(ref cause) => cause,
            CreateApplicationError::ResourceInUse(ref cause) => cause,
            CreateApplicationError::TooManyTags(ref cause) => cause,
        }
    }
}
/// Errors returned by DeleteApplication
#[derive(Debug, PartialEq)]
pub enum DeleteApplicationError {
    /// <p>Exception thrown as a result of concurrent modification to an application. For example, two individuals attempting to edit the same application at the same time.</p>
    ConcurrentModification(String),
    /// <p>Application is not available for this operation.</p>
    ResourceInUse(String),
    /// <p>Specified application can't be found.</p>
    ResourceNotFound(String),
    /// <p>The request was rejected because a specified parameter is not supported or a specified resource is not valid for this operation. </p>
    UnsupportedOperation(String),
}

impl DeleteApplicationError {
    pub fn from_response(res: BufferedHttpResponse) -> RusotoError<DeleteApplicationError> {
        if let Some(err) = proto::json::Error::parse(&res) {
            match err.typ.as_str() {
                "ConcurrentModificationException" => {
                    return RusotoError::Service(DeleteApplicationError::ConcurrentModification(
                        err.msg,
                    ))
                }
                "ResourceInUseException" => {
                    return RusotoError::Service(DeleteApplicationError::ResourceInUse(err.msg))
                }
                "ResourceNotFoundException" => {
                    return RusotoError::Service(DeleteApplicationError::ResourceNotFound(err.msg))
                }
                "UnsupportedOperationException" => {
                    return RusotoError::Service(DeleteApplicationError::UnsupportedOperation(
                        err.msg,
                    ))
                }
                "ValidationException" => return RusotoError::Validation(err.msg),
                _ => {}
            }
        }
        return RusotoError::Unknown(res);
    }
}
impl fmt::Display for DeleteApplicationError {
    fn fmt(&self, f: &mut fmt::Formatter) -> fmt::Result {
        write!(f, "{}", self.description())
    }
}
impl Error for DeleteApplicationError {
    fn description(&self) -> &str {
        match *self {
            DeleteApplicationError::ConcurrentModification(ref cause) => cause,
            DeleteApplicationError::ResourceInUse(ref cause) => cause,
            DeleteApplicationError::ResourceNotFound(ref cause) => cause,
            DeleteApplicationError::UnsupportedOperation(ref cause) => cause,
        }
    }
}
/// Errors returned by DeleteApplicationCloudWatchLoggingOption
#[derive(Debug, PartialEq)]
pub enum DeleteApplicationCloudWatchLoggingOptionError {
    /// <p>Exception thrown as a result of concurrent modification to an application. For example, two individuals attempting to edit the same application at the same time.</p>
    ConcurrentModification(String),
    /// <p>Specified input parameter value is invalid.</p>
    InvalidArgument(String),
    /// <p>Application is not available for this operation.</p>
    ResourceInUse(String),
    /// <p>Specified application can't be found.</p>
    ResourceNotFound(String),
    /// <p>The request was rejected because a specified parameter is not supported or a specified resource is not valid for this operation. </p>
    UnsupportedOperation(String),
}

impl DeleteApplicationCloudWatchLoggingOptionError {
    pub fn from_response(
        res: BufferedHttpResponse,
    ) -> RusotoError<DeleteApplicationCloudWatchLoggingOptionError> {
        if let Some(err) = proto::json::Error::parse(&res) {
            match err.typ.as_str() {
                "ConcurrentModificationException" => {
                    return RusotoError::Service(
                        DeleteApplicationCloudWatchLoggingOptionError::ConcurrentModification(
                            err.msg,
                        ),
                    )
                }
                "InvalidArgumentException" => {
                    return RusotoError::Service(
                        DeleteApplicationCloudWatchLoggingOptionError::InvalidArgument(err.msg),
                    )
                }
                "ResourceInUseException" => {
                    return RusotoError::Service(
                        DeleteApplicationCloudWatchLoggingOptionError::ResourceInUse(err.msg),
                    )
                }
                "ResourceNotFoundException" => {
                    return RusotoError::Service(
                        DeleteApplicationCloudWatchLoggingOptionError::ResourceNotFound(err.msg),
                    )
                }
                "UnsupportedOperationException" => {
                    return RusotoError::Service(
                        DeleteApplicationCloudWatchLoggingOptionError::UnsupportedOperation(
                            err.msg,
                        ),
                    )
                }
                "ValidationException" => return RusotoError::Validation(err.msg),
                _ => {}
            }
        }
        return RusotoError::Unknown(res);
    }
}
impl fmt::Display for DeleteApplicationCloudWatchLoggingOptionError {
    fn fmt(&self, f: &mut fmt::Formatter) -> fmt::Result {
        write!(f, "{}", self.description())
    }
}
impl Error for DeleteApplicationCloudWatchLoggingOptionError {
    fn description(&self) -> &str {
        match *self {
            DeleteApplicationCloudWatchLoggingOptionError::ConcurrentModification(ref cause) => {
                cause
            }
            DeleteApplicationCloudWatchLoggingOptionError::InvalidArgument(ref cause) => cause,
            DeleteApplicationCloudWatchLoggingOptionError::ResourceInUse(ref cause) => cause,
            DeleteApplicationCloudWatchLoggingOptionError::ResourceNotFound(ref cause) => cause,
            DeleteApplicationCloudWatchLoggingOptionError::UnsupportedOperation(ref cause) => cause,
        }
    }
}
/// Errors returned by DeleteApplicationInputProcessingConfiguration
#[derive(Debug, PartialEq)]
pub enum DeleteApplicationInputProcessingConfigurationError {
    /// <p>Exception thrown as a result of concurrent modification to an application. For example, two individuals attempting to edit the same application at the same time.</p>
    ConcurrentModification(String),
    /// <p>Specified input parameter value is invalid.</p>
    InvalidArgument(String),
    /// <p>Application is not available for this operation.</p>
    ResourceInUse(String),
    /// <p>Specified application can't be found.</p>
    ResourceNotFound(String),
    /// <p>The request was rejected because a specified parameter is not supported or a specified resource is not valid for this operation. </p>
    UnsupportedOperation(String),
}

impl DeleteApplicationInputProcessingConfigurationError {
    pub fn from_response(
        res: BufferedHttpResponse,
    ) -> RusotoError<DeleteApplicationInputProcessingConfigurationError> {
        if let Some(err) = proto::json::Error::parse(&res) {
            match err.typ.as_str() {
                "ConcurrentModificationException" => {
                    return RusotoError::Service(
                        DeleteApplicationInputProcessingConfigurationError::ConcurrentModification(
                            err.msg,
                        ),
                    )
                }
                "InvalidArgumentException" => {
                    return RusotoError::Service(
                        DeleteApplicationInputProcessingConfigurationError::InvalidArgument(
                            err.msg,
                        ),
                    )
                }
                "ResourceInUseException" => {
                    return RusotoError::Service(
                        DeleteApplicationInputProcessingConfigurationError::ResourceInUse(err.msg),
                    )
                }
                "ResourceNotFoundException" => {
                    return RusotoError::Service(
                        DeleteApplicationInputProcessingConfigurationError::ResourceNotFound(
                            err.msg,
                        ),
                    )
                }
                "UnsupportedOperationException" => {
                    return RusotoError::Service(
                        DeleteApplicationInputProcessingConfigurationError::UnsupportedOperation(
                            err.msg,
                        ),
                    )
                }
                "ValidationException" => return RusotoError::Validation(err.msg),
                _ => {}
            }
        }
        return RusotoError::Unknown(res);
    }
}
impl fmt::Display for DeleteApplicationInputProcessingConfigurationError {
    fn fmt(&self, f: &mut fmt::Formatter) -> fmt::Result {
        write!(f, "{}", self.description())
    }
}
impl Error for DeleteApplicationInputProcessingConfigurationError {
    fn description(&self) -> &str {
        match *self {
            DeleteApplicationInputProcessingConfigurationError::ConcurrentModification(
                ref cause,
            ) => cause,
            DeleteApplicationInputProcessingConfigurationError::InvalidArgument(ref cause) => cause,
            DeleteApplicationInputProcessingConfigurationError::ResourceInUse(ref cause) => cause,
            DeleteApplicationInputProcessingConfigurationError::ResourceNotFound(ref cause) => {
                cause
            }
            DeleteApplicationInputProcessingConfigurationError::UnsupportedOperation(ref cause) => {
                cause
            }
        }
    }
}
/// Errors returned by DeleteApplicationOutput
#[derive(Debug, PartialEq)]
pub enum DeleteApplicationOutputError {
    /// <p>Exception thrown as a result of concurrent modification to an application. For example, two individuals attempting to edit the same application at the same time.</p>
    ConcurrentModification(String),
    /// <p>Specified input parameter value is invalid.</p>
    InvalidArgument(String),
    /// <p>Application is not available for this operation.</p>
    ResourceInUse(String),
    /// <p>Specified application can't be found.</p>
    ResourceNotFound(String),
    /// <p>The request was rejected because a specified parameter is not supported or a specified resource is not valid for this operation. </p>
    UnsupportedOperation(String),
}

impl DeleteApplicationOutputError {
    pub fn from_response(res: BufferedHttpResponse) -> RusotoError<DeleteApplicationOutputError> {
        if let Some(err) = proto::json::Error::parse(&res) {
            match err.typ.as_str() {
                "ConcurrentModificationException" => {
                    return RusotoError::Service(
                        DeleteApplicationOutputError::ConcurrentModification(err.msg),
                    )
                }
                "InvalidArgumentException" => {
                    return RusotoError::Service(DeleteApplicationOutputError::InvalidArgument(
                        err.msg,
                    ))
                }
                "ResourceInUseException" => {
                    return RusotoError::Service(DeleteApplicationOutputError::ResourceInUse(
                        err.msg,
                    ))
                }
                "ResourceNotFoundException" => {
                    return RusotoError::Service(DeleteApplicationOutputError::ResourceNotFound(
                        err.msg,
                    ))
                }
                "UnsupportedOperationException" => {
                    return RusotoError::Service(
                        DeleteApplicationOutputError::UnsupportedOperation(err.msg),
                    )
                }
                "ValidationException" => return RusotoError::Validation(err.msg),
                _ => {}
            }
        }
        return RusotoError::Unknown(res);
    }
}
impl fmt::Display for DeleteApplicationOutputError {
    fn fmt(&self, f: &mut fmt::Formatter) -> fmt::Result {
        write!(f, "{}", self.description())
    }
}
impl Error for DeleteApplicationOutputError {
    fn description(&self) -> &str {
        match *self {
            DeleteApplicationOutputError::ConcurrentModification(ref cause) => cause,
            DeleteApplicationOutputError::InvalidArgument(ref cause) => cause,
            DeleteApplicationOutputError::ResourceInUse(ref cause) => cause,
            DeleteApplicationOutputError::ResourceNotFound(ref cause) => cause,
            DeleteApplicationOutputError::UnsupportedOperation(ref cause) => cause,
        }
    }
}
/// Errors returned by DeleteApplicationReferenceDataSource
#[derive(Debug, PartialEq)]
pub enum DeleteApplicationReferenceDataSourceError {
    /// <p>Exception thrown as a result of concurrent modification to an application. For example, two individuals attempting to edit the same application at the same time.</p>
    ConcurrentModification(String),
    /// <p>Specified input parameter value is invalid.</p>
    InvalidArgument(String),
    /// <p>Application is not available for this operation.</p>
    ResourceInUse(String),
    /// <p>Specified application can't be found.</p>
    ResourceNotFound(String),
    /// <p>The request was rejected because a specified parameter is not supported or a specified resource is not valid for this operation. </p>
    UnsupportedOperation(String),
}

impl DeleteApplicationReferenceDataSourceError {
    pub fn from_response(
        res: BufferedHttpResponse,
    ) -> RusotoError<DeleteApplicationReferenceDataSourceError> {
        if let Some(err) = proto::json::Error::parse(&res) {
            match err.typ.as_str() {
                "ConcurrentModificationException" => {
                    return RusotoError::Service(
                        DeleteApplicationReferenceDataSourceError::ConcurrentModification(err.msg),
                    )
                }
                "InvalidArgumentException" => {
                    return RusotoError::Service(
                        DeleteApplicationReferenceDataSourceError::InvalidArgument(err.msg),
                    )
                }
                "ResourceInUseException" => {
                    return RusotoError::Service(
                        DeleteApplicationReferenceDataSourceError::ResourceInUse(err.msg),
                    )
                }
                "ResourceNotFoundException" => {
                    return RusotoError::Service(
                        DeleteApplicationReferenceDataSourceError::ResourceNotFound(err.msg),
                    )
                }
                "UnsupportedOperationException" => {
                    return RusotoError::Service(
                        DeleteApplicationReferenceDataSourceError::UnsupportedOperation(err.msg),
                    )
                }
                "ValidationException" => return RusotoError::Validation(err.msg),
                _ => {}
            }
        }
        return RusotoError::Unknown(res);
    }
}
impl fmt::Display for DeleteApplicationReferenceDataSourceError {
    fn fmt(&self, f: &mut fmt::Formatter) -> fmt::Result {
        write!(f, "{}", self.description())
    }
}
impl Error for DeleteApplicationReferenceDataSourceError {
    fn description(&self) -> &str {
        match *self {
            DeleteApplicationReferenceDataSourceError::ConcurrentModification(ref cause) => cause,
            DeleteApplicationReferenceDataSourceError::InvalidArgument(ref cause) => cause,
            DeleteApplicationReferenceDataSourceError::ResourceInUse(ref cause) => cause,
            DeleteApplicationReferenceDataSourceError::ResourceNotFound(ref cause) => cause,
            DeleteApplicationReferenceDataSourceError::UnsupportedOperation(ref cause) => cause,
        }
    }
}
/// Errors returned by DescribeApplication
#[derive(Debug, PartialEq)]
pub enum DescribeApplicationError {
    /// <p>Specified application can't be found.</p>
    ResourceNotFound(String),
    /// <p>The request was rejected because a specified parameter is not supported or a specified resource is not valid for this operation. </p>
    UnsupportedOperation(String),
}

impl DescribeApplicationError {
    pub fn from_response(res: BufferedHttpResponse) -> RusotoError<DescribeApplicationError> {
        if let Some(err) = proto::json::Error::parse(&res) {
            match err.typ.as_str() {
                "ResourceNotFoundException" => {
                    return RusotoError::Service(DescribeApplicationError::ResourceNotFound(
                        err.msg,
                    ))
                }
                "UnsupportedOperationException" => {
                    return RusotoError::Service(DescribeApplicationError::UnsupportedOperation(
                        err.msg,
                    ))
                }
                "ValidationException" => return RusotoError::Validation(err.msg),
                _ => {}
            }
        }
        return RusotoError::Unknown(res);
    }
}
impl fmt::Display for DescribeApplicationError {
    fn fmt(&self, f: &mut fmt::Formatter) -> fmt::Result {
        write!(f, "{}", self.description())
    }
}
impl Error for DescribeApplicationError {
    fn description(&self) -> &str {
        match *self {
            DescribeApplicationError::ResourceNotFound(ref cause) => cause,
            DescribeApplicationError::UnsupportedOperation(ref cause) => cause,
        }
    }
}
/// Errors returned by DiscoverInputSchema
#[derive(Debug, PartialEq)]
pub enum DiscoverInputSchemaError {
    /// <p>Specified input parameter value is invalid.</p>
    InvalidArgument(String),
    /// <p>Discovery failed to get a record from the streaming source because of the Amazon Kinesis Streams ProvisionedThroughputExceededException. For more information, see <a href="https://docs.aws.amazon.com/kinesis/latest/APIReference/API_GetRecords.html">GetRecords</a> in the Amazon Kinesis Streams API Reference.</p>
    ResourceProvisionedThroughputExceeded(String),
    /// <p>The service is unavailable. Back off and retry the operation. </p>
    ServiceUnavailable(String),
    /// <p>Data format is not valid. Amazon Kinesis Analytics is not able to detect schema for the given streaming source.</p>
    UnableToDetectSchema(String),
}

impl DiscoverInputSchemaError {
    pub fn from_response(res: BufferedHttpResponse) -> RusotoError<DiscoverInputSchemaError> {
        if let Some(err) = proto::json::Error::parse(&res) {
            match err.typ.as_str() {
                "InvalidArgumentException" => {
                    return RusotoError::Service(DiscoverInputSchemaError::InvalidArgument(err.msg))
                }
                "ResourceProvisionedThroughputExceededException" => {
                    return RusotoError::Service(
                        DiscoverInputSchemaError::ResourceProvisionedThroughputExceeded(err.msg),
                    )
                }
                "ServiceUnavailableException" => {
                    return RusotoError::Service(DiscoverInputSchemaError::ServiceUnavailable(
                        err.msg,
                    ))
                }
                "UnableToDetectSchemaException" => {
                    return RusotoError::Service(DiscoverInputSchemaError::UnableToDetectSchema(
                        err.msg,
                    ))
                }
                "ValidationException" => return RusotoError::Validation(err.msg),
                _ => {}
            }
        }
        return RusotoError::Unknown(res);
    }
}
impl fmt::Display for DiscoverInputSchemaError {
    fn fmt(&self, f: &mut fmt::Formatter) -> fmt::Result {
        write!(f, "{}", self.description())
    }
}
impl Error for DiscoverInputSchemaError {
    fn description(&self) -> &str {
        match *self {
            DiscoverInputSchemaError::InvalidArgument(ref cause) => cause,
            DiscoverInputSchemaError::ResourceProvisionedThroughputExceeded(ref cause) => cause,
            DiscoverInputSchemaError::ServiceUnavailable(ref cause) => cause,
            DiscoverInputSchemaError::UnableToDetectSchema(ref cause) => cause,
        }
    }
}
/// Errors returned by ListApplications
#[derive(Debug, PartialEq)]
pub enum ListApplicationsError {}

impl ListApplicationsError {
    pub fn from_response(res: BufferedHttpResponse) -> RusotoError<ListApplicationsError> {
        if let Some(err) = proto::json::Error::parse(&res) {
            match err.typ.as_str() {
                "ValidationException" => return RusotoError::Validation(err.msg),
                _ => {}
            }
        }
        return RusotoError::Unknown(res);
    }
}
impl fmt::Display for ListApplicationsError {
    fn fmt(&self, f: &mut fmt::Formatter) -> fmt::Result {
        write!(f, "{}", self.description())
    }
}
impl Error for ListApplicationsError {
    fn description(&self) -> &str {
        match *self {}
    }
}
/// Errors returned by ListTagsForResource
#[derive(Debug, PartialEq)]
pub enum ListTagsForResourceError {
    /// <p>Exception thrown as a result of concurrent modification to an application. For example, two individuals attempting to edit the same application at the same time.</p>
    ConcurrentModification(String),
    /// <p>Specified input parameter value is invalid.</p>
    InvalidArgument(String),
    /// <p>Specified application can't be found.</p>
    ResourceNotFound(String),
}

impl ListTagsForResourceError {
    pub fn from_response(res: BufferedHttpResponse) -> RusotoError<ListTagsForResourceError> {
        if let Some(err) = proto::json::Error::parse(&res) {
            match err.typ.as_str() {
                "ConcurrentModificationException" => {
                    return RusotoError::Service(ListTagsForResourceError::ConcurrentModification(
                        err.msg,
                    ))
                }
                "InvalidArgumentException" => {
                    return RusotoError::Service(ListTagsForResourceError::InvalidArgument(err.msg))
                }
                "ResourceNotFoundException" => {
                    return RusotoError::Service(ListTagsForResourceError::ResourceNotFound(
                        err.msg,
                    ))
                }
                "ValidationException" => return RusotoError::Validation(err.msg),
                _ => {}
            }
        }
        return RusotoError::Unknown(res);
    }
}
impl fmt::Display for ListTagsForResourceError {
    fn fmt(&self, f: &mut fmt::Formatter) -> fmt::Result {
        write!(f, "{}", self.description())
    }
}
impl Error for ListTagsForResourceError {
    fn description(&self) -> &str {
        match *self {
            ListTagsForResourceError::ConcurrentModification(ref cause) => cause,
            ListTagsForResourceError::InvalidArgument(ref cause) => cause,
            ListTagsForResourceError::ResourceNotFound(ref cause) => cause,
        }
    }
}
/// Errors returned by StartApplication
#[derive(Debug, PartialEq)]
pub enum StartApplicationError {
    /// <p>User-provided application configuration is not valid.</p>
    InvalidApplicationConfiguration(String),
    /// <p>Specified input parameter value is invalid.</p>
    InvalidArgument(String),
    /// <p>Application is not available for this operation.</p>
    ResourceInUse(String),
    /// <p>Specified application can't be found.</p>
    ResourceNotFound(String),
    /// <p>The request was rejected because a specified parameter is not supported or a specified resource is not valid for this operation. </p>
    UnsupportedOperation(String),
}

impl StartApplicationError {
    pub fn from_response(res: BufferedHttpResponse) -> RusotoError<StartApplicationError> {
        if let Some(err) = proto::json::Error::parse(&res) {
            match err.typ.as_str() {
                "InvalidApplicationConfigurationException" => {
                    return RusotoError::Service(
                        StartApplicationError::InvalidApplicationConfiguration(err.msg),
                    )
                }
                "InvalidArgumentException" => {
                    return RusotoError::Service(StartApplicationError::InvalidArgument(err.msg))
                }
                "ResourceInUseException" => {
                    return RusotoError::Service(StartApplicationError::ResourceInUse(err.msg))
                }
                "ResourceNotFoundException" => {
                    return RusotoError::Service(StartApplicationError::ResourceNotFound(err.msg))
                }
                "UnsupportedOperationException" => {
                    return RusotoError::Service(StartApplicationError::UnsupportedOperation(
                        err.msg,
                    ))
                }
                "ValidationException" => return RusotoError::Validation(err.msg),
                _ => {}
            }
        }
        return RusotoError::Unknown(res);
    }
}
impl fmt::Display for StartApplicationError {
    fn fmt(&self, f: &mut fmt::Formatter) -> fmt::Result {
        write!(f, "{}", self.description())
    }
}
impl Error for StartApplicationError {
    fn description(&self) -> &str {
        match *self {
            StartApplicationError::InvalidApplicationConfiguration(ref cause) => cause,
            StartApplicationError::InvalidArgument(ref cause) => cause,
            StartApplicationError::ResourceInUse(ref cause) => cause,
            StartApplicationError::ResourceNotFound(ref cause) => cause,
            StartApplicationError::UnsupportedOperation(ref cause) => cause,
        }
    }
}
/// Errors returned by StopApplication
#[derive(Debug, PartialEq)]
pub enum StopApplicationError {
    /// <p>Application is not available for this operation.</p>
    ResourceInUse(String),
    /// <p>Specified application can't be found.</p>
    ResourceNotFound(String),
    /// <p>The request was rejected because a specified parameter is not supported or a specified resource is not valid for this operation. </p>
    UnsupportedOperation(String),
}

impl StopApplicationError {
    pub fn from_response(res: BufferedHttpResponse) -> RusotoError<StopApplicationError> {
        if let Some(err) = proto::json::Error::parse(&res) {
            match err.typ.as_str() {
                "ResourceInUseException" => {
                    return RusotoError::Service(StopApplicationError::ResourceInUse(err.msg))
                }
                "ResourceNotFoundException" => {
                    return RusotoError::Service(StopApplicationError::ResourceNotFound(err.msg))
                }
                "UnsupportedOperationException" => {
                    return RusotoError::Service(StopApplicationError::UnsupportedOperation(
                        err.msg,
                    ))
                }
                "ValidationException" => return RusotoError::Validation(err.msg),
                _ => {}
            }
        }
        return RusotoError::Unknown(res);
    }
}
impl fmt::Display for StopApplicationError {
    fn fmt(&self, f: &mut fmt::Formatter) -> fmt::Result {
        write!(f, "{}", self.description())
    }
}
impl Error for StopApplicationError {
    fn description(&self) -> &str {
        match *self {
            StopApplicationError::ResourceInUse(ref cause) => cause,
            StopApplicationError::ResourceNotFound(ref cause) => cause,
            StopApplicationError::UnsupportedOperation(ref cause) => cause,
        }
    }
}
/// Errors returned by TagResource
#[derive(Debug, PartialEq)]
pub enum TagResourceError {
    /// <p>Exception thrown as a result of concurrent modification to an application. For example, two individuals attempting to edit the same application at the same time.</p>
    ConcurrentModification(String),
    /// <p>Specified input parameter value is invalid.</p>
    InvalidArgument(String),
    /// <p>Application is not available for this operation.</p>
    ResourceInUse(String),
    /// <p>Specified application can't be found.</p>
    ResourceNotFound(String),
    /// <p>Application created with too many tags, or too many tags added to an application. Note that the maximum number of application tags includes system tags. The maximum number of user-defined application tags is 50.</p>
    TooManyTags(String),
}

impl TagResourceError {
    pub fn from_response(res: BufferedHttpResponse) -> RusotoError<TagResourceError> {
        if let Some(err) = proto::json::Error::parse(&res) {
            match err.typ.as_str() {
                "ConcurrentModificationException" => {
                    return RusotoError::Service(TagResourceError::ConcurrentModification(err.msg))
                }
                "InvalidArgumentException" => {
                    return RusotoError::Service(TagResourceError::InvalidArgument(err.msg))
                }
                "ResourceInUseException" => {
                    return RusotoError::Service(TagResourceError::ResourceInUse(err.msg))
                }
                "ResourceNotFoundException" => {
                    return RusotoError::Service(TagResourceError::ResourceNotFound(err.msg))
                }
                "TooManyTagsException" => {
                    return RusotoError::Service(TagResourceError::TooManyTags(err.msg))
                }
                "ValidationException" => return RusotoError::Validation(err.msg),
                _ => {}
            }
        }
        return RusotoError::Unknown(res);
    }
}
impl fmt::Display for TagResourceError {
    fn fmt(&self, f: &mut fmt::Formatter) -> fmt::Result {
        write!(f, "{}", self.description())
    }
}
impl Error for TagResourceError {
    fn description(&self) -> &str {
        match *self {
            TagResourceError::ConcurrentModification(ref cause) => cause,
            TagResourceError::InvalidArgument(ref cause) => cause,
            TagResourceError::ResourceInUse(ref cause) => cause,
            TagResourceError::ResourceNotFound(ref cause) => cause,
            TagResourceError::TooManyTags(ref cause) => cause,
        }
    }
}
/// Errors returned by UntagResource
#[derive(Debug, PartialEq)]
pub enum UntagResourceError {
    /// <p>Exception thrown as a result of concurrent modification to an application. For example, two individuals attempting to edit the same application at the same time.</p>
    ConcurrentModification(String),
    /// <p>Specified input parameter value is invalid.</p>
    InvalidArgument(String),
    /// <p>Application is not available for this operation.</p>
    ResourceInUse(String),
    /// <p>Specified application can't be found.</p>
    ResourceNotFound(String),
    /// <p>Application created with too many tags, or too many tags added to an application. Note that the maximum number of application tags includes system tags. The maximum number of user-defined application tags is 50.</p>
    TooManyTags(String),
}

impl UntagResourceError {
    pub fn from_response(res: BufferedHttpResponse) -> RusotoError<UntagResourceError> {
        if let Some(err) = proto::json::Error::parse(&res) {
            match err.typ.as_str() {
                "ConcurrentModificationException" => {
                    return RusotoError::Service(UntagResourceError::ConcurrentModification(
                        err.msg,
                    ))
                }
                "InvalidArgumentException" => {
                    return RusotoError::Service(UntagResourceError::InvalidArgument(err.msg))
                }
                "ResourceInUseException" => {
                    return RusotoError::Service(UntagResourceError::ResourceInUse(err.msg))
                }
                "ResourceNotFoundException" => {
                    return RusotoError::Service(UntagResourceError::ResourceNotFound(err.msg))
                }
                "TooManyTagsException" => {
                    return RusotoError::Service(UntagResourceError::TooManyTags(err.msg))
                }
                "ValidationException" => return RusotoError::Validation(err.msg),
                _ => {}
            }
        }
        return RusotoError::Unknown(res);
    }
}
impl fmt::Display for UntagResourceError {
    fn fmt(&self, f: &mut fmt::Formatter) -> fmt::Result {
        write!(f, "{}", self.description())
    }
}
impl Error for UntagResourceError {
    fn description(&self) -> &str {
        match *self {
            UntagResourceError::ConcurrentModification(ref cause) => cause,
            UntagResourceError::InvalidArgument(ref cause) => cause,
            UntagResourceError::ResourceInUse(ref cause) => cause,
            UntagResourceError::ResourceNotFound(ref cause) => cause,
            UntagResourceError::TooManyTags(ref cause) => cause,
        }
    }
}
/// Errors returned by UpdateApplication
#[derive(Debug, PartialEq)]
pub enum UpdateApplicationError {
    /// <p>User-provided application code (query) is invalid. This can be a simple syntax error.</p>
    CodeValidation(String),
    /// <p>Exception thrown as a result of concurrent modification to an application. For example, two individuals attempting to edit the same application at the same time.</p>
    ConcurrentModification(String),
    /// <p>Specified input parameter value is invalid.</p>
    InvalidArgument(String),
    /// <p>Application is not available for this operation.</p>
    ResourceInUse(String),
    /// <p>Specified application can't be found.</p>
    ResourceNotFound(String),
    /// <p>The request was rejected because a specified parameter is not supported or a specified resource is not valid for this operation. </p>
    UnsupportedOperation(String),
}

impl UpdateApplicationError {
    pub fn from_response(res: BufferedHttpResponse) -> RusotoError<UpdateApplicationError> {
        if let Some(err) = proto::json::Error::parse(&res) {
            match err.typ.as_str() {
                "CodeValidationException" => {
                    return RusotoError::Service(UpdateApplicationError::CodeValidation(err.msg))
                }
                "ConcurrentModificationException" => {
                    return RusotoError::Service(UpdateApplicationError::ConcurrentModification(
                        err.msg,
                    ))
                }
                "InvalidArgumentException" => {
                    return RusotoError::Service(UpdateApplicationError::InvalidArgument(err.msg))
                }
                "ResourceInUseException" => {
                    return RusotoError::Service(UpdateApplicationError::ResourceInUse(err.msg))
                }
                "ResourceNotFoundException" => {
                    return RusotoError::Service(UpdateApplicationError::ResourceNotFound(err.msg))
                }
                "UnsupportedOperationException" => {
                    return RusotoError::Service(UpdateApplicationError::UnsupportedOperation(
                        err.msg,
                    ))
                }
                "ValidationException" => return RusotoError::Validation(err.msg),
                _ => {}
            }
        }
        return RusotoError::Unknown(res);
    }
}
impl fmt::Display for UpdateApplicationError {
    fn fmt(&self, f: &mut fmt::Formatter) -> fmt::Result {
        write!(f, "{}", self.description())
    }
}
impl Error for UpdateApplicationError {
    fn description(&self) -> &str {
        match *self {
            UpdateApplicationError::CodeValidation(ref cause) => cause,
            UpdateApplicationError::ConcurrentModification(ref cause) => cause,
            UpdateApplicationError::InvalidArgument(ref cause) => cause,
            UpdateApplicationError::ResourceInUse(ref cause) => cause,
            UpdateApplicationError::ResourceNotFound(ref cause) => cause,
            UpdateApplicationError::UnsupportedOperation(ref cause) => cause,
        }
    }
}
/// Trait representing the capabilities of the Kinesis Analytics API. Kinesis Analytics clients implement this trait.
#[async_trait]
pub trait KinesisAnalytics {
    /// <p><note> <p>This documentation is for version 1 of the Amazon Kinesis Data Analytics API, which only supports SQL applications. Version 2 of the API supports SQL and Java applications. For more information about version 2, see <a href="/kinesisanalytics/latest/apiv2/Welcome.html">Amazon Kinesis Data Analytics API V2 Documentation</a>.</p> </note> <p>Adds a CloudWatch log stream to monitor application configuration errors. For more information about using CloudWatch log streams with Amazon Kinesis Analytics applications, see <a href="https://docs.aws.amazon.com/kinesisanalytics/latest/dev/cloudwatch-logs.html">Working with Amazon CloudWatch Logs</a>.</p></p>
    async fn add_application_cloud_watch_logging_option(
        &self,
        input: AddApplicationCloudWatchLoggingOptionRequest,
    ) -> Result<
        AddApplicationCloudWatchLoggingOptionResponse,
        RusotoError<AddApplicationCloudWatchLoggingOptionError>,
    >;

    /// <p><note> <p>This documentation is for version 1 of the Amazon Kinesis Data Analytics API, which only supports SQL applications. Version 2 of the API supports SQL and Java applications. For more information about version 2, see <a href="/kinesisanalytics/latest/apiv2/Welcome.html">Amazon Kinesis Data Analytics API V2 Documentation</a>.</p> </note> <p> Adds a streaming source to your Amazon Kinesis application. For conceptual information, see <a href="https://docs.aws.amazon.com/kinesisanalytics/latest/dev/how-it-works-input.html">Configuring Application Input</a>. </p> <p>You can add a streaming source either when you create an application or you can use this operation to add a streaming source after you create an application. For more information, see <a href="https://docs.aws.amazon.com/kinesisanalytics/latest/dev/API_CreateApplication.html">CreateApplication</a>.</p> <p>Any configuration update, including adding a streaming source using this operation, results in a new version of the application. You can use the <a href="https://docs.aws.amazon.com/kinesisanalytics/latest/dev/API_DescribeApplication.html">DescribeApplication</a> operation to find the current application version. </p> <p>This operation requires permissions to perform the <code>kinesisanalytics:AddApplicationInput</code> action.</p></p>
    async fn add_application_input(
        &self,
        input: AddApplicationInputRequest,
    ) -> Result<AddApplicationInputResponse, RusotoError<AddApplicationInputError>>;

    /// <p><note> <p>This documentation is for version 1 of the Amazon Kinesis Data Analytics API, which only supports SQL applications. Version 2 of the API supports SQL and Java applications. For more information about version 2, see <a href="/kinesisanalytics/latest/apiv2/Welcome.html">Amazon Kinesis Data Analytics API V2 Documentation</a>.</p> </note> <p>Adds an <a href="https://docs.aws.amazon.com/kinesisanalytics/latest/dev/API_InputProcessingConfiguration.html">InputProcessingConfiguration</a> to an application. An input processor preprocesses records on the input stream before the application&#39;s SQL code executes. Currently, the only input processor available is <a href="https://docs.aws.amazon.com/lambda/">AWS Lambda</a>.</p></p>
    async fn add_application_input_processing_configuration(
        &self,
        input: AddApplicationInputProcessingConfigurationRequest,
    ) -> Result<
        AddApplicationInputProcessingConfigurationResponse,
        RusotoError<AddApplicationInputProcessingConfigurationError>,
    >;

    /// <p><note> <p>This documentation is for version 1 of the Amazon Kinesis Data Analytics API, which only supports SQL applications. Version 2 of the API supports SQL and Java applications. For more information about version 2, see <a href="/kinesisanalytics/latest/apiv2/Welcome.html">Amazon Kinesis Data Analytics API V2 Documentation</a>.</p> </note> <p>Adds an external destination to your Amazon Kinesis Analytics application.</p> <p>If you want Amazon Kinesis Analytics to deliver data from an in-application stream within your application to an external destination (such as an Amazon Kinesis stream, an Amazon Kinesis Firehose delivery stream, or an AWS Lambda function), you add the relevant configuration to your application using this operation. You can configure one or more outputs for your application. Each output configuration maps an in-application stream and an external destination.</p> <p> You can use one of the output configurations to deliver data from your in-application error stream to an external destination so that you can analyze the errors. For more information, see <a href="https://docs.aws.amazon.com/kinesisanalytics/latest/dev/how-it-works-output.html">Understanding Application Output (Destination)</a>. </p> <p> Any configuration update, including adding a streaming source using this operation, results in a new version of the application. You can use the <a href="https://docs.aws.amazon.com/kinesisanalytics/latest/dev/API_DescribeApplication.html">DescribeApplication</a> operation to find the current application version.</p> <p>For the limits on the number of application inputs and outputs you can configure, see <a href="https://docs.aws.amazon.com/kinesisanalytics/latest/dev/limits.html">Limits</a>.</p> <p>This operation requires permissions to perform the <code>kinesisanalytics:AddApplicationOutput</code> action.</p></p>
    async fn add_application_output(
        &self,
        input: AddApplicationOutputRequest,
    ) -> Result<AddApplicationOutputResponse, RusotoError<AddApplicationOutputError>>;

    /// <p><note> <p>This documentation is for version 1 of the Amazon Kinesis Data Analytics API, which only supports SQL applications. Version 2 of the API supports SQL and Java applications. For more information about version 2, see <a href="/kinesisanalytics/latest/apiv2/Welcome.html">Amazon Kinesis Data Analytics API V2 Documentation</a>.</p> </note> <p>Adds a reference data source to an existing application.</p> <p>Amazon Kinesis Analytics reads reference data (that is, an Amazon S3 object) and creates an in-application table within your application. In the request, you provide the source (S3 bucket name and object key name), name of the in-application table to create, and the necessary mapping information that describes how data in Amazon S3 object maps to columns in the resulting in-application table.</p> <p> For conceptual information, see <a href="https://docs.aws.amazon.com/kinesisanalytics/latest/dev/how-it-works-input.html">Configuring Application Input</a>. For the limits on data sources you can add to your application, see <a href="https://docs.aws.amazon.com/kinesisanalytics/latest/dev/limits.html">Limits</a>. </p> <p> This operation requires permissions to perform the <code>kinesisanalytics:AddApplicationOutput</code> action. </p></p>
    async fn add_application_reference_data_source(
        &self,
        input: AddApplicationReferenceDataSourceRequest,
    ) -> Result<
        AddApplicationReferenceDataSourceResponse,
        RusotoError<AddApplicationReferenceDataSourceError>,
    >;

    /// <p><note> <p>This documentation is for version 1 of the Amazon Kinesis Data Analytics API, which only supports SQL applications. Version 2 of the API supports SQL and Java applications. For more information about version 2, see <a href="/kinesisanalytics/latest/apiv2/Welcome.html">Amazon Kinesis Data Analytics API V2 Documentation</a>.</p> </note> <p> Creates an Amazon Kinesis Analytics application. You can configure each application with one streaming source as input, application code to process the input, and up to three destinations where you want Amazon Kinesis Analytics to write the output data from your application. For an overview, see <a href="https://docs.aws.amazon.com/kinesisanalytics/latest/dev/how-it-works.html">How it Works</a>. </p> <p>In the input configuration, you map the streaming source to an in-application stream, which you can think of as a constantly updating table. In the mapping, you must provide a schema for the in-application stream and map each data column in the in-application stream to a data element in the streaming source.</p> <p>Your application code is one or more SQL statements that read input data, transform it, and generate output. Your application code can create one or more SQL artifacts like SQL streams or pumps.</p> <p>In the output configuration, you can configure the application to write data from in-application streams created in your applications to up to three destinations.</p> <p> To read data from your source stream or write data to destination streams, Amazon Kinesis Analytics needs your permissions. You grant these permissions by creating IAM roles. This operation requires permissions to perform the <code>kinesisanalytics:CreateApplication</code> action. </p> <p> For introductory exercises to create an Amazon Kinesis Analytics application, see <a href="https://docs.aws.amazon.com/kinesisanalytics/latest/dev/getting-started.html">Getting Started</a>. </p></p>
    async fn create_application(
        &self,
        input: CreateApplicationRequest,
    ) -> Result<CreateApplicationResponse, RusotoError<CreateApplicationError>>;

    /// <p><note> <p>This documentation is for version 1 of the Amazon Kinesis Data Analytics API, which only supports SQL applications. Version 2 of the API supports SQL and Java applications. For more information about version 2, see <a href="/kinesisanalytics/latest/apiv2/Welcome.html">Amazon Kinesis Data Analytics API V2 Documentation</a>.</p> </note> <p>Deletes the specified application. Amazon Kinesis Analytics halts application execution and deletes the application, including any application artifacts (such as in-application streams, reference table, and application code).</p> <p>This operation requires permissions to perform the <code>kinesisanalytics:DeleteApplication</code> action.</p></p>
    async fn delete_application(
        &self,
        input: DeleteApplicationRequest,
    ) -> Result<DeleteApplicationResponse, RusotoError<DeleteApplicationError>>;

    /// <p><note> <p>This documentation is for version 1 of the Amazon Kinesis Data Analytics API, which only supports SQL applications. Version 2 of the API supports SQL and Java applications. For more information about version 2, see <a href="/kinesisanalytics/latest/apiv2/Welcome.html">Amazon Kinesis Data Analytics API V2 Documentation</a>.</p> </note> <p>Deletes a CloudWatch log stream from an application. For more information about using CloudWatch log streams with Amazon Kinesis Analytics applications, see <a href="https://docs.aws.amazon.com/kinesisanalytics/latest/dev/cloudwatch-logs.html">Working with Amazon CloudWatch Logs</a>.</p></p>
    async fn delete_application_cloud_watch_logging_option(
        &self,
        input: DeleteApplicationCloudWatchLoggingOptionRequest,
    ) -> Result<
        DeleteApplicationCloudWatchLoggingOptionResponse,
        RusotoError<DeleteApplicationCloudWatchLoggingOptionError>,
    >;

    /// <p><note> <p>This documentation is for version 1 of the Amazon Kinesis Data Analytics API, which only supports SQL applications. Version 2 of the API supports SQL and Java applications. For more information about version 2, see <a href="/kinesisanalytics/latest/apiv2/Welcome.html">Amazon Kinesis Data Analytics API V2 Documentation</a>.</p> </note> <p>Deletes an <a href="https://docs.aws.amazon.com/kinesisanalytics/latest/dev/API_InputProcessingConfiguration.html">InputProcessingConfiguration</a> from an input.</p></p>
    async fn delete_application_input_processing_configuration(
        &self,
        input: DeleteApplicationInputProcessingConfigurationRequest,
    ) -> Result<
        DeleteApplicationInputProcessingConfigurationResponse,
        RusotoError<DeleteApplicationInputProcessingConfigurationError>,
    >;

    /// <p><note> <p>This documentation is for version 1 of the Amazon Kinesis Data Analytics API, which only supports SQL applications. Version 2 of the API supports SQL and Java applications. For more information about version 2, see <a href="/kinesisanalytics/latest/apiv2/Welcome.html">Amazon Kinesis Data Analytics API V2 Documentation</a>.</p> </note> <p>Deletes output destination configuration from your application configuration. Amazon Kinesis Analytics will no longer write data from the corresponding in-application stream to the external output destination.</p> <p>This operation requires permissions to perform the <code>kinesisanalytics:DeleteApplicationOutput</code> action.</p></p>
    async fn delete_application_output(
        &self,
        input: DeleteApplicationOutputRequest,
    ) -> Result<DeleteApplicationOutputResponse, RusotoError<DeleteApplicationOutputError>>;

    /// <p><note> <p>This documentation is for version 1 of the Amazon Kinesis Data Analytics API, which only supports SQL applications. Version 2 of the API supports SQL and Java applications. For more information about version 2, see <a href="/kinesisanalytics/latest/apiv2/Welcome.html">Amazon Kinesis Data Analytics API V2 Documentation</a>.</p> </note> <p>Deletes a reference data source configuration from the specified application configuration.</p> <p>If the application is running, Amazon Kinesis Analytics immediately removes the in-application table that you created using the <a href="https://docs.aws.amazon.com/kinesisanalytics/latest/dev/API_AddApplicationReferenceDataSource.html">AddApplicationReferenceDataSource</a> operation. </p> <p>This operation requires permissions to perform the <code>kinesisanalytics.DeleteApplicationReferenceDataSource</code> action.</p></p>
    async fn delete_application_reference_data_source(
        &self,
        input: DeleteApplicationReferenceDataSourceRequest,
    ) -> Result<
        DeleteApplicationReferenceDataSourceResponse,
        RusotoError<DeleteApplicationReferenceDataSourceError>,
    >;

    /// <p><note> <p>This documentation is for version 1 of the Amazon Kinesis Data Analytics API, which only supports SQL applications. Version 2 of the API supports SQL and Java applications. For more information about version 2, see <a href="/kinesisanalytics/latest/apiv2/Welcome.html">Amazon Kinesis Data Analytics API V2 Documentation</a>.</p> </note> <p>Returns information about a specific Amazon Kinesis Analytics application.</p> <p>If you want to retrieve a list of all applications in your account, use the <a href="https://docs.aws.amazon.com/kinesisanalytics/latest/dev/API_ListApplications.html">ListApplications</a> operation.</p> <p>This operation requires permissions to perform the <code>kinesisanalytics:DescribeApplication</code> action. You can use <code>DescribeApplication</code> to get the current application versionId, which you need to call other operations such as <code>Update</code>. </p></p>
    async fn describe_application(
        &self,
        input: DescribeApplicationRequest,
    ) -> Result<DescribeApplicationResponse, RusotoError<DescribeApplicationError>>;

    /// <p><note> <p>This documentation is for version 1 of the Amazon Kinesis Data Analytics API, which only supports SQL applications. Version 2 of the API supports SQL and Java applications. For more information about version 2, see <a href="/kinesisanalytics/latest/apiv2/Welcome.html">Amazon Kinesis Data Analytics API V2 Documentation</a>.</p> </note> <p>Infers a schema by evaluating sample records on the specified streaming source (Amazon Kinesis stream or Amazon Kinesis Firehose delivery stream) or S3 object. In the response, the operation returns the inferred schema and also the sample records that the operation used to infer the schema.</p> <p> You can use the inferred schema when configuring a streaming source for your application. For conceptual information, see <a href="https://docs.aws.amazon.com/kinesisanalytics/latest/dev/how-it-works-input.html">Configuring Application Input</a>. Note that when you create an application using the Amazon Kinesis Analytics console, the console uses this operation to infer a schema and show it in the console user interface. </p> <p> This operation requires permissions to perform the <code>kinesisanalytics:DiscoverInputSchema</code> action. </p></p>
    async fn discover_input_schema(
        &self,
        input: DiscoverInputSchemaRequest,
    ) -> Result<DiscoverInputSchemaResponse, RusotoError<DiscoverInputSchemaError>>;

    /// <p><note> <p>This documentation is for version 1 of the Amazon Kinesis Data Analytics API, which only supports SQL applications. Version 2 of the API supports SQL and Java applications. For more information about version 2, see <a href="/kinesisanalytics/latest/apiv2/Welcome.html">Amazon Kinesis Data Analytics API V2 Documentation</a>.</p> </note> <p>Returns a list of Amazon Kinesis Analytics applications in your account. For each application, the response includes the application name, Amazon Resource Name (ARN), and status. If the response returns the <code>HasMoreApplications</code> value as true, you can send another request by adding the <code>ExclusiveStartApplicationName</code> in the request body, and set the value of this to the last application name from the previous response. </p> <p>If you want detailed information about a specific application, use <a href="https://docs.aws.amazon.com/kinesisanalytics/latest/dev/API_DescribeApplication.html">DescribeApplication</a>.</p> <p>This operation requires permissions to perform the <code>kinesisanalytics:ListApplications</code> action.</p></p>
    async fn list_applications(
        &self,
        input: ListApplicationsRequest,
    ) -> Result<ListApplicationsResponse, RusotoError<ListApplicationsError>>;

<<<<<<< HEAD
    /// <p>Retrieves the list of key-value tags assigned to the application.</p>
    async fn list_tags_for_resource(
=======
    /// <p>Retrieves the list of key-value tags assigned to the application. For more information, see <a href="https://docs.aws.amazon.com/kinesisanalytics/latest/dev/how-tagging.html">Using Tagging</a>.</p>
    fn list_tags_for_resource(
>>>>>>> f58d1ce6
        &self,
        input: ListTagsForResourceRequest,
    ) -> Result<ListTagsForResourceResponse, RusotoError<ListTagsForResourceError>>;

    /// <p><note> <p>This documentation is for version 1 of the Amazon Kinesis Data Analytics API, which only supports SQL applications. Version 2 of the API supports SQL and Java applications. For more information about version 2, see <a href="/kinesisanalytics/latest/apiv2/Welcome.html">Amazon Kinesis Data Analytics API V2 Documentation</a>.</p> </note> <p>Starts the specified Amazon Kinesis Analytics application. After creating an application, you must exclusively call this operation to start your application.</p> <p>After the application starts, it begins consuming the input data, processes it, and writes the output to the configured destination.</p> <p> The application status must be <code>READY</code> for you to start an application. You can get the application status in the console or using the <a href="https://docs.aws.amazon.com/kinesisanalytics/latest/dev/API_DescribeApplication.html">DescribeApplication</a> operation.</p> <p>After you start the application, you can stop the application from processing the input by calling the <a href="https://docs.aws.amazon.com/kinesisanalytics/latest/dev/API_StopApplication.html">StopApplication</a> operation.</p> <p>This operation requires permissions to perform the <code>kinesisanalytics:StartApplication</code> action.</p></p>
    async fn start_application(
        &self,
        input: StartApplicationRequest,
    ) -> Result<StartApplicationResponse, RusotoError<StartApplicationError>>;

    /// <p><note> <p>This documentation is for version 1 of the Amazon Kinesis Data Analytics API, which only supports SQL applications. Version 2 of the API supports SQL and Java applications. For more information about version 2, see <a href="/kinesisanalytics/latest/apiv2/Welcome.html">Amazon Kinesis Data Analytics API V2 Documentation</a>.</p> </note> <p>Stops the application from processing input data. You can stop an application only if it is in the running state. You can use the <a href="https://docs.aws.amazon.com/kinesisanalytics/latest/dev/API_DescribeApplication.html">DescribeApplication</a> operation to find the application state. After the application is stopped, Amazon Kinesis Analytics stops reading data from the input, the application stops processing data, and there is no output written to the destination. </p> <p>This operation requires permissions to perform the <code>kinesisanalytics:StopApplication</code> action.</p></p>
    async fn stop_application(
        &self,
        input: StopApplicationRequest,
    ) -> Result<StopApplicationResponse, RusotoError<StopApplicationError>>;

<<<<<<< HEAD
    /// <p>Adds one or more key-value tags to a Kinesis Analytics application. Note that the maximum number of application tags includes system tags. The maximum number of user-defined application tags is 50.</p>
    async fn tag_resource(
=======
    /// <p>Adds one or more key-value tags to a Kinesis Analytics application. Note that the maximum number of application tags includes system tags. The maximum number of user-defined application tags is 50. For more information, see <a href="https://docs.aws.amazon.com/kinesisanalytics/latest/dev/how-tagging.html">Using Tagging</a>.</p>
    fn tag_resource(
>>>>>>> f58d1ce6
        &self,
        input: TagResourceRequest,
    ) -> Result<TagResourceResponse, RusotoError<TagResourceError>>;

<<<<<<< HEAD
    /// <p>Removes one or more tags from a Kinesis Analytics application.</p>
    async fn untag_resource(
=======
    /// <p>Removes one or more tags from a Kinesis Analytics application. For more information, see <a href="https://docs.aws.amazon.com/kinesisanalytics/latest/dev/how-tagging.html">Using Tagging</a>.</p>
    fn untag_resource(
>>>>>>> f58d1ce6
        &self,
        input: UntagResourceRequest,
    ) -> Result<UntagResourceResponse, RusotoError<UntagResourceError>>;

    /// <p><note> <p>This documentation is for version 1 of the Amazon Kinesis Data Analytics API, which only supports SQL applications. Version 2 of the API supports SQL and Java applications. For more information about version 2, see <a href="/kinesisanalytics/latest/apiv2/Welcome.html">Amazon Kinesis Data Analytics API V2 Documentation</a>.</p> </note> <p>Updates an existing Amazon Kinesis Analytics application. Using this API, you can update application code, input configuration, and output configuration. </p> <p>Note that Amazon Kinesis Analytics updates the <code>CurrentApplicationVersionId</code> each time you update your application. </p> <p>This operation requires permission for the <code>kinesisanalytics:UpdateApplication</code> action.</p></p>
    async fn update_application(
        &self,
        input: UpdateApplicationRequest,
    ) -> Result<UpdateApplicationResponse, RusotoError<UpdateApplicationError>>;
}
/// A client for the Kinesis Analytics API.
#[derive(Clone)]
pub struct KinesisAnalyticsClient {
    client: Client,
    region: region::Region,
}

impl KinesisAnalyticsClient {
    /// Creates a client backed by the default tokio event loop.
    ///
    /// The client will use the default credentials provider and tls client.
    pub fn new(region: region::Region) -> KinesisAnalyticsClient {
        Self::new_with_client(Client::shared(), region)
    }

    pub fn new_with<P, D>(
        request_dispatcher: D,
        credentials_provider: P,
        region: region::Region,
    ) -> KinesisAnalyticsClient
    where
        P: ProvideAwsCredentials + Send + Sync + 'static,
        D: DispatchSignedRequest + Send + Sync + 'static,
    {
        Self::new_with_client(
            Client::new_with(credentials_provider, request_dispatcher),
            region,
        )
    }

    pub fn new_with_client(client: Client, region: region::Region) -> KinesisAnalyticsClient {
        KinesisAnalyticsClient { client, region }
    }
}

impl fmt::Debug for KinesisAnalyticsClient {
    fn fmt(&self, f: &mut fmt::Formatter<'_>) -> fmt::Result {
        f.debug_struct("KinesisAnalyticsClient")
            .field("region", &self.region)
            .finish()
    }
}

#[async_trait]
impl KinesisAnalytics for KinesisAnalyticsClient {
    /// <p><note> <p>This documentation is for version 1 of the Amazon Kinesis Data Analytics API, which only supports SQL applications. Version 2 of the API supports SQL and Java applications. For more information about version 2, see <a href="/kinesisanalytics/latest/apiv2/Welcome.html">Amazon Kinesis Data Analytics API V2 Documentation</a>.</p> </note> <p>Adds a CloudWatch log stream to monitor application configuration errors. For more information about using CloudWatch log streams with Amazon Kinesis Analytics applications, see <a href="https://docs.aws.amazon.com/kinesisanalytics/latest/dev/cloudwatch-logs.html">Working with Amazon CloudWatch Logs</a>.</p></p>
    async fn add_application_cloud_watch_logging_option(
        &self,
        input: AddApplicationCloudWatchLoggingOptionRequest,
    ) -> Result<
        AddApplicationCloudWatchLoggingOptionResponse,
        RusotoError<AddApplicationCloudWatchLoggingOptionError>,
    > {
        let mut request = SignedRequest::new("POST", "kinesisanalytics", &self.region, "/");

        request.set_content_type("application/x-amz-json-1.1".to_owned());
        request.add_header(
            "x-amz-target",
            "KinesisAnalytics_20150814.AddApplicationCloudWatchLoggingOption",
        );
        let encoded = serde_json::to_string(&input).unwrap();
        request.set_payload(Some(encoded));

        let mut response = self
            .client
            .sign_and_dispatch(request)
            .await
            .map_err(RusotoError::from)?;
        if response.status.is_success() {
            let response = response.buffer().await.map_err(RusotoError::HttpDispatch)?;
            proto::json::ResponsePayload::new(&response)
                .deserialize::<AddApplicationCloudWatchLoggingOptionResponse, _>()
        } else {
            let try_response = response.buffer().await;
            let response = try_response.map_err(RusotoError::HttpDispatch)?;
            Err(AddApplicationCloudWatchLoggingOptionError::from_response(
                response,
            ))
        }
    }

    /// <p><note> <p>This documentation is for version 1 of the Amazon Kinesis Data Analytics API, which only supports SQL applications. Version 2 of the API supports SQL and Java applications. For more information about version 2, see <a href="/kinesisanalytics/latest/apiv2/Welcome.html">Amazon Kinesis Data Analytics API V2 Documentation</a>.</p> </note> <p> Adds a streaming source to your Amazon Kinesis application. For conceptual information, see <a href="https://docs.aws.amazon.com/kinesisanalytics/latest/dev/how-it-works-input.html">Configuring Application Input</a>. </p> <p>You can add a streaming source either when you create an application or you can use this operation to add a streaming source after you create an application. For more information, see <a href="https://docs.aws.amazon.com/kinesisanalytics/latest/dev/API_CreateApplication.html">CreateApplication</a>.</p> <p>Any configuration update, including adding a streaming source using this operation, results in a new version of the application. You can use the <a href="https://docs.aws.amazon.com/kinesisanalytics/latest/dev/API_DescribeApplication.html">DescribeApplication</a> operation to find the current application version. </p> <p>This operation requires permissions to perform the <code>kinesisanalytics:AddApplicationInput</code> action.</p></p>
    async fn add_application_input(
        &self,
        input: AddApplicationInputRequest,
    ) -> Result<AddApplicationInputResponse, RusotoError<AddApplicationInputError>> {
        let mut request = SignedRequest::new("POST", "kinesisanalytics", &self.region, "/");

        request.set_content_type("application/x-amz-json-1.1".to_owned());
        request.add_header(
            "x-amz-target",
            "KinesisAnalytics_20150814.AddApplicationInput",
        );
        let encoded = serde_json::to_string(&input).unwrap();
        request.set_payload(Some(encoded));

        let mut response = self
            .client
            .sign_and_dispatch(request)
            .await
            .map_err(RusotoError::from)?;
        if response.status.is_success() {
            let response = response.buffer().await.map_err(RusotoError::HttpDispatch)?;
            proto::json::ResponsePayload::new(&response)
                .deserialize::<AddApplicationInputResponse, _>()
        } else {
            let try_response = response.buffer().await;
            let response = try_response.map_err(RusotoError::HttpDispatch)?;
            Err(AddApplicationInputError::from_response(response))
        }
    }

    /// <p><note> <p>This documentation is for version 1 of the Amazon Kinesis Data Analytics API, which only supports SQL applications. Version 2 of the API supports SQL and Java applications. For more information about version 2, see <a href="/kinesisanalytics/latest/apiv2/Welcome.html">Amazon Kinesis Data Analytics API V2 Documentation</a>.</p> </note> <p>Adds an <a href="https://docs.aws.amazon.com/kinesisanalytics/latest/dev/API_InputProcessingConfiguration.html">InputProcessingConfiguration</a> to an application. An input processor preprocesses records on the input stream before the application&#39;s SQL code executes. Currently, the only input processor available is <a href="https://docs.aws.amazon.com/lambda/">AWS Lambda</a>.</p></p>
    async fn add_application_input_processing_configuration(
        &self,
        input: AddApplicationInputProcessingConfigurationRequest,
    ) -> Result<
        AddApplicationInputProcessingConfigurationResponse,
        RusotoError<AddApplicationInputProcessingConfigurationError>,
    > {
        let mut request = SignedRequest::new("POST", "kinesisanalytics", &self.region, "/");

        request.set_content_type("application/x-amz-json-1.1".to_owned());
        request.add_header(
            "x-amz-target",
            "KinesisAnalytics_20150814.AddApplicationInputProcessingConfiguration",
        );
        let encoded = serde_json::to_string(&input).unwrap();
        request.set_payload(Some(encoded));

        let mut response = self
            .client
            .sign_and_dispatch(request)
            .await
            .map_err(RusotoError::from)?;
        if response.status.is_success() {
            let response = response.buffer().await.map_err(RusotoError::HttpDispatch)?;
            proto::json::ResponsePayload::new(&response)
                .deserialize::<AddApplicationInputProcessingConfigurationResponse, _>()
        } else {
            let try_response = response.buffer().await;
            let response = try_response.map_err(RusotoError::HttpDispatch)?;
            Err(AddApplicationInputProcessingConfigurationError::from_response(response))
        }
    }

    /// <p><note> <p>This documentation is for version 1 of the Amazon Kinesis Data Analytics API, which only supports SQL applications. Version 2 of the API supports SQL and Java applications. For more information about version 2, see <a href="/kinesisanalytics/latest/apiv2/Welcome.html">Amazon Kinesis Data Analytics API V2 Documentation</a>.</p> </note> <p>Adds an external destination to your Amazon Kinesis Analytics application.</p> <p>If you want Amazon Kinesis Analytics to deliver data from an in-application stream within your application to an external destination (such as an Amazon Kinesis stream, an Amazon Kinesis Firehose delivery stream, or an AWS Lambda function), you add the relevant configuration to your application using this operation. You can configure one or more outputs for your application. Each output configuration maps an in-application stream and an external destination.</p> <p> You can use one of the output configurations to deliver data from your in-application error stream to an external destination so that you can analyze the errors. For more information, see <a href="https://docs.aws.amazon.com/kinesisanalytics/latest/dev/how-it-works-output.html">Understanding Application Output (Destination)</a>. </p> <p> Any configuration update, including adding a streaming source using this operation, results in a new version of the application. You can use the <a href="https://docs.aws.amazon.com/kinesisanalytics/latest/dev/API_DescribeApplication.html">DescribeApplication</a> operation to find the current application version.</p> <p>For the limits on the number of application inputs and outputs you can configure, see <a href="https://docs.aws.amazon.com/kinesisanalytics/latest/dev/limits.html">Limits</a>.</p> <p>This operation requires permissions to perform the <code>kinesisanalytics:AddApplicationOutput</code> action.</p></p>
    async fn add_application_output(
        &self,
        input: AddApplicationOutputRequest,
    ) -> Result<AddApplicationOutputResponse, RusotoError<AddApplicationOutputError>> {
        let mut request = SignedRequest::new("POST", "kinesisanalytics", &self.region, "/");

        request.set_content_type("application/x-amz-json-1.1".to_owned());
        request.add_header(
            "x-amz-target",
            "KinesisAnalytics_20150814.AddApplicationOutput",
        );
        let encoded = serde_json::to_string(&input).unwrap();
        request.set_payload(Some(encoded));

        let mut response = self
            .client
            .sign_and_dispatch(request)
            .await
            .map_err(RusotoError::from)?;
        if response.status.is_success() {
            let response = response.buffer().await.map_err(RusotoError::HttpDispatch)?;
            proto::json::ResponsePayload::new(&response)
                .deserialize::<AddApplicationOutputResponse, _>()
        } else {
            let try_response = response.buffer().await;
            let response = try_response.map_err(RusotoError::HttpDispatch)?;
            Err(AddApplicationOutputError::from_response(response))
        }
    }

    /// <p><note> <p>This documentation is for version 1 of the Amazon Kinesis Data Analytics API, which only supports SQL applications. Version 2 of the API supports SQL and Java applications. For more information about version 2, see <a href="/kinesisanalytics/latest/apiv2/Welcome.html">Amazon Kinesis Data Analytics API V2 Documentation</a>.</p> </note> <p>Adds a reference data source to an existing application.</p> <p>Amazon Kinesis Analytics reads reference data (that is, an Amazon S3 object) and creates an in-application table within your application. In the request, you provide the source (S3 bucket name and object key name), name of the in-application table to create, and the necessary mapping information that describes how data in Amazon S3 object maps to columns in the resulting in-application table.</p> <p> For conceptual information, see <a href="https://docs.aws.amazon.com/kinesisanalytics/latest/dev/how-it-works-input.html">Configuring Application Input</a>. For the limits on data sources you can add to your application, see <a href="https://docs.aws.amazon.com/kinesisanalytics/latest/dev/limits.html">Limits</a>. </p> <p> This operation requires permissions to perform the <code>kinesisanalytics:AddApplicationOutput</code> action. </p></p>
    async fn add_application_reference_data_source(
        &self,
        input: AddApplicationReferenceDataSourceRequest,
    ) -> Result<
        AddApplicationReferenceDataSourceResponse,
        RusotoError<AddApplicationReferenceDataSourceError>,
    > {
        let mut request = SignedRequest::new("POST", "kinesisanalytics", &self.region, "/");

        request.set_content_type("application/x-amz-json-1.1".to_owned());
        request.add_header(
            "x-amz-target",
            "KinesisAnalytics_20150814.AddApplicationReferenceDataSource",
        );
        let encoded = serde_json::to_string(&input).unwrap();
        request.set_payload(Some(encoded));

        let mut response = self
            .client
            .sign_and_dispatch(request)
            .await
            .map_err(RusotoError::from)?;
        if response.status.is_success() {
            let response = response.buffer().await.map_err(RusotoError::HttpDispatch)?;
            proto::json::ResponsePayload::new(&response)
                .deserialize::<AddApplicationReferenceDataSourceResponse, _>()
        } else {
            let try_response = response.buffer().await;
            let response = try_response.map_err(RusotoError::HttpDispatch)?;
            Err(AddApplicationReferenceDataSourceError::from_response(
                response,
            ))
        }
    }

    /// <p><note> <p>This documentation is for version 1 of the Amazon Kinesis Data Analytics API, which only supports SQL applications. Version 2 of the API supports SQL and Java applications. For more information about version 2, see <a href="/kinesisanalytics/latest/apiv2/Welcome.html">Amazon Kinesis Data Analytics API V2 Documentation</a>.</p> </note> <p> Creates an Amazon Kinesis Analytics application. You can configure each application with one streaming source as input, application code to process the input, and up to three destinations where you want Amazon Kinesis Analytics to write the output data from your application. For an overview, see <a href="https://docs.aws.amazon.com/kinesisanalytics/latest/dev/how-it-works.html">How it Works</a>. </p> <p>In the input configuration, you map the streaming source to an in-application stream, which you can think of as a constantly updating table. In the mapping, you must provide a schema for the in-application stream and map each data column in the in-application stream to a data element in the streaming source.</p> <p>Your application code is one or more SQL statements that read input data, transform it, and generate output. Your application code can create one or more SQL artifacts like SQL streams or pumps.</p> <p>In the output configuration, you can configure the application to write data from in-application streams created in your applications to up to three destinations.</p> <p> To read data from your source stream or write data to destination streams, Amazon Kinesis Analytics needs your permissions. You grant these permissions by creating IAM roles. This operation requires permissions to perform the <code>kinesisanalytics:CreateApplication</code> action. </p> <p> For introductory exercises to create an Amazon Kinesis Analytics application, see <a href="https://docs.aws.amazon.com/kinesisanalytics/latest/dev/getting-started.html">Getting Started</a>. </p></p>
    async fn create_application(
        &self,
        input: CreateApplicationRequest,
    ) -> Result<CreateApplicationResponse, RusotoError<CreateApplicationError>> {
        let mut request = SignedRequest::new("POST", "kinesisanalytics", &self.region, "/");

        request.set_content_type("application/x-amz-json-1.1".to_owned());
        request.add_header(
            "x-amz-target",
            "KinesisAnalytics_20150814.CreateApplication",
        );
        let encoded = serde_json::to_string(&input).unwrap();
        request.set_payload(Some(encoded));

        let mut response = self
            .client
            .sign_and_dispatch(request)
            .await
            .map_err(RusotoError::from)?;
        if response.status.is_success() {
            let response = response.buffer().await.map_err(RusotoError::HttpDispatch)?;
            proto::json::ResponsePayload::new(&response)
                .deserialize::<CreateApplicationResponse, _>()
        } else {
            let try_response = response.buffer().await;
            let response = try_response.map_err(RusotoError::HttpDispatch)?;
            Err(CreateApplicationError::from_response(response))
        }
    }

    /// <p><note> <p>This documentation is for version 1 of the Amazon Kinesis Data Analytics API, which only supports SQL applications. Version 2 of the API supports SQL and Java applications. For more information about version 2, see <a href="/kinesisanalytics/latest/apiv2/Welcome.html">Amazon Kinesis Data Analytics API V2 Documentation</a>.</p> </note> <p>Deletes the specified application. Amazon Kinesis Analytics halts application execution and deletes the application, including any application artifacts (such as in-application streams, reference table, and application code).</p> <p>This operation requires permissions to perform the <code>kinesisanalytics:DeleteApplication</code> action.</p></p>
    async fn delete_application(
        &self,
        input: DeleteApplicationRequest,
    ) -> Result<DeleteApplicationResponse, RusotoError<DeleteApplicationError>> {
        let mut request = SignedRequest::new("POST", "kinesisanalytics", &self.region, "/");

        request.set_content_type("application/x-amz-json-1.1".to_owned());
        request.add_header(
            "x-amz-target",
            "KinesisAnalytics_20150814.DeleteApplication",
        );
        let encoded = serde_json::to_string(&input).unwrap();
        request.set_payload(Some(encoded));

        let mut response = self
            .client
            .sign_and_dispatch(request)
            .await
            .map_err(RusotoError::from)?;
        if response.status.is_success() {
            let response = response.buffer().await.map_err(RusotoError::HttpDispatch)?;
            proto::json::ResponsePayload::new(&response)
                .deserialize::<DeleteApplicationResponse, _>()
        } else {
            let try_response = response.buffer().await;
            let response = try_response.map_err(RusotoError::HttpDispatch)?;
            Err(DeleteApplicationError::from_response(response))
        }
    }

    /// <p><note> <p>This documentation is for version 1 of the Amazon Kinesis Data Analytics API, which only supports SQL applications. Version 2 of the API supports SQL and Java applications. For more information about version 2, see <a href="/kinesisanalytics/latest/apiv2/Welcome.html">Amazon Kinesis Data Analytics API V2 Documentation</a>.</p> </note> <p>Deletes a CloudWatch log stream from an application. For more information about using CloudWatch log streams with Amazon Kinesis Analytics applications, see <a href="https://docs.aws.amazon.com/kinesisanalytics/latest/dev/cloudwatch-logs.html">Working with Amazon CloudWatch Logs</a>.</p></p>
    async fn delete_application_cloud_watch_logging_option(
        &self,
        input: DeleteApplicationCloudWatchLoggingOptionRequest,
    ) -> Result<
        DeleteApplicationCloudWatchLoggingOptionResponse,
        RusotoError<DeleteApplicationCloudWatchLoggingOptionError>,
    > {
        let mut request = SignedRequest::new("POST", "kinesisanalytics", &self.region, "/");

        request.set_content_type("application/x-amz-json-1.1".to_owned());
        request.add_header(
            "x-amz-target",
            "KinesisAnalytics_20150814.DeleteApplicationCloudWatchLoggingOption",
        );
        let encoded = serde_json::to_string(&input).unwrap();
        request.set_payload(Some(encoded));

        let mut response = self
            .client
            .sign_and_dispatch(request)
            .await
            .map_err(RusotoError::from)?;
        if response.status.is_success() {
            let response = response.buffer().await.map_err(RusotoError::HttpDispatch)?;
            proto::json::ResponsePayload::new(&response)
                .deserialize::<DeleteApplicationCloudWatchLoggingOptionResponse, _>()
        } else {
            let try_response = response.buffer().await;
            let response = try_response.map_err(RusotoError::HttpDispatch)?;
            Err(DeleteApplicationCloudWatchLoggingOptionError::from_response(response))
        }
    }

    /// <p><note> <p>This documentation is for version 1 of the Amazon Kinesis Data Analytics API, which only supports SQL applications. Version 2 of the API supports SQL and Java applications. For more information about version 2, see <a href="/kinesisanalytics/latest/apiv2/Welcome.html">Amazon Kinesis Data Analytics API V2 Documentation</a>.</p> </note> <p>Deletes an <a href="https://docs.aws.amazon.com/kinesisanalytics/latest/dev/API_InputProcessingConfiguration.html">InputProcessingConfiguration</a> from an input.</p></p>
    async fn delete_application_input_processing_configuration(
        &self,
        input: DeleteApplicationInputProcessingConfigurationRequest,
    ) -> Result<
        DeleteApplicationInputProcessingConfigurationResponse,
        RusotoError<DeleteApplicationInputProcessingConfigurationError>,
    > {
        let mut request = SignedRequest::new("POST", "kinesisanalytics", &self.region, "/");

        request.set_content_type("application/x-amz-json-1.1".to_owned());
        request.add_header(
            "x-amz-target",
            "KinesisAnalytics_20150814.DeleteApplicationInputProcessingConfiguration",
        );
        let encoded = serde_json::to_string(&input).unwrap();
        request.set_payload(Some(encoded));

        let mut response = self
            .client
            .sign_and_dispatch(request)
            .await
            .map_err(RusotoError::from)?;
        if response.status.is_success() {
            let response = response.buffer().await.map_err(RusotoError::HttpDispatch)?;
            proto::json::ResponsePayload::new(&response)
                .deserialize::<DeleteApplicationInputProcessingConfigurationResponse, _>()
        } else {
            let try_response = response.buffer().await;
            let response = try_response.map_err(RusotoError::HttpDispatch)?;
            Err(DeleteApplicationInputProcessingConfigurationError::from_response(response))
        }
    }

    /// <p><note> <p>This documentation is for version 1 of the Amazon Kinesis Data Analytics API, which only supports SQL applications. Version 2 of the API supports SQL and Java applications. For more information about version 2, see <a href="/kinesisanalytics/latest/apiv2/Welcome.html">Amazon Kinesis Data Analytics API V2 Documentation</a>.</p> </note> <p>Deletes output destination configuration from your application configuration. Amazon Kinesis Analytics will no longer write data from the corresponding in-application stream to the external output destination.</p> <p>This operation requires permissions to perform the <code>kinesisanalytics:DeleteApplicationOutput</code> action.</p></p>
    async fn delete_application_output(
        &self,
        input: DeleteApplicationOutputRequest,
    ) -> Result<DeleteApplicationOutputResponse, RusotoError<DeleteApplicationOutputError>> {
        let mut request = SignedRequest::new("POST", "kinesisanalytics", &self.region, "/");

        request.set_content_type("application/x-amz-json-1.1".to_owned());
        request.add_header(
            "x-amz-target",
            "KinesisAnalytics_20150814.DeleteApplicationOutput",
        );
        let encoded = serde_json::to_string(&input).unwrap();
        request.set_payload(Some(encoded));

        let mut response = self
            .client
            .sign_and_dispatch(request)
            .await
            .map_err(RusotoError::from)?;
        if response.status.is_success() {
            let response = response.buffer().await.map_err(RusotoError::HttpDispatch)?;
            proto::json::ResponsePayload::new(&response)
                .deserialize::<DeleteApplicationOutputResponse, _>()
        } else {
            let try_response = response.buffer().await;
            let response = try_response.map_err(RusotoError::HttpDispatch)?;
            Err(DeleteApplicationOutputError::from_response(response))
        }
    }

    /// <p><note> <p>This documentation is for version 1 of the Amazon Kinesis Data Analytics API, which only supports SQL applications. Version 2 of the API supports SQL and Java applications. For more information about version 2, see <a href="/kinesisanalytics/latest/apiv2/Welcome.html">Amazon Kinesis Data Analytics API V2 Documentation</a>.</p> </note> <p>Deletes a reference data source configuration from the specified application configuration.</p> <p>If the application is running, Amazon Kinesis Analytics immediately removes the in-application table that you created using the <a href="https://docs.aws.amazon.com/kinesisanalytics/latest/dev/API_AddApplicationReferenceDataSource.html">AddApplicationReferenceDataSource</a> operation. </p> <p>This operation requires permissions to perform the <code>kinesisanalytics.DeleteApplicationReferenceDataSource</code> action.</p></p>
    async fn delete_application_reference_data_source(
        &self,
        input: DeleteApplicationReferenceDataSourceRequest,
    ) -> Result<
        DeleteApplicationReferenceDataSourceResponse,
        RusotoError<DeleteApplicationReferenceDataSourceError>,
    > {
        let mut request = SignedRequest::new("POST", "kinesisanalytics", &self.region, "/");

        request.set_content_type("application/x-amz-json-1.1".to_owned());
        request.add_header(
            "x-amz-target",
            "KinesisAnalytics_20150814.DeleteApplicationReferenceDataSource",
        );
        let encoded = serde_json::to_string(&input).unwrap();
        request.set_payload(Some(encoded));

        let mut response = self
            .client
            .sign_and_dispatch(request)
            .await
            .map_err(RusotoError::from)?;
        if response.status.is_success() {
            let response = response.buffer().await.map_err(RusotoError::HttpDispatch)?;
            proto::json::ResponsePayload::new(&response)
                .deserialize::<DeleteApplicationReferenceDataSourceResponse, _>()
        } else {
            let try_response = response.buffer().await;
            let response = try_response.map_err(RusotoError::HttpDispatch)?;
            Err(DeleteApplicationReferenceDataSourceError::from_response(
                response,
            ))
        }
    }

    /// <p><note> <p>This documentation is for version 1 of the Amazon Kinesis Data Analytics API, which only supports SQL applications. Version 2 of the API supports SQL and Java applications. For more information about version 2, see <a href="/kinesisanalytics/latest/apiv2/Welcome.html">Amazon Kinesis Data Analytics API V2 Documentation</a>.</p> </note> <p>Returns information about a specific Amazon Kinesis Analytics application.</p> <p>If you want to retrieve a list of all applications in your account, use the <a href="https://docs.aws.amazon.com/kinesisanalytics/latest/dev/API_ListApplications.html">ListApplications</a> operation.</p> <p>This operation requires permissions to perform the <code>kinesisanalytics:DescribeApplication</code> action. You can use <code>DescribeApplication</code> to get the current application versionId, which you need to call other operations such as <code>Update</code>. </p></p>
    async fn describe_application(
        &self,
        input: DescribeApplicationRequest,
    ) -> Result<DescribeApplicationResponse, RusotoError<DescribeApplicationError>> {
        let mut request = SignedRequest::new("POST", "kinesisanalytics", &self.region, "/");

        request.set_content_type("application/x-amz-json-1.1".to_owned());
        request.add_header(
            "x-amz-target",
            "KinesisAnalytics_20150814.DescribeApplication",
        );
        let encoded = serde_json::to_string(&input).unwrap();
        request.set_payload(Some(encoded));

        let mut response = self
            .client
            .sign_and_dispatch(request)
            .await
            .map_err(RusotoError::from)?;
        if response.status.is_success() {
            let response = response.buffer().await.map_err(RusotoError::HttpDispatch)?;
            proto::json::ResponsePayload::new(&response)
                .deserialize::<DescribeApplicationResponse, _>()
        } else {
            let try_response = response.buffer().await;
            let response = try_response.map_err(RusotoError::HttpDispatch)?;
            Err(DescribeApplicationError::from_response(response))
        }
    }

    /// <p><note> <p>This documentation is for version 1 of the Amazon Kinesis Data Analytics API, which only supports SQL applications. Version 2 of the API supports SQL and Java applications. For more information about version 2, see <a href="/kinesisanalytics/latest/apiv2/Welcome.html">Amazon Kinesis Data Analytics API V2 Documentation</a>.</p> </note> <p>Infers a schema by evaluating sample records on the specified streaming source (Amazon Kinesis stream or Amazon Kinesis Firehose delivery stream) or S3 object. In the response, the operation returns the inferred schema and also the sample records that the operation used to infer the schema.</p> <p> You can use the inferred schema when configuring a streaming source for your application. For conceptual information, see <a href="https://docs.aws.amazon.com/kinesisanalytics/latest/dev/how-it-works-input.html">Configuring Application Input</a>. Note that when you create an application using the Amazon Kinesis Analytics console, the console uses this operation to infer a schema and show it in the console user interface. </p> <p> This operation requires permissions to perform the <code>kinesisanalytics:DiscoverInputSchema</code> action. </p></p>
    async fn discover_input_schema(
        &self,
        input: DiscoverInputSchemaRequest,
    ) -> Result<DiscoverInputSchemaResponse, RusotoError<DiscoverInputSchemaError>> {
        let mut request = SignedRequest::new("POST", "kinesisanalytics", &self.region, "/");

        request.set_content_type("application/x-amz-json-1.1".to_owned());
        request.add_header(
            "x-amz-target",
            "KinesisAnalytics_20150814.DiscoverInputSchema",
        );
        let encoded = serde_json::to_string(&input).unwrap();
        request.set_payload(Some(encoded));

        let mut response = self
            .client
            .sign_and_dispatch(request)
            .await
            .map_err(RusotoError::from)?;
        if response.status.is_success() {
            let response = response.buffer().await.map_err(RusotoError::HttpDispatch)?;
            proto::json::ResponsePayload::new(&response)
                .deserialize::<DiscoverInputSchemaResponse, _>()
        } else {
            let try_response = response.buffer().await;
            let response = try_response.map_err(RusotoError::HttpDispatch)?;
            Err(DiscoverInputSchemaError::from_response(response))
        }
    }

    /// <p><note> <p>This documentation is for version 1 of the Amazon Kinesis Data Analytics API, which only supports SQL applications. Version 2 of the API supports SQL and Java applications. For more information about version 2, see <a href="/kinesisanalytics/latest/apiv2/Welcome.html">Amazon Kinesis Data Analytics API V2 Documentation</a>.</p> </note> <p>Returns a list of Amazon Kinesis Analytics applications in your account. For each application, the response includes the application name, Amazon Resource Name (ARN), and status. If the response returns the <code>HasMoreApplications</code> value as true, you can send another request by adding the <code>ExclusiveStartApplicationName</code> in the request body, and set the value of this to the last application name from the previous response. </p> <p>If you want detailed information about a specific application, use <a href="https://docs.aws.amazon.com/kinesisanalytics/latest/dev/API_DescribeApplication.html">DescribeApplication</a>.</p> <p>This operation requires permissions to perform the <code>kinesisanalytics:ListApplications</code> action.</p></p>
    async fn list_applications(
        &self,
        input: ListApplicationsRequest,
    ) -> Result<ListApplicationsResponse, RusotoError<ListApplicationsError>> {
        let mut request = SignedRequest::new("POST", "kinesisanalytics", &self.region, "/");

        request.set_content_type("application/x-amz-json-1.1".to_owned());
        request.add_header("x-amz-target", "KinesisAnalytics_20150814.ListApplications");
        let encoded = serde_json::to_string(&input).unwrap();
        request.set_payload(Some(encoded));

        let mut response = self
            .client
            .sign_and_dispatch(request)
            .await
            .map_err(RusotoError::from)?;
        if response.status.is_success() {
            let response = response.buffer().await.map_err(RusotoError::HttpDispatch)?;
            proto::json::ResponsePayload::new(&response)
                .deserialize::<ListApplicationsResponse, _>()
        } else {
            let try_response = response.buffer().await;
            let response = try_response.map_err(RusotoError::HttpDispatch)?;
            Err(ListApplicationsError::from_response(response))
        }
    }

<<<<<<< HEAD
    /// <p>Retrieves the list of key-value tags assigned to the application.</p>
    async fn list_tags_for_resource(
=======
    /// <p>Retrieves the list of key-value tags assigned to the application. For more information, see <a href="https://docs.aws.amazon.com/kinesisanalytics/latest/dev/how-tagging.html">Using Tagging</a>.</p>
    fn list_tags_for_resource(
>>>>>>> f58d1ce6
        &self,
        input: ListTagsForResourceRequest,
    ) -> Result<ListTagsForResourceResponse, RusotoError<ListTagsForResourceError>> {
        let mut request = SignedRequest::new("POST", "kinesisanalytics", &self.region, "/");

        request.set_content_type("application/x-amz-json-1.1".to_owned());
        request.add_header(
            "x-amz-target",
            "KinesisAnalytics_20150814.ListTagsForResource",
        );
        let encoded = serde_json::to_string(&input).unwrap();
        request.set_payload(Some(encoded));

        let mut response = self
            .client
            .sign_and_dispatch(request)
            .await
            .map_err(RusotoError::from)?;
        if response.status.is_success() {
            let response = response.buffer().await.map_err(RusotoError::HttpDispatch)?;
            proto::json::ResponsePayload::new(&response)
                .deserialize::<ListTagsForResourceResponse, _>()
        } else {
            let try_response = response.buffer().await;
            let response = try_response.map_err(RusotoError::HttpDispatch)?;
            Err(ListTagsForResourceError::from_response(response))
        }
    }

    /// <p><note> <p>This documentation is for version 1 of the Amazon Kinesis Data Analytics API, which only supports SQL applications. Version 2 of the API supports SQL and Java applications. For more information about version 2, see <a href="/kinesisanalytics/latest/apiv2/Welcome.html">Amazon Kinesis Data Analytics API V2 Documentation</a>.</p> </note> <p>Starts the specified Amazon Kinesis Analytics application. After creating an application, you must exclusively call this operation to start your application.</p> <p>After the application starts, it begins consuming the input data, processes it, and writes the output to the configured destination.</p> <p> The application status must be <code>READY</code> for you to start an application. You can get the application status in the console or using the <a href="https://docs.aws.amazon.com/kinesisanalytics/latest/dev/API_DescribeApplication.html">DescribeApplication</a> operation.</p> <p>After you start the application, you can stop the application from processing the input by calling the <a href="https://docs.aws.amazon.com/kinesisanalytics/latest/dev/API_StopApplication.html">StopApplication</a> operation.</p> <p>This operation requires permissions to perform the <code>kinesisanalytics:StartApplication</code> action.</p></p>
    async fn start_application(
        &self,
        input: StartApplicationRequest,
    ) -> Result<StartApplicationResponse, RusotoError<StartApplicationError>> {
        let mut request = SignedRequest::new("POST", "kinesisanalytics", &self.region, "/");

        request.set_content_type("application/x-amz-json-1.1".to_owned());
        request.add_header("x-amz-target", "KinesisAnalytics_20150814.StartApplication");
        let encoded = serde_json::to_string(&input).unwrap();
        request.set_payload(Some(encoded));

        let mut response = self
            .client
            .sign_and_dispatch(request)
            .await
            .map_err(RusotoError::from)?;
        if response.status.is_success() {
            let response = response.buffer().await.map_err(RusotoError::HttpDispatch)?;
            proto::json::ResponsePayload::new(&response)
                .deserialize::<StartApplicationResponse, _>()
        } else {
            let try_response = response.buffer().await;
            let response = try_response.map_err(RusotoError::HttpDispatch)?;
            Err(StartApplicationError::from_response(response))
        }
    }

    /// <p><note> <p>This documentation is for version 1 of the Amazon Kinesis Data Analytics API, which only supports SQL applications. Version 2 of the API supports SQL and Java applications. For more information about version 2, see <a href="/kinesisanalytics/latest/apiv2/Welcome.html">Amazon Kinesis Data Analytics API V2 Documentation</a>.</p> </note> <p>Stops the application from processing input data. You can stop an application only if it is in the running state. You can use the <a href="https://docs.aws.amazon.com/kinesisanalytics/latest/dev/API_DescribeApplication.html">DescribeApplication</a> operation to find the application state. After the application is stopped, Amazon Kinesis Analytics stops reading data from the input, the application stops processing data, and there is no output written to the destination. </p> <p>This operation requires permissions to perform the <code>kinesisanalytics:StopApplication</code> action.</p></p>
    async fn stop_application(
        &self,
        input: StopApplicationRequest,
    ) -> Result<StopApplicationResponse, RusotoError<StopApplicationError>> {
        let mut request = SignedRequest::new("POST", "kinesisanalytics", &self.region, "/");

        request.set_content_type("application/x-amz-json-1.1".to_owned());
        request.add_header("x-amz-target", "KinesisAnalytics_20150814.StopApplication");
        let encoded = serde_json::to_string(&input).unwrap();
        request.set_payload(Some(encoded));

        let mut response = self
            .client
            .sign_and_dispatch(request)
            .await
            .map_err(RusotoError::from)?;
        if response.status.is_success() {
            let response = response.buffer().await.map_err(RusotoError::HttpDispatch)?;
            proto::json::ResponsePayload::new(&response).deserialize::<StopApplicationResponse, _>()
        } else {
            let try_response = response.buffer().await;
            let response = try_response.map_err(RusotoError::HttpDispatch)?;
            Err(StopApplicationError::from_response(response))
        }
    }

<<<<<<< HEAD
    /// <p>Adds one or more key-value tags to a Kinesis Analytics application. Note that the maximum number of application tags includes system tags. The maximum number of user-defined application tags is 50.</p>
    async fn tag_resource(
=======
    /// <p>Adds one or more key-value tags to a Kinesis Analytics application. Note that the maximum number of application tags includes system tags. The maximum number of user-defined application tags is 50. For more information, see <a href="https://docs.aws.amazon.com/kinesisanalytics/latest/dev/how-tagging.html">Using Tagging</a>.</p>
    fn tag_resource(
>>>>>>> f58d1ce6
        &self,
        input: TagResourceRequest,
    ) -> Result<TagResourceResponse, RusotoError<TagResourceError>> {
        let mut request = SignedRequest::new("POST", "kinesisanalytics", &self.region, "/");

        request.set_content_type("application/x-amz-json-1.1".to_owned());
        request.add_header("x-amz-target", "KinesisAnalytics_20150814.TagResource");
        let encoded = serde_json::to_string(&input).unwrap();
        request.set_payload(Some(encoded));

        let mut response = self
            .client
            .sign_and_dispatch(request)
            .await
            .map_err(RusotoError::from)?;
        if response.status.is_success() {
            let response = response.buffer().await.map_err(RusotoError::HttpDispatch)?;
            proto::json::ResponsePayload::new(&response).deserialize::<TagResourceResponse, _>()
        } else {
            let try_response = response.buffer().await;
            let response = try_response.map_err(RusotoError::HttpDispatch)?;
            Err(TagResourceError::from_response(response))
        }
    }

<<<<<<< HEAD
    /// <p>Removes one or more tags from a Kinesis Analytics application.</p>
    async fn untag_resource(
=======
    /// <p>Removes one or more tags from a Kinesis Analytics application. For more information, see <a href="https://docs.aws.amazon.com/kinesisanalytics/latest/dev/how-tagging.html">Using Tagging</a>.</p>
    fn untag_resource(
>>>>>>> f58d1ce6
        &self,
        input: UntagResourceRequest,
    ) -> Result<UntagResourceResponse, RusotoError<UntagResourceError>> {
        let mut request = SignedRequest::new("POST", "kinesisanalytics", &self.region, "/");

        request.set_content_type("application/x-amz-json-1.1".to_owned());
        request.add_header("x-amz-target", "KinesisAnalytics_20150814.UntagResource");
        let encoded = serde_json::to_string(&input).unwrap();
        request.set_payload(Some(encoded));

        let mut response = self
            .client
            .sign_and_dispatch(request)
            .await
            .map_err(RusotoError::from)?;
        if response.status.is_success() {
            let response = response.buffer().await.map_err(RusotoError::HttpDispatch)?;
            proto::json::ResponsePayload::new(&response).deserialize::<UntagResourceResponse, _>()
        } else {
            let try_response = response.buffer().await;
            let response = try_response.map_err(RusotoError::HttpDispatch)?;
            Err(UntagResourceError::from_response(response))
        }
    }

    /// <p><note> <p>This documentation is for version 1 of the Amazon Kinesis Data Analytics API, which only supports SQL applications. Version 2 of the API supports SQL and Java applications. For more information about version 2, see <a href="/kinesisanalytics/latest/apiv2/Welcome.html">Amazon Kinesis Data Analytics API V2 Documentation</a>.</p> </note> <p>Updates an existing Amazon Kinesis Analytics application. Using this API, you can update application code, input configuration, and output configuration. </p> <p>Note that Amazon Kinesis Analytics updates the <code>CurrentApplicationVersionId</code> each time you update your application. </p> <p>This operation requires permission for the <code>kinesisanalytics:UpdateApplication</code> action.</p></p>
    async fn update_application(
        &self,
        input: UpdateApplicationRequest,
    ) -> Result<UpdateApplicationResponse, RusotoError<UpdateApplicationError>> {
        let mut request = SignedRequest::new("POST", "kinesisanalytics", &self.region, "/");

        request.set_content_type("application/x-amz-json-1.1".to_owned());
        request.add_header(
            "x-amz-target",
            "KinesisAnalytics_20150814.UpdateApplication",
        );
        let encoded = serde_json::to_string(&input).unwrap();
        request.set_payload(Some(encoded));

        let mut response = self
            .client
            .sign_and_dispatch(request)
            .await
            .map_err(RusotoError::from)?;
        if response.status.is_success() {
            let response = response.buffer().await.map_err(RusotoError::HttpDispatch)?;
            proto::json::ResponsePayload::new(&response)
                .deserialize::<UpdateApplicationResponse, _>()
        } else {
            let try_response = response.buffer().await;
            let response = try_response.map_err(RusotoError::HttpDispatch)?;
            Err(UpdateApplicationError::from_response(response))
        }
    }
}<|MERGE_RESOLUTION|>--- conflicted
+++ resolved
@@ -11,26 +11,15 @@
 // =================================================================
 #![allow(warnings)]
 
-<<<<<<< HEAD
 use std::error::Error;
 use std::fmt;
 
 use async_trait::async_trait;
-=======
-use futures::future;
-use futures::Future;
->>>>>>> f58d1ce6
 use rusoto_core::credential::ProvideAwsCredentials;
 use rusoto_core::region;
 #[allow(warnings)]
 use rusoto_core::request::{BufferedHttpResponse, DispatchSignedRequest};
-<<<<<<< HEAD
 use rusoto_core::{Client, RusotoError};
-=======
-use rusoto_core::{Client, RusotoError, RusotoFuture};
-use std::error::Error;
-use std::fmt;
->>>>>>> f58d1ce6
 
 use rusoto_core::proto;
 use rusoto_core::signature::SignedRequest;
@@ -2600,13 +2589,8 @@
         input: ListApplicationsRequest,
     ) -> Result<ListApplicationsResponse, RusotoError<ListApplicationsError>>;
 
-<<<<<<< HEAD
-    /// <p>Retrieves the list of key-value tags assigned to the application.</p>
+    /// <p>Retrieves the list of key-value tags assigned to the application. For more information, see <a href="https://docs.aws.amazon.com/kinesisanalytics/latest/dev/how-tagging.html">Using Tagging</a>.</p>
     async fn list_tags_for_resource(
-=======
-    /// <p>Retrieves the list of key-value tags assigned to the application. For more information, see <a href="https://docs.aws.amazon.com/kinesisanalytics/latest/dev/how-tagging.html">Using Tagging</a>.</p>
-    fn list_tags_for_resource(
->>>>>>> f58d1ce6
         &self,
         input: ListTagsForResourceRequest,
     ) -> Result<ListTagsForResourceResponse, RusotoError<ListTagsForResourceError>>;
@@ -2623,24 +2607,14 @@
         input: StopApplicationRequest,
     ) -> Result<StopApplicationResponse, RusotoError<StopApplicationError>>;
 
-<<<<<<< HEAD
-    /// <p>Adds one or more key-value tags to a Kinesis Analytics application. Note that the maximum number of application tags includes system tags. The maximum number of user-defined application tags is 50.</p>
+    /// <p>Adds one or more key-value tags to a Kinesis Analytics application. Note that the maximum number of application tags includes system tags. The maximum number of user-defined application tags is 50. For more information, see <a href="https://docs.aws.amazon.com/kinesisanalytics/latest/dev/how-tagging.html">Using Tagging</a>.</p>
     async fn tag_resource(
-=======
-    /// <p>Adds one or more key-value tags to a Kinesis Analytics application. Note that the maximum number of application tags includes system tags. The maximum number of user-defined application tags is 50. For more information, see <a href="https://docs.aws.amazon.com/kinesisanalytics/latest/dev/how-tagging.html">Using Tagging</a>.</p>
-    fn tag_resource(
->>>>>>> f58d1ce6
         &self,
         input: TagResourceRequest,
     ) -> Result<TagResourceResponse, RusotoError<TagResourceError>>;
 
-<<<<<<< HEAD
-    /// <p>Removes one or more tags from a Kinesis Analytics application.</p>
+    /// <p>Removes one or more tags from a Kinesis Analytics application. For more information, see <a href="https://docs.aws.amazon.com/kinesisanalytics/latest/dev/how-tagging.html">Using Tagging</a>.</p>
     async fn untag_resource(
-=======
-    /// <p>Removes one or more tags from a Kinesis Analytics application. For more information, see <a href="https://docs.aws.amazon.com/kinesisanalytics/latest/dev/how-tagging.html">Using Tagging</a>.</p>
-    fn untag_resource(
->>>>>>> f58d1ce6
         &self,
         input: UntagResourceRequest,
     ) -> Result<UntagResourceResponse, RusotoError<UntagResourceError>>;
@@ -2683,14 +2657,6 @@
 
     pub fn new_with_client(client: Client, region: region::Region) -> KinesisAnalyticsClient {
         KinesisAnalyticsClient { client, region }
-    }
-}
-
-impl fmt::Debug for KinesisAnalyticsClient {
-    fn fmt(&self, f: &mut fmt::Formatter<'_>) -> fmt::Result {
-        f.debug_struct("KinesisAnalyticsClient")
-            .field("region", &self.region)
-            .finish()
     }
 }
 
@@ -3151,13 +3117,8 @@
         }
     }
 
-<<<<<<< HEAD
-    /// <p>Retrieves the list of key-value tags assigned to the application.</p>
+    /// <p>Retrieves the list of key-value tags assigned to the application. For more information, see <a href="https://docs.aws.amazon.com/kinesisanalytics/latest/dev/how-tagging.html">Using Tagging</a>.</p>
     async fn list_tags_for_resource(
-=======
-    /// <p>Retrieves the list of key-value tags assigned to the application. For more information, see <a href="https://docs.aws.amazon.com/kinesisanalytics/latest/dev/how-tagging.html">Using Tagging</a>.</p>
-    fn list_tags_for_resource(
->>>>>>> f58d1ce6
         &self,
         input: ListTagsForResourceRequest,
     ) -> Result<ListTagsForResourceResponse, RusotoError<ListTagsForResourceError>> {
@@ -3242,13 +3203,8 @@
         }
     }
 
-<<<<<<< HEAD
-    /// <p>Adds one or more key-value tags to a Kinesis Analytics application. Note that the maximum number of application tags includes system tags. The maximum number of user-defined application tags is 50.</p>
+    /// <p>Adds one or more key-value tags to a Kinesis Analytics application. Note that the maximum number of application tags includes system tags. The maximum number of user-defined application tags is 50. For more information, see <a href="https://docs.aws.amazon.com/kinesisanalytics/latest/dev/how-tagging.html">Using Tagging</a>.</p>
     async fn tag_resource(
-=======
-    /// <p>Adds one or more key-value tags to a Kinesis Analytics application. Note that the maximum number of application tags includes system tags. The maximum number of user-defined application tags is 50. For more information, see <a href="https://docs.aws.amazon.com/kinesisanalytics/latest/dev/how-tagging.html">Using Tagging</a>.</p>
-    fn tag_resource(
->>>>>>> f58d1ce6
         &self,
         input: TagResourceRequest,
     ) -> Result<TagResourceResponse, RusotoError<TagResourceError>> {
@@ -3274,13 +3230,8 @@
         }
     }
 
-<<<<<<< HEAD
-    /// <p>Removes one or more tags from a Kinesis Analytics application.</p>
+    /// <p>Removes one or more tags from a Kinesis Analytics application. For more information, see <a href="https://docs.aws.amazon.com/kinesisanalytics/latest/dev/how-tagging.html">Using Tagging</a>.</p>
     async fn untag_resource(
-=======
-    /// <p>Removes one or more tags from a Kinesis Analytics application. For more information, see <a href="https://docs.aws.amazon.com/kinesisanalytics/latest/dev/how-tagging.html">Using Tagging</a>.</p>
-    fn untag_resource(
->>>>>>> f58d1ce6
         &self,
         input: UntagResourceRequest,
     ) -> Result<UntagResourceResponse, RusotoError<UntagResourceError>> {
