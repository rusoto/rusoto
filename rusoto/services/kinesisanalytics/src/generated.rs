--- conflicted
+++ resolved
@@ -9,28 +9,16 @@
 //  must be updated to generate the changes.
 //
 // =================================================================
-#![allow(warnings)]
-
-<<<<<<< HEAD
-use futures::future;
-use futures::Future;
-=======
+
 use std::error::Error;
 use std::fmt;
 
 use async_trait::async_trait;
->>>>>>> 62832c4b
 use rusoto_core::credential::ProvideAwsCredentials;
 use rusoto_core::region;
 #[allow(warnings)]
 use rusoto_core::request::{BufferedHttpResponse, DispatchSignedRequest};
-<<<<<<< HEAD
-use rusoto_core::{Client, RusotoError, RusotoFuture};
-use std::error::Error;
-use std::fmt;
-=======
 use rusoto_core::{Client, RusotoError};
->>>>>>> 62832c4b
 
 use rusoto_core::proto;
 use rusoto_core::signature::SignedRequest;
@@ -50,7 +38,7 @@
 }
 
 #[derive(Default, Debug, Clone, PartialEq, Deserialize)]
-#[cfg_attr(any(test, feature = "serialize_structs"), derive(Serialize))]
+#[cfg_attr(test, derive(Serialize))]
 pub struct AddApplicationCloudWatchLoggingOptionResponse {}
 
 #[derive(Default, Debug, Clone, PartialEq, Serialize)]
@@ -70,7 +58,7 @@
 }
 
 #[derive(Default, Debug, Clone, PartialEq, Deserialize)]
-#[cfg_attr(any(test, feature = "serialize_structs"), derive(Serialize))]
+#[cfg_attr(test, derive(Serialize))]
 pub struct AddApplicationInputProcessingConfigurationResponse {}
 
 /// <p><p/></p>
@@ -89,7 +77,7 @@
 
 /// <p><p/></p>
 #[derive(Default, Debug, Clone, PartialEq, Deserialize)]
-#[cfg_attr(any(test, feature = "serialize_structs"), derive(Serialize))]
+#[cfg_attr(test, derive(Serialize))]
 pub struct AddApplicationInputResponse {}
 
 /// <p><p/></p>
@@ -108,7 +96,7 @@
 
 /// <p><p/></p>
 #[derive(Default, Debug, Clone, PartialEq, Deserialize)]
-#[cfg_attr(any(test, feature = "serialize_structs"), derive(Serialize))]
+#[cfg_attr(test, derive(Serialize))]
 pub struct AddApplicationOutputResponse {}
 
 /// <p><p/></p>
@@ -127,12 +115,12 @@
 
 /// <p><p/></p>
 #[derive(Default, Debug, Clone, PartialEq, Deserialize)]
-#[cfg_attr(any(test, feature = "serialize_structs"), derive(Serialize))]
+#[cfg_attr(test, derive(Serialize))]
 pub struct AddApplicationReferenceDataSourceResponse {}
 
 /// <p><note> <p>This documentation is for version 1 of the Amazon Kinesis Data Analytics API, which only supports SQL applications. Version 2 of the API supports SQL and Java applications. For more information about version 2, see <a href="/kinesisanalytics/latest/apiv2/Welcome.html">Amazon Kinesis Data Analytics API V2 Documentation</a>.</p> </note> <p>Provides a description of the application, including the application Amazon Resource Name (ARN), status, latest version, and input and output configuration.</p></p>
 #[derive(Default, Debug, Clone, PartialEq, Deserialize)]
-#[cfg_attr(any(test, feature = "serialize_structs"), derive(Serialize))]
+#[cfg_attr(test, derive(Serialize))]
 pub struct ApplicationDetail {
     /// <p>ARN of the application.</p>
     #[serde(rename = "ApplicationARN")]
@@ -182,7 +170,7 @@
 
 /// <p><note> <p>This documentation is for version 1 of the Amazon Kinesis Data Analytics API, which only supports SQL applications. Version 2 of the API supports SQL and Java applications. For more information about version 2, see <a href="/kinesisanalytics/latest/apiv2/Welcome.html">Amazon Kinesis Data Analytics API V2 Documentation</a>.</p> </note> <p>Provides application summary information, including the application Amazon Resource Name (ARN), name, and status.</p></p>
 #[derive(Default, Debug, Clone, PartialEq, Deserialize)]
-#[cfg_attr(any(test, feature = "serialize_structs"), derive(Serialize))]
+#[cfg_attr(test, derive(Serialize))]
 pub struct ApplicationSummary {
     /// <p>ARN of the application.</p>
     #[serde(rename = "ApplicationARN")]
@@ -244,7 +232,7 @@
 
 /// <p>Description of the CloudWatch logging option.</p>
 #[derive(Default, Debug, Clone, PartialEq, Deserialize)]
-#[cfg_attr(any(test, feature = "serialize_structs"), derive(Serialize))]
+#[cfg_attr(test, derive(Serialize))]
 pub struct CloudWatchLoggingOptionDescription {
     /// <p>ID of the CloudWatch logging option description.</p>
     #[serde(rename = "CloudWatchLoggingOptionId")]
@@ -300,7 +288,7 @@
     #[serde(rename = "Outputs")]
     #[serde(skip_serializing_if = "Option::is_none")]
     pub outputs: Option<Vec<Output>>,
-    /// <p>A list of one or more tags to assign to the application. A tag is a key-value pair that identifies an application. Note that the maximum number of application tags includes system tags. The maximum number of user-defined application tags is 50. For more information, see <a href="https://docs.aws.amazon.com/kinesisanalytics/latest/dev/how-tagging.html">Using Tagging</a>.</p>
+    /// <p>A list of one or more tags to assign to the application. A tag is a key-value pair that identifies an application. Note that the maximum number of application tags includes system tags. The maximum number of user-defined application tags is 50. For more information, see <a href="https://docs.aws.amazon.com/awsaccountbilling/latest/aboutv2/cost-alloc-tags.html">Using Cost Allocation Tags</a> in the <i>AWS Billing and Cost Management Guide</i>.</p>
     #[serde(rename = "Tags")]
     #[serde(skip_serializing_if = "Option::is_none")]
     pub tags: Option<Vec<Tag>>,
@@ -308,7 +296,7 @@
 
 /// <p>TBD</p>
 #[derive(Default, Debug, Clone, PartialEq, Deserialize)]
-#[cfg_attr(any(test, feature = "serialize_structs"), derive(Serialize))]
+#[cfg_attr(test, derive(Serialize))]
 pub struct CreateApplicationResponse {
     /// <p>In response to your <code>CreateApplication</code> request, Amazon Kinesis Analytics returns a response with a summary of the application it created, including the application Amazon Resource Name (ARN), name, and status.</p>
     #[serde(rename = "ApplicationSummary")]
@@ -329,7 +317,7 @@
 }
 
 #[derive(Default, Debug, Clone, PartialEq, Deserialize)]
-#[cfg_attr(any(test, feature = "serialize_structs"), derive(Serialize))]
+#[cfg_attr(test, derive(Serialize))]
 pub struct DeleteApplicationCloudWatchLoggingOptionResponse {}
 
 #[derive(Default, Debug, Clone, PartialEq, Serialize)]
@@ -346,7 +334,7 @@
 }
 
 #[derive(Default, Debug, Clone, PartialEq, Deserialize)]
-#[cfg_attr(any(test, feature = "serialize_structs"), derive(Serialize))]
+#[cfg_attr(test, derive(Serialize))]
 pub struct DeleteApplicationInputProcessingConfigurationResponse {}
 
 /// <p><p/></p>
@@ -365,7 +353,7 @@
 
 /// <p><p/></p>
 #[derive(Default, Debug, Clone, PartialEq, Deserialize)]
-#[cfg_attr(any(test, feature = "serialize_structs"), derive(Serialize))]
+#[cfg_attr(test, derive(Serialize))]
 pub struct DeleteApplicationOutputResponse {}
 
 #[derive(Default, Debug, Clone, PartialEq, Serialize)]
@@ -382,7 +370,7 @@
 }
 
 #[derive(Default, Debug, Clone, PartialEq, Deserialize)]
-#[cfg_attr(any(test, feature = "serialize_structs"), derive(Serialize))]
+#[cfg_attr(test, derive(Serialize))]
 pub struct DeleteApplicationReferenceDataSourceResponse {}
 
 /// <p><p/></p>
@@ -398,7 +386,7 @@
 
 /// <p><p/></p>
 #[derive(Default, Debug, Clone, PartialEq, Deserialize)]
-#[cfg_attr(any(test, feature = "serialize_structs"), derive(Serialize))]
+#[cfg_attr(test, derive(Serialize))]
 pub struct DeleteApplicationResponse {}
 
 /// <p><p/></p>
@@ -411,7 +399,7 @@
 
 /// <p><p/></p>
 #[derive(Default, Debug, Clone, PartialEq, Deserialize)]
-#[cfg_attr(any(test, feature = "serialize_structs"), derive(Serialize))]
+#[cfg_attr(test, derive(Serialize))]
 pub struct DescribeApplicationResponse {
     /// <p>Provides a description of the application, such as the application Amazon Resource Name (ARN), status, latest version, and input and output configuration details.</p>
     #[serde(rename = "ApplicationDetail")]
@@ -452,7 +440,7 @@
 
 /// <p><p/></p>
 #[derive(Default, Debug, Clone, PartialEq, Deserialize)]
-#[cfg_attr(any(test, feature = "serialize_structs"), derive(Serialize))]
+#[cfg_attr(test, derive(Serialize))]
 pub struct DiscoverInputSchemaResponse {
     /// <p>Schema inferred from the streaming source. It identifies the format of the data in the streaming source and how each data element maps to corresponding columns in the in-application stream that you can create.</p>
     #[serde(rename = "InputSchema")]
@@ -512,7 +500,7 @@
 
 /// <p>Describes the application input configuration. For more information, see <a href="https://docs.aws.amazon.com/kinesisanalytics/latest/dev/how-it-works-input.html">Configuring Application Input</a>. </p>
 #[derive(Default, Debug, Clone, PartialEq, Deserialize)]
-#[cfg_attr(any(test, feature = "serialize_structs"), derive(Serialize))]
+#[cfg_attr(test, derive(Serialize))]
 pub struct InputDescription {
     /// <p>Returns the in-application stream names that are mapped to the stream source.</p>
     #[serde(rename = "InAppStreamNames")]
@@ -565,7 +553,7 @@
 
 /// <p>An object that contains the Amazon Resource Name (ARN) of the <a href="https://docs.aws.amazon.com/lambda/">AWS Lambda</a> function that is used to preprocess records in the stream, and the ARN of the IAM role that is used to access the AWS Lambda expression.</p>
 #[derive(Default, Debug, Clone, PartialEq, Deserialize)]
-#[cfg_attr(any(test, feature = "serialize_structs"), derive(Serialize))]
+#[cfg_attr(test, derive(Serialize))]
 pub struct InputLambdaProcessorDescription {
     /// <p>The ARN of the <a href="https://docs.aws.amazon.com/lambda/">AWS Lambda</a> function that is used to preprocess the records in the stream.</p>
     #[serde(rename = "ResourceARN")]
@@ -580,7 +568,7 @@
 /// <p>Represents an update to the <a href="https://docs.aws.amazon.com/kinesisanalytics/latest/dev/API_InputLambdaProcessor.html">InputLambdaProcessor</a> that is used to preprocess the records in the stream.</p>
 #[derive(Default, Debug, Clone, PartialEq, Serialize)]
 pub struct InputLambdaProcessorUpdate {
-    /// <p><p>The Amazon Resource Name (ARN) of the new <a href="https://docs.aws.amazon.com/lambda/">AWS Lambda</a> function that is used to preprocess the records in the stream.</p> <note> <p>To specify an earlier version of the Lambda function than the latest, include the Lambda function version in the Lambda function ARN. For more information about Lambda ARNs, see <a href="/general/latest/gr/aws-arns-and-namespaces.html#arn-syntax-lambda">Example ARNs: AWS Lambda</a> </p> </note></p>
+    /// <p><p>The Amazon Resource Name (ARN) of the new <a href="https://docs.aws.amazon.com/ambda/">AWS Lambda</a> function that is used to preprocess the records in the stream.</p> <note> <p>To specify an earlier version of the Lambda function than the latest, include the Lambda function version in the Lambda function ARN. For more information about Lambda ARNs, see <a href="/general/latest/gr/aws-arns-and-namespaces.html#arn-syntax-lambda">Example ARNs: AWS Lambda</a> </p> </note></p>
     #[serde(rename = "ResourceARNUpdate")]
     #[serde(skip_serializing_if = "Option::is_none")]
     pub resource_arn_update: Option<String>,
@@ -618,7 +606,7 @@
 
 /// <p>Provides configuration information about an input processor. Currently, the only input processor available is <a href="https://docs.aws.amazon.com/lambda/">AWS Lambda</a>.</p>
 #[derive(Default, Debug, Clone, PartialEq, Deserialize)]
-#[cfg_attr(any(test, feature = "serialize_structs"), derive(Serialize))]
+#[cfg_attr(test, derive(Serialize))]
 pub struct InputProcessingConfigurationDescription {
     /// <p>Provides configuration information about the associated <a href="https://docs.aws.amazon.com/kinesisanalytics/latest/dev/API_InputLambdaProcessorDescription.html">InputLambdaProcessorDescription</a>.</p>
     #[serde(rename = "InputLambdaProcessorDescription")]
@@ -713,7 +701,7 @@
 
 /// <p> Describes the Amazon Kinesis Firehose delivery stream that is configured as the streaming source in the application input configuration. </p>
 #[derive(Default, Debug, Clone, PartialEq, Deserialize)]
-#[cfg_attr(any(test, feature = "serialize_structs"), derive(Serialize))]
+#[cfg_attr(test, derive(Serialize))]
 pub struct KinesisFirehoseInputDescription {
     /// <p>Amazon Resource Name (ARN) of the Amazon Kinesis Firehose delivery stream.</p>
     #[serde(rename = "ResourceARN")]
@@ -751,7 +739,7 @@
 
 /// <p> For an application output, describes the Amazon Kinesis Firehose delivery stream configured as its destination. </p>
 #[derive(Default, Debug, Clone, PartialEq, Deserialize)]
-#[cfg_attr(any(test, feature = "serialize_structs"), derive(Serialize))]
+#[cfg_attr(test, derive(Serialize))]
 pub struct KinesisFirehoseOutputDescription {
     /// <p>Amazon Resource Name (ARN) of the Amazon Kinesis Firehose delivery stream.</p>
     #[serde(rename = "ResourceARN")]
@@ -789,7 +777,7 @@
 
 /// <p> Describes the Amazon Kinesis stream that is configured as the streaming source in the application input configuration. </p>
 #[derive(Default, Debug, Clone, PartialEq, Deserialize)]
-#[cfg_attr(any(test, feature = "serialize_structs"), derive(Serialize))]
+#[cfg_attr(test, derive(Serialize))]
 pub struct KinesisStreamsInputDescription {
     /// <p>Amazon Resource Name (ARN) of the Amazon Kinesis stream.</p>
     #[serde(rename = "ResourceARN")]
@@ -827,7 +815,7 @@
 
 /// <p> For an application output, describes the Amazon Kinesis stream configured as its destination. </p>
 #[derive(Default, Debug, Clone, PartialEq, Deserialize)]
-#[cfg_attr(any(test, feature = "serialize_structs"), derive(Serialize))]
+#[cfg_attr(test, derive(Serialize))]
 pub struct KinesisStreamsOutputDescription {
     /// <p>Amazon Resource Name (ARN) of the Amazon Kinesis stream.</p>
     #[serde(rename = "ResourceARN")]
@@ -865,7 +853,7 @@
 
 /// <p>For an application output, describes the AWS Lambda function configured as its destination. </p>
 #[derive(Default, Debug, Clone, PartialEq, Deserialize)]
-#[cfg_attr(any(test, feature = "serialize_structs"), derive(Serialize))]
+#[cfg_attr(test, derive(Serialize))]
 pub struct LambdaOutputDescription {
     /// <p>Amazon Resource Name (ARN) of the destination Lambda function.</p>
     #[serde(rename = "ResourceARN")]
@@ -905,7 +893,7 @@
 
 /// <p><p/></p>
 #[derive(Default, Debug, Clone, PartialEq, Deserialize)]
-#[cfg_attr(any(test, feature = "serialize_structs"), derive(Serialize))]
+#[cfg_attr(test, derive(Serialize))]
 pub struct ListApplicationsResponse {
     /// <p>List of <code>ApplicationSummary</code> objects. </p>
     #[serde(rename = "ApplicationSummaries")]
@@ -923,7 +911,7 @@
 }
 
 #[derive(Default, Debug, Clone, PartialEq, Deserialize)]
-#[cfg_attr(any(test, feature = "serialize_structs"), derive(Serialize))]
+#[cfg_attr(test, derive(Serialize))]
 pub struct ListTagsForResourceResponse {
     /// <p>The key-value tags assigned to the application.</p>
     #[serde(rename = "Tags")]
@@ -969,7 +957,7 @@
 
 /// <p>Describes the application output configuration, which includes the in-application stream name and the destination where the stream data is written. The destination can be an Amazon Kinesis stream or an Amazon Kinesis Firehose delivery stream. </p>
 #[derive(Default, Debug, Clone, PartialEq, Deserialize)]
-#[cfg_attr(any(test, feature = "serialize_structs"), derive(Serialize))]
+#[cfg_attr(test, derive(Serialize))]
 pub struct OutputDescription {
     /// <p>Data format used for writing data to the destination.</p>
     #[serde(rename = "DestinationSchema")]
@@ -1069,7 +1057,7 @@
 
 /// <p>Describes the reference data source configured for an application.</p>
 #[derive(Default, Debug, Clone, PartialEq, Deserialize)]
-#[cfg_attr(any(test, feature = "serialize_structs"), derive(Serialize))]
+#[cfg_attr(test, derive(Serialize))]
 pub struct ReferenceDataSourceDescription {
     /// <p>ID of the reference data source. This is the ID that Amazon Kinesis Analytics assigns when you add the reference data source to your application using the <a href="https://docs.aws.amazon.com/kinesisanalytics/latest/dev/API_AddApplicationReferenceDataSource.html">AddApplicationReferenceDataSource</a> operation.</p>
     #[serde(rename = "ReferenceId")]
@@ -1136,7 +1124,7 @@
 
 /// <p>Provides the bucket name and object key name that stores the reference data.</p>
 #[derive(Default, Debug, Clone, PartialEq, Deserialize)]
-#[cfg_attr(any(test, feature = "serialize_structs"), derive(Serialize))]
+#[cfg_attr(test, derive(Serialize))]
 pub struct S3ReferenceDataSourceDescription {
     /// <p>Amazon Resource Name (ARN) of the S3 bucket.</p>
     #[serde(rename = "BucketARN")]
@@ -1194,7 +1182,7 @@
 
 /// <p><p/></p>
 #[derive(Default, Debug, Clone, PartialEq, Deserialize)]
-#[cfg_attr(any(test, feature = "serialize_structs"), derive(Serialize))]
+#[cfg_attr(test, derive(Serialize))]
 pub struct StartApplicationResponse {}
 
 /// <p><p/></p>
@@ -1207,10 +1195,10 @@
 
 /// <p><p/></p>
 #[derive(Default, Debug, Clone, PartialEq, Deserialize)]
-#[cfg_attr(any(test, feature = "serialize_structs"), derive(Serialize))]
+#[cfg_attr(test, derive(Serialize))]
 pub struct StopApplicationResponse {}
 
-/// <p>A key-value pair (the value is optional) that you can define and assign to AWS resources. If you specify a tag that already exists, the tag value is replaced with the value that you specify in the request. Note that the maximum number of application tags includes system tags. The maximum number of user-defined application tags is 50. For more information, see <a href="https://docs.aws.amazon.com/kinesisanalytics/latest/dev/how-tagging.html">Using Tagging</a>.</p>
+/// <p>A key-value pair (the value is optional) that you can define and assign to AWS resources. If you specify a tag that already exists, the tag value is replaced with the value that you specify in the request. Note that the maximum number of application tags includes system tags. The maximum number of user-defined application tags is 50. For more information, see <a href="https://docs.aws.amazon.com/awsaccountbilling/latest/aboutv2/cost-alloc-tags.html">Using Cost Allocation Tags</a> in the <i>AWS Billing and Cost Management Guide</i>.</p>
 #[derive(Default, Debug, Clone, PartialEq, Serialize, Deserialize)]
 pub struct Tag {
     /// <p>The key of the key-value tag.</p>
@@ -1233,7 +1221,7 @@
 }
 
 #[derive(Default, Debug, Clone, PartialEq, Deserialize)]
-#[cfg_attr(any(test, feature = "serialize_structs"), derive(Serialize))]
+#[cfg_attr(test, derive(Serialize))]
 pub struct TagResourceResponse {}
 
 #[derive(Default, Debug, Clone, PartialEq, Serialize)]
@@ -1247,7 +1235,7 @@
 }
 
 #[derive(Default, Debug, Clone, PartialEq, Deserialize)]
-#[cfg_attr(any(test, feature = "serialize_structs"), derive(Serialize))]
+#[cfg_attr(test, derive(Serialize))]
 pub struct UntagResourceResponse {}
 
 #[derive(Default, Debug, Clone, PartialEq, Serialize)]
@@ -1264,7 +1252,7 @@
 }
 
 #[derive(Default, Debug, Clone, PartialEq, Deserialize)]
-#[cfg_attr(any(test, feature = "serialize_structs"), derive(Serialize))]
+#[cfg_attr(test, derive(Serialize))]
 pub struct UpdateApplicationResponse {}
 
 /// Errors returned by AddApplicationCloudWatchLoggingOption
@@ -2078,7 +2066,7 @@
 pub enum DiscoverInputSchemaError {
     /// <p>Specified input parameter value is invalid.</p>
     InvalidArgument(String),
-    /// <p>Discovery failed to get a record from the streaming source because of the Amazon Kinesis Streams ProvisionedThroughputExceededException. For more information, see <a href="https://docs.aws.amazon.com/kinesis/latest/APIReference/API_GetRecords.html">GetRecords</a> in the Amazon Kinesis Streams API Reference.</p>
+    /// <p>Discovery failed to get a record from the streaming source because of the Amazon Kinesis Streams ProvisionedThroughputExceededException. For more information, see <a href="kinesis/latest/APIReference/API_GetRecords.html">GetRecords</a> in the Amazon Kinesis Streams API Reference.</p>
     ResourceProvisionedThroughputExceeded(String),
     /// <p>The service is unavailable. Back off and retry the operation. </p>
     ServiceUnavailable(String),
@@ -2600,13 +2588,8 @@
         input: ListApplicationsRequest,
     ) -> Result<ListApplicationsResponse, RusotoError<ListApplicationsError>>;
 
-<<<<<<< HEAD
-    /// <p>Retrieves the list of key-value tags assigned to the application. For more information, see <a href="https://docs.aws.amazon.com/kinesisanalytics/latest/dev/how-tagging.html">Using Tagging</a>.</p>
-    fn list_tags_for_resource(
-=======
     /// <p>Retrieves the list of key-value tags assigned to the application.</p>
     async fn list_tags_for_resource(
->>>>>>> 62832c4b
         &self,
         input: ListTagsForResourceRequest,
     ) -> Result<ListTagsForResourceResponse, RusotoError<ListTagsForResourceError>>;
@@ -2623,24 +2606,14 @@
         input: StopApplicationRequest,
     ) -> Result<StopApplicationResponse, RusotoError<StopApplicationError>>;
 
-<<<<<<< HEAD
-    /// <p>Adds one or more key-value tags to a Kinesis Analytics application. Note that the maximum number of application tags includes system tags. The maximum number of user-defined application tags is 50. For more information, see <a href="https://docs.aws.amazon.com/kinesisanalytics/latest/dev/how-tagging.html">Using Tagging</a>.</p>
-    fn tag_resource(
-=======
     /// <p>Adds one or more key-value tags to a Kinesis Analytics application. Note that the maximum number of application tags includes system tags. The maximum number of user-defined application tags is 50.</p>
     async fn tag_resource(
->>>>>>> 62832c4b
         &self,
         input: TagResourceRequest,
     ) -> Result<TagResourceResponse, RusotoError<TagResourceError>>;
 
-<<<<<<< HEAD
-    /// <p>Removes one or more tags from a Kinesis Analytics application. For more information, see <a href="https://docs.aws.amazon.com/kinesisanalytics/latest/dev/how-tagging.html">Using Tagging</a>.</p>
-    fn untag_resource(
-=======
     /// <p>Removes one or more tags from a Kinesis Analytics application.</p>
     async fn untag_resource(
->>>>>>> 62832c4b
         &self,
         input: UntagResourceRequest,
     ) -> Result<UntagResourceResponse, RusotoError<UntagResourceError>>;
@@ -2663,7 +2636,10 @@
     ///
     /// The client will use the default credentials provider and tls client.
     pub fn new(region: region::Region) -> KinesisAnalyticsClient {
-        Self::new_with_client(Client::shared(), region)
+        KinesisAnalyticsClient {
+            client: Client::shared(),
+            region,
+        }
     }
 
     pub fn new_with<P, D>(
@@ -2675,22 +2651,10 @@
         P: ProvideAwsCredentials + Send + Sync + 'static,
         D: DispatchSignedRequest + Send + Sync + 'static,
     {
-        Self::new_with_client(
-            Client::new_with(credentials_provider, request_dispatcher),
+        KinesisAnalyticsClient {
+            client: Client::new_with(credentials_provider, request_dispatcher),
             region,
-        )
-    }
-
-    pub fn new_with_client(client: Client, region: region::Region) -> KinesisAnalyticsClient {
-        KinesisAnalyticsClient { client, region }
-    }
-}
-
-impl fmt::Debug for KinesisAnalyticsClient {
-    fn fmt(&self, f: &mut fmt::Formatter<'_>) -> fmt::Result {
-        f.debug_struct("KinesisAnalyticsClient")
-            .field("region", &self.region)
-            .finish()
+        }
     }
 }
 
@@ -3151,13 +3115,8 @@
         }
     }
 
-<<<<<<< HEAD
-    /// <p>Retrieves the list of key-value tags assigned to the application. For more information, see <a href="https://docs.aws.amazon.com/kinesisanalytics/latest/dev/how-tagging.html">Using Tagging</a>.</p>
-    fn list_tags_for_resource(
-=======
     /// <p>Retrieves the list of key-value tags assigned to the application.</p>
     async fn list_tags_for_resource(
->>>>>>> 62832c4b
         &self,
         input: ListTagsForResourceRequest,
     ) -> Result<ListTagsForResourceResponse, RusotoError<ListTagsForResourceError>> {
@@ -3242,13 +3201,8 @@
         }
     }
 
-<<<<<<< HEAD
-    /// <p>Adds one or more key-value tags to a Kinesis Analytics application. Note that the maximum number of application tags includes system tags. The maximum number of user-defined application tags is 50. For more information, see <a href="https://docs.aws.amazon.com/kinesisanalytics/latest/dev/how-tagging.html">Using Tagging</a>.</p>
-    fn tag_resource(
-=======
     /// <p>Adds one or more key-value tags to a Kinesis Analytics application. Note that the maximum number of application tags includes system tags. The maximum number of user-defined application tags is 50.</p>
     async fn tag_resource(
->>>>>>> 62832c4b
         &self,
         input: TagResourceRequest,
     ) -> Result<TagResourceResponse, RusotoError<TagResourceError>> {
@@ -3274,13 +3228,8 @@
         }
     }
 
-<<<<<<< HEAD
-    /// <p>Removes one or more tags from a Kinesis Analytics application. For more information, see <a href="https://docs.aws.amazon.com/kinesisanalytics/latest/dev/how-tagging.html">Using Tagging</a>.</p>
-    fn untag_resource(
-=======
     /// <p>Removes one or more tags from a Kinesis Analytics application.</p>
     async fn untag_resource(
->>>>>>> 62832c4b
         &self,
         input: UntagResourceRequest,
     ) -> Result<UntagResourceResponse, RusotoError<UntagResourceError>> {
