// =================================================================
//
//                           * WARNING *
//
//                    This file is generated!
//
//  Changes made to this file will be overwritten. If changes are
//  required to the generated code, the service_crategen project
//  must be updated to generate the changes.
//
// =================================================================
#![allow(warnings)]

<<<<<<< HEAD
use futures::future;
use futures::Future;
=======
use std::error::Error;
use std::fmt;

use async_trait::async_trait;
>>>>>>> 62832c4b
use rusoto_core::credential::ProvideAwsCredentials;
use rusoto_core::region;
#[allow(warnings)]
use rusoto_core::request::{BufferedHttpResponse, DispatchSignedRequest};
<<<<<<< HEAD
use rusoto_core::{Client, RusotoError, RusotoFuture};
use std::error::Error;
use std::fmt;
=======
use rusoto_core::{Client, RusotoError};
>>>>>>> 62832c4b

use rusoto_core::proto;
use rusoto_core::signature::SignedRequest;
use serde::{Deserialize, Serialize};
use serde_json;
/// <p> An extracted segment of the text that is an attribute of an entity, or otherwise related to an entity, such as the dosage of a medication taken. It contains information about the attribute such as id, begin and end offset within the input text, and the segment of the input text. </p>
#[derive(Default, Debug, Clone, PartialEq, Deserialize)]
#[cfg_attr(any(test, feature = "serialize_structs"), derive(Serialize))]
pub struct Attribute {
    /// <p> The 0-based character offset in the input text that shows where the attribute begins. The offset returns the UTF-8 code point in the string. </p>
    #[serde(rename = "BeginOffset")]
    #[serde(skip_serializing_if = "Option::is_none")]
    pub begin_offset: Option<i64>,
    /// <p> The 0-based character offset in the input text that shows where the attribute ends. The offset returns the UTF-8 code point in the string. </p>
    #[serde(rename = "EndOffset")]
    #[serde(skip_serializing_if = "Option::is_none")]
    pub end_offset: Option<i64>,
    /// <p> The numeric identifier for this attribute. This is a monotonically increasing id unique within this response rather than a global unique identifier. </p>
    #[serde(rename = "Id")]
    #[serde(skip_serializing_if = "Option::is_none")]
    pub id: Option<i64>,
    /// <p> The level of confidence that Amazon Comprehend Medical has that this attribute is correctly related to this entity. </p>
    #[serde(rename = "RelationshipScore")]
    #[serde(skip_serializing_if = "Option::is_none")]
    pub relationship_score: Option<f32>,
    /// <p> The level of confidence that Amazon Comprehend Medical has that the segment of text is correctly recognized as an attribute. </p>
    #[serde(rename = "Score")]
    #[serde(skip_serializing_if = "Option::is_none")]
    pub score: Option<f32>,
    /// <p> The segment of input text extracted as this attribute.</p>
    #[serde(rename = "Text")]
    #[serde(skip_serializing_if = "Option::is_none")]
    pub text: Option<String>,
    /// <p> Contextual information for this attribute. </p>
    #[serde(rename = "Traits")]
    #[serde(skip_serializing_if = "Option::is_none")]
    pub traits: Option<Vec<Trait>>,
    /// <p> The type of attribute. </p>
    #[serde(rename = "Type")]
    #[serde(skip_serializing_if = "Option::is_none")]
    pub type_: Option<String>,
}

/// <p>Provides information for filtering a list of detection jobs.</p>
#[derive(Default, Debug, Clone, PartialEq, Serialize)]
pub struct ComprehendMedicalAsyncJobFilter {
    /// <p>Filters on the name of the job.</p>
    #[serde(rename = "JobName")]
    #[serde(skip_serializing_if = "Option::is_none")]
    pub job_name: Option<String>,
    /// <p>Filters the list of jobs based on job status. Returns only jobs with the specified status.</p>
    #[serde(rename = "JobStatus")]
    #[serde(skip_serializing_if = "Option::is_none")]
    pub job_status: Option<String>,
    /// <p>Filters the list of jobs based on the time that the job was submitted for processing. Returns only jobs submitted after the specified time. Jobs are returned in descending order, newest to oldest.</p>
    #[serde(rename = "SubmitTimeAfter")]
    #[serde(skip_serializing_if = "Option::is_none")]
    pub submit_time_after: Option<f64>,
    /// <p>Filters the list of jobs based on the time that the job was submitted for processing. Returns only jobs submitted before the specified time. Jobs are returned in ascending order, oldest to newest.</p>
    #[serde(rename = "SubmitTimeBefore")]
    #[serde(skip_serializing_if = "Option::is_none")]
    pub submit_time_before: Option<f64>,
}

/// <p>Provides information about a detection job.</p>
#[derive(Default, Debug, Clone, PartialEq, Deserialize)]
#[cfg_attr(any(test, feature = "serialize_structs"), derive(Serialize))]
pub struct ComprehendMedicalAsyncJobProperties {
    /// <p>The Amazon Resource Name (ARN) that gives Amazon Comprehend Medical read access to your input data.</p>
    #[serde(rename = "DataAccessRoleArn")]
    #[serde(skip_serializing_if = "Option::is_none")]
    pub data_access_role_arn: Option<String>,
    /// <p>The time that the detection job completed.</p>
    #[serde(rename = "EndTime")]
    #[serde(skip_serializing_if = "Option::is_none")]
    pub end_time: Option<f64>,
    /// <p>The date and time that job metadata is deleted from the server. Output files in your S3 bucket will not be deleted. After the metadata is deleted, the job will no longer appear in the results of the <code>ListEntitiesDetectionV2Job</code> or the <code>ListPHIDetectionJobs</code> operation.</p>
    #[serde(rename = "ExpirationTime")]
    #[serde(skip_serializing_if = "Option::is_none")]
    pub expiration_time: Option<f64>,
    /// <p>The input data configuration that you supplied when you created the detection job.</p>
    #[serde(rename = "InputDataConfig")]
    #[serde(skip_serializing_if = "Option::is_none")]
    pub input_data_config: Option<InputDataConfig>,
    /// <p>The identifier assigned to the detection job.</p>
    #[serde(rename = "JobId")]
    #[serde(skip_serializing_if = "Option::is_none")]
    pub job_id: Option<String>,
    /// <p>The name that you assigned to the detection job.</p>
    #[serde(rename = "JobName")]
    #[serde(skip_serializing_if = "Option::is_none")]
    pub job_name: Option<String>,
    /// <p>The current status of the detection job. If the status is <code>FAILED</code>, the <code>Message</code> field shows the reason for the failure.</p>
    #[serde(rename = "JobStatus")]
    #[serde(skip_serializing_if = "Option::is_none")]
    pub job_status: Option<String>,
    /// <p>The AWS Key Management Service key, if any, used to encrypt the output files. </p>
    #[serde(rename = "KMSKey")]
    #[serde(skip_serializing_if = "Option::is_none")]
    pub kms_key: Option<String>,
    /// <p>The language code of the input documents.</p>
    #[serde(rename = "LanguageCode")]
    #[serde(skip_serializing_if = "Option::is_none")]
    pub language_code: Option<String>,
    /// <p>The path to the file that describes the results of a batch job.</p>
    #[serde(rename = "ManifestFilePath")]
    #[serde(skip_serializing_if = "Option::is_none")]
    pub manifest_file_path: Option<String>,
    /// <p>A description of the status of a job.</p>
    #[serde(rename = "Message")]
    #[serde(skip_serializing_if = "Option::is_none")]
    pub message: Option<String>,
    /// <p>The version of the model used to analyze the documents. The version number looks like X.X.X. You can use this information to track the model used for a particular batch of documents.</p>
    #[serde(rename = "ModelVersion")]
    #[serde(skip_serializing_if = "Option::is_none")]
    pub model_version: Option<String>,
    /// <p>The output data configuration that you supplied when you created the detection job.</p>
    #[serde(rename = "OutputDataConfig")]
    #[serde(skip_serializing_if = "Option::is_none")]
    pub output_data_config: Option<OutputDataConfig>,
    /// <p>The time that the detection job was submitted for processing.</p>
    #[serde(rename = "SubmitTime")]
    #[serde(skip_serializing_if = "Option::is_none")]
    pub submit_time: Option<f64>,
}

#[derive(Default, Debug, Clone, PartialEq, Serialize)]
pub struct DescribeEntitiesDetectionV2JobRequest {
    /// <p>The identifier that Amazon Comprehend Medical generated for the job. The <code>StartEntitiesDetectionV2Job</code> operation returns this identifier in its response.</p>
    #[serde(rename = "JobId")]
    pub job_id: String,
}

#[derive(Default, Debug, Clone, PartialEq, Deserialize)]
#[cfg_attr(any(test, feature = "serialize_structs"), derive(Serialize))]
pub struct DescribeEntitiesDetectionV2JobResponse {
    /// <p>An object that contains the properties associated with a detection job.</p>
    #[serde(rename = "ComprehendMedicalAsyncJobProperties")]
    #[serde(skip_serializing_if = "Option::is_none")]
    pub comprehend_medical_async_job_properties: Option<ComprehendMedicalAsyncJobProperties>,
}

#[derive(Default, Debug, Clone, PartialEq, Serialize)]
pub struct DescribePHIDetectionJobRequest {
    /// <p>The identifier that Amazon Comprehend Medical generated for the job. The <code>StartPHIDetectionJob</code> operation returns this identifier in its response.</p>
    #[serde(rename = "JobId")]
    pub job_id: String,
}

#[derive(Default, Debug, Clone, PartialEq, Deserialize)]
#[cfg_attr(any(test, feature = "serialize_structs"), derive(Serialize))]
pub struct DescribePHIDetectionJobResponse {
    /// <p>An object that contains the properties associated with a detection job.</p>
    #[serde(rename = "ComprehendMedicalAsyncJobProperties")]
    #[serde(skip_serializing_if = "Option::is_none")]
    pub comprehend_medical_async_job_properties: Option<ComprehendMedicalAsyncJobProperties>,
}

#[derive(Default, Debug, Clone, PartialEq, Serialize)]
pub struct DetectEntitiesRequest {
    /// <p> A UTF-8 text string containing the clinical content being examined for entities. Each string must contain fewer than 20,000 bytes of characters.</p>
    #[serde(rename = "Text")]
    pub text: String,
}

#[derive(Default, Debug, Clone, PartialEq, Deserialize)]
#[cfg_attr(any(test, feature = "serialize_structs"), derive(Serialize))]
pub struct DetectEntitiesResponse {
    /// <p> The collection of medical entities extracted from the input text and their associated information. For each entity, the response provides the entity text, the entity category, where the entity text begins and ends, and the level of confidence that Amazon Comprehend Medical has in the detection and analysis. Attributes and traits of the entity are also returned.</p>
    #[serde(rename = "Entities")]
    pub entities: Vec<Entity>,
    /// <p>The version of the model used to analyze the documents. The version number looks like X.X.X. You can use this information to track the model used for a particular batch of documents.</p>
    #[serde(rename = "ModelVersion")]
    pub model_version: String,
    /// <p> If the result of the previous request to <code>DetectEntities</code> was truncated, include the <code>PaginationToken</code> to fetch the next page of entities.</p>
    #[serde(rename = "PaginationToken")]
    #[serde(skip_serializing_if = "Option::is_none")]
    pub pagination_token: Option<String>,
    /// <p> Attributes extracted from the input text that we were unable to relate to an entity.</p>
    #[serde(rename = "UnmappedAttributes")]
    #[serde(skip_serializing_if = "Option::is_none")]
    pub unmapped_attributes: Option<Vec<UnmappedAttribute>>,
}

#[derive(Default, Debug, Clone, PartialEq, Serialize)]
pub struct DetectEntitiesV2Request {
    /// <p>A UTF-8 string containing the clinical content being examined for entities. Each string must contain fewer than 20,000 bytes of characters.</p>
    #[serde(rename = "Text")]
    pub text: String,
}

#[derive(Default, Debug, Clone, PartialEq, Deserialize)]
#[cfg_attr(any(test, feature = "serialize_structs"), derive(Serialize))]
pub struct DetectEntitiesV2Response {
    /// <p>The collection of medical entities extracted from the input text and their associated information. For each entity, the response provides the entity text, the entity category, where the entity text begins and ends, and the level of confidence in the detection and analysis. Attributes and traits of the entity are also returned.</p>
    #[serde(rename = "Entities")]
    pub entities: Vec<Entity>,
    /// <p>The version of the model used to analyze the documents. The version number looks like X.X.X. You can use this information to track the model used for a particular batch of documents.</p>
    #[serde(rename = "ModelVersion")]
    pub model_version: String,
    /// <p>If the result to the <code>DetectEntitiesV2</code> operation was truncated, include the <code>PaginationToken</code> to fetch the next page of entities.</p>
    #[serde(rename = "PaginationToken")]
    #[serde(skip_serializing_if = "Option::is_none")]
    pub pagination_token: Option<String>,
    /// <p>Attributes extracted from the input text that couldn't be related to an entity.</p>
    #[serde(rename = "UnmappedAttributes")]
    #[serde(skip_serializing_if = "Option::is_none")]
    pub unmapped_attributes: Option<Vec<UnmappedAttribute>>,
}

#[derive(Default, Debug, Clone, PartialEq, Serialize)]
pub struct DetectPHIRequest {
    /// <p> A UTF-8 text string containing the clinical content being examined for PHI entities. Each string must contain fewer than 20,000 bytes of characters. </p>
    #[serde(rename = "Text")]
    pub text: String,
}

#[derive(Default, Debug, Clone, PartialEq, Deserialize)]
#[cfg_attr(any(test, feature = "serialize_structs"), derive(Serialize))]
pub struct DetectPHIResponse {
    /// <p> The collection of PHI entities extracted from the input text and their associated information. For each entity, the response provides the entity text, the entity category, where the entity text begins and ends, and the level of confidence that Amazon Comprehend Medical has in its detection. </p>
    #[serde(rename = "Entities")]
    pub entities: Vec<Entity>,
    /// <p>The version of the model used to analyze the documents. The version number looks like X.X.X. You can use this information to track the model used for a particular batch of documents.</p>
    #[serde(rename = "ModelVersion")]
    pub model_version: String,
    /// <p> If the result of the previous request to <code>DetectPHI</code> was truncated, include the <code>PaginationToken</code> to fetch the next page of PHI entities. </p>
    #[serde(rename = "PaginationToken")]
    #[serde(skip_serializing_if = "Option::is_none")]
    pub pagination_token: Option<String>,
}

/// <p> Provides information about an extracted medical entity.</p>
#[derive(Default, Debug, Clone, PartialEq, Deserialize)]
#[cfg_attr(any(test, feature = "serialize_structs"), derive(Serialize))]
pub struct Entity {
    /// <p> The extracted attributes that relate to this entity.</p>
    #[serde(rename = "Attributes")]
    #[serde(skip_serializing_if = "Option::is_none")]
    pub attributes: Option<Vec<Attribute>>,
    /// <p> The 0-based character offset in the input text that shows where the entity begins. The offset returns the UTF-8 code point in the string. </p>
    #[serde(rename = "BeginOffset")]
    #[serde(skip_serializing_if = "Option::is_none")]
    pub begin_offset: Option<i64>,
    /// <p> The category of the entity.</p>
    #[serde(rename = "Category")]
    #[serde(skip_serializing_if = "Option::is_none")]
    pub category: Option<String>,
    /// <p> The 0-based character offset in the input text that shows where the entity ends. The offset returns the UTF-8 code point in the string. </p>
    #[serde(rename = "EndOffset")]
    #[serde(skip_serializing_if = "Option::is_none")]
    pub end_offset: Option<i64>,
    /// <p> The numeric identifier for the entity. This is a monotonically increasing id unique within this response rather than a global unique identifier. </p>
    #[serde(rename = "Id")]
    #[serde(skip_serializing_if = "Option::is_none")]
    pub id: Option<i64>,
    /// <p>The level of confidence that Amazon Comprehend Medical has in the accuracy of the detection.</p>
    #[serde(rename = "Score")]
    #[serde(skip_serializing_if = "Option::is_none")]
    pub score: Option<f32>,
    /// <p> The segment of input text extracted as this entity.</p>
    #[serde(rename = "Text")]
    #[serde(skip_serializing_if = "Option::is_none")]
    pub text: Option<String>,
    /// <p>Contextual information for the entity</p>
    #[serde(rename = "Traits")]
    #[serde(skip_serializing_if = "Option::is_none")]
    pub traits: Option<Vec<Trait>>,
    /// <p> Describes the specific type of entity with category of entities. </p>
    #[serde(rename = "Type")]
    #[serde(skip_serializing_if = "Option::is_none")]
    pub type_: Option<String>,
}

/// <p>The input properties for an entities detection job</p>
#[derive(Default, Debug, Clone, PartialEq, Serialize, Deserialize)]
pub struct InputDataConfig {
    /// <p>The URI of the S3 bucket that contains the input data. The bucket must be in the same region as the API endpoint that you are calling.</p> <p>Each file in the document collection must be less than 40 KB. You can store a maximum of 30 GB in the bucket.</p>
    #[serde(rename = "S3Bucket")]
    pub s3_bucket: String,
    /// <p>The path to the input data files in the S3 bucket.</p>
    #[serde(rename = "S3Key")]
    #[serde(skip_serializing_if = "Option::is_none")]
    pub s3_key: Option<String>,
}

#[derive(Default, Debug, Clone, PartialEq, Serialize)]
pub struct ListEntitiesDetectionV2JobsRequest {
    /// <p>Filters the jobs that are returned. You can filter jobs based on their names, status, or the date and time that they were submitted. You can only set one filter at a time.</p>
    #[serde(rename = "Filter")]
    #[serde(skip_serializing_if = "Option::is_none")]
    pub filter: Option<ComprehendMedicalAsyncJobFilter>,
    /// <p>The maximum number of results to return in each page. The default is 100.</p>
    #[serde(rename = "MaxResults")]
    #[serde(skip_serializing_if = "Option::is_none")]
    pub max_results: Option<i64>,
    /// <p>Identifies the next page of results to return.</p>
    #[serde(rename = "NextToken")]
    #[serde(skip_serializing_if = "Option::is_none")]
    pub next_token: Option<String>,
}

#[derive(Default, Debug, Clone, PartialEq, Deserialize)]
#[cfg_attr(any(test, feature = "serialize_structs"), derive(Serialize))]
pub struct ListEntitiesDetectionV2JobsResponse {
    /// <p>A list containing the properties of each job returned.</p>
    #[serde(rename = "ComprehendMedicalAsyncJobPropertiesList")]
    #[serde(skip_serializing_if = "Option::is_none")]
    pub comprehend_medical_async_job_properties_list:
        Option<Vec<ComprehendMedicalAsyncJobProperties>>,
    /// <p>Identifies the next page of results to return.</p>
    #[serde(rename = "NextToken")]
    #[serde(skip_serializing_if = "Option::is_none")]
    pub next_token: Option<String>,
}

#[derive(Default, Debug, Clone, PartialEq, Serialize)]
pub struct ListPHIDetectionJobsRequest {
    /// <p>Filters the jobs that are returned. You can filter jobs based on their names, status, or the date and time that they were submitted. You can only set one filter at a time.</p>
    #[serde(rename = "Filter")]
    #[serde(skip_serializing_if = "Option::is_none")]
    pub filter: Option<ComprehendMedicalAsyncJobFilter>,
    /// <p>The maximum number of results to return in each page. The default is 100.</p>
    #[serde(rename = "MaxResults")]
    #[serde(skip_serializing_if = "Option::is_none")]
    pub max_results: Option<i64>,
    /// <p>Identifies the next page of results to return.</p>
    #[serde(rename = "NextToken")]
    #[serde(skip_serializing_if = "Option::is_none")]
    pub next_token: Option<String>,
}

#[derive(Default, Debug, Clone, PartialEq, Deserialize)]
#[cfg_attr(any(test, feature = "serialize_structs"), derive(Serialize))]
pub struct ListPHIDetectionJobsResponse {
    /// <p>A list containing the properties of each job returned.</p>
    #[serde(rename = "ComprehendMedicalAsyncJobPropertiesList")]
    #[serde(skip_serializing_if = "Option::is_none")]
    pub comprehend_medical_async_job_properties_list:
        Option<Vec<ComprehendMedicalAsyncJobProperties>>,
    /// <p>Identifies the next page of results to return.</p>
    #[serde(rename = "NextToken")]
    #[serde(skip_serializing_if = "Option::is_none")]
    pub next_token: Option<String>,
}

/// <p>The output properties for a detection job.</p>
#[derive(Default, Debug, Clone, PartialEq, Serialize, Deserialize)]
pub struct OutputDataConfig {
    /// <p>When you use the <code>OutputDataConfig</code> object with asynchronous operations, you specify the Amazon S3 location where you want to write the output data. The URI must be in the same region as the API endpoint that you are calling. The location is used as the prefix for the actual location of the output.</p>
    #[serde(rename = "S3Bucket")]
    pub s3_bucket: String,
    /// <p>The path to the output data files in the S3 bucket. Amazon Comprehend Medical creates an output directory using the job ID so that the output from one job does not overwrite the output of another.</p>
    #[serde(rename = "S3Key")]
    #[serde(skip_serializing_if = "Option::is_none")]
    pub s3_key: Option<String>,
}

#[derive(Default, Debug, Clone, PartialEq, Serialize)]
pub struct StartEntitiesDetectionV2JobRequest {
    /// <p>A unique identifier for the request. If you don't set the client request token, Amazon Comprehend Medical generates one.</p>
    #[serde(rename = "ClientRequestToken")]
    #[serde(skip_serializing_if = "Option::is_none")]
    pub client_request_token: Option<String>,
    /// <p>The Amazon Resource Name (ARN) of the AWS Identity and Access Management (IAM) role that grants Amazon Comprehend Medical read access to your input data. For more information, see <a href="https://docs.aws.amazon.com/comprehend/latest/dg/access-control-managing-permissions-med.html#auth-role-permissions-med"> Role-Based Permissions Required for Asynchronous Operations</a>.</p>
    #[serde(rename = "DataAccessRoleArn")]
    pub data_access_role_arn: String,
    /// <p>Specifies the format and location of the input data for the job.</p>
    #[serde(rename = "InputDataConfig")]
    pub input_data_config: InputDataConfig,
    /// <p>The identifier of the job.</p>
    #[serde(rename = "JobName")]
    #[serde(skip_serializing_if = "Option::is_none")]
    pub job_name: Option<String>,
    /// <p>An AWS Key Management Service key to encrypt your output files. If you do not specify a key, the files are written in plain text.</p>
    #[serde(rename = "KMSKey")]
    #[serde(skip_serializing_if = "Option::is_none")]
    pub kms_key: Option<String>,
    /// <p>The language of the input documents. All documents must be in the same language.</p>
    #[serde(rename = "LanguageCode")]
    pub language_code: String,
    /// <p>Specifies where to send the output files.</p>
    #[serde(rename = "OutputDataConfig")]
    pub output_data_config: OutputDataConfig,
}

#[derive(Default, Debug, Clone, PartialEq, Deserialize)]
#[cfg_attr(any(test, feature = "serialize_structs"), derive(Serialize))]
pub struct StartEntitiesDetectionV2JobResponse {
    /// <p>The identifier generated for the job. To get the status of a job, use this identifier with the <code>DescribeEntitiesDetectionV2Job</code> operation.</p>
    #[serde(rename = "JobId")]
    #[serde(skip_serializing_if = "Option::is_none")]
    pub job_id: Option<String>,
}

#[derive(Default, Debug, Clone, PartialEq, Serialize)]
pub struct StartPHIDetectionJobRequest {
    /// <p>A unique identifier for the request. If you don't set the client request token, Amazon Comprehend Medical generates one.</p>
    #[serde(rename = "ClientRequestToken")]
    #[serde(skip_serializing_if = "Option::is_none")]
    pub client_request_token: Option<String>,
    /// <p>The Amazon Resource Name (ARN) of the AWS Identity and Access Management (IAM) role that grants Amazon Comprehend Medical read access to your input data. For more information, see <a href="https://docs.aws.amazon.com/comprehend/latest/dg/access-control-managing-permissions-med.html#auth-role-permissions-med"> Role-Based Permissions Required for Asynchronous Operations</a>.</p>
    #[serde(rename = "DataAccessRoleArn")]
    pub data_access_role_arn: String,
    /// <p>Specifies the format and location of the input data for the job.</p>
    #[serde(rename = "InputDataConfig")]
    pub input_data_config: InputDataConfig,
    /// <p>The identifier of the job.</p>
    #[serde(rename = "JobName")]
    #[serde(skip_serializing_if = "Option::is_none")]
    pub job_name: Option<String>,
    /// <p>An AWS Key Management Service key to encrypt your output files. If you do not specify a key, the files are written in plain text.</p>
    #[serde(rename = "KMSKey")]
    #[serde(skip_serializing_if = "Option::is_none")]
    pub kms_key: Option<String>,
    /// <p>The language of the input documents. All documents must be in the same language.</p>
    #[serde(rename = "LanguageCode")]
    pub language_code: String,
    /// <p>Specifies where to send the output files.</p>
    #[serde(rename = "OutputDataConfig")]
    pub output_data_config: OutputDataConfig,
}

#[derive(Default, Debug, Clone, PartialEq, Deserialize)]
#[cfg_attr(any(test, feature = "serialize_structs"), derive(Serialize))]
pub struct StartPHIDetectionJobResponse {
    /// <p>The identifier generated for the job. To get the status of a job, use this identifier with the <code>DescribePHIDetectionJob</code> operation.</p>
    #[serde(rename = "JobId")]
    #[serde(skip_serializing_if = "Option::is_none")]
    pub job_id: Option<String>,
}

#[derive(Default, Debug, Clone, PartialEq, Serialize)]
pub struct StopEntitiesDetectionV2JobRequest {
    /// <p>The identifier of the medical entities job to stop.</p>
    #[serde(rename = "JobId")]
    pub job_id: String,
}

#[derive(Default, Debug, Clone, PartialEq, Deserialize)]
#[cfg_attr(any(test, feature = "serialize_structs"), derive(Serialize))]
pub struct StopEntitiesDetectionV2JobResponse {
    /// <p>The identifier of the medical entities detection job that was stopped.</p>
    #[serde(rename = "JobId")]
    #[serde(skip_serializing_if = "Option::is_none")]
    pub job_id: Option<String>,
}

#[derive(Default, Debug, Clone, PartialEq, Serialize)]
pub struct StopPHIDetectionJobRequest {
    /// <p>The identifier of the PHI detection job to stop.</p>
    #[serde(rename = "JobId")]
    pub job_id: String,
}

#[derive(Default, Debug, Clone, PartialEq, Deserialize)]
#[cfg_attr(any(test, feature = "serialize_structs"), derive(Serialize))]
pub struct StopPHIDetectionJobResponse {
    /// <p>The identifier of the PHI detection job that was stopped.</p>
    #[serde(rename = "JobId")]
    #[serde(skip_serializing_if = "Option::is_none")]
    pub job_id: Option<String>,
}

/// <p> Provides contextual information about the extracted entity. </p>
#[derive(Default, Debug, Clone, PartialEq, Deserialize)]
#[cfg_attr(any(test, feature = "serialize_structs"), derive(Serialize))]
pub struct Trait {
    /// <p> Provides a name or contextual description about the trait. </p>
    #[serde(rename = "Name")]
    #[serde(skip_serializing_if = "Option::is_none")]
    pub name: Option<String>,
    /// <p> The level of confidence that Amazon Comprehend Medical has in the accuracy of this trait.</p>
    #[serde(rename = "Score")]
    #[serde(skip_serializing_if = "Option::is_none")]
    pub score: Option<f32>,
}

/// <p> An attribute that we extracted, but were unable to relate to an entity. </p>
#[derive(Default, Debug, Clone, PartialEq, Deserialize)]
#[cfg_attr(any(test, feature = "serialize_structs"), derive(Serialize))]
pub struct UnmappedAttribute {
    /// <p> The specific attribute that has been extracted but not mapped to an entity. </p>
    #[serde(rename = "Attribute")]
    #[serde(skip_serializing_if = "Option::is_none")]
    pub attribute: Option<Attribute>,
    /// <p> The type of the attribute, could be one of the following values: "MEDICATION", "MEDICAL_CONDITION", "ANATOMY", "TEST_AND_TREATMENT_PROCEDURE" or "PROTECTED_HEALTH_INFORMATION". </p>
    #[serde(rename = "Type")]
    #[serde(skip_serializing_if = "Option::is_none")]
    pub type_: Option<String>,
}

/// Errors returned by DescribeEntitiesDetectionV2Job
#[derive(Debug, PartialEq)]
pub enum DescribeEntitiesDetectionV2JobError {
    /// <p> An internal server error occurred. Retry your request. </p>
    InternalServer(String),
    /// <p> The request that you made is invalid. Check your request to determine why it's invalid and then retry the request.</p>
    InvalidRequest(String),
    /// <p>The resource identified by the specified Amazon Resource Name (ARN) was not found. Check the ARN and try your request again.</p>
    ResourceNotFound(String),
    /// <p> You have made too many requests within a short period of time. Wait for a short time and then try your request again. Contact customer support for more information about a service limit increase. </p>
    TooManyRequests(String),
}

impl DescribeEntitiesDetectionV2JobError {
    pub fn from_response(
        res: BufferedHttpResponse,
    ) -> RusotoError<DescribeEntitiesDetectionV2JobError> {
        if let Some(err) = proto::json::Error::parse(&res) {
            match err.typ.as_str() {
                "InternalServerException" => {
                    return RusotoError::Service(
                        DescribeEntitiesDetectionV2JobError::InternalServer(err.msg),
                    )
                }
                "InvalidRequestException" => {
                    return RusotoError::Service(
                        DescribeEntitiesDetectionV2JobError::InvalidRequest(err.msg),
                    )
                }
                "ResourceNotFoundException" => {
                    return RusotoError::Service(
                        DescribeEntitiesDetectionV2JobError::ResourceNotFound(err.msg),
                    )
                }
                "TooManyRequestsException" => {
                    return RusotoError::Service(
                        DescribeEntitiesDetectionV2JobError::TooManyRequests(err.msg),
                    )
                }
                "ValidationException" => return RusotoError::Validation(err.msg),
                _ => {}
            }
        }
        return RusotoError::Unknown(res);
    }
}
impl fmt::Display for DescribeEntitiesDetectionV2JobError {
    fn fmt(&self, f: &mut fmt::Formatter) -> fmt::Result {
        write!(f, "{}", self.description())
    }
}
impl Error for DescribeEntitiesDetectionV2JobError {
    fn description(&self) -> &str {
        match *self {
            DescribeEntitiesDetectionV2JobError::InternalServer(ref cause) => cause,
            DescribeEntitiesDetectionV2JobError::InvalidRequest(ref cause) => cause,
            DescribeEntitiesDetectionV2JobError::ResourceNotFound(ref cause) => cause,
            DescribeEntitiesDetectionV2JobError::TooManyRequests(ref cause) => cause,
        }
    }
}
/// Errors returned by DescribePHIDetectionJob
#[derive(Debug, PartialEq)]
pub enum DescribePHIDetectionJobError {
    /// <p> An internal server error occurred. Retry your request. </p>
    InternalServer(String),
    /// <p> The request that you made is invalid. Check your request to determine why it's invalid and then retry the request.</p>
    InvalidRequest(String),
    /// <p>The resource identified by the specified Amazon Resource Name (ARN) was not found. Check the ARN and try your request again.</p>
    ResourceNotFound(String),
    /// <p> You have made too many requests within a short period of time. Wait for a short time and then try your request again. Contact customer support for more information about a service limit increase. </p>
    TooManyRequests(String),
}

impl DescribePHIDetectionJobError {
    pub fn from_response(res: BufferedHttpResponse) -> RusotoError<DescribePHIDetectionJobError> {
        if let Some(err) = proto::json::Error::parse(&res) {
            match err.typ.as_str() {
                "InternalServerException" => {
                    return RusotoError::Service(DescribePHIDetectionJobError::InternalServer(
                        err.msg,
                    ))
                }
                "InvalidRequestException" => {
                    return RusotoError::Service(DescribePHIDetectionJobError::InvalidRequest(
                        err.msg,
                    ))
                }
                "ResourceNotFoundException" => {
                    return RusotoError::Service(DescribePHIDetectionJobError::ResourceNotFound(
                        err.msg,
                    ))
                }
                "TooManyRequestsException" => {
                    return RusotoError::Service(DescribePHIDetectionJobError::TooManyRequests(
                        err.msg,
                    ))
                }
                "ValidationException" => return RusotoError::Validation(err.msg),
                _ => {}
            }
        }
        return RusotoError::Unknown(res);
    }
}
impl fmt::Display for DescribePHIDetectionJobError {
    fn fmt(&self, f: &mut fmt::Formatter) -> fmt::Result {
        write!(f, "{}", self.description())
    }
}
impl Error for DescribePHIDetectionJobError {
    fn description(&self) -> &str {
        match *self {
            DescribePHIDetectionJobError::InternalServer(ref cause) => cause,
            DescribePHIDetectionJobError::InvalidRequest(ref cause) => cause,
            DescribePHIDetectionJobError::ResourceNotFound(ref cause) => cause,
            DescribePHIDetectionJobError::TooManyRequests(ref cause) => cause,
        }
    }
}
/// Errors returned by DetectEntities
#[derive(Debug, PartialEq)]
pub enum DetectEntitiesError {
    /// <p> An internal server error occurred. Retry your request. </p>
    InternalServer(String),
    /// <p> The input text was not in valid UTF-8 character encoding. Check your text then retry your request.</p>
    InvalidEncoding(String),
    /// <p> The request that you made is invalid. Check your request to determine why it's invalid and then retry the request.</p>
    InvalidRequest(String),
    /// <p> The Amazon Comprehend Medical service is temporarily unavailable. Please wait and then retry your request. </p>
    ServiceUnavailable(String),
    /// <p> The size of the text you submitted exceeds the size limit. Reduce the size of the text or use a smaller document and then retry your request. </p>
    TextSizeLimitExceeded(String),
    /// <p> You have made too many requests within a short period of time. Wait for a short time and then try your request again. Contact customer support for more information about a service limit increase. </p>
    TooManyRequests(String),
}

impl DetectEntitiesError {
    pub fn from_response(res: BufferedHttpResponse) -> RusotoError<DetectEntitiesError> {
        if let Some(err) = proto::json::Error::parse(&res) {
            match err.typ.as_str() {
                "InternalServerException" => {
                    return RusotoError::Service(DetectEntitiesError::InternalServer(err.msg))
                }
                "InvalidEncodingException" => {
                    return RusotoError::Service(DetectEntitiesError::InvalidEncoding(err.msg))
                }
                "InvalidRequestException" => {
                    return RusotoError::Service(DetectEntitiesError::InvalidRequest(err.msg))
                }
                "ServiceUnavailableException" => {
                    return RusotoError::Service(DetectEntitiesError::ServiceUnavailable(err.msg))
                }
                "TextSizeLimitExceededException" => {
                    return RusotoError::Service(DetectEntitiesError::TextSizeLimitExceeded(
                        err.msg,
                    ))
                }
                "TooManyRequestsException" => {
                    return RusotoError::Service(DetectEntitiesError::TooManyRequests(err.msg))
                }
                "ValidationException" => return RusotoError::Validation(err.msg),
                _ => {}
            }
        }
        return RusotoError::Unknown(res);
    }
}
impl fmt::Display for DetectEntitiesError {
    fn fmt(&self, f: &mut fmt::Formatter) -> fmt::Result {
        write!(f, "{}", self.description())
    }
}
impl Error for DetectEntitiesError {
    fn description(&self) -> &str {
        match *self {
            DetectEntitiesError::InternalServer(ref cause) => cause,
            DetectEntitiesError::InvalidEncoding(ref cause) => cause,
            DetectEntitiesError::InvalidRequest(ref cause) => cause,
            DetectEntitiesError::ServiceUnavailable(ref cause) => cause,
            DetectEntitiesError::TextSizeLimitExceeded(ref cause) => cause,
            DetectEntitiesError::TooManyRequests(ref cause) => cause,
        }
    }
}
/// Errors returned by DetectEntitiesV2
#[derive(Debug, PartialEq)]
pub enum DetectEntitiesV2Error {
    /// <p> An internal server error occurred. Retry your request. </p>
    InternalServer(String),
    /// <p> The input text was not in valid UTF-8 character encoding. Check your text then retry your request.</p>
    InvalidEncoding(String),
    /// <p> The request that you made is invalid. Check your request to determine why it's invalid and then retry the request.</p>
    InvalidRequest(String),
    /// <p> The Amazon Comprehend Medical service is temporarily unavailable. Please wait and then retry your request. </p>
    ServiceUnavailable(String),
    /// <p> The size of the text you submitted exceeds the size limit. Reduce the size of the text or use a smaller document and then retry your request. </p>
    TextSizeLimitExceeded(String),
    /// <p> You have made too many requests within a short period of time. Wait for a short time and then try your request again. Contact customer support for more information about a service limit increase. </p>
    TooManyRequests(String),
}

impl DetectEntitiesV2Error {
    pub fn from_response(res: BufferedHttpResponse) -> RusotoError<DetectEntitiesV2Error> {
        if let Some(err) = proto::json::Error::parse(&res) {
            match err.typ.as_str() {
                "InternalServerException" => {
                    return RusotoError::Service(DetectEntitiesV2Error::InternalServer(err.msg))
                }
                "InvalidEncodingException" => {
                    return RusotoError::Service(DetectEntitiesV2Error::InvalidEncoding(err.msg))
                }
                "InvalidRequestException" => {
                    return RusotoError::Service(DetectEntitiesV2Error::InvalidRequest(err.msg))
                }
                "ServiceUnavailableException" => {
                    return RusotoError::Service(DetectEntitiesV2Error::ServiceUnavailable(err.msg))
                }
                "TextSizeLimitExceededException" => {
                    return RusotoError::Service(DetectEntitiesV2Error::TextSizeLimitExceeded(
                        err.msg,
                    ))
                }
                "TooManyRequestsException" => {
                    return RusotoError::Service(DetectEntitiesV2Error::TooManyRequests(err.msg))
                }
                "ValidationException" => return RusotoError::Validation(err.msg),
                _ => {}
            }
        }
        return RusotoError::Unknown(res);
    }
}
impl fmt::Display for DetectEntitiesV2Error {
    fn fmt(&self, f: &mut fmt::Formatter) -> fmt::Result {
        write!(f, "{}", self.description())
    }
}
impl Error for DetectEntitiesV2Error {
    fn description(&self) -> &str {
        match *self {
            DetectEntitiesV2Error::InternalServer(ref cause) => cause,
            DetectEntitiesV2Error::InvalidEncoding(ref cause) => cause,
            DetectEntitiesV2Error::InvalidRequest(ref cause) => cause,
            DetectEntitiesV2Error::ServiceUnavailable(ref cause) => cause,
            DetectEntitiesV2Error::TextSizeLimitExceeded(ref cause) => cause,
            DetectEntitiesV2Error::TooManyRequests(ref cause) => cause,
        }
    }
}
/// Errors returned by DetectPHI
#[derive(Debug, PartialEq)]
pub enum DetectPHIError {
    /// <p> An internal server error occurred. Retry your request. </p>
    InternalServer(String),
    /// <p> The input text was not in valid UTF-8 character encoding. Check your text then retry your request.</p>
    InvalidEncoding(String),
    /// <p> The request that you made is invalid. Check your request to determine why it's invalid and then retry the request.</p>
    InvalidRequest(String),
    /// <p> The Amazon Comprehend Medical service is temporarily unavailable. Please wait and then retry your request. </p>
    ServiceUnavailable(String),
    /// <p> The size of the text you submitted exceeds the size limit. Reduce the size of the text or use a smaller document and then retry your request. </p>
    TextSizeLimitExceeded(String),
    /// <p> You have made too many requests within a short period of time. Wait for a short time and then try your request again. Contact customer support for more information about a service limit increase. </p>
    TooManyRequests(String),
}

impl DetectPHIError {
    pub fn from_response(res: BufferedHttpResponse) -> RusotoError<DetectPHIError> {
        if let Some(err) = proto::json::Error::parse(&res) {
            match err.typ.as_str() {
                "InternalServerException" => {
                    return RusotoError::Service(DetectPHIError::InternalServer(err.msg))
                }
                "InvalidEncodingException" => {
                    return RusotoError::Service(DetectPHIError::InvalidEncoding(err.msg))
                }
                "InvalidRequestException" => {
                    return RusotoError::Service(DetectPHIError::InvalidRequest(err.msg))
                }
                "ServiceUnavailableException" => {
                    return RusotoError::Service(DetectPHIError::ServiceUnavailable(err.msg))
                }
                "TextSizeLimitExceededException" => {
                    return RusotoError::Service(DetectPHIError::TextSizeLimitExceeded(err.msg))
                }
                "TooManyRequestsException" => {
                    return RusotoError::Service(DetectPHIError::TooManyRequests(err.msg))
                }
                "ValidationException" => return RusotoError::Validation(err.msg),
                _ => {}
            }
        }
        return RusotoError::Unknown(res);
    }
}
impl fmt::Display for DetectPHIError {
    fn fmt(&self, f: &mut fmt::Formatter) -> fmt::Result {
        write!(f, "{}", self.description())
    }
}
impl Error for DetectPHIError {
    fn description(&self) -> &str {
        match *self {
            DetectPHIError::InternalServer(ref cause) => cause,
            DetectPHIError::InvalidEncoding(ref cause) => cause,
            DetectPHIError::InvalidRequest(ref cause) => cause,
            DetectPHIError::ServiceUnavailable(ref cause) => cause,
            DetectPHIError::TextSizeLimitExceeded(ref cause) => cause,
            DetectPHIError::TooManyRequests(ref cause) => cause,
        }
    }
}
<<<<<<< HEAD
/// Errors returned by ListEntitiesDetectionV2Jobs
#[derive(Debug, PartialEq)]
pub enum ListEntitiesDetectionV2JobsError {
    /// <p> An internal server error occurred. Retry your request. </p>
    InternalServer(String),
    /// <p> The request that you made is invalid. Check your request to determine why it's invalid and then retry the request.</p>
    InvalidRequest(String),
    /// <p> You have made too many requests within a short period of time. Wait for a short time and then try your request again. Contact customer support for more information about a service limit increase. </p>
    TooManyRequests(String),
}

impl ListEntitiesDetectionV2JobsError {
    pub fn from_response(
        res: BufferedHttpResponse,
    ) -> RusotoError<ListEntitiesDetectionV2JobsError> {
        if let Some(err) = proto::json::Error::parse(&res) {
            match err.typ.as_str() {
                "InternalServerException" => {
                    return RusotoError::Service(ListEntitiesDetectionV2JobsError::InternalServer(
                        err.msg,
                    ))
                }
                "InvalidRequestException" => {
                    return RusotoError::Service(ListEntitiesDetectionV2JobsError::InvalidRequest(
                        err.msg,
                    ))
                }
                "TooManyRequestsException" => {
                    return RusotoError::Service(ListEntitiesDetectionV2JobsError::TooManyRequests(
                        err.msg,
                    ))
                }
                "ValidationException" => return RusotoError::Validation(err.msg),
                _ => {}
            }
        }
        return RusotoError::Unknown(res);
    }
}
impl fmt::Display for ListEntitiesDetectionV2JobsError {
    fn fmt(&self, f: &mut fmt::Formatter) -> fmt::Result {
        write!(f, "{}", self.description())
    }
}
impl Error for ListEntitiesDetectionV2JobsError {
    fn description(&self) -> &str {
        match *self {
            ListEntitiesDetectionV2JobsError::InternalServer(ref cause) => cause,
            ListEntitiesDetectionV2JobsError::InvalidRequest(ref cause) => cause,
            ListEntitiesDetectionV2JobsError::TooManyRequests(ref cause) => cause,
        }
    }
}
/// Errors returned by ListPHIDetectionJobs
#[derive(Debug, PartialEq)]
pub enum ListPHIDetectionJobsError {
    /// <p> An internal server error occurred. Retry your request. </p>
    InternalServer(String),
    /// <p> The request that you made is invalid. Check your request to determine why it's invalid and then retry the request.</p>
    InvalidRequest(String),
    /// <p> You have made too many requests within a short period of time. Wait for a short time and then try your request again. Contact customer support for more information about a service limit increase. </p>
    TooManyRequests(String),
}

impl ListPHIDetectionJobsError {
    pub fn from_response(res: BufferedHttpResponse) -> RusotoError<ListPHIDetectionJobsError> {
        if let Some(err) = proto::json::Error::parse(&res) {
            match err.typ.as_str() {
                "InternalServerException" => {
                    return RusotoError::Service(ListPHIDetectionJobsError::InternalServer(err.msg))
                }
                "InvalidRequestException" => {
                    return RusotoError::Service(ListPHIDetectionJobsError::InvalidRequest(err.msg))
                }
                "TooManyRequestsException" => {
                    return RusotoError::Service(ListPHIDetectionJobsError::TooManyRequests(
                        err.msg,
                    ))
                }
                "ValidationException" => return RusotoError::Validation(err.msg),
                _ => {}
            }
        }
        return RusotoError::Unknown(res);
    }
}
impl fmt::Display for ListPHIDetectionJobsError {
    fn fmt(&self, f: &mut fmt::Formatter) -> fmt::Result {
        write!(f, "{}", self.description())
    }
}
impl Error for ListPHIDetectionJobsError {
    fn description(&self) -> &str {
        match *self {
            ListPHIDetectionJobsError::InternalServer(ref cause) => cause,
            ListPHIDetectionJobsError::InvalidRequest(ref cause) => cause,
            ListPHIDetectionJobsError::TooManyRequests(ref cause) => cause,
        }
    }
}
/// Errors returned by StartEntitiesDetectionV2Job
#[derive(Debug, PartialEq)]
pub enum StartEntitiesDetectionV2JobError {
    /// <p> An internal server error occurred. Retry your request. </p>
    InternalServer(String),
    /// <p> The request that you made is invalid. Check your request to determine why it's invalid and then retry the request.</p>
    InvalidRequest(String),
    /// <p>The resource identified by the specified Amazon Resource Name (ARN) was not found. Check the ARN and try your request again.</p>
    ResourceNotFound(String),
    /// <p> You have made too many requests within a short period of time. Wait for a short time and then try your request again. Contact customer support for more information about a service limit increase. </p>
    TooManyRequests(String),
}

impl StartEntitiesDetectionV2JobError {
    pub fn from_response(
        res: BufferedHttpResponse,
    ) -> RusotoError<StartEntitiesDetectionV2JobError> {
        if let Some(err) = proto::json::Error::parse(&res) {
            match err.typ.as_str() {
                "InternalServerException" => {
                    return RusotoError::Service(StartEntitiesDetectionV2JobError::InternalServer(
                        err.msg,
                    ))
                }
                "InvalidRequestException" => {
                    return RusotoError::Service(StartEntitiesDetectionV2JobError::InvalidRequest(
                        err.msg,
                    ))
                }
                "ResourceNotFoundException" => {
                    return RusotoError::Service(
                        StartEntitiesDetectionV2JobError::ResourceNotFound(err.msg),
                    )
                }
                "TooManyRequestsException" => {
                    return RusotoError::Service(StartEntitiesDetectionV2JobError::TooManyRequests(
                        err.msg,
                    ))
                }
                "ValidationException" => return RusotoError::Validation(err.msg),
                _ => {}
            }
        }
        return RusotoError::Unknown(res);
    }
}
impl fmt::Display for StartEntitiesDetectionV2JobError {
    fn fmt(&self, f: &mut fmt::Formatter) -> fmt::Result {
        write!(f, "{}", self.description())
    }
}
impl Error for StartEntitiesDetectionV2JobError {
    fn description(&self) -> &str {
        match *self {
            StartEntitiesDetectionV2JobError::InternalServer(ref cause) => cause,
            StartEntitiesDetectionV2JobError::InvalidRequest(ref cause) => cause,
            StartEntitiesDetectionV2JobError::ResourceNotFound(ref cause) => cause,
            StartEntitiesDetectionV2JobError::TooManyRequests(ref cause) => cause,
        }
    }
}
/// Errors returned by StartPHIDetectionJob
#[derive(Debug, PartialEq)]
pub enum StartPHIDetectionJobError {
    /// <p> An internal server error occurred. Retry your request. </p>
    InternalServer(String),
    /// <p> The request that you made is invalid. Check your request to determine why it's invalid and then retry the request.</p>
    InvalidRequest(String),
    /// <p>The resource identified by the specified Amazon Resource Name (ARN) was not found. Check the ARN and try your request again.</p>
    ResourceNotFound(String),
    /// <p> You have made too many requests within a short period of time. Wait for a short time and then try your request again. Contact customer support for more information about a service limit increase. </p>
    TooManyRequests(String),
}

impl StartPHIDetectionJobError {
    pub fn from_response(res: BufferedHttpResponse) -> RusotoError<StartPHIDetectionJobError> {
        if let Some(err) = proto::json::Error::parse(&res) {
            match err.typ.as_str() {
                "InternalServerException" => {
                    return RusotoError::Service(StartPHIDetectionJobError::InternalServer(err.msg))
                }
                "InvalidRequestException" => {
                    return RusotoError::Service(StartPHIDetectionJobError::InvalidRequest(err.msg))
                }
                "ResourceNotFoundException" => {
                    return RusotoError::Service(StartPHIDetectionJobError::ResourceNotFound(
                        err.msg,
                    ))
                }
                "TooManyRequestsException" => {
                    return RusotoError::Service(StartPHIDetectionJobError::TooManyRequests(
                        err.msg,
                    ))
                }
                "ValidationException" => return RusotoError::Validation(err.msg),
                _ => {}
            }
        }
        return RusotoError::Unknown(res);
    }
}
impl fmt::Display for StartPHIDetectionJobError {
    fn fmt(&self, f: &mut fmt::Formatter) -> fmt::Result {
        write!(f, "{}", self.description())
    }
}
impl Error for StartPHIDetectionJobError {
    fn description(&self) -> &str {
        match *self {
            StartPHIDetectionJobError::InternalServer(ref cause) => cause,
            StartPHIDetectionJobError::InvalidRequest(ref cause) => cause,
            StartPHIDetectionJobError::ResourceNotFound(ref cause) => cause,
            StartPHIDetectionJobError::TooManyRequests(ref cause) => cause,
        }
    }
}
/// Errors returned by StopEntitiesDetectionV2Job
#[derive(Debug, PartialEq)]
pub enum StopEntitiesDetectionV2JobError {
    /// <p> An internal server error occurred. Retry your request. </p>
    InternalServer(String),
    /// <p> The request that you made is invalid. Check your request to determine why it's invalid and then retry the request.</p>
    InvalidRequest(String),
    /// <p>The resource identified by the specified Amazon Resource Name (ARN) was not found. Check the ARN and try your request again.</p>
    ResourceNotFound(String),
}

impl StopEntitiesDetectionV2JobError {
    pub fn from_response(
        res: BufferedHttpResponse,
    ) -> RusotoError<StopEntitiesDetectionV2JobError> {
        if let Some(err) = proto::json::Error::parse(&res) {
            match err.typ.as_str() {
                "InternalServerException" => {
                    return RusotoError::Service(StopEntitiesDetectionV2JobError::InternalServer(
                        err.msg,
                    ))
                }
                "InvalidRequestException" => {
                    return RusotoError::Service(StopEntitiesDetectionV2JobError::InvalidRequest(
                        err.msg,
                    ))
                }
                "ResourceNotFoundException" => {
                    return RusotoError::Service(StopEntitiesDetectionV2JobError::ResourceNotFound(
                        err.msg,
                    ))
                }
                "ValidationException" => return RusotoError::Validation(err.msg),
                _ => {}
            }
        }
        return RusotoError::Unknown(res);
    }
}
impl fmt::Display for StopEntitiesDetectionV2JobError {
    fn fmt(&self, f: &mut fmt::Formatter) -> fmt::Result {
        write!(f, "{}", self.description())
    }
}
impl Error for StopEntitiesDetectionV2JobError {
    fn description(&self) -> &str {
        match *self {
            StopEntitiesDetectionV2JobError::InternalServer(ref cause) => cause,
            StopEntitiesDetectionV2JobError::InvalidRequest(ref cause) => cause,
            StopEntitiesDetectionV2JobError::ResourceNotFound(ref cause) => cause,
        }
    }
}
/// Errors returned by StopPHIDetectionJob
#[derive(Debug, PartialEq)]
pub enum StopPHIDetectionJobError {
    /// <p> An internal server error occurred. Retry your request. </p>
    InternalServer(String),
    /// <p> The request that you made is invalid. Check your request to determine why it's invalid and then retry the request.</p>
    InvalidRequest(String),
    /// <p>The resource identified by the specified Amazon Resource Name (ARN) was not found. Check the ARN and try your request again.</p>
    ResourceNotFound(String),
}

impl StopPHIDetectionJobError {
    pub fn from_response(res: BufferedHttpResponse) -> RusotoError<StopPHIDetectionJobError> {
        if let Some(err) = proto::json::Error::parse(&res) {
            match err.typ.as_str() {
                "InternalServerException" => {
                    return RusotoError::Service(StopPHIDetectionJobError::InternalServer(err.msg))
                }
                "InvalidRequestException" => {
                    return RusotoError::Service(StopPHIDetectionJobError::InvalidRequest(err.msg))
                }
                "ResourceNotFoundException" => {
                    return RusotoError::Service(StopPHIDetectionJobError::ResourceNotFound(
                        err.msg,
                    ))
                }
                "ValidationException" => return RusotoError::Validation(err.msg),
                _ => {}
            }
        }
        return RusotoError::Unknown(res);
    }
}
impl fmt::Display for StopPHIDetectionJobError {
    fn fmt(&self, f: &mut fmt::Formatter) -> fmt::Result {
        write!(f, "{}", self.description())
    }
}
impl Error for StopPHIDetectionJobError {
    fn description(&self) -> &str {
        match *self {
            StopPHIDetectionJobError::InternalServer(ref cause) => cause,
            StopPHIDetectionJobError::InvalidRequest(ref cause) => cause,
            StopPHIDetectionJobError::ResourceNotFound(ref cause) => cause,
        }
    }
}
/// Trait representing the capabilities of the ComprehendMedical API. ComprehendMedical clients implement this trait.
pub trait ComprehendMedical {
    /// <p>Gets the properties associated with a medical entities detection job. Use this operation to get the status of a detection job.</p>
    fn describe_entities_detection_v2_job(
        &self,
        input: DescribeEntitiesDetectionV2JobRequest,
    ) -> RusotoFuture<DescribeEntitiesDetectionV2JobResponse, DescribeEntitiesDetectionV2JobError>;

    /// <p>Gets the properties associated with a protected health information (PHI) detection job. Use this operation to get the status of a detection job.</p>
    fn describe_phi_detection_job(
        &self,
        input: DescribePHIDetectionJobRequest,
    ) -> RusotoFuture<DescribePHIDetectionJobResponse, DescribePHIDetectionJobError>;

    /// <p>The <code>DetectEntities</code> operation is deprecated. You should use the <a>DetectEntitiesV2</a> operation instead.</p> <p> Inspects the clinical text for a variety of medical entities and returns specific information about them such as entity category, location, and confidence score on that information .</p>
    fn detect_entities(
        &self,
        input: DetectEntitiesRequest,
    ) -> RusotoFuture<DetectEntitiesResponse, DetectEntitiesError>;

    /// <p>Inspects the clinical text for a variety of medical entities and returns specific information about them such as entity category, location, and confidence score on that information.</p> <p>The <code>DetectEntitiesV2</code> operation replaces the <a>DetectEntities</a> operation. This new action uses a different model for determining the entities in your medical text and changes the way that some entities are returned in the output. You should use the <code>DetectEntitiesV2</code> operation in all new applications.</p> <p>The <code>DetectEntitiesV2</code> operation returns the <code>Acuity</code> and <code>Direction</code> entities as attributes instead of types. It does not return the <code>Quality</code> or <code>Quantity</code> entities.</p>
    fn detect_entities_v2(
        &self,
        input: DetectEntitiesV2Request,
    ) -> RusotoFuture<DetectEntitiesV2Response, DetectEntitiesV2Error>;

    /// <p> Inspects the clinical text for protected health information (PHI) entities and entity category, location, and confidence score on that information.</p>
    fn detect_phi(
        &self,
        input: DetectPHIRequest,
    ) -> RusotoFuture<DetectPHIResponse, DetectPHIError>;

    /// <p>Gets a list of medical entity detection jobs that you have submitted.</p>
    fn list_entities_detection_v2_jobs(
        &self,
        input: ListEntitiesDetectionV2JobsRequest,
    ) -> RusotoFuture<ListEntitiesDetectionV2JobsResponse, ListEntitiesDetectionV2JobsError>;

    /// <p>Gets a list of protected health information (PHI) detection jobs that you have submitted.</p>
    fn list_phi_detection_jobs(
        &self,
        input: ListPHIDetectionJobsRequest,
    ) -> RusotoFuture<ListPHIDetectionJobsResponse, ListPHIDetectionJobsError>;

    /// <p>Starts an asynchronous medical entity detection job for a collection of documents. Use the <code>DescribeEntitiesDetectionV2Job</code> operation to track the status of a job.</p>
    fn start_entities_detection_v2_job(
        &self,
        input: StartEntitiesDetectionV2JobRequest,
    ) -> RusotoFuture<StartEntitiesDetectionV2JobResponse, StartEntitiesDetectionV2JobError>;

    /// <p>Starts an asynchronous job to detect protected health information (PHI). Use the <code>DescribePHIDetectionJob</code> operation to track the status of a job.</p>
    fn start_phi_detection_job(
        &self,
        input: StartPHIDetectionJobRequest,
    ) -> RusotoFuture<StartPHIDetectionJobResponse, StartPHIDetectionJobError>;

    /// <p>Stops a medical entities detection job in progress.</p>
    fn stop_entities_detection_v2_job(
        &self,
        input: StopEntitiesDetectionV2JobRequest,
    ) -> RusotoFuture<StopEntitiesDetectionV2JobResponse, StopEntitiesDetectionV2JobError>;

    /// <p>Stops a protected health information (PHI) detection job in progress.</p>
    fn stop_phi_detection_job(
        &self,
        input: StopPHIDetectionJobRequest,
    ) -> RusotoFuture<StopPHIDetectionJobResponse, StopPHIDetectionJobError>;
=======
/// Trait representing the capabilities of the ComprehendMedical API. ComprehendMedical clients implement this trait.
#[async_trait]
pub trait ComprehendMedical {
    /// <p> Inspects the clinical text for a variety of medical entities and returns specific information about them such as entity category, location, and confidence score on that information .</p>
    async fn detect_entities(
        &self,
        input: DetectEntitiesRequest,
    ) -> Result<DetectEntitiesResponse, RusotoError<DetectEntitiesError>>;

    /// <p> Inspects the clinical text for personal health information (PHI) entities and entity category, location, and confidence score on that information.</p>
    async fn detect_phi(
        &self,
        input: DetectPHIRequest,
    ) -> Result<DetectPHIResponse, RusotoError<DetectPHIError>>;
>>>>>>> 62832c4b
}
/// A client for the ComprehendMedical API.
#[derive(Clone)]
pub struct ComprehendMedicalClient {
    client: Client,
    region: region::Region,
}

impl ComprehendMedicalClient {
    /// Creates a client backed by the default tokio event loop.
    ///
    /// The client will use the default credentials provider and tls client.
    pub fn new(region: region::Region) -> ComprehendMedicalClient {
        Self::new_with_client(Client::shared(), region)
    }

    pub fn new_with<P, D>(
        request_dispatcher: D,
        credentials_provider: P,
        region: region::Region,
    ) -> ComprehendMedicalClient
    where
        P: ProvideAwsCredentials + Send + Sync + 'static,
        D: DispatchSignedRequest + Send + Sync + 'static,
    {
        Self::new_with_client(
            Client::new_with(credentials_provider, request_dispatcher),
            region,
        )
    }

    pub fn new_with_client(client: Client, region: region::Region) -> ComprehendMedicalClient {
        ComprehendMedicalClient { client, region }
    }
}

impl fmt::Debug for ComprehendMedicalClient {
    fn fmt(&self, f: &mut fmt::Formatter<'_>) -> fmt::Result {
        f.debug_struct("ComprehendMedicalClient")
            .field("region", &self.region)
            .finish()
    }
}

#[async_trait]
impl ComprehendMedical for ComprehendMedicalClient {
<<<<<<< HEAD
    /// <p>Gets the properties associated with a medical entities detection job. Use this operation to get the status of a detection job.</p>
    fn describe_entities_detection_v2_job(
        &self,
        input: DescribeEntitiesDetectionV2JobRequest,
    ) -> RusotoFuture<DescribeEntitiesDetectionV2JobResponse, DescribeEntitiesDetectionV2JobError>
    {
        let mut request = SignedRequest::new("POST", "comprehendmedical", &self.region, "/");

        request.set_content_type("application/x-amz-json-1.1".to_owned());
        request.add_header(
            "x-amz-target",
            "ComprehendMedical_20181030.DescribeEntitiesDetectionV2Job",
        );
        let encoded = serde_json::to_string(&input).unwrap();
        request.set_payload(Some(encoded));

        self.client.sign_and_dispatch(request, |response| {
            if response.status.is_success() {
                Box::new(response.buffer().from_err().and_then(|response| {
                    proto::json::ResponsePayload::new(&response)
                        .deserialize::<DescribeEntitiesDetectionV2JobResponse, _>()
                }))
            } else {
                Box::new(response.buffer().from_err().and_then(|response| {
                    Err(DescribeEntitiesDetectionV2JobError::from_response(response))
                }))
            }
        })
    }

    /// <p>Gets the properties associated with a protected health information (PHI) detection job. Use this operation to get the status of a detection job.</p>
    fn describe_phi_detection_job(
        &self,
        input: DescribePHIDetectionJobRequest,
    ) -> RusotoFuture<DescribePHIDetectionJobResponse, DescribePHIDetectionJobError> {
        let mut request = SignedRequest::new("POST", "comprehendmedical", &self.region, "/");

        request.set_content_type("application/x-amz-json-1.1".to_owned());
        request.add_header(
            "x-amz-target",
            "ComprehendMedical_20181030.DescribePHIDetectionJob",
        );
        let encoded = serde_json::to_string(&input).unwrap();
        request.set_payload(Some(encoded));

        self.client.sign_and_dispatch(request, |response| {
            if response.status.is_success() {
                Box::new(response.buffer().from_err().and_then(|response| {
                    proto::json::ResponsePayload::new(&response)
                        .deserialize::<DescribePHIDetectionJobResponse, _>()
                }))
            } else {
                Box::new(response.buffer().from_err().and_then(|response| {
                    Err(DescribePHIDetectionJobError::from_response(response))
                }))
            }
        })
    }

    /// <p>The <code>DetectEntities</code> operation is deprecated. You should use the <a>DetectEntitiesV2</a> operation instead.</p> <p> Inspects the clinical text for a variety of medical entities and returns specific information about them such as entity category, location, and confidence score on that information .</p>
    fn detect_entities(
=======
    /// <p> Inspects the clinical text for a variety of medical entities and returns specific information about them such as entity category, location, and confidence score on that information .</p>
    async fn detect_entities(
>>>>>>> 62832c4b
        &self,
        input: DetectEntitiesRequest,
    ) -> Result<DetectEntitiesResponse, RusotoError<DetectEntitiesError>> {
        let mut request = SignedRequest::new("POST", "comprehendmedical", &self.region, "/");

        request.set_content_type("application/x-amz-json-1.1".to_owned());
        request.add_header("x-amz-target", "ComprehendMedical_20181030.DetectEntities");
        let encoded = serde_json::to_string(&input).unwrap();
        request.set_payload(Some(encoded));

        let mut response = self
            .client
            .sign_and_dispatch(request)
            .await
            .map_err(RusotoError::from)?;
        if response.status.is_success() {
            let response = response.buffer().await.map_err(RusotoError::HttpDispatch)?;
            proto::json::ResponsePayload::new(&response).deserialize::<DetectEntitiesResponse, _>()
        } else {
            let try_response = response.buffer().await;
            let response = try_response.map_err(RusotoError::HttpDispatch)?;
            Err(DetectEntitiesError::from_response(response))
        }
    }

<<<<<<< HEAD
    /// <p>Inspects the clinical text for a variety of medical entities and returns specific information about them such as entity category, location, and confidence score on that information.</p> <p>The <code>DetectEntitiesV2</code> operation replaces the <a>DetectEntities</a> operation. This new action uses a different model for determining the entities in your medical text and changes the way that some entities are returned in the output. You should use the <code>DetectEntitiesV2</code> operation in all new applications.</p> <p>The <code>DetectEntitiesV2</code> operation returns the <code>Acuity</code> and <code>Direction</code> entities as attributes instead of types. It does not return the <code>Quality</code> or <code>Quantity</code> entities.</p>
    fn detect_entities_v2(
        &self,
        input: DetectEntitiesV2Request,
    ) -> RusotoFuture<DetectEntitiesV2Response, DetectEntitiesV2Error> {
        let mut request = SignedRequest::new("POST", "comprehendmedical", &self.region, "/");

        request.set_content_type("application/x-amz-json-1.1".to_owned());
        request.add_header(
            "x-amz-target",
            "ComprehendMedical_20181030.DetectEntitiesV2",
        );
        let encoded = serde_json::to_string(&input).unwrap();
        request.set_payload(Some(encoded));

        self.client.sign_and_dispatch(request, |response| {
            if response.status.is_success() {
                Box::new(response.buffer().from_err().and_then(|response| {
                    proto::json::ResponsePayload::new(&response)
                        .deserialize::<DetectEntitiesV2Response, _>()
                }))
            } else {
                Box::new(
                    response
                        .buffer()
                        .from_err()
                        .and_then(|response| Err(DetectEntitiesV2Error::from_response(response))),
                )
            }
        })
    }

    /// <p> Inspects the clinical text for protected health information (PHI) entities and entity category, location, and confidence score on that information.</p>
    fn detect_phi(
=======
    /// <p> Inspects the clinical text for personal health information (PHI) entities and entity category, location, and confidence score on that information.</p>
    async fn detect_phi(
>>>>>>> 62832c4b
        &self,
        input: DetectPHIRequest,
    ) -> Result<DetectPHIResponse, RusotoError<DetectPHIError>> {
        let mut request = SignedRequest::new("POST", "comprehendmedical", &self.region, "/");

        request.set_content_type("application/x-amz-json-1.1".to_owned());
        request.add_header("x-amz-target", "ComprehendMedical_20181030.DetectPHI");
        let encoded = serde_json::to_string(&input).unwrap();
        request.set_payload(Some(encoded));

        let mut response = self
            .client
            .sign_and_dispatch(request)
            .await
            .map_err(RusotoError::from)?;
        if response.status.is_success() {
            let response = response.buffer().await.map_err(RusotoError::HttpDispatch)?;
            proto::json::ResponsePayload::new(&response).deserialize::<DetectPHIResponse, _>()
        } else {
            let try_response = response.buffer().await;
            let response = try_response.map_err(RusotoError::HttpDispatch)?;
            Err(DetectPHIError::from_response(response))
        }
    }

    /// <p>Gets a list of medical entity detection jobs that you have submitted.</p>
    fn list_entities_detection_v2_jobs(
        &self,
        input: ListEntitiesDetectionV2JobsRequest,
    ) -> RusotoFuture<ListEntitiesDetectionV2JobsResponse, ListEntitiesDetectionV2JobsError> {
        let mut request = SignedRequest::new("POST", "comprehendmedical", &self.region, "/");

        request.set_content_type("application/x-amz-json-1.1".to_owned());
        request.add_header(
            "x-amz-target",
            "ComprehendMedical_20181030.ListEntitiesDetectionV2Jobs",
        );
        let encoded = serde_json::to_string(&input).unwrap();
        request.set_payload(Some(encoded));

        self.client.sign_and_dispatch(request, |response| {
            if response.status.is_success() {
                Box::new(response.buffer().from_err().and_then(|response| {
                    proto::json::ResponsePayload::new(&response)
                        .deserialize::<ListEntitiesDetectionV2JobsResponse, _>()
                }))
            } else {
                Box::new(response.buffer().from_err().and_then(|response| {
                    Err(ListEntitiesDetectionV2JobsError::from_response(response))
                }))
            }
        })
    }

    /// <p>Gets a list of protected health information (PHI) detection jobs that you have submitted.</p>
    fn list_phi_detection_jobs(
        &self,
        input: ListPHIDetectionJobsRequest,
    ) -> RusotoFuture<ListPHIDetectionJobsResponse, ListPHIDetectionJobsError> {
        let mut request = SignedRequest::new("POST", "comprehendmedical", &self.region, "/");

        request.set_content_type("application/x-amz-json-1.1".to_owned());
        request.add_header(
            "x-amz-target",
            "ComprehendMedical_20181030.ListPHIDetectionJobs",
        );
        let encoded = serde_json::to_string(&input).unwrap();
        request.set_payload(Some(encoded));

        self.client.sign_and_dispatch(request, |response| {
            if response.status.is_success() {
                Box::new(response.buffer().from_err().and_then(|response| {
                    proto::json::ResponsePayload::new(&response)
                        .deserialize::<ListPHIDetectionJobsResponse, _>()
                }))
            } else {
                Box::new(
                    response.buffer().from_err().and_then(|response| {
                        Err(ListPHIDetectionJobsError::from_response(response))
                    }),
                )
            }
        })
    }

    /// <p>Starts an asynchronous medical entity detection job for a collection of documents. Use the <code>DescribeEntitiesDetectionV2Job</code> operation to track the status of a job.</p>
    fn start_entities_detection_v2_job(
        &self,
        input: StartEntitiesDetectionV2JobRequest,
    ) -> RusotoFuture<StartEntitiesDetectionV2JobResponse, StartEntitiesDetectionV2JobError> {
        let mut request = SignedRequest::new("POST", "comprehendmedical", &self.region, "/");

        request.set_content_type("application/x-amz-json-1.1".to_owned());
        request.add_header(
            "x-amz-target",
            "ComprehendMedical_20181030.StartEntitiesDetectionV2Job",
        );
        let encoded = serde_json::to_string(&input).unwrap();
        request.set_payload(Some(encoded));

        self.client.sign_and_dispatch(request, |response| {
            if response.status.is_success() {
                Box::new(response.buffer().from_err().and_then(|response| {
                    proto::json::ResponsePayload::new(&response)
                        .deserialize::<StartEntitiesDetectionV2JobResponse, _>()
                }))
            } else {
                Box::new(response.buffer().from_err().and_then(|response| {
                    Err(StartEntitiesDetectionV2JobError::from_response(response))
                }))
            }
        })
    }

    /// <p>Starts an asynchronous job to detect protected health information (PHI). Use the <code>DescribePHIDetectionJob</code> operation to track the status of a job.</p>
    fn start_phi_detection_job(
        &self,
        input: StartPHIDetectionJobRequest,
    ) -> RusotoFuture<StartPHIDetectionJobResponse, StartPHIDetectionJobError> {
        let mut request = SignedRequest::new("POST", "comprehendmedical", &self.region, "/");

        request.set_content_type("application/x-amz-json-1.1".to_owned());
        request.add_header(
            "x-amz-target",
            "ComprehendMedical_20181030.StartPHIDetectionJob",
        );
        let encoded = serde_json::to_string(&input).unwrap();
        request.set_payload(Some(encoded));

        self.client.sign_and_dispatch(request, |response| {
            if response.status.is_success() {
                Box::new(response.buffer().from_err().and_then(|response| {
                    proto::json::ResponsePayload::new(&response)
                        .deserialize::<StartPHIDetectionJobResponse, _>()
                }))
            } else {
                Box::new(
                    response.buffer().from_err().and_then(|response| {
                        Err(StartPHIDetectionJobError::from_response(response))
                    }),
                )
            }
        })
    }

    /// <p>Stops a medical entities detection job in progress.</p>
    fn stop_entities_detection_v2_job(
        &self,
        input: StopEntitiesDetectionV2JobRequest,
    ) -> RusotoFuture<StopEntitiesDetectionV2JobResponse, StopEntitiesDetectionV2JobError> {
        let mut request = SignedRequest::new("POST", "comprehendmedical", &self.region, "/");

        request.set_content_type("application/x-amz-json-1.1".to_owned());
        request.add_header(
            "x-amz-target",
            "ComprehendMedical_20181030.StopEntitiesDetectionV2Job",
        );
        let encoded = serde_json::to_string(&input).unwrap();
        request.set_payload(Some(encoded));

        self.client.sign_and_dispatch(request, |response| {
            if response.status.is_success() {
                Box::new(response.buffer().from_err().and_then(|response| {
                    proto::json::ResponsePayload::new(&response)
                        .deserialize::<StopEntitiesDetectionV2JobResponse, _>()
                }))
            } else {
                Box::new(response.buffer().from_err().and_then(|response| {
                    Err(StopEntitiesDetectionV2JobError::from_response(response))
                }))
            }
        })
    }

    /// <p>Stops a protected health information (PHI) detection job in progress.</p>
    fn stop_phi_detection_job(
        &self,
        input: StopPHIDetectionJobRequest,
    ) -> RusotoFuture<StopPHIDetectionJobResponse, StopPHIDetectionJobError> {
        let mut request = SignedRequest::new("POST", "comprehendmedical", &self.region, "/");

        request.set_content_type("application/x-amz-json-1.1".to_owned());
        request.add_header(
            "x-amz-target",
            "ComprehendMedical_20181030.StopPHIDetectionJob",
        );
        let encoded = serde_json::to_string(&input).unwrap();
        request.set_payload(Some(encoded));

        self.client.sign_and_dispatch(request, |response| {
            if response.status.is_success() {
                Box::new(response.buffer().from_err().and_then(|response| {
                    proto::json::ResponsePayload::new(&response)
                        .deserialize::<StopPHIDetectionJobResponse, _>()
                }))
            } else {
                Box::new(
                    response.buffer().from_err().and_then(|response| {
                        Err(StopPHIDetectionJobError::from_response(response))
                    }),
                )
            }
        })
    }
}<|MERGE_RESOLUTION|>--- conflicted
+++ resolved
@@ -9,28 +9,16 @@
 //  must be updated to generate the changes.
 //
 // =================================================================
-#![allow(warnings)]
-
-<<<<<<< HEAD
-use futures::future;
-use futures::Future;
-=======
+
 use std::error::Error;
 use std::fmt;
 
 use async_trait::async_trait;
->>>>>>> 62832c4b
 use rusoto_core::credential::ProvideAwsCredentials;
 use rusoto_core::region;
 #[allow(warnings)]
 use rusoto_core::request::{BufferedHttpResponse, DispatchSignedRequest};
-<<<<<<< HEAD
-use rusoto_core::{Client, RusotoError, RusotoFuture};
-use std::error::Error;
-use std::fmt;
-=======
 use rusoto_core::{Client, RusotoError};
->>>>>>> 62832c4b
 
 use rusoto_core::proto;
 use rusoto_core::signature::SignedRequest;
@@ -38,7 +26,7 @@
 use serde_json;
 /// <p> An extracted segment of the text that is an attribute of an entity, or otherwise related to an entity, such as the dosage of a medication taken. It contains information about the attribute such as id, begin and end offset within the input text, and the segment of the input text. </p>
 #[derive(Default, Debug, Clone, PartialEq, Deserialize)]
-#[cfg_attr(any(test, feature = "serialize_structs"), derive(Serialize))]
+#[cfg_attr(test, derive(Serialize))]
 pub struct Attribute {
     /// <p> The 0-based character offset in the input text that shows where the attribute begins. The offset returns the UTF-8 code point in the string. </p>
     #[serde(rename = "BeginOffset")]
@@ -52,11 +40,11 @@
     #[serde(rename = "Id")]
     #[serde(skip_serializing_if = "Option::is_none")]
     pub id: Option<i64>,
-    /// <p> The level of confidence that Amazon Comprehend Medical has that this attribute is correctly related to this entity. </p>
+    /// <p> The level of confidence that Comprehend Medical has that this attribute is correctly related to this entity. </p>
     #[serde(rename = "RelationshipScore")]
     #[serde(skip_serializing_if = "Option::is_none")]
     pub relationship_score: Option<f32>,
-    /// <p> The level of confidence that Amazon Comprehend Medical has that the segment of text is correctly recognized as an attribute. </p>
+    /// <p> The level of confidence that Comprehend Medical has that the segment of text is correctly recognized as an attribute. </p>
     #[serde(rename = "Score")]
     #[serde(skip_serializing_if = "Option::is_none")]
     pub score: Option<f32>,
@@ -72,121 +60,6 @@
     #[serde(rename = "Type")]
     #[serde(skip_serializing_if = "Option::is_none")]
     pub type_: Option<String>,
-}
-
-/// <p>Provides information for filtering a list of detection jobs.</p>
-#[derive(Default, Debug, Clone, PartialEq, Serialize)]
-pub struct ComprehendMedicalAsyncJobFilter {
-    /// <p>Filters on the name of the job.</p>
-    #[serde(rename = "JobName")]
-    #[serde(skip_serializing_if = "Option::is_none")]
-    pub job_name: Option<String>,
-    /// <p>Filters the list of jobs based on job status. Returns only jobs with the specified status.</p>
-    #[serde(rename = "JobStatus")]
-    #[serde(skip_serializing_if = "Option::is_none")]
-    pub job_status: Option<String>,
-    /// <p>Filters the list of jobs based on the time that the job was submitted for processing. Returns only jobs submitted after the specified time. Jobs are returned in descending order, newest to oldest.</p>
-    #[serde(rename = "SubmitTimeAfter")]
-    #[serde(skip_serializing_if = "Option::is_none")]
-    pub submit_time_after: Option<f64>,
-    /// <p>Filters the list of jobs based on the time that the job was submitted for processing. Returns only jobs submitted before the specified time. Jobs are returned in ascending order, oldest to newest.</p>
-    #[serde(rename = "SubmitTimeBefore")]
-    #[serde(skip_serializing_if = "Option::is_none")]
-    pub submit_time_before: Option<f64>,
-}
-
-/// <p>Provides information about a detection job.</p>
-#[derive(Default, Debug, Clone, PartialEq, Deserialize)]
-#[cfg_attr(any(test, feature = "serialize_structs"), derive(Serialize))]
-pub struct ComprehendMedicalAsyncJobProperties {
-    /// <p>The Amazon Resource Name (ARN) that gives Amazon Comprehend Medical read access to your input data.</p>
-    #[serde(rename = "DataAccessRoleArn")]
-    #[serde(skip_serializing_if = "Option::is_none")]
-    pub data_access_role_arn: Option<String>,
-    /// <p>The time that the detection job completed.</p>
-    #[serde(rename = "EndTime")]
-    #[serde(skip_serializing_if = "Option::is_none")]
-    pub end_time: Option<f64>,
-    /// <p>The date and time that job metadata is deleted from the server. Output files in your S3 bucket will not be deleted. After the metadata is deleted, the job will no longer appear in the results of the <code>ListEntitiesDetectionV2Job</code> or the <code>ListPHIDetectionJobs</code> operation.</p>
-    #[serde(rename = "ExpirationTime")]
-    #[serde(skip_serializing_if = "Option::is_none")]
-    pub expiration_time: Option<f64>,
-    /// <p>The input data configuration that you supplied when you created the detection job.</p>
-    #[serde(rename = "InputDataConfig")]
-    #[serde(skip_serializing_if = "Option::is_none")]
-    pub input_data_config: Option<InputDataConfig>,
-    /// <p>The identifier assigned to the detection job.</p>
-    #[serde(rename = "JobId")]
-    #[serde(skip_serializing_if = "Option::is_none")]
-    pub job_id: Option<String>,
-    /// <p>The name that you assigned to the detection job.</p>
-    #[serde(rename = "JobName")]
-    #[serde(skip_serializing_if = "Option::is_none")]
-    pub job_name: Option<String>,
-    /// <p>The current status of the detection job. If the status is <code>FAILED</code>, the <code>Message</code> field shows the reason for the failure.</p>
-    #[serde(rename = "JobStatus")]
-    #[serde(skip_serializing_if = "Option::is_none")]
-    pub job_status: Option<String>,
-    /// <p>The AWS Key Management Service key, if any, used to encrypt the output files. </p>
-    #[serde(rename = "KMSKey")]
-    #[serde(skip_serializing_if = "Option::is_none")]
-    pub kms_key: Option<String>,
-    /// <p>The language code of the input documents.</p>
-    #[serde(rename = "LanguageCode")]
-    #[serde(skip_serializing_if = "Option::is_none")]
-    pub language_code: Option<String>,
-    /// <p>The path to the file that describes the results of a batch job.</p>
-    #[serde(rename = "ManifestFilePath")]
-    #[serde(skip_serializing_if = "Option::is_none")]
-    pub manifest_file_path: Option<String>,
-    /// <p>A description of the status of a job.</p>
-    #[serde(rename = "Message")]
-    #[serde(skip_serializing_if = "Option::is_none")]
-    pub message: Option<String>,
-    /// <p>The version of the model used to analyze the documents. The version number looks like X.X.X. You can use this information to track the model used for a particular batch of documents.</p>
-    #[serde(rename = "ModelVersion")]
-    #[serde(skip_serializing_if = "Option::is_none")]
-    pub model_version: Option<String>,
-    /// <p>The output data configuration that you supplied when you created the detection job.</p>
-    #[serde(rename = "OutputDataConfig")]
-    #[serde(skip_serializing_if = "Option::is_none")]
-    pub output_data_config: Option<OutputDataConfig>,
-    /// <p>The time that the detection job was submitted for processing.</p>
-    #[serde(rename = "SubmitTime")]
-    #[serde(skip_serializing_if = "Option::is_none")]
-    pub submit_time: Option<f64>,
-}
-
-#[derive(Default, Debug, Clone, PartialEq, Serialize)]
-pub struct DescribeEntitiesDetectionV2JobRequest {
-    /// <p>The identifier that Amazon Comprehend Medical generated for the job. The <code>StartEntitiesDetectionV2Job</code> operation returns this identifier in its response.</p>
-    #[serde(rename = "JobId")]
-    pub job_id: String,
-}
-
-#[derive(Default, Debug, Clone, PartialEq, Deserialize)]
-#[cfg_attr(any(test, feature = "serialize_structs"), derive(Serialize))]
-pub struct DescribeEntitiesDetectionV2JobResponse {
-    /// <p>An object that contains the properties associated with a detection job.</p>
-    #[serde(rename = "ComprehendMedicalAsyncJobProperties")]
-    #[serde(skip_serializing_if = "Option::is_none")]
-    pub comprehend_medical_async_job_properties: Option<ComprehendMedicalAsyncJobProperties>,
-}
-
-#[derive(Default, Debug, Clone, PartialEq, Serialize)]
-pub struct DescribePHIDetectionJobRequest {
-    /// <p>The identifier that Amazon Comprehend Medical generated for the job. The <code>StartPHIDetectionJob</code> operation returns this identifier in its response.</p>
-    #[serde(rename = "JobId")]
-    pub job_id: String,
-}
-
-#[derive(Default, Debug, Clone, PartialEq, Deserialize)]
-#[cfg_attr(any(test, feature = "serialize_structs"), derive(Serialize))]
-pub struct DescribePHIDetectionJobResponse {
-    /// <p>An object that contains the properties associated with a detection job.</p>
-    #[serde(rename = "ComprehendMedicalAsyncJobProperties")]
-    #[serde(skip_serializing_if = "Option::is_none")]
-    pub comprehend_medical_async_job_properties: Option<ComprehendMedicalAsyncJobProperties>,
 }
 
 #[derive(Default, Debug, Clone, PartialEq, Serialize)]
@@ -197,45 +70,16 @@
 }
 
 #[derive(Default, Debug, Clone, PartialEq, Deserialize)]
-#[cfg_attr(any(test, feature = "serialize_structs"), derive(Serialize))]
+#[cfg_attr(test, derive(Serialize))]
 pub struct DetectEntitiesResponse {
-    /// <p> The collection of medical entities extracted from the input text and their associated information. For each entity, the response provides the entity text, the entity category, where the entity text begins and ends, and the level of confidence that Amazon Comprehend Medical has in the detection and analysis. Attributes and traits of the entity are also returned.</p>
+    /// <p> The collection of medical entities extracted from the input text and their associated information. For each entity, the response provides the entity text, the entity category, where the entity text begins and ends, and the level of confidence that Comprehend Medical has in the detection and analysis. Attributes and traits of the entity are also returned.</p>
     #[serde(rename = "Entities")]
     pub entities: Vec<Entity>,
-    /// <p>The version of the model used to analyze the documents. The version number looks like X.X.X. You can use this information to track the model used for a particular batch of documents.</p>
-    #[serde(rename = "ModelVersion")]
-    pub model_version: String,
-    /// <p> If the result of the previous request to <code>DetectEntities</code> was truncated, include the <code>PaginationToken</code> to fetch the next page of entities.</p>
+    /// <p> If the result of the previous request to DetectEntities was truncated, include the Paginationtoken to fetch the next page of entities.</p>
     #[serde(rename = "PaginationToken")]
     #[serde(skip_serializing_if = "Option::is_none")]
     pub pagination_token: Option<String>,
     /// <p> Attributes extracted from the input text that we were unable to relate to an entity.</p>
-    #[serde(rename = "UnmappedAttributes")]
-    #[serde(skip_serializing_if = "Option::is_none")]
-    pub unmapped_attributes: Option<Vec<UnmappedAttribute>>,
-}
-
-#[derive(Default, Debug, Clone, PartialEq, Serialize)]
-pub struct DetectEntitiesV2Request {
-    /// <p>A UTF-8 string containing the clinical content being examined for entities. Each string must contain fewer than 20,000 bytes of characters.</p>
-    #[serde(rename = "Text")]
-    pub text: String,
-}
-
-#[derive(Default, Debug, Clone, PartialEq, Deserialize)]
-#[cfg_attr(any(test, feature = "serialize_structs"), derive(Serialize))]
-pub struct DetectEntitiesV2Response {
-    /// <p>The collection of medical entities extracted from the input text and their associated information. For each entity, the response provides the entity text, the entity category, where the entity text begins and ends, and the level of confidence in the detection and analysis. Attributes and traits of the entity are also returned.</p>
-    #[serde(rename = "Entities")]
-    pub entities: Vec<Entity>,
-    /// <p>The version of the model used to analyze the documents. The version number looks like X.X.X. You can use this information to track the model used for a particular batch of documents.</p>
-    #[serde(rename = "ModelVersion")]
-    pub model_version: String,
-    /// <p>If the result to the <code>DetectEntitiesV2</code> operation was truncated, include the <code>PaginationToken</code> to fetch the next page of entities.</p>
-    #[serde(rename = "PaginationToken")]
-    #[serde(skip_serializing_if = "Option::is_none")]
-    pub pagination_token: Option<String>,
-    /// <p>Attributes extracted from the input text that couldn't be related to an entity.</p>
     #[serde(rename = "UnmappedAttributes")]
     #[serde(skip_serializing_if = "Option::is_none")]
     pub unmapped_attributes: Option<Vec<UnmappedAttribute>>,
@@ -249,15 +93,12 @@
 }
 
 #[derive(Default, Debug, Clone, PartialEq, Deserialize)]
-#[cfg_attr(any(test, feature = "serialize_structs"), derive(Serialize))]
+#[cfg_attr(test, derive(Serialize))]
 pub struct DetectPHIResponse {
-    /// <p> The collection of PHI entities extracted from the input text and their associated information. For each entity, the response provides the entity text, the entity category, where the entity text begins and ends, and the level of confidence that Amazon Comprehend Medical has in its detection. </p>
+    /// <p> The collection of PHI entities extracted from the input text and their associated information. For each entity, the response provides the entity text, the entity category, where the entity text begins and ends, and the level of confidence that Comprehend Medical has in its detection. </p>
     #[serde(rename = "Entities")]
     pub entities: Vec<Entity>,
-    /// <p>The version of the model used to analyze the documents. The version number looks like X.X.X. You can use this information to track the model used for a particular batch of documents.</p>
-    #[serde(rename = "ModelVersion")]
-    pub model_version: String,
-    /// <p> If the result of the previous request to <code>DetectPHI</code> was truncated, include the <code>PaginationToken</code> to fetch the next page of PHI entities. </p>
+    /// <p> If the result of the previous request to DetectPHI was truncated, include the Paginationtoken to fetch the next page of PHI entities. </p>
     #[serde(rename = "PaginationToken")]
     #[serde(skip_serializing_if = "Option::is_none")]
     pub pagination_token: Option<String>,
@@ -265,7 +106,7 @@
 
 /// <p> Provides information about an extracted medical entity.</p>
 #[derive(Default, Debug, Clone, PartialEq, Deserialize)]
-#[cfg_attr(any(test, feature = "serialize_structs"), derive(Serialize))]
+#[cfg_attr(test, derive(Serialize))]
 pub struct Entity {
     /// <p> The extracted attributes that relate to this entity.</p>
     #[serde(rename = "Attributes")]
@@ -287,7 +128,7 @@
     #[serde(rename = "Id")]
     #[serde(skip_serializing_if = "Option::is_none")]
     pub id: Option<i64>,
-    /// <p>The level of confidence that Amazon Comprehend Medical has in the accuracy of the detection.</p>
+    /// <p>The level of confidence that Comprehend Medical has in the accuracy of the detection.</p>
     #[serde(rename = "Score")]
     #[serde(skip_serializing_if = "Option::is_none")]
     pub score: Option<f32>,
@@ -305,205 +146,15 @@
     pub type_: Option<String>,
 }
 
-/// <p>The input properties for an entities detection job</p>
-#[derive(Default, Debug, Clone, PartialEq, Serialize, Deserialize)]
-pub struct InputDataConfig {
-    /// <p>The URI of the S3 bucket that contains the input data. The bucket must be in the same region as the API endpoint that you are calling.</p> <p>Each file in the document collection must be less than 40 KB. You can store a maximum of 30 GB in the bucket.</p>
-    #[serde(rename = "S3Bucket")]
-    pub s3_bucket: String,
-    /// <p>The path to the input data files in the S3 bucket.</p>
-    #[serde(rename = "S3Key")]
-    #[serde(skip_serializing_if = "Option::is_none")]
-    pub s3_key: Option<String>,
-}
-
-#[derive(Default, Debug, Clone, PartialEq, Serialize)]
-pub struct ListEntitiesDetectionV2JobsRequest {
-    /// <p>Filters the jobs that are returned. You can filter jobs based on their names, status, or the date and time that they were submitted. You can only set one filter at a time.</p>
-    #[serde(rename = "Filter")]
-    #[serde(skip_serializing_if = "Option::is_none")]
-    pub filter: Option<ComprehendMedicalAsyncJobFilter>,
-    /// <p>The maximum number of results to return in each page. The default is 100.</p>
-    #[serde(rename = "MaxResults")]
-    #[serde(skip_serializing_if = "Option::is_none")]
-    pub max_results: Option<i64>,
-    /// <p>Identifies the next page of results to return.</p>
-    #[serde(rename = "NextToken")]
-    #[serde(skip_serializing_if = "Option::is_none")]
-    pub next_token: Option<String>,
-}
-
-#[derive(Default, Debug, Clone, PartialEq, Deserialize)]
-#[cfg_attr(any(test, feature = "serialize_structs"), derive(Serialize))]
-pub struct ListEntitiesDetectionV2JobsResponse {
-    /// <p>A list containing the properties of each job returned.</p>
-    #[serde(rename = "ComprehendMedicalAsyncJobPropertiesList")]
-    #[serde(skip_serializing_if = "Option::is_none")]
-    pub comprehend_medical_async_job_properties_list:
-        Option<Vec<ComprehendMedicalAsyncJobProperties>>,
-    /// <p>Identifies the next page of results to return.</p>
-    #[serde(rename = "NextToken")]
-    #[serde(skip_serializing_if = "Option::is_none")]
-    pub next_token: Option<String>,
-}
-
-#[derive(Default, Debug, Clone, PartialEq, Serialize)]
-pub struct ListPHIDetectionJobsRequest {
-    /// <p>Filters the jobs that are returned. You can filter jobs based on their names, status, or the date and time that they were submitted. You can only set one filter at a time.</p>
-    #[serde(rename = "Filter")]
-    #[serde(skip_serializing_if = "Option::is_none")]
-    pub filter: Option<ComprehendMedicalAsyncJobFilter>,
-    /// <p>The maximum number of results to return in each page. The default is 100.</p>
-    #[serde(rename = "MaxResults")]
-    #[serde(skip_serializing_if = "Option::is_none")]
-    pub max_results: Option<i64>,
-    /// <p>Identifies the next page of results to return.</p>
-    #[serde(rename = "NextToken")]
-    #[serde(skip_serializing_if = "Option::is_none")]
-    pub next_token: Option<String>,
-}
-
-#[derive(Default, Debug, Clone, PartialEq, Deserialize)]
-#[cfg_attr(any(test, feature = "serialize_structs"), derive(Serialize))]
-pub struct ListPHIDetectionJobsResponse {
-    /// <p>A list containing the properties of each job returned.</p>
-    #[serde(rename = "ComprehendMedicalAsyncJobPropertiesList")]
-    #[serde(skip_serializing_if = "Option::is_none")]
-    pub comprehend_medical_async_job_properties_list:
-        Option<Vec<ComprehendMedicalAsyncJobProperties>>,
-    /// <p>Identifies the next page of results to return.</p>
-    #[serde(rename = "NextToken")]
-    #[serde(skip_serializing_if = "Option::is_none")]
-    pub next_token: Option<String>,
-}
-
-/// <p>The output properties for a detection job.</p>
-#[derive(Default, Debug, Clone, PartialEq, Serialize, Deserialize)]
-pub struct OutputDataConfig {
-    /// <p>When you use the <code>OutputDataConfig</code> object with asynchronous operations, you specify the Amazon S3 location where you want to write the output data. The URI must be in the same region as the API endpoint that you are calling. The location is used as the prefix for the actual location of the output.</p>
-    #[serde(rename = "S3Bucket")]
-    pub s3_bucket: String,
-    /// <p>The path to the output data files in the S3 bucket. Amazon Comprehend Medical creates an output directory using the job ID so that the output from one job does not overwrite the output of another.</p>
-    #[serde(rename = "S3Key")]
-    #[serde(skip_serializing_if = "Option::is_none")]
-    pub s3_key: Option<String>,
-}
-
-#[derive(Default, Debug, Clone, PartialEq, Serialize)]
-pub struct StartEntitiesDetectionV2JobRequest {
-    /// <p>A unique identifier for the request. If you don't set the client request token, Amazon Comprehend Medical generates one.</p>
-    #[serde(rename = "ClientRequestToken")]
-    #[serde(skip_serializing_if = "Option::is_none")]
-    pub client_request_token: Option<String>,
-    /// <p>The Amazon Resource Name (ARN) of the AWS Identity and Access Management (IAM) role that grants Amazon Comprehend Medical read access to your input data. For more information, see <a href="https://docs.aws.amazon.com/comprehend/latest/dg/access-control-managing-permissions-med.html#auth-role-permissions-med"> Role-Based Permissions Required for Asynchronous Operations</a>.</p>
-    #[serde(rename = "DataAccessRoleArn")]
-    pub data_access_role_arn: String,
-    /// <p>Specifies the format and location of the input data for the job.</p>
-    #[serde(rename = "InputDataConfig")]
-    pub input_data_config: InputDataConfig,
-    /// <p>The identifier of the job.</p>
-    #[serde(rename = "JobName")]
-    #[serde(skip_serializing_if = "Option::is_none")]
-    pub job_name: Option<String>,
-    /// <p>An AWS Key Management Service key to encrypt your output files. If you do not specify a key, the files are written in plain text.</p>
-    #[serde(rename = "KMSKey")]
-    #[serde(skip_serializing_if = "Option::is_none")]
-    pub kms_key: Option<String>,
-    /// <p>The language of the input documents. All documents must be in the same language.</p>
-    #[serde(rename = "LanguageCode")]
-    pub language_code: String,
-    /// <p>Specifies where to send the output files.</p>
-    #[serde(rename = "OutputDataConfig")]
-    pub output_data_config: OutputDataConfig,
-}
-
-#[derive(Default, Debug, Clone, PartialEq, Deserialize)]
-#[cfg_attr(any(test, feature = "serialize_structs"), derive(Serialize))]
-pub struct StartEntitiesDetectionV2JobResponse {
-    /// <p>The identifier generated for the job. To get the status of a job, use this identifier with the <code>DescribeEntitiesDetectionV2Job</code> operation.</p>
-    #[serde(rename = "JobId")]
-    #[serde(skip_serializing_if = "Option::is_none")]
-    pub job_id: Option<String>,
-}
-
-#[derive(Default, Debug, Clone, PartialEq, Serialize)]
-pub struct StartPHIDetectionJobRequest {
-    /// <p>A unique identifier for the request. If you don't set the client request token, Amazon Comprehend Medical generates one.</p>
-    #[serde(rename = "ClientRequestToken")]
-    #[serde(skip_serializing_if = "Option::is_none")]
-    pub client_request_token: Option<String>,
-    /// <p>The Amazon Resource Name (ARN) of the AWS Identity and Access Management (IAM) role that grants Amazon Comprehend Medical read access to your input data. For more information, see <a href="https://docs.aws.amazon.com/comprehend/latest/dg/access-control-managing-permissions-med.html#auth-role-permissions-med"> Role-Based Permissions Required for Asynchronous Operations</a>.</p>
-    #[serde(rename = "DataAccessRoleArn")]
-    pub data_access_role_arn: String,
-    /// <p>Specifies the format and location of the input data for the job.</p>
-    #[serde(rename = "InputDataConfig")]
-    pub input_data_config: InputDataConfig,
-    /// <p>The identifier of the job.</p>
-    #[serde(rename = "JobName")]
-    #[serde(skip_serializing_if = "Option::is_none")]
-    pub job_name: Option<String>,
-    /// <p>An AWS Key Management Service key to encrypt your output files. If you do not specify a key, the files are written in plain text.</p>
-    #[serde(rename = "KMSKey")]
-    #[serde(skip_serializing_if = "Option::is_none")]
-    pub kms_key: Option<String>,
-    /// <p>The language of the input documents. All documents must be in the same language.</p>
-    #[serde(rename = "LanguageCode")]
-    pub language_code: String,
-    /// <p>Specifies where to send the output files.</p>
-    #[serde(rename = "OutputDataConfig")]
-    pub output_data_config: OutputDataConfig,
-}
-
-#[derive(Default, Debug, Clone, PartialEq, Deserialize)]
-#[cfg_attr(any(test, feature = "serialize_structs"), derive(Serialize))]
-pub struct StartPHIDetectionJobResponse {
-    /// <p>The identifier generated for the job. To get the status of a job, use this identifier with the <code>DescribePHIDetectionJob</code> operation.</p>
-    #[serde(rename = "JobId")]
-    #[serde(skip_serializing_if = "Option::is_none")]
-    pub job_id: Option<String>,
-}
-
-#[derive(Default, Debug, Clone, PartialEq, Serialize)]
-pub struct StopEntitiesDetectionV2JobRequest {
-    /// <p>The identifier of the medical entities job to stop.</p>
-    #[serde(rename = "JobId")]
-    pub job_id: String,
-}
-
-#[derive(Default, Debug, Clone, PartialEq, Deserialize)]
-#[cfg_attr(any(test, feature = "serialize_structs"), derive(Serialize))]
-pub struct StopEntitiesDetectionV2JobResponse {
-    /// <p>The identifier of the medical entities detection job that was stopped.</p>
-    #[serde(rename = "JobId")]
-    #[serde(skip_serializing_if = "Option::is_none")]
-    pub job_id: Option<String>,
-}
-
-#[derive(Default, Debug, Clone, PartialEq, Serialize)]
-pub struct StopPHIDetectionJobRequest {
-    /// <p>The identifier of the PHI detection job to stop.</p>
-    #[serde(rename = "JobId")]
-    pub job_id: String,
-}
-
-#[derive(Default, Debug, Clone, PartialEq, Deserialize)]
-#[cfg_attr(any(test, feature = "serialize_structs"), derive(Serialize))]
-pub struct StopPHIDetectionJobResponse {
-    /// <p>The identifier of the PHI detection job that was stopped.</p>
-    #[serde(rename = "JobId")]
-    #[serde(skip_serializing_if = "Option::is_none")]
-    pub job_id: Option<String>,
-}
-
 /// <p> Provides contextual information about the extracted entity. </p>
 #[derive(Default, Debug, Clone, PartialEq, Deserialize)]
-#[cfg_attr(any(test, feature = "serialize_structs"), derive(Serialize))]
+#[cfg_attr(test, derive(Serialize))]
 pub struct Trait {
     /// <p> Provides a name or contextual description about the trait. </p>
     #[serde(rename = "Name")]
     #[serde(skip_serializing_if = "Option::is_none")]
     pub name: Option<String>,
-    /// <p> The level of confidence that Amazon Comprehend Medical has in the accuracy of this trait.</p>
+    /// <p> The level of confidence that Comprehend Medical has in the accuracy of this trait.</p>
     #[serde(rename = "Score")]
     #[serde(skip_serializing_if = "Option::is_none")]
     pub score: Option<f32>,
@@ -511,138 +162,18 @@
 
 /// <p> An attribute that we extracted, but were unable to relate to an entity. </p>
 #[derive(Default, Debug, Clone, PartialEq, Deserialize)]
-#[cfg_attr(any(test, feature = "serialize_structs"), derive(Serialize))]
+#[cfg_attr(test, derive(Serialize))]
 pub struct UnmappedAttribute {
     /// <p> The specific attribute that has been extracted but not mapped to an entity. </p>
     #[serde(rename = "Attribute")]
     #[serde(skip_serializing_if = "Option::is_none")]
     pub attribute: Option<Attribute>,
-    /// <p> The type of the attribute, could be one of the following values: "MEDICATION", "MEDICAL_CONDITION", "ANATOMY", "TEST_AND_TREATMENT_PROCEDURE" or "PROTECTED_HEALTH_INFORMATION". </p>
+    /// <p> The type of the attribute, could be one of the following values: "MEDICATION", "MEDICAL_CONDITION", "ANATOMY", "TEST_AND_TREATMENT_PROCEDURE" or "PERSONAL_HEALTH_INFORMATION". </p>
     #[serde(rename = "Type")]
     #[serde(skip_serializing_if = "Option::is_none")]
     pub type_: Option<String>,
 }
 
-/// Errors returned by DescribeEntitiesDetectionV2Job
-#[derive(Debug, PartialEq)]
-pub enum DescribeEntitiesDetectionV2JobError {
-    /// <p> An internal server error occurred. Retry your request. </p>
-    InternalServer(String),
-    /// <p> The request that you made is invalid. Check your request to determine why it's invalid and then retry the request.</p>
-    InvalidRequest(String),
-    /// <p>The resource identified by the specified Amazon Resource Name (ARN) was not found. Check the ARN and try your request again.</p>
-    ResourceNotFound(String),
-    /// <p> You have made too many requests within a short period of time. Wait for a short time and then try your request again. Contact customer support for more information about a service limit increase. </p>
-    TooManyRequests(String),
-}
-
-impl DescribeEntitiesDetectionV2JobError {
-    pub fn from_response(
-        res: BufferedHttpResponse,
-    ) -> RusotoError<DescribeEntitiesDetectionV2JobError> {
-        if let Some(err) = proto::json::Error::parse(&res) {
-            match err.typ.as_str() {
-                "InternalServerException" => {
-                    return RusotoError::Service(
-                        DescribeEntitiesDetectionV2JobError::InternalServer(err.msg),
-                    )
-                }
-                "InvalidRequestException" => {
-                    return RusotoError::Service(
-                        DescribeEntitiesDetectionV2JobError::InvalidRequest(err.msg),
-                    )
-                }
-                "ResourceNotFoundException" => {
-                    return RusotoError::Service(
-                        DescribeEntitiesDetectionV2JobError::ResourceNotFound(err.msg),
-                    )
-                }
-                "TooManyRequestsException" => {
-                    return RusotoError::Service(
-                        DescribeEntitiesDetectionV2JobError::TooManyRequests(err.msg),
-                    )
-                }
-                "ValidationException" => return RusotoError::Validation(err.msg),
-                _ => {}
-            }
-        }
-        return RusotoError::Unknown(res);
-    }
-}
-impl fmt::Display for DescribeEntitiesDetectionV2JobError {
-    fn fmt(&self, f: &mut fmt::Formatter) -> fmt::Result {
-        write!(f, "{}", self.description())
-    }
-}
-impl Error for DescribeEntitiesDetectionV2JobError {
-    fn description(&self) -> &str {
-        match *self {
-            DescribeEntitiesDetectionV2JobError::InternalServer(ref cause) => cause,
-            DescribeEntitiesDetectionV2JobError::InvalidRequest(ref cause) => cause,
-            DescribeEntitiesDetectionV2JobError::ResourceNotFound(ref cause) => cause,
-            DescribeEntitiesDetectionV2JobError::TooManyRequests(ref cause) => cause,
-        }
-    }
-}
-/// Errors returned by DescribePHIDetectionJob
-#[derive(Debug, PartialEq)]
-pub enum DescribePHIDetectionJobError {
-    /// <p> An internal server error occurred. Retry your request. </p>
-    InternalServer(String),
-    /// <p> The request that you made is invalid. Check your request to determine why it's invalid and then retry the request.</p>
-    InvalidRequest(String),
-    /// <p>The resource identified by the specified Amazon Resource Name (ARN) was not found. Check the ARN and try your request again.</p>
-    ResourceNotFound(String),
-    /// <p> You have made too many requests within a short period of time. Wait for a short time and then try your request again. Contact customer support for more information about a service limit increase. </p>
-    TooManyRequests(String),
-}
-
-impl DescribePHIDetectionJobError {
-    pub fn from_response(res: BufferedHttpResponse) -> RusotoError<DescribePHIDetectionJobError> {
-        if let Some(err) = proto::json::Error::parse(&res) {
-            match err.typ.as_str() {
-                "InternalServerException" => {
-                    return RusotoError::Service(DescribePHIDetectionJobError::InternalServer(
-                        err.msg,
-                    ))
-                }
-                "InvalidRequestException" => {
-                    return RusotoError::Service(DescribePHIDetectionJobError::InvalidRequest(
-                        err.msg,
-                    ))
-                }
-                "ResourceNotFoundException" => {
-                    return RusotoError::Service(DescribePHIDetectionJobError::ResourceNotFound(
-                        err.msg,
-                    ))
-                }
-                "TooManyRequestsException" => {
-                    return RusotoError::Service(DescribePHIDetectionJobError::TooManyRequests(
-                        err.msg,
-                    ))
-                }
-                "ValidationException" => return RusotoError::Validation(err.msg),
-                _ => {}
-            }
-        }
-        return RusotoError::Unknown(res);
-    }
-}
-impl fmt::Display for DescribePHIDetectionJobError {
-    fn fmt(&self, f: &mut fmt::Formatter) -> fmt::Result {
-        write!(f, "{}", self.description())
-    }
-}
-impl Error for DescribePHIDetectionJobError {
-    fn description(&self) -> &str {
-        match *self {
-            DescribePHIDetectionJobError::InternalServer(ref cause) => cause,
-            DescribePHIDetectionJobError::InvalidRequest(ref cause) => cause,
-            DescribePHIDetectionJobError::ResourceNotFound(ref cause) => cause,
-            DescribePHIDetectionJobError::TooManyRequests(ref cause) => cause,
-        }
-    }
-}
 /// Errors returned by DetectEntities
 #[derive(Debug, PartialEq)]
 pub enum DetectEntitiesError {
@@ -652,7 +183,7 @@
     InvalidEncoding(String),
     /// <p> The request that you made is invalid. Check your request to determine why it's invalid and then retry the request.</p>
     InvalidRequest(String),
-    /// <p> The Amazon Comprehend Medical service is temporarily unavailable. Please wait and then retry your request. </p>
+    /// <p> The Comprehend Medical service is temporarily unavailable. Please wait and then retry your request. </p>
     ServiceUnavailable(String),
     /// <p> The size of the text you submitted exceeds the size limit. Reduce the size of the text or use a smaller document and then retry your request. </p>
     TextSizeLimitExceeded(String),
@@ -708,71 +239,6 @@
         }
     }
 }
-/// Errors returned by DetectEntitiesV2
-#[derive(Debug, PartialEq)]
-pub enum DetectEntitiesV2Error {
-    /// <p> An internal server error occurred. Retry your request. </p>
-    InternalServer(String),
-    /// <p> The input text was not in valid UTF-8 character encoding. Check your text then retry your request.</p>
-    InvalidEncoding(String),
-    /// <p> The request that you made is invalid. Check your request to determine why it's invalid and then retry the request.</p>
-    InvalidRequest(String),
-    /// <p> The Amazon Comprehend Medical service is temporarily unavailable. Please wait and then retry your request. </p>
-    ServiceUnavailable(String),
-    /// <p> The size of the text you submitted exceeds the size limit. Reduce the size of the text or use a smaller document and then retry your request. </p>
-    TextSizeLimitExceeded(String),
-    /// <p> You have made too many requests within a short period of time. Wait for a short time and then try your request again. Contact customer support for more information about a service limit increase. </p>
-    TooManyRequests(String),
-}
-
-impl DetectEntitiesV2Error {
-    pub fn from_response(res: BufferedHttpResponse) -> RusotoError<DetectEntitiesV2Error> {
-        if let Some(err) = proto::json::Error::parse(&res) {
-            match err.typ.as_str() {
-                "InternalServerException" => {
-                    return RusotoError::Service(DetectEntitiesV2Error::InternalServer(err.msg))
-                }
-                "InvalidEncodingException" => {
-                    return RusotoError::Service(DetectEntitiesV2Error::InvalidEncoding(err.msg))
-                }
-                "InvalidRequestException" => {
-                    return RusotoError::Service(DetectEntitiesV2Error::InvalidRequest(err.msg))
-                }
-                "ServiceUnavailableException" => {
-                    return RusotoError::Service(DetectEntitiesV2Error::ServiceUnavailable(err.msg))
-                }
-                "TextSizeLimitExceededException" => {
-                    return RusotoError::Service(DetectEntitiesV2Error::TextSizeLimitExceeded(
-                        err.msg,
-                    ))
-                }
-                "TooManyRequestsException" => {
-                    return RusotoError::Service(DetectEntitiesV2Error::TooManyRequests(err.msg))
-                }
-                "ValidationException" => return RusotoError::Validation(err.msg),
-                _ => {}
-            }
-        }
-        return RusotoError::Unknown(res);
-    }
-}
-impl fmt::Display for DetectEntitiesV2Error {
-    fn fmt(&self, f: &mut fmt::Formatter) -> fmt::Result {
-        write!(f, "{}", self.description())
-    }
-}
-impl Error for DetectEntitiesV2Error {
-    fn description(&self) -> &str {
-        match *self {
-            DetectEntitiesV2Error::InternalServer(ref cause) => cause,
-            DetectEntitiesV2Error::InvalidEncoding(ref cause) => cause,
-            DetectEntitiesV2Error::InvalidRequest(ref cause) => cause,
-            DetectEntitiesV2Error::ServiceUnavailable(ref cause) => cause,
-            DetectEntitiesV2Error::TextSizeLimitExceeded(ref cause) => cause,
-            DetectEntitiesV2Error::TooManyRequests(ref cause) => cause,
-        }
-    }
-}
 /// Errors returned by DetectPHI
 #[derive(Debug, PartialEq)]
 pub enum DetectPHIError {
@@ -782,7 +248,7 @@
     InvalidEncoding(String),
     /// <p> The request that you made is invalid. Check your request to determine why it's invalid and then retry the request.</p>
     InvalidRequest(String),
-    /// <p> The Amazon Comprehend Medical service is temporarily unavailable. Please wait and then retry your request. </p>
+    /// <p> The Comprehend Medical service is temporarily unavailable. Please wait and then retry your request. </p>
     ServiceUnavailable(String),
     /// <p> The size of the text you submitted exceeds the size limit. Reduce the size of the text or use a smaller document and then retry your request. </p>
     TextSizeLimitExceeded(String),
@@ -836,391 +302,6 @@
         }
     }
 }
-<<<<<<< HEAD
-/// Errors returned by ListEntitiesDetectionV2Jobs
-#[derive(Debug, PartialEq)]
-pub enum ListEntitiesDetectionV2JobsError {
-    /// <p> An internal server error occurred. Retry your request. </p>
-    InternalServer(String),
-    /// <p> The request that you made is invalid. Check your request to determine why it's invalid and then retry the request.</p>
-    InvalidRequest(String),
-    /// <p> You have made too many requests within a short period of time. Wait for a short time and then try your request again. Contact customer support for more information about a service limit increase. </p>
-    TooManyRequests(String),
-}
-
-impl ListEntitiesDetectionV2JobsError {
-    pub fn from_response(
-        res: BufferedHttpResponse,
-    ) -> RusotoError<ListEntitiesDetectionV2JobsError> {
-        if let Some(err) = proto::json::Error::parse(&res) {
-            match err.typ.as_str() {
-                "InternalServerException" => {
-                    return RusotoError::Service(ListEntitiesDetectionV2JobsError::InternalServer(
-                        err.msg,
-                    ))
-                }
-                "InvalidRequestException" => {
-                    return RusotoError::Service(ListEntitiesDetectionV2JobsError::InvalidRequest(
-                        err.msg,
-                    ))
-                }
-                "TooManyRequestsException" => {
-                    return RusotoError::Service(ListEntitiesDetectionV2JobsError::TooManyRequests(
-                        err.msg,
-                    ))
-                }
-                "ValidationException" => return RusotoError::Validation(err.msg),
-                _ => {}
-            }
-        }
-        return RusotoError::Unknown(res);
-    }
-}
-impl fmt::Display for ListEntitiesDetectionV2JobsError {
-    fn fmt(&self, f: &mut fmt::Formatter) -> fmt::Result {
-        write!(f, "{}", self.description())
-    }
-}
-impl Error for ListEntitiesDetectionV2JobsError {
-    fn description(&self) -> &str {
-        match *self {
-            ListEntitiesDetectionV2JobsError::InternalServer(ref cause) => cause,
-            ListEntitiesDetectionV2JobsError::InvalidRequest(ref cause) => cause,
-            ListEntitiesDetectionV2JobsError::TooManyRequests(ref cause) => cause,
-        }
-    }
-}
-/// Errors returned by ListPHIDetectionJobs
-#[derive(Debug, PartialEq)]
-pub enum ListPHIDetectionJobsError {
-    /// <p> An internal server error occurred. Retry your request. </p>
-    InternalServer(String),
-    /// <p> The request that you made is invalid. Check your request to determine why it's invalid and then retry the request.</p>
-    InvalidRequest(String),
-    /// <p> You have made too many requests within a short period of time. Wait for a short time and then try your request again. Contact customer support for more information about a service limit increase. </p>
-    TooManyRequests(String),
-}
-
-impl ListPHIDetectionJobsError {
-    pub fn from_response(res: BufferedHttpResponse) -> RusotoError<ListPHIDetectionJobsError> {
-        if let Some(err) = proto::json::Error::parse(&res) {
-            match err.typ.as_str() {
-                "InternalServerException" => {
-                    return RusotoError::Service(ListPHIDetectionJobsError::InternalServer(err.msg))
-                }
-                "InvalidRequestException" => {
-                    return RusotoError::Service(ListPHIDetectionJobsError::InvalidRequest(err.msg))
-                }
-                "TooManyRequestsException" => {
-                    return RusotoError::Service(ListPHIDetectionJobsError::TooManyRequests(
-                        err.msg,
-                    ))
-                }
-                "ValidationException" => return RusotoError::Validation(err.msg),
-                _ => {}
-            }
-        }
-        return RusotoError::Unknown(res);
-    }
-}
-impl fmt::Display for ListPHIDetectionJobsError {
-    fn fmt(&self, f: &mut fmt::Formatter) -> fmt::Result {
-        write!(f, "{}", self.description())
-    }
-}
-impl Error for ListPHIDetectionJobsError {
-    fn description(&self) -> &str {
-        match *self {
-            ListPHIDetectionJobsError::InternalServer(ref cause) => cause,
-            ListPHIDetectionJobsError::InvalidRequest(ref cause) => cause,
-            ListPHIDetectionJobsError::TooManyRequests(ref cause) => cause,
-        }
-    }
-}
-/// Errors returned by StartEntitiesDetectionV2Job
-#[derive(Debug, PartialEq)]
-pub enum StartEntitiesDetectionV2JobError {
-    /// <p> An internal server error occurred. Retry your request. </p>
-    InternalServer(String),
-    /// <p> The request that you made is invalid. Check your request to determine why it's invalid and then retry the request.</p>
-    InvalidRequest(String),
-    /// <p>The resource identified by the specified Amazon Resource Name (ARN) was not found. Check the ARN and try your request again.</p>
-    ResourceNotFound(String),
-    /// <p> You have made too many requests within a short period of time. Wait for a short time and then try your request again. Contact customer support for more information about a service limit increase. </p>
-    TooManyRequests(String),
-}
-
-impl StartEntitiesDetectionV2JobError {
-    pub fn from_response(
-        res: BufferedHttpResponse,
-    ) -> RusotoError<StartEntitiesDetectionV2JobError> {
-        if let Some(err) = proto::json::Error::parse(&res) {
-            match err.typ.as_str() {
-                "InternalServerException" => {
-                    return RusotoError::Service(StartEntitiesDetectionV2JobError::InternalServer(
-                        err.msg,
-                    ))
-                }
-                "InvalidRequestException" => {
-                    return RusotoError::Service(StartEntitiesDetectionV2JobError::InvalidRequest(
-                        err.msg,
-                    ))
-                }
-                "ResourceNotFoundException" => {
-                    return RusotoError::Service(
-                        StartEntitiesDetectionV2JobError::ResourceNotFound(err.msg),
-                    )
-                }
-                "TooManyRequestsException" => {
-                    return RusotoError::Service(StartEntitiesDetectionV2JobError::TooManyRequests(
-                        err.msg,
-                    ))
-                }
-                "ValidationException" => return RusotoError::Validation(err.msg),
-                _ => {}
-            }
-        }
-        return RusotoError::Unknown(res);
-    }
-}
-impl fmt::Display for StartEntitiesDetectionV2JobError {
-    fn fmt(&self, f: &mut fmt::Formatter) -> fmt::Result {
-        write!(f, "{}", self.description())
-    }
-}
-impl Error for StartEntitiesDetectionV2JobError {
-    fn description(&self) -> &str {
-        match *self {
-            StartEntitiesDetectionV2JobError::InternalServer(ref cause) => cause,
-            StartEntitiesDetectionV2JobError::InvalidRequest(ref cause) => cause,
-            StartEntitiesDetectionV2JobError::ResourceNotFound(ref cause) => cause,
-            StartEntitiesDetectionV2JobError::TooManyRequests(ref cause) => cause,
-        }
-    }
-}
-/// Errors returned by StartPHIDetectionJob
-#[derive(Debug, PartialEq)]
-pub enum StartPHIDetectionJobError {
-    /// <p> An internal server error occurred. Retry your request. </p>
-    InternalServer(String),
-    /// <p> The request that you made is invalid. Check your request to determine why it's invalid and then retry the request.</p>
-    InvalidRequest(String),
-    /// <p>The resource identified by the specified Amazon Resource Name (ARN) was not found. Check the ARN and try your request again.</p>
-    ResourceNotFound(String),
-    /// <p> You have made too many requests within a short period of time. Wait for a short time and then try your request again. Contact customer support for more information about a service limit increase. </p>
-    TooManyRequests(String),
-}
-
-impl StartPHIDetectionJobError {
-    pub fn from_response(res: BufferedHttpResponse) -> RusotoError<StartPHIDetectionJobError> {
-        if let Some(err) = proto::json::Error::parse(&res) {
-            match err.typ.as_str() {
-                "InternalServerException" => {
-                    return RusotoError::Service(StartPHIDetectionJobError::InternalServer(err.msg))
-                }
-                "InvalidRequestException" => {
-                    return RusotoError::Service(StartPHIDetectionJobError::InvalidRequest(err.msg))
-                }
-                "ResourceNotFoundException" => {
-                    return RusotoError::Service(StartPHIDetectionJobError::ResourceNotFound(
-                        err.msg,
-                    ))
-                }
-                "TooManyRequestsException" => {
-                    return RusotoError::Service(StartPHIDetectionJobError::TooManyRequests(
-                        err.msg,
-                    ))
-                }
-                "ValidationException" => return RusotoError::Validation(err.msg),
-                _ => {}
-            }
-        }
-        return RusotoError::Unknown(res);
-    }
-}
-impl fmt::Display for StartPHIDetectionJobError {
-    fn fmt(&self, f: &mut fmt::Formatter) -> fmt::Result {
-        write!(f, "{}", self.description())
-    }
-}
-impl Error for StartPHIDetectionJobError {
-    fn description(&self) -> &str {
-        match *self {
-            StartPHIDetectionJobError::InternalServer(ref cause) => cause,
-            StartPHIDetectionJobError::InvalidRequest(ref cause) => cause,
-            StartPHIDetectionJobError::ResourceNotFound(ref cause) => cause,
-            StartPHIDetectionJobError::TooManyRequests(ref cause) => cause,
-        }
-    }
-}
-/// Errors returned by StopEntitiesDetectionV2Job
-#[derive(Debug, PartialEq)]
-pub enum StopEntitiesDetectionV2JobError {
-    /// <p> An internal server error occurred. Retry your request. </p>
-    InternalServer(String),
-    /// <p> The request that you made is invalid. Check your request to determine why it's invalid and then retry the request.</p>
-    InvalidRequest(String),
-    /// <p>The resource identified by the specified Amazon Resource Name (ARN) was not found. Check the ARN and try your request again.</p>
-    ResourceNotFound(String),
-}
-
-impl StopEntitiesDetectionV2JobError {
-    pub fn from_response(
-        res: BufferedHttpResponse,
-    ) -> RusotoError<StopEntitiesDetectionV2JobError> {
-        if let Some(err) = proto::json::Error::parse(&res) {
-            match err.typ.as_str() {
-                "InternalServerException" => {
-                    return RusotoError::Service(StopEntitiesDetectionV2JobError::InternalServer(
-                        err.msg,
-                    ))
-                }
-                "InvalidRequestException" => {
-                    return RusotoError::Service(StopEntitiesDetectionV2JobError::InvalidRequest(
-                        err.msg,
-                    ))
-                }
-                "ResourceNotFoundException" => {
-                    return RusotoError::Service(StopEntitiesDetectionV2JobError::ResourceNotFound(
-                        err.msg,
-                    ))
-                }
-                "ValidationException" => return RusotoError::Validation(err.msg),
-                _ => {}
-            }
-        }
-        return RusotoError::Unknown(res);
-    }
-}
-impl fmt::Display for StopEntitiesDetectionV2JobError {
-    fn fmt(&self, f: &mut fmt::Formatter) -> fmt::Result {
-        write!(f, "{}", self.description())
-    }
-}
-impl Error for StopEntitiesDetectionV2JobError {
-    fn description(&self) -> &str {
-        match *self {
-            StopEntitiesDetectionV2JobError::InternalServer(ref cause) => cause,
-            StopEntitiesDetectionV2JobError::InvalidRequest(ref cause) => cause,
-            StopEntitiesDetectionV2JobError::ResourceNotFound(ref cause) => cause,
-        }
-    }
-}
-/// Errors returned by StopPHIDetectionJob
-#[derive(Debug, PartialEq)]
-pub enum StopPHIDetectionJobError {
-    /// <p> An internal server error occurred. Retry your request. </p>
-    InternalServer(String),
-    /// <p> The request that you made is invalid. Check your request to determine why it's invalid and then retry the request.</p>
-    InvalidRequest(String),
-    /// <p>The resource identified by the specified Amazon Resource Name (ARN) was not found. Check the ARN and try your request again.</p>
-    ResourceNotFound(String),
-}
-
-impl StopPHIDetectionJobError {
-    pub fn from_response(res: BufferedHttpResponse) -> RusotoError<StopPHIDetectionJobError> {
-        if let Some(err) = proto::json::Error::parse(&res) {
-            match err.typ.as_str() {
-                "InternalServerException" => {
-                    return RusotoError::Service(StopPHIDetectionJobError::InternalServer(err.msg))
-                }
-                "InvalidRequestException" => {
-                    return RusotoError::Service(StopPHIDetectionJobError::InvalidRequest(err.msg))
-                }
-                "ResourceNotFoundException" => {
-                    return RusotoError::Service(StopPHIDetectionJobError::ResourceNotFound(
-                        err.msg,
-                    ))
-                }
-                "ValidationException" => return RusotoError::Validation(err.msg),
-                _ => {}
-            }
-        }
-        return RusotoError::Unknown(res);
-    }
-}
-impl fmt::Display for StopPHIDetectionJobError {
-    fn fmt(&self, f: &mut fmt::Formatter) -> fmt::Result {
-        write!(f, "{}", self.description())
-    }
-}
-impl Error for StopPHIDetectionJobError {
-    fn description(&self) -> &str {
-        match *self {
-            StopPHIDetectionJobError::InternalServer(ref cause) => cause,
-            StopPHIDetectionJobError::InvalidRequest(ref cause) => cause,
-            StopPHIDetectionJobError::ResourceNotFound(ref cause) => cause,
-        }
-    }
-}
-/// Trait representing the capabilities of the ComprehendMedical API. ComprehendMedical clients implement this trait.
-pub trait ComprehendMedical {
-    /// <p>Gets the properties associated with a medical entities detection job. Use this operation to get the status of a detection job.</p>
-    fn describe_entities_detection_v2_job(
-        &self,
-        input: DescribeEntitiesDetectionV2JobRequest,
-    ) -> RusotoFuture<DescribeEntitiesDetectionV2JobResponse, DescribeEntitiesDetectionV2JobError>;
-
-    /// <p>Gets the properties associated with a protected health information (PHI) detection job. Use this operation to get the status of a detection job.</p>
-    fn describe_phi_detection_job(
-        &self,
-        input: DescribePHIDetectionJobRequest,
-    ) -> RusotoFuture<DescribePHIDetectionJobResponse, DescribePHIDetectionJobError>;
-
-    /// <p>The <code>DetectEntities</code> operation is deprecated. You should use the <a>DetectEntitiesV2</a> operation instead.</p> <p> Inspects the clinical text for a variety of medical entities and returns specific information about them such as entity category, location, and confidence score on that information .</p>
-    fn detect_entities(
-        &self,
-        input: DetectEntitiesRequest,
-    ) -> RusotoFuture<DetectEntitiesResponse, DetectEntitiesError>;
-
-    /// <p>Inspects the clinical text for a variety of medical entities and returns specific information about them such as entity category, location, and confidence score on that information.</p> <p>The <code>DetectEntitiesV2</code> operation replaces the <a>DetectEntities</a> operation. This new action uses a different model for determining the entities in your medical text and changes the way that some entities are returned in the output. You should use the <code>DetectEntitiesV2</code> operation in all new applications.</p> <p>The <code>DetectEntitiesV2</code> operation returns the <code>Acuity</code> and <code>Direction</code> entities as attributes instead of types. It does not return the <code>Quality</code> or <code>Quantity</code> entities.</p>
-    fn detect_entities_v2(
-        &self,
-        input: DetectEntitiesV2Request,
-    ) -> RusotoFuture<DetectEntitiesV2Response, DetectEntitiesV2Error>;
-
-    /// <p> Inspects the clinical text for protected health information (PHI) entities and entity category, location, and confidence score on that information.</p>
-    fn detect_phi(
-        &self,
-        input: DetectPHIRequest,
-    ) -> RusotoFuture<DetectPHIResponse, DetectPHIError>;
-
-    /// <p>Gets a list of medical entity detection jobs that you have submitted.</p>
-    fn list_entities_detection_v2_jobs(
-        &self,
-        input: ListEntitiesDetectionV2JobsRequest,
-    ) -> RusotoFuture<ListEntitiesDetectionV2JobsResponse, ListEntitiesDetectionV2JobsError>;
-
-    /// <p>Gets a list of protected health information (PHI) detection jobs that you have submitted.</p>
-    fn list_phi_detection_jobs(
-        &self,
-        input: ListPHIDetectionJobsRequest,
-    ) -> RusotoFuture<ListPHIDetectionJobsResponse, ListPHIDetectionJobsError>;
-
-    /// <p>Starts an asynchronous medical entity detection job for a collection of documents. Use the <code>DescribeEntitiesDetectionV2Job</code> operation to track the status of a job.</p>
-    fn start_entities_detection_v2_job(
-        &self,
-        input: StartEntitiesDetectionV2JobRequest,
-    ) -> RusotoFuture<StartEntitiesDetectionV2JobResponse, StartEntitiesDetectionV2JobError>;
-
-    /// <p>Starts an asynchronous job to detect protected health information (PHI). Use the <code>DescribePHIDetectionJob</code> operation to track the status of a job.</p>
-    fn start_phi_detection_job(
-        &self,
-        input: StartPHIDetectionJobRequest,
-    ) -> RusotoFuture<StartPHIDetectionJobResponse, StartPHIDetectionJobError>;
-
-    /// <p>Stops a medical entities detection job in progress.</p>
-    fn stop_entities_detection_v2_job(
-        &self,
-        input: StopEntitiesDetectionV2JobRequest,
-    ) -> RusotoFuture<StopEntitiesDetectionV2JobResponse, StopEntitiesDetectionV2JobError>;
-
-    /// <p>Stops a protected health information (PHI) detection job in progress.</p>
-    fn stop_phi_detection_job(
-        &self,
-        input: StopPHIDetectionJobRequest,
-    ) -> RusotoFuture<StopPHIDetectionJobResponse, StopPHIDetectionJobError>;
-=======
 /// Trait representing the capabilities of the ComprehendMedical API. ComprehendMedical clients implement this trait.
 #[async_trait]
 pub trait ComprehendMedical {
@@ -1235,7 +316,6 @@
         &self,
         input: DetectPHIRequest,
     ) -> Result<DetectPHIResponse, RusotoError<DetectPHIError>>;
->>>>>>> 62832c4b
 }
 /// A client for the ComprehendMedical API.
 #[derive(Clone)]
@@ -1249,7 +329,10 @@
     ///
     /// The client will use the default credentials provider and tls client.
     pub fn new(region: region::Region) -> ComprehendMedicalClient {
-        Self::new_with_client(Client::shared(), region)
+        ComprehendMedicalClient {
+            client: Client::shared(),
+            region,
+        }
     }
 
     pub fn new_with<P, D>(
@@ -1261,93 +344,17 @@
         P: ProvideAwsCredentials + Send + Sync + 'static,
         D: DispatchSignedRequest + Send + Sync + 'static,
     {
-        Self::new_with_client(
-            Client::new_with(credentials_provider, request_dispatcher),
+        ComprehendMedicalClient {
+            client: Client::new_with(credentials_provider, request_dispatcher),
             region,
-        )
-    }
-
-    pub fn new_with_client(client: Client, region: region::Region) -> ComprehendMedicalClient {
-        ComprehendMedicalClient { client, region }
-    }
-}
-
-impl fmt::Debug for ComprehendMedicalClient {
-    fn fmt(&self, f: &mut fmt::Formatter<'_>) -> fmt::Result {
-        f.debug_struct("ComprehendMedicalClient")
-            .field("region", &self.region)
-            .finish()
+        }
     }
 }
 
 #[async_trait]
 impl ComprehendMedical for ComprehendMedicalClient {
-<<<<<<< HEAD
-    /// <p>Gets the properties associated with a medical entities detection job. Use this operation to get the status of a detection job.</p>
-    fn describe_entities_detection_v2_job(
-        &self,
-        input: DescribeEntitiesDetectionV2JobRequest,
-    ) -> RusotoFuture<DescribeEntitiesDetectionV2JobResponse, DescribeEntitiesDetectionV2JobError>
-    {
-        let mut request = SignedRequest::new("POST", "comprehendmedical", &self.region, "/");
-
-        request.set_content_type("application/x-amz-json-1.1".to_owned());
-        request.add_header(
-            "x-amz-target",
-            "ComprehendMedical_20181030.DescribeEntitiesDetectionV2Job",
-        );
-        let encoded = serde_json::to_string(&input).unwrap();
-        request.set_payload(Some(encoded));
-
-        self.client.sign_and_dispatch(request, |response| {
-            if response.status.is_success() {
-                Box::new(response.buffer().from_err().and_then(|response| {
-                    proto::json::ResponsePayload::new(&response)
-                        .deserialize::<DescribeEntitiesDetectionV2JobResponse, _>()
-                }))
-            } else {
-                Box::new(response.buffer().from_err().and_then(|response| {
-                    Err(DescribeEntitiesDetectionV2JobError::from_response(response))
-                }))
-            }
-        })
-    }
-
-    /// <p>Gets the properties associated with a protected health information (PHI) detection job. Use this operation to get the status of a detection job.</p>
-    fn describe_phi_detection_job(
-        &self,
-        input: DescribePHIDetectionJobRequest,
-    ) -> RusotoFuture<DescribePHIDetectionJobResponse, DescribePHIDetectionJobError> {
-        let mut request = SignedRequest::new("POST", "comprehendmedical", &self.region, "/");
-
-        request.set_content_type("application/x-amz-json-1.1".to_owned());
-        request.add_header(
-            "x-amz-target",
-            "ComprehendMedical_20181030.DescribePHIDetectionJob",
-        );
-        let encoded = serde_json::to_string(&input).unwrap();
-        request.set_payload(Some(encoded));
-
-        self.client.sign_and_dispatch(request, |response| {
-            if response.status.is_success() {
-                Box::new(response.buffer().from_err().and_then(|response| {
-                    proto::json::ResponsePayload::new(&response)
-                        .deserialize::<DescribePHIDetectionJobResponse, _>()
-                }))
-            } else {
-                Box::new(response.buffer().from_err().and_then(|response| {
-                    Err(DescribePHIDetectionJobError::from_response(response))
-                }))
-            }
-        })
-    }
-
-    /// <p>The <code>DetectEntities</code> operation is deprecated. You should use the <a>DetectEntitiesV2</a> operation instead.</p> <p> Inspects the clinical text for a variety of medical entities and returns specific information about them such as entity category, location, and confidence score on that information .</p>
-    fn detect_entities(
-=======
     /// <p> Inspects the clinical text for a variety of medical entities and returns specific information about them such as entity category, location, and confidence score on that information .</p>
     async fn detect_entities(
->>>>>>> 62832c4b
         &self,
         input: DetectEntitiesRequest,
     ) -> Result<DetectEntitiesResponse, RusotoError<DetectEntitiesError>> {
@@ -1373,45 +380,8 @@
         }
     }
 
-<<<<<<< HEAD
-    /// <p>Inspects the clinical text for a variety of medical entities and returns specific information about them such as entity category, location, and confidence score on that information.</p> <p>The <code>DetectEntitiesV2</code> operation replaces the <a>DetectEntities</a> operation. This new action uses a different model for determining the entities in your medical text and changes the way that some entities are returned in the output. You should use the <code>DetectEntitiesV2</code> operation in all new applications.</p> <p>The <code>DetectEntitiesV2</code> operation returns the <code>Acuity</code> and <code>Direction</code> entities as attributes instead of types. It does not return the <code>Quality</code> or <code>Quantity</code> entities.</p>
-    fn detect_entities_v2(
-        &self,
-        input: DetectEntitiesV2Request,
-    ) -> RusotoFuture<DetectEntitiesV2Response, DetectEntitiesV2Error> {
-        let mut request = SignedRequest::new("POST", "comprehendmedical", &self.region, "/");
-
-        request.set_content_type("application/x-amz-json-1.1".to_owned());
-        request.add_header(
-            "x-amz-target",
-            "ComprehendMedical_20181030.DetectEntitiesV2",
-        );
-        let encoded = serde_json::to_string(&input).unwrap();
-        request.set_payload(Some(encoded));
-
-        self.client.sign_and_dispatch(request, |response| {
-            if response.status.is_success() {
-                Box::new(response.buffer().from_err().and_then(|response| {
-                    proto::json::ResponsePayload::new(&response)
-                        .deserialize::<DetectEntitiesV2Response, _>()
-                }))
-            } else {
-                Box::new(
-                    response
-                        .buffer()
-                        .from_err()
-                        .and_then(|response| Err(DetectEntitiesV2Error::from_response(response))),
-                )
-            }
-        })
-    }
-
-    /// <p> Inspects the clinical text for protected health information (PHI) entities and entity category, location, and confidence score on that information.</p>
-    fn detect_phi(
-=======
     /// <p> Inspects the clinical text for personal health information (PHI) entities and entity category, location, and confidence score on that information.</p>
     async fn detect_phi(
->>>>>>> 62832c4b
         &self,
         input: DetectPHIRequest,
     ) -> Result<DetectPHIResponse, RusotoError<DetectPHIError>> {
@@ -1436,184 +406,4 @@
             Err(DetectPHIError::from_response(response))
         }
     }
-
-    /// <p>Gets a list of medical entity detection jobs that you have submitted.</p>
-    fn list_entities_detection_v2_jobs(
-        &self,
-        input: ListEntitiesDetectionV2JobsRequest,
-    ) -> RusotoFuture<ListEntitiesDetectionV2JobsResponse, ListEntitiesDetectionV2JobsError> {
-        let mut request = SignedRequest::new("POST", "comprehendmedical", &self.region, "/");
-
-        request.set_content_type("application/x-amz-json-1.1".to_owned());
-        request.add_header(
-            "x-amz-target",
-            "ComprehendMedical_20181030.ListEntitiesDetectionV2Jobs",
-        );
-        let encoded = serde_json::to_string(&input).unwrap();
-        request.set_payload(Some(encoded));
-
-        self.client.sign_and_dispatch(request, |response| {
-            if response.status.is_success() {
-                Box::new(response.buffer().from_err().and_then(|response| {
-                    proto::json::ResponsePayload::new(&response)
-                        .deserialize::<ListEntitiesDetectionV2JobsResponse, _>()
-                }))
-            } else {
-                Box::new(response.buffer().from_err().and_then(|response| {
-                    Err(ListEntitiesDetectionV2JobsError::from_response(response))
-                }))
-            }
-        })
-    }
-
-    /// <p>Gets a list of protected health information (PHI) detection jobs that you have submitted.</p>
-    fn list_phi_detection_jobs(
-        &self,
-        input: ListPHIDetectionJobsRequest,
-    ) -> RusotoFuture<ListPHIDetectionJobsResponse, ListPHIDetectionJobsError> {
-        let mut request = SignedRequest::new("POST", "comprehendmedical", &self.region, "/");
-
-        request.set_content_type("application/x-amz-json-1.1".to_owned());
-        request.add_header(
-            "x-amz-target",
-            "ComprehendMedical_20181030.ListPHIDetectionJobs",
-        );
-        let encoded = serde_json::to_string(&input).unwrap();
-        request.set_payload(Some(encoded));
-
-        self.client.sign_and_dispatch(request, |response| {
-            if response.status.is_success() {
-                Box::new(response.buffer().from_err().and_then(|response| {
-                    proto::json::ResponsePayload::new(&response)
-                        .deserialize::<ListPHIDetectionJobsResponse, _>()
-                }))
-            } else {
-                Box::new(
-                    response.buffer().from_err().and_then(|response| {
-                        Err(ListPHIDetectionJobsError::from_response(response))
-                    }),
-                )
-            }
-        })
-    }
-
-    /// <p>Starts an asynchronous medical entity detection job for a collection of documents. Use the <code>DescribeEntitiesDetectionV2Job</code> operation to track the status of a job.</p>
-    fn start_entities_detection_v2_job(
-        &self,
-        input: StartEntitiesDetectionV2JobRequest,
-    ) -> RusotoFuture<StartEntitiesDetectionV2JobResponse, StartEntitiesDetectionV2JobError> {
-        let mut request = SignedRequest::new("POST", "comprehendmedical", &self.region, "/");
-
-        request.set_content_type("application/x-amz-json-1.1".to_owned());
-        request.add_header(
-            "x-amz-target",
-            "ComprehendMedical_20181030.StartEntitiesDetectionV2Job",
-        );
-        let encoded = serde_json::to_string(&input).unwrap();
-        request.set_payload(Some(encoded));
-
-        self.client.sign_and_dispatch(request, |response| {
-            if response.status.is_success() {
-                Box::new(response.buffer().from_err().and_then(|response| {
-                    proto::json::ResponsePayload::new(&response)
-                        .deserialize::<StartEntitiesDetectionV2JobResponse, _>()
-                }))
-            } else {
-                Box::new(response.buffer().from_err().and_then(|response| {
-                    Err(StartEntitiesDetectionV2JobError::from_response(response))
-                }))
-            }
-        })
-    }
-
-    /// <p>Starts an asynchronous job to detect protected health information (PHI). Use the <code>DescribePHIDetectionJob</code> operation to track the status of a job.</p>
-    fn start_phi_detection_job(
-        &self,
-        input: StartPHIDetectionJobRequest,
-    ) -> RusotoFuture<StartPHIDetectionJobResponse, StartPHIDetectionJobError> {
-        let mut request = SignedRequest::new("POST", "comprehendmedical", &self.region, "/");
-
-        request.set_content_type("application/x-amz-json-1.1".to_owned());
-        request.add_header(
-            "x-amz-target",
-            "ComprehendMedical_20181030.StartPHIDetectionJob",
-        );
-        let encoded = serde_json::to_string(&input).unwrap();
-        request.set_payload(Some(encoded));
-
-        self.client.sign_and_dispatch(request, |response| {
-            if response.status.is_success() {
-                Box::new(response.buffer().from_err().and_then(|response| {
-                    proto::json::ResponsePayload::new(&response)
-                        .deserialize::<StartPHIDetectionJobResponse, _>()
-                }))
-            } else {
-                Box::new(
-                    response.buffer().from_err().and_then(|response| {
-                        Err(StartPHIDetectionJobError::from_response(response))
-                    }),
-                )
-            }
-        })
-    }
-
-    /// <p>Stops a medical entities detection job in progress.</p>
-    fn stop_entities_detection_v2_job(
-        &self,
-        input: StopEntitiesDetectionV2JobRequest,
-    ) -> RusotoFuture<StopEntitiesDetectionV2JobResponse, StopEntitiesDetectionV2JobError> {
-        let mut request = SignedRequest::new("POST", "comprehendmedical", &self.region, "/");
-
-        request.set_content_type("application/x-amz-json-1.1".to_owned());
-        request.add_header(
-            "x-amz-target",
-            "ComprehendMedical_20181030.StopEntitiesDetectionV2Job",
-        );
-        let encoded = serde_json::to_string(&input).unwrap();
-        request.set_payload(Some(encoded));
-
-        self.client.sign_and_dispatch(request, |response| {
-            if response.status.is_success() {
-                Box::new(response.buffer().from_err().and_then(|response| {
-                    proto::json::ResponsePayload::new(&response)
-                        .deserialize::<StopEntitiesDetectionV2JobResponse, _>()
-                }))
-            } else {
-                Box::new(response.buffer().from_err().and_then(|response| {
-                    Err(StopEntitiesDetectionV2JobError::from_response(response))
-                }))
-            }
-        })
-    }
-
-    /// <p>Stops a protected health information (PHI) detection job in progress.</p>
-    fn stop_phi_detection_job(
-        &self,
-        input: StopPHIDetectionJobRequest,
-    ) -> RusotoFuture<StopPHIDetectionJobResponse, StopPHIDetectionJobError> {
-        let mut request = SignedRequest::new("POST", "comprehendmedical", &self.region, "/");
-
-        request.set_content_type("application/x-amz-json-1.1".to_owned());
-        request.add_header(
-            "x-amz-target",
-            "ComprehendMedical_20181030.StopPHIDetectionJob",
-        );
-        let encoded = serde_json::to_string(&input).unwrap();
-        request.set_payload(Some(encoded));
-
-        self.client.sign_and_dispatch(request, |response| {
-            if response.status.is_success() {
-                Box::new(response.buffer().from_err().and_then(|response| {
-                    proto::json::ResponsePayload::new(&response)
-                        .deserialize::<StopPHIDetectionJobResponse, _>()
-                }))
-            } else {
-                Box::new(
-                    response.buffer().from_err().and_then(|response| {
-                        Err(StopPHIDetectionJobError::from_response(response))
-                    }),
-                )
-            }
-        })
-    }
 }