--- conflicted
+++ resolved
@@ -1,23 +1,19 @@
 extern crate rusoto_mock;
 
-use crate::generated::{
-    GetQueueUrlError, GetQueueUrlRequest, MessageAttributeValue, ReceiveMessageRequest,
-    SendMessageRequest, Sqs, SqsClient,
-};
 use std::collections::HashMap;
+use crate::generated::{Sqs, SqsClient, SendMessageRequest, ReceiveMessageRequest, MessageAttributeValue, GetQueueUrlRequest, GetQueueUrlError};
 
-use self::rusoto_mock::*;
-use rusoto_core::param::Params;
+use rusoto_core::{Region, RusotoError};
 use rusoto_core::signature::SignedRequest;
 use rusoto_core::signature::SignedRequestPayload;
-use rusoto_core::{Region, RusotoError};
+use rusoto_core::param::Params;
 use serde_urlencoded;
+use self::rusoto_mock::*;
 
 #[tokio::test]
 async fn should_serialize_map_parameters_in_request_body() {
     let mock = MockRequestDispatcher::with_status(200)
-        .with_body(
-            r#"<?xml version="1.0" encoding="UTF-8"?>
+        .with_body(r#"<?xml version="1.0" encoding="UTF-8"?>
         <SendMessageResponse>
             <SendMessageResult>
                 <MD5OfMessageBody>
@@ -35,8 +31,7 @@
                     27daac76-34dd-47df-bd01-1f6e873584a0
                 </RequestId>
             </ResponseMetadata>
-        </SendMessageResponse>"#,
-        )
+        </SendMessageResponse>"#)
         .with_request_checker(|request: &SignedRequest| {
             println!("{:#?}", request.params);
 
@@ -44,18 +39,12 @@
             assert_eq!("/", request.path);
             if let Some(SignedRequestPayload::Buffer(ref buffer)) = request.payload {
                 let params: Params = serde_urlencoded::from_bytes(buffer).unwrap();
-                assert_eq!(
-                    Some(&Some("test_attribute_name".to_owned())),
-                    params.get("MessageAttribute.1.Name")
-                );
-                assert_eq!(
-                    Some(&Some("test_attribute_value".to_owned())),
-                    params.get("MessageAttribute.1.Value.StringValue")
-                );
-                assert_eq!(
-                    Some(&Some("String".to_owned())),
-                    params.get("MessageAttribute.1.Value.DataType")
-                );
+                assert_eq!(Some(&Some("test_attribute_name".to_owned())),
+                            params.get("MessageAttribute.1.Name"));
+                assert_eq!(Some(&Some("test_attribute_value".to_owned())),
+                            params.get("MessageAttribute.1.Value.StringValue"));
+                assert_eq!(Some(&Some("String".to_owned())),
+                            params.get("MessageAttribute.1.Value.DataType"));
             } else {
                 panic!("Unexpected request.payload: {:?}", request.payload);
             }
@@ -63,14 +52,12 @@
 
     let mut message_attributes = HashMap::new();
 
-    message_attributes.insert(
-        "test_attribute_name".to_owned(),
-        MessageAttributeValue {
-            string_value: Some("test_attribute_value".to_owned()),
-            data_type: "String".to_owned(),
-            ..Default::default()
-        },
-    );
+    message_attributes.insert("test_attribute_name".to_owned(),
+                                MessageAttributeValue {
+                                    string_value: Some("test_attribute_value".to_owned()),
+                                    data_type: "String".to_owned(),
+                                    ..Default::default()
+                                });
     let request = SendMessageRequest {
         message_body: "foo".to_owned(),
         queue_url: "bar".to_owned(),
@@ -85,8 +72,7 @@
 #[tokio::test]
 async fn should_fix_issue_323() {
     let mock = MockRequestDispatcher::with_status(200)
-        .with_body(
-            r#"<?xml version="1.0" encoding="UTF-8"?>
+        .with_body(r#"<?xml version="1.0" encoding="UTF-8"?>
         <ReceiveMessageResponse>
             <ReceiveMessageResult>
             <Message>
@@ -113,23 +99,20 @@
                 b6633655-283d-45b4-aee4-4e84e0ae6afa
             </RequestId>
             </ResponseMetadata>
-        </ReceiveMessageResponse>"#,
-        )
+        </ReceiveMessageResponse>"#)
         .with_request_checker(|request: &SignedRequest| {
             assert_eq!("POST", request.method);
             assert_eq!("/", request.path);
             if let Some(SignedRequestPayload::Buffer(ref buffer)) = request.payload {
                 let params: Params = serde_urlencoded::from_bytes(buffer).unwrap();
-                assert_eq!(
-                    params.get("Action"),
-                    Some(&Some("ReceiveMessage".to_owned()))
-                );
-                assert_eq!(
-                    params.get("MaxNumberOfMessages"),
-                    Some(&Some("1".to_owned()))
-                );
-                assert_eq!(params.get("VisibilityTimeout"), Some(&Some("2".to_owned())));
-                assert_eq!(params.get("WaitTimeSeconds"), Some(&Some("3".to_owned())));
+                assert_eq!(params.get("Action"),
+                            Some(&Some("ReceiveMessage".to_owned())));
+                assert_eq!(params.get("MaxNumberOfMessages"),
+                            Some(&Some("1".to_owned())));
+                assert_eq!(params.get("VisibilityTimeout"),
+                            Some(&Some("2".to_owned())));
+                assert_eq!(params.get("WaitTimeSeconds"),
+                            Some(&Some("3".to_owned())));
                 assert_eq!(params.get("Integer"), None);
             } else {
                 panic!("Unexpected request.payload: {:?}", request.payload);
@@ -148,17 +131,10 @@
     let _result = client.receive_message(request).await.unwrap();
 }
 
-<<<<<<< HEAD
-#[test]
-fn test_parse_queue_does_not_exist_error() {
-    let mock = MockRequestDispatcher::with_status(400).with_body(
-        r#"<?xml version="1.0"?>
-=======
 #[tokio::test]
 async fn test_parse_queue_does_not_exist_error() {
     let mock = MockRequestDispatcher::with_status(400)
         .with_body(r#"<?xml version="1.0"?>
->>>>>>> 62832c4b
         <ErrorResponse xmlns="http://queue.amazonaws.com/doc/2012-11-05/">
             <Error>
                 <Type>Sender</Type>
@@ -167,8 +143,7 @@
                 <Detail/>
             </Error>
             <RequestId>8f8f9957-c0d9-536a-9ca6-ca7483be06ad</RequestId>
-        </ErrorResponse>"#,
-    );
+        </ErrorResponse>"#);
 
     let request = GetQueueUrlRequest {
         queue_name: "no-such-queue".to_owned(),
@@ -179,10 +154,5 @@
     let result = client.get_queue_url(request).await;
     assert!(result.is_err());
     let err = result.err().unwrap();
-    assert_eq!(
-        RusotoError::Service(GetQueueUrlError::QueueDoesNotExist(
-            "The specified queue does not exist for this wsdl version.".to_owned()
-        )),
-        err
-    );
+    assert_eq!(RusotoError::Service(GetQueueUrlError::QueueDoesNotExist("The specified queue does not exist for this wsdl version.".to_owned())), err);
 }