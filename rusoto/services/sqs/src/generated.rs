// =================================================================
//
//                           * WARNING *
//
//                    This file is generated!
//
//  Changes made to this file will be overwritten. If changes are
//  required to the generated code, the service_crategen project
//  must be updated to generate the changes.
//
// =================================================================
#![allow(warnings)]

<<<<<<< HEAD
use std::error::Error;
use std::fmt;

use async_trait::async_trait;
=======
use futures::future;
use futures::Future;
>>>>>>> f58d1ce6
use rusoto_core::credential::ProvideAwsCredentials;
use rusoto_core::region;
#[allow(warnings)]
use rusoto_core::request::{BufferedHttpResponse, DispatchSignedRequest};
<<<<<<< HEAD
use rusoto_core::{Client, RusotoError};
=======
use rusoto_core::{Client, RusotoError, RusotoFuture};
use std::error::Error;
use std::fmt;
>>>>>>> f58d1ce6

use rusoto_core::param::{Params, ServiceParams};
use rusoto_core::proto::xml::error::*;
use rusoto_core::proto::xml::util::{
    characters, deserialize_elements, end_element, find_start_element, peek_at_name, skip_tree,
    start_element,
};
use rusoto_core::proto::xml::util::{Next, Peek, XmlParseError, XmlResponse};
use rusoto_core::signature::SignedRequest;
use serde_urlencoded;
use std::str::FromStr;
use xml::reader::ParserConfig;
use xml::EventReader;

/// Serialize `AWSAccountIdList` contents to a `SignedRequest`.
struct AWSAccountIdListSerializer;
impl AWSAccountIdListSerializer {
    fn serialize(params: &mut Params, name: &str, obj: &Vec<String>) {
        for (index, obj) in obj.iter().enumerate() {
            let key = format!("{}.{}", name, index + 1);
            params.put(&key, &obj);
        }
    }
}

/// Serialize `ActionNameList` contents to a `SignedRequest`.
struct ActionNameListSerializer;
impl ActionNameListSerializer {
    fn serialize(params: &mut Params, name: &str, obj: &Vec<String>) {
        for (index, obj) in obj.iter().enumerate() {
            let key = format!("{}.{}", name, index + 1);
            params.put(&key, &obj);
        }
    }
}

/// <p><p/></p>
#[derive(Default, Debug, Clone, PartialEq)]
pub struct AddPermissionRequest {
    /// <p>The AWS account number of the <a href="https://docs.aws.amazon.com/general/latest/gr/glos-chap.html#P">principal</a> who is given permission. The principal must have an AWS account, but does not need to be signed up for Amazon SQS. For information about locating the AWS account identification, see <a href="https://docs.aws.amazon.com/AWSSimpleQueueService/latest/SQSDeveloperGuide/sqs-making-api-requests.html#sqs-api-request-authentication">Your AWS Identifiers</a> in the <i>Amazon Simple Queue Service Developer Guide</i>.</p>
    pub aws_account_ids: Vec<String>,
    /// <p>The action the client wants to allow for the specified principal. Valid values: the name of any action or <code>*</code>.</p> <p>For more information about these actions, see <a href="https://docs.aws.amazon.com/AWSSimpleQueueService/latest/SQSDeveloperGuide/sqs-overview-of-managing-access.html">Overview of Managing Access Permissions to Your Amazon Simple Queue Service Resource</a> in the <i>Amazon Simple Queue Service Developer Guide</i>.</p> <p>Specifying <code>SendMessage</code>, <code>DeleteMessage</code>, or <code>ChangeMessageVisibility</code> for <code>ActionName.n</code> also grants permissions for the corresponding batch versions of those actions: <code>SendMessageBatch</code>, <code>DeleteMessageBatch</code>, and <code>ChangeMessageVisibilityBatch</code>.</p>
    pub actions: Vec<String>,
    /// <p>The unique identification of the permission you're setting (for example, <code>AliceSendMessage</code>). Maximum 80 characters. Allowed characters include alphanumeric characters, hyphens (<code>-</code>), and underscores (<code>_</code>).</p>
    pub label: String,
    /// <p>The URL of the Amazon SQS queue to which permissions are added.</p> <p>Queue URLs and names are case-sensitive.</p>
    pub queue_url: String,
}

/// Serialize `AddPermissionRequest` contents to a `SignedRequest`.
struct AddPermissionRequestSerializer;
impl AddPermissionRequestSerializer {
    fn serialize(params: &mut Params, name: &str, obj: &AddPermissionRequest) {
        let mut prefix = name.to_string();
        if prefix != "" {
            prefix.push_str(".");
        }

        AWSAccountIdListSerializer::serialize(
            params,
            &format!("{}{}", prefix, "AWSAccountId"),
            &obj.aws_account_ids,
        );
        ActionNameListSerializer::serialize(
            params,
            &format!("{}{}", prefix, "ActionName"),
            &obj.actions,
        );
        params.put(&format!("{}{}", prefix, "Label"), &obj.label);
        params.put(&format!("{}{}", prefix, "QueueUrl"), &obj.queue_url);
    }
}

/// Serialize `AttributeNameList` contents to a `SignedRequest`.
struct AttributeNameListSerializer;
impl AttributeNameListSerializer {
    fn serialize(params: &mut Params, name: &str, obj: &Vec<String>) {
        for (index, obj) in obj.iter().enumerate() {
            let key = format!("{}.{}", name, index + 1);
            params.put(&key, &obj);
        }
    }
}

/// <p>Gives a detailed description of the result of an action on each entry in the request.</p>
#[derive(Default, Debug, Clone, PartialEq)]
pub struct BatchResultErrorEntry {
    /// <p>An error code representing why the action failed on this entry.</p>
    pub code: String,
    /// <p>The <code>Id</code> of an entry in a batch request.</p>
    pub id: String,
    /// <p>A message explaining why the action failed on this entry.</p>
    pub message: Option<String>,
    /// <p>Specifies whether the error happened due to the producer.</p>
    pub sender_fault: bool,
}

struct BatchResultErrorEntryDeserializer;
impl BatchResultErrorEntryDeserializer {
    #[allow(unused_variables)]
    fn deserialize<T: Peek + Next>(
        tag_name: &str,
        stack: &mut T,
    ) -> Result<BatchResultErrorEntry, XmlParseError> {
        deserialize_elements::<_, BatchResultErrorEntry, _>(tag_name, stack, |name, stack, obj| {
            match name {
                "Code" => {
                    obj.code = StringDeserializer::deserialize("Code", stack)?;
                }
                "Id" => {
                    obj.id = StringDeserializer::deserialize("Id", stack)?;
                }
                "Message" => {
                    obj.message = Some(StringDeserializer::deserialize("Message", stack)?);
                }
                "SenderFault" => {
                    obj.sender_fault = BooleanDeserializer::deserialize("SenderFault", stack)?;
                }
                _ => skip_tree(stack),
            }
            Ok(())
        })
    }
}
struct BatchResultErrorEntryListDeserializer;
impl BatchResultErrorEntryListDeserializer {
    #[allow(unused_variables)]
    fn deserialize<T: Peek + Next>(
        tag_name: &str,
        stack: &mut T,
    ) -> Result<Vec<BatchResultErrorEntry>, XmlParseError> {
        let mut obj = vec![];

        loop {
            let consume_next_tag = match stack.peek() {
                Some(&Ok(xml::reader::XmlEvent::StartElement { ref name, .. })) => {
                    name.local_name == tag_name
                }
                _ => false,
            };

            if consume_next_tag {
                obj.push(BatchResultErrorEntryDeserializer::deserialize(
                    tag_name, stack,
                )?);
            } else {
                break;
            }
        }

        Ok(obj)
    }
}
struct BinaryDeserializer;
impl BinaryDeserializer {
    #[allow(unused_variables)]
    fn deserialize<T: Peek + Next>(
        tag_name: &str,
        stack: &mut T,
    ) -> Result<bytes::Bytes, XmlParseError> {
        start_element(tag_name, stack)?;
        let obj = characters(stack)?.into();
        end_element(tag_name, stack)?;

        Ok(obj)
    }
}
struct BinaryListDeserializer;
impl BinaryListDeserializer {
    #[allow(unused_variables)]
    fn deserialize<T: Peek + Next>(
        tag_name: &str,
        stack: &mut T,
    ) -> Result<Vec<bytes::Bytes>, XmlParseError> {
        deserialize_elements::<_, Vec<_>, _>(tag_name, stack, |name, stack, obj| {
            if name == "BinaryListValue" {
                obj.push(BinaryDeserializer::deserialize("BinaryListValue", stack)?);
            } else {
                skip_tree(stack);
            }
            Ok(())
        })
    }
}

/// Serialize `BinaryList` contents to a `SignedRequest`.
struct BinaryListSerializer;
impl BinaryListSerializer {
    fn serialize(params: &mut Params, name: &str, obj: &Vec<bytes::Bytes>) {
        for (index, obj) in obj.iter().enumerate() {
            let key = format!("{}.member.{}", name, index + 1);
            params.put(&key, ::std::str::from_utf8(&obj).unwrap());
        }
    }
}

struct BooleanDeserializer;
impl BooleanDeserializer {
    #[allow(unused_variables)]
    fn deserialize<T: Peek + Next>(tag_name: &str, stack: &mut T) -> Result<bool, XmlParseError> {
        start_element(tag_name, stack)?;
        let obj = bool::from_str(characters(stack)?.as_ref()).unwrap();
        end_element(tag_name, stack)?;

        Ok(obj)
    }
}
/// <p><p/></p>
#[derive(Default, Debug, Clone, PartialEq)]
pub struct ChangeMessageVisibilityBatchRequest {
    /// <p>A list of receipt handles of the messages for which the visibility timeout must be changed.</p>
    pub entries: Vec<ChangeMessageVisibilityBatchRequestEntry>,
    /// <p>The URL of the Amazon SQS queue whose messages' visibility is changed.</p> <p>Queue URLs and names are case-sensitive.</p>
    pub queue_url: String,
}

/// Serialize `ChangeMessageVisibilityBatchRequest` contents to a `SignedRequest`.
struct ChangeMessageVisibilityBatchRequestSerializer;
impl ChangeMessageVisibilityBatchRequestSerializer {
    fn serialize(params: &mut Params, name: &str, obj: &ChangeMessageVisibilityBatchRequest) {
        let mut prefix = name.to_string();
        if prefix != "" {
            prefix.push_str(".");
        }

        ChangeMessageVisibilityBatchRequestEntryListSerializer::serialize(
            params,
            &format!("{}{}", prefix, "ChangeMessageVisibilityBatchRequestEntry"),
            &obj.entries,
        );
        params.put(&format!("{}{}", prefix, "QueueUrl"), &obj.queue_url);
    }
}

/// <p>Encloses a receipt handle and an entry id for each message in <code> <a>ChangeMessageVisibilityBatch</a>.</code> </p> <important> <p>All of the following list parameters must be prefixed with <code>ChangeMessageVisibilityBatchRequestEntry.n</code>, where <code>n</code> is an integer value starting with <code>1</code>. For example, a parameter list for this action might look like this:</p> </important> <p> <code>&amp;ChangeMessageVisibilityBatchRequestEntry.1.Id=change_visibility_msg_2</code> </p> <p> <code>&amp;ChangeMessageVisibilityBatchRequestEntry.1.ReceiptHandle=your_receipt_handle</code> </p> <p> <code>&amp;ChangeMessageVisibilityBatchRequestEntry.1.VisibilityTimeout=45</code> </p>
#[derive(Default, Debug, Clone, PartialEq)]
pub struct ChangeMessageVisibilityBatchRequestEntry {
    /// <p><p>An identifier for this particular receipt handle used to communicate the result.</p> <note> <p>The <code>Id</code>s of a batch request need to be unique within a request</p> </note></p>
    pub id: String,
    /// <p>A receipt handle.</p>
    pub receipt_handle: String,
    /// <p>The new value (in seconds) for the message's visibility timeout.</p>
    pub visibility_timeout: Option<i64>,
}

/// Serialize `ChangeMessageVisibilityBatchRequestEntry` contents to a `SignedRequest`.
struct ChangeMessageVisibilityBatchRequestEntrySerializer;
impl ChangeMessageVisibilityBatchRequestEntrySerializer {
    fn serialize(params: &mut Params, name: &str, obj: &ChangeMessageVisibilityBatchRequestEntry) {
        let mut prefix = name.to_string();
        if prefix != "" {
            prefix.push_str(".");
        }

        params.put(&format!("{}{}", prefix, "Id"), &obj.id);
        params.put(
            &format!("{}{}", prefix, "ReceiptHandle"),
            &obj.receipt_handle,
        );
        if let Some(ref field_value) = obj.visibility_timeout {
            params.put(&format!("{}{}", prefix, "VisibilityTimeout"), &field_value);
        }
    }
}

/// Serialize `ChangeMessageVisibilityBatchRequestEntryList` contents to a `SignedRequest`.
struct ChangeMessageVisibilityBatchRequestEntryListSerializer;
impl ChangeMessageVisibilityBatchRequestEntryListSerializer {
    fn serialize(
        params: &mut Params,
        name: &str,
        obj: &Vec<ChangeMessageVisibilityBatchRequestEntry>,
    ) {
        for (index, obj) in obj.iter().enumerate() {
            let key = format!("{}.{}", name, index + 1);
            ChangeMessageVisibilityBatchRequestEntrySerializer::serialize(params, &key, obj);
        }
    }
}

/// <p>For each message in the batch, the response contains a <code> <a>ChangeMessageVisibilityBatchResultEntry</a> </code> tag if the message succeeds or a <code> <a>BatchResultErrorEntry</a> </code> tag if the message fails.</p>
#[derive(Default, Debug, Clone, PartialEq)]
pub struct ChangeMessageVisibilityBatchResult {
    /// <p>A list of <code> <a>BatchResultErrorEntry</a> </code> items.</p>
    pub failed: Vec<BatchResultErrorEntry>,
    /// <p>A list of <code> <a>ChangeMessageVisibilityBatchResultEntry</a> </code> items.</p>
    pub successful: Vec<ChangeMessageVisibilityBatchResultEntry>,
}

struct ChangeMessageVisibilityBatchResultDeserializer;
impl ChangeMessageVisibilityBatchResultDeserializer {
    #[allow(unused_variables)]
    fn deserialize<T: Peek + Next>(
        tag_name: &str,
        stack: &mut T,
    ) -> Result<ChangeMessageVisibilityBatchResult, XmlParseError> {
        deserialize_elements::<_, ChangeMessageVisibilityBatchResult, _>(
            tag_name,
            stack,
            |name, stack, obj| {
                match name {
                    "BatchResultErrorEntry" => {
                        obj.failed
                            .extend(BatchResultErrorEntryListDeserializer::deserialize(
                                "BatchResultErrorEntry",
                                stack,
                            )?);
                    }
                    "ChangeMessageVisibilityBatchResultEntry" => {
                        obj.successful.extend(
                            ChangeMessageVisibilityBatchResultEntryListDeserializer::deserialize(
                                "ChangeMessageVisibilityBatchResultEntry",
                                stack,
                            )?,
                        );
                    }
                    _ => skip_tree(stack),
                }
                Ok(())
            },
        )
    }
}
/// <p>Encloses the <code>Id</code> of an entry in <code> <a>ChangeMessageVisibilityBatch</a>.</code> </p>
#[derive(Default, Debug, Clone, PartialEq)]
pub struct ChangeMessageVisibilityBatchResultEntry {
    /// <p>Represents a message whose visibility timeout has been changed successfully.</p>
    pub id: String,
}

struct ChangeMessageVisibilityBatchResultEntryDeserializer;
impl ChangeMessageVisibilityBatchResultEntryDeserializer {
    #[allow(unused_variables)]
    fn deserialize<T: Peek + Next>(
        tag_name: &str,
        stack: &mut T,
    ) -> Result<ChangeMessageVisibilityBatchResultEntry, XmlParseError> {
        deserialize_elements::<_, ChangeMessageVisibilityBatchResultEntry, _>(
            tag_name,
            stack,
            |name, stack, obj| {
                match name {
                    "Id" => {
                        obj.id = StringDeserializer::deserialize("Id", stack)?;
                    }
                    _ => skip_tree(stack),
                }
                Ok(())
            },
        )
    }
}
struct ChangeMessageVisibilityBatchResultEntryListDeserializer;
impl ChangeMessageVisibilityBatchResultEntryListDeserializer {
    #[allow(unused_variables)]
    fn deserialize<T: Peek + Next>(
        tag_name: &str,
        stack: &mut T,
    ) -> Result<Vec<ChangeMessageVisibilityBatchResultEntry>, XmlParseError> {
        let mut obj = vec![];

        loop {
            let consume_next_tag = match stack.peek() {
                Some(&Ok(xml::reader::XmlEvent::StartElement { ref name, .. })) => {
                    name.local_name == tag_name
                }
                _ => false,
            };

            if consume_next_tag {
                obj.push(
                    ChangeMessageVisibilityBatchResultEntryDeserializer::deserialize(
                        tag_name, stack,
                    )?,
                );
            } else {
                break;
            }
        }

        Ok(obj)
    }
}
#[derive(Default, Debug, Clone, PartialEq)]
pub struct ChangeMessageVisibilityRequest {
    /// <p>The URL of the Amazon SQS queue whose message's visibility is changed.</p> <p>Queue URLs and names are case-sensitive.</p>
    pub queue_url: String,
    /// <p>The receipt handle associated with the message whose visibility timeout is changed. This parameter is returned by the <code> <a>ReceiveMessage</a> </code> action.</p>
    pub receipt_handle: String,
    /// <p>The new value for the message's visibility timeout (in seconds). Values values: <code>0</code> to <code>43200</code>. Maximum: 12 hours.</p>
    pub visibility_timeout: i64,
}

/// Serialize `ChangeMessageVisibilityRequest` contents to a `SignedRequest`.
struct ChangeMessageVisibilityRequestSerializer;
impl ChangeMessageVisibilityRequestSerializer {
    fn serialize(params: &mut Params, name: &str, obj: &ChangeMessageVisibilityRequest) {
        let mut prefix = name.to_string();
        if prefix != "" {
            prefix.push_str(".");
        }

        params.put(&format!("{}{}", prefix, "QueueUrl"), &obj.queue_url);
        params.put(
            &format!("{}{}", prefix, "ReceiptHandle"),
            &obj.receipt_handle,
        );
        params.put(
            &format!("{}{}", prefix, "VisibilityTimeout"),
            &obj.visibility_timeout,
        );
    }
}

/// <p><p/></p>
#[derive(Default, Debug, Clone, PartialEq)]
pub struct CreateQueueRequest {
    /// <p><p>A map of attributes with their corresponding values.</p> <p>The following lists the names, descriptions, and values of the special request parameters that the <code>CreateQueue</code> action uses:</p> <ul> <li> <p> <code>DelaySeconds</code> - The length of time, in seconds, for which the delivery of all messages in the queue is delayed. Valid values: An integer from 0 to 900 seconds (15 minutes). Default: 0. </p> </li> <li> <p> <code>MaximumMessageSize</code> - The limit of how many bytes a message can contain before Amazon SQS rejects it. Valid values: An integer from 1,024 bytes (1 KiB) to 262,144 bytes (256 KiB). Default: 262,144 (256 KiB). </p> </li> <li> <p> <code>MessageRetentionPeriod</code> - The length of time, in seconds, for which Amazon SQS retains a message. Valid values: An integer from 60 seconds (1 minute) to 1,209,600 seconds (14 days). Default: 345,600 (4 days). </p> </li> <li> <p> <code>Policy</code> - The queue&#39;s policy. A valid AWS policy. For more information about policy structure, see <a href="https://docs.aws.amazon.com/IAM/latest/UserGuide/PoliciesOverview.html">Overview of AWS IAM Policies</a> in the <i>Amazon IAM User Guide</i>. </p> </li> <li> <p> <code>ReceiveMessageWaitTimeSeconds</code> - The length of time, in seconds, for which a <code> <a>ReceiveMessage</a> </code> action waits for a message to arrive. Valid values: An integer from 0 to 20 (seconds). Default: 0. </p> </li> <li> <p> <code>RedrivePolicy</code> - The string that includes the parameters for the dead-letter queue functionality of the source queue. For more information about the redrive policy and dead-letter queues, see <a href="https://docs.aws.amazon.com/AWSSimpleQueueService/latest/SQSDeveloperGuide/sqs-dead-letter-queues.html">Using Amazon SQS Dead-Letter Queues</a> in the <i>Amazon Simple Queue Service Developer Guide</i>. </p> <ul> <li> <p> <code>deadLetterTargetArn</code> - The Amazon Resource Name (ARN) of the dead-letter queue to which Amazon SQS moves messages after the value of <code>maxReceiveCount</code> is exceeded.</p> </li> <li> <p> <code>maxReceiveCount</code> - The number of times a message is delivered to the source queue before being moved to the dead-letter queue. When the <code>ReceiveCount</code> for a message exceeds the <code>maxReceiveCount</code> for a queue, Amazon SQS moves the message to the dead-letter-queue.</p> </li> </ul> <note> <p>The dead-letter queue of a FIFO queue must also be a FIFO queue. Similarly, the dead-letter queue of a standard queue must also be a standard queue.</p> </note> </li> <li> <p> <code>VisibilityTimeout</code> - The visibility timeout for the queue, in seconds. Valid values: An integer from 0 to 43,200 (12 hours). Default: 30. For more information about the visibility timeout, see <a href="https://docs.aws.amazon.com/AWSSimpleQueueService/latest/SQSDeveloperGuide/sqs-visibility-timeout.html">Visibility Timeout</a> in the <i>Amazon Simple Queue Service Developer Guide</i>.</p> </li> </ul> <p>The following attributes apply only to <a href="https://docs.aws.amazon.com/AWSSimpleQueueService/latest/SQSDeveloperGuide/sqs-server-side-encryption.html">server-side-encryption</a>:</p> <ul> <li> <p> <code>KmsMasterKeyId</code> - The ID of an AWS-managed customer master key (CMK) for Amazon SQS or a custom CMK. For more information, see <a href="https://docs.aws.amazon.com/AWSSimpleQueueService/latest/SQSDeveloperGuide/sqs-server-side-encryption.html#sqs-sse-key-terms">Key Terms</a>. While the alias of the AWS-managed CMK for Amazon SQS is always <code>alias/aws/sqs</code>, the alias of a custom CMK can, for example, be <code>alias/<i>MyAlias</i> </code>. For more examples, see <a href="https://docs.aws.amazon.com/kms/latest/APIReference/API_DescribeKey.html#API_DescribeKey_RequestParameters">KeyId</a> in the <i>AWS Key Management Service API Reference</i>. </p> </li> <li> <p> <code>KmsDataKeyReusePeriodSeconds</code> - The length of time, in seconds, for which Amazon SQS can reuse a <a href="https://docs.aws.amazon.com/kms/latest/developerguide/concepts.html#data-keys">data key</a> to encrypt or decrypt messages before calling AWS KMS again. An integer representing seconds, between 60 seconds (1 minute) and 86,400 seconds (24 hours). Default: 300 (5 minutes). A shorter time period provides better security but results in more calls to KMS which might incur charges after Free Tier. For more information, see <a href="https://docs.aws.amazon.com/AWSSimpleQueueService/latest/SQSDeveloperGuide/sqs-server-side-encryption.html#sqs-how-does-the-data-key-reuse-period-work">How Does the Data Key Reuse Period Work?</a>. </p> </li> </ul> <p>The following attributes apply only to <a href="https://docs.aws.amazon.com/AWSSimpleQueueService/latest/SQSDeveloperGuide/FIFO-queues.html">FIFO (first-in-first-out) queues</a>:</p> <ul> <li> <p> <code>FifoQueue</code> - Designates a queue as FIFO. Valid values: <code>true</code>, <code>false</code>. If you don&#39;t specify the <code>FifoQueue</code> attribute, Amazon SQS creates a standard queue. You can provide this attribute only during queue creation. You can&#39;t change it for an existing queue. When you set this attribute, you must also provide the <code>MessageGroupId</code> for your messages explicitly.</p> <p>For more information, see <a href="https://docs.aws.amazon.com/AWSSimpleQueueService/latest/SQSDeveloperGuide/FIFO-queues.html#FIFO-queues-understanding-logic">FIFO Queue Logic</a> in the <i>Amazon Simple Queue Service Developer Guide</i>.</p> </li> <li> <p> <code>ContentBasedDeduplication</code> - Enables content-based deduplication. Valid values: <code>true</code>, <code>false</code>. For more information, see <a href="https://docs.aws.amazon.com/AWSSimpleQueueService/latest/SQSDeveloperGuide/FIFO-queues.html#FIFO-queues-exactly-once-processing">Exactly-Once Processing</a> in the <i>Amazon Simple Queue Service Developer Guide</i>. </p> <ul> <li> <p>Every message must have a unique <code>MessageDeduplicationId</code>,</p> <ul> <li> <p>You may provide a <code>MessageDeduplicationId</code> explicitly.</p> </li> <li> <p>If you aren&#39;t able to provide a <code>MessageDeduplicationId</code> and you enable <code>ContentBasedDeduplication</code> for your queue, Amazon SQS uses a SHA-256 hash to generate the <code>MessageDeduplicationId</code> using the body of the message (but not the attributes of the message). </p> </li> <li> <p>If you don&#39;t provide a <code>MessageDeduplicationId</code> and the queue doesn&#39;t have <code>ContentBasedDeduplication</code> set, the action fails with an error.</p> </li> <li> <p>If the queue has <code>ContentBasedDeduplication</code> set, your <code>MessageDeduplicationId</code> overrides the generated one.</p> </li> </ul> </li> <li> <p>When <code>ContentBasedDeduplication</code> is in effect, messages with identical content sent within the deduplication interval are treated as duplicates and only one copy of the message is delivered.</p> </li> <li> <p>If you send one message with <code>ContentBasedDeduplication</code> enabled and then another message with a <code>MessageDeduplicationId</code> that is the same as the one generated for the first <code>MessageDeduplicationId</code>, the two messages are treated as duplicates and only one copy of the message is delivered. </p> </li> </ul> </li> </ul></p>
    pub attributes: Option<::std::collections::HashMap<String, String>>,
    /// <p>The name of the new queue. The following limits apply to this name:</p> <ul> <li> <p>A queue name can have up to 80 characters.</p> </li> <li> <p>Valid values: alphanumeric characters, hyphens (<code>-</code>), and underscores (<code>_</code>).</p> </li> <li> <p>A FIFO queue name must end with the <code>.fifo</code> suffix.</p> </li> </ul> <p>Queue URLs and names are case-sensitive.</p>
    pub queue_name: String,
    /// <p><p>Add cost allocation tags to the specified Amazon SQS queue. For an overview, see <a href="https://docs.aws.amazon.com/AWSSimpleQueueService/latest/SQSDeveloperGuide/sqs-queue-tags.html">Tagging Your Amazon SQS Queues</a> in the <i>Amazon Simple Queue Service Developer Guide</i>.</p> <p>When you use queue tags, keep the following guidelines in mind:</p> <ul> <li> <p>Adding more than 50 tags to a queue isn&#39;t recommended.</p> </li> <li> <p>Tags don&#39;t have any semantic meaning. Amazon SQS interprets tags as character strings.</p> </li> <li> <p>Tags are case-sensitive.</p> </li> <li> <p>A new tag with a key identical to that of an existing tag overwrites the existing tag.</p> </li> </ul> <p>For a full list of tag restrictions, see <a href="https://docs.aws.amazon.com/AWSSimpleQueueService/latest/SQSDeveloperGuide/sqs-limits.html#limits-queues">Limits Related to Queues</a> in the <i>Amazon Simple Queue Service Developer Guide</i>.</p> <note> <p>To be able to tag a queue on creation, you must have the <code>sqs:CreateQueue</code> and <code>sqs:TagQueue</code> permissions.</p> <p>Cross-account permissions don&#39;t apply to this action. For more information, see <a href="https://docs.aws.amazon.com/AWSSimpleQueueService/latest/SQSDeveloperGuide/sqs-customer-managed-policy-examples.html#grant-cross-account-permissions-to-role-and-user-name">Grant Cross-Account Permissions to a Role and a User Name</a> in the <i>Amazon Simple Queue Service Developer Guide</i>.</p> </note></p>
    pub tags: Option<::std::collections::HashMap<String, String>>,
}

/// Serialize `CreateQueueRequest` contents to a `SignedRequest`.
struct CreateQueueRequestSerializer;
impl CreateQueueRequestSerializer {
    fn serialize(params: &mut Params, name: &str, obj: &CreateQueueRequest) {
        let mut prefix = name.to_string();
        if prefix != "" {
            prefix.push_str(".");
        }

        if let Some(ref field_value) = obj.attributes {
            QueueAttributeMapSerializer::serialize(
                params,
                &format!("{}{}", prefix, "Attribute"),
                field_value,
            );
        }
        params.put(&format!("{}{}", prefix, "QueueName"), &obj.queue_name);
        if let Some(ref field_value) = obj.tags {
            TagMapSerializer::serialize(params, &format!("{}{}", prefix, "Tag"), field_value);
        }
    }
}

/// <p>Returns the <code>QueueUrl</code> attribute of the created queue.</p>
#[derive(Default, Debug, Clone, PartialEq)]
pub struct CreateQueueResult {
    /// <p>The URL of the created Amazon SQS queue.</p>
    pub queue_url: Option<String>,
}

struct CreateQueueResultDeserializer;
impl CreateQueueResultDeserializer {
    #[allow(unused_variables)]
    fn deserialize<T: Peek + Next>(
        tag_name: &str,
        stack: &mut T,
    ) -> Result<CreateQueueResult, XmlParseError> {
        deserialize_elements::<_, CreateQueueResult, _>(tag_name, stack, |name, stack, obj| {
            match name {
                "QueueUrl" => {
                    obj.queue_url = Some(StringDeserializer::deserialize("QueueUrl", stack)?);
                }
                _ => skip_tree(stack),
            }
            Ok(())
        })
    }
}
/// <p><p/></p>
#[derive(Default, Debug, Clone, PartialEq)]
pub struct DeleteMessageBatchRequest {
    /// <p>A list of receipt handles for the messages to be deleted.</p>
    pub entries: Vec<DeleteMessageBatchRequestEntry>,
    /// <p>The URL of the Amazon SQS queue from which messages are deleted.</p> <p>Queue URLs and names are case-sensitive.</p>
    pub queue_url: String,
}

/// Serialize `DeleteMessageBatchRequest` contents to a `SignedRequest`.
struct DeleteMessageBatchRequestSerializer;
impl DeleteMessageBatchRequestSerializer {
    fn serialize(params: &mut Params, name: &str, obj: &DeleteMessageBatchRequest) {
        let mut prefix = name.to_string();
        if prefix != "" {
            prefix.push_str(".");
        }

        DeleteMessageBatchRequestEntryListSerializer::serialize(
            params,
            &format!("{}{}", prefix, "DeleteMessageBatchRequestEntry"),
            &obj.entries,
        );
        params.put(&format!("{}{}", prefix, "QueueUrl"), &obj.queue_url);
    }
}

/// <p>Encloses a receipt handle and an identifier for it.</p>
#[derive(Default, Debug, Clone, PartialEq)]
pub struct DeleteMessageBatchRequestEntry {
    /// <p><p>An identifier for this particular receipt handle. This is used to communicate the result.</p> <note> <p>The <code>Id</code>s of a batch request need to be unique within a request</p> </note></p>
    pub id: String,
    /// <p>A receipt handle.</p>
    pub receipt_handle: String,
}

/// Serialize `DeleteMessageBatchRequestEntry` contents to a `SignedRequest`.
struct DeleteMessageBatchRequestEntrySerializer;
impl DeleteMessageBatchRequestEntrySerializer {
    fn serialize(params: &mut Params, name: &str, obj: &DeleteMessageBatchRequestEntry) {
        let mut prefix = name.to_string();
        if prefix != "" {
            prefix.push_str(".");
        }

        params.put(&format!("{}{}", prefix, "Id"), &obj.id);
        params.put(
            &format!("{}{}", prefix, "ReceiptHandle"),
            &obj.receipt_handle,
        );
    }
}

/// Serialize `DeleteMessageBatchRequestEntryList` contents to a `SignedRequest`.
struct DeleteMessageBatchRequestEntryListSerializer;
impl DeleteMessageBatchRequestEntryListSerializer {
    fn serialize(params: &mut Params, name: &str, obj: &Vec<DeleteMessageBatchRequestEntry>) {
        for (index, obj) in obj.iter().enumerate() {
            let key = format!("{}.{}", name, index + 1);
            DeleteMessageBatchRequestEntrySerializer::serialize(params, &key, obj);
        }
    }
}

/// <p>For each message in the batch, the response contains a <code> <a>DeleteMessageBatchResultEntry</a> </code> tag if the message is deleted or a <code> <a>BatchResultErrorEntry</a> </code> tag if the message can't be deleted.</p>
#[derive(Default, Debug, Clone, PartialEq)]
pub struct DeleteMessageBatchResult {
    /// <p>A list of <code> <a>BatchResultErrorEntry</a> </code> items.</p>
    pub failed: Vec<BatchResultErrorEntry>,
    /// <p>A list of <code> <a>DeleteMessageBatchResultEntry</a> </code> items.</p>
    pub successful: Vec<DeleteMessageBatchResultEntry>,
}

struct DeleteMessageBatchResultDeserializer;
impl DeleteMessageBatchResultDeserializer {
    #[allow(unused_variables)]
    fn deserialize<T: Peek + Next>(
        tag_name: &str,
        stack: &mut T,
    ) -> Result<DeleteMessageBatchResult, XmlParseError> {
        deserialize_elements::<_, DeleteMessageBatchResult, _>(
            tag_name,
            stack,
            |name, stack, obj| {
                match name {
                    "BatchResultErrorEntry" => {
                        obj.failed
                            .extend(BatchResultErrorEntryListDeserializer::deserialize(
                                "BatchResultErrorEntry",
                                stack,
                            )?);
                    }
                    "DeleteMessageBatchResultEntry" => {
                        obj.successful.extend(
                            DeleteMessageBatchResultEntryListDeserializer::deserialize(
                                "DeleteMessageBatchResultEntry",
                                stack,
                            )?,
                        );
                    }
                    _ => skip_tree(stack),
                }
                Ok(())
            },
        )
    }
}
/// <p>Encloses the <code>Id</code> of an entry in <code> <a>DeleteMessageBatch</a>.</code> </p>
#[derive(Default, Debug, Clone, PartialEq)]
pub struct DeleteMessageBatchResultEntry {
    /// <p>Represents a successfully deleted message.</p>
    pub id: String,
}

struct DeleteMessageBatchResultEntryDeserializer;
impl DeleteMessageBatchResultEntryDeserializer {
    #[allow(unused_variables)]
    fn deserialize<T: Peek + Next>(
        tag_name: &str,
        stack: &mut T,
    ) -> Result<DeleteMessageBatchResultEntry, XmlParseError> {
        deserialize_elements::<_, DeleteMessageBatchResultEntry, _>(
            tag_name,
            stack,
            |name, stack, obj| {
                match name {
                    "Id" => {
                        obj.id = StringDeserializer::deserialize("Id", stack)?;
                    }
                    _ => skip_tree(stack),
                }
                Ok(())
            },
        )
    }
}
struct DeleteMessageBatchResultEntryListDeserializer;
impl DeleteMessageBatchResultEntryListDeserializer {
    #[allow(unused_variables)]
    fn deserialize<T: Peek + Next>(
        tag_name: &str,
        stack: &mut T,
    ) -> Result<Vec<DeleteMessageBatchResultEntry>, XmlParseError> {
        let mut obj = vec![];

        loop {
            let consume_next_tag = match stack.peek() {
                Some(&Ok(xml::reader::XmlEvent::StartElement { ref name, .. })) => {
                    name.local_name == tag_name
                }
                _ => false,
            };

            if consume_next_tag {
                obj.push(DeleteMessageBatchResultEntryDeserializer::deserialize(
                    tag_name, stack,
                )?);
            } else {
                break;
            }
        }

        Ok(obj)
    }
}
/// <p><p/></p>
#[derive(Default, Debug, Clone, PartialEq)]
pub struct DeleteMessageRequest {
    /// <p>The URL of the Amazon SQS queue from which messages are deleted.</p> <p>Queue URLs and names are case-sensitive.</p>
    pub queue_url: String,
    /// <p>The receipt handle associated with the message to delete.</p>
    pub receipt_handle: String,
}

/// Serialize `DeleteMessageRequest` contents to a `SignedRequest`.
struct DeleteMessageRequestSerializer;
impl DeleteMessageRequestSerializer {
    fn serialize(params: &mut Params, name: &str, obj: &DeleteMessageRequest) {
        let mut prefix = name.to_string();
        if prefix != "" {
            prefix.push_str(".");
        }

        params.put(&format!("{}{}", prefix, "QueueUrl"), &obj.queue_url);
        params.put(
            &format!("{}{}", prefix, "ReceiptHandle"),
            &obj.receipt_handle,
        );
    }
}

/// <p><p/></p>
#[derive(Default, Debug, Clone, PartialEq)]
pub struct DeleteQueueRequest {
    /// <p>The URL of the Amazon SQS queue to delete.</p> <p>Queue URLs and names are case-sensitive.</p>
    pub queue_url: String,
}

/// Serialize `DeleteQueueRequest` contents to a `SignedRequest`.
struct DeleteQueueRequestSerializer;
impl DeleteQueueRequestSerializer {
    fn serialize(params: &mut Params, name: &str, obj: &DeleteQueueRequest) {
        let mut prefix = name.to_string();
        if prefix != "" {
            prefix.push_str(".");
        }

        params.put(&format!("{}{}", prefix, "QueueUrl"), &obj.queue_url);
    }
}

/// <p><p/></p>
#[derive(Default, Debug, Clone, PartialEq)]
pub struct GetQueueAttributesRequest {
    /// <p><p>A list of attributes for which to retrieve information.</p> <note> <p>In the future, new attributes might be added. If you write code that calls this action, we recommend that you structure your code so that it can handle new attributes gracefully.</p> </note> <p>The following attributes are supported:</p> <ul> <li> <p> <code>All</code> - Returns all values. </p> </li> <li> <p> <code>ApproximateNumberOfMessages</code> - Returns the approximate number of messages available for retrieval from the queue.</p> </li> <li> <p> <code>ApproximateNumberOfMessagesDelayed</code> - Returns the approximate number of messages in the queue that are delayed and not available for reading immediately. This can happen when the queue is configured as a delay queue or when a message has been sent with a delay parameter.</p> </li> <li> <p> <code>ApproximateNumberOfMessagesNotVisible</code> - Returns the approximate number of messages that are in flight. Messages are considered to be <i>in flight</i> if they have been sent to a client but have not yet been deleted or have not yet reached the end of their visibility window. </p> </li> <li> <p> <code>CreatedTimestamp</code> - Returns the time when the queue was created in seconds (<a href="http://en.wikipedia.org/wiki/Unix_time">epoch time</a>).</p> </li> <li> <p> <code>DelaySeconds</code> - Returns the default delay on the queue in seconds.</p> </li> <li> <p> <code>LastModifiedTimestamp</code> - Returns the time when the queue was last changed in seconds (<a href="http://en.wikipedia.org/wiki/Unix_time">epoch time</a>).</p> </li> <li> <p> <code>MaximumMessageSize</code> - Returns the limit of how many bytes a message can contain before Amazon SQS rejects it.</p> </li> <li> <p> <code>MessageRetentionPeriod</code> - Returns the length of time, in seconds, for which Amazon SQS retains a message.</p> </li> <li> <p> <code>Policy</code> - Returns the policy of the queue.</p> </li> <li> <p> <code>QueueArn</code> - Returns the Amazon resource name (ARN) of the queue.</p> </li> <li> <p> <code>ReceiveMessageWaitTimeSeconds</code> - Returns the length of time, in seconds, for which the <code>ReceiveMessage</code> action waits for a message to arrive. </p> </li> <li> <p> <code>RedrivePolicy</code> - Returns the string that includes the parameters for dead-letter queue functionality of the source queue. For more information about the redrive policy and dead-letter queues, see <a href="https://docs.aws.amazon.com/AWSSimpleQueueService/latest/SQSDeveloperGuide/sqs-dead-letter-queues.html">Using Amazon SQS Dead-Letter Queues</a> in the <i>Amazon Simple Queue Service Developer Guide</i>. </p> <ul> <li> <p> <code>deadLetterTargetArn</code> - The Amazon Resource Name (ARN) of the dead-letter queue to which Amazon SQS moves messages after the value of <code>maxReceiveCount</code> is exceeded.</p> </li> <li> <p> <code>maxReceiveCount</code> - The number of times a message is delivered to the source queue before being moved to the dead-letter queue. When the <code>ReceiveCount</code> for a message exceeds the <code>maxReceiveCount</code> for a queue, Amazon SQS moves the message to the dead-letter-queue.</p> </li> </ul> </li> <li> <p> <code>VisibilityTimeout</code> - Returns the visibility timeout for the queue. For more information about the visibility timeout, see <a href="https://docs.aws.amazon.com/AWSSimpleQueueService/latest/SQSDeveloperGuide/sqs-visibility-timeout.html">Visibility Timeout</a> in the <i>Amazon Simple Queue Service Developer Guide</i>. </p> </li> </ul> <p>The following attributes apply only to <a href="https://docs.aws.amazon.com/AWSSimpleQueueService/latest/SQSDeveloperGuide/sqs-server-side-encryption.html">server-side-encryption</a>:</p> <ul> <li> <p> <code>KmsMasterKeyId</code> - Returns the ID of an AWS-managed customer master key (CMK) for Amazon SQS or a custom CMK. For more information, see <a href="https://docs.aws.amazon.com/AWSSimpleQueueService/latest/SQSDeveloperGuide/sqs-server-side-encryption.html#sqs-sse-key-terms">Key Terms</a>. </p> </li> <li> <p> <code>KmsDataKeyReusePeriodSeconds</code> - Returns the length of time, in seconds, for which Amazon SQS can reuse a data key to encrypt or decrypt messages before calling AWS KMS again. For more information, see <a href="https://docs.aws.amazon.com/AWSSimpleQueueService/latest/SQSDeveloperGuide/sqs-server-side-encryption.html#sqs-how-does-the-data-key-reuse-period-work">How Does the Data Key Reuse Period Work?</a>. </p> </li> </ul> <p>The following attributes apply only to <a href="https://docs.aws.amazon.com/AWSSimpleQueueService/latest/SQSDeveloperGuide/FIFO-queues.html">FIFO (first-in-first-out) queues</a>:</p> <ul> <li> <p> <code>FifoQueue</code> - Returns whether the queue is FIFO. For more information, see <a href="https://docs.aws.amazon.com/AWSSimpleQueueService/latest/SQSDeveloperGuide/FIFO-queues.html#FIFO-queues-understanding-logic">FIFO Queue Logic</a> in the <i>Amazon Simple Queue Service Developer Guide</i>.</p> <note> <p>To determine whether a queue is <a href="https://docs.aws.amazon.com/AWSSimpleQueueService/latest/SQSDeveloperGuide/FIFO-queues.html">FIFO</a>, you can check whether <code>QueueName</code> ends with the <code>.fifo</code> suffix.</p> </note> </li> <li> <p> <code>ContentBasedDeduplication</code> - Returns whether content-based deduplication is enabled for the queue. For more information, see <a href="https://docs.aws.amazon.com/AWSSimpleQueueService/latest/SQSDeveloperGuide/FIFO-queues.html#FIFO-queues-exactly-once-processing">Exactly-Once Processing</a> in the <i>Amazon Simple Queue Service Developer Guide</i>. </p> </li> </ul></p>
    pub attribute_names: Option<Vec<String>>,
    /// <p>The URL of the Amazon SQS queue whose attribute information is retrieved.</p> <p>Queue URLs and names are case-sensitive.</p>
    pub queue_url: String,
}

/// Serialize `GetQueueAttributesRequest` contents to a `SignedRequest`.
struct GetQueueAttributesRequestSerializer;
impl GetQueueAttributesRequestSerializer {
    fn serialize(params: &mut Params, name: &str, obj: &GetQueueAttributesRequest) {
        let mut prefix = name.to_string();
        if prefix != "" {
            prefix.push_str(".");
        }

        if let Some(ref field_value) = obj.attribute_names {
            AttributeNameListSerializer::serialize(
                params,
                &format!("{}{}", prefix, "AttributeName"),
                field_value,
            );
        }
        params.put(&format!("{}{}", prefix, "QueueUrl"), &obj.queue_url);
    }
}

/// <p>A list of returned queue attributes.</p>
#[derive(Default, Debug, Clone, PartialEq)]
pub struct GetQueueAttributesResult {
    /// <p>A map of attributes to their respective values.</p>
    pub attributes: Option<::std::collections::HashMap<String, String>>,
}

struct GetQueueAttributesResultDeserializer;
impl GetQueueAttributesResultDeserializer {
    #[allow(unused_variables)]
    fn deserialize<T: Peek + Next>(
        tag_name: &str,
        stack: &mut T,
    ) -> Result<GetQueueAttributesResult, XmlParseError> {
        deserialize_elements::<_, GetQueueAttributesResult, _>(
            tag_name,
            stack,
            |name, stack, obj| {
                match name {
                    "Attribute" => {
                        obj.attributes = Some(QueueAttributeMapDeserializer::deserialize(
                            "Attribute",
                            stack,
                        )?);
                    }
                    _ => skip_tree(stack),
                }
                Ok(())
            },
        )
    }
}
/// <p><p/></p>
#[derive(Default, Debug, Clone, PartialEq)]
pub struct GetQueueUrlRequest {
    /// <p>The name of the queue whose URL must be fetched. Maximum 80 characters. Valid values: alphanumeric characters, hyphens (<code>-</code>), and underscores (<code>_</code>).</p> <p>Queue URLs and names are case-sensitive.</p>
    pub queue_name: String,
    /// <p>The AWS account ID of the account that created the queue.</p>
    pub queue_owner_aws_account_id: Option<String>,
}

/// Serialize `GetQueueUrlRequest` contents to a `SignedRequest`.
struct GetQueueUrlRequestSerializer;
impl GetQueueUrlRequestSerializer {
    fn serialize(params: &mut Params, name: &str, obj: &GetQueueUrlRequest) {
        let mut prefix = name.to_string();
        if prefix != "" {
            prefix.push_str(".");
        }

        params.put(&format!("{}{}", prefix, "QueueName"), &obj.queue_name);
        if let Some(ref field_value) = obj.queue_owner_aws_account_id {
            params.put(
                &format!("{}{}", prefix, "QueueOwnerAWSAccountId"),
                &field_value,
            );
        }
    }
}

/// <p>For more information, see <a href="https://docs.aws.amazon.com/AWSSimpleQueueService/latest/SQSDeveloperGuide/sqs-api-responses.html">Interpreting Responses</a> in the <i>Amazon Simple Queue Service Developer Guide</i>.</p>
#[derive(Default, Debug, Clone, PartialEq)]
pub struct GetQueueUrlResult {
    /// <p>The URL of the queue.</p>
    pub queue_url: Option<String>,
}

struct GetQueueUrlResultDeserializer;
impl GetQueueUrlResultDeserializer {
    #[allow(unused_variables)]
    fn deserialize<T: Peek + Next>(
        tag_name: &str,
        stack: &mut T,
    ) -> Result<GetQueueUrlResult, XmlParseError> {
        deserialize_elements::<_, GetQueueUrlResult, _>(tag_name, stack, |name, stack, obj| {
            match name {
                "QueueUrl" => {
                    obj.queue_url = Some(StringDeserializer::deserialize("QueueUrl", stack)?);
                }
                _ => skip_tree(stack),
            }
            Ok(())
        })
    }
}
/// <p><p/></p>
#[derive(Default, Debug, Clone, PartialEq)]
pub struct ListDeadLetterSourceQueuesRequest {
    /// <p>The URL of a dead-letter queue.</p> <p>Queue URLs and names are case-sensitive.</p>
    pub queue_url: String,
}

/// Serialize `ListDeadLetterSourceQueuesRequest` contents to a `SignedRequest`.
struct ListDeadLetterSourceQueuesRequestSerializer;
impl ListDeadLetterSourceQueuesRequestSerializer {
    fn serialize(params: &mut Params, name: &str, obj: &ListDeadLetterSourceQueuesRequest) {
        let mut prefix = name.to_string();
        if prefix != "" {
            prefix.push_str(".");
        }

        params.put(&format!("{}{}", prefix, "QueueUrl"), &obj.queue_url);
    }
}

/// <p>A list of your dead letter source queues.</p>
#[derive(Default, Debug, Clone, PartialEq)]
pub struct ListDeadLetterSourceQueuesResult {
    /// <p>A list of source queue URLs that have the <code>RedrivePolicy</code> queue attribute configured with a dead-letter queue.</p>
    pub queue_urls: Vec<String>,
}

struct ListDeadLetterSourceQueuesResultDeserializer;
impl ListDeadLetterSourceQueuesResultDeserializer {
    #[allow(unused_variables)]
    fn deserialize<T: Peek + Next>(
        tag_name: &str,
        stack: &mut T,
    ) -> Result<ListDeadLetterSourceQueuesResult, XmlParseError> {
        deserialize_elements::<_, ListDeadLetterSourceQueuesResult, _>(
            tag_name,
            stack,
            |name, stack, obj| {
                match name {
                    "QueueUrl" => {
                        obj.queue_urls
                            .extend(QueueUrlListDeserializer::deserialize("QueueUrl", stack)?);
                    }
                    _ => skip_tree(stack),
                }
                Ok(())
            },
        )
    }
}
#[derive(Default, Debug, Clone, PartialEq)]
pub struct ListQueueTagsRequest {
    /// <p>The URL of the queue.</p>
    pub queue_url: String,
}

/// Serialize `ListQueueTagsRequest` contents to a `SignedRequest`.
struct ListQueueTagsRequestSerializer;
impl ListQueueTagsRequestSerializer {
    fn serialize(params: &mut Params, name: &str, obj: &ListQueueTagsRequest) {
        let mut prefix = name.to_string();
        if prefix != "" {
            prefix.push_str(".");
        }

        params.put(&format!("{}{}", prefix, "QueueUrl"), &obj.queue_url);
    }
}

#[derive(Default, Debug, Clone, PartialEq)]
pub struct ListQueueTagsResult {
    /// <p>The list of all tags added to the specified queue.</p>
    pub tags: Option<::std::collections::HashMap<String, String>>,
}

struct ListQueueTagsResultDeserializer;
impl ListQueueTagsResultDeserializer {
    #[allow(unused_variables)]
    fn deserialize<T: Peek + Next>(
        tag_name: &str,
        stack: &mut T,
    ) -> Result<ListQueueTagsResult, XmlParseError> {
        deserialize_elements::<_, ListQueueTagsResult, _>(tag_name, stack, |name, stack, obj| {
            match name {
                "Tag" => {
                    obj.tags = Some(TagMapDeserializer::deserialize("Tag", stack)?);
                }
                _ => skip_tree(stack),
            }
            Ok(())
        })
    }
}
/// <p><p/></p>
#[derive(Default, Debug, Clone, PartialEq)]
pub struct ListQueuesRequest {
    /// <p>A string to use for filtering the list results. Only those queues whose name begins with the specified string are returned.</p> <p>Queue URLs and names are case-sensitive.</p>
    pub queue_name_prefix: Option<String>,
}

/// Serialize `ListQueuesRequest` contents to a `SignedRequest`.
struct ListQueuesRequestSerializer;
impl ListQueuesRequestSerializer {
    fn serialize(params: &mut Params, name: &str, obj: &ListQueuesRequest) {
        let mut prefix = name.to_string();
        if prefix != "" {
            prefix.push_str(".");
        }

        if let Some(ref field_value) = obj.queue_name_prefix {
            params.put(&format!("{}{}", prefix, "QueueNamePrefix"), &field_value);
        }
    }
}

/// <p>A list of your queues.</p>
#[derive(Default, Debug, Clone, PartialEq)]
pub struct ListQueuesResult {
    /// <p>A list of queue URLs, up to 1,000 entries.</p>
    pub queue_urls: Option<Vec<String>>,
}

struct ListQueuesResultDeserializer;
impl ListQueuesResultDeserializer {
    #[allow(unused_variables)]
    fn deserialize<T: Peek + Next>(
        tag_name: &str,
        stack: &mut T,
    ) -> Result<ListQueuesResult, XmlParseError> {
        deserialize_elements::<_, ListQueuesResult, _>(tag_name, stack, |name, stack, obj| {
            match name {
                "QueueUrl" => {
                    obj.queue_urls
                        .get_or_insert(vec![])
                        .extend(QueueUrlListDeserializer::deserialize("QueueUrl", stack)?);
                }
                _ => skip_tree(stack),
            }
            Ok(())
        })
    }
}
/// <p>An Amazon SQS message.</p>
#[derive(Default, Debug, Clone, PartialEq)]
pub struct Message {
    /// <p>A map of the attributes requested in <code> <a>ReceiveMessage</a> </code> to their respective values. Supported attributes:</p> <ul> <li> <p> <code>ApproximateReceiveCount</code> </p> </li> <li> <p> <code>ApproximateFirstReceiveTimestamp</code> </p> </li> <li> <p> <code>MessageDeduplicationId</code> </p> </li> <li> <p> <code>MessageGroupId</code> </p> </li> <li> <p> <code>SenderId</code> </p> </li> <li> <p> <code>SentTimestamp</code> </p> </li> <li> <p> <code>SequenceNumber</code> </p> </li> </ul> <p> <code>ApproximateFirstReceiveTimestamp</code> and <code>SentTimestamp</code> are each returned as an integer representing the <a href="http://en.wikipedia.org/wiki/Unix_time">epoch time</a> in milliseconds.</p>
    pub attributes: Option<::std::collections::HashMap<String, String>>,
    /// <p>The message's contents (not URL-encoded).</p>
    pub body: Option<String>,
    /// <p>An MD5 digest of the non-URL-encoded message body string.</p>
    pub md5_of_body: Option<String>,
    /// <p>An MD5 digest of the non-URL-encoded message attribute string. You can use this attribute to verify that Amazon SQS received the message correctly. Amazon SQS URL-decodes the message before creating the MD5 digest. For information about MD5, see <a href="https://www.ietf.org/rfc/rfc1321.txt">RFC1321</a>.</p>
    pub md5_of_message_attributes: Option<String>,
    /// <p>Each message attribute consists of a <code>Name</code>, <code>Type</code>, and <code>Value</code>. For more information, see <a href="https://docs.aws.amazon.com/AWSSimpleQueueService/latest/SQSDeveloperGuide/sqs-message-attributes.html">Amazon SQS Message Attributes</a> in the <i>Amazon Simple Queue Service Developer Guide</i>.</p>
    pub message_attributes: Option<::std::collections::HashMap<String, MessageAttributeValue>>,
    /// <p>A unique identifier for the message. A <code>MessageId</code>is considered unique across all AWS accounts for an extended period of time.</p>
    pub message_id: Option<String>,
    /// <p>An identifier associated with the act of receiving the message. A new receipt handle is returned every time you receive a message. When deleting a message, you provide the last received receipt handle to delete the message.</p>
    pub receipt_handle: Option<String>,
}

struct MessageDeserializer;
impl MessageDeserializer {
    #[allow(unused_variables)]
    fn deserialize<T: Peek + Next>(
        tag_name: &str,
        stack: &mut T,
    ) -> Result<Message, XmlParseError> {
        deserialize_elements::<_, Message, _>(tag_name, stack, |name, stack, obj| {
            match name {
                "Attribute" => {
                    obj.attributes = Some(MessageSystemAttributeMapDeserializer::deserialize(
                        "Attribute",
                        stack,
                    )?);
                }
                "Body" => {
                    obj.body = Some(StringDeserializer::deserialize("Body", stack)?);
                }
                "MD5OfBody" => {
                    obj.md5_of_body = Some(StringDeserializer::deserialize("MD5OfBody", stack)?);
                }
                "MD5OfMessageAttributes" => {
                    obj.md5_of_message_attributes = Some(StringDeserializer::deserialize(
                        "MD5OfMessageAttributes",
                        stack,
                    )?);
                }
                "MessageAttribute" => {
                    obj.message_attributes =
                        Some(MessageBodyAttributeMapDeserializer::deserialize(
                            "MessageAttribute",
                            stack,
                        )?);
                }
                "MessageId" => {
                    obj.message_id = Some(StringDeserializer::deserialize("MessageId", stack)?);
                }
                "ReceiptHandle" => {
                    obj.receipt_handle =
                        Some(StringDeserializer::deserialize("ReceiptHandle", stack)?);
                }
                _ => skip_tree(stack),
            }
            Ok(())
        })
    }
}

/// Serialize `MessageAttributeNameList` contents to a `SignedRequest`.
struct MessageAttributeNameListSerializer;
impl MessageAttributeNameListSerializer {
    fn serialize(params: &mut Params, name: &str, obj: &Vec<String>) {
        for (index, obj) in obj.iter().enumerate() {
            let key = format!("{}.{}", name, index + 1);
            params.put(&key, &obj);
        }
    }
}

/// <p>The user-specified message attribute value. For string data types, the <code>Value</code> attribute has the same restrictions on the content as the message body. For more information, see <code> <a>SendMessage</a>.</code> </p> <p> <code>Name</code>, <code>type</code>, <code>value</code> and the message body must not be empty or null. All parts of the message attribute, including <code>Name</code>, <code>Type</code>, and <code>Value</code>, are part of the message size restriction (256 KB or 262,144 bytes).</p>
#[derive(Default, Debug, Clone, PartialEq)]
pub struct MessageAttributeValue {
    /// <p>Not implemented. Reserved for future use.</p>
    pub binary_list_values: Option<Vec<bytes::Bytes>>,
    /// <p>Binary type attributes can store any binary data, such as compressed data, encrypted data, or images.</p>
    pub binary_value: Option<bytes::Bytes>,
    /// <p>Amazon SQS supports the following logical data types: <code>String</code>, <code>Number</code>, and <code>Binary</code>. For the <code>Number</code> data type, you must use <code>StringValue</code>.</p> <p>You can also append custom labels. For more information, see <a href="https://docs.aws.amazon.com/AWSSimpleQueueService/latest/SQSDeveloperGuide/sqs-message-attributes.html">Amazon SQS Message Attributes</a> in the <i>Amazon Simple Queue Service Developer Guide</i>.</p>
    pub data_type: String,
    /// <p>Not implemented. Reserved for future use.</p>
    pub string_list_values: Option<Vec<String>>,
    /// <p>Strings are Unicode with UTF-8 binary encoding. For a list of code values, see <a href="http://en.wikipedia.org/wiki/ASCII#ASCII_printable_characters">ASCII Printable Characters</a>.</p>
    pub string_value: Option<String>,
}

struct MessageAttributeValueDeserializer;
impl MessageAttributeValueDeserializer {
    #[allow(unused_variables)]
    fn deserialize<T: Peek + Next>(
        tag_name: &str,
        stack: &mut T,
    ) -> Result<MessageAttributeValue, XmlParseError> {
        deserialize_elements::<_, MessageAttributeValue, _>(tag_name, stack, |name, stack, obj| {
            match name {
                "BinaryListValue" => {
                    obj.binary_list_values.get_or_insert(vec![]).extend(
                        BinaryListDeserializer::deserialize("BinaryListValue", stack)?,
                    );
                }
                "BinaryValue" => {
                    obj.binary_value = Some(BinaryDeserializer::deserialize("BinaryValue", stack)?);
                }
                "DataType" => {
                    obj.data_type = StringDeserializer::deserialize("DataType", stack)?;
                }
                "StringListValue" => {
                    obj.string_list_values.get_or_insert(vec![]).extend(
                        StringListDeserializer::deserialize("StringListValue", stack)?,
                    );
                }
                "StringValue" => {
                    obj.string_value = Some(StringDeserializer::deserialize("StringValue", stack)?);
                }
                _ => skip_tree(stack),
            }
            Ok(())
        })
    }
}

/// Serialize `MessageAttributeValue` contents to a `SignedRequest`.
struct MessageAttributeValueSerializer;
impl MessageAttributeValueSerializer {
    fn serialize(params: &mut Params, name: &str, obj: &MessageAttributeValue) {
        let mut prefix = name.to_string();
        if prefix != "" {
            prefix.push_str(".");
        }

        if let Some(ref field_value) = obj.binary_list_values {
            BinaryListSerializer::serialize(
                params,
                &format!("{}{}", prefix, "BinaryListValue"),
                field_value,
            );
        }
        if let Some(ref field_value) = obj.binary_value {
            params.put(
                &format!("{}{}", prefix, "BinaryValue"),
                ::std::str::from_utf8(&field_value).unwrap(),
            );
        }
        params.put(&format!("{}{}", prefix, "DataType"), &obj.data_type);
        if let Some(ref field_value) = obj.string_list_values {
            StringListSerializer::serialize(
                params,
                &format!("{}{}", prefix, "StringListValue"),
                field_value,
            );
        }
        if let Some(ref field_value) = obj.string_value {
            params.put(&format!("{}{}", prefix, "StringValue"), &field_value);
        }
    }
}

struct MessageBodyAttributeMapDeserializer;
impl MessageBodyAttributeMapDeserializer {
    #[allow(unused_variables)]
    fn deserialize<T: Peek + Next>(
        tag_name: &str,
        stack: &mut T,
    ) -> Result<::std::collections::HashMap<String, MessageAttributeValue>, XmlParseError> {
        let mut obj = ::std::collections::HashMap::new();

        while peek_at_name(stack)? == "entry" {
            start_element("entry", stack)?;
            let key = StringDeserializer::deserialize("Name", stack)?;
            let value = MessageAttributeValueDeserializer::deserialize("Value", stack)?;
            obj.insert(key, value);
            end_element("entry", stack)?;
        }

        Ok(obj)
    }
}

/// Serialize `MessageBodyAttributeMap` contents to a `SignedRequest`.
struct MessageBodyAttributeMapSerializer;
impl MessageBodyAttributeMapSerializer {
    fn serialize(
        params: &mut Params,
        name: &str,
        obj: &::std::collections::HashMap<String, MessageAttributeValue>,
    ) {
        for (index, (key, value)) in obj.iter().enumerate() {
            let prefix = format!("{}.{}", name, index + 1);
            params.put(&format!("{}.{}", prefix, "Name"), &key);
            MessageAttributeValueSerializer::serialize(
                params,
                &format!("{}.{}", prefix, "Value"),
                value,
            );
        }
    }
}

/// Serialize `MessageBodySystemAttributeMap` contents to a `SignedRequest`.
struct MessageBodySystemAttributeMapSerializer;
impl MessageBodySystemAttributeMapSerializer {
    fn serialize(
        params: &mut Params,
        name: &str,
        obj: &::std::collections::HashMap<String, MessageSystemAttributeValue>,
    ) {
        for (index, (key, value)) in obj.iter().enumerate() {
            let prefix = format!("{}.{}", name, index + 1);
            params.put(&format!("{}.{}", prefix, "Name"), &key);
            MessageSystemAttributeValueSerializer::serialize(
                params,
                &format!("{}.{}", prefix, "Value"),
                value,
            );
        }
    }
}

struct MessageListDeserializer;
impl MessageListDeserializer {
    #[allow(unused_variables)]
    fn deserialize<T: Peek + Next>(
        tag_name: &str,
        stack: &mut T,
    ) -> Result<Vec<Message>, XmlParseError> {
        let mut obj = vec![];

        loop {
            let consume_next_tag = match stack.peek() {
                Some(&Ok(xml::reader::XmlEvent::StartElement { ref name, .. })) => {
                    name.local_name == tag_name
                }
                _ => false,
            };

            if consume_next_tag {
                obj.push(MessageDeserializer::deserialize(tag_name, stack)?);
            } else {
                break;
            }
        }

        Ok(obj)
    }
}
struct MessageSystemAttributeMapDeserializer;
impl MessageSystemAttributeMapDeserializer {
    #[allow(unused_variables)]
    fn deserialize<T: Peek + Next>(
        tag_name: &str,
        stack: &mut T,
    ) -> Result<::std::collections::HashMap<String, String>, XmlParseError> {
        let mut obj = ::std::collections::HashMap::new();

        while peek_at_name(stack)? == "Attribute" {
            start_element("Attribute", stack)?;
            let key = MessageSystemAttributeNameDeserializer::deserialize("Name", stack)?;
            let value = StringDeserializer::deserialize("Value", stack)?;
            obj.insert(key, value);
            end_element("Attribute", stack)?;
        }

        Ok(obj)
    }
}
struct MessageSystemAttributeNameDeserializer;
impl MessageSystemAttributeNameDeserializer {
    #[allow(unused_variables)]
    fn deserialize<T: Peek + Next>(tag_name: &str, stack: &mut T) -> Result<String, XmlParseError> {
        start_element(tag_name, stack)?;
        let obj = characters(stack)?;
        end_element(tag_name, stack)?;

        Ok(obj)
    }
}
/// <p>The user-specified message system attribute value. For string data types, the <code>Value</code> attribute has the same restrictions on the content as the message body. For more information, see <code> <a>SendMessage</a>.</code> </p> <p> <code>Name</code>, <code>type</code>, <code>value</code> and the message body must not be empty or null.</p>
#[derive(Default, Debug, Clone, PartialEq)]
pub struct MessageSystemAttributeValue {
    /// <p>Not implemented. Reserved for future use.</p>
    pub binary_list_values: Option<Vec<bytes::Bytes>>,
    /// <p>Binary type attributes can store any binary data, such as compressed data, encrypted data, or images.</p>
    pub binary_value: Option<bytes::Bytes>,
    /// <p>Amazon SQS supports the following logical data types: <code>String</code>, <code>Number</code>, and <code>Binary</code>. For the <code>Number</code> data type, you must use <code>StringValue</code>.</p> <p>You can also append custom labels. For more information, see <a href="https://docs.aws.amazon.com/AWSSimpleQueueService/latest/SQSDeveloperGuide/sqs-message-attributes.html">Amazon SQS Message Attributes</a> in the <i>Amazon Simple Queue Service Developer Guide</i>.</p>
    pub data_type: String,
    /// <p>Not implemented. Reserved for future use.</p>
    pub string_list_values: Option<Vec<String>>,
    /// <p>Strings are Unicode with UTF-8 binary encoding. For a list of code values, see <a href="http://en.wikipedia.org/wiki/ASCII#ASCII_printable_characters">ASCII Printable Characters</a>.</p>
    pub string_value: Option<String>,
}

/// Serialize `MessageSystemAttributeValue` contents to a `SignedRequest`.
struct MessageSystemAttributeValueSerializer;
impl MessageSystemAttributeValueSerializer {
    fn serialize(params: &mut Params, name: &str, obj: &MessageSystemAttributeValue) {
        let mut prefix = name.to_string();
        if prefix != "" {
            prefix.push_str(".");
        }

        if let Some(ref field_value) = obj.binary_list_values {
            BinaryListSerializer::serialize(
                params,
                &format!("{}{}", prefix, "BinaryListValue"),
                field_value,
            );
        }
        if let Some(ref field_value) = obj.binary_value {
            params.put(
                &format!("{}{}", prefix, "BinaryValue"),
                ::std::str::from_utf8(&field_value).unwrap(),
            );
        }
        params.put(&format!("{}{}", prefix, "DataType"), &obj.data_type);
        if let Some(ref field_value) = obj.string_list_values {
            StringListSerializer::serialize(
                params,
                &format!("{}{}", prefix, "StringListValue"),
                field_value,
            );
        }
        if let Some(ref field_value) = obj.string_value {
            params.put(&format!("{}{}", prefix, "StringValue"), &field_value);
        }
    }
}

/// <p><p/></p>
#[derive(Default, Debug, Clone, PartialEq)]
pub struct PurgeQueueRequest {
    /// <p>The URL of the queue from which the <code>PurgeQueue</code> action deletes messages.</p> <p>Queue URLs and names are case-sensitive.</p>
    pub queue_url: String,
}

/// Serialize `PurgeQueueRequest` contents to a `SignedRequest`.
struct PurgeQueueRequestSerializer;
impl PurgeQueueRequestSerializer {
    fn serialize(params: &mut Params, name: &str, obj: &PurgeQueueRequest) {
        let mut prefix = name.to_string();
        if prefix != "" {
            prefix.push_str(".");
        }

        params.put(&format!("{}{}", prefix, "QueueUrl"), &obj.queue_url);
    }
}

struct QueueAttributeMapDeserializer;
impl QueueAttributeMapDeserializer {
    #[allow(unused_variables)]
    fn deserialize<T: Peek + Next>(
        tag_name: &str,
        stack: &mut T,
    ) -> Result<::std::collections::HashMap<String, String>, XmlParseError> {
        let mut obj = ::std::collections::HashMap::new();

        while peek_at_name(stack)? == "Attribute" {
            start_element("Attribute", stack)?;
            let key = QueueAttributeNameDeserializer::deserialize("Name", stack)?;
            let value = StringDeserializer::deserialize("Value", stack)?;
            obj.insert(key, value);
            end_element("Attribute", stack)?;
        }

        Ok(obj)
    }
}

/// Serialize `QueueAttributeMap` contents to a `SignedRequest`.
struct QueueAttributeMapSerializer;
impl QueueAttributeMapSerializer {
    fn serialize(
        params: &mut Params,
        name: &str,
        obj: &::std::collections::HashMap<String, String>,
    ) {
        for (index, (key, value)) in obj.iter().enumerate() {
            let prefix = format!("{}.{}", name, index + 1);
            params.put(&format!("{}.{}", prefix, "Name"), &key);
            params.put(&format!("{}.{}", prefix, "Value"), &value);
        }
    }
}

struct QueueAttributeNameDeserializer;
impl QueueAttributeNameDeserializer {
    #[allow(unused_variables)]
    fn deserialize<T: Peek + Next>(tag_name: &str, stack: &mut T) -> Result<String, XmlParseError> {
        start_element(tag_name, stack)?;
        let obj = characters(stack)?;
        end_element(tag_name, stack)?;

        Ok(obj)
    }
}
struct QueueUrlListDeserializer;
impl QueueUrlListDeserializer {
    #[allow(unused_variables)]
    fn deserialize<T: Peek + Next>(
        tag_name: &str,
        stack: &mut T,
    ) -> Result<Vec<String>, XmlParseError> {
        let mut obj = vec![];

        loop {
            let consume_next_tag = match stack.peek() {
                Some(&Ok(xml::reader::XmlEvent::StartElement { ref name, .. })) => {
                    name.local_name == tag_name
                }
                _ => false,
            };

            if consume_next_tag {
                obj.push(StringDeserializer::deserialize(tag_name, stack)?);
            } else {
                break;
            }
        }

        Ok(obj)
    }
}
/// <p><p/></p>
#[derive(Default, Debug, Clone, PartialEq)]
pub struct ReceiveMessageRequest {
    /// <p><p>A list of attributes that need to be returned along with each message. These attributes include:</p> <ul> <li> <p> <code>All</code> - Returns all values.</p> </li> <li> <p> <code>ApproximateFirstReceiveTimestamp</code> - Returns the time the message was first received from the queue (<a href="http://en.wikipedia.org/wiki/Unix_time">epoch time</a> in milliseconds).</p> </li> <li> <p> <code>ApproximateReceiveCount</code> - Returns the number of times a message has been received from the queue but not deleted.</p> </li> <li> <p> <code>AWSTraceHeader</code> - Returns the AWS X-Ray trace header string. </p> </li> <li> <p> <code>SenderId</code> </p> <ul> <li> <p>For an IAM user, returns the IAM user ID, for example <code>ABCDEFGHI1JKLMNOPQ23R</code>.</p> </li> <li> <p>For an IAM role, returns the IAM role ID, for example <code>ABCDE1F2GH3I4JK5LMNOP:i-a123b456</code>.</p> </li> </ul> </li> <li> <p> <code>SentTimestamp</code> - Returns the time the message was sent to the queue (<a href="http://en.wikipedia.org/wiki/Unix_time">epoch time</a> in milliseconds).</p> </li> <li> <p> <code>MessageDeduplicationId</code> - Returns the value provided by the producer that calls the <code> <a>SendMessage</a> </code> action.</p> </li> <li> <p> <code>MessageGroupId</code> - Returns the value provided by the producer that calls the <code> <a>SendMessage</a> </code> action. Messages with the same <code>MessageGroupId</code> are returned in sequence.</p> </li> <li> <p> <code>SequenceNumber</code> - Returns the value provided by Amazon SQS.</p> </li> </ul></p>
    pub attribute_names: Option<Vec<String>>,
    /// <p>The maximum number of messages to return. Amazon SQS never returns more messages than this value (however, fewer messages might be returned). Valid values: 1 to 10. Default: 1.</p>
    pub max_number_of_messages: Option<i64>,
    /// <p>The name of the message attribute, where <i>N</i> is the index.</p> <ul> <li> <p>The name can contain alphanumeric characters and the underscore (<code>_</code>), hyphen (<code>-</code>), and period (<code>.</code>).</p> </li> <li> <p>The name is case-sensitive and must be unique among all attribute names for the message.</p> </li> <li> <p>The name must not start with AWS-reserved prefixes such as <code>AWS.</code> or <code>Amazon.</code> (or any casing variants).</p> </li> <li> <p>The name must not start or end with a period (<code>.</code>), and it should not have periods in succession (<code>..</code>).</p> </li> <li> <p>The name can be up to 256 characters long.</p> </li> </ul> <p>When using <code>ReceiveMessage</code>, you can send a list of attribute names to receive, or you can return all of the attributes by specifying <code>All</code> or <code>.*</code> in your request. You can also use all message attributes starting with a prefix, for example <code>bar.*</code>.</p>
    pub message_attribute_names: Option<Vec<String>>,
    /// <p>The URL of the Amazon SQS queue from which messages are received.</p> <p>Queue URLs and names are case-sensitive.</p>
    pub queue_url: String,
    /// <p>This parameter applies only to FIFO (first-in-first-out) queues.</p> <p>The token used for deduplication of <code>ReceiveMessage</code> calls. If a networking issue occurs after a <code>ReceiveMessage</code> action, and instead of a response you receive a generic error, you can retry the same action with an identical <code>ReceiveRequestAttemptId</code> to retrieve the same set of messages, even if their visibility timeout has not yet expired.</p> <ul> <li> <p>You can use <code>ReceiveRequestAttemptId</code> only for 5 minutes after a <code>ReceiveMessage</code> action.</p> </li> <li> <p>When you set <code>FifoQueue</code>, a caller of the <code>ReceiveMessage</code> action can provide a <code>ReceiveRequestAttemptId</code> explicitly.</p> </li> <li> <p>If a caller of the <code>ReceiveMessage</code> action doesn't provide a <code>ReceiveRequestAttemptId</code>, Amazon SQS generates a <code>ReceiveRequestAttemptId</code>.</p> </li> <li> <p>You can retry the <code>ReceiveMessage</code> action with the same <code>ReceiveRequestAttemptId</code> if none of the messages have been modified (deleted or had their visibility changes).</p> </li> <li> <p>During a visibility timeout, subsequent calls with the same <code>ReceiveRequestAttemptId</code> return the same messages and receipt handles. If a retry occurs within the deduplication interval, it resets the visibility timeout. For more information, see <a href="https://docs.aws.amazon.com/AWSSimpleQueueService/latest/SQSDeveloperGuide/sqs-visibility-timeout.html">Visibility Timeout</a> in the <i>Amazon Simple Queue Service Developer Guide</i>.</p> <important> <p>If a caller of the <code>ReceiveMessage</code> action still processes messages when the visibility timeout expires and messages become visible, another worker consuming from the same queue can receive the same messages and therefore process duplicates. Also, if a consumer whose message processing time is longer than the visibility timeout tries to delete the processed messages, the action fails with an error.</p> <p>To mitigate this effect, ensure that your application observes a safe threshold before the visibility timeout expires and extend the visibility timeout as necessary.</p> </important> </li> <li> <p>While messages with a particular <code>MessageGroupId</code> are invisible, no more messages belonging to the same <code>MessageGroupId</code> are returned until the visibility timeout expires. You can still receive messages with another <code>MessageGroupId</code> as long as it is also visible.</p> </li> <li> <p>If a caller of <code>ReceiveMessage</code> can't track the <code>ReceiveRequestAttemptId</code>, no retries work until the original visibility timeout expires. As a result, delays might occur but the messages in the queue remain in a strict order.</p> </li> </ul> <p>The length of <code>ReceiveRequestAttemptId</code> is 128 characters. <code>ReceiveRequestAttemptId</code> can contain alphanumeric characters (<code>a-z</code>, <code>A-Z</code>, <code>0-9</code>) and punctuation (<code>!"#$%&amp;'()*+,-./:;&lt;=&gt;?@[\]^_`{|}~</code>).</p> <p>For best practices of using <code>ReceiveRequestAttemptId</code>, see <a href="https://docs.aws.amazon.com/AWSSimpleQueueService/latest/SQSDeveloperGuide/using-receiverequestattemptid-request-parameter.html">Using the ReceiveRequestAttemptId Request Parameter</a> in the <i>Amazon Simple Queue Service Developer Guide</i>.</p>
    pub receive_request_attempt_id: Option<String>,
    /// <p>The duration (in seconds) that the received messages are hidden from subsequent retrieve requests after being retrieved by a <code>ReceiveMessage</code> request.</p>
    pub visibility_timeout: Option<i64>,
    /// <p>The duration (in seconds) for which the call waits for a message to arrive in the queue before returning. If a message is available, the call returns sooner than <code>WaitTimeSeconds</code>. If no messages are available and the wait time expires, the call returns successfully with an empty list of messages.</p>
    pub wait_time_seconds: Option<i64>,
}

/// Serialize `ReceiveMessageRequest` contents to a `SignedRequest`.
struct ReceiveMessageRequestSerializer;
impl ReceiveMessageRequestSerializer {
    fn serialize(params: &mut Params, name: &str, obj: &ReceiveMessageRequest) {
        let mut prefix = name.to_string();
        if prefix != "" {
            prefix.push_str(".");
        }

        if let Some(ref field_value) = obj.attribute_names {
            AttributeNameListSerializer::serialize(
                params,
                &format!("{}{}", prefix, "AttributeName"),
                field_value,
            );
        }
        if let Some(ref field_value) = obj.max_number_of_messages {
            params.put(
                &format!("{}{}", prefix, "MaxNumberOfMessages"),
                &field_value,
            );
        }
        if let Some(ref field_value) = obj.message_attribute_names {
            MessageAttributeNameListSerializer::serialize(
                params,
                &format!("{}{}", prefix, "MessageAttributeName"),
                field_value,
            );
        }
        params.put(&format!("{}{}", prefix, "QueueUrl"), &obj.queue_url);
        if let Some(ref field_value) = obj.receive_request_attempt_id {
            params.put(
                &format!("{}{}", prefix, "ReceiveRequestAttemptId"),
                &field_value,
            );
        }
        if let Some(ref field_value) = obj.visibility_timeout {
            params.put(&format!("{}{}", prefix, "VisibilityTimeout"), &field_value);
        }
        if let Some(ref field_value) = obj.wait_time_seconds {
            params.put(&format!("{}{}", prefix, "WaitTimeSeconds"), &field_value);
        }
    }
}

/// <p>A list of received messages.</p>
#[derive(Default, Debug, Clone, PartialEq)]
pub struct ReceiveMessageResult {
    /// <p>A list of messages.</p>
    pub messages: Option<Vec<Message>>,
}

struct ReceiveMessageResultDeserializer;
impl ReceiveMessageResultDeserializer {
    #[allow(unused_variables)]
    fn deserialize<T: Peek + Next>(
        tag_name: &str,
        stack: &mut T,
    ) -> Result<ReceiveMessageResult, XmlParseError> {
        deserialize_elements::<_, ReceiveMessageResult, _>(tag_name, stack, |name, stack, obj| {
            match name {
                "Message" => {
                    obj.messages
                        .get_or_insert(vec![])
                        .extend(MessageListDeserializer::deserialize("Message", stack)?);
                }
                _ => skip_tree(stack),
            }
            Ok(())
        })
    }
}
/// <p><p/></p>
#[derive(Default, Debug, Clone, PartialEq)]
pub struct RemovePermissionRequest {
    /// <p>The identification of the permission to remove. This is the label added using the <code> <a>AddPermission</a> </code> action.</p>
    pub label: String,
    /// <p>The URL of the Amazon SQS queue from which permissions are removed.</p> <p>Queue URLs and names are case-sensitive.</p>
    pub queue_url: String,
}

/// Serialize `RemovePermissionRequest` contents to a `SignedRequest`.
struct RemovePermissionRequestSerializer;
impl RemovePermissionRequestSerializer {
    fn serialize(params: &mut Params, name: &str, obj: &RemovePermissionRequest) {
        let mut prefix = name.to_string();
        if prefix != "" {
            prefix.push_str(".");
        }

        params.put(&format!("{}{}", prefix, "Label"), &obj.label);
        params.put(&format!("{}{}", prefix, "QueueUrl"), &obj.queue_url);
    }
}

/// <p><p/></p>
#[derive(Default, Debug, Clone, PartialEq)]
pub struct SendMessageBatchRequest {
    /// <p>A list of <code> <a>SendMessageBatchRequestEntry</a> </code> items.</p>
    pub entries: Vec<SendMessageBatchRequestEntry>,
    /// <p>The URL of the Amazon SQS queue to which batched messages are sent.</p> <p>Queue URLs and names are case-sensitive.</p>
    pub queue_url: String,
}

/// Serialize `SendMessageBatchRequest` contents to a `SignedRequest`.
struct SendMessageBatchRequestSerializer;
impl SendMessageBatchRequestSerializer {
    fn serialize(params: &mut Params, name: &str, obj: &SendMessageBatchRequest) {
        let mut prefix = name.to_string();
        if prefix != "" {
            prefix.push_str(".");
        }

        SendMessageBatchRequestEntryListSerializer::serialize(
            params,
            &format!("{}{}", prefix, "SendMessageBatchRequestEntry"),
            &obj.entries,
        );
        params.put(&format!("{}{}", prefix, "QueueUrl"), &obj.queue_url);
    }
}

/// <p>Contains the details of a single Amazon SQS message along with an <code>Id</code>.</p>
#[derive(Default, Debug, Clone, PartialEq)]
pub struct SendMessageBatchRequestEntry {
    /// <p><p>The length of time, in seconds, for which a specific message is delayed. Valid values: 0 to 900. Maximum: 15 minutes. Messages with a positive <code>DelaySeconds</code> value become available for processing after the delay period is finished. If you don&#39;t specify a value, the default value for the queue is applied. </p> <note> <p>When you set <code>FifoQueue</code>, you can&#39;t set <code>DelaySeconds</code> per message. You can set this parameter only on a queue level.</p> </note></p>
    pub delay_seconds: Option<i64>,
    /// <p><p>An identifier for a message in this batch used to communicate the result.</p> <note> <p>The <code>Id</code>s of a batch request need to be unique within a request</p> <p>This identifier can have up to 80 characters. The following characters are accepted: alphanumeric characters, hyphens(-), and underscores (_).</p> </note></p>
    pub id: String,
    /// <p>Each message attribute consists of a <code>Name</code>, <code>Type</code>, and <code>Value</code>. For more information, see <a href="https://docs.aws.amazon.com/AWSSimpleQueueService/latest/SQSDeveloperGuide/sqs-message-attributes.html">Amazon SQS Message Attributes</a> in the <i>Amazon Simple Queue Service Developer Guide</i>.</p>
    pub message_attributes: Option<::std::collections::HashMap<String, MessageAttributeValue>>,
    /// <p>The body of the message.</p>
    pub message_body: String,
    /// <p>This parameter applies only to FIFO (first-in-first-out) queues.</p> <p>The token used for deduplication of messages within a 5-minute minimum deduplication interval. If a message with a particular <code>MessageDeduplicationId</code> is sent successfully, subsequent messages with the same <code>MessageDeduplicationId</code> are accepted successfully but aren't delivered. For more information, see <a href="https://docs.aws.amazon.com/AWSSimpleQueueService/latest/SQSDeveloperGuide/FIFO-queues.html#FIFO-queues-exactly-once-processing"> Exactly-Once Processing</a> in the <i>Amazon Simple Queue Service Developer Guide</i>.</p> <ul> <li> <p>Every message must have a unique <code>MessageDeduplicationId</code>,</p> <ul> <li> <p>You may provide a <code>MessageDeduplicationId</code> explicitly.</p> </li> <li> <p>If you aren't able to provide a <code>MessageDeduplicationId</code> and you enable <code>ContentBasedDeduplication</code> for your queue, Amazon SQS uses a SHA-256 hash to generate the <code>MessageDeduplicationId</code> using the body of the message (but not the attributes of the message). </p> </li> <li> <p>If you don't provide a <code>MessageDeduplicationId</code> and the queue doesn't have <code>ContentBasedDeduplication</code> set, the action fails with an error.</p> </li> <li> <p>If the queue has <code>ContentBasedDeduplication</code> set, your <code>MessageDeduplicationId</code> overrides the generated one.</p> </li> </ul> </li> <li> <p>When <code>ContentBasedDeduplication</code> is in effect, messages with identical content sent within the deduplication interval are treated as duplicates and only one copy of the message is delivered.</p> </li> <li> <p>If you send one message with <code>ContentBasedDeduplication</code> enabled and then another message with a <code>MessageDeduplicationId</code> that is the same as the one generated for the first <code>MessageDeduplicationId</code>, the two messages are treated as duplicates and only one copy of the message is delivered. </p> </li> </ul> <note> <p>The <code>MessageDeduplicationId</code> is available to the consumer of the message (this can be useful for troubleshooting delivery issues).</p> <p>If a message is sent successfully but the acknowledgement is lost and the message is resent with the same <code>MessageDeduplicationId</code> after the deduplication interval, Amazon SQS can't detect duplicate messages.</p> <p>Amazon SQS continues to keep track of the message deduplication ID even after the message is received and deleted.</p> </note> <p>The length of <code>MessageDeduplicationId</code> is 128 characters. <code>MessageDeduplicationId</code> can contain alphanumeric characters (<code>a-z</code>, <code>A-Z</code>, <code>0-9</code>) and punctuation (<code>!"#$%&amp;'()*+,-./:;&lt;=&gt;?@[\]^_`{|}~</code>).</p> <p>For best practices of using <code>MessageDeduplicationId</code>, see <a href="https://docs.aws.amazon.com/AWSSimpleQueueService/latest/SQSDeveloperGuide/using-messagededuplicationid-property.html">Using the MessageDeduplicationId Property</a> in the <i>Amazon Simple Queue Service Developer Guide</i>.</p>
    pub message_deduplication_id: Option<String>,
    /// <p><p>This parameter applies only to FIFO (first-in-first-out) queues.</p> <p>The tag that specifies that a message belongs to a specific message group. Messages that belong to the same message group are processed in a FIFO manner (however, messages in different message groups might be processed out of order). To interleave multiple ordered streams within a single queue, use <code>MessageGroupId</code> values (for example, session data for multiple users). In this scenario, multiple consumers can process the queue, but the session data of each user is processed in a FIFO fashion.</p> <ul> <li> <p>You must associate a non-empty <code>MessageGroupId</code> with a message. If you don&#39;t provide a <code>MessageGroupId</code>, the action fails.</p> </li> <li> <p> <code>ReceiveMessage</code> might return messages with multiple <code>MessageGroupId</code> values. For each <code>MessageGroupId</code>, the messages are sorted by time sent. The caller can&#39;t specify a <code>MessageGroupId</code>.</p> </li> </ul> <p>The length of <code>MessageGroupId</code> is 128 characters. Valid values: alphanumeric characters and punctuation <code>(!&quot;#$%&amp;&#39;()*+,-./:;&lt;=&gt;?@[]^_`{|}~)</code>.</p> <p>For best practices of using <code>MessageGroupId</code>, see <a href="https://docs.aws.amazon.com/AWSSimpleQueueService/latest/SQSDeveloperGuide/using-messagegroupid-property.html">Using the MessageGroupId Property</a> in the <i>Amazon Simple Queue Service Developer Guide</i>.</p> <important> <p> <code>MessageGroupId</code> is required for FIFO queues. You can&#39;t use it for Standard queues.</p> </important></p>
    pub message_group_id: Option<String>,
    /// <p><p>The message system attribute to send Each message system attribute consists of a <code>Name</code>, <code>Type</code>, and <code>Value</code>.</p> <important> <ul> <li> <p>Currently, the only supported message system attribute is <code>AWSTraceHeader</code>. Its type must be <code>String</code> and its value must be a correctly formatted AWS X-Ray trace string.</p> </li> <li> <p>The size of a message system attribute doesn&#39;t count towards the total size of a message.</p> </li> </ul> </important></p>
    pub message_system_attributes:
        Option<::std::collections::HashMap<String, MessageSystemAttributeValue>>,
}

/// Serialize `SendMessageBatchRequestEntry` contents to a `SignedRequest`.
struct SendMessageBatchRequestEntrySerializer;
impl SendMessageBatchRequestEntrySerializer {
    fn serialize(params: &mut Params, name: &str, obj: &SendMessageBatchRequestEntry) {
        let mut prefix = name.to_string();
        if prefix != "" {
            prefix.push_str(".");
        }

        if let Some(ref field_value) = obj.delay_seconds {
            params.put(&format!("{}{}", prefix, "DelaySeconds"), &field_value);
        }
        params.put(&format!("{}{}", prefix, "Id"), &obj.id);
        if let Some(ref field_value) = obj.message_attributes {
            MessageBodyAttributeMapSerializer::serialize(
                params,
                &format!("{}{}", prefix, "MessageAttribute"),
                field_value,
            );
        }
        params.put(&format!("{}{}", prefix, "MessageBody"), &obj.message_body);
        if let Some(ref field_value) = obj.message_deduplication_id {
            params.put(
                &format!("{}{}", prefix, "MessageDeduplicationId"),
                &field_value,
            );
        }
        if let Some(ref field_value) = obj.message_group_id {
            params.put(&format!("{}{}", prefix, "MessageGroupId"), &field_value);
        }
        if let Some(ref field_value) = obj.message_system_attributes {
            MessageBodySystemAttributeMapSerializer::serialize(
                params,
                &format!("{}{}", prefix, "MessageSystemAttribute"),
                field_value,
            );
        }
    }
}

/// Serialize `SendMessageBatchRequestEntryList` contents to a `SignedRequest`.
struct SendMessageBatchRequestEntryListSerializer;
impl SendMessageBatchRequestEntryListSerializer {
    fn serialize(params: &mut Params, name: &str, obj: &Vec<SendMessageBatchRequestEntry>) {
        for (index, obj) in obj.iter().enumerate() {
            let key = format!("{}.{}", name, index + 1);
            SendMessageBatchRequestEntrySerializer::serialize(params, &key, obj);
        }
    }
}

/// <p>For each message in the batch, the response contains a <code> <a>SendMessageBatchResultEntry</a> </code> tag if the message succeeds or a <code> <a>BatchResultErrorEntry</a> </code> tag if the message fails.</p>
#[derive(Default, Debug, Clone, PartialEq)]
pub struct SendMessageBatchResult {
    /// <p>A list of <code> <a>BatchResultErrorEntry</a> </code> items with error details about each message that can't be enqueued.</p>
    pub failed: Vec<BatchResultErrorEntry>,
    /// <p>A list of <code> <a>SendMessageBatchResultEntry</a> </code> items.</p>
    pub successful: Vec<SendMessageBatchResultEntry>,
}

struct SendMessageBatchResultDeserializer;
impl SendMessageBatchResultDeserializer {
    #[allow(unused_variables)]
    fn deserialize<T: Peek + Next>(
        tag_name: &str,
        stack: &mut T,
    ) -> Result<SendMessageBatchResult, XmlParseError> {
        deserialize_elements::<_, SendMessageBatchResult, _>(tag_name, stack, |name, stack, obj| {
            match name {
                "BatchResultErrorEntry" => {
                    obj.failed
                        .extend(BatchResultErrorEntryListDeserializer::deserialize(
                            "BatchResultErrorEntry",
                            stack,
                        )?);
                }
                "SendMessageBatchResultEntry" => {
                    obj.successful.extend(
                        SendMessageBatchResultEntryListDeserializer::deserialize(
                            "SendMessageBatchResultEntry",
                            stack,
                        )?,
                    );
                }
                _ => skip_tree(stack),
            }
            Ok(())
        })
    }
}
/// <p>Encloses a <code>MessageId</code> for a successfully-enqueued message in a <code> <a>SendMessageBatch</a>.</code> </p>
#[derive(Default, Debug, Clone, PartialEq)]
pub struct SendMessageBatchResultEntry {
    /// <p>An identifier for the message in this batch.</p>
    pub id: String,
    /// <p>An MD5 digest of the non-URL-encoded message attribute string. You can use this attribute to verify that Amazon SQS received the message correctly. Amazon SQS URL-decodes the message before creating the MD5 digest. For information about MD5, see <a href="https://www.ietf.org/rfc/rfc1321.txt">RFC1321</a>.</p>
    pub md5_of_message_attributes: Option<String>,
    /// <p>An MD5 digest of the non-URL-encoded message attribute string. You can use this attribute to verify that Amazon SQS received the message correctly. Amazon SQS URL-decodes the message before creating the MD5 digest. For information about MD5, see <a href="https://www.ietf.org/rfc/rfc1321.txt">RFC1321</a>.</p>
    pub md5_of_message_body: String,
    /// <p>An MD5 digest of the non-URL-encoded message system attribute string. You can use this attribute to verify that Amazon SQS received the message correctly. Amazon SQS URL-decodes the message before creating the MD5 digest. For information about MD5, see <a href="https://www.ietf.org/rfc/rfc1321.txt">RFC1321</a>.</p>
    pub md5_of_message_system_attributes: Option<String>,
    /// <p>An identifier for the message.</p>
    pub message_id: String,
    /// <p>This parameter applies only to FIFO (first-in-first-out) queues.</p> <p>The large, non-consecutive number that Amazon SQS assigns to each message.</p> <p>The length of <code>SequenceNumber</code> is 128 bits. As <code>SequenceNumber</code> continues to increase for a particular <code>MessageGroupId</code>.</p>
    pub sequence_number: Option<String>,
}

struct SendMessageBatchResultEntryDeserializer;
impl SendMessageBatchResultEntryDeserializer {
    #[allow(unused_variables)]
    fn deserialize<T: Peek + Next>(
        tag_name: &str,
        stack: &mut T,
    ) -> Result<SendMessageBatchResultEntry, XmlParseError> {
        deserialize_elements::<_, SendMessageBatchResultEntry, _>(
            tag_name,
            stack,
            |name, stack, obj| {
                match name {
                    "Id" => {
                        obj.id = StringDeserializer::deserialize("Id", stack)?;
                    }
                    "MD5OfMessageAttributes" => {
                        obj.md5_of_message_attributes = Some(StringDeserializer::deserialize(
                            "MD5OfMessageAttributes",
                            stack,
                        )?);
                    }
                    "MD5OfMessageBody" => {
                        obj.md5_of_message_body =
                            StringDeserializer::deserialize("MD5OfMessageBody", stack)?;
                    }
                    "MD5OfMessageSystemAttributes" => {
                        obj.md5_of_message_system_attributes = Some(
                            StringDeserializer::deserialize("MD5OfMessageSystemAttributes", stack)?,
                        );
                    }
                    "MessageId" => {
                        obj.message_id = StringDeserializer::deserialize("MessageId", stack)?;
                    }
                    "SequenceNumber" => {
                        obj.sequence_number =
                            Some(StringDeserializer::deserialize("SequenceNumber", stack)?);
                    }
                    _ => skip_tree(stack),
                }
                Ok(())
            },
        )
    }
}
struct SendMessageBatchResultEntryListDeserializer;
impl SendMessageBatchResultEntryListDeserializer {
    #[allow(unused_variables)]
    fn deserialize<T: Peek + Next>(
        tag_name: &str,
        stack: &mut T,
    ) -> Result<Vec<SendMessageBatchResultEntry>, XmlParseError> {
        let mut obj = vec![];

        loop {
            let consume_next_tag = match stack.peek() {
                Some(&Ok(xml::reader::XmlEvent::StartElement { ref name, .. })) => {
                    name.local_name == tag_name
                }
                _ => false,
            };

            if consume_next_tag {
                obj.push(SendMessageBatchResultEntryDeserializer::deserialize(
                    tag_name, stack,
                )?);
            } else {
                break;
            }
        }

        Ok(obj)
    }
}
/// <p><p/></p>
#[derive(Default, Debug, Clone, PartialEq)]
pub struct SendMessageRequest {
    /// <p><p> The length of time, in seconds, for which to delay a specific message. Valid values: 0 to 900. Maximum: 15 minutes. Messages with a positive <code>DelaySeconds</code> value become available for processing after the delay period is finished. If you don&#39;t specify a value, the default value for the queue applies. </p> <note> <p>When you set <code>FifoQueue</code>, you can&#39;t set <code>DelaySeconds</code> per message. You can set this parameter only on a queue level.</p> </note></p>
    pub delay_seconds: Option<i64>,
    /// <p>Each message attribute consists of a <code>Name</code>, <code>Type</code>, and <code>Value</code>. For more information, see <a href="https://docs.aws.amazon.com/AWSSimpleQueueService/latest/SQSDeveloperGuide/sqs-message-attributes.html">Amazon SQS Message Attributes</a> in the <i>Amazon Simple Queue Service Developer Guide</i>.</p>
    pub message_attributes: Option<::std::collections::HashMap<String, MessageAttributeValue>>,
    /// <p><p>The message to send. The maximum string size is 256 KB.</p> <important> <p>A message can include only XML, JSON, and unformatted text. The following Unicode characters are allowed:</p> <p> <code>#x9</code> | <code>#xA</code> | <code>#xD</code> | <code>#x20</code> to <code>#xD7FF</code> | <code>#xE000</code> to <code>#xFFFD</code> | <code>#x10000</code> to <code>#x10FFFF</code> </p> <p>Any characters not included in this list will be rejected. For more information, see the <a href="http://www.w3.org/TR/REC-xml/#charsets">W3C specification for characters</a>.</p> </important></p>
    pub message_body: String,
    /// <p>This parameter applies only to FIFO (first-in-first-out) queues.</p> <p>The token used for deduplication of sent messages. If a message with a particular <code>MessageDeduplicationId</code> is sent successfully, any messages sent with the same <code>MessageDeduplicationId</code> are accepted successfully but aren't delivered during the 5-minute deduplication interval. For more information, see <a href="https://docs.aws.amazon.com/AWSSimpleQueueService/latest/SQSDeveloperGuide/FIFO-queues.html#FIFO-queues-exactly-once-processing"> Exactly-Once Processing</a> in the <i>Amazon Simple Queue Service Developer Guide</i>.</p> <ul> <li> <p>Every message must have a unique <code>MessageDeduplicationId</code>,</p> <ul> <li> <p>You may provide a <code>MessageDeduplicationId</code> explicitly.</p> </li> <li> <p>If you aren't able to provide a <code>MessageDeduplicationId</code> and you enable <code>ContentBasedDeduplication</code> for your queue, Amazon SQS uses a SHA-256 hash to generate the <code>MessageDeduplicationId</code> using the body of the message (but not the attributes of the message). </p> </li> <li> <p>If you don't provide a <code>MessageDeduplicationId</code> and the queue doesn't have <code>ContentBasedDeduplication</code> set, the action fails with an error.</p> </li> <li> <p>If the queue has <code>ContentBasedDeduplication</code> set, your <code>MessageDeduplicationId</code> overrides the generated one.</p> </li> </ul> </li> <li> <p>When <code>ContentBasedDeduplication</code> is in effect, messages with identical content sent within the deduplication interval are treated as duplicates and only one copy of the message is delivered.</p> </li> <li> <p>If you send one message with <code>ContentBasedDeduplication</code> enabled and then another message with a <code>MessageDeduplicationId</code> that is the same as the one generated for the first <code>MessageDeduplicationId</code>, the two messages are treated as duplicates and only one copy of the message is delivered. </p> </li> </ul> <note> <p>The <code>MessageDeduplicationId</code> is available to the consumer of the message (this can be useful for troubleshooting delivery issues).</p> <p>If a message is sent successfully but the acknowledgement is lost and the message is resent with the same <code>MessageDeduplicationId</code> after the deduplication interval, Amazon SQS can't detect duplicate messages.</p> <p>Amazon SQS continues to keep track of the message deduplication ID even after the message is received and deleted.</p> </note> <p>The length of <code>MessageDeduplicationId</code> is 128 characters. <code>MessageDeduplicationId</code> can contain alphanumeric characters (<code>a-z</code>, <code>A-Z</code>, <code>0-9</code>) and punctuation (<code>!"#$%&amp;'()*+,-./:;&lt;=&gt;?@[\]^_`{|}~</code>).</p> <p>For best practices of using <code>MessageDeduplicationId</code>, see <a href="https://docs.aws.amazon.com/AWSSimpleQueueService/latest/SQSDeveloperGuide/using-messagededuplicationid-property.html">Using the MessageDeduplicationId Property</a> in the <i>Amazon Simple Queue Service Developer Guide</i>.</p>
    pub message_deduplication_id: Option<String>,
    /// <p><p>This parameter applies only to FIFO (first-in-first-out) queues.</p> <p>The tag that specifies that a message belongs to a specific message group. Messages that belong to the same message group are processed in a FIFO manner (however, messages in different message groups might be processed out of order). To interleave multiple ordered streams within a single queue, use <code>MessageGroupId</code> values (for example, session data for multiple users). In this scenario, multiple consumers can process the queue, but the session data of each user is processed in a FIFO fashion.</p> <ul> <li> <p>You must associate a non-empty <code>MessageGroupId</code> with a message. If you don&#39;t provide a <code>MessageGroupId</code>, the action fails.</p> </li> <li> <p> <code>ReceiveMessage</code> might return messages with multiple <code>MessageGroupId</code> values. For each <code>MessageGroupId</code>, the messages are sorted by time sent. The caller can&#39;t specify a <code>MessageGroupId</code>.</p> </li> </ul> <p>The length of <code>MessageGroupId</code> is 128 characters. Valid values: alphanumeric characters and punctuation <code>(!&quot;#$%&amp;&#39;()*+,-./:;&lt;=&gt;?@[]^_`{|}~)</code>.</p> <p>For best practices of using <code>MessageGroupId</code>, see <a href="https://docs.aws.amazon.com/AWSSimpleQueueService/latest/SQSDeveloperGuide/using-messagegroupid-property.html">Using the MessageGroupId Property</a> in the <i>Amazon Simple Queue Service Developer Guide</i>.</p> <important> <p> <code>MessageGroupId</code> is required for FIFO queues. You can&#39;t use it for Standard queues.</p> </important></p>
    pub message_group_id: Option<String>,
    /// <p><p>The message system attribute to send. Each message system attribute consists of a <code>Name</code>, <code>Type</code>, and <code>Value</code>.</p> <important> <ul> <li> <p>Currently, the only supported message system attribute is <code>AWSTraceHeader</code>. Its type must be <code>String</code> and its value must be a correctly formatted AWS X-Ray trace string.</p> </li> <li> <p>The size of a message system attribute doesn&#39;t count towards the total size of a message.</p> </li> </ul> </important></p>
    pub message_system_attributes:
        Option<::std::collections::HashMap<String, MessageSystemAttributeValue>>,
    /// <p>The URL of the Amazon SQS queue to which a message is sent.</p> <p>Queue URLs and names are case-sensitive.</p>
    pub queue_url: String,
}

/// Serialize `SendMessageRequest` contents to a `SignedRequest`.
struct SendMessageRequestSerializer;
impl SendMessageRequestSerializer {
    fn serialize(params: &mut Params, name: &str, obj: &SendMessageRequest) {
        let mut prefix = name.to_string();
        if prefix != "" {
            prefix.push_str(".");
        }

        if let Some(ref field_value) = obj.delay_seconds {
            params.put(&format!("{}{}", prefix, "DelaySeconds"), &field_value);
        }
        if let Some(ref field_value) = obj.message_attributes {
            MessageBodyAttributeMapSerializer::serialize(
                params,
                &format!("{}{}", prefix, "MessageAttribute"),
                field_value,
            );
        }
        params.put(&format!("{}{}", prefix, "MessageBody"), &obj.message_body);
        if let Some(ref field_value) = obj.message_deduplication_id {
            params.put(
                &format!("{}{}", prefix, "MessageDeduplicationId"),
                &field_value,
            );
        }
        if let Some(ref field_value) = obj.message_group_id {
            params.put(&format!("{}{}", prefix, "MessageGroupId"), &field_value);
        }
        if let Some(ref field_value) = obj.message_system_attributes {
            MessageBodySystemAttributeMapSerializer::serialize(
                params,
                &format!("{}{}", prefix, "MessageSystemAttribute"),
                field_value,
            );
        }
        params.put(&format!("{}{}", prefix, "QueueUrl"), &obj.queue_url);
    }
}

/// <p>The <code>MD5OfMessageBody</code> and <code>MessageId</code> elements.</p>
#[derive(Default, Debug, Clone, PartialEq)]
pub struct SendMessageResult {
    /// <p>An MD5 digest of the non-URL-encoded message attribute string. You can use this attribute to verify that Amazon SQS received the message correctly. Amazon SQS URL-decodes the message before creating the MD5 digest. For information about MD5, see <a href="https://www.ietf.org/rfc/rfc1321.txt">RFC1321</a>.</p>
    pub md5_of_message_attributes: Option<String>,
    /// <p>An MD5 digest of the non-URL-encoded message attribute string. You can use this attribute to verify that Amazon SQS received the message correctly. Amazon SQS URL-decodes the message before creating the MD5 digest. For information about MD5, see <a href="https://www.ietf.org/rfc/rfc1321.txt">RFC1321</a>.</p>
    pub md5_of_message_body: Option<String>,
    /// <p>An MD5 digest of the non-URL-encoded message system attribute string. You can use this attribute to verify that Amazon SQS received the message correctly. Amazon SQS URL-decodes the message before creating the MD5 digest.</p>
    pub md5_of_message_system_attributes: Option<String>,
    /// <p>An attribute containing the <code>MessageId</code> of the message sent to the queue. For more information, see <a href="https://docs.aws.amazon.com/AWSSimpleQueueService/latest/SQSDeveloperGuide/sqs-queue-message-identifiers.html">Queue and Message Identifiers</a> in the <i>Amazon Simple Queue Service Developer Guide</i>. </p>
    pub message_id: Option<String>,
    /// <p>This parameter applies only to FIFO (first-in-first-out) queues.</p> <p>The large, non-consecutive number that Amazon SQS assigns to each message.</p> <p>The length of <code>SequenceNumber</code> is 128 bits. <code>SequenceNumber</code> continues to increase for a particular <code>MessageGroupId</code>.</p>
    pub sequence_number: Option<String>,
}

struct SendMessageResultDeserializer;
impl SendMessageResultDeserializer {
    #[allow(unused_variables)]
    fn deserialize<T: Peek + Next>(
        tag_name: &str,
        stack: &mut T,
    ) -> Result<SendMessageResult, XmlParseError> {
        deserialize_elements::<_, SendMessageResult, _>(tag_name, stack, |name, stack, obj| {
            match name {
                "MD5OfMessageAttributes" => {
                    obj.md5_of_message_attributes = Some(StringDeserializer::deserialize(
                        "MD5OfMessageAttributes",
                        stack,
                    )?);
                }
                "MD5OfMessageBody" => {
                    obj.md5_of_message_body =
                        Some(StringDeserializer::deserialize("MD5OfMessageBody", stack)?);
                }
                "MD5OfMessageSystemAttributes" => {
                    obj.md5_of_message_system_attributes = Some(StringDeserializer::deserialize(
                        "MD5OfMessageSystemAttributes",
                        stack,
                    )?);
                }
                "MessageId" => {
                    obj.message_id = Some(StringDeserializer::deserialize("MessageId", stack)?);
                }
                "SequenceNumber" => {
                    obj.sequence_number =
                        Some(StringDeserializer::deserialize("SequenceNumber", stack)?);
                }
                _ => skip_tree(stack),
            }
            Ok(())
        })
    }
}
/// <p><p/></p>
#[derive(Default, Debug, Clone, PartialEq)]
pub struct SetQueueAttributesRequest {
    /// <p><p>A map of attributes to set.</p> <p>The following lists the names, descriptions, and values of the special request parameters that the <code>SetQueueAttributes</code> action uses:</p> <ul> <li> <p> <code>DelaySeconds</code> - The length of time, in seconds, for which the delivery of all messages in the queue is delayed. Valid values: An integer from 0 to 900 (15 minutes). Default: 0. </p> </li> <li> <p> <code>MaximumMessageSize</code> - The limit of how many bytes a message can contain before Amazon SQS rejects it. Valid values: An integer from 1,024 bytes (1 KiB) up to 262,144 bytes (256 KiB). Default: 262,144 (256 KiB). </p> </li> <li> <p> <code>MessageRetentionPeriod</code> - The length of time, in seconds, for which Amazon SQS retains a message. Valid values: An integer representing seconds, from 60 (1 minute) to 1,209,600 (14 days). Default: 345,600 (4 days). </p> </li> <li> <p> <code>Policy</code> - The queue&#39;s policy. A valid AWS policy. For more information about policy structure, see <a href="https://docs.aws.amazon.com/IAM/latest/UserGuide/PoliciesOverview.html">Overview of AWS IAM Policies</a> in the <i>Amazon IAM User Guide</i>. </p> </li> <li> <p> <code>ReceiveMessageWaitTimeSeconds</code> - The length of time, in seconds, for which a <code> <a>ReceiveMessage</a> </code> action waits for a message to arrive. Valid values: an integer from 0 to 20 (seconds). Default: 0. </p> </li> <li> <p> <code>RedrivePolicy</code> - The string that includes the parameters for the dead-letter queue functionality of the source queue. For more information about the redrive policy and dead-letter queues, see <a href="https://docs.aws.amazon.com/AWSSimpleQueueService/latest/SQSDeveloperGuide/sqs-dead-letter-queues.html">Using Amazon SQS Dead-Letter Queues</a> in the <i>Amazon Simple Queue Service Developer Guide</i>. </p> <ul> <li> <p> <code>deadLetterTargetArn</code> - The Amazon Resource Name (ARN) of the dead-letter queue to which Amazon SQS moves messages after the value of <code>maxReceiveCount</code> is exceeded.</p> </li> <li> <p> <code>maxReceiveCount</code> - The number of times a message is delivered to the source queue before being moved to the dead-letter queue. When the <code>ReceiveCount</code> for a message exceeds the <code>maxReceiveCount</code> for a queue, Amazon SQS moves the message to the dead-letter-queue.</p> </li> </ul> <note> <p>The dead-letter queue of a FIFO queue must also be a FIFO queue. Similarly, the dead-letter queue of a standard queue must also be a standard queue.</p> </note> </li> <li> <p> <code>VisibilityTimeout</code> - The visibility timeout for the queue, in seconds. Valid values: an integer from 0 to 43,200 (12 hours). Default: 30. For more information about the visibility timeout, see <a href="https://docs.aws.amazon.com/AWSSimpleQueueService/latest/SQSDeveloperGuide/sqs-visibility-timeout.html">Visibility Timeout</a> in the <i>Amazon Simple Queue Service Developer Guide</i>.</p> </li> </ul> <p>The following attributes apply only to <a href="https://docs.aws.amazon.com/AWSSimpleQueueService/latest/SQSDeveloperGuide/sqs-server-side-encryption.html">server-side-encryption</a>:</p> <ul> <li> <p> <code>KmsMasterKeyId</code> - The ID of an AWS-managed customer master key (CMK) for Amazon SQS or a custom CMK. For more information, see <a href="https://docs.aws.amazon.com/AWSSimpleQueueService/latest/SQSDeveloperGuide/sqs-server-side-encryption.html#sqs-sse-key-terms">Key Terms</a>. While the alias of the AWS-managed CMK for Amazon SQS is always <code>alias/aws/sqs</code>, the alias of a custom CMK can, for example, be <code>alias/<i>MyAlias</i> </code>. For more examples, see <a href="https://docs.aws.amazon.com/kms/latest/APIReference/API_DescribeKey.html#API_DescribeKey_RequestParameters">KeyId</a> in the <i>AWS Key Management Service API Reference</i>. </p> </li> <li> <p> <code>KmsDataKeyReusePeriodSeconds</code> - The length of time, in seconds, for which Amazon SQS can reuse a <a href="https://docs.aws.amazon.com/kms/latest/developerguide/concepts.html#data-keys">data key</a> to encrypt or decrypt messages before calling AWS KMS again. An integer representing seconds, between 60 seconds (1 minute) and 86,400 seconds (24 hours). Default: 300 (5 minutes). A shorter time period provides better security but results in more calls to KMS which might incur charges after Free Tier. For more information, see <a href="https://docs.aws.amazon.com/AWSSimpleQueueService/latest/SQSDeveloperGuide/sqs-server-side-encryption.html#sqs-how-does-the-data-key-reuse-period-work">How Does the Data Key Reuse Period Work?</a>. </p> </li> </ul> <p>The following attribute applies only to <a href="https://docs.aws.amazon.com/AWSSimpleQueueService/latest/SQSDeveloperGuide/FIFO-queues.html">FIFO (first-in-first-out) queues</a>:</p> <ul> <li> <p> <code>ContentBasedDeduplication</code> - Enables content-based deduplication. For more information, see <a href="https://docs.aws.amazon.com/AWSSimpleQueueService/latest/SQSDeveloperGuide/FIFO-queues.html#FIFO-queues-exactly-once-processing">Exactly-Once Processing</a> in the <i>Amazon Simple Queue Service Developer Guide</i>. </p> <ul> <li> <p>Every message must have a unique <code>MessageDeduplicationId</code>,</p> <ul> <li> <p>You may provide a <code>MessageDeduplicationId</code> explicitly.</p> </li> <li> <p>If you aren&#39;t able to provide a <code>MessageDeduplicationId</code> and you enable <code>ContentBasedDeduplication</code> for your queue, Amazon SQS uses a SHA-256 hash to generate the <code>MessageDeduplicationId</code> using the body of the message (but not the attributes of the message). </p> </li> <li> <p>If you don&#39;t provide a <code>MessageDeduplicationId</code> and the queue doesn&#39;t have <code>ContentBasedDeduplication</code> set, the action fails with an error.</p> </li> <li> <p>If the queue has <code>ContentBasedDeduplication</code> set, your <code>MessageDeduplicationId</code> overrides the generated one.</p> </li> </ul> </li> <li> <p>When <code>ContentBasedDeduplication</code> is in effect, messages with identical content sent within the deduplication interval are treated as duplicates and only one copy of the message is delivered.</p> </li> <li> <p>If you send one message with <code>ContentBasedDeduplication</code> enabled and then another message with a <code>MessageDeduplicationId</code> that is the same as the one generated for the first <code>MessageDeduplicationId</code>, the two messages are treated as duplicates and only one copy of the message is delivered. </p> </li> </ul> </li> </ul></p>
    pub attributes: ::std::collections::HashMap<String, String>,
    /// <p>The URL of the Amazon SQS queue whose attributes are set.</p> <p>Queue URLs and names are case-sensitive.</p>
    pub queue_url: String,
}

/// Serialize `SetQueueAttributesRequest` contents to a `SignedRequest`.
struct SetQueueAttributesRequestSerializer;
impl SetQueueAttributesRequestSerializer {
    fn serialize(params: &mut Params, name: &str, obj: &SetQueueAttributesRequest) {
        let mut prefix = name.to_string();
        if prefix != "" {
            prefix.push_str(".");
        }

        QueueAttributeMapSerializer::serialize(
            params,
            &format!("{}{}", prefix, "Attribute"),
            &obj.attributes,
        );
        params.put(&format!("{}{}", prefix, "QueueUrl"), &obj.queue_url);
    }
}

struct StringDeserializer;
impl StringDeserializer {
    #[allow(unused_variables)]
    fn deserialize<T: Peek + Next>(tag_name: &str, stack: &mut T) -> Result<String, XmlParseError> {
        start_element(tag_name, stack)?;
        let obj = characters(stack)?;
        end_element(tag_name, stack)?;

        Ok(obj)
    }
}
struct StringListDeserializer;
impl StringListDeserializer {
    #[allow(unused_variables)]
    fn deserialize<T: Peek + Next>(
        tag_name: &str,
        stack: &mut T,
    ) -> Result<Vec<String>, XmlParseError> {
        deserialize_elements::<_, Vec<_>, _>(tag_name, stack, |name, stack, obj| {
            if name == "StringListValue" {
                obj.push(StringDeserializer::deserialize("StringListValue", stack)?);
            } else {
                skip_tree(stack);
            }
            Ok(())
        })
    }
}

/// Serialize `StringList` contents to a `SignedRequest`.
struct StringListSerializer;
impl StringListSerializer {
    fn serialize(params: &mut Params, name: &str, obj: &Vec<String>) {
        for (index, obj) in obj.iter().enumerate() {
            let key = format!("{}.member.{}", name, index + 1);
            params.put(&key, &obj);
        }
    }
}

struct TagKeyDeserializer;
impl TagKeyDeserializer {
    #[allow(unused_variables)]
    fn deserialize<T: Peek + Next>(tag_name: &str, stack: &mut T) -> Result<String, XmlParseError> {
        start_element(tag_name, stack)?;
        let obj = characters(stack)?;
        end_element(tag_name, stack)?;

        Ok(obj)
    }
}

/// Serialize `TagKeyList` contents to a `SignedRequest`.
struct TagKeyListSerializer;
impl TagKeyListSerializer {
    fn serialize(params: &mut Params, name: &str, obj: &Vec<String>) {
        for (index, obj) in obj.iter().enumerate() {
            let key = format!("{}.{}", name, index + 1);
            params.put(&key, &obj);
        }
    }
}

struct TagMapDeserializer;
impl TagMapDeserializer {
    #[allow(unused_variables)]
    fn deserialize<T: Peek + Next>(
        tag_name: &str,
        stack: &mut T,
    ) -> Result<::std::collections::HashMap<String, String>, XmlParseError> {
        let mut obj = ::std::collections::HashMap::new();

        while peek_at_name(stack)? == "Tag" {
            start_element("Tag", stack)?;
            let key = TagKeyDeserializer::deserialize("Key", stack)?;
            let value = TagValueDeserializer::deserialize("Value", stack)?;
            obj.insert(key, value);
            end_element("Tag", stack)?;
        }

        Ok(obj)
    }
}

/// Serialize `TagMap` contents to a `SignedRequest`.
struct TagMapSerializer;
impl TagMapSerializer {
    fn serialize(
        params: &mut Params,
        name: &str,
        obj: &::std::collections::HashMap<String, String>,
    ) {
        for (index, (key, value)) in obj.iter().enumerate() {
            let prefix = format!("{}.{}", name, index + 1);
            params.put(&format!("{}.{}", prefix, "Key"), &key);
            params.put(&format!("{}.{}", prefix, "Value"), &value);
        }
    }
}

#[derive(Default, Debug, Clone, PartialEq)]
pub struct TagQueueRequest {
    /// <p>The URL of the queue.</p>
    pub queue_url: String,
    /// <p>The list of tags to be added to the specified queue.</p>
    pub tags: ::std::collections::HashMap<String, String>,
}

/// Serialize `TagQueueRequest` contents to a `SignedRequest`.
struct TagQueueRequestSerializer;
impl TagQueueRequestSerializer {
    fn serialize(params: &mut Params, name: &str, obj: &TagQueueRequest) {
        let mut prefix = name.to_string();
        if prefix != "" {
            prefix.push_str(".");
        }

        params.put(&format!("{}{}", prefix, "QueueUrl"), &obj.queue_url);
        TagMapSerializer::serialize(params, &format!("{}{}", prefix, "Tags"), &obj.tags);
    }
}

struct TagValueDeserializer;
impl TagValueDeserializer {
    #[allow(unused_variables)]
    fn deserialize<T: Peek + Next>(tag_name: &str, stack: &mut T) -> Result<String, XmlParseError> {
        start_element(tag_name, stack)?;
        let obj = characters(stack)?;
        end_element(tag_name, stack)?;

        Ok(obj)
    }
}
#[derive(Default, Debug, Clone, PartialEq)]
pub struct UntagQueueRequest {
    /// <p>The URL of the queue.</p>
    pub queue_url: String,
    /// <p>The list of tags to be removed from the specified queue.</p>
    pub tag_keys: Vec<String>,
}

/// Serialize `UntagQueueRequest` contents to a `SignedRequest`.
struct UntagQueueRequestSerializer;
impl UntagQueueRequestSerializer {
    fn serialize(params: &mut Params, name: &str, obj: &UntagQueueRequest) {
        let mut prefix = name.to_string();
        if prefix != "" {
            prefix.push_str(".");
        }

        params.put(&format!("{}{}", prefix, "QueueUrl"), &obj.queue_url);
        TagKeyListSerializer::serialize(params, &format!("{}{}", prefix, "TagKey"), &obj.tag_keys);
    }
}

/// Errors returned by AddPermission
#[derive(Debug, PartialEq)]
pub enum AddPermissionError {
    /// <p>The specified action violates a limit. For example, <code>ReceiveMessage</code> returns this error if the maximum number of inflight messages is reached and <code>AddPermission</code> returns this error if the maximum number of permissions for the queue is reached.</p>
    OverLimit(String),
}

impl AddPermissionError {
    pub fn from_response(res: BufferedHttpResponse) -> RusotoError<AddPermissionError> {
        {
            let reader = EventReader::new(res.body.as_ref());
            let mut stack = XmlResponse::new(reader.into_iter().peekable());
            find_start_element(&mut stack);
            if let Ok(parsed_error) = Self::deserialize(&mut stack) {
                match &parsed_error.code[..] {
                    "OverLimit" => {
                        return RusotoError::Service(AddPermissionError::OverLimit(
                            parsed_error.message,
                        ))
                    }
                    _ => {}
                }
            }
        }
        RusotoError::Unknown(res)
    }

    fn deserialize<T>(stack: &mut T) -> Result<XmlError, XmlParseError>
    where
        T: Peek + Next,
    {
        start_element("ErrorResponse", stack)?;
        XmlErrorDeserializer::deserialize("Error", stack)
    }
}
impl fmt::Display for AddPermissionError {
    fn fmt(&self, f: &mut fmt::Formatter) -> fmt::Result {
        write!(f, "{}", self.description())
    }
}
impl Error for AddPermissionError {
    fn description(&self) -> &str {
        match *self {
            AddPermissionError::OverLimit(ref cause) => cause,
        }
    }
}
/// Errors returned by ChangeMessageVisibility
#[derive(Debug, PartialEq)]
pub enum ChangeMessageVisibilityError {
    /// <p>The specified message isn't in flight.</p>
    MessageNotInflight(String),
    /// <p>The specified receipt handle isn't valid.</p>
    ReceiptHandleIsInvalid(String),
}

impl ChangeMessageVisibilityError {
    pub fn from_response(res: BufferedHttpResponse) -> RusotoError<ChangeMessageVisibilityError> {
        {
            let reader = EventReader::new(res.body.as_ref());
            let mut stack = XmlResponse::new(reader.into_iter().peekable());
            find_start_element(&mut stack);
            if let Ok(parsed_error) = Self::deserialize(&mut stack) {
                match &parsed_error.code[..] {
                    "AWS.SimpleQueueService.MessageNotInflight" => {
                        return RusotoError::Service(
                            ChangeMessageVisibilityError::MessageNotInflight(parsed_error.message),
                        )
                    }
                    "ReceiptHandleIsInvalid" => {
                        return RusotoError::Service(
                            ChangeMessageVisibilityError::ReceiptHandleIsInvalid(
                                parsed_error.message,
                            ),
                        )
                    }
                    _ => {}
                }
            }
        }
        RusotoError::Unknown(res)
    }

    fn deserialize<T>(stack: &mut T) -> Result<XmlError, XmlParseError>
    where
        T: Peek + Next,
    {
        start_element("ErrorResponse", stack)?;
        XmlErrorDeserializer::deserialize("Error", stack)
    }
}
impl fmt::Display for ChangeMessageVisibilityError {
    fn fmt(&self, f: &mut fmt::Formatter) -> fmt::Result {
        write!(f, "{}", self.description())
    }
}
impl Error for ChangeMessageVisibilityError {
    fn description(&self) -> &str {
        match *self {
            ChangeMessageVisibilityError::MessageNotInflight(ref cause) => cause,
            ChangeMessageVisibilityError::ReceiptHandleIsInvalid(ref cause) => cause,
        }
    }
}
/// Errors returned by ChangeMessageVisibilityBatch
#[derive(Debug, PartialEq)]
pub enum ChangeMessageVisibilityBatchError {
    /// <p>Two or more batch entries in the request have the same <code>Id</code>.</p>
    BatchEntryIdsNotDistinct(String),
    /// <p>The batch request doesn't contain any entries.</p>
    EmptyBatchRequest(String),
    /// <p>The <code>Id</code> of a batch entry in a batch request doesn't abide by the specification.</p>
    InvalidBatchEntryId(String),
    /// <p>The batch request contains more entries than permissible.</p>
    TooManyEntriesInBatchRequest(String),
}

impl ChangeMessageVisibilityBatchError {
    pub fn from_response(
        res: BufferedHttpResponse,
    ) -> RusotoError<ChangeMessageVisibilityBatchError> {
        {
            let reader = EventReader::new(res.body.as_ref());
            let mut stack = XmlResponse::new(reader.into_iter().peekable());
            find_start_element(&mut stack);
            if let Ok(parsed_error) = Self::deserialize(&mut stack) {
                match &parsed_error.code[..] {
                    "AWS.SimpleQueueService.BatchEntryIdsNotDistinct" => {
                        return RusotoError::Service(
                            ChangeMessageVisibilityBatchError::BatchEntryIdsNotDistinct(
                                parsed_error.message,
                            ),
                        )
                    }
                    "AWS.SimpleQueueService.EmptyBatchRequest" => {
                        return RusotoError::Service(
                            ChangeMessageVisibilityBatchError::EmptyBatchRequest(
                                parsed_error.message,
                            ),
                        )
                    }
                    "AWS.SimpleQueueService.InvalidBatchEntryId" => {
                        return RusotoError::Service(
                            ChangeMessageVisibilityBatchError::InvalidBatchEntryId(
                                parsed_error.message,
                            ),
                        )
                    }
                    "AWS.SimpleQueueService.TooManyEntriesInBatchRequest" => {
                        return RusotoError::Service(
                            ChangeMessageVisibilityBatchError::TooManyEntriesInBatchRequest(
                                parsed_error.message,
                            ),
                        )
                    }
                    _ => {}
                }
            }
        }
        RusotoError::Unknown(res)
    }

    fn deserialize<T>(stack: &mut T) -> Result<XmlError, XmlParseError>
    where
        T: Peek + Next,
    {
        start_element("ErrorResponse", stack)?;
        XmlErrorDeserializer::deserialize("Error", stack)
    }
}
impl fmt::Display for ChangeMessageVisibilityBatchError {
    fn fmt(&self, f: &mut fmt::Formatter) -> fmt::Result {
        write!(f, "{}", self.description())
    }
}
impl Error for ChangeMessageVisibilityBatchError {
    fn description(&self) -> &str {
        match *self {
            ChangeMessageVisibilityBatchError::BatchEntryIdsNotDistinct(ref cause) => cause,
            ChangeMessageVisibilityBatchError::EmptyBatchRequest(ref cause) => cause,
            ChangeMessageVisibilityBatchError::InvalidBatchEntryId(ref cause) => cause,
            ChangeMessageVisibilityBatchError::TooManyEntriesInBatchRequest(ref cause) => cause,
        }
    }
}
/// Errors returned by CreateQueue
#[derive(Debug, PartialEq)]
pub enum CreateQueueError {
    /// <p>You must wait 60 seconds after deleting a queue before you can create another queue with the same name.</p>
    QueueDeletedRecently(String),
    /// <p>A queue with this name already exists. Amazon SQS returns this error only if the request includes attributes whose values differ from those of the existing queue.</p>
    QueueNameExists(String),
}

impl CreateQueueError {
    pub fn from_response(res: BufferedHttpResponse) -> RusotoError<CreateQueueError> {
        {
            let reader = EventReader::new(res.body.as_ref());
            let mut stack = XmlResponse::new(reader.into_iter().peekable());
            find_start_element(&mut stack);
            if let Ok(parsed_error) = Self::deserialize(&mut stack) {
                match &parsed_error.code[..] {
                    "AWS.SimpleQueueService.QueueDeletedRecently" => {
                        return RusotoError::Service(CreateQueueError::QueueDeletedRecently(
                            parsed_error.message,
                        ))
                    }
                    "QueueAlreadyExists" => {
                        return RusotoError::Service(CreateQueueError::QueueNameExists(
                            parsed_error.message,
                        ))
                    }
                    _ => {}
                }
            }
        }
        RusotoError::Unknown(res)
    }

    fn deserialize<T>(stack: &mut T) -> Result<XmlError, XmlParseError>
    where
        T: Peek + Next,
    {
        start_element("ErrorResponse", stack)?;
        XmlErrorDeserializer::deserialize("Error", stack)
    }
}
impl fmt::Display for CreateQueueError {
    fn fmt(&self, f: &mut fmt::Formatter) -> fmt::Result {
        write!(f, "{}", self.description())
    }
}
impl Error for CreateQueueError {
    fn description(&self) -> &str {
        match *self {
            CreateQueueError::QueueDeletedRecently(ref cause) => cause,
            CreateQueueError::QueueNameExists(ref cause) => cause,
        }
    }
}
/// Errors returned by DeleteMessage
#[derive(Debug, PartialEq)]
pub enum DeleteMessageError {
    /// <p>The specified receipt handle isn't valid for the current version.</p>
    InvalidIdFormat(String),
    /// <p>The specified receipt handle isn't valid.</p>
    ReceiptHandleIsInvalid(String),
}

impl DeleteMessageError {
    pub fn from_response(res: BufferedHttpResponse) -> RusotoError<DeleteMessageError> {
        {
            let reader = EventReader::new(res.body.as_ref());
            let mut stack = XmlResponse::new(reader.into_iter().peekable());
            find_start_element(&mut stack);
            if let Ok(parsed_error) = Self::deserialize(&mut stack) {
                match &parsed_error.code[..] {
                    "InvalidIdFormat" => {
                        return RusotoError::Service(DeleteMessageError::InvalidIdFormat(
                            parsed_error.message,
                        ))
                    }
                    "ReceiptHandleIsInvalid" => {
                        return RusotoError::Service(DeleteMessageError::ReceiptHandleIsInvalid(
                            parsed_error.message,
                        ))
                    }
                    _ => {}
                }
            }
        }
        RusotoError::Unknown(res)
    }

    fn deserialize<T>(stack: &mut T) -> Result<XmlError, XmlParseError>
    where
        T: Peek + Next,
    {
        start_element("ErrorResponse", stack)?;
        XmlErrorDeserializer::deserialize("Error", stack)
    }
}
impl fmt::Display for DeleteMessageError {
    fn fmt(&self, f: &mut fmt::Formatter) -> fmt::Result {
        write!(f, "{}", self.description())
    }
}
impl Error for DeleteMessageError {
    fn description(&self) -> &str {
        match *self {
            DeleteMessageError::InvalidIdFormat(ref cause) => cause,
            DeleteMessageError::ReceiptHandleIsInvalid(ref cause) => cause,
        }
    }
}
/// Errors returned by DeleteMessageBatch
#[derive(Debug, PartialEq)]
pub enum DeleteMessageBatchError {
    /// <p>Two or more batch entries in the request have the same <code>Id</code>.</p>
    BatchEntryIdsNotDistinct(String),
    /// <p>The batch request doesn't contain any entries.</p>
    EmptyBatchRequest(String),
    /// <p>The <code>Id</code> of a batch entry in a batch request doesn't abide by the specification.</p>
    InvalidBatchEntryId(String),
    /// <p>The batch request contains more entries than permissible.</p>
    TooManyEntriesInBatchRequest(String),
}

impl DeleteMessageBatchError {
    pub fn from_response(res: BufferedHttpResponse) -> RusotoError<DeleteMessageBatchError> {
        {
            let reader = EventReader::new(res.body.as_ref());
            let mut stack = XmlResponse::new(reader.into_iter().peekable());
            find_start_element(&mut stack);
            if let Ok(parsed_error) = Self::deserialize(&mut stack) {
                match &parsed_error.code[..] {
                    "AWS.SimpleQueueService.BatchEntryIdsNotDistinct" => {
                        return RusotoError::Service(
                            DeleteMessageBatchError::BatchEntryIdsNotDistinct(parsed_error.message),
                        )
                    }
                    "AWS.SimpleQueueService.EmptyBatchRequest" => {
                        return RusotoError::Service(DeleteMessageBatchError::EmptyBatchRequest(
                            parsed_error.message,
                        ))
                    }
                    "AWS.SimpleQueueService.InvalidBatchEntryId" => {
                        return RusotoError::Service(DeleteMessageBatchError::InvalidBatchEntryId(
                            parsed_error.message,
                        ))
                    }
                    "AWS.SimpleQueueService.TooManyEntriesInBatchRequest" => {
                        return RusotoError::Service(
                            DeleteMessageBatchError::TooManyEntriesInBatchRequest(
                                parsed_error.message,
                            ),
                        )
                    }
                    _ => {}
                }
            }
        }
        RusotoError::Unknown(res)
    }

    fn deserialize<T>(stack: &mut T) -> Result<XmlError, XmlParseError>
    where
        T: Peek + Next,
    {
        start_element("ErrorResponse", stack)?;
        XmlErrorDeserializer::deserialize("Error", stack)
    }
}
impl fmt::Display for DeleteMessageBatchError {
    fn fmt(&self, f: &mut fmt::Formatter) -> fmt::Result {
        write!(f, "{}", self.description())
    }
}
impl Error for DeleteMessageBatchError {
    fn description(&self) -> &str {
        match *self {
            DeleteMessageBatchError::BatchEntryIdsNotDistinct(ref cause) => cause,
            DeleteMessageBatchError::EmptyBatchRequest(ref cause) => cause,
            DeleteMessageBatchError::InvalidBatchEntryId(ref cause) => cause,
            DeleteMessageBatchError::TooManyEntriesInBatchRequest(ref cause) => cause,
        }
    }
}
/// Errors returned by DeleteQueue
#[derive(Debug, PartialEq)]
pub enum DeleteQueueError {}

impl DeleteQueueError {
    pub fn from_response(res: BufferedHttpResponse) -> RusotoError<DeleteQueueError> {
        {
            let reader = EventReader::new(res.body.as_ref());
            let mut stack = XmlResponse::new(reader.into_iter().peekable());
            find_start_element(&mut stack);
            if let Ok(parsed_error) = Self::deserialize(&mut stack) {
                match &parsed_error.code[..] {
                    _ => {}
                }
            }
        }
        RusotoError::Unknown(res)
    }

    fn deserialize<T>(stack: &mut T) -> Result<XmlError, XmlParseError>
    where
        T: Peek + Next,
    {
        start_element("ErrorResponse", stack)?;
        XmlErrorDeserializer::deserialize("Error", stack)
    }
}
impl fmt::Display for DeleteQueueError {
    fn fmt(&self, f: &mut fmt::Formatter) -> fmt::Result {
        write!(f, "{}", self.description())
    }
}
impl Error for DeleteQueueError {
    fn description(&self) -> &str {
        match *self {}
    }
}
/// Errors returned by GetQueueAttributes
#[derive(Debug, PartialEq)]
pub enum GetQueueAttributesError {
    /// <p>The specified attribute doesn't exist.</p>
    InvalidAttributeName(String),
}

impl GetQueueAttributesError {
    pub fn from_response(res: BufferedHttpResponse) -> RusotoError<GetQueueAttributesError> {
        {
            let reader = EventReader::new(res.body.as_ref());
            let mut stack = XmlResponse::new(reader.into_iter().peekable());
            find_start_element(&mut stack);
            if let Ok(parsed_error) = Self::deserialize(&mut stack) {
                match &parsed_error.code[..] {
                    "InvalidAttributeName" => {
                        return RusotoError::Service(GetQueueAttributesError::InvalidAttributeName(
                            parsed_error.message,
                        ))
                    }
                    _ => {}
                }
            }
        }
        RusotoError::Unknown(res)
    }

    fn deserialize<T>(stack: &mut T) -> Result<XmlError, XmlParseError>
    where
        T: Peek + Next,
    {
        start_element("ErrorResponse", stack)?;
        XmlErrorDeserializer::deserialize("Error", stack)
    }
}
impl fmt::Display for GetQueueAttributesError {
    fn fmt(&self, f: &mut fmt::Formatter) -> fmt::Result {
        write!(f, "{}", self.description())
    }
}
impl Error for GetQueueAttributesError {
    fn description(&self) -> &str {
        match *self {
            GetQueueAttributesError::InvalidAttributeName(ref cause) => cause,
        }
    }
}
/// Errors returned by GetQueueUrl
#[derive(Debug, PartialEq)]
pub enum GetQueueUrlError {
    /// <p>The specified queue doesn't exist.</p>
    QueueDoesNotExist(String),
}

impl GetQueueUrlError {
    pub fn from_response(res: BufferedHttpResponse) -> RusotoError<GetQueueUrlError> {
        {
            let reader = EventReader::new(res.body.as_ref());
            let mut stack = XmlResponse::new(reader.into_iter().peekable());
            find_start_element(&mut stack);
            if let Ok(parsed_error) = Self::deserialize(&mut stack) {
                match &parsed_error.code[..] {
                    "AWS.SimpleQueueService.NonExistentQueue" => {
                        return RusotoError::Service(GetQueueUrlError::QueueDoesNotExist(
                            parsed_error.message,
                        ))
                    }
                    _ => {}
                }
            }
        }
        RusotoError::Unknown(res)
    }

    fn deserialize<T>(stack: &mut T) -> Result<XmlError, XmlParseError>
    where
        T: Peek + Next,
    {
        start_element("ErrorResponse", stack)?;
        XmlErrorDeserializer::deserialize("Error", stack)
    }
}
impl fmt::Display for GetQueueUrlError {
    fn fmt(&self, f: &mut fmt::Formatter) -> fmt::Result {
        write!(f, "{}", self.description())
    }
}
impl Error for GetQueueUrlError {
    fn description(&self) -> &str {
        match *self {
            GetQueueUrlError::QueueDoesNotExist(ref cause) => cause,
        }
    }
}
/// Errors returned by ListDeadLetterSourceQueues
#[derive(Debug, PartialEq)]
pub enum ListDeadLetterSourceQueuesError {
    /// <p>The specified queue doesn't exist.</p>
    QueueDoesNotExist(String),
}

impl ListDeadLetterSourceQueuesError {
    pub fn from_response(
        res: BufferedHttpResponse,
    ) -> RusotoError<ListDeadLetterSourceQueuesError> {
        {
            let reader = EventReader::new(res.body.as_ref());
            let mut stack = XmlResponse::new(reader.into_iter().peekable());
            find_start_element(&mut stack);
            if let Ok(parsed_error) = Self::deserialize(&mut stack) {
                match &parsed_error.code[..] {
                    "AWS.SimpleQueueService.NonExistentQueue" => {
                        return RusotoError::Service(
                            ListDeadLetterSourceQueuesError::QueueDoesNotExist(
                                parsed_error.message,
                            ),
                        )
                    }
                    _ => {}
                }
            }
        }
        RusotoError::Unknown(res)
    }

    fn deserialize<T>(stack: &mut T) -> Result<XmlError, XmlParseError>
    where
        T: Peek + Next,
    {
        start_element("ErrorResponse", stack)?;
        XmlErrorDeserializer::deserialize("Error", stack)
    }
}
impl fmt::Display for ListDeadLetterSourceQueuesError {
    fn fmt(&self, f: &mut fmt::Formatter) -> fmt::Result {
        write!(f, "{}", self.description())
    }
}
impl Error for ListDeadLetterSourceQueuesError {
    fn description(&self) -> &str {
        match *self {
            ListDeadLetterSourceQueuesError::QueueDoesNotExist(ref cause) => cause,
        }
    }
}
/// Errors returned by ListQueueTags
#[derive(Debug, PartialEq)]
pub enum ListQueueTagsError {}

impl ListQueueTagsError {
    pub fn from_response(res: BufferedHttpResponse) -> RusotoError<ListQueueTagsError> {
        {
            let reader = EventReader::new(res.body.as_ref());
            let mut stack = XmlResponse::new(reader.into_iter().peekable());
            find_start_element(&mut stack);
            if let Ok(parsed_error) = Self::deserialize(&mut stack) {
                match &parsed_error.code[..] {
                    _ => {}
                }
            }
        }
        RusotoError::Unknown(res)
    }

    fn deserialize<T>(stack: &mut T) -> Result<XmlError, XmlParseError>
    where
        T: Peek + Next,
    {
        start_element("ErrorResponse", stack)?;
        XmlErrorDeserializer::deserialize("Error", stack)
    }
}
impl fmt::Display for ListQueueTagsError {
    fn fmt(&self, f: &mut fmt::Formatter) -> fmt::Result {
        write!(f, "{}", self.description())
    }
}
impl Error for ListQueueTagsError {
    fn description(&self) -> &str {
        match *self {}
    }
}
/// Errors returned by ListQueues
#[derive(Debug, PartialEq)]
pub enum ListQueuesError {}

impl ListQueuesError {
    pub fn from_response(res: BufferedHttpResponse) -> RusotoError<ListQueuesError> {
        {
            let reader = EventReader::new(res.body.as_ref());
            let mut stack = XmlResponse::new(reader.into_iter().peekable());
            find_start_element(&mut stack);
            if let Ok(parsed_error) = Self::deserialize(&mut stack) {
                match &parsed_error.code[..] {
                    _ => {}
                }
            }
        }
        RusotoError::Unknown(res)
    }

    fn deserialize<T>(stack: &mut T) -> Result<XmlError, XmlParseError>
    where
        T: Peek + Next,
    {
        start_element("ErrorResponse", stack)?;
        XmlErrorDeserializer::deserialize("Error", stack)
    }
}
impl fmt::Display for ListQueuesError {
    fn fmt(&self, f: &mut fmt::Formatter) -> fmt::Result {
        write!(f, "{}", self.description())
    }
}
impl Error for ListQueuesError {
    fn description(&self) -> &str {
        match *self {}
    }
}
/// Errors returned by PurgeQueue
#[derive(Debug, PartialEq)]
pub enum PurgeQueueError {
    /// <p>Indicates that the specified queue previously received a <code>PurgeQueue</code> request within the last 60 seconds (the time it can take to delete the messages in the queue).</p>
    PurgeQueueInProgress(String),
    /// <p>The specified queue doesn't exist.</p>
    QueueDoesNotExist(String),
}

impl PurgeQueueError {
    pub fn from_response(res: BufferedHttpResponse) -> RusotoError<PurgeQueueError> {
        {
            let reader = EventReader::new(res.body.as_ref());
            let mut stack = XmlResponse::new(reader.into_iter().peekable());
            find_start_element(&mut stack);
            if let Ok(parsed_error) = Self::deserialize(&mut stack) {
                match &parsed_error.code[..] {
                    "AWS.SimpleQueueService.PurgeQueueInProgress" => {
                        return RusotoError::Service(PurgeQueueError::PurgeQueueInProgress(
                            parsed_error.message,
                        ))
                    }
                    "AWS.SimpleQueueService.NonExistentQueue" => {
                        return RusotoError::Service(PurgeQueueError::QueueDoesNotExist(
                            parsed_error.message,
                        ))
                    }
                    _ => {}
                }
            }
        }
        RusotoError::Unknown(res)
    }

    fn deserialize<T>(stack: &mut T) -> Result<XmlError, XmlParseError>
    where
        T: Peek + Next,
    {
        start_element("ErrorResponse", stack)?;
        XmlErrorDeserializer::deserialize("Error", stack)
    }
}
impl fmt::Display for PurgeQueueError {
    fn fmt(&self, f: &mut fmt::Formatter) -> fmt::Result {
        write!(f, "{}", self.description())
    }
}
impl Error for PurgeQueueError {
    fn description(&self) -> &str {
        match *self {
            PurgeQueueError::PurgeQueueInProgress(ref cause) => cause,
            PurgeQueueError::QueueDoesNotExist(ref cause) => cause,
        }
    }
}
/// Errors returned by ReceiveMessage
#[derive(Debug, PartialEq)]
pub enum ReceiveMessageError {
    /// <p>The specified action violates a limit. For example, <code>ReceiveMessage</code> returns this error if the maximum number of inflight messages is reached and <code>AddPermission</code> returns this error if the maximum number of permissions for the queue is reached.</p>
    OverLimit(String),
}

impl ReceiveMessageError {
    pub fn from_response(res: BufferedHttpResponse) -> RusotoError<ReceiveMessageError> {
        {
            let reader = EventReader::new(res.body.as_ref());
            let mut stack = XmlResponse::new(reader.into_iter().peekable());
            find_start_element(&mut stack);
            if let Ok(parsed_error) = Self::deserialize(&mut stack) {
                match &parsed_error.code[..] {
                    "OverLimit" => {
                        return RusotoError::Service(ReceiveMessageError::OverLimit(
                            parsed_error.message,
                        ))
                    }
                    _ => {}
                }
            }
        }
        RusotoError::Unknown(res)
    }

    fn deserialize<T>(stack: &mut T) -> Result<XmlError, XmlParseError>
    where
        T: Peek + Next,
    {
        start_element("ErrorResponse", stack)?;
        XmlErrorDeserializer::deserialize("Error", stack)
    }
}
impl fmt::Display for ReceiveMessageError {
    fn fmt(&self, f: &mut fmt::Formatter) -> fmt::Result {
        write!(f, "{}", self.description())
    }
}
impl Error for ReceiveMessageError {
    fn description(&self) -> &str {
        match *self {
            ReceiveMessageError::OverLimit(ref cause) => cause,
        }
    }
}
/// Errors returned by RemovePermission
#[derive(Debug, PartialEq)]
pub enum RemovePermissionError {}

impl RemovePermissionError {
    pub fn from_response(res: BufferedHttpResponse) -> RusotoError<RemovePermissionError> {
        {
            let reader = EventReader::new(res.body.as_ref());
            let mut stack = XmlResponse::new(reader.into_iter().peekable());
            find_start_element(&mut stack);
            if let Ok(parsed_error) = Self::deserialize(&mut stack) {
                match &parsed_error.code[..] {
                    _ => {}
                }
            }
        }
        RusotoError::Unknown(res)
    }

    fn deserialize<T>(stack: &mut T) -> Result<XmlError, XmlParseError>
    where
        T: Peek + Next,
    {
        start_element("ErrorResponse", stack)?;
        XmlErrorDeserializer::deserialize("Error", stack)
    }
}
impl fmt::Display for RemovePermissionError {
    fn fmt(&self, f: &mut fmt::Formatter) -> fmt::Result {
        write!(f, "{}", self.description())
    }
}
impl Error for RemovePermissionError {
    fn description(&self) -> &str {
        match *self {}
    }
}
/// Errors returned by SendMessage
#[derive(Debug, PartialEq)]
pub enum SendMessageError {
    /// <p>The message contains characters outside the allowed set.</p>
    InvalidMessageContents(String),
    /// <p>Error code 400. Unsupported operation.</p>
    UnsupportedOperation(String),
}

impl SendMessageError {
    pub fn from_response(res: BufferedHttpResponse) -> RusotoError<SendMessageError> {
        {
            let reader = EventReader::new(res.body.as_ref());
            let mut stack = XmlResponse::new(reader.into_iter().peekable());
            find_start_element(&mut stack);
            if let Ok(parsed_error) = Self::deserialize(&mut stack) {
                match &parsed_error.code[..] {
                    "InvalidMessageContents" => {
                        return RusotoError::Service(SendMessageError::InvalidMessageContents(
                            parsed_error.message,
                        ))
                    }
                    "AWS.SimpleQueueService.UnsupportedOperation" => {
                        return RusotoError::Service(SendMessageError::UnsupportedOperation(
                            parsed_error.message,
                        ))
                    }
                    _ => {}
                }
            }
        }
        RusotoError::Unknown(res)
    }

    fn deserialize<T>(stack: &mut T) -> Result<XmlError, XmlParseError>
    where
        T: Peek + Next,
    {
        start_element("ErrorResponse", stack)?;
        XmlErrorDeserializer::deserialize("Error", stack)
    }
}
impl fmt::Display for SendMessageError {
    fn fmt(&self, f: &mut fmt::Formatter) -> fmt::Result {
        write!(f, "{}", self.description())
    }
}
impl Error for SendMessageError {
    fn description(&self) -> &str {
        match *self {
            SendMessageError::InvalidMessageContents(ref cause) => cause,
            SendMessageError::UnsupportedOperation(ref cause) => cause,
        }
    }
}
/// Errors returned by SendMessageBatch
#[derive(Debug, PartialEq)]
pub enum SendMessageBatchError {
    /// <p>Two or more batch entries in the request have the same <code>Id</code>.</p>
    BatchEntryIdsNotDistinct(String),
    /// <p>The length of all the messages put together is more than the limit.</p>
    BatchRequestTooLong(String),
    /// <p>The batch request doesn't contain any entries.</p>
    EmptyBatchRequest(String),
    /// <p>The <code>Id</code> of a batch entry in a batch request doesn't abide by the specification.</p>
    InvalidBatchEntryId(String),
    /// <p>The batch request contains more entries than permissible.</p>
    TooManyEntriesInBatchRequest(String),
    /// <p>Error code 400. Unsupported operation.</p>
    UnsupportedOperation(String),
}

impl SendMessageBatchError {
    pub fn from_response(res: BufferedHttpResponse) -> RusotoError<SendMessageBatchError> {
        {
            let reader = EventReader::new(res.body.as_ref());
            let mut stack = XmlResponse::new(reader.into_iter().peekable());
            find_start_element(&mut stack);
            if let Ok(parsed_error) = Self::deserialize(&mut stack) {
                match &parsed_error.code[..] {
                    "AWS.SimpleQueueService.BatchEntryIdsNotDistinct" => {
                        return RusotoError::Service(
                            SendMessageBatchError::BatchEntryIdsNotDistinct(parsed_error.message),
                        )
                    }
                    "AWS.SimpleQueueService.BatchRequestTooLong" => {
                        return RusotoError::Service(SendMessageBatchError::BatchRequestTooLong(
                            parsed_error.message,
                        ))
                    }
                    "AWS.SimpleQueueService.EmptyBatchRequest" => {
                        return RusotoError::Service(SendMessageBatchError::EmptyBatchRequest(
                            parsed_error.message,
                        ))
                    }
                    "AWS.SimpleQueueService.InvalidBatchEntryId" => {
                        return RusotoError::Service(SendMessageBatchError::InvalidBatchEntryId(
                            parsed_error.message,
                        ))
                    }
                    "AWS.SimpleQueueService.TooManyEntriesInBatchRequest" => {
                        return RusotoError::Service(
                            SendMessageBatchError::TooManyEntriesInBatchRequest(
                                parsed_error.message,
                            ),
                        )
                    }
                    "AWS.SimpleQueueService.UnsupportedOperation" => {
                        return RusotoError::Service(SendMessageBatchError::UnsupportedOperation(
                            parsed_error.message,
                        ))
                    }
                    _ => {}
                }
            }
        }
        RusotoError::Unknown(res)
    }

    fn deserialize<T>(stack: &mut T) -> Result<XmlError, XmlParseError>
    where
        T: Peek + Next,
    {
        start_element("ErrorResponse", stack)?;
        XmlErrorDeserializer::deserialize("Error", stack)
    }
}
impl fmt::Display for SendMessageBatchError {
    fn fmt(&self, f: &mut fmt::Formatter) -> fmt::Result {
        write!(f, "{}", self.description())
    }
}
impl Error for SendMessageBatchError {
    fn description(&self) -> &str {
        match *self {
            SendMessageBatchError::BatchEntryIdsNotDistinct(ref cause) => cause,
            SendMessageBatchError::BatchRequestTooLong(ref cause) => cause,
            SendMessageBatchError::EmptyBatchRequest(ref cause) => cause,
            SendMessageBatchError::InvalidBatchEntryId(ref cause) => cause,
            SendMessageBatchError::TooManyEntriesInBatchRequest(ref cause) => cause,
            SendMessageBatchError::UnsupportedOperation(ref cause) => cause,
        }
    }
}
/// Errors returned by SetQueueAttributes
#[derive(Debug, PartialEq)]
pub enum SetQueueAttributesError {
    /// <p>The specified attribute doesn't exist.</p>
    InvalidAttributeName(String),
}

impl SetQueueAttributesError {
    pub fn from_response(res: BufferedHttpResponse) -> RusotoError<SetQueueAttributesError> {
        {
            let reader = EventReader::new(res.body.as_ref());
            let mut stack = XmlResponse::new(reader.into_iter().peekable());
            find_start_element(&mut stack);
            if let Ok(parsed_error) = Self::deserialize(&mut stack) {
                match &parsed_error.code[..] {
                    "InvalidAttributeName" => {
                        return RusotoError::Service(SetQueueAttributesError::InvalidAttributeName(
                            parsed_error.message,
                        ))
                    }
                    _ => {}
                }
            }
        }
        RusotoError::Unknown(res)
    }

    fn deserialize<T>(stack: &mut T) -> Result<XmlError, XmlParseError>
    where
        T: Peek + Next,
    {
        start_element("ErrorResponse", stack)?;
        XmlErrorDeserializer::deserialize("Error", stack)
    }
}
impl fmt::Display for SetQueueAttributesError {
    fn fmt(&self, f: &mut fmt::Formatter) -> fmt::Result {
        write!(f, "{}", self.description())
    }
}
impl Error for SetQueueAttributesError {
    fn description(&self) -> &str {
        match *self {
            SetQueueAttributesError::InvalidAttributeName(ref cause) => cause,
        }
    }
}
/// Errors returned by TagQueue
#[derive(Debug, PartialEq)]
pub enum TagQueueError {}

impl TagQueueError {
    pub fn from_response(res: BufferedHttpResponse) -> RusotoError<TagQueueError> {
        {
            let reader = EventReader::new(res.body.as_ref());
            let mut stack = XmlResponse::new(reader.into_iter().peekable());
            find_start_element(&mut stack);
            if let Ok(parsed_error) = Self::deserialize(&mut stack) {
                match &parsed_error.code[..] {
                    _ => {}
                }
            }
        }
        RusotoError::Unknown(res)
    }

    fn deserialize<T>(stack: &mut T) -> Result<XmlError, XmlParseError>
    where
        T: Peek + Next,
    {
        start_element("ErrorResponse", stack)?;
        XmlErrorDeserializer::deserialize("Error", stack)
    }
}
impl fmt::Display for TagQueueError {
    fn fmt(&self, f: &mut fmt::Formatter) -> fmt::Result {
        write!(f, "{}", self.description())
    }
}
impl Error for TagQueueError {
    fn description(&self) -> &str {
        match *self {}
    }
}
/// Errors returned by UntagQueue
#[derive(Debug, PartialEq)]
pub enum UntagQueueError {}

impl UntagQueueError {
    pub fn from_response(res: BufferedHttpResponse) -> RusotoError<UntagQueueError> {
        {
            let reader = EventReader::new(res.body.as_ref());
            let mut stack = XmlResponse::new(reader.into_iter().peekable());
            find_start_element(&mut stack);
            if let Ok(parsed_error) = Self::deserialize(&mut stack) {
                match &parsed_error.code[..] {
                    _ => {}
                }
            }
        }
        RusotoError::Unknown(res)
    }

    fn deserialize<T>(stack: &mut T) -> Result<XmlError, XmlParseError>
    where
        T: Peek + Next,
    {
        start_element("ErrorResponse", stack)?;
        XmlErrorDeserializer::deserialize("Error", stack)
    }
}
impl fmt::Display for UntagQueueError {
    fn fmt(&self, f: &mut fmt::Formatter) -> fmt::Result {
        write!(f, "{}", self.description())
    }
}
impl Error for UntagQueueError {
    fn description(&self) -> &str {
        match *self {}
    }
}
/// Trait representing the capabilities of the Amazon SQS API. Amazon SQS clients implement this trait.
#[async_trait]
pub trait Sqs {
<<<<<<< HEAD
    /// <p><p>Adds a permission to a queue for a specific <a href="http://docs.aws.amazon.com/general/latest/gr/glos-chap.html#P">principal</a>. This allows sharing access to the queue.</p> <p>When you create a queue, you have full control access rights for the queue. Only you, the owner of the queue, can grant or deny permissions to the queue. For more information about these permissions, see <a href="http://docs.aws.amazon.com/AWSSimpleQueueService/latest/SQSDeveloperGuide/sqs-writing-an-sqs-policy.html#write-messages-to-shared-queue">Allow Developers to Write Messages to a Shared Queue</a> in the <i>Amazon Simple Queue Service Developer Guide</i>.</p> <note> <p> <code>AddPermission</code> writes an Amazon-SQS-generated policy. If you want to write your own policy, use <code> <a>SetQueueAttributes</a> </code> to upload your policy. For more information about writing your own policy, see <a href="http://docs.aws.amazon.com/AWSSimpleQueueService/latest/SQSDeveloperGuide/sqs-creating-custom-policies.html">Using Custom Policies with the Amazon SQS Access Policy Language</a> in the <i>Amazon Simple Queue Service Developer Guide</i>.</p> <p>An Amazon SQS policy can have a maximum of 7 actions.</p> </note> <p>Some actions take lists of parameters. These lists are specified using the <code>param.n</code> notation. Values of <code>n</code> are integers starting from 1. For example, a parameter list with two elements looks like this:</p> <p> <code>&amp;Attribute.1=first</code> </p> <p> <code>&amp;Attribute.2=second</code> </p> <note> <p>Cross-account permissions don&#39;t apply to this action. For more information, see see <a href="http://docs.aws.amazon.com/AWSSimpleQueueService/latest/SQSDeveloperGuide/sqs-customer-managed-policy-examples.html#grant-cross-account-permissions-to-role-and-user-name">Grant Cross-Account Permissions to a Role and a User Name</a> in the <i>Amazon Simple Queue Service Developer Guide</i>.</p> </note></p>
    async fn add_permission(
        &self,
        input: AddPermissionRequest,
    ) -> Result<(), RusotoError<AddPermissionError>>;

    /// <p><p>Changes the visibility timeout of a specified message in a queue to a new value. The maximum allowed timeout value is 12 hours. For more information, see <a href="http://docs.aws.amazon.com/AWSSimpleQueueService/latest/SQSDeveloperGuide/sqs-visibility-timeout.html">Visibility Timeout</a> in the <i>Amazon Simple Queue Service Developer Guide</i>.</p> <p>For example, you have a message with a visibility timeout of 5 minutes. After 3 minutes, you call <code>ChangeMessageVisibility</code> with a timeout of 10 minutes. You can continue to call <code>ChangeMessageVisibility</code> to extend the visibility timeout to a maximum of 12 hours. If you try to extend the visibility timeout beyond 12 hours, your request is rejected.</p> <p>A message is considered to be <i>in flight</i> after it&#39;s received from a queue by a consumer, but not yet deleted from the queue.</p> <p>For standard queues, there can be a maximum of 120,000 inflight messages per queue. If you reach this limit, Amazon SQS returns the <code>OverLimit</code> error message. To avoid reaching the limit, you should delete messages from the queue after they&#39;re processed. You can also increase the number of queues you use to process your messages.</p> <p>For FIFO queues, there can be a maximum of 20,000 inflight messages per queue. If you reach this limit, Amazon SQS returns no error messages.</p> <important> <p>If you attempt to set the <code>VisibilityTimeout</code> to a value greater than the maximum time left, Amazon SQS returns an error. Amazon SQS doesn&#39;t automatically recalculate and increase the timeout to the maximum remaining time.</p> <p>Unlike with a queue, when you change the visibility timeout for a specific message the timeout value is applied immediately but isn&#39;t saved in memory for that message. If you don&#39;t delete a message after it is received, the visibility timeout for the message reverts to the original timeout value (not to the value you set using the <code>ChangeMessageVisibility</code> action) the next time the message is received.</p> </important></p>
    async fn change_message_visibility(
=======
    /// <p><p>Adds a permission to a queue for a specific <a href="https://docs.aws.amazon.com/general/latest/gr/glos-chap.html#P">principal</a>. This allows sharing access to the queue.</p> <p>When you create a queue, you have full control access rights for the queue. Only you, the owner of the queue, can grant or deny permissions to the queue. For more information about these permissions, see <a href="https://docs.aws.amazon.com/AWSSimpleQueueService/latest/SQSDeveloperGuide/sqs-writing-an-sqs-policy.html#write-messages-to-shared-queue">Allow Developers to Write Messages to a Shared Queue</a> in the <i>Amazon Simple Queue Service Developer Guide</i>.</p> <note> <ul> <li> <p> <code>AddPermission</code> generates a policy for you. You can use <code> <a>SetQueueAttributes</a> </code> to upload your policy. For more information, see <a href="https://docs.aws.amazon.com/AWSSimpleQueueService/latest/SQSDeveloperGuide/sqs-creating-custom-policies.html">Using Custom Policies with the Amazon SQS Access Policy Language</a> in the <i>Amazon Simple Queue Service Developer Guide</i>.</p> </li> <li> <p>An Amazon SQS policy can have a maximum of 7 actions.</p> </li> <li> <p>To remove the ability to change queue permissions, you must deny permission to the <code>AddPermission</code>, <code>RemovePermission</code>, and <code>SetQueueAttributes</code> actions in your IAM policy.</p> </li> </ul> </note> <p>Some actions take lists of parameters. These lists are specified using the <code>param.n</code> notation. Values of <code>n</code> are integers starting from 1. For example, a parameter list with two elements looks like this:</p> <p> <code>&amp;Attribute.1=first</code> </p> <p> <code>&amp;Attribute.2=second</code> </p> <note> <p>Cross-account permissions don&#39;t apply to this action. For more information, see <a href="https://docs.aws.amazon.com/AWSSimpleQueueService/latest/SQSDeveloperGuide/sqs-customer-managed-policy-examples.html#grant-cross-account-permissions-to-role-and-user-name">Grant Cross-Account Permissions to a Role and a User Name</a> in the <i>Amazon Simple Queue Service Developer Guide</i>.</p> </note></p>
    fn add_permission(&self, input: AddPermissionRequest) -> RusotoFuture<(), AddPermissionError>;

    /// <p><p>Changes the visibility timeout of a specified message in a queue to a new value. The default visibility timeout for a message is 30 seconds. The minimum is 0 seconds. The maximum is 12 hours. For more information, see <a href="https://docs.aws.amazon.com/AWSSimpleQueueService/latest/SQSDeveloperGuide/sqs-visibility-timeout.html">Visibility Timeout</a> in the <i>Amazon Simple Queue Service Developer Guide</i>.</p> <p>For example, you have a message with a visibility timeout of 5 minutes. After 3 minutes, you call <code>ChangeMessageVisibility</code> with a timeout of 10 minutes. You can continue to call <code>ChangeMessageVisibility</code> to extend the visibility timeout to the maximum allowed time. If you try to extend the visibility timeout beyond the maximum, your request is rejected.</p> <p>An Amazon SQS message has three basic states:</p> <ol> <li> <p>Sent to a queue by a producer.</p> </li> <li> <p>Received from the queue by a consumer.</p> </li> <li> <p>Deleted from the queue.</p> </li> </ol> <p>A message is considered to be <i>stored</i> after it is sent to a queue by a producer, but not yet received from the queue by a consumer (that is, between states 1 and 2). There is no limit to the number of stored messages. A message is considered to be <i>in flight</i> after it is received from a queue by a consumer, but not yet deleted from the queue (that is, between states 2 and 3). There is a limit to the number of inflight messages.</p> <p>Limits that apply to inflight messages are unrelated to the <i>unlimited</i> number of stored messages.</p> <p>For most standard queues (depending on queue traffic and message backlog), there can be a maximum of approximately 120,000 inflight messages (received from a queue by a consumer, but not yet deleted from the queue). If you reach this limit, Amazon SQS returns the <code>OverLimit</code> error message. To avoid reaching the limit, you should delete messages from the queue after they&#39;re processed. You can also increase the number of queues you use to process your messages. To request a limit increase, <a href="https://console.aws.amazon.com/support/home#/case/create?issueType=service-limit-increase&amp;limitType=service-code-sqs">file a support request</a>.</p> <p>For FIFO queues, there can be a maximum of 20,000 inflight messages (received from a queue by a consumer, but not yet deleted from the queue). If you reach this limit, Amazon SQS returns no error messages.</p> <important> <p>If you attempt to set the <code>VisibilityTimeout</code> to a value greater than the maximum time left, Amazon SQS returns an error. Amazon SQS doesn&#39;t automatically recalculate and increase the timeout to the maximum remaining time.</p> <p>Unlike with a queue, when you change the visibility timeout for a specific message the timeout value is applied immediately but isn&#39;t saved in memory for that message. If you don&#39;t delete a message after it is received, the visibility timeout for the message reverts to the original timeout value (not to the value you set using the <code>ChangeMessageVisibility</code> action) the next time the message is received.</p> </important></p>
    fn change_message_visibility(
>>>>>>> f58d1ce6
        &self,
        input: ChangeMessageVisibilityRequest,
    ) -> Result<(), RusotoError<ChangeMessageVisibilityError>>;

    /// <p>Changes the visibility timeout of multiple messages. This is a batch version of <code> <a>ChangeMessageVisibility</a>.</code> The result of the action on each message is reported individually in the response. You can send up to 10 <code> <a>ChangeMessageVisibility</a> </code> requests with each <code>ChangeMessageVisibilityBatch</code> action.</p> <important> <p>Because the batch request can result in a combination of successful and unsuccessful actions, you should check for batch errors even when the call returns an HTTP status code of <code>200</code>.</p> </important> <p>Some actions take lists of parameters. These lists are specified using the <code>param.n</code> notation. Values of <code>n</code> are integers starting from 1. For example, a parameter list with two elements looks like this:</p> <p> <code>&amp;Attribute.1=first</code> </p> <p> <code>&amp;Attribute.2=second</code> </p>
    async fn change_message_visibility_batch(
        &self,
        input: ChangeMessageVisibilityBatchRequest,
    ) -> Result<ChangeMessageVisibilityBatchResult, RusotoError<ChangeMessageVisibilityBatchError>>;

<<<<<<< HEAD
    /// <p><p>Creates a new standard or FIFO queue. You can pass one or more attributes in the request. Keep the following caveats in mind:</p> <ul> <li> <p>If you don&#39;t specify the <code>FifoQueue</code> attribute, Amazon SQS creates a standard queue.</p> <note> <p> You can&#39;t change the queue type after you create it and you can&#39;t convert an existing standard queue into a FIFO queue. You must either create a new FIFO queue for your application or delete your existing standard queue and recreate it as a FIFO queue. For more information, see <a href="http://docs.aws.amazon.com/AWSSimpleQueueService/latest/SQSDeveloperGuide/FIFO-queues.html#FIFO-queues-moving">Moving From a Standard Queue to a FIFO Queue</a> in the <i>Amazon Simple Queue Service Developer Guide</i>. </p> </note> </li> <li> <p>If you don&#39;t provide a value for an attribute, the queue is created with the default value for the attribute.</p> </li> <li> <p>If you delete a queue, you must wait at least 60 seconds before creating a queue with the same name.</p> </li> </ul> <p>To successfully create a new queue, you must provide a queue name that adheres to the <a href="http://docs.aws.amazon.com/AWSSimpleQueueService/latest/SQSDeveloperGuide/limits-queues.html">limits related to queues</a> and is unique within the scope of your queues.</p> <p>To get the queue URL, use the <code> <a>GetQueueUrl</a> </code> action. <code> <a>GetQueueUrl</a> </code> requires only the <code>QueueName</code> parameter. be aware of existing queue names:</p> <ul> <li> <p>If you provide the name of an existing queue along with the exact names and values of all the queue&#39;s attributes, <code>CreateQueue</code> returns the queue URL for the existing queue.</p> </li> <li> <p>If the queue name, attribute names, or attribute values don&#39;t match an existing queue, <code>CreateQueue</code> returns an error.</p> </li> </ul> <p>Some actions take lists of parameters. These lists are specified using the <code>param.n</code> notation. Values of <code>n</code> are integers starting from 1. For example, a parameter list with two elements looks like this:</p> <p> <code>&amp;Attribute.1=first</code> </p> <p> <code>&amp;Attribute.2=second</code> </p> <note> <p>Cross-account permissions don&#39;t apply to this action. For more information, see see <a href="http://docs.aws.amazon.com/AWSSimpleQueueService/latest/SQSDeveloperGuide/sqs-customer-managed-policy-examples.html#grant-cross-account-permissions-to-role-and-user-name">Grant Cross-Account Permissions to a Role and a User Name</a> in the <i>Amazon Simple Queue Service Developer Guide</i>.</p> </note></p>
    async fn create_queue(
=======
    /// <p><p>Creates a new standard or FIFO queue. You can pass one or more attributes in the request. Keep the following caveats in mind:</p> <ul> <li> <p>If you don&#39;t specify the <code>FifoQueue</code> attribute, Amazon SQS creates a standard queue.</p> <note> <p>You can&#39;t change the queue type after you create it and you can&#39;t convert an existing standard queue into a FIFO queue. You must either create a new FIFO queue for your application or delete your existing standard queue and recreate it as a FIFO queue. For more information, see <a href="https://docs.aws.amazon.com/AWSSimpleQueueService/latest/SQSDeveloperGuide/FIFO-queues.html#FIFO-queues-moving">Moving From a Standard Queue to a FIFO Queue</a> in the <i>Amazon Simple Queue Service Developer Guide</i>. </p> </note> </li> <li> <p>If you don&#39;t provide a value for an attribute, the queue is created with the default value for the attribute.</p> </li> <li> <p>If you delete a queue, you must wait at least 60 seconds before creating a queue with the same name.</p> </li> </ul> <p>To successfully create a new queue, you must provide a queue name that adheres to the <a href="https://docs.aws.amazon.com/AWSSimpleQueueService/latest/SQSDeveloperGuide/limits-queues.html">limits related to queues</a> and is unique within the scope of your queues.</p> <p>To get the queue URL, use the <code> <a>GetQueueUrl</a> </code> action. <code> <a>GetQueueUrl</a> </code> requires only the <code>QueueName</code> parameter. be aware of existing queue names:</p> <ul> <li> <p>If you provide the name of an existing queue along with the exact names and values of all the queue&#39;s attributes, <code>CreateQueue</code> returns the queue URL for the existing queue.</p> </li> <li> <p>If the queue name, attribute names, or attribute values don&#39;t match an existing queue, <code>CreateQueue</code> returns an error.</p> </li> </ul> <p>Some actions take lists of parameters. These lists are specified using the <code>param.n</code> notation. Values of <code>n</code> are integers starting from 1. For example, a parameter list with two elements looks like this:</p> <p> <code>&amp;Attribute.1=first</code> </p> <p> <code>&amp;Attribute.2=second</code> </p> <note> <p>Cross-account permissions don&#39;t apply to this action. For more information, see <a href="https://docs.aws.amazon.com/AWSSimpleQueueService/latest/SQSDeveloperGuide/sqs-customer-managed-policy-examples.html#grant-cross-account-permissions-to-role-and-user-name">Grant Cross-Account Permissions to a Role and a User Name</a> in the <i>Amazon Simple Queue Service Developer Guide</i>.</p> </note></p>
    fn create_queue(
>>>>>>> f58d1ce6
        &self,
        input: CreateQueueRequest,
    ) -> Result<CreateQueueResult, RusotoError<CreateQueueError>>;

    /// <p><p>Deletes the specified message from the specified queue. To select the message to delete, use the <code>ReceiptHandle</code> of the message (<i>not</i> the <code>MessageId</code> which you receive when you send the message). Amazon SQS can delete a message from a queue even if a visibility timeout setting causes the message to be locked by another consumer. Amazon SQS automatically deletes messages left in a queue longer than the retention period configured for the queue. </p> <note> <p>The <code>ReceiptHandle</code> is associated with a <i>specific instance</i> of receiving a message. If you receive a message more than once, the <code>ReceiptHandle</code> is different each time you receive a message. When you use the <code>DeleteMessage</code> action, you must provide the most recently received <code>ReceiptHandle</code> for the message (otherwise, the request succeeds, but the message might not be deleted).</p> <p>For standard queues, it is possible to receive a message even after you delete it. This might happen on rare occasions if one of the servers which stores a copy of the message is unavailable when you send the request to delete the message. The copy remains on the server and might be returned to you during a subsequent receive request. You should ensure that your application is idempotent, so that receiving a message more than once does not cause issues.</p> </note></p>
    async fn delete_message(
        &self,
        input: DeleteMessageRequest,
    ) -> Result<(), RusotoError<DeleteMessageError>>;

    /// <p>Deletes up to ten messages from the specified queue. This is a batch version of <code> <a>DeleteMessage</a>.</code> The result of the action on each message is reported individually in the response.</p> <important> <p>Because the batch request can result in a combination of successful and unsuccessful actions, you should check for batch errors even when the call returns an HTTP status code of <code>200</code>.</p> </important> <p>Some actions take lists of parameters. These lists are specified using the <code>param.n</code> notation. Values of <code>n</code> are integers starting from 1. For example, a parameter list with two elements looks like this:</p> <p> <code>&amp;Attribute.1=first</code> </p> <p> <code>&amp;Attribute.2=second</code> </p>
    async fn delete_message_batch(
        &self,
        input: DeleteMessageBatchRequest,
    ) -> Result<DeleteMessageBatchResult, RusotoError<DeleteMessageBatchError>>;

<<<<<<< HEAD
    /// <p><p>Deletes the queue specified by the <code>QueueUrl</code>, regardless of the queue&#39;s contents. If the specified queue doesn&#39;t exist, Amazon SQS returns a successful response.</p> <important> <p>Be careful with the <code>DeleteQueue</code> action: When you delete a queue, any messages in the queue are no longer available. </p> </important> <p>When you delete a queue, the deletion process takes up to 60 seconds. Requests you send involving that queue during the 60 seconds might succeed. For example, a <code> <a>SendMessage</a> </code> request might succeed, but after 60 seconds the queue and the message you sent no longer exist.</p> <p>When you delete a queue, you must wait at least 60 seconds before creating a queue with the same name.</p> <note> <p>Cross-account permissions don&#39;t apply to this action. For more information, see see <a href="http://docs.aws.amazon.com/AWSSimpleQueueService/latest/SQSDeveloperGuide/sqs-customer-managed-policy-examples.html#grant-cross-account-permissions-to-role-and-user-name">Grant Cross-Account Permissions to a Role and a User Name</a> in the <i>Amazon Simple Queue Service Developer Guide</i>.</p> </note></p>
    async fn delete_queue(
        &self,
        input: DeleteQueueRequest,
    ) -> Result<(), RusotoError<DeleteQueueError>>;

    /// <p>Gets attributes for the specified queue.</p> <note> <p>To determine whether a queue is <a href="http://docs.aws.amazon.com/AWSSimpleQueueService/latest/SQSDeveloperGuide/FIFO-queues.html">FIFO</a>, you can check whether <code>QueueName</code> ends with the <code>.fifo</code> suffix.</p> </note> <p>Some actions take lists of parameters. These lists are specified using the <code>param.n</code> notation. Values of <code>n</code> are integers starting from 1. For example, a parameter list with two elements looks like this:</p> <p> <code>&amp;Attribute.1=first</code> </p> <p> <code>&amp;Attribute.2=second</code> </p>
    async fn get_queue_attributes(
=======
    /// <p><p>Deletes the queue specified by the <code>QueueUrl</code>, regardless of the queue&#39;s contents. If the specified queue doesn&#39;t exist, Amazon SQS returns a successful response.</p> <important> <p>Be careful with the <code>DeleteQueue</code> action: When you delete a queue, any messages in the queue are no longer available. </p> </important> <p>When you delete a queue, the deletion process takes up to 60 seconds. Requests you send involving that queue during the 60 seconds might succeed. For example, a <code> <a>SendMessage</a> </code> request might succeed, but after 60 seconds the queue and the message you sent no longer exist.</p> <p>When you delete a queue, you must wait at least 60 seconds before creating a queue with the same name.</p> <note> <p>Cross-account permissions don&#39;t apply to this action. For more information, see <a href="https://docs.aws.amazon.com/AWSSimpleQueueService/latest/SQSDeveloperGuide/sqs-customer-managed-policy-examples.html#grant-cross-account-permissions-to-role-and-user-name">Grant Cross-Account Permissions to a Role and a User Name</a> in the <i>Amazon Simple Queue Service Developer Guide</i>.</p> </note></p>
    fn delete_queue(&self, input: DeleteQueueRequest) -> RusotoFuture<(), DeleteQueueError>;

    /// <p>Gets attributes for the specified queue.</p> <note> <p>To determine whether a queue is <a href="https://docs.aws.amazon.com/AWSSimpleQueueService/latest/SQSDeveloperGuide/FIFO-queues.html">FIFO</a>, you can check whether <code>QueueName</code> ends with the <code>.fifo</code> suffix.</p> </note> <p>Some actions take lists of parameters. These lists are specified using the <code>param.n</code> notation. Values of <code>n</code> are integers starting from 1. For example, a parameter list with two elements looks like this:</p> <p> <code>&amp;Attribute.1=first</code> </p> <p> <code>&amp;Attribute.2=second</code> </p>
    fn get_queue_attributes(
>>>>>>> f58d1ce6
        &self,
        input: GetQueueAttributesRequest,
    ) -> Result<GetQueueAttributesResult, RusotoError<GetQueueAttributesError>>;

<<<<<<< HEAD
    /// <p>Returns the URL of an existing Amazon SQS queue.</p> <p>To access a queue that belongs to another AWS account, use the <code>QueueOwnerAWSAccountId</code> parameter to specify the account ID of the queue's owner. The queue's owner must grant you permission to access the queue. For more information about shared queue access, see <code> <a>AddPermission</a> </code> or see <a href="http://docs.aws.amazon.com/AWSSimpleQueueService/latest/SQSDeveloperGuide/sqs-writing-an-sqs-policy.html#write-messages-to-shared-queue">Allow Developers to Write Messages to a Shared Queue</a> in the <i>Amazon Simple Queue Service Developer Guide</i>. </p>
    async fn get_queue_url(
=======
    /// <p>Returns the URL of an existing Amazon SQS queue.</p> <p>To access a queue that belongs to another AWS account, use the <code>QueueOwnerAWSAccountId</code> parameter to specify the account ID of the queue's owner. The queue's owner must grant you permission to access the queue. For more information about shared queue access, see <code> <a>AddPermission</a> </code> or see <a href="https://docs.aws.amazon.com/AWSSimpleQueueService/latest/SQSDeveloperGuide/sqs-writing-an-sqs-policy.html#write-messages-to-shared-queue">Allow Developers to Write Messages to a Shared Queue</a> in the <i>Amazon Simple Queue Service Developer Guide</i>. </p>
    fn get_queue_url(
>>>>>>> f58d1ce6
        &self,
        input: GetQueueUrlRequest,
    ) -> Result<GetQueueUrlResult, RusotoError<GetQueueUrlError>>;

<<<<<<< HEAD
    /// <p>Returns a list of your queues that have the <code>RedrivePolicy</code> queue attribute configured with a dead-letter queue.</p> <p>For more information about using dead-letter queues, see <a href="http://docs.aws.amazon.com/AWSSimpleQueueService/latest/SQSDeveloperGuide/sqs-dead-letter-queues.html">Using Amazon SQS Dead-Letter Queues</a> in the <i>Amazon Simple Queue Service Developer Guide</i>.</p>
    async fn list_dead_letter_source_queues(
=======
    /// <p>Returns a list of your queues that have the <code>RedrivePolicy</code> queue attribute configured with a dead-letter queue.</p> <p>For more information about using dead-letter queues, see <a href="https://docs.aws.amazon.com/AWSSimpleQueueService/latest/SQSDeveloperGuide/sqs-dead-letter-queues.html">Using Amazon SQS Dead-Letter Queues</a> in the <i>Amazon Simple Queue Service Developer Guide</i>.</p>
    fn list_dead_letter_source_queues(
>>>>>>> f58d1ce6
        &self,
        input: ListDeadLetterSourceQueuesRequest,
    ) -> Result<ListDeadLetterSourceQueuesResult, RusotoError<ListDeadLetterSourceQueuesError>>;

<<<<<<< HEAD
    /// <p><p>List all cost allocation tags added to the specified Amazon SQS queue. For an overview, see <a href="http://docs.aws.amazon.com/AWSSimpleQueueService/latest/SQSDeveloperGuide/sqs-queue-tags.html">Tagging Your Amazon SQS Queues</a> in the <i>Amazon Simple Queue Service Developer Guide</i>.</p> <p>When you use queue tags, keep the following guidelines in mind:</p> <ul> <li> <p>Adding more than 50 tags to a queue isn&#39;t recommended.</p> </li> <li> <p>Tags don&#39;t have any semantic meaning. Amazon SQS interprets tags as character strings.</p> </li> <li> <p>Tags are case-sensitive.</p> </li> <li> <p>A new tag with a key identical to that of an existing tag overwrites the existing tag.</p> </li> <li> <p>Tagging actions are limited to 5 TPS per AWS account. If your application requires a higher throughput, file a <a href="https://console.aws.amazon.com/support/home#/case/create?issueType=technical">technical support request</a>.</p> </li> </ul> <p>For a full list of tag restrictions, see <a href="http://docs.aws.amazon.com/AWSSimpleQueueService/latest/SQSDeveloperGuide/sqs-limits.html#limits-queues">Limits Related to Queues</a> in the <i>Amazon Simple Queue Service Developer Guide</i>.</p> <note> <p>Cross-account permissions don&#39;t apply to this action. For more information, see see <a href="http://docs.aws.amazon.com/AWSSimpleQueueService/latest/SQSDeveloperGuide/sqs-customer-managed-policy-examples.html#grant-cross-account-permissions-to-role-and-user-name">Grant Cross-Account Permissions to a Role and a User Name</a> in the <i>Amazon Simple Queue Service Developer Guide</i>.</p> </note></p>
    async fn list_queue_tags(
=======
    /// <p><p>List all cost allocation tags added to the specified Amazon SQS queue. For an overview, see <a href="https://docs.aws.amazon.com/AWSSimpleQueueService/latest/SQSDeveloperGuide/sqs-queue-tags.html">Tagging Your Amazon SQS Queues</a> in the <i>Amazon Simple Queue Service Developer Guide</i>.</p> <note> <p>Cross-account permissions don&#39;t apply to this action. For more information, see <a href="https://docs.aws.amazon.com/AWSSimpleQueueService/latest/SQSDeveloperGuide/sqs-customer-managed-policy-examples.html#grant-cross-account-permissions-to-role-and-user-name">Grant Cross-Account Permissions to a Role and a User Name</a> in the <i>Amazon Simple Queue Service Developer Guide</i>.</p> </note></p>
    fn list_queue_tags(
>>>>>>> f58d1ce6
        &self,
        input: ListQueueTagsRequest,
    ) -> Result<ListQueueTagsResult, RusotoError<ListQueueTagsError>>;

<<<<<<< HEAD
    /// <p><p>Returns a list of your queues. The maximum number of queues that can be returned is 1,000. If you specify a value for the optional <code>QueueNamePrefix</code> parameter, only queues with a name that begins with the specified value are returned.</p> <note> <p>Cross-account permissions don&#39;t apply to this action. For more information, see see <a href="http://docs.aws.amazon.com/AWSSimpleQueueService/latest/SQSDeveloperGuide/sqs-customer-managed-policy-examples.html#grant-cross-account-permissions-to-role-and-user-name">Grant Cross-Account Permissions to a Role and a User Name</a> in the <i>Amazon Simple Queue Service Developer Guide</i>.</p> </note></p>
    async fn list_queues(
=======
    /// <p><p>Returns a list of your queues. The maximum number of queues that can be returned is 1,000. If you specify a value for the optional <code>QueueNamePrefix</code> parameter, only queues with a name that begins with the specified value are returned.</p> <note> <p>Cross-account permissions don&#39;t apply to this action. For more information, see <a href="https://docs.aws.amazon.com/AWSSimpleQueueService/latest/SQSDeveloperGuide/sqs-customer-managed-policy-examples.html#grant-cross-account-permissions-to-role-and-user-name">Grant Cross-Account Permissions to a Role and a User Name</a> in the <i>Amazon Simple Queue Service Developer Guide</i>.</p> </note></p>
    fn list_queues(
>>>>>>> f58d1ce6
        &self,
        input: ListQueuesRequest,
    ) -> Result<ListQueuesResult, RusotoError<ListQueuesError>>;

    /// <p>Deletes the messages in a queue specified by the <code>QueueURL</code> parameter.</p> <important> <p>When you use the <code>PurgeQueue</code> action, you can't retrieve any messages deleted from a queue.</p> <p>The message deletion process takes up to 60 seconds. We recommend waiting for 60 seconds regardless of your queue's size. </p> </important> <p>Messages sent to the queue <i>before</i> you call <code>PurgeQueue</code> might be received but are deleted within the next minute.</p> <p>Messages sent to the queue <i>after</i> you call <code>PurgeQueue</code> might be deleted while the queue is being purged.</p>
    async fn purge_queue(
        &self,
        input: PurgeQueueRequest,
    ) -> Result<(), RusotoError<PurgeQueueError>>;

<<<<<<< HEAD
    /// <p><p>Retrieves one or more messages (up to 10), from the specified queue. Using the <code>WaitTimeSeconds</code> parameter enables long-poll support. For more information, see <a href="http://docs.aws.amazon.com/AWSSimpleQueueService/latest/SQSDeveloperGuide/sqs-long-polling.html">Amazon SQS Long Polling</a> in the <i>Amazon Simple Queue Service Developer Guide</i>. </p> <p>Short poll is the default behavior where a weighted random set of machines is sampled on a <code>ReceiveMessage</code> call. Thus, only the messages on the sampled machines are returned. If the number of messages in the queue is small (fewer than 1,000), you most likely get fewer messages than you requested per <code>ReceiveMessage</code> call. If the number of messages in the queue is extremely small, you might not receive any messages in a particular <code>ReceiveMessage</code> response. If this happens, repeat the request. </p> <p>For each message returned, the response includes the following:</p> <ul> <li> <p>The message body.</p> </li> <li> <p>An MD5 digest of the message body. For information about MD5, see <a href="https://www.ietf.org/rfc/rfc1321.txt">RFC1321</a>.</p> </li> <li> <p>The <code>MessageId</code> you received when you sent the message to the queue.</p> </li> <li> <p>The receipt handle.</p> </li> <li> <p>The message attributes.</p> </li> <li> <p>An MD5 digest of the message attributes.</p> </li> </ul> <p>The receipt handle is the identifier you must provide when deleting the message. For more information, see <a href="http://docs.aws.amazon.com/AWSSimpleQueueService/latest/SQSDeveloperGuide/sqs-queue-message-identifiers.html">Queue and Message Identifiers</a> in the <i>Amazon Simple Queue Service Developer Guide</i>.</p> <p>You can provide the <code>VisibilityTimeout</code> parameter in your request. The parameter is applied to the messages that Amazon SQS returns in the response. If you don&#39;t include the parameter, the overall visibility timeout for the queue is used for the returned messages. For more information, see <a href="http://docs.aws.amazon.com/AWSSimpleQueueService/latest/SQSDeveloperGuide/sqs-visibility-timeout.html">Visibility Timeout</a> in the <i>Amazon Simple Queue Service Developer Guide</i>.</p> <p>A message that isn&#39;t deleted or a message whose visibility isn&#39;t extended before the visibility timeout expires counts as a failed receive. Depending on the configuration of the queue, the message might be sent to the dead-letter queue.</p> <note> <p>In the future, new attributes might be added. If you write code that calls this action, we recommend that you structure your code so that it can handle new attributes gracefully.</p> </note></p>
    async fn receive_message(
=======
    /// <p><p>Retrieves one or more messages (up to 10), from the specified queue. Using the <code>WaitTimeSeconds</code> parameter enables long-poll support. For more information, see <a href="https://docs.aws.amazon.com/AWSSimpleQueueService/latest/SQSDeveloperGuide/sqs-long-polling.html">Amazon SQS Long Polling</a> in the <i>Amazon Simple Queue Service Developer Guide</i>. </p> <p>Short poll is the default behavior where a weighted random set of machines is sampled on a <code>ReceiveMessage</code> call. Thus, only the messages on the sampled machines are returned. If the number of messages in the queue is small (fewer than 1,000), you most likely get fewer messages than you requested per <code>ReceiveMessage</code> call. If the number of messages in the queue is extremely small, you might not receive any messages in a particular <code>ReceiveMessage</code> response. If this happens, repeat the request. </p> <p>For each message returned, the response includes the following:</p> <ul> <li> <p>The message body.</p> </li> <li> <p>An MD5 digest of the message body. For information about MD5, see <a href="https://www.ietf.org/rfc/rfc1321.txt">RFC1321</a>.</p> </li> <li> <p>The <code>MessageId</code> you received when you sent the message to the queue.</p> </li> <li> <p>The receipt handle.</p> </li> <li> <p>The message attributes.</p> </li> <li> <p>An MD5 digest of the message attributes.</p> </li> </ul> <p>The receipt handle is the identifier you must provide when deleting the message. For more information, see <a href="https://docs.aws.amazon.com/AWSSimpleQueueService/latest/SQSDeveloperGuide/sqs-queue-message-identifiers.html">Queue and Message Identifiers</a> in the <i>Amazon Simple Queue Service Developer Guide</i>.</p> <p>You can provide the <code>VisibilityTimeout</code> parameter in your request. The parameter is applied to the messages that Amazon SQS returns in the response. If you don&#39;t include the parameter, the overall visibility timeout for the queue is used for the returned messages. For more information, see <a href="https://docs.aws.amazon.com/AWSSimpleQueueService/latest/SQSDeveloperGuide/sqs-visibility-timeout.html">Visibility Timeout</a> in the <i>Amazon Simple Queue Service Developer Guide</i>.</p> <p>A message that isn&#39;t deleted or a message whose visibility isn&#39;t extended before the visibility timeout expires counts as a failed receive. Depending on the configuration of the queue, the message might be sent to the dead-letter queue.</p> <note> <p>In the future, new attributes might be added. If you write code that calls this action, we recommend that you structure your code so that it can handle new attributes gracefully.</p> </note></p>
    fn receive_message(
>>>>>>> f58d1ce6
        &self,
        input: ReceiveMessageRequest,
    ) -> Result<ReceiveMessageResult, RusotoError<ReceiveMessageError>>;

<<<<<<< HEAD
    /// <p><p>Revokes any permissions in the queue policy that matches the specified <code>Label</code> parameter.</p> <note> <p>Only the owner of a queue can remove permissions from it.</p> <p>Cross-account permissions don&#39;t apply to this action. For more information, see see <a href="http://docs.aws.amazon.com/AWSSimpleQueueService/latest/SQSDeveloperGuide/sqs-customer-managed-policy-examples.html#grant-cross-account-permissions-to-role-and-user-name">Grant Cross-Account Permissions to a Role and a User Name</a> in the <i>Amazon Simple Queue Service Developer Guide</i>.</p> </note></p>
    async fn remove_permission(
=======
    /// <p><p>Revokes any permissions in the queue policy that matches the specified <code>Label</code> parameter.</p> <note> <ul> <li> <p>Only the owner of a queue can remove permissions from it.</p> </li> <li> <p>Cross-account permissions don&#39;t apply to this action. For more information, see <a href="https://docs.aws.amazon.com/AWSSimpleQueueService/latest/SQSDeveloperGuide/sqs-customer-managed-policy-examples.html#grant-cross-account-permissions-to-role-and-user-name">Grant Cross-Account Permissions to a Role and a User Name</a> in the <i>Amazon Simple Queue Service Developer Guide</i>.</p> </li> <li> <p>To remove the ability to change queue permissions, you must deny permission to the <code>AddPermission</code>, <code>RemovePermission</code>, and <code>SetQueueAttributes</code> actions in your IAM policy.</p> </li> </ul> </note></p>
    fn remove_permission(
>>>>>>> f58d1ce6
        &self,
        input: RemovePermissionRequest,
    ) -> Result<(), RusotoError<RemovePermissionError>>;

    /// <p><p>Delivers a message to the specified queue.</p> <important> <p>A message can include only XML, JSON, and unformatted text. The following Unicode characters are allowed:</p> <p> <code>#x9</code> | <code>#xA</code> | <code>#xD</code> | <code>#x20</code> to <code>#xD7FF</code> | <code>#xE000</code> to <code>#xFFFD</code> | <code>#x10000</code> to <code>#x10FFFF</code> </p> <p>Any characters not included in this list will be rejected. For more information, see the <a href="http://www.w3.org/TR/REC-xml/#charsets">W3C specification for characters</a>.</p> </important></p>
    async fn send_message(
        &self,
        input: SendMessageRequest,
    ) -> Result<SendMessageResult, RusotoError<SendMessageError>>;

    /// <p>Delivers up to ten messages to the specified queue. This is a batch version of <code> <a>SendMessage</a>.</code> For a FIFO queue, multiple messages within a single batch are enqueued in the order they are sent.</p> <p>The result of sending each message is reported individually in the response. Because the batch request can result in a combination of successful and unsuccessful actions, you should check for batch errors even when the call returns an HTTP status code of <code>200</code>.</p> <p>The maximum allowed individual message size and the maximum total payload size (the sum of the individual lengths of all of the batched messages) are both 256 KB (262,144 bytes).</p> <important> <p>A message can include only XML, JSON, and unformatted text. The following Unicode characters are allowed:</p> <p> <code>#x9</code> | <code>#xA</code> | <code>#xD</code> | <code>#x20</code> to <code>#xD7FF</code> | <code>#xE000</code> to <code>#xFFFD</code> | <code>#x10000</code> to <code>#x10FFFF</code> </p> <p>Any characters not included in this list will be rejected. For more information, see the <a href="http://www.w3.org/TR/REC-xml/#charsets">W3C specification for characters</a>.</p> </important> <p>If you don't specify the <code>DelaySeconds</code> parameter for an entry, Amazon SQS uses the default value for the queue.</p> <p>Some actions take lists of parameters. These lists are specified using the <code>param.n</code> notation. Values of <code>n</code> are integers starting from 1. For example, a parameter list with two elements looks like this:</p> <p> <code>&amp;Attribute.1=first</code> </p> <p> <code>&amp;Attribute.2=second</code> </p>
    async fn send_message_batch(
        &self,
        input: SendMessageBatchRequest,
    ) -> Result<SendMessageBatchResult, RusotoError<SendMessageBatchError>>;

<<<<<<< HEAD
    /// <p><p>Sets the value of one or more queue attributes. When you change a queue&#39;s attributes, the change can take up to 60 seconds for most of the attributes to propagate throughout the Amazon SQS system. Changes made to the <code>MessageRetentionPeriod</code> attribute can take up to 15 minutes.</p> <note> <p>In the future, new attributes might be added. If you write code that calls this action, we recommend that you structure your code so that it can handle new attributes gracefully.</p> <p>Cross-account permissions don&#39;t apply to this action. For more information, see see <a href="http://docs.aws.amazon.com/AWSSimpleQueueService/latest/SQSDeveloperGuide/sqs-customer-managed-policy-examples.html#grant-cross-account-permissions-to-role-and-user-name">Grant Cross-Account Permissions to a Role and a User Name</a> in the <i>Amazon Simple Queue Service Developer Guide</i>.</p> </note></p>
    async fn set_queue_attributes(
=======
    /// <p><p>Sets the value of one or more queue attributes. When you change a queue&#39;s attributes, the change can take up to 60 seconds for most of the attributes to propagate throughout the Amazon SQS system. Changes made to the <code>MessageRetentionPeriod</code> attribute can take up to 15 minutes.</p> <note> <ul> <li> <p>In the future, new attributes might be added. If you write code that calls this action, we recommend that you structure your code so that it can handle new attributes gracefully.</p> </li> <li> <p>Cross-account permissions don&#39;t apply to this action. For more information, see <a href="https://docs.aws.amazon.com/AWSSimpleQueueService/latest/SQSDeveloperGuide/sqs-customer-managed-policy-examples.html#grant-cross-account-permissions-to-role-and-user-name">Grant Cross-Account Permissions to a Role and a User Name</a> in the <i>Amazon Simple Queue Service Developer Guide</i>.</p> </li> <li> <p>To remove the ability to change queue permissions, you must deny permission to the <code>AddPermission</code>, <code>RemovePermission</code>, and <code>SetQueueAttributes</code> actions in your IAM policy.</p> </li> </ul> </note></p>
    fn set_queue_attributes(
>>>>>>> f58d1ce6
        &self,
        input: SetQueueAttributesRequest,
    ) -> Result<(), RusotoError<SetQueueAttributesError>>;

<<<<<<< HEAD
    /// <p><p>Add cost allocation tags to the specified Amazon SQS queue. For an overview, see <a href="http://docs.aws.amazon.com/AWSSimpleQueueService/latest/SQSDeveloperGuide/sqs-queue-tags.html">Tagging Your Amazon SQS Queues</a> in the <i>Amazon Simple Queue Service Developer Guide</i>.</p> <p>When you use queue tags, keep the following guidelines in mind:</p> <ul> <li> <p>Adding more than 50 tags to a queue isn&#39;t recommended.</p> </li> <li> <p>Tags don&#39;t have any semantic meaning. Amazon SQS interprets tags as character strings.</p> </li> <li> <p>Tags are case-sensitive.</p> </li> <li> <p>A new tag with a key identical to that of an existing tag overwrites the existing tag.</p> </li> <li> <p>Tagging actions are limited to 5 TPS per AWS account. If your application requires a higher throughput, file a <a href="https://console.aws.amazon.com/support/home#/case/create?issueType=technical">technical support request</a>.</p> </li> </ul> <p>For a full list of tag restrictions, see <a href="http://docs.aws.amazon.com/AWSSimpleQueueService/latest/SQSDeveloperGuide/sqs-limits.html#limits-queues">Limits Related to Queues</a> in the <i>Amazon Simple Queue Service Developer Guide</i>.</p> <note> <p>Cross-account permissions don&#39;t apply to this action. For more information, see see <a href="http://docs.aws.amazon.com/AWSSimpleQueueService/latest/SQSDeveloperGuide/sqs-customer-managed-policy-examples.html#grant-cross-account-permissions-to-role-and-user-name">Grant Cross-Account Permissions to a Role and a User Name</a> in the <i>Amazon Simple Queue Service Developer Guide</i>.</p> </note></p>
    async fn tag_queue(&self, input: TagQueueRequest) -> Result<(), RusotoError<TagQueueError>>;

    /// <p><p>Remove cost allocation tags from the specified Amazon SQS queue. For an overview, see <a href="http://docs.aws.amazon.com/AWSSimpleQueueService/latest/SQSDeveloperGuide/sqs-queue-tags.html">Tagging Your Amazon SQS Queues</a> in the <i>Amazon Simple Queue Service Developer Guide</i>.</p> <p>When you use queue tags, keep the following guidelines in mind:</p> <ul> <li> <p>Adding more than 50 tags to a queue isn&#39;t recommended.</p> </li> <li> <p>Tags don&#39;t have any semantic meaning. Amazon SQS interprets tags as character strings.</p> </li> <li> <p>Tags are case-sensitive.</p> </li> <li> <p>A new tag with a key identical to that of an existing tag overwrites the existing tag.</p> </li> <li> <p>Tagging actions are limited to 5 TPS per AWS account. If your application requires a higher throughput, file a <a href="https://console.aws.amazon.com/support/home#/case/create?issueType=technical">technical support request</a>.</p> </li> </ul> <p>For a full list of tag restrictions, see <a href="http://docs.aws.amazon.com/AWSSimpleQueueService/latest/SQSDeveloperGuide/sqs-limits.html#limits-queues">Limits Related to Queues</a> in the <i>Amazon Simple Queue Service Developer Guide</i>.</p> <note> <p>Cross-account permissions don&#39;t apply to this action. For more information, see see <a href="http://docs.aws.amazon.com/AWSSimpleQueueService/latest/SQSDeveloperGuide/sqs-customer-managed-policy-examples.html#grant-cross-account-permissions-to-role-and-user-name">Grant Cross-Account Permissions to a Role and a User Name</a> in the <i>Amazon Simple Queue Service Developer Guide</i>.</p> </note></p>
    async fn untag_queue(
        &self,
        input: UntagQueueRequest,
    ) -> Result<(), RusotoError<UntagQueueError>>;
=======
    /// <p><p>Add cost allocation tags to the specified Amazon SQS queue. For an overview, see <a href="https://docs.aws.amazon.com/AWSSimpleQueueService/latest/SQSDeveloperGuide/sqs-queue-tags.html">Tagging Your Amazon SQS Queues</a> in the <i>Amazon Simple Queue Service Developer Guide</i>.</p> <p>When you use queue tags, keep the following guidelines in mind:</p> <ul> <li> <p>Adding more than 50 tags to a queue isn&#39;t recommended.</p> </li> <li> <p>Tags don&#39;t have any semantic meaning. Amazon SQS interprets tags as character strings.</p> </li> <li> <p>Tags are case-sensitive.</p> </li> <li> <p>A new tag with a key identical to that of an existing tag overwrites the existing tag.</p> </li> </ul> <p>For a full list of tag restrictions, see <a href="https://docs.aws.amazon.com/AWSSimpleQueueService/latest/SQSDeveloperGuide/sqs-limits.html#limits-queues">Limits Related to Queues</a> in the <i>Amazon Simple Queue Service Developer Guide</i>.</p> <note> <p>Cross-account permissions don&#39;t apply to this action. For more information, see <a href="https://docs.aws.amazon.com/AWSSimpleQueueService/latest/SQSDeveloperGuide/sqs-customer-managed-policy-examples.html#grant-cross-account-permissions-to-role-and-user-name">Grant Cross-Account Permissions to a Role and a User Name</a> in the <i>Amazon Simple Queue Service Developer Guide</i>.</p> </note></p>
    fn tag_queue(&self, input: TagQueueRequest) -> RusotoFuture<(), TagQueueError>;

    /// <p><p>Remove cost allocation tags from the specified Amazon SQS queue. For an overview, see <a href="https://docs.aws.amazon.com/AWSSimpleQueueService/latest/SQSDeveloperGuide/sqs-queue-tags.html">Tagging Your Amazon SQS Queues</a> in the <i>Amazon Simple Queue Service Developer Guide</i>.</p> <note> <p>Cross-account permissions don&#39;t apply to this action. For more information, see <a href="https://docs.aws.amazon.com/AWSSimpleQueueService/latest/SQSDeveloperGuide/sqs-customer-managed-policy-examples.html#grant-cross-account-permissions-to-role-and-user-name">Grant Cross-Account Permissions to a Role and a User Name</a> in the <i>Amazon Simple Queue Service Developer Guide</i>.</p> </note></p>
    fn untag_queue(&self, input: UntagQueueRequest) -> RusotoFuture<(), UntagQueueError>;
>>>>>>> f58d1ce6
}
/// A client for the Amazon SQS API.
#[derive(Clone)]
pub struct SqsClient {
    client: Client,
    region: region::Region,
}

impl SqsClient {
    /// Creates a client backed by the default tokio event loop.
    ///
    /// The client will use the default credentials provider and tls client.
    pub fn new(region: region::Region) -> SqsClient {
        Self::new_with_client(Client::shared(), region)
    }

    pub fn new_with<P, D>(
        request_dispatcher: D,
        credentials_provider: P,
        region: region::Region,
    ) -> SqsClient
    where
        P: ProvideAwsCredentials + Send + Sync + 'static,
        D: DispatchSignedRequest + Send + Sync + 'static,
    {
        Self::new_with_client(
            Client::new_with(credentials_provider, request_dispatcher),
            region,
        )
    }

    pub fn new_with_client(client: Client, region: region::Region) -> SqsClient {
        SqsClient { client, region }
    }
}

impl fmt::Debug for SqsClient {
    fn fmt(&self, f: &mut fmt::Formatter<'_>) -> fmt::Result {
        f.debug_struct("SqsClient")
            .field("region", &self.region)
            .finish()
    }
}

#[async_trait]
impl Sqs for SqsClient {
<<<<<<< HEAD
    /// <p><p>Adds a permission to a queue for a specific <a href="http://docs.aws.amazon.com/general/latest/gr/glos-chap.html#P">principal</a>. This allows sharing access to the queue.</p> <p>When you create a queue, you have full control access rights for the queue. Only you, the owner of the queue, can grant or deny permissions to the queue. For more information about these permissions, see <a href="http://docs.aws.amazon.com/AWSSimpleQueueService/latest/SQSDeveloperGuide/sqs-writing-an-sqs-policy.html#write-messages-to-shared-queue">Allow Developers to Write Messages to a Shared Queue</a> in the <i>Amazon Simple Queue Service Developer Guide</i>.</p> <note> <p> <code>AddPermission</code> writes an Amazon-SQS-generated policy. If you want to write your own policy, use <code> <a>SetQueueAttributes</a> </code> to upload your policy. For more information about writing your own policy, see <a href="http://docs.aws.amazon.com/AWSSimpleQueueService/latest/SQSDeveloperGuide/sqs-creating-custom-policies.html">Using Custom Policies with the Amazon SQS Access Policy Language</a> in the <i>Amazon Simple Queue Service Developer Guide</i>.</p> <p>An Amazon SQS policy can have a maximum of 7 actions.</p> </note> <p>Some actions take lists of parameters. These lists are specified using the <code>param.n</code> notation. Values of <code>n</code> are integers starting from 1. For example, a parameter list with two elements looks like this:</p> <p> <code>&amp;Attribute.1=first</code> </p> <p> <code>&amp;Attribute.2=second</code> </p> <note> <p>Cross-account permissions don&#39;t apply to this action. For more information, see see <a href="http://docs.aws.amazon.com/AWSSimpleQueueService/latest/SQSDeveloperGuide/sqs-customer-managed-policy-examples.html#grant-cross-account-permissions-to-role-and-user-name">Grant Cross-Account Permissions to a Role and a User Name</a> in the <i>Amazon Simple Queue Service Developer Guide</i>.</p> </note></p>
    async fn add_permission(
        &self,
        input: AddPermissionRequest,
    ) -> Result<(), RusotoError<AddPermissionError>> {
=======
    /// <p><p>Adds a permission to a queue for a specific <a href="https://docs.aws.amazon.com/general/latest/gr/glos-chap.html#P">principal</a>. This allows sharing access to the queue.</p> <p>When you create a queue, you have full control access rights for the queue. Only you, the owner of the queue, can grant or deny permissions to the queue. For more information about these permissions, see <a href="https://docs.aws.amazon.com/AWSSimpleQueueService/latest/SQSDeveloperGuide/sqs-writing-an-sqs-policy.html#write-messages-to-shared-queue">Allow Developers to Write Messages to a Shared Queue</a> in the <i>Amazon Simple Queue Service Developer Guide</i>.</p> <note> <ul> <li> <p> <code>AddPermission</code> generates a policy for you. You can use <code> <a>SetQueueAttributes</a> </code> to upload your policy. For more information, see <a href="https://docs.aws.amazon.com/AWSSimpleQueueService/latest/SQSDeveloperGuide/sqs-creating-custom-policies.html">Using Custom Policies with the Amazon SQS Access Policy Language</a> in the <i>Amazon Simple Queue Service Developer Guide</i>.</p> </li> <li> <p>An Amazon SQS policy can have a maximum of 7 actions.</p> </li> <li> <p>To remove the ability to change queue permissions, you must deny permission to the <code>AddPermission</code>, <code>RemovePermission</code>, and <code>SetQueueAttributes</code> actions in your IAM policy.</p> </li> </ul> </note> <p>Some actions take lists of parameters. These lists are specified using the <code>param.n</code> notation. Values of <code>n</code> are integers starting from 1. For example, a parameter list with two elements looks like this:</p> <p> <code>&amp;Attribute.1=first</code> </p> <p> <code>&amp;Attribute.2=second</code> </p> <note> <p>Cross-account permissions don&#39;t apply to this action. For more information, see <a href="https://docs.aws.amazon.com/AWSSimpleQueueService/latest/SQSDeveloperGuide/sqs-customer-managed-policy-examples.html#grant-cross-account-permissions-to-role-and-user-name">Grant Cross-Account Permissions to a Role and a User Name</a> in the <i>Amazon Simple Queue Service Developer Guide</i>.</p> </note></p>
    fn add_permission(&self, input: AddPermissionRequest) -> RusotoFuture<(), AddPermissionError> {
>>>>>>> f58d1ce6
        let mut request = SignedRequest::new("POST", "sqs", &self.region, "/");
        let mut params = Params::new();

        params.put("Action", "AddPermission");
        params.put("Version", "2012-11-05");
        AddPermissionRequestSerializer::serialize(&mut params, "", &input);
        request.set_payload(Some(serde_urlencoded::to_string(&params).unwrap()));
        request.set_content_type("application/x-www-form-urlencoded".to_owned());

        let mut response = self
            .client
            .sign_and_dispatch(request)
            .await
            .map_err(RusotoError::from)?;
        if !response.status.is_success() {
            let response = response.buffer().await.map_err(RusotoError::HttpDispatch)?;
            return Err(AddPermissionError::from_response(response));
        }

        Ok(std::mem::drop(response))
    }

<<<<<<< HEAD
    /// <p><p>Changes the visibility timeout of a specified message in a queue to a new value. The maximum allowed timeout value is 12 hours. For more information, see <a href="http://docs.aws.amazon.com/AWSSimpleQueueService/latest/SQSDeveloperGuide/sqs-visibility-timeout.html">Visibility Timeout</a> in the <i>Amazon Simple Queue Service Developer Guide</i>.</p> <p>For example, you have a message with a visibility timeout of 5 minutes. After 3 minutes, you call <code>ChangeMessageVisibility</code> with a timeout of 10 minutes. You can continue to call <code>ChangeMessageVisibility</code> to extend the visibility timeout to a maximum of 12 hours. If you try to extend the visibility timeout beyond 12 hours, your request is rejected.</p> <p>A message is considered to be <i>in flight</i> after it&#39;s received from a queue by a consumer, but not yet deleted from the queue.</p> <p>For standard queues, there can be a maximum of 120,000 inflight messages per queue. If you reach this limit, Amazon SQS returns the <code>OverLimit</code> error message. To avoid reaching the limit, you should delete messages from the queue after they&#39;re processed. You can also increase the number of queues you use to process your messages.</p> <p>For FIFO queues, there can be a maximum of 20,000 inflight messages per queue. If you reach this limit, Amazon SQS returns no error messages.</p> <important> <p>If you attempt to set the <code>VisibilityTimeout</code> to a value greater than the maximum time left, Amazon SQS returns an error. Amazon SQS doesn&#39;t automatically recalculate and increase the timeout to the maximum remaining time.</p> <p>Unlike with a queue, when you change the visibility timeout for a specific message the timeout value is applied immediately but isn&#39;t saved in memory for that message. If you don&#39;t delete a message after it is received, the visibility timeout for the message reverts to the original timeout value (not to the value you set using the <code>ChangeMessageVisibility</code> action) the next time the message is received.</p> </important></p>
    async fn change_message_visibility(
=======
    /// <p><p>Changes the visibility timeout of a specified message in a queue to a new value. The default visibility timeout for a message is 30 seconds. The minimum is 0 seconds. The maximum is 12 hours. For more information, see <a href="https://docs.aws.amazon.com/AWSSimpleQueueService/latest/SQSDeveloperGuide/sqs-visibility-timeout.html">Visibility Timeout</a> in the <i>Amazon Simple Queue Service Developer Guide</i>.</p> <p>For example, you have a message with a visibility timeout of 5 minutes. After 3 minutes, you call <code>ChangeMessageVisibility</code> with a timeout of 10 minutes. You can continue to call <code>ChangeMessageVisibility</code> to extend the visibility timeout to the maximum allowed time. If you try to extend the visibility timeout beyond the maximum, your request is rejected.</p> <p>An Amazon SQS message has three basic states:</p> <ol> <li> <p>Sent to a queue by a producer.</p> </li> <li> <p>Received from the queue by a consumer.</p> </li> <li> <p>Deleted from the queue.</p> </li> </ol> <p>A message is considered to be <i>stored</i> after it is sent to a queue by a producer, but not yet received from the queue by a consumer (that is, between states 1 and 2). There is no limit to the number of stored messages. A message is considered to be <i>in flight</i> after it is received from a queue by a consumer, but not yet deleted from the queue (that is, between states 2 and 3). There is a limit to the number of inflight messages.</p> <p>Limits that apply to inflight messages are unrelated to the <i>unlimited</i> number of stored messages.</p> <p>For most standard queues (depending on queue traffic and message backlog), there can be a maximum of approximately 120,000 inflight messages (received from a queue by a consumer, but not yet deleted from the queue). If you reach this limit, Amazon SQS returns the <code>OverLimit</code> error message. To avoid reaching the limit, you should delete messages from the queue after they&#39;re processed. You can also increase the number of queues you use to process your messages. To request a limit increase, <a href="https://console.aws.amazon.com/support/home#/case/create?issueType=service-limit-increase&amp;limitType=service-code-sqs">file a support request</a>.</p> <p>For FIFO queues, there can be a maximum of 20,000 inflight messages (received from a queue by a consumer, but not yet deleted from the queue). If you reach this limit, Amazon SQS returns no error messages.</p> <important> <p>If you attempt to set the <code>VisibilityTimeout</code> to a value greater than the maximum time left, Amazon SQS returns an error. Amazon SQS doesn&#39;t automatically recalculate and increase the timeout to the maximum remaining time.</p> <p>Unlike with a queue, when you change the visibility timeout for a specific message the timeout value is applied immediately but isn&#39;t saved in memory for that message. If you don&#39;t delete a message after it is received, the visibility timeout for the message reverts to the original timeout value (not to the value you set using the <code>ChangeMessageVisibility</code> action) the next time the message is received.</p> </important></p>
    fn change_message_visibility(
>>>>>>> f58d1ce6
        &self,
        input: ChangeMessageVisibilityRequest,
    ) -> Result<(), RusotoError<ChangeMessageVisibilityError>> {
        let mut request = SignedRequest::new("POST", "sqs", &self.region, "/");
        let mut params = Params::new();

        params.put("Action", "ChangeMessageVisibility");
        params.put("Version", "2012-11-05");
        ChangeMessageVisibilityRequestSerializer::serialize(&mut params, "", &input);
        request.set_payload(Some(serde_urlencoded::to_string(&params).unwrap()));
        request.set_content_type("application/x-www-form-urlencoded".to_owned());

        let mut response = self
            .client
            .sign_and_dispatch(request)
            .await
            .map_err(RusotoError::from)?;
        if !response.status.is_success() {
            let response = response.buffer().await.map_err(RusotoError::HttpDispatch)?;
            return Err(ChangeMessageVisibilityError::from_response(response));
        }

        Ok(std::mem::drop(response))
    }

    /// <p>Changes the visibility timeout of multiple messages. This is a batch version of <code> <a>ChangeMessageVisibility</a>.</code> The result of the action on each message is reported individually in the response. You can send up to 10 <code> <a>ChangeMessageVisibility</a> </code> requests with each <code>ChangeMessageVisibilityBatch</code> action.</p> <important> <p>Because the batch request can result in a combination of successful and unsuccessful actions, you should check for batch errors even when the call returns an HTTP status code of <code>200</code>.</p> </important> <p>Some actions take lists of parameters. These lists are specified using the <code>param.n</code> notation. Values of <code>n</code> are integers starting from 1. For example, a parameter list with two elements looks like this:</p> <p> <code>&amp;Attribute.1=first</code> </p> <p> <code>&amp;Attribute.2=second</code> </p>
    async fn change_message_visibility_batch(
        &self,
        input: ChangeMessageVisibilityBatchRequest,
    ) -> Result<ChangeMessageVisibilityBatchResult, RusotoError<ChangeMessageVisibilityBatchError>>
    {
        let mut request = SignedRequest::new("POST", "sqs", &self.region, "/");
        let mut params = Params::new();

        params.put("Action", "ChangeMessageVisibilityBatch");
        params.put("Version", "2012-11-05");
        ChangeMessageVisibilityBatchRequestSerializer::serialize(&mut params, "", &input);
        request.set_payload(Some(serde_urlencoded::to_string(&params).unwrap()));
        request.set_content_type("application/x-www-form-urlencoded".to_owned());

<<<<<<< HEAD
        let mut response = self
            .client
            .sign_and_dispatch(request)
            .await
            .map_err(RusotoError::from)?;
        if !response.status.is_success() {
            let response = response.buffer().await.map_err(RusotoError::HttpDispatch)?;
            return Err(ChangeMessageVisibilityBatchError::from_response(response));
        }

        let xml_response = response.buffer().await.map_err(RusotoError::HttpDispatch)?;
        let result;

        if xml_response.body.is_empty() {
            result = ChangeMessageVisibilityBatchResult::default();
        } else {
            let reader = EventReader::new_with_config(
                xml_response.body.as_ref(),
                ParserConfig::new().trim_whitespace(true),
            );
            let mut stack = XmlResponse::new(reader.into_iter().peekable());
            let _start_document = stack.next();
            let actual_tag_name = peek_at_name(&mut stack)?;
            start_element(&actual_tag_name, &mut stack)?;
            result = ChangeMessageVisibilityBatchResultDeserializer::deserialize(
                "ChangeMessageVisibilityBatchResult",
                &mut stack,
            )?;
            skip_tree(&mut stack);
            end_element(&actual_tag_name, &mut stack)?;
        }
        // parse non-payload
        Ok(result)
    }

    /// <p><p>Creates a new standard or FIFO queue. You can pass one or more attributes in the request. Keep the following caveats in mind:</p> <ul> <li> <p>If you don&#39;t specify the <code>FifoQueue</code> attribute, Amazon SQS creates a standard queue.</p> <note> <p> You can&#39;t change the queue type after you create it and you can&#39;t convert an existing standard queue into a FIFO queue. You must either create a new FIFO queue for your application or delete your existing standard queue and recreate it as a FIFO queue. For more information, see <a href="http://docs.aws.amazon.com/AWSSimpleQueueService/latest/SQSDeveloperGuide/FIFO-queues.html#FIFO-queues-moving">Moving From a Standard Queue to a FIFO Queue</a> in the <i>Amazon Simple Queue Service Developer Guide</i>. </p> </note> </li> <li> <p>If you don&#39;t provide a value for an attribute, the queue is created with the default value for the attribute.</p> </li> <li> <p>If you delete a queue, you must wait at least 60 seconds before creating a queue with the same name.</p> </li> </ul> <p>To successfully create a new queue, you must provide a queue name that adheres to the <a href="http://docs.aws.amazon.com/AWSSimpleQueueService/latest/SQSDeveloperGuide/limits-queues.html">limits related to queues</a> and is unique within the scope of your queues.</p> <p>To get the queue URL, use the <code> <a>GetQueueUrl</a> </code> action. <code> <a>GetQueueUrl</a> </code> requires only the <code>QueueName</code> parameter. be aware of existing queue names:</p> <ul> <li> <p>If you provide the name of an existing queue along with the exact names and values of all the queue&#39;s attributes, <code>CreateQueue</code> returns the queue URL for the existing queue.</p> </li> <li> <p>If the queue name, attribute names, or attribute values don&#39;t match an existing queue, <code>CreateQueue</code> returns an error.</p> </li> </ul> <p>Some actions take lists of parameters. These lists are specified using the <code>param.n</code> notation. Values of <code>n</code> are integers starting from 1. For example, a parameter list with two elements looks like this:</p> <p> <code>&amp;Attribute.1=first</code> </p> <p> <code>&amp;Attribute.2=second</code> </p> <note> <p>Cross-account permissions don&#39;t apply to this action. For more information, see see <a href="http://docs.aws.amazon.com/AWSSimpleQueueService/latest/SQSDeveloperGuide/sqs-customer-managed-policy-examples.html#grant-cross-account-permissions-to-role-and-user-name">Grant Cross-Account Permissions to a Role and a User Name</a> in the <i>Amazon Simple Queue Service Developer Guide</i>.</p> </note></p>
    async fn create_queue(
=======
        self.client.sign_and_dispatch(request, |response| {
            if !response.status.is_success() {
                return Box::new(response.buffer().from_err().and_then(|response| {
                    Err(ChangeMessageVisibilityBatchError::from_response(response))
                }));
            }

            Box::new(response.buffer().from_err().and_then(move |response| {
                let result;

                if response.body.is_empty() {
                    result = ChangeMessageVisibilityBatchResult::default();
                } else {
                    let reader = EventReader::new_with_config(
                        response.body.as_ref(),
                        ParserConfig::new().trim_whitespace(false),
                    );
                    let mut stack = XmlResponse::new(reader.into_iter().peekable());
                    let _start_document = stack.next();
                    let actual_tag_name = peek_at_name(&mut stack)?;
                    start_element(&actual_tag_name, &mut stack)?;
                    result = ChangeMessageVisibilityBatchResultDeserializer::deserialize(
                        "ChangeMessageVisibilityBatchResult",
                        &mut stack,
                    )?;
                    skip_tree(&mut stack);
                    end_element(&actual_tag_name, &mut stack)?;
                }
                // parse non-payload
                Ok(result)
            }))
        })
    }

    /// <p><p>Creates a new standard or FIFO queue. You can pass one or more attributes in the request. Keep the following caveats in mind:</p> <ul> <li> <p>If you don&#39;t specify the <code>FifoQueue</code> attribute, Amazon SQS creates a standard queue.</p> <note> <p>You can&#39;t change the queue type after you create it and you can&#39;t convert an existing standard queue into a FIFO queue. You must either create a new FIFO queue for your application or delete your existing standard queue and recreate it as a FIFO queue. For more information, see <a href="https://docs.aws.amazon.com/AWSSimpleQueueService/latest/SQSDeveloperGuide/FIFO-queues.html#FIFO-queues-moving">Moving From a Standard Queue to a FIFO Queue</a> in the <i>Amazon Simple Queue Service Developer Guide</i>. </p> </note> </li> <li> <p>If you don&#39;t provide a value for an attribute, the queue is created with the default value for the attribute.</p> </li> <li> <p>If you delete a queue, you must wait at least 60 seconds before creating a queue with the same name.</p> </li> </ul> <p>To successfully create a new queue, you must provide a queue name that adheres to the <a href="https://docs.aws.amazon.com/AWSSimpleQueueService/latest/SQSDeveloperGuide/limits-queues.html">limits related to queues</a> and is unique within the scope of your queues.</p> <p>To get the queue URL, use the <code> <a>GetQueueUrl</a> </code> action. <code> <a>GetQueueUrl</a> </code> requires only the <code>QueueName</code> parameter. be aware of existing queue names:</p> <ul> <li> <p>If you provide the name of an existing queue along with the exact names and values of all the queue&#39;s attributes, <code>CreateQueue</code> returns the queue URL for the existing queue.</p> </li> <li> <p>If the queue name, attribute names, or attribute values don&#39;t match an existing queue, <code>CreateQueue</code> returns an error.</p> </li> </ul> <p>Some actions take lists of parameters. These lists are specified using the <code>param.n</code> notation. Values of <code>n</code> are integers starting from 1. For example, a parameter list with two elements looks like this:</p> <p> <code>&amp;Attribute.1=first</code> </p> <p> <code>&amp;Attribute.2=second</code> </p> <note> <p>Cross-account permissions don&#39;t apply to this action. For more information, see <a href="https://docs.aws.amazon.com/AWSSimpleQueueService/latest/SQSDeveloperGuide/sqs-customer-managed-policy-examples.html#grant-cross-account-permissions-to-role-and-user-name">Grant Cross-Account Permissions to a Role and a User Name</a> in the <i>Amazon Simple Queue Service Developer Guide</i>.</p> </note></p>
    fn create_queue(
>>>>>>> f58d1ce6
        &self,
        input: CreateQueueRequest,
    ) -> Result<CreateQueueResult, RusotoError<CreateQueueError>> {
        let mut request = SignedRequest::new("POST", "sqs", &self.region, "/");
        let mut params = Params::new();

        params.put("Action", "CreateQueue");
        params.put("Version", "2012-11-05");
        CreateQueueRequestSerializer::serialize(&mut params, "", &input);
        request.set_payload(Some(serde_urlencoded::to_string(&params).unwrap()));
        request.set_content_type("application/x-www-form-urlencoded".to_owned());

<<<<<<< HEAD
        let mut response = self
            .client
            .sign_and_dispatch(request)
            .await
            .map_err(RusotoError::from)?;
        if !response.status.is_success() {
            let response = response.buffer().await.map_err(RusotoError::HttpDispatch)?;
            return Err(CreateQueueError::from_response(response));
        }

        let xml_response = response.buffer().await.map_err(RusotoError::HttpDispatch)?;
        let result;

        if xml_response.body.is_empty() {
            result = CreateQueueResult::default();
        } else {
            let reader = EventReader::new_with_config(
                xml_response.body.as_ref(),
                ParserConfig::new().trim_whitespace(true),
            );
            let mut stack = XmlResponse::new(reader.into_iter().peekable());
            let _start_document = stack.next();
            let actual_tag_name = peek_at_name(&mut stack)?;
            start_element(&actual_tag_name, &mut stack)?;
            result = CreateQueueResultDeserializer::deserialize("CreateQueueResult", &mut stack)?;
            skip_tree(&mut stack);
            end_element(&actual_tag_name, &mut stack)?;
        }
        // parse non-payload
        Ok(result)
=======
        self.client.sign_and_dispatch(request, |response| {
            if !response.status.is_success() {
                return Box::new(
                    response
                        .buffer()
                        .from_err()
                        .and_then(|response| Err(CreateQueueError::from_response(response))),
                );
            }

            Box::new(response.buffer().from_err().and_then(move |response| {
                let result;

                if response.body.is_empty() {
                    result = CreateQueueResult::default();
                } else {
                    let reader = EventReader::new_with_config(
                        response.body.as_ref(),
                        ParserConfig::new().trim_whitespace(false),
                    );
                    let mut stack = XmlResponse::new(reader.into_iter().peekable());
                    let _start_document = stack.next();
                    let actual_tag_name = peek_at_name(&mut stack)?;
                    start_element(&actual_tag_name, &mut stack)?;
                    result = CreateQueueResultDeserializer::deserialize(
                        "CreateQueueResult",
                        &mut stack,
                    )?;
                    skip_tree(&mut stack);
                    end_element(&actual_tag_name, &mut stack)?;
                }
                // parse non-payload
                Ok(result)
            }))
        })
>>>>>>> f58d1ce6
    }

    /// <p><p>Deletes the specified message from the specified queue. To select the message to delete, use the <code>ReceiptHandle</code> of the message (<i>not</i> the <code>MessageId</code> which you receive when you send the message). Amazon SQS can delete a message from a queue even if a visibility timeout setting causes the message to be locked by another consumer. Amazon SQS automatically deletes messages left in a queue longer than the retention period configured for the queue. </p> <note> <p>The <code>ReceiptHandle</code> is associated with a <i>specific instance</i> of receiving a message. If you receive a message more than once, the <code>ReceiptHandle</code> is different each time you receive a message. When you use the <code>DeleteMessage</code> action, you must provide the most recently received <code>ReceiptHandle</code> for the message (otherwise, the request succeeds, but the message might not be deleted).</p> <p>For standard queues, it is possible to receive a message even after you delete it. This might happen on rare occasions if one of the servers which stores a copy of the message is unavailable when you send the request to delete the message. The copy remains on the server and might be returned to you during a subsequent receive request. You should ensure that your application is idempotent, so that receiving a message more than once does not cause issues.</p> </note></p>
    async fn delete_message(
        &self,
        input: DeleteMessageRequest,
    ) -> Result<(), RusotoError<DeleteMessageError>> {
        let mut request = SignedRequest::new("POST", "sqs", &self.region, "/");
        let mut params = Params::new();

        params.put("Action", "DeleteMessage");
        params.put("Version", "2012-11-05");
        DeleteMessageRequestSerializer::serialize(&mut params, "", &input);
        request.set_payload(Some(serde_urlencoded::to_string(&params).unwrap()));
        request.set_content_type("application/x-www-form-urlencoded".to_owned());

        let mut response = self
            .client
            .sign_and_dispatch(request)
            .await
            .map_err(RusotoError::from)?;
        if !response.status.is_success() {
            let response = response.buffer().await.map_err(RusotoError::HttpDispatch)?;
            return Err(DeleteMessageError::from_response(response));
        }

        Ok(std::mem::drop(response))
    }

    /// <p>Deletes up to ten messages from the specified queue. This is a batch version of <code> <a>DeleteMessage</a>.</code> The result of the action on each message is reported individually in the response.</p> <important> <p>Because the batch request can result in a combination of successful and unsuccessful actions, you should check for batch errors even when the call returns an HTTP status code of <code>200</code>.</p> </important> <p>Some actions take lists of parameters. These lists are specified using the <code>param.n</code> notation. Values of <code>n</code> are integers starting from 1. For example, a parameter list with two elements looks like this:</p> <p> <code>&amp;Attribute.1=first</code> </p> <p> <code>&amp;Attribute.2=second</code> </p>
    async fn delete_message_batch(
        &self,
        input: DeleteMessageBatchRequest,
    ) -> Result<DeleteMessageBatchResult, RusotoError<DeleteMessageBatchError>> {
        let mut request = SignedRequest::new("POST", "sqs", &self.region, "/");
        let mut params = Params::new();

        params.put("Action", "DeleteMessageBatch");
        params.put("Version", "2012-11-05");
        DeleteMessageBatchRequestSerializer::serialize(&mut params, "", &input);
        request.set_payload(Some(serde_urlencoded::to_string(&params).unwrap()));
        request.set_content_type("application/x-www-form-urlencoded".to_owned());

<<<<<<< HEAD
        let mut response = self
            .client
            .sign_and_dispatch(request)
            .await
            .map_err(RusotoError::from)?;
        if !response.status.is_success() {
            let response = response.buffer().await.map_err(RusotoError::HttpDispatch)?;
            return Err(DeleteMessageBatchError::from_response(response));
        }

        let xml_response = response.buffer().await.map_err(RusotoError::HttpDispatch)?;
        let result;

        if xml_response.body.is_empty() {
            result = DeleteMessageBatchResult::default();
        } else {
            let reader = EventReader::new_with_config(
                xml_response.body.as_ref(),
                ParserConfig::new().trim_whitespace(true),
            );
            let mut stack = XmlResponse::new(reader.into_iter().peekable());
            let _start_document = stack.next();
            let actual_tag_name = peek_at_name(&mut stack)?;
            start_element(&actual_tag_name, &mut stack)?;
            result = DeleteMessageBatchResultDeserializer::deserialize(
                "DeleteMessageBatchResult",
                &mut stack,
            )?;
            skip_tree(&mut stack);
            end_element(&actual_tag_name, &mut stack)?;
        }
        // parse non-payload
        Ok(result)
    }

    /// <p><p>Deletes the queue specified by the <code>QueueUrl</code>, regardless of the queue&#39;s contents. If the specified queue doesn&#39;t exist, Amazon SQS returns a successful response.</p> <important> <p>Be careful with the <code>DeleteQueue</code> action: When you delete a queue, any messages in the queue are no longer available. </p> </important> <p>When you delete a queue, the deletion process takes up to 60 seconds. Requests you send involving that queue during the 60 seconds might succeed. For example, a <code> <a>SendMessage</a> </code> request might succeed, but after 60 seconds the queue and the message you sent no longer exist.</p> <p>When you delete a queue, you must wait at least 60 seconds before creating a queue with the same name.</p> <note> <p>Cross-account permissions don&#39;t apply to this action. For more information, see see <a href="http://docs.aws.amazon.com/AWSSimpleQueueService/latest/SQSDeveloperGuide/sqs-customer-managed-policy-examples.html#grant-cross-account-permissions-to-role-and-user-name">Grant Cross-Account Permissions to a Role and a User Name</a> in the <i>Amazon Simple Queue Service Developer Guide</i>.</p> </note></p>
    async fn delete_queue(
        &self,
        input: DeleteQueueRequest,
    ) -> Result<(), RusotoError<DeleteQueueError>> {
=======
        self.client.sign_and_dispatch(request, |response| {
            if !response.status.is_success() {
                return Box::new(
                    response
                        .buffer()
                        .from_err()
                        .and_then(|response| Err(DeleteMessageBatchError::from_response(response))),
                );
            }

            Box::new(response.buffer().from_err().and_then(move |response| {
                let result;

                if response.body.is_empty() {
                    result = DeleteMessageBatchResult::default();
                } else {
                    let reader = EventReader::new_with_config(
                        response.body.as_ref(),
                        ParserConfig::new().trim_whitespace(false),
                    );
                    let mut stack = XmlResponse::new(reader.into_iter().peekable());
                    let _start_document = stack.next();
                    let actual_tag_name = peek_at_name(&mut stack)?;
                    start_element(&actual_tag_name, &mut stack)?;
                    result = DeleteMessageBatchResultDeserializer::deserialize(
                        "DeleteMessageBatchResult",
                        &mut stack,
                    )?;
                    skip_tree(&mut stack);
                    end_element(&actual_tag_name, &mut stack)?;
                }
                // parse non-payload
                Ok(result)
            }))
        })
    }

    /// <p><p>Deletes the queue specified by the <code>QueueUrl</code>, regardless of the queue&#39;s contents. If the specified queue doesn&#39;t exist, Amazon SQS returns a successful response.</p> <important> <p>Be careful with the <code>DeleteQueue</code> action: When you delete a queue, any messages in the queue are no longer available. </p> </important> <p>When you delete a queue, the deletion process takes up to 60 seconds. Requests you send involving that queue during the 60 seconds might succeed. For example, a <code> <a>SendMessage</a> </code> request might succeed, but after 60 seconds the queue and the message you sent no longer exist.</p> <p>When you delete a queue, you must wait at least 60 seconds before creating a queue with the same name.</p> <note> <p>Cross-account permissions don&#39;t apply to this action. For more information, see <a href="https://docs.aws.amazon.com/AWSSimpleQueueService/latest/SQSDeveloperGuide/sqs-customer-managed-policy-examples.html#grant-cross-account-permissions-to-role-and-user-name">Grant Cross-Account Permissions to a Role and a User Name</a> in the <i>Amazon Simple Queue Service Developer Guide</i>.</p> </note></p>
    fn delete_queue(&self, input: DeleteQueueRequest) -> RusotoFuture<(), DeleteQueueError> {
>>>>>>> f58d1ce6
        let mut request = SignedRequest::new("POST", "sqs", &self.region, "/");
        let mut params = Params::new();

        params.put("Action", "DeleteQueue");
        params.put("Version", "2012-11-05");
        DeleteQueueRequestSerializer::serialize(&mut params, "", &input);
        request.set_payload(Some(serde_urlencoded::to_string(&params).unwrap()));
        request.set_content_type("application/x-www-form-urlencoded".to_owned());

        let mut response = self
            .client
            .sign_and_dispatch(request)
            .await
            .map_err(RusotoError::from)?;
        if !response.status.is_success() {
            let response = response.buffer().await.map_err(RusotoError::HttpDispatch)?;
            return Err(DeleteQueueError::from_response(response));
        }

        Ok(std::mem::drop(response))
    }

<<<<<<< HEAD
    /// <p>Gets attributes for the specified queue.</p> <note> <p>To determine whether a queue is <a href="http://docs.aws.amazon.com/AWSSimpleQueueService/latest/SQSDeveloperGuide/FIFO-queues.html">FIFO</a>, you can check whether <code>QueueName</code> ends with the <code>.fifo</code> suffix.</p> </note> <p>Some actions take lists of parameters. These lists are specified using the <code>param.n</code> notation. Values of <code>n</code> are integers starting from 1. For example, a parameter list with two elements looks like this:</p> <p> <code>&amp;Attribute.1=first</code> </p> <p> <code>&amp;Attribute.2=second</code> </p>
    async fn get_queue_attributes(
=======
    /// <p>Gets attributes for the specified queue.</p> <note> <p>To determine whether a queue is <a href="https://docs.aws.amazon.com/AWSSimpleQueueService/latest/SQSDeveloperGuide/FIFO-queues.html">FIFO</a>, you can check whether <code>QueueName</code> ends with the <code>.fifo</code> suffix.</p> </note> <p>Some actions take lists of parameters. These lists are specified using the <code>param.n</code> notation. Values of <code>n</code> are integers starting from 1. For example, a parameter list with two elements looks like this:</p> <p> <code>&amp;Attribute.1=first</code> </p> <p> <code>&amp;Attribute.2=second</code> </p>
    fn get_queue_attributes(
>>>>>>> f58d1ce6
        &self,
        input: GetQueueAttributesRequest,
    ) -> Result<GetQueueAttributesResult, RusotoError<GetQueueAttributesError>> {
        let mut request = SignedRequest::new("POST", "sqs", &self.region, "/");
        let mut params = Params::new();

        params.put("Action", "GetQueueAttributes");
        params.put("Version", "2012-11-05");
        GetQueueAttributesRequestSerializer::serialize(&mut params, "", &input);
        request.set_payload(Some(serde_urlencoded::to_string(&params).unwrap()));
        request.set_content_type("application/x-www-form-urlencoded".to_owned());

<<<<<<< HEAD
        let mut response = self
            .client
            .sign_and_dispatch(request)
            .await
            .map_err(RusotoError::from)?;
        if !response.status.is_success() {
            let response = response.buffer().await.map_err(RusotoError::HttpDispatch)?;
            return Err(GetQueueAttributesError::from_response(response));
        }

        let xml_response = response.buffer().await.map_err(RusotoError::HttpDispatch)?;
        let result;

        if xml_response.body.is_empty() {
            result = GetQueueAttributesResult::default();
        } else {
            let reader = EventReader::new_with_config(
                xml_response.body.as_ref(),
                ParserConfig::new().trim_whitespace(true),
            );
            let mut stack = XmlResponse::new(reader.into_iter().peekable());
            let _start_document = stack.next();
            let actual_tag_name = peek_at_name(&mut stack)?;
            start_element(&actual_tag_name, &mut stack)?;
            result = GetQueueAttributesResultDeserializer::deserialize(
                "GetQueueAttributesResult",
                &mut stack,
            )?;
            skip_tree(&mut stack);
            end_element(&actual_tag_name, &mut stack)?;
        }
        // parse non-payload
        Ok(result)
    }

    /// <p>Returns the URL of an existing Amazon SQS queue.</p> <p>To access a queue that belongs to another AWS account, use the <code>QueueOwnerAWSAccountId</code> parameter to specify the account ID of the queue's owner. The queue's owner must grant you permission to access the queue. For more information about shared queue access, see <code> <a>AddPermission</a> </code> or see <a href="http://docs.aws.amazon.com/AWSSimpleQueueService/latest/SQSDeveloperGuide/sqs-writing-an-sqs-policy.html#write-messages-to-shared-queue">Allow Developers to Write Messages to a Shared Queue</a> in the <i>Amazon Simple Queue Service Developer Guide</i>. </p>
    async fn get_queue_url(
=======
        self.client.sign_and_dispatch(request, |response| {
            if !response.status.is_success() {
                return Box::new(
                    response
                        .buffer()
                        .from_err()
                        .and_then(|response| Err(GetQueueAttributesError::from_response(response))),
                );
            }

            Box::new(response.buffer().from_err().and_then(move |response| {
                let result;

                if response.body.is_empty() {
                    result = GetQueueAttributesResult::default();
                } else {
                    let reader = EventReader::new_with_config(
                        response.body.as_ref(),
                        ParserConfig::new().trim_whitespace(false),
                    );
                    let mut stack = XmlResponse::new(reader.into_iter().peekable());
                    let _start_document = stack.next();
                    let actual_tag_name = peek_at_name(&mut stack)?;
                    start_element(&actual_tag_name, &mut stack)?;
                    result = GetQueueAttributesResultDeserializer::deserialize(
                        "GetQueueAttributesResult",
                        &mut stack,
                    )?;
                    skip_tree(&mut stack);
                    end_element(&actual_tag_name, &mut stack)?;
                }
                // parse non-payload
                Ok(result)
            }))
        })
    }

    /// <p>Returns the URL of an existing Amazon SQS queue.</p> <p>To access a queue that belongs to another AWS account, use the <code>QueueOwnerAWSAccountId</code> parameter to specify the account ID of the queue's owner. The queue's owner must grant you permission to access the queue. For more information about shared queue access, see <code> <a>AddPermission</a> </code> or see <a href="https://docs.aws.amazon.com/AWSSimpleQueueService/latest/SQSDeveloperGuide/sqs-writing-an-sqs-policy.html#write-messages-to-shared-queue">Allow Developers to Write Messages to a Shared Queue</a> in the <i>Amazon Simple Queue Service Developer Guide</i>. </p>
    fn get_queue_url(
>>>>>>> f58d1ce6
        &self,
        input: GetQueueUrlRequest,
    ) -> Result<GetQueueUrlResult, RusotoError<GetQueueUrlError>> {
        let mut request = SignedRequest::new("POST", "sqs", &self.region, "/");
        let mut params = Params::new();

        params.put("Action", "GetQueueUrl");
        params.put("Version", "2012-11-05");
        GetQueueUrlRequestSerializer::serialize(&mut params, "", &input);
        request.set_payload(Some(serde_urlencoded::to_string(&params).unwrap()));
        request.set_content_type("application/x-www-form-urlencoded".to_owned());

<<<<<<< HEAD
        let mut response = self
            .client
            .sign_and_dispatch(request)
            .await
            .map_err(RusotoError::from)?;
        if !response.status.is_success() {
            let response = response.buffer().await.map_err(RusotoError::HttpDispatch)?;
            return Err(GetQueueUrlError::from_response(response));
        }

        let xml_response = response.buffer().await.map_err(RusotoError::HttpDispatch)?;
        let result;

        if xml_response.body.is_empty() {
            result = GetQueueUrlResult::default();
        } else {
            let reader = EventReader::new_with_config(
                xml_response.body.as_ref(),
                ParserConfig::new().trim_whitespace(true),
            );
            let mut stack = XmlResponse::new(reader.into_iter().peekable());
            let _start_document = stack.next();
            let actual_tag_name = peek_at_name(&mut stack)?;
            start_element(&actual_tag_name, &mut stack)?;
            result = GetQueueUrlResultDeserializer::deserialize("GetQueueUrlResult", &mut stack)?;
            skip_tree(&mut stack);
            end_element(&actual_tag_name, &mut stack)?;
        }
        // parse non-payload
        Ok(result)
    }

    /// <p>Returns a list of your queues that have the <code>RedrivePolicy</code> queue attribute configured with a dead-letter queue.</p> <p>For more information about using dead-letter queues, see <a href="http://docs.aws.amazon.com/AWSSimpleQueueService/latest/SQSDeveloperGuide/sqs-dead-letter-queues.html">Using Amazon SQS Dead-Letter Queues</a> in the <i>Amazon Simple Queue Service Developer Guide</i>.</p>
    async fn list_dead_letter_source_queues(
=======
        self.client.sign_and_dispatch(request, |response| {
            if !response.status.is_success() {
                return Box::new(
                    response
                        .buffer()
                        .from_err()
                        .and_then(|response| Err(GetQueueUrlError::from_response(response))),
                );
            }

            Box::new(response.buffer().from_err().and_then(move |response| {
                let result;

                if response.body.is_empty() {
                    result = GetQueueUrlResult::default();
                } else {
                    let reader = EventReader::new_with_config(
                        response.body.as_ref(),
                        ParserConfig::new().trim_whitespace(false),
                    );
                    let mut stack = XmlResponse::new(reader.into_iter().peekable());
                    let _start_document = stack.next();
                    let actual_tag_name = peek_at_name(&mut stack)?;
                    start_element(&actual_tag_name, &mut stack)?;
                    result = GetQueueUrlResultDeserializer::deserialize(
                        "GetQueueUrlResult",
                        &mut stack,
                    )?;
                    skip_tree(&mut stack);
                    end_element(&actual_tag_name, &mut stack)?;
                }
                // parse non-payload
                Ok(result)
            }))
        })
    }

    /// <p>Returns a list of your queues that have the <code>RedrivePolicy</code> queue attribute configured with a dead-letter queue.</p> <p>For more information about using dead-letter queues, see <a href="https://docs.aws.amazon.com/AWSSimpleQueueService/latest/SQSDeveloperGuide/sqs-dead-letter-queues.html">Using Amazon SQS Dead-Letter Queues</a> in the <i>Amazon Simple Queue Service Developer Guide</i>.</p>
    fn list_dead_letter_source_queues(
>>>>>>> f58d1ce6
        &self,
        input: ListDeadLetterSourceQueuesRequest,
    ) -> Result<ListDeadLetterSourceQueuesResult, RusotoError<ListDeadLetterSourceQueuesError>>
    {
        let mut request = SignedRequest::new("POST", "sqs", &self.region, "/");
        let mut params = Params::new();

        params.put("Action", "ListDeadLetterSourceQueues");
        params.put("Version", "2012-11-05");
        ListDeadLetterSourceQueuesRequestSerializer::serialize(&mut params, "", &input);
        request.set_payload(Some(serde_urlencoded::to_string(&params).unwrap()));
        request.set_content_type("application/x-www-form-urlencoded".to_owned());

<<<<<<< HEAD
        let mut response = self
            .client
            .sign_and_dispatch(request)
            .await
            .map_err(RusotoError::from)?;
        if !response.status.is_success() {
            let response = response.buffer().await.map_err(RusotoError::HttpDispatch)?;
            return Err(ListDeadLetterSourceQueuesError::from_response(response));
        }

        let xml_response = response.buffer().await.map_err(RusotoError::HttpDispatch)?;
        let result;

        if xml_response.body.is_empty() {
            result = ListDeadLetterSourceQueuesResult::default();
        } else {
            let reader = EventReader::new_with_config(
                xml_response.body.as_ref(),
                ParserConfig::new().trim_whitespace(true),
            );
            let mut stack = XmlResponse::new(reader.into_iter().peekable());
            let _start_document = stack.next();
            let actual_tag_name = peek_at_name(&mut stack)?;
            start_element(&actual_tag_name, &mut stack)?;
            result = ListDeadLetterSourceQueuesResultDeserializer::deserialize(
                "ListDeadLetterSourceQueuesResult",
                &mut stack,
            )?;
            skip_tree(&mut stack);
            end_element(&actual_tag_name, &mut stack)?;
        }
        // parse non-payload
        Ok(result)
    }

    /// <p><p>List all cost allocation tags added to the specified Amazon SQS queue. For an overview, see <a href="http://docs.aws.amazon.com/AWSSimpleQueueService/latest/SQSDeveloperGuide/sqs-queue-tags.html">Tagging Your Amazon SQS Queues</a> in the <i>Amazon Simple Queue Service Developer Guide</i>.</p> <p>When you use queue tags, keep the following guidelines in mind:</p> <ul> <li> <p>Adding more than 50 tags to a queue isn&#39;t recommended.</p> </li> <li> <p>Tags don&#39;t have any semantic meaning. Amazon SQS interprets tags as character strings.</p> </li> <li> <p>Tags are case-sensitive.</p> </li> <li> <p>A new tag with a key identical to that of an existing tag overwrites the existing tag.</p> </li> <li> <p>Tagging actions are limited to 5 TPS per AWS account. If your application requires a higher throughput, file a <a href="https://console.aws.amazon.com/support/home#/case/create?issueType=technical">technical support request</a>.</p> </li> </ul> <p>For a full list of tag restrictions, see <a href="http://docs.aws.amazon.com/AWSSimpleQueueService/latest/SQSDeveloperGuide/sqs-limits.html#limits-queues">Limits Related to Queues</a> in the <i>Amazon Simple Queue Service Developer Guide</i>.</p> <note> <p>Cross-account permissions don&#39;t apply to this action. For more information, see see <a href="http://docs.aws.amazon.com/AWSSimpleQueueService/latest/SQSDeveloperGuide/sqs-customer-managed-policy-examples.html#grant-cross-account-permissions-to-role-and-user-name">Grant Cross-Account Permissions to a Role and a User Name</a> in the <i>Amazon Simple Queue Service Developer Guide</i>.</p> </note></p>
    async fn list_queue_tags(
=======
        self.client.sign_and_dispatch(request, |response| {
            if !response.status.is_success() {
                return Box::new(response.buffer().from_err().and_then(|response| {
                    Err(ListDeadLetterSourceQueuesError::from_response(response))
                }));
            }

            Box::new(response.buffer().from_err().and_then(move |response| {
                let result;

                if response.body.is_empty() {
                    result = ListDeadLetterSourceQueuesResult::default();
                } else {
                    let reader = EventReader::new_with_config(
                        response.body.as_ref(),
                        ParserConfig::new().trim_whitespace(false),
                    );
                    let mut stack = XmlResponse::new(reader.into_iter().peekable());
                    let _start_document = stack.next();
                    let actual_tag_name = peek_at_name(&mut stack)?;
                    start_element(&actual_tag_name, &mut stack)?;
                    result = ListDeadLetterSourceQueuesResultDeserializer::deserialize(
                        "ListDeadLetterSourceQueuesResult",
                        &mut stack,
                    )?;
                    skip_tree(&mut stack);
                    end_element(&actual_tag_name, &mut stack)?;
                }
                // parse non-payload
                Ok(result)
            }))
        })
    }

    /// <p><p>List all cost allocation tags added to the specified Amazon SQS queue. For an overview, see <a href="https://docs.aws.amazon.com/AWSSimpleQueueService/latest/SQSDeveloperGuide/sqs-queue-tags.html">Tagging Your Amazon SQS Queues</a> in the <i>Amazon Simple Queue Service Developer Guide</i>.</p> <note> <p>Cross-account permissions don&#39;t apply to this action. For more information, see <a href="https://docs.aws.amazon.com/AWSSimpleQueueService/latest/SQSDeveloperGuide/sqs-customer-managed-policy-examples.html#grant-cross-account-permissions-to-role-and-user-name">Grant Cross-Account Permissions to a Role and a User Name</a> in the <i>Amazon Simple Queue Service Developer Guide</i>.</p> </note></p>
    fn list_queue_tags(
>>>>>>> f58d1ce6
        &self,
        input: ListQueueTagsRequest,
    ) -> Result<ListQueueTagsResult, RusotoError<ListQueueTagsError>> {
        let mut request = SignedRequest::new("POST", "sqs", &self.region, "/");
        let mut params = Params::new();

        params.put("Action", "ListQueueTags");
        params.put("Version", "2012-11-05");
        ListQueueTagsRequestSerializer::serialize(&mut params, "", &input);
        request.set_payload(Some(serde_urlencoded::to_string(&params).unwrap()));
        request.set_content_type("application/x-www-form-urlencoded".to_owned());

<<<<<<< HEAD
        let mut response = self
            .client
            .sign_and_dispatch(request)
            .await
            .map_err(RusotoError::from)?;
        if !response.status.is_success() {
            let response = response.buffer().await.map_err(RusotoError::HttpDispatch)?;
            return Err(ListQueueTagsError::from_response(response));
        }

        let xml_response = response.buffer().await.map_err(RusotoError::HttpDispatch)?;
        let result;

        if xml_response.body.is_empty() {
            result = ListQueueTagsResult::default();
        } else {
            let reader = EventReader::new_with_config(
                xml_response.body.as_ref(),
                ParserConfig::new().trim_whitespace(true),
            );
            let mut stack = XmlResponse::new(reader.into_iter().peekable());
            let _start_document = stack.next();
            let actual_tag_name = peek_at_name(&mut stack)?;
            start_element(&actual_tag_name, &mut stack)?;
            result =
                ListQueueTagsResultDeserializer::deserialize("ListQueueTagsResult", &mut stack)?;
            skip_tree(&mut stack);
            end_element(&actual_tag_name, &mut stack)?;
        }
        // parse non-payload
        Ok(result)
    }

    /// <p><p>Returns a list of your queues. The maximum number of queues that can be returned is 1,000. If you specify a value for the optional <code>QueueNamePrefix</code> parameter, only queues with a name that begins with the specified value are returned.</p> <note> <p>Cross-account permissions don&#39;t apply to this action. For more information, see see <a href="http://docs.aws.amazon.com/AWSSimpleQueueService/latest/SQSDeveloperGuide/sqs-customer-managed-policy-examples.html#grant-cross-account-permissions-to-role-and-user-name">Grant Cross-Account Permissions to a Role and a User Name</a> in the <i>Amazon Simple Queue Service Developer Guide</i>.</p> </note></p>
    async fn list_queues(
=======
        self.client.sign_and_dispatch(request, |response| {
            if !response.status.is_success() {
                return Box::new(
                    response
                        .buffer()
                        .from_err()
                        .and_then(|response| Err(ListQueueTagsError::from_response(response))),
                );
            }

            Box::new(response.buffer().from_err().and_then(move |response| {
                let result;

                if response.body.is_empty() {
                    result = ListQueueTagsResult::default();
                } else {
                    let reader = EventReader::new_with_config(
                        response.body.as_ref(),
                        ParserConfig::new().trim_whitespace(false),
                    );
                    let mut stack = XmlResponse::new(reader.into_iter().peekable());
                    let _start_document = stack.next();
                    let actual_tag_name = peek_at_name(&mut stack)?;
                    start_element(&actual_tag_name, &mut stack)?;
                    result = ListQueueTagsResultDeserializer::deserialize(
                        "ListQueueTagsResult",
                        &mut stack,
                    )?;
                    skip_tree(&mut stack);
                    end_element(&actual_tag_name, &mut stack)?;
                }
                // parse non-payload
                Ok(result)
            }))
        })
    }

    /// <p><p>Returns a list of your queues. The maximum number of queues that can be returned is 1,000. If you specify a value for the optional <code>QueueNamePrefix</code> parameter, only queues with a name that begins with the specified value are returned.</p> <note> <p>Cross-account permissions don&#39;t apply to this action. For more information, see <a href="https://docs.aws.amazon.com/AWSSimpleQueueService/latest/SQSDeveloperGuide/sqs-customer-managed-policy-examples.html#grant-cross-account-permissions-to-role-and-user-name">Grant Cross-Account Permissions to a Role and a User Name</a> in the <i>Amazon Simple Queue Service Developer Guide</i>.</p> </note></p>
    fn list_queues(
>>>>>>> f58d1ce6
        &self,
        input: ListQueuesRequest,
    ) -> Result<ListQueuesResult, RusotoError<ListQueuesError>> {
        let mut request = SignedRequest::new("POST", "sqs", &self.region, "/");
        let mut params = Params::new();

        params.put("Action", "ListQueues");
        params.put("Version", "2012-11-05");
        ListQueuesRequestSerializer::serialize(&mut params, "", &input);
        request.set_payload(Some(serde_urlencoded::to_string(&params).unwrap()));
        request.set_content_type("application/x-www-form-urlencoded".to_owned());

<<<<<<< HEAD
        let mut response = self
            .client
            .sign_and_dispatch(request)
            .await
            .map_err(RusotoError::from)?;
        if !response.status.is_success() {
            let response = response.buffer().await.map_err(RusotoError::HttpDispatch)?;
            return Err(ListQueuesError::from_response(response));
        }

        let xml_response = response.buffer().await.map_err(RusotoError::HttpDispatch)?;
        let result;

        if xml_response.body.is_empty() {
            result = ListQueuesResult::default();
        } else {
            let reader = EventReader::new_with_config(
                xml_response.body.as_ref(),
                ParserConfig::new().trim_whitespace(true),
            );
            let mut stack = XmlResponse::new(reader.into_iter().peekable());
            let _start_document = stack.next();
            let actual_tag_name = peek_at_name(&mut stack)?;
            start_element(&actual_tag_name, &mut stack)?;
            result = ListQueuesResultDeserializer::deserialize("ListQueuesResult", &mut stack)?;
            skip_tree(&mut stack);
            end_element(&actual_tag_name, &mut stack)?;
        }
        // parse non-payload
        Ok(result)
=======
        self.client.sign_and_dispatch(request, |response| {
            if !response.status.is_success() {
                return Box::new(
                    response
                        .buffer()
                        .from_err()
                        .and_then(|response| Err(ListQueuesError::from_response(response))),
                );
            }

            Box::new(response.buffer().from_err().and_then(move |response| {
                let result;

                if response.body.is_empty() {
                    result = ListQueuesResult::default();
                } else {
                    let reader = EventReader::new_with_config(
                        response.body.as_ref(),
                        ParserConfig::new().trim_whitespace(false),
                    );
                    let mut stack = XmlResponse::new(reader.into_iter().peekable());
                    let _start_document = stack.next();
                    let actual_tag_name = peek_at_name(&mut stack)?;
                    start_element(&actual_tag_name, &mut stack)?;
                    result =
                        ListQueuesResultDeserializer::deserialize("ListQueuesResult", &mut stack)?;
                    skip_tree(&mut stack);
                    end_element(&actual_tag_name, &mut stack)?;
                }
                // parse non-payload
                Ok(result)
            }))
        })
>>>>>>> f58d1ce6
    }

    /// <p>Deletes the messages in a queue specified by the <code>QueueURL</code> parameter.</p> <important> <p>When you use the <code>PurgeQueue</code> action, you can't retrieve any messages deleted from a queue.</p> <p>The message deletion process takes up to 60 seconds. We recommend waiting for 60 seconds regardless of your queue's size. </p> </important> <p>Messages sent to the queue <i>before</i> you call <code>PurgeQueue</code> might be received but are deleted within the next minute.</p> <p>Messages sent to the queue <i>after</i> you call <code>PurgeQueue</code> might be deleted while the queue is being purged.</p>
    async fn purge_queue(
        &self,
        input: PurgeQueueRequest,
    ) -> Result<(), RusotoError<PurgeQueueError>> {
        let mut request = SignedRequest::new("POST", "sqs", &self.region, "/");
        let mut params = Params::new();

        params.put("Action", "PurgeQueue");
        params.put("Version", "2012-11-05");
        PurgeQueueRequestSerializer::serialize(&mut params, "", &input);
        request.set_payload(Some(serde_urlencoded::to_string(&params).unwrap()));
        request.set_content_type("application/x-www-form-urlencoded".to_owned());

        let mut response = self
            .client
            .sign_and_dispatch(request)
            .await
            .map_err(RusotoError::from)?;
        if !response.status.is_success() {
            let response = response.buffer().await.map_err(RusotoError::HttpDispatch)?;
            return Err(PurgeQueueError::from_response(response));
        }

        Ok(std::mem::drop(response))
    }

<<<<<<< HEAD
    /// <p><p>Retrieves one or more messages (up to 10), from the specified queue. Using the <code>WaitTimeSeconds</code> parameter enables long-poll support. For more information, see <a href="http://docs.aws.amazon.com/AWSSimpleQueueService/latest/SQSDeveloperGuide/sqs-long-polling.html">Amazon SQS Long Polling</a> in the <i>Amazon Simple Queue Service Developer Guide</i>. </p> <p>Short poll is the default behavior where a weighted random set of machines is sampled on a <code>ReceiveMessage</code> call. Thus, only the messages on the sampled machines are returned. If the number of messages in the queue is small (fewer than 1,000), you most likely get fewer messages than you requested per <code>ReceiveMessage</code> call. If the number of messages in the queue is extremely small, you might not receive any messages in a particular <code>ReceiveMessage</code> response. If this happens, repeat the request. </p> <p>For each message returned, the response includes the following:</p> <ul> <li> <p>The message body.</p> </li> <li> <p>An MD5 digest of the message body. For information about MD5, see <a href="https://www.ietf.org/rfc/rfc1321.txt">RFC1321</a>.</p> </li> <li> <p>The <code>MessageId</code> you received when you sent the message to the queue.</p> </li> <li> <p>The receipt handle.</p> </li> <li> <p>The message attributes.</p> </li> <li> <p>An MD5 digest of the message attributes.</p> </li> </ul> <p>The receipt handle is the identifier you must provide when deleting the message. For more information, see <a href="http://docs.aws.amazon.com/AWSSimpleQueueService/latest/SQSDeveloperGuide/sqs-queue-message-identifiers.html">Queue and Message Identifiers</a> in the <i>Amazon Simple Queue Service Developer Guide</i>.</p> <p>You can provide the <code>VisibilityTimeout</code> parameter in your request. The parameter is applied to the messages that Amazon SQS returns in the response. If you don&#39;t include the parameter, the overall visibility timeout for the queue is used for the returned messages. For more information, see <a href="http://docs.aws.amazon.com/AWSSimpleQueueService/latest/SQSDeveloperGuide/sqs-visibility-timeout.html">Visibility Timeout</a> in the <i>Amazon Simple Queue Service Developer Guide</i>.</p> <p>A message that isn&#39;t deleted or a message whose visibility isn&#39;t extended before the visibility timeout expires counts as a failed receive. Depending on the configuration of the queue, the message might be sent to the dead-letter queue.</p> <note> <p>In the future, new attributes might be added. If you write code that calls this action, we recommend that you structure your code so that it can handle new attributes gracefully.</p> </note></p>
    async fn receive_message(
=======
    /// <p><p>Retrieves one or more messages (up to 10), from the specified queue. Using the <code>WaitTimeSeconds</code> parameter enables long-poll support. For more information, see <a href="https://docs.aws.amazon.com/AWSSimpleQueueService/latest/SQSDeveloperGuide/sqs-long-polling.html">Amazon SQS Long Polling</a> in the <i>Amazon Simple Queue Service Developer Guide</i>. </p> <p>Short poll is the default behavior where a weighted random set of machines is sampled on a <code>ReceiveMessage</code> call. Thus, only the messages on the sampled machines are returned. If the number of messages in the queue is small (fewer than 1,000), you most likely get fewer messages than you requested per <code>ReceiveMessage</code> call. If the number of messages in the queue is extremely small, you might not receive any messages in a particular <code>ReceiveMessage</code> response. If this happens, repeat the request. </p> <p>For each message returned, the response includes the following:</p> <ul> <li> <p>The message body.</p> </li> <li> <p>An MD5 digest of the message body. For information about MD5, see <a href="https://www.ietf.org/rfc/rfc1321.txt">RFC1321</a>.</p> </li> <li> <p>The <code>MessageId</code> you received when you sent the message to the queue.</p> </li> <li> <p>The receipt handle.</p> </li> <li> <p>The message attributes.</p> </li> <li> <p>An MD5 digest of the message attributes.</p> </li> </ul> <p>The receipt handle is the identifier you must provide when deleting the message. For more information, see <a href="https://docs.aws.amazon.com/AWSSimpleQueueService/latest/SQSDeveloperGuide/sqs-queue-message-identifiers.html">Queue and Message Identifiers</a> in the <i>Amazon Simple Queue Service Developer Guide</i>.</p> <p>You can provide the <code>VisibilityTimeout</code> parameter in your request. The parameter is applied to the messages that Amazon SQS returns in the response. If you don&#39;t include the parameter, the overall visibility timeout for the queue is used for the returned messages. For more information, see <a href="https://docs.aws.amazon.com/AWSSimpleQueueService/latest/SQSDeveloperGuide/sqs-visibility-timeout.html">Visibility Timeout</a> in the <i>Amazon Simple Queue Service Developer Guide</i>.</p> <p>A message that isn&#39;t deleted or a message whose visibility isn&#39;t extended before the visibility timeout expires counts as a failed receive. Depending on the configuration of the queue, the message might be sent to the dead-letter queue.</p> <note> <p>In the future, new attributes might be added. If you write code that calls this action, we recommend that you structure your code so that it can handle new attributes gracefully.</p> </note></p>
    fn receive_message(
>>>>>>> f58d1ce6
        &self,
        input: ReceiveMessageRequest,
    ) -> Result<ReceiveMessageResult, RusotoError<ReceiveMessageError>> {
        let mut request = SignedRequest::new("POST", "sqs", &self.region, "/");
        let mut params = Params::new();

        params.put("Action", "ReceiveMessage");
        params.put("Version", "2012-11-05");
        ReceiveMessageRequestSerializer::serialize(&mut params, "", &input);
        request.set_payload(Some(serde_urlencoded::to_string(&params).unwrap()));
        request.set_content_type("application/x-www-form-urlencoded".to_owned());

<<<<<<< HEAD
        let mut response = self
            .client
            .sign_and_dispatch(request)
            .await
            .map_err(RusotoError::from)?;
        if !response.status.is_success() {
            let response = response.buffer().await.map_err(RusotoError::HttpDispatch)?;
            return Err(ReceiveMessageError::from_response(response));
        }

        let xml_response = response.buffer().await.map_err(RusotoError::HttpDispatch)?;
        let result;

        if xml_response.body.is_empty() {
            result = ReceiveMessageResult::default();
        } else {
            let reader = EventReader::new_with_config(
                xml_response.body.as_ref(),
                ParserConfig::new().trim_whitespace(true),
            );
            let mut stack = XmlResponse::new(reader.into_iter().peekable());
            let _start_document = stack.next();
            let actual_tag_name = peek_at_name(&mut stack)?;
            start_element(&actual_tag_name, &mut stack)?;
            result =
                ReceiveMessageResultDeserializer::deserialize("ReceiveMessageResult", &mut stack)?;
            skip_tree(&mut stack);
            end_element(&actual_tag_name, &mut stack)?;
        }
        // parse non-payload
        Ok(result)
    }

    /// <p><p>Revokes any permissions in the queue policy that matches the specified <code>Label</code> parameter.</p> <note> <p>Only the owner of a queue can remove permissions from it.</p> <p>Cross-account permissions don&#39;t apply to this action. For more information, see see <a href="http://docs.aws.amazon.com/AWSSimpleQueueService/latest/SQSDeveloperGuide/sqs-customer-managed-policy-examples.html#grant-cross-account-permissions-to-role-and-user-name">Grant Cross-Account Permissions to a Role and a User Name</a> in the <i>Amazon Simple Queue Service Developer Guide</i>.</p> </note></p>
    async fn remove_permission(
=======
        self.client.sign_and_dispatch(request, |response| {
            if !response.status.is_success() {
                return Box::new(
                    response
                        .buffer()
                        .from_err()
                        .and_then(|response| Err(ReceiveMessageError::from_response(response))),
                );
            }

            Box::new(response.buffer().from_err().and_then(move |response| {
                let result;

                if response.body.is_empty() {
                    result = ReceiveMessageResult::default();
                } else {
                    let reader = EventReader::new_with_config(
                        response.body.as_ref(),
                        ParserConfig::new().trim_whitespace(false),
                    );
                    let mut stack = XmlResponse::new(reader.into_iter().peekable());
                    let _start_document = stack.next();
                    let actual_tag_name = peek_at_name(&mut stack)?;
                    start_element(&actual_tag_name, &mut stack)?;
                    result = ReceiveMessageResultDeserializer::deserialize(
                        "ReceiveMessageResult",
                        &mut stack,
                    )?;
                    skip_tree(&mut stack);
                    end_element(&actual_tag_name, &mut stack)?;
                }
                // parse non-payload
                Ok(result)
            }))
        })
    }

    /// <p><p>Revokes any permissions in the queue policy that matches the specified <code>Label</code> parameter.</p> <note> <ul> <li> <p>Only the owner of a queue can remove permissions from it.</p> </li> <li> <p>Cross-account permissions don&#39;t apply to this action. For more information, see <a href="https://docs.aws.amazon.com/AWSSimpleQueueService/latest/SQSDeveloperGuide/sqs-customer-managed-policy-examples.html#grant-cross-account-permissions-to-role-and-user-name">Grant Cross-Account Permissions to a Role and a User Name</a> in the <i>Amazon Simple Queue Service Developer Guide</i>.</p> </li> <li> <p>To remove the ability to change queue permissions, you must deny permission to the <code>AddPermission</code>, <code>RemovePermission</code>, and <code>SetQueueAttributes</code> actions in your IAM policy.</p> </li> </ul> </note></p>
    fn remove_permission(
>>>>>>> f58d1ce6
        &self,
        input: RemovePermissionRequest,
    ) -> Result<(), RusotoError<RemovePermissionError>> {
        let mut request = SignedRequest::new("POST", "sqs", &self.region, "/");
        let mut params = Params::new();

        params.put("Action", "RemovePermission");
        params.put("Version", "2012-11-05");
        RemovePermissionRequestSerializer::serialize(&mut params, "", &input);
        request.set_payload(Some(serde_urlencoded::to_string(&params).unwrap()));
        request.set_content_type("application/x-www-form-urlencoded".to_owned());

        let mut response = self
            .client
            .sign_and_dispatch(request)
            .await
            .map_err(RusotoError::from)?;
        if !response.status.is_success() {
            let response = response.buffer().await.map_err(RusotoError::HttpDispatch)?;
            return Err(RemovePermissionError::from_response(response));
        }

        Ok(std::mem::drop(response))
    }

    /// <p><p>Delivers a message to the specified queue.</p> <important> <p>A message can include only XML, JSON, and unformatted text. The following Unicode characters are allowed:</p> <p> <code>#x9</code> | <code>#xA</code> | <code>#xD</code> | <code>#x20</code> to <code>#xD7FF</code> | <code>#xE000</code> to <code>#xFFFD</code> | <code>#x10000</code> to <code>#x10FFFF</code> </p> <p>Any characters not included in this list will be rejected. For more information, see the <a href="http://www.w3.org/TR/REC-xml/#charsets">W3C specification for characters</a>.</p> </important></p>
    async fn send_message(
        &self,
        input: SendMessageRequest,
    ) -> Result<SendMessageResult, RusotoError<SendMessageError>> {
        let mut request = SignedRequest::new("POST", "sqs", &self.region, "/");
        let mut params = Params::new();

        params.put("Action", "SendMessage");
        params.put("Version", "2012-11-05");
        SendMessageRequestSerializer::serialize(&mut params, "", &input);
        request.set_payload(Some(serde_urlencoded::to_string(&params).unwrap()));
        request.set_content_type("application/x-www-form-urlencoded".to_owned());

<<<<<<< HEAD
        let mut response = self
            .client
            .sign_and_dispatch(request)
            .await
            .map_err(RusotoError::from)?;
        if !response.status.is_success() {
            let response = response.buffer().await.map_err(RusotoError::HttpDispatch)?;
            return Err(SendMessageError::from_response(response));
        }

        let xml_response = response.buffer().await.map_err(RusotoError::HttpDispatch)?;
        let result;

        if xml_response.body.is_empty() {
            result = SendMessageResult::default();
        } else {
            let reader = EventReader::new_with_config(
                xml_response.body.as_ref(),
                ParserConfig::new().trim_whitespace(true),
            );
            let mut stack = XmlResponse::new(reader.into_iter().peekable());
            let _start_document = stack.next();
            let actual_tag_name = peek_at_name(&mut stack)?;
            start_element(&actual_tag_name, &mut stack)?;
            result = SendMessageResultDeserializer::deserialize("SendMessageResult", &mut stack)?;
            skip_tree(&mut stack);
            end_element(&actual_tag_name, &mut stack)?;
        }
        // parse non-payload
        Ok(result)
=======
        self.client.sign_and_dispatch(request, |response| {
            if !response.status.is_success() {
                return Box::new(
                    response
                        .buffer()
                        .from_err()
                        .and_then(|response| Err(SendMessageError::from_response(response))),
                );
            }

            Box::new(response.buffer().from_err().and_then(move |response| {
                let result;

                if response.body.is_empty() {
                    result = SendMessageResult::default();
                } else {
                    let reader = EventReader::new_with_config(
                        response.body.as_ref(),
                        ParserConfig::new().trim_whitespace(false),
                    );
                    let mut stack = XmlResponse::new(reader.into_iter().peekable());
                    let _start_document = stack.next();
                    let actual_tag_name = peek_at_name(&mut stack)?;
                    start_element(&actual_tag_name, &mut stack)?;
                    result = SendMessageResultDeserializer::deserialize(
                        "SendMessageResult",
                        &mut stack,
                    )?;
                    skip_tree(&mut stack);
                    end_element(&actual_tag_name, &mut stack)?;
                }
                // parse non-payload
                Ok(result)
            }))
        })
>>>>>>> f58d1ce6
    }

    /// <p>Delivers up to ten messages to the specified queue. This is a batch version of <code> <a>SendMessage</a>.</code> For a FIFO queue, multiple messages within a single batch are enqueued in the order they are sent.</p> <p>The result of sending each message is reported individually in the response. Because the batch request can result in a combination of successful and unsuccessful actions, you should check for batch errors even when the call returns an HTTP status code of <code>200</code>.</p> <p>The maximum allowed individual message size and the maximum total payload size (the sum of the individual lengths of all of the batched messages) are both 256 KB (262,144 bytes).</p> <important> <p>A message can include only XML, JSON, and unformatted text. The following Unicode characters are allowed:</p> <p> <code>#x9</code> | <code>#xA</code> | <code>#xD</code> | <code>#x20</code> to <code>#xD7FF</code> | <code>#xE000</code> to <code>#xFFFD</code> | <code>#x10000</code> to <code>#x10FFFF</code> </p> <p>Any characters not included in this list will be rejected. For more information, see the <a href="http://www.w3.org/TR/REC-xml/#charsets">W3C specification for characters</a>.</p> </important> <p>If you don't specify the <code>DelaySeconds</code> parameter for an entry, Amazon SQS uses the default value for the queue.</p> <p>Some actions take lists of parameters. These lists are specified using the <code>param.n</code> notation. Values of <code>n</code> are integers starting from 1. For example, a parameter list with two elements looks like this:</p> <p> <code>&amp;Attribute.1=first</code> </p> <p> <code>&amp;Attribute.2=second</code> </p>
    async fn send_message_batch(
        &self,
        input: SendMessageBatchRequest,
    ) -> Result<SendMessageBatchResult, RusotoError<SendMessageBatchError>> {
        let mut request = SignedRequest::new("POST", "sqs", &self.region, "/");
        let mut params = Params::new();

        params.put("Action", "SendMessageBatch");
        params.put("Version", "2012-11-05");
        SendMessageBatchRequestSerializer::serialize(&mut params, "", &input);
        request.set_payload(Some(serde_urlencoded::to_string(&params).unwrap()));
        request.set_content_type("application/x-www-form-urlencoded".to_owned());

<<<<<<< HEAD
        let mut response = self
            .client
            .sign_and_dispatch(request)
            .await
            .map_err(RusotoError::from)?;
        if !response.status.is_success() {
            let response = response.buffer().await.map_err(RusotoError::HttpDispatch)?;
            return Err(SendMessageBatchError::from_response(response));
        }

        let xml_response = response.buffer().await.map_err(RusotoError::HttpDispatch)?;
        let result;

        if xml_response.body.is_empty() {
            result = SendMessageBatchResult::default();
        } else {
            let reader = EventReader::new_with_config(
                xml_response.body.as_ref(),
                ParserConfig::new().trim_whitespace(true),
            );
            let mut stack = XmlResponse::new(reader.into_iter().peekable());
            let _start_document = stack.next();
            let actual_tag_name = peek_at_name(&mut stack)?;
            start_element(&actual_tag_name, &mut stack)?;
            result = SendMessageBatchResultDeserializer::deserialize(
                "SendMessageBatchResult",
                &mut stack,
            )?;
            skip_tree(&mut stack);
            end_element(&actual_tag_name, &mut stack)?;
        }
        // parse non-payload
        Ok(result)
    }

    /// <p><p>Sets the value of one or more queue attributes. When you change a queue&#39;s attributes, the change can take up to 60 seconds for most of the attributes to propagate throughout the Amazon SQS system. Changes made to the <code>MessageRetentionPeriod</code> attribute can take up to 15 minutes.</p> <note> <p>In the future, new attributes might be added. If you write code that calls this action, we recommend that you structure your code so that it can handle new attributes gracefully.</p> <p>Cross-account permissions don&#39;t apply to this action. For more information, see see <a href="http://docs.aws.amazon.com/AWSSimpleQueueService/latest/SQSDeveloperGuide/sqs-customer-managed-policy-examples.html#grant-cross-account-permissions-to-role-and-user-name">Grant Cross-Account Permissions to a Role and a User Name</a> in the <i>Amazon Simple Queue Service Developer Guide</i>.</p> </note></p>
    async fn set_queue_attributes(
=======
        self.client.sign_and_dispatch(request, |response| {
            if !response.status.is_success() {
                return Box::new(
                    response
                        .buffer()
                        .from_err()
                        .and_then(|response| Err(SendMessageBatchError::from_response(response))),
                );
            }

            Box::new(response.buffer().from_err().and_then(move |response| {
                let result;

                if response.body.is_empty() {
                    result = SendMessageBatchResult::default();
                } else {
                    let reader = EventReader::new_with_config(
                        response.body.as_ref(),
                        ParserConfig::new().trim_whitespace(false),
                    );
                    let mut stack = XmlResponse::new(reader.into_iter().peekable());
                    let _start_document = stack.next();
                    let actual_tag_name = peek_at_name(&mut stack)?;
                    start_element(&actual_tag_name, &mut stack)?;
                    result = SendMessageBatchResultDeserializer::deserialize(
                        "SendMessageBatchResult",
                        &mut stack,
                    )?;
                    skip_tree(&mut stack);
                    end_element(&actual_tag_name, &mut stack)?;
                }
                // parse non-payload
                Ok(result)
            }))
        })
    }

    /// <p><p>Sets the value of one or more queue attributes. When you change a queue&#39;s attributes, the change can take up to 60 seconds for most of the attributes to propagate throughout the Amazon SQS system. Changes made to the <code>MessageRetentionPeriod</code> attribute can take up to 15 minutes.</p> <note> <ul> <li> <p>In the future, new attributes might be added. If you write code that calls this action, we recommend that you structure your code so that it can handle new attributes gracefully.</p> </li> <li> <p>Cross-account permissions don&#39;t apply to this action. For more information, see <a href="https://docs.aws.amazon.com/AWSSimpleQueueService/latest/SQSDeveloperGuide/sqs-customer-managed-policy-examples.html#grant-cross-account-permissions-to-role-and-user-name">Grant Cross-Account Permissions to a Role and a User Name</a> in the <i>Amazon Simple Queue Service Developer Guide</i>.</p> </li> <li> <p>To remove the ability to change queue permissions, you must deny permission to the <code>AddPermission</code>, <code>RemovePermission</code>, and <code>SetQueueAttributes</code> actions in your IAM policy.</p> </li> </ul> </note></p>
    fn set_queue_attributes(
>>>>>>> f58d1ce6
        &self,
        input: SetQueueAttributesRequest,
    ) -> Result<(), RusotoError<SetQueueAttributesError>> {
        let mut request = SignedRequest::new("POST", "sqs", &self.region, "/");
        let mut params = Params::new();

        params.put("Action", "SetQueueAttributes");
        params.put("Version", "2012-11-05");
        SetQueueAttributesRequestSerializer::serialize(&mut params, "", &input);
        request.set_payload(Some(serde_urlencoded::to_string(&params).unwrap()));
        request.set_content_type("application/x-www-form-urlencoded".to_owned());

        let mut response = self
            .client
            .sign_and_dispatch(request)
            .await
            .map_err(RusotoError::from)?;
        if !response.status.is_success() {
            let response = response.buffer().await.map_err(RusotoError::HttpDispatch)?;
            return Err(SetQueueAttributesError::from_response(response));
        }

        Ok(std::mem::drop(response))
    }

<<<<<<< HEAD
    /// <p><p>Add cost allocation tags to the specified Amazon SQS queue. For an overview, see <a href="http://docs.aws.amazon.com/AWSSimpleQueueService/latest/SQSDeveloperGuide/sqs-queue-tags.html">Tagging Your Amazon SQS Queues</a> in the <i>Amazon Simple Queue Service Developer Guide</i>.</p> <p>When you use queue tags, keep the following guidelines in mind:</p> <ul> <li> <p>Adding more than 50 tags to a queue isn&#39;t recommended.</p> </li> <li> <p>Tags don&#39;t have any semantic meaning. Amazon SQS interprets tags as character strings.</p> </li> <li> <p>Tags are case-sensitive.</p> </li> <li> <p>A new tag with a key identical to that of an existing tag overwrites the existing tag.</p> </li> <li> <p>Tagging actions are limited to 5 TPS per AWS account. If your application requires a higher throughput, file a <a href="https://console.aws.amazon.com/support/home#/case/create?issueType=technical">technical support request</a>.</p> </li> </ul> <p>For a full list of tag restrictions, see <a href="http://docs.aws.amazon.com/AWSSimpleQueueService/latest/SQSDeveloperGuide/sqs-limits.html#limits-queues">Limits Related to Queues</a> in the <i>Amazon Simple Queue Service Developer Guide</i>.</p> <note> <p>Cross-account permissions don&#39;t apply to this action. For more information, see see <a href="http://docs.aws.amazon.com/AWSSimpleQueueService/latest/SQSDeveloperGuide/sqs-customer-managed-policy-examples.html#grant-cross-account-permissions-to-role-and-user-name">Grant Cross-Account Permissions to a Role and a User Name</a> in the <i>Amazon Simple Queue Service Developer Guide</i>.</p> </note></p>
    async fn tag_queue(&self, input: TagQueueRequest) -> Result<(), RusotoError<TagQueueError>> {
=======
    /// <p><p>Add cost allocation tags to the specified Amazon SQS queue. For an overview, see <a href="https://docs.aws.amazon.com/AWSSimpleQueueService/latest/SQSDeveloperGuide/sqs-queue-tags.html">Tagging Your Amazon SQS Queues</a> in the <i>Amazon Simple Queue Service Developer Guide</i>.</p> <p>When you use queue tags, keep the following guidelines in mind:</p> <ul> <li> <p>Adding more than 50 tags to a queue isn&#39;t recommended.</p> </li> <li> <p>Tags don&#39;t have any semantic meaning. Amazon SQS interprets tags as character strings.</p> </li> <li> <p>Tags are case-sensitive.</p> </li> <li> <p>A new tag with a key identical to that of an existing tag overwrites the existing tag.</p> </li> </ul> <p>For a full list of tag restrictions, see <a href="https://docs.aws.amazon.com/AWSSimpleQueueService/latest/SQSDeveloperGuide/sqs-limits.html#limits-queues">Limits Related to Queues</a> in the <i>Amazon Simple Queue Service Developer Guide</i>.</p> <note> <p>Cross-account permissions don&#39;t apply to this action. For more information, see <a href="https://docs.aws.amazon.com/AWSSimpleQueueService/latest/SQSDeveloperGuide/sqs-customer-managed-policy-examples.html#grant-cross-account-permissions-to-role-and-user-name">Grant Cross-Account Permissions to a Role and a User Name</a> in the <i>Amazon Simple Queue Service Developer Guide</i>.</p> </note></p>
    fn tag_queue(&self, input: TagQueueRequest) -> RusotoFuture<(), TagQueueError> {
>>>>>>> f58d1ce6
        let mut request = SignedRequest::new("POST", "sqs", &self.region, "/");
        let mut params = Params::new();

        params.put("Action", "TagQueue");
        params.put("Version", "2012-11-05");
        TagQueueRequestSerializer::serialize(&mut params, "", &input);
        request.set_payload(Some(serde_urlencoded::to_string(&params).unwrap()));
        request.set_content_type("application/x-www-form-urlencoded".to_owned());

        let mut response = self
            .client
            .sign_and_dispatch(request)
            .await
            .map_err(RusotoError::from)?;
        if !response.status.is_success() {
            let response = response.buffer().await.map_err(RusotoError::HttpDispatch)?;
            return Err(TagQueueError::from_response(response));
        }

        Ok(std::mem::drop(response))
    }

<<<<<<< HEAD
    /// <p><p>Remove cost allocation tags from the specified Amazon SQS queue. For an overview, see <a href="http://docs.aws.amazon.com/AWSSimpleQueueService/latest/SQSDeveloperGuide/sqs-queue-tags.html">Tagging Your Amazon SQS Queues</a> in the <i>Amazon Simple Queue Service Developer Guide</i>.</p> <p>When you use queue tags, keep the following guidelines in mind:</p> <ul> <li> <p>Adding more than 50 tags to a queue isn&#39;t recommended.</p> </li> <li> <p>Tags don&#39;t have any semantic meaning. Amazon SQS interprets tags as character strings.</p> </li> <li> <p>Tags are case-sensitive.</p> </li> <li> <p>A new tag with a key identical to that of an existing tag overwrites the existing tag.</p> </li> <li> <p>Tagging actions are limited to 5 TPS per AWS account. If your application requires a higher throughput, file a <a href="https://console.aws.amazon.com/support/home#/case/create?issueType=technical">technical support request</a>.</p> </li> </ul> <p>For a full list of tag restrictions, see <a href="http://docs.aws.amazon.com/AWSSimpleQueueService/latest/SQSDeveloperGuide/sqs-limits.html#limits-queues">Limits Related to Queues</a> in the <i>Amazon Simple Queue Service Developer Guide</i>.</p> <note> <p>Cross-account permissions don&#39;t apply to this action. For more information, see see <a href="http://docs.aws.amazon.com/AWSSimpleQueueService/latest/SQSDeveloperGuide/sqs-customer-managed-policy-examples.html#grant-cross-account-permissions-to-role-and-user-name">Grant Cross-Account Permissions to a Role and a User Name</a> in the <i>Amazon Simple Queue Service Developer Guide</i>.</p> </note></p>
    async fn untag_queue(
        &self,
        input: UntagQueueRequest,
    ) -> Result<(), RusotoError<UntagQueueError>> {
=======
    /// <p><p>Remove cost allocation tags from the specified Amazon SQS queue. For an overview, see <a href="https://docs.aws.amazon.com/AWSSimpleQueueService/latest/SQSDeveloperGuide/sqs-queue-tags.html">Tagging Your Amazon SQS Queues</a> in the <i>Amazon Simple Queue Service Developer Guide</i>.</p> <note> <p>Cross-account permissions don&#39;t apply to this action. For more information, see <a href="https://docs.aws.amazon.com/AWSSimpleQueueService/latest/SQSDeveloperGuide/sqs-customer-managed-policy-examples.html#grant-cross-account-permissions-to-role-and-user-name">Grant Cross-Account Permissions to a Role and a User Name</a> in the <i>Amazon Simple Queue Service Developer Guide</i>.</p> </note></p>
    fn untag_queue(&self, input: UntagQueueRequest) -> RusotoFuture<(), UntagQueueError> {
>>>>>>> f58d1ce6
        let mut request = SignedRequest::new("POST", "sqs", &self.region, "/");
        let mut params = Params::new();

        params.put("Action", "UntagQueue");
        params.put("Version", "2012-11-05");
        UntagQueueRequestSerializer::serialize(&mut params, "", &input);
        request.set_payload(Some(serde_urlencoded::to_string(&params).unwrap()));
        request.set_content_type("application/x-www-form-urlencoded".to_owned());

        let mut response = self
            .client
            .sign_and_dispatch(request)
            .await
            .map_err(RusotoError::from)?;
        if !response.status.is_success() {
            let response = response.buffer().await.map_err(RusotoError::HttpDispatch)?;
            return Err(UntagQueueError::from_response(response));
        }

        Ok(std::mem::drop(response))
    }
}

#[cfg(test)]
mod protocol_tests {

    extern crate rusoto_mock;

    use self::rusoto_mock::*;
    use super::*;
    use rusoto_core::Region as rusoto_region;

    #[tokio::test]
    async fn test_parse_error_sqs_delete_queue() {
        let mock_response = MockResponseReader::read_response(
            "test_resources/generated/error",
            "sqs-delete-queue.xml",
        );
        let mock = MockRequestDispatcher::with_status(400).with_body(&mock_response);
        let client = SqsClient::new_with(mock, MockCredentialsProvider, rusoto_region::UsEast1);
        let request = DeleteQueueRequest::default();
        let result = client.delete_queue(request).await;
        assert!(!result.is_ok(), "parse error: {:?}", result);
    }

    #[tokio::test]
    async fn test_parse_valid_sqs_add_permission() {
        let mock_response = MockResponseReader::read_response(
            "test_resources/generated/valid",
            "sqs-add-permission.xml",
        );
        let mock = MockRequestDispatcher::with_status(200).with_body(&mock_response);
        let client = SqsClient::new_with(mock, MockCredentialsProvider, rusoto_region::UsEast1);
        let request = AddPermissionRequest::default();
        let result = client.add_permission(request).await;
        assert!(result.is_ok(), "parse error: {:?}", result);
    }

    #[tokio::test]
    async fn test_parse_valid_sqs_change_message_visibility_batch() {
        let mock_response = MockResponseReader::read_response(
            "test_resources/generated/valid",
            "sqs-change-message-visibility-batch.xml",
        );
        let mock = MockRequestDispatcher::with_status(200).with_body(&mock_response);
        let client = SqsClient::new_with(mock, MockCredentialsProvider, rusoto_region::UsEast1);
        let request = ChangeMessageVisibilityBatchRequest::default();
        let result = client.change_message_visibility_batch(request).await;
        assert!(result.is_ok(), "parse error: {:?}", result);
    }

    #[tokio::test]
    async fn test_parse_valid_sqs_create_queue() {
        let mock_response = MockResponseReader::read_response(
            "test_resources/generated/valid",
            "sqs-create-queue.xml",
        );
        let mock = MockRequestDispatcher::with_status(200).with_body(&mock_response);
        let client = SqsClient::new_with(mock, MockCredentialsProvider, rusoto_region::UsEast1);
        let request = CreateQueueRequest::default();
        let result = client.create_queue(request).await;
        assert!(result.is_ok(), "parse error: {:?}", result);
    }

    #[tokio::test]
    async fn test_parse_valid_sqs_delete_message_batch() {
        let mock_response = MockResponseReader::read_response(
            "test_resources/generated/valid",
            "sqs-delete-message-batch.xml",
        );
        let mock = MockRequestDispatcher::with_status(200).with_body(&mock_response);
        let client = SqsClient::new_with(mock, MockCredentialsProvider, rusoto_region::UsEast1);
        let request = DeleteMessageBatchRequest::default();
        let result = client.delete_message_batch(request).await;
        assert!(result.is_ok(), "parse error: {:?}", result);
    }

    #[tokio::test]
    async fn test_parse_valid_sqs_get_queue_attributes() {
        let mock_response = MockResponseReader::read_response(
            "test_resources/generated/valid",
            "sqs-get-queue-attributes.xml",
        );
        let mock = MockRequestDispatcher::with_status(200).with_body(&mock_response);
        let client = SqsClient::new_with(mock, MockCredentialsProvider, rusoto_region::UsEast1);
        let request = GetQueueAttributesRequest::default();
        let result = client.get_queue_attributes(request).await;
        assert!(result.is_ok(), "parse error: {:?}", result);
    }

    #[tokio::test]
    async fn test_parse_valid_sqs_get_queue_url() {
        let mock_response = MockResponseReader::read_response(
            "test_resources/generated/valid",
            "sqs-get-queue-url.xml",
        );
        let mock = MockRequestDispatcher::with_status(200).with_body(&mock_response);
        let client = SqsClient::new_with(mock, MockCredentialsProvider, rusoto_region::UsEast1);
        let request = GetQueueUrlRequest::default();
        let result = client.get_queue_url(request).await;
        assert!(result.is_ok(), "parse error: {:?}", result);
    }

    #[tokio::test]
    async fn test_parse_valid_sqs_list_queues() {
        let mock_response = MockResponseReader::read_response(
            "test_resources/generated/valid",
            "sqs-list-queues.xml",
        );
        let mock = MockRequestDispatcher::with_status(200).with_body(&mock_response);
        let client = SqsClient::new_with(mock, MockCredentialsProvider, rusoto_region::UsEast1);
        let request = ListQueuesRequest::default();
        let result = client.list_queues(request).await;
        assert!(result.is_ok(), "parse error: {:?}", result);
    }

    #[tokio::test]
    async fn test_parse_valid_sqs_receive_message() {
        let mock_response = MockResponseReader::read_response(
            "test_resources/generated/valid",
            "sqs-receive-message.xml",
        );
        let mock = MockRequestDispatcher::with_status(200).with_body(&mock_response);
        let client = SqsClient::new_with(mock, MockCredentialsProvider, rusoto_region::UsEast1);
        let request = ReceiveMessageRequest::default();
        let result = client.receive_message(request).await;
        assert!(result.is_ok(), "parse error: {:?}", result);
    }

    #[tokio::test]
    async fn test_parse_valid_sqs_send_message_batch() {
        let mock_response = MockResponseReader::read_response(
            "test_resources/generated/valid",
            "sqs-send-message-batch.xml",
        );
        let mock = MockRequestDispatcher::with_status(200).with_body(&mock_response);
        let client = SqsClient::new_with(mock, MockCredentialsProvider, rusoto_region::UsEast1);
        let request = SendMessageBatchRequest::default();
        let result = client.send_message_batch(request).await;
        assert!(result.is_ok(), "parse error: {:?}", result);
    }

    #[tokio::test]
    async fn test_parse_valid_sqs_send_message() {
        let mock_response = MockResponseReader::read_response(
            "test_resources/generated/valid",
            "sqs-send-message.xml",
        );
        let mock = MockRequestDispatcher::with_status(200).with_body(&mock_response);
        let client = SqsClient::new_with(mock, MockCredentialsProvider, rusoto_region::UsEast1);
        let request = SendMessageRequest::default();
        let result = client.send_message(request).await;
        assert!(result.is_ok(), "parse error: {:?}", result);
    }
}<|MERGE_RESOLUTION|>--- conflicted
+++ resolved
@@ -11,26 +11,15 @@
 // =================================================================
 #![allow(warnings)]
 
-<<<<<<< HEAD
 use std::error::Error;
 use std::fmt;
 
 use async_trait::async_trait;
-=======
-use futures::future;
-use futures::Future;
->>>>>>> f58d1ce6
 use rusoto_core::credential::ProvideAwsCredentials;
 use rusoto_core::region;
 #[allow(warnings)]
 use rusoto_core::request::{BufferedHttpResponse, DispatchSignedRequest};
-<<<<<<< HEAD
 use rusoto_core::{Client, RusotoError};
-=======
-use rusoto_core::{Client, RusotoError, RusotoFuture};
-use std::error::Error;
-use std::fmt;
->>>>>>> f58d1ce6
 
 use rusoto_core::param::{Params, ServiceParams};
 use rusoto_core::proto::xml::error::*;
@@ -3067,22 +3056,14 @@
 /// Trait representing the capabilities of the Amazon SQS API. Amazon SQS clients implement this trait.
 #[async_trait]
 pub trait Sqs {
-<<<<<<< HEAD
-    /// <p><p>Adds a permission to a queue for a specific <a href="http://docs.aws.amazon.com/general/latest/gr/glos-chap.html#P">principal</a>. This allows sharing access to the queue.</p> <p>When you create a queue, you have full control access rights for the queue. Only you, the owner of the queue, can grant or deny permissions to the queue. For more information about these permissions, see <a href="http://docs.aws.amazon.com/AWSSimpleQueueService/latest/SQSDeveloperGuide/sqs-writing-an-sqs-policy.html#write-messages-to-shared-queue">Allow Developers to Write Messages to a Shared Queue</a> in the <i>Amazon Simple Queue Service Developer Guide</i>.</p> <note> <p> <code>AddPermission</code> writes an Amazon-SQS-generated policy. If you want to write your own policy, use <code> <a>SetQueueAttributes</a> </code> to upload your policy. For more information about writing your own policy, see <a href="http://docs.aws.amazon.com/AWSSimpleQueueService/latest/SQSDeveloperGuide/sqs-creating-custom-policies.html">Using Custom Policies with the Amazon SQS Access Policy Language</a> in the <i>Amazon Simple Queue Service Developer Guide</i>.</p> <p>An Amazon SQS policy can have a maximum of 7 actions.</p> </note> <p>Some actions take lists of parameters. These lists are specified using the <code>param.n</code> notation. Values of <code>n</code> are integers starting from 1. For example, a parameter list with two elements looks like this:</p> <p> <code>&amp;Attribute.1=first</code> </p> <p> <code>&amp;Attribute.2=second</code> </p> <note> <p>Cross-account permissions don&#39;t apply to this action. For more information, see see <a href="http://docs.aws.amazon.com/AWSSimpleQueueService/latest/SQSDeveloperGuide/sqs-customer-managed-policy-examples.html#grant-cross-account-permissions-to-role-and-user-name">Grant Cross-Account Permissions to a Role and a User Name</a> in the <i>Amazon Simple Queue Service Developer Guide</i>.</p> </note></p>
+    /// <p><p>Adds a permission to a queue for a specific <a href="https://docs.aws.amazon.com/general/latest/gr/glos-chap.html#P">principal</a>. This allows sharing access to the queue.</p> <p>When you create a queue, you have full control access rights for the queue. Only you, the owner of the queue, can grant or deny permissions to the queue. For more information about these permissions, see <a href="https://docs.aws.amazon.com/AWSSimpleQueueService/latest/SQSDeveloperGuide/sqs-writing-an-sqs-policy.html#write-messages-to-shared-queue">Allow Developers to Write Messages to a Shared Queue</a> in the <i>Amazon Simple Queue Service Developer Guide</i>.</p> <note> <ul> <li> <p> <code>AddPermission</code> generates a policy for you. You can use <code> <a>SetQueueAttributes</a> </code> to upload your policy. For more information, see <a href="https://docs.aws.amazon.com/AWSSimpleQueueService/latest/SQSDeveloperGuide/sqs-creating-custom-policies.html">Using Custom Policies with the Amazon SQS Access Policy Language</a> in the <i>Amazon Simple Queue Service Developer Guide</i>.</p> </li> <li> <p>An Amazon SQS policy can have a maximum of 7 actions.</p> </li> <li> <p>To remove the ability to change queue permissions, you must deny permission to the <code>AddPermission</code>, <code>RemovePermission</code>, and <code>SetQueueAttributes</code> actions in your IAM policy.</p> </li> </ul> </note> <p>Some actions take lists of parameters. These lists are specified using the <code>param.n</code> notation. Values of <code>n</code> are integers starting from 1. For example, a parameter list with two elements looks like this:</p> <p> <code>&amp;Attribute.1=first</code> </p> <p> <code>&amp;Attribute.2=second</code> </p> <note> <p>Cross-account permissions don&#39;t apply to this action. For more information, see <a href="https://docs.aws.amazon.com/AWSSimpleQueueService/latest/SQSDeveloperGuide/sqs-customer-managed-policy-examples.html#grant-cross-account-permissions-to-role-and-user-name">Grant Cross-Account Permissions to a Role and a User Name</a> in the <i>Amazon Simple Queue Service Developer Guide</i>.</p> </note></p>
     async fn add_permission(
         &self,
         input: AddPermissionRequest,
     ) -> Result<(), RusotoError<AddPermissionError>>;
 
-    /// <p><p>Changes the visibility timeout of a specified message in a queue to a new value. The maximum allowed timeout value is 12 hours. For more information, see <a href="http://docs.aws.amazon.com/AWSSimpleQueueService/latest/SQSDeveloperGuide/sqs-visibility-timeout.html">Visibility Timeout</a> in the <i>Amazon Simple Queue Service Developer Guide</i>.</p> <p>For example, you have a message with a visibility timeout of 5 minutes. After 3 minutes, you call <code>ChangeMessageVisibility</code> with a timeout of 10 minutes. You can continue to call <code>ChangeMessageVisibility</code> to extend the visibility timeout to a maximum of 12 hours. If you try to extend the visibility timeout beyond 12 hours, your request is rejected.</p> <p>A message is considered to be <i>in flight</i> after it&#39;s received from a queue by a consumer, but not yet deleted from the queue.</p> <p>For standard queues, there can be a maximum of 120,000 inflight messages per queue. If you reach this limit, Amazon SQS returns the <code>OverLimit</code> error message. To avoid reaching the limit, you should delete messages from the queue after they&#39;re processed. You can also increase the number of queues you use to process your messages.</p> <p>For FIFO queues, there can be a maximum of 20,000 inflight messages per queue. If you reach this limit, Amazon SQS returns no error messages.</p> <important> <p>If you attempt to set the <code>VisibilityTimeout</code> to a value greater than the maximum time left, Amazon SQS returns an error. Amazon SQS doesn&#39;t automatically recalculate and increase the timeout to the maximum remaining time.</p> <p>Unlike with a queue, when you change the visibility timeout for a specific message the timeout value is applied immediately but isn&#39;t saved in memory for that message. If you don&#39;t delete a message after it is received, the visibility timeout for the message reverts to the original timeout value (not to the value you set using the <code>ChangeMessageVisibility</code> action) the next time the message is received.</p> </important></p>
+    /// <p><p>Changes the visibility timeout of a specified message in a queue to a new value. The default visibility timeout for a message is 30 seconds. The minimum is 0 seconds. The maximum is 12 hours. For more information, see <a href="https://docs.aws.amazon.com/AWSSimpleQueueService/latest/SQSDeveloperGuide/sqs-visibility-timeout.html">Visibility Timeout</a> in the <i>Amazon Simple Queue Service Developer Guide</i>.</p> <p>For example, you have a message with a visibility timeout of 5 minutes. After 3 minutes, you call <code>ChangeMessageVisibility</code> with a timeout of 10 minutes. You can continue to call <code>ChangeMessageVisibility</code> to extend the visibility timeout to the maximum allowed time. If you try to extend the visibility timeout beyond the maximum, your request is rejected.</p> <p>An Amazon SQS message has three basic states:</p> <ol> <li> <p>Sent to a queue by a producer.</p> </li> <li> <p>Received from the queue by a consumer.</p> </li> <li> <p>Deleted from the queue.</p> </li> </ol> <p>A message is considered to be <i>stored</i> after it is sent to a queue by a producer, but not yet received from the queue by a consumer (that is, between states 1 and 2). There is no limit to the number of stored messages. A message is considered to be <i>in flight</i> after it is received from a queue by a consumer, but not yet deleted from the queue (that is, between states 2 and 3). There is a limit to the number of inflight messages.</p> <p>Limits that apply to inflight messages are unrelated to the <i>unlimited</i> number of stored messages.</p> <p>For most standard queues (depending on queue traffic and message backlog), there can be a maximum of approximately 120,000 inflight messages (received from a queue by a consumer, but not yet deleted from the queue). If you reach this limit, Amazon SQS returns the <code>OverLimit</code> error message. To avoid reaching the limit, you should delete messages from the queue after they&#39;re processed. You can also increase the number of queues you use to process your messages. To request a limit increase, <a href="https://console.aws.amazon.com/support/home#/case/create?issueType=service-limit-increase&amp;limitType=service-code-sqs">file a support request</a>.</p> <p>For FIFO queues, there can be a maximum of 20,000 inflight messages (received from a queue by a consumer, but not yet deleted from the queue). If you reach this limit, Amazon SQS returns no error messages.</p> <important> <p>If you attempt to set the <code>VisibilityTimeout</code> to a value greater than the maximum time left, Amazon SQS returns an error. Amazon SQS doesn&#39;t automatically recalculate and increase the timeout to the maximum remaining time.</p> <p>Unlike with a queue, when you change the visibility timeout for a specific message the timeout value is applied immediately but isn&#39;t saved in memory for that message. If you don&#39;t delete a message after it is received, the visibility timeout for the message reverts to the original timeout value (not to the value you set using the <code>ChangeMessageVisibility</code> action) the next time the message is received.</p> </important></p>
     async fn change_message_visibility(
-=======
-    /// <p><p>Adds a permission to a queue for a specific <a href="https://docs.aws.amazon.com/general/latest/gr/glos-chap.html#P">principal</a>. This allows sharing access to the queue.</p> <p>When you create a queue, you have full control access rights for the queue. Only you, the owner of the queue, can grant or deny permissions to the queue. For more information about these permissions, see <a href="https://docs.aws.amazon.com/AWSSimpleQueueService/latest/SQSDeveloperGuide/sqs-writing-an-sqs-policy.html#write-messages-to-shared-queue">Allow Developers to Write Messages to a Shared Queue</a> in the <i>Amazon Simple Queue Service Developer Guide</i>.</p> <note> <ul> <li> <p> <code>AddPermission</code> generates a policy for you. You can use <code> <a>SetQueueAttributes</a> </code> to upload your policy. For more information, see <a href="https://docs.aws.amazon.com/AWSSimpleQueueService/latest/SQSDeveloperGuide/sqs-creating-custom-policies.html">Using Custom Policies with the Amazon SQS Access Policy Language</a> in the <i>Amazon Simple Queue Service Developer Guide</i>.</p> </li> <li> <p>An Amazon SQS policy can have a maximum of 7 actions.</p> </li> <li> <p>To remove the ability to change queue permissions, you must deny permission to the <code>AddPermission</code>, <code>RemovePermission</code>, and <code>SetQueueAttributes</code> actions in your IAM policy.</p> </li> </ul> </note> <p>Some actions take lists of parameters. These lists are specified using the <code>param.n</code> notation. Values of <code>n</code> are integers starting from 1. For example, a parameter list with two elements looks like this:</p> <p> <code>&amp;Attribute.1=first</code> </p> <p> <code>&amp;Attribute.2=second</code> </p> <note> <p>Cross-account permissions don&#39;t apply to this action. For more information, see <a href="https://docs.aws.amazon.com/AWSSimpleQueueService/latest/SQSDeveloperGuide/sqs-customer-managed-policy-examples.html#grant-cross-account-permissions-to-role-and-user-name">Grant Cross-Account Permissions to a Role and a User Name</a> in the <i>Amazon Simple Queue Service Developer Guide</i>.</p> </note></p>
-    fn add_permission(&self, input: AddPermissionRequest) -> RusotoFuture<(), AddPermissionError>;
-
-    /// <p><p>Changes the visibility timeout of a specified message in a queue to a new value. The default visibility timeout for a message is 30 seconds. The minimum is 0 seconds. The maximum is 12 hours. For more information, see <a href="https://docs.aws.amazon.com/AWSSimpleQueueService/latest/SQSDeveloperGuide/sqs-visibility-timeout.html">Visibility Timeout</a> in the <i>Amazon Simple Queue Service Developer Guide</i>.</p> <p>For example, you have a message with a visibility timeout of 5 minutes. After 3 minutes, you call <code>ChangeMessageVisibility</code> with a timeout of 10 minutes. You can continue to call <code>ChangeMessageVisibility</code> to extend the visibility timeout to the maximum allowed time. If you try to extend the visibility timeout beyond the maximum, your request is rejected.</p> <p>An Amazon SQS message has three basic states:</p> <ol> <li> <p>Sent to a queue by a producer.</p> </li> <li> <p>Received from the queue by a consumer.</p> </li> <li> <p>Deleted from the queue.</p> </li> </ol> <p>A message is considered to be <i>stored</i> after it is sent to a queue by a producer, but not yet received from the queue by a consumer (that is, between states 1 and 2). There is no limit to the number of stored messages. A message is considered to be <i>in flight</i> after it is received from a queue by a consumer, but not yet deleted from the queue (that is, between states 2 and 3). There is a limit to the number of inflight messages.</p> <p>Limits that apply to inflight messages are unrelated to the <i>unlimited</i> number of stored messages.</p> <p>For most standard queues (depending on queue traffic and message backlog), there can be a maximum of approximately 120,000 inflight messages (received from a queue by a consumer, but not yet deleted from the queue). If you reach this limit, Amazon SQS returns the <code>OverLimit</code> error message. To avoid reaching the limit, you should delete messages from the queue after they&#39;re processed. You can also increase the number of queues you use to process your messages. To request a limit increase, <a href="https://console.aws.amazon.com/support/home#/case/create?issueType=service-limit-increase&amp;limitType=service-code-sqs">file a support request</a>.</p> <p>For FIFO queues, there can be a maximum of 20,000 inflight messages (received from a queue by a consumer, but not yet deleted from the queue). If you reach this limit, Amazon SQS returns no error messages.</p> <important> <p>If you attempt to set the <code>VisibilityTimeout</code> to a value greater than the maximum time left, Amazon SQS returns an error. Amazon SQS doesn&#39;t automatically recalculate and increase the timeout to the maximum remaining time.</p> <p>Unlike with a queue, when you change the visibility timeout for a specific message the timeout value is applied immediately but isn&#39;t saved in memory for that message. If you don&#39;t delete a message after it is received, the visibility timeout for the message reverts to the original timeout value (not to the value you set using the <code>ChangeMessageVisibility</code> action) the next time the message is received.</p> </important></p>
-    fn change_message_visibility(
->>>>>>> f58d1ce6
         &self,
         input: ChangeMessageVisibilityRequest,
     ) -> Result<(), RusotoError<ChangeMessageVisibilityError>>;
@@ -3093,13 +3074,8 @@
         input: ChangeMessageVisibilityBatchRequest,
     ) -> Result<ChangeMessageVisibilityBatchResult, RusotoError<ChangeMessageVisibilityBatchError>>;
 
-<<<<<<< HEAD
-    /// <p><p>Creates a new standard or FIFO queue. You can pass one or more attributes in the request. Keep the following caveats in mind:</p> <ul> <li> <p>If you don&#39;t specify the <code>FifoQueue</code> attribute, Amazon SQS creates a standard queue.</p> <note> <p> You can&#39;t change the queue type after you create it and you can&#39;t convert an existing standard queue into a FIFO queue. You must either create a new FIFO queue for your application or delete your existing standard queue and recreate it as a FIFO queue. For more information, see <a href="http://docs.aws.amazon.com/AWSSimpleQueueService/latest/SQSDeveloperGuide/FIFO-queues.html#FIFO-queues-moving">Moving From a Standard Queue to a FIFO Queue</a> in the <i>Amazon Simple Queue Service Developer Guide</i>. </p> </note> </li> <li> <p>If you don&#39;t provide a value for an attribute, the queue is created with the default value for the attribute.</p> </li> <li> <p>If you delete a queue, you must wait at least 60 seconds before creating a queue with the same name.</p> </li> </ul> <p>To successfully create a new queue, you must provide a queue name that adheres to the <a href="http://docs.aws.amazon.com/AWSSimpleQueueService/latest/SQSDeveloperGuide/limits-queues.html">limits related to queues</a> and is unique within the scope of your queues.</p> <p>To get the queue URL, use the <code> <a>GetQueueUrl</a> </code> action. <code> <a>GetQueueUrl</a> </code> requires only the <code>QueueName</code> parameter. be aware of existing queue names:</p> <ul> <li> <p>If you provide the name of an existing queue along with the exact names and values of all the queue&#39;s attributes, <code>CreateQueue</code> returns the queue URL for the existing queue.</p> </li> <li> <p>If the queue name, attribute names, or attribute values don&#39;t match an existing queue, <code>CreateQueue</code> returns an error.</p> </li> </ul> <p>Some actions take lists of parameters. These lists are specified using the <code>param.n</code> notation. Values of <code>n</code> are integers starting from 1. For example, a parameter list with two elements looks like this:</p> <p> <code>&amp;Attribute.1=first</code> </p> <p> <code>&amp;Attribute.2=second</code> </p> <note> <p>Cross-account permissions don&#39;t apply to this action. For more information, see see <a href="http://docs.aws.amazon.com/AWSSimpleQueueService/latest/SQSDeveloperGuide/sqs-customer-managed-policy-examples.html#grant-cross-account-permissions-to-role-and-user-name">Grant Cross-Account Permissions to a Role and a User Name</a> in the <i>Amazon Simple Queue Service Developer Guide</i>.</p> </note></p>
+    /// <p><p>Creates a new standard or FIFO queue. You can pass one or more attributes in the request. Keep the following caveats in mind:</p> <ul> <li> <p>If you don&#39;t specify the <code>FifoQueue</code> attribute, Amazon SQS creates a standard queue.</p> <note> <p>You can&#39;t change the queue type after you create it and you can&#39;t convert an existing standard queue into a FIFO queue. You must either create a new FIFO queue for your application or delete your existing standard queue and recreate it as a FIFO queue. For more information, see <a href="https://docs.aws.amazon.com/AWSSimpleQueueService/latest/SQSDeveloperGuide/FIFO-queues.html#FIFO-queues-moving">Moving From a Standard Queue to a FIFO Queue</a> in the <i>Amazon Simple Queue Service Developer Guide</i>. </p> </note> </li> <li> <p>If you don&#39;t provide a value for an attribute, the queue is created with the default value for the attribute.</p> </li> <li> <p>If you delete a queue, you must wait at least 60 seconds before creating a queue with the same name.</p> </li> </ul> <p>To successfully create a new queue, you must provide a queue name that adheres to the <a href="https://docs.aws.amazon.com/AWSSimpleQueueService/latest/SQSDeveloperGuide/limits-queues.html">limits related to queues</a> and is unique within the scope of your queues.</p> <p>To get the queue URL, use the <code> <a>GetQueueUrl</a> </code> action. <code> <a>GetQueueUrl</a> </code> requires only the <code>QueueName</code> parameter. be aware of existing queue names:</p> <ul> <li> <p>If you provide the name of an existing queue along with the exact names and values of all the queue&#39;s attributes, <code>CreateQueue</code> returns the queue URL for the existing queue.</p> </li> <li> <p>If the queue name, attribute names, or attribute values don&#39;t match an existing queue, <code>CreateQueue</code> returns an error.</p> </li> </ul> <p>Some actions take lists of parameters. These lists are specified using the <code>param.n</code> notation. Values of <code>n</code> are integers starting from 1. For example, a parameter list with two elements looks like this:</p> <p> <code>&amp;Attribute.1=first</code> </p> <p> <code>&amp;Attribute.2=second</code> </p> <note> <p>Cross-account permissions don&#39;t apply to this action. For more information, see <a href="https://docs.aws.amazon.com/AWSSimpleQueueService/latest/SQSDeveloperGuide/sqs-customer-managed-policy-examples.html#grant-cross-account-permissions-to-role-and-user-name">Grant Cross-Account Permissions to a Role and a User Name</a> in the <i>Amazon Simple Queue Service Developer Guide</i>.</p> </note></p>
     async fn create_queue(
-=======
-    /// <p><p>Creates a new standard or FIFO queue. You can pass one or more attributes in the request. Keep the following caveats in mind:</p> <ul> <li> <p>If you don&#39;t specify the <code>FifoQueue</code> attribute, Amazon SQS creates a standard queue.</p> <note> <p>You can&#39;t change the queue type after you create it and you can&#39;t convert an existing standard queue into a FIFO queue. You must either create a new FIFO queue for your application or delete your existing standard queue and recreate it as a FIFO queue. For more information, see <a href="https://docs.aws.amazon.com/AWSSimpleQueueService/latest/SQSDeveloperGuide/FIFO-queues.html#FIFO-queues-moving">Moving From a Standard Queue to a FIFO Queue</a> in the <i>Amazon Simple Queue Service Developer Guide</i>. </p> </note> </li> <li> <p>If you don&#39;t provide a value for an attribute, the queue is created with the default value for the attribute.</p> </li> <li> <p>If you delete a queue, you must wait at least 60 seconds before creating a queue with the same name.</p> </li> </ul> <p>To successfully create a new queue, you must provide a queue name that adheres to the <a href="https://docs.aws.amazon.com/AWSSimpleQueueService/latest/SQSDeveloperGuide/limits-queues.html">limits related to queues</a> and is unique within the scope of your queues.</p> <p>To get the queue URL, use the <code> <a>GetQueueUrl</a> </code> action. <code> <a>GetQueueUrl</a> </code> requires only the <code>QueueName</code> parameter. be aware of existing queue names:</p> <ul> <li> <p>If you provide the name of an existing queue along with the exact names and values of all the queue&#39;s attributes, <code>CreateQueue</code> returns the queue URL for the existing queue.</p> </li> <li> <p>If the queue name, attribute names, or attribute values don&#39;t match an existing queue, <code>CreateQueue</code> returns an error.</p> </li> </ul> <p>Some actions take lists of parameters. These lists are specified using the <code>param.n</code> notation. Values of <code>n</code> are integers starting from 1. For example, a parameter list with two elements looks like this:</p> <p> <code>&amp;Attribute.1=first</code> </p> <p> <code>&amp;Attribute.2=second</code> </p> <note> <p>Cross-account permissions don&#39;t apply to this action. For more information, see <a href="https://docs.aws.amazon.com/AWSSimpleQueueService/latest/SQSDeveloperGuide/sqs-customer-managed-policy-examples.html#grant-cross-account-permissions-to-role-and-user-name">Grant Cross-Account Permissions to a Role and a User Name</a> in the <i>Amazon Simple Queue Service Developer Guide</i>.</p> </note></p>
-    fn create_queue(
->>>>>>> f58d1ce6
         &self,
         input: CreateQueueRequest,
     ) -> Result<CreateQueueResult, RusotoError<CreateQueueError>>;
@@ -3116,66 +3092,38 @@
         input: DeleteMessageBatchRequest,
     ) -> Result<DeleteMessageBatchResult, RusotoError<DeleteMessageBatchError>>;
 
-<<<<<<< HEAD
-    /// <p><p>Deletes the queue specified by the <code>QueueUrl</code>, regardless of the queue&#39;s contents. If the specified queue doesn&#39;t exist, Amazon SQS returns a successful response.</p> <important> <p>Be careful with the <code>DeleteQueue</code> action: When you delete a queue, any messages in the queue are no longer available. </p> </important> <p>When you delete a queue, the deletion process takes up to 60 seconds. Requests you send involving that queue during the 60 seconds might succeed. For example, a <code> <a>SendMessage</a> </code> request might succeed, but after 60 seconds the queue and the message you sent no longer exist.</p> <p>When you delete a queue, you must wait at least 60 seconds before creating a queue with the same name.</p> <note> <p>Cross-account permissions don&#39;t apply to this action. For more information, see see <a href="http://docs.aws.amazon.com/AWSSimpleQueueService/latest/SQSDeveloperGuide/sqs-customer-managed-policy-examples.html#grant-cross-account-permissions-to-role-and-user-name">Grant Cross-Account Permissions to a Role and a User Name</a> in the <i>Amazon Simple Queue Service Developer Guide</i>.</p> </note></p>
+    /// <p><p>Deletes the queue specified by the <code>QueueUrl</code>, regardless of the queue&#39;s contents. If the specified queue doesn&#39;t exist, Amazon SQS returns a successful response.</p> <important> <p>Be careful with the <code>DeleteQueue</code> action: When you delete a queue, any messages in the queue are no longer available. </p> </important> <p>When you delete a queue, the deletion process takes up to 60 seconds. Requests you send involving that queue during the 60 seconds might succeed. For example, a <code> <a>SendMessage</a> </code> request might succeed, but after 60 seconds the queue and the message you sent no longer exist.</p> <p>When you delete a queue, you must wait at least 60 seconds before creating a queue with the same name.</p> <note> <p>Cross-account permissions don&#39;t apply to this action. For more information, see <a href="https://docs.aws.amazon.com/AWSSimpleQueueService/latest/SQSDeveloperGuide/sqs-customer-managed-policy-examples.html#grant-cross-account-permissions-to-role-and-user-name">Grant Cross-Account Permissions to a Role and a User Name</a> in the <i>Amazon Simple Queue Service Developer Guide</i>.</p> </note></p>
     async fn delete_queue(
         &self,
         input: DeleteQueueRequest,
     ) -> Result<(), RusotoError<DeleteQueueError>>;
 
-    /// <p>Gets attributes for the specified queue.</p> <note> <p>To determine whether a queue is <a href="http://docs.aws.amazon.com/AWSSimpleQueueService/latest/SQSDeveloperGuide/FIFO-queues.html">FIFO</a>, you can check whether <code>QueueName</code> ends with the <code>.fifo</code> suffix.</p> </note> <p>Some actions take lists of parameters. These lists are specified using the <code>param.n</code> notation. Values of <code>n</code> are integers starting from 1. For example, a parameter list with two elements looks like this:</p> <p> <code>&amp;Attribute.1=first</code> </p> <p> <code>&amp;Attribute.2=second</code> </p>
+    /// <p>Gets attributes for the specified queue.</p> <note> <p>To determine whether a queue is <a href="https://docs.aws.amazon.com/AWSSimpleQueueService/latest/SQSDeveloperGuide/FIFO-queues.html">FIFO</a>, you can check whether <code>QueueName</code> ends with the <code>.fifo</code> suffix.</p> </note> <p>Some actions take lists of parameters. These lists are specified using the <code>param.n</code> notation. Values of <code>n</code> are integers starting from 1. For example, a parameter list with two elements looks like this:</p> <p> <code>&amp;Attribute.1=first</code> </p> <p> <code>&amp;Attribute.2=second</code> </p>
     async fn get_queue_attributes(
-=======
-    /// <p><p>Deletes the queue specified by the <code>QueueUrl</code>, regardless of the queue&#39;s contents. If the specified queue doesn&#39;t exist, Amazon SQS returns a successful response.</p> <important> <p>Be careful with the <code>DeleteQueue</code> action: When you delete a queue, any messages in the queue are no longer available. </p> </important> <p>When you delete a queue, the deletion process takes up to 60 seconds. Requests you send involving that queue during the 60 seconds might succeed. For example, a <code> <a>SendMessage</a> </code> request might succeed, but after 60 seconds the queue and the message you sent no longer exist.</p> <p>When you delete a queue, you must wait at least 60 seconds before creating a queue with the same name.</p> <note> <p>Cross-account permissions don&#39;t apply to this action. For more information, see <a href="https://docs.aws.amazon.com/AWSSimpleQueueService/latest/SQSDeveloperGuide/sqs-customer-managed-policy-examples.html#grant-cross-account-permissions-to-role-and-user-name">Grant Cross-Account Permissions to a Role and a User Name</a> in the <i>Amazon Simple Queue Service Developer Guide</i>.</p> </note></p>
-    fn delete_queue(&self, input: DeleteQueueRequest) -> RusotoFuture<(), DeleteQueueError>;
-
-    /// <p>Gets attributes for the specified queue.</p> <note> <p>To determine whether a queue is <a href="https://docs.aws.amazon.com/AWSSimpleQueueService/latest/SQSDeveloperGuide/FIFO-queues.html">FIFO</a>, you can check whether <code>QueueName</code> ends with the <code>.fifo</code> suffix.</p> </note> <p>Some actions take lists of parameters. These lists are specified using the <code>param.n</code> notation. Values of <code>n</code> are integers starting from 1. For example, a parameter list with two elements looks like this:</p> <p> <code>&amp;Attribute.1=first</code> </p> <p> <code>&amp;Attribute.2=second</code> </p>
-    fn get_queue_attributes(
->>>>>>> f58d1ce6
         &self,
         input: GetQueueAttributesRequest,
     ) -> Result<GetQueueAttributesResult, RusotoError<GetQueueAttributesError>>;
 
-<<<<<<< HEAD
-    /// <p>Returns the URL of an existing Amazon SQS queue.</p> <p>To access a queue that belongs to another AWS account, use the <code>QueueOwnerAWSAccountId</code> parameter to specify the account ID of the queue's owner. The queue's owner must grant you permission to access the queue. For more information about shared queue access, see <code> <a>AddPermission</a> </code> or see <a href="http://docs.aws.amazon.com/AWSSimpleQueueService/latest/SQSDeveloperGuide/sqs-writing-an-sqs-policy.html#write-messages-to-shared-queue">Allow Developers to Write Messages to a Shared Queue</a> in the <i>Amazon Simple Queue Service Developer Guide</i>. </p>
+    /// <p>Returns the URL of an existing Amazon SQS queue.</p> <p>To access a queue that belongs to another AWS account, use the <code>QueueOwnerAWSAccountId</code> parameter to specify the account ID of the queue's owner. The queue's owner must grant you permission to access the queue. For more information about shared queue access, see <code> <a>AddPermission</a> </code> or see <a href="https://docs.aws.amazon.com/AWSSimpleQueueService/latest/SQSDeveloperGuide/sqs-writing-an-sqs-policy.html#write-messages-to-shared-queue">Allow Developers to Write Messages to a Shared Queue</a> in the <i>Amazon Simple Queue Service Developer Guide</i>. </p>
     async fn get_queue_url(
-=======
-    /// <p>Returns the URL of an existing Amazon SQS queue.</p> <p>To access a queue that belongs to another AWS account, use the <code>QueueOwnerAWSAccountId</code> parameter to specify the account ID of the queue's owner. The queue's owner must grant you permission to access the queue. For more information about shared queue access, see <code> <a>AddPermission</a> </code> or see <a href="https://docs.aws.amazon.com/AWSSimpleQueueService/latest/SQSDeveloperGuide/sqs-writing-an-sqs-policy.html#write-messages-to-shared-queue">Allow Developers to Write Messages to a Shared Queue</a> in the <i>Amazon Simple Queue Service Developer Guide</i>. </p>
-    fn get_queue_url(
->>>>>>> f58d1ce6
         &self,
         input: GetQueueUrlRequest,
     ) -> Result<GetQueueUrlResult, RusotoError<GetQueueUrlError>>;
 
-<<<<<<< HEAD
-    /// <p>Returns a list of your queues that have the <code>RedrivePolicy</code> queue attribute configured with a dead-letter queue.</p> <p>For more information about using dead-letter queues, see <a href="http://docs.aws.amazon.com/AWSSimpleQueueService/latest/SQSDeveloperGuide/sqs-dead-letter-queues.html">Using Amazon SQS Dead-Letter Queues</a> in the <i>Amazon Simple Queue Service Developer Guide</i>.</p>
+    /// <p>Returns a list of your queues that have the <code>RedrivePolicy</code> queue attribute configured with a dead-letter queue.</p> <p>For more information about using dead-letter queues, see <a href="https://docs.aws.amazon.com/AWSSimpleQueueService/latest/SQSDeveloperGuide/sqs-dead-letter-queues.html">Using Amazon SQS Dead-Letter Queues</a> in the <i>Amazon Simple Queue Service Developer Guide</i>.</p>
     async fn list_dead_letter_source_queues(
-=======
-    /// <p>Returns a list of your queues that have the <code>RedrivePolicy</code> queue attribute configured with a dead-letter queue.</p> <p>For more information about using dead-letter queues, see <a href="https://docs.aws.amazon.com/AWSSimpleQueueService/latest/SQSDeveloperGuide/sqs-dead-letter-queues.html">Using Amazon SQS Dead-Letter Queues</a> in the <i>Amazon Simple Queue Service Developer Guide</i>.</p>
-    fn list_dead_letter_source_queues(
->>>>>>> f58d1ce6
         &self,
         input: ListDeadLetterSourceQueuesRequest,
     ) -> Result<ListDeadLetterSourceQueuesResult, RusotoError<ListDeadLetterSourceQueuesError>>;
 
-<<<<<<< HEAD
-    /// <p><p>List all cost allocation tags added to the specified Amazon SQS queue. For an overview, see <a href="http://docs.aws.amazon.com/AWSSimpleQueueService/latest/SQSDeveloperGuide/sqs-queue-tags.html">Tagging Your Amazon SQS Queues</a> in the <i>Amazon Simple Queue Service Developer Guide</i>.</p> <p>When you use queue tags, keep the following guidelines in mind:</p> <ul> <li> <p>Adding more than 50 tags to a queue isn&#39;t recommended.</p> </li> <li> <p>Tags don&#39;t have any semantic meaning. Amazon SQS interprets tags as character strings.</p> </li> <li> <p>Tags are case-sensitive.</p> </li> <li> <p>A new tag with a key identical to that of an existing tag overwrites the existing tag.</p> </li> <li> <p>Tagging actions are limited to 5 TPS per AWS account. If your application requires a higher throughput, file a <a href="https://console.aws.amazon.com/support/home#/case/create?issueType=technical">technical support request</a>.</p> </li> </ul> <p>For a full list of tag restrictions, see <a href="http://docs.aws.amazon.com/AWSSimpleQueueService/latest/SQSDeveloperGuide/sqs-limits.html#limits-queues">Limits Related to Queues</a> in the <i>Amazon Simple Queue Service Developer Guide</i>.</p> <note> <p>Cross-account permissions don&#39;t apply to this action. For more information, see see <a href="http://docs.aws.amazon.com/AWSSimpleQueueService/latest/SQSDeveloperGuide/sqs-customer-managed-policy-examples.html#grant-cross-account-permissions-to-role-and-user-name">Grant Cross-Account Permissions to a Role and a User Name</a> in the <i>Amazon Simple Queue Service Developer Guide</i>.</p> </note></p>
+    /// <p><p>List all cost allocation tags added to the specified Amazon SQS queue. For an overview, see <a href="https://docs.aws.amazon.com/AWSSimpleQueueService/latest/SQSDeveloperGuide/sqs-queue-tags.html">Tagging Your Amazon SQS Queues</a> in the <i>Amazon Simple Queue Service Developer Guide</i>.</p> <note> <p>Cross-account permissions don&#39;t apply to this action. For more information, see <a href="https://docs.aws.amazon.com/AWSSimpleQueueService/latest/SQSDeveloperGuide/sqs-customer-managed-policy-examples.html#grant-cross-account-permissions-to-role-and-user-name">Grant Cross-Account Permissions to a Role and a User Name</a> in the <i>Amazon Simple Queue Service Developer Guide</i>.</p> </note></p>
     async fn list_queue_tags(
-=======
-    /// <p><p>List all cost allocation tags added to the specified Amazon SQS queue. For an overview, see <a href="https://docs.aws.amazon.com/AWSSimpleQueueService/latest/SQSDeveloperGuide/sqs-queue-tags.html">Tagging Your Amazon SQS Queues</a> in the <i>Amazon Simple Queue Service Developer Guide</i>.</p> <note> <p>Cross-account permissions don&#39;t apply to this action. For more information, see <a href="https://docs.aws.amazon.com/AWSSimpleQueueService/latest/SQSDeveloperGuide/sqs-customer-managed-policy-examples.html#grant-cross-account-permissions-to-role-and-user-name">Grant Cross-Account Permissions to a Role and a User Name</a> in the <i>Amazon Simple Queue Service Developer Guide</i>.</p> </note></p>
-    fn list_queue_tags(
->>>>>>> f58d1ce6
         &self,
         input: ListQueueTagsRequest,
     ) -> Result<ListQueueTagsResult, RusotoError<ListQueueTagsError>>;
 
-<<<<<<< HEAD
-    /// <p><p>Returns a list of your queues. The maximum number of queues that can be returned is 1,000. If you specify a value for the optional <code>QueueNamePrefix</code> parameter, only queues with a name that begins with the specified value are returned.</p> <note> <p>Cross-account permissions don&#39;t apply to this action. For more information, see see <a href="http://docs.aws.amazon.com/AWSSimpleQueueService/latest/SQSDeveloperGuide/sqs-customer-managed-policy-examples.html#grant-cross-account-permissions-to-role-and-user-name">Grant Cross-Account Permissions to a Role and a User Name</a> in the <i>Amazon Simple Queue Service Developer Guide</i>.</p> </note></p>
+    /// <p><p>Returns a list of your queues. The maximum number of queues that can be returned is 1,000. If you specify a value for the optional <code>QueueNamePrefix</code> parameter, only queues with a name that begins with the specified value are returned.</p> <note> <p>Cross-account permissions don&#39;t apply to this action. For more information, see <a href="https://docs.aws.amazon.com/AWSSimpleQueueService/latest/SQSDeveloperGuide/sqs-customer-managed-policy-examples.html#grant-cross-account-permissions-to-role-and-user-name">Grant Cross-Account Permissions to a Role and a User Name</a> in the <i>Amazon Simple Queue Service Developer Guide</i>.</p> </note></p>
     async fn list_queues(
-=======
-    /// <p><p>Returns a list of your queues. The maximum number of queues that can be returned is 1,000. If you specify a value for the optional <code>QueueNamePrefix</code> parameter, only queues with a name that begins with the specified value are returned.</p> <note> <p>Cross-account permissions don&#39;t apply to this action. For more information, see <a href="https://docs.aws.amazon.com/AWSSimpleQueueService/latest/SQSDeveloperGuide/sqs-customer-managed-policy-examples.html#grant-cross-account-permissions-to-role-and-user-name">Grant Cross-Account Permissions to a Role and a User Name</a> in the <i>Amazon Simple Queue Service Developer Guide</i>.</p> </note></p>
-    fn list_queues(
->>>>>>> f58d1ce6
         &self,
         input: ListQueuesRequest,
     ) -> Result<ListQueuesResult, RusotoError<ListQueuesError>>;
@@ -3186,24 +3134,14 @@
         input: PurgeQueueRequest,
     ) -> Result<(), RusotoError<PurgeQueueError>>;
 
-<<<<<<< HEAD
-    /// <p><p>Retrieves one or more messages (up to 10), from the specified queue. Using the <code>WaitTimeSeconds</code> parameter enables long-poll support. For more information, see <a href="http://docs.aws.amazon.com/AWSSimpleQueueService/latest/SQSDeveloperGuide/sqs-long-polling.html">Amazon SQS Long Polling</a> in the <i>Amazon Simple Queue Service Developer Guide</i>. </p> <p>Short poll is the default behavior where a weighted random set of machines is sampled on a <code>ReceiveMessage</code> call. Thus, only the messages on the sampled machines are returned. If the number of messages in the queue is small (fewer than 1,000), you most likely get fewer messages than you requested per <code>ReceiveMessage</code> call. If the number of messages in the queue is extremely small, you might not receive any messages in a particular <code>ReceiveMessage</code> response. If this happens, repeat the request. </p> <p>For each message returned, the response includes the following:</p> <ul> <li> <p>The message body.</p> </li> <li> <p>An MD5 digest of the message body. For information about MD5, see <a href="https://www.ietf.org/rfc/rfc1321.txt">RFC1321</a>.</p> </li> <li> <p>The <code>MessageId</code> you received when you sent the message to the queue.</p> </li> <li> <p>The receipt handle.</p> </li> <li> <p>The message attributes.</p> </li> <li> <p>An MD5 digest of the message attributes.</p> </li> </ul> <p>The receipt handle is the identifier you must provide when deleting the message. For more information, see <a href="http://docs.aws.amazon.com/AWSSimpleQueueService/latest/SQSDeveloperGuide/sqs-queue-message-identifiers.html">Queue and Message Identifiers</a> in the <i>Amazon Simple Queue Service Developer Guide</i>.</p> <p>You can provide the <code>VisibilityTimeout</code> parameter in your request. The parameter is applied to the messages that Amazon SQS returns in the response. If you don&#39;t include the parameter, the overall visibility timeout for the queue is used for the returned messages. For more information, see <a href="http://docs.aws.amazon.com/AWSSimpleQueueService/latest/SQSDeveloperGuide/sqs-visibility-timeout.html">Visibility Timeout</a> in the <i>Amazon Simple Queue Service Developer Guide</i>.</p> <p>A message that isn&#39;t deleted or a message whose visibility isn&#39;t extended before the visibility timeout expires counts as a failed receive. Depending on the configuration of the queue, the message might be sent to the dead-letter queue.</p> <note> <p>In the future, new attributes might be added. If you write code that calls this action, we recommend that you structure your code so that it can handle new attributes gracefully.</p> </note></p>
+    /// <p><p>Retrieves one or more messages (up to 10), from the specified queue. Using the <code>WaitTimeSeconds</code> parameter enables long-poll support. For more information, see <a href="https://docs.aws.amazon.com/AWSSimpleQueueService/latest/SQSDeveloperGuide/sqs-long-polling.html">Amazon SQS Long Polling</a> in the <i>Amazon Simple Queue Service Developer Guide</i>. </p> <p>Short poll is the default behavior where a weighted random set of machines is sampled on a <code>ReceiveMessage</code> call. Thus, only the messages on the sampled machines are returned. If the number of messages in the queue is small (fewer than 1,000), you most likely get fewer messages than you requested per <code>ReceiveMessage</code> call. If the number of messages in the queue is extremely small, you might not receive any messages in a particular <code>ReceiveMessage</code> response. If this happens, repeat the request. </p> <p>For each message returned, the response includes the following:</p> <ul> <li> <p>The message body.</p> </li> <li> <p>An MD5 digest of the message body. For information about MD5, see <a href="https://www.ietf.org/rfc/rfc1321.txt">RFC1321</a>.</p> </li> <li> <p>The <code>MessageId</code> you received when you sent the message to the queue.</p> </li> <li> <p>The receipt handle.</p> </li> <li> <p>The message attributes.</p> </li> <li> <p>An MD5 digest of the message attributes.</p> </li> </ul> <p>The receipt handle is the identifier you must provide when deleting the message. For more information, see <a href="https://docs.aws.amazon.com/AWSSimpleQueueService/latest/SQSDeveloperGuide/sqs-queue-message-identifiers.html">Queue and Message Identifiers</a> in the <i>Amazon Simple Queue Service Developer Guide</i>.</p> <p>You can provide the <code>VisibilityTimeout</code> parameter in your request. The parameter is applied to the messages that Amazon SQS returns in the response. If you don&#39;t include the parameter, the overall visibility timeout for the queue is used for the returned messages. For more information, see <a href="https://docs.aws.amazon.com/AWSSimpleQueueService/latest/SQSDeveloperGuide/sqs-visibility-timeout.html">Visibility Timeout</a> in the <i>Amazon Simple Queue Service Developer Guide</i>.</p> <p>A message that isn&#39;t deleted or a message whose visibility isn&#39;t extended before the visibility timeout expires counts as a failed receive. Depending on the configuration of the queue, the message might be sent to the dead-letter queue.</p> <note> <p>In the future, new attributes might be added. If you write code that calls this action, we recommend that you structure your code so that it can handle new attributes gracefully.</p> </note></p>
     async fn receive_message(
-=======
-    /// <p><p>Retrieves one or more messages (up to 10), from the specified queue. Using the <code>WaitTimeSeconds</code> parameter enables long-poll support. For more information, see <a href="https://docs.aws.amazon.com/AWSSimpleQueueService/latest/SQSDeveloperGuide/sqs-long-polling.html">Amazon SQS Long Polling</a> in the <i>Amazon Simple Queue Service Developer Guide</i>. </p> <p>Short poll is the default behavior where a weighted random set of machines is sampled on a <code>ReceiveMessage</code> call. Thus, only the messages on the sampled machines are returned. If the number of messages in the queue is small (fewer than 1,000), you most likely get fewer messages than you requested per <code>ReceiveMessage</code> call. If the number of messages in the queue is extremely small, you might not receive any messages in a particular <code>ReceiveMessage</code> response. If this happens, repeat the request. </p> <p>For each message returned, the response includes the following:</p> <ul> <li> <p>The message body.</p> </li> <li> <p>An MD5 digest of the message body. For information about MD5, see <a href="https://www.ietf.org/rfc/rfc1321.txt">RFC1321</a>.</p> </li> <li> <p>The <code>MessageId</code> you received when you sent the message to the queue.</p> </li> <li> <p>The receipt handle.</p> </li> <li> <p>The message attributes.</p> </li> <li> <p>An MD5 digest of the message attributes.</p> </li> </ul> <p>The receipt handle is the identifier you must provide when deleting the message. For more information, see <a href="https://docs.aws.amazon.com/AWSSimpleQueueService/latest/SQSDeveloperGuide/sqs-queue-message-identifiers.html">Queue and Message Identifiers</a> in the <i>Amazon Simple Queue Service Developer Guide</i>.</p> <p>You can provide the <code>VisibilityTimeout</code> parameter in your request. The parameter is applied to the messages that Amazon SQS returns in the response. If you don&#39;t include the parameter, the overall visibility timeout for the queue is used for the returned messages. For more information, see <a href="https://docs.aws.amazon.com/AWSSimpleQueueService/latest/SQSDeveloperGuide/sqs-visibility-timeout.html">Visibility Timeout</a> in the <i>Amazon Simple Queue Service Developer Guide</i>.</p> <p>A message that isn&#39;t deleted or a message whose visibility isn&#39;t extended before the visibility timeout expires counts as a failed receive. Depending on the configuration of the queue, the message might be sent to the dead-letter queue.</p> <note> <p>In the future, new attributes might be added. If you write code that calls this action, we recommend that you structure your code so that it can handle new attributes gracefully.</p> </note></p>
-    fn receive_message(
->>>>>>> f58d1ce6
         &self,
         input: ReceiveMessageRequest,
     ) -> Result<ReceiveMessageResult, RusotoError<ReceiveMessageError>>;
 
-<<<<<<< HEAD
-    /// <p><p>Revokes any permissions in the queue policy that matches the specified <code>Label</code> parameter.</p> <note> <p>Only the owner of a queue can remove permissions from it.</p> <p>Cross-account permissions don&#39;t apply to this action. For more information, see see <a href="http://docs.aws.amazon.com/AWSSimpleQueueService/latest/SQSDeveloperGuide/sqs-customer-managed-policy-examples.html#grant-cross-account-permissions-to-role-and-user-name">Grant Cross-Account Permissions to a Role and a User Name</a> in the <i>Amazon Simple Queue Service Developer Guide</i>.</p> </note></p>
+    /// <p><p>Revokes any permissions in the queue policy that matches the specified <code>Label</code> parameter.</p> <note> <ul> <li> <p>Only the owner of a queue can remove permissions from it.</p> </li> <li> <p>Cross-account permissions don&#39;t apply to this action. For more information, see <a href="https://docs.aws.amazon.com/AWSSimpleQueueService/latest/SQSDeveloperGuide/sqs-customer-managed-policy-examples.html#grant-cross-account-permissions-to-role-and-user-name">Grant Cross-Account Permissions to a Role and a User Name</a> in the <i>Amazon Simple Queue Service Developer Guide</i>.</p> </li> <li> <p>To remove the ability to change queue permissions, you must deny permission to the <code>AddPermission</code>, <code>RemovePermission</code>, and <code>SetQueueAttributes</code> actions in your IAM policy.</p> </li> </ul> </note></p>
     async fn remove_permission(
-=======
-    /// <p><p>Revokes any permissions in the queue policy that matches the specified <code>Label</code> parameter.</p> <note> <ul> <li> <p>Only the owner of a queue can remove permissions from it.</p> </li> <li> <p>Cross-account permissions don&#39;t apply to this action. For more information, see <a href="https://docs.aws.amazon.com/AWSSimpleQueueService/latest/SQSDeveloperGuide/sqs-customer-managed-policy-examples.html#grant-cross-account-permissions-to-role-and-user-name">Grant Cross-Account Permissions to a Role and a User Name</a> in the <i>Amazon Simple Queue Service Developer Guide</i>.</p> </li> <li> <p>To remove the ability to change queue permissions, you must deny permission to the <code>AddPermission</code>, <code>RemovePermission</code>, and <code>SetQueueAttributes</code> actions in your IAM policy.</p> </li> </ul> </note></p>
-    fn remove_permission(
->>>>>>> f58d1ce6
         &self,
         input: RemovePermissionRequest,
     ) -> Result<(), RusotoError<RemovePermissionError>>;
@@ -3220,33 +3158,20 @@
         input: SendMessageBatchRequest,
     ) -> Result<SendMessageBatchResult, RusotoError<SendMessageBatchError>>;
 
-<<<<<<< HEAD
-    /// <p><p>Sets the value of one or more queue attributes. When you change a queue&#39;s attributes, the change can take up to 60 seconds for most of the attributes to propagate throughout the Amazon SQS system. Changes made to the <code>MessageRetentionPeriod</code> attribute can take up to 15 minutes.</p> <note> <p>In the future, new attributes might be added. If you write code that calls this action, we recommend that you structure your code so that it can handle new attributes gracefully.</p> <p>Cross-account permissions don&#39;t apply to this action. For more information, see see <a href="http://docs.aws.amazon.com/AWSSimpleQueueService/latest/SQSDeveloperGuide/sqs-customer-managed-policy-examples.html#grant-cross-account-permissions-to-role-and-user-name">Grant Cross-Account Permissions to a Role and a User Name</a> in the <i>Amazon Simple Queue Service Developer Guide</i>.</p> </note></p>
+    /// <p><p>Sets the value of one or more queue attributes. When you change a queue&#39;s attributes, the change can take up to 60 seconds for most of the attributes to propagate throughout the Amazon SQS system. Changes made to the <code>MessageRetentionPeriod</code> attribute can take up to 15 minutes.</p> <note> <ul> <li> <p>In the future, new attributes might be added. If you write code that calls this action, we recommend that you structure your code so that it can handle new attributes gracefully.</p> </li> <li> <p>Cross-account permissions don&#39;t apply to this action. For more information, see <a href="https://docs.aws.amazon.com/AWSSimpleQueueService/latest/SQSDeveloperGuide/sqs-customer-managed-policy-examples.html#grant-cross-account-permissions-to-role-and-user-name">Grant Cross-Account Permissions to a Role and a User Name</a> in the <i>Amazon Simple Queue Service Developer Guide</i>.</p> </li> <li> <p>To remove the ability to change queue permissions, you must deny permission to the <code>AddPermission</code>, <code>RemovePermission</code>, and <code>SetQueueAttributes</code> actions in your IAM policy.</p> </li> </ul> </note></p>
     async fn set_queue_attributes(
-=======
-    /// <p><p>Sets the value of one or more queue attributes. When you change a queue&#39;s attributes, the change can take up to 60 seconds for most of the attributes to propagate throughout the Amazon SQS system. Changes made to the <code>MessageRetentionPeriod</code> attribute can take up to 15 minutes.</p> <note> <ul> <li> <p>In the future, new attributes might be added. If you write code that calls this action, we recommend that you structure your code so that it can handle new attributes gracefully.</p> </li> <li> <p>Cross-account permissions don&#39;t apply to this action. For more information, see <a href="https://docs.aws.amazon.com/AWSSimpleQueueService/latest/SQSDeveloperGuide/sqs-customer-managed-policy-examples.html#grant-cross-account-permissions-to-role-and-user-name">Grant Cross-Account Permissions to a Role and a User Name</a> in the <i>Amazon Simple Queue Service Developer Guide</i>.</p> </li> <li> <p>To remove the ability to change queue permissions, you must deny permission to the <code>AddPermission</code>, <code>RemovePermission</code>, and <code>SetQueueAttributes</code> actions in your IAM policy.</p> </li> </ul> </note></p>
-    fn set_queue_attributes(
->>>>>>> f58d1ce6
         &self,
         input: SetQueueAttributesRequest,
     ) -> Result<(), RusotoError<SetQueueAttributesError>>;
 
-<<<<<<< HEAD
-    /// <p><p>Add cost allocation tags to the specified Amazon SQS queue. For an overview, see <a href="http://docs.aws.amazon.com/AWSSimpleQueueService/latest/SQSDeveloperGuide/sqs-queue-tags.html">Tagging Your Amazon SQS Queues</a> in the <i>Amazon Simple Queue Service Developer Guide</i>.</p> <p>When you use queue tags, keep the following guidelines in mind:</p> <ul> <li> <p>Adding more than 50 tags to a queue isn&#39;t recommended.</p> </li> <li> <p>Tags don&#39;t have any semantic meaning. Amazon SQS interprets tags as character strings.</p> </li> <li> <p>Tags are case-sensitive.</p> </li> <li> <p>A new tag with a key identical to that of an existing tag overwrites the existing tag.</p> </li> <li> <p>Tagging actions are limited to 5 TPS per AWS account. If your application requires a higher throughput, file a <a href="https://console.aws.amazon.com/support/home#/case/create?issueType=technical">technical support request</a>.</p> </li> </ul> <p>For a full list of tag restrictions, see <a href="http://docs.aws.amazon.com/AWSSimpleQueueService/latest/SQSDeveloperGuide/sqs-limits.html#limits-queues">Limits Related to Queues</a> in the <i>Amazon Simple Queue Service Developer Guide</i>.</p> <note> <p>Cross-account permissions don&#39;t apply to this action. For more information, see see <a href="http://docs.aws.amazon.com/AWSSimpleQueueService/latest/SQSDeveloperGuide/sqs-customer-managed-policy-examples.html#grant-cross-account-permissions-to-role-and-user-name">Grant Cross-Account Permissions to a Role and a User Name</a> in the <i>Amazon Simple Queue Service Developer Guide</i>.</p> </note></p>
+    /// <p><p>Add cost allocation tags to the specified Amazon SQS queue. For an overview, see <a href="https://docs.aws.amazon.com/AWSSimpleQueueService/latest/SQSDeveloperGuide/sqs-queue-tags.html">Tagging Your Amazon SQS Queues</a> in the <i>Amazon Simple Queue Service Developer Guide</i>.</p> <p>When you use queue tags, keep the following guidelines in mind:</p> <ul> <li> <p>Adding more than 50 tags to a queue isn&#39;t recommended.</p> </li> <li> <p>Tags don&#39;t have any semantic meaning. Amazon SQS interprets tags as character strings.</p> </li> <li> <p>Tags are case-sensitive.</p> </li> <li> <p>A new tag with a key identical to that of an existing tag overwrites the existing tag.</p> </li> </ul> <p>For a full list of tag restrictions, see <a href="https://docs.aws.amazon.com/AWSSimpleQueueService/latest/SQSDeveloperGuide/sqs-limits.html#limits-queues">Limits Related to Queues</a> in the <i>Amazon Simple Queue Service Developer Guide</i>.</p> <note> <p>Cross-account permissions don&#39;t apply to this action. For more information, see <a href="https://docs.aws.amazon.com/AWSSimpleQueueService/latest/SQSDeveloperGuide/sqs-customer-managed-policy-examples.html#grant-cross-account-permissions-to-role-and-user-name">Grant Cross-Account Permissions to a Role and a User Name</a> in the <i>Amazon Simple Queue Service Developer Guide</i>.</p> </note></p>
     async fn tag_queue(&self, input: TagQueueRequest) -> Result<(), RusotoError<TagQueueError>>;
 
-    /// <p><p>Remove cost allocation tags from the specified Amazon SQS queue. For an overview, see <a href="http://docs.aws.amazon.com/AWSSimpleQueueService/latest/SQSDeveloperGuide/sqs-queue-tags.html">Tagging Your Amazon SQS Queues</a> in the <i>Amazon Simple Queue Service Developer Guide</i>.</p> <p>When you use queue tags, keep the following guidelines in mind:</p> <ul> <li> <p>Adding more than 50 tags to a queue isn&#39;t recommended.</p> </li> <li> <p>Tags don&#39;t have any semantic meaning. Amazon SQS interprets tags as character strings.</p> </li> <li> <p>Tags are case-sensitive.</p> </li> <li> <p>A new tag with a key identical to that of an existing tag overwrites the existing tag.</p> </li> <li> <p>Tagging actions are limited to 5 TPS per AWS account. If your application requires a higher throughput, file a <a href="https://console.aws.amazon.com/support/home#/case/create?issueType=technical">technical support request</a>.</p> </li> </ul> <p>For a full list of tag restrictions, see <a href="http://docs.aws.amazon.com/AWSSimpleQueueService/latest/SQSDeveloperGuide/sqs-limits.html#limits-queues">Limits Related to Queues</a> in the <i>Amazon Simple Queue Service Developer Guide</i>.</p> <note> <p>Cross-account permissions don&#39;t apply to this action. For more information, see see <a href="http://docs.aws.amazon.com/AWSSimpleQueueService/latest/SQSDeveloperGuide/sqs-customer-managed-policy-examples.html#grant-cross-account-permissions-to-role-and-user-name">Grant Cross-Account Permissions to a Role and a User Name</a> in the <i>Amazon Simple Queue Service Developer Guide</i>.</p> </note></p>
+    /// <p><p>Remove cost allocation tags from the specified Amazon SQS queue. For an overview, see <a href="https://docs.aws.amazon.com/AWSSimpleQueueService/latest/SQSDeveloperGuide/sqs-queue-tags.html">Tagging Your Amazon SQS Queues</a> in the <i>Amazon Simple Queue Service Developer Guide</i>.</p> <note> <p>Cross-account permissions don&#39;t apply to this action. For more information, see <a href="https://docs.aws.amazon.com/AWSSimpleQueueService/latest/SQSDeveloperGuide/sqs-customer-managed-policy-examples.html#grant-cross-account-permissions-to-role-and-user-name">Grant Cross-Account Permissions to a Role and a User Name</a> in the <i>Amazon Simple Queue Service Developer Guide</i>.</p> </note></p>
     async fn untag_queue(
         &self,
         input: UntagQueueRequest,
     ) -> Result<(), RusotoError<UntagQueueError>>;
-=======
-    /// <p><p>Add cost allocation tags to the specified Amazon SQS queue. For an overview, see <a href="https://docs.aws.amazon.com/AWSSimpleQueueService/latest/SQSDeveloperGuide/sqs-queue-tags.html">Tagging Your Amazon SQS Queues</a> in the <i>Amazon Simple Queue Service Developer Guide</i>.</p> <p>When you use queue tags, keep the following guidelines in mind:</p> <ul> <li> <p>Adding more than 50 tags to a queue isn&#39;t recommended.</p> </li> <li> <p>Tags don&#39;t have any semantic meaning. Amazon SQS interprets tags as character strings.</p> </li> <li> <p>Tags are case-sensitive.</p> </li> <li> <p>A new tag with a key identical to that of an existing tag overwrites the existing tag.</p> </li> </ul> <p>For a full list of tag restrictions, see <a href="https://docs.aws.amazon.com/AWSSimpleQueueService/latest/SQSDeveloperGuide/sqs-limits.html#limits-queues">Limits Related to Queues</a> in the <i>Amazon Simple Queue Service Developer Guide</i>.</p> <note> <p>Cross-account permissions don&#39;t apply to this action. For more information, see <a href="https://docs.aws.amazon.com/AWSSimpleQueueService/latest/SQSDeveloperGuide/sqs-customer-managed-policy-examples.html#grant-cross-account-permissions-to-role-and-user-name">Grant Cross-Account Permissions to a Role and a User Name</a> in the <i>Amazon Simple Queue Service Developer Guide</i>.</p> </note></p>
-    fn tag_queue(&self, input: TagQueueRequest) -> RusotoFuture<(), TagQueueError>;
-
-    /// <p><p>Remove cost allocation tags from the specified Amazon SQS queue. For an overview, see <a href="https://docs.aws.amazon.com/AWSSimpleQueueService/latest/SQSDeveloperGuide/sqs-queue-tags.html">Tagging Your Amazon SQS Queues</a> in the <i>Amazon Simple Queue Service Developer Guide</i>.</p> <note> <p>Cross-account permissions don&#39;t apply to this action. For more information, see <a href="https://docs.aws.amazon.com/AWSSimpleQueueService/latest/SQSDeveloperGuide/sqs-customer-managed-policy-examples.html#grant-cross-account-permissions-to-role-and-user-name">Grant Cross-Account Permissions to a Role and a User Name</a> in the <i>Amazon Simple Queue Service Developer Guide</i>.</p> </note></p>
-    fn untag_queue(&self, input: UntagQueueRequest) -> RusotoFuture<(), UntagQueueError>;
->>>>>>> f58d1ce6
 }
 /// A client for the Amazon SQS API.
 #[derive(Clone)]
@@ -3283,26 +3208,13 @@
     }
 }
 
-impl fmt::Debug for SqsClient {
-    fn fmt(&self, f: &mut fmt::Formatter<'_>) -> fmt::Result {
-        f.debug_struct("SqsClient")
-            .field("region", &self.region)
-            .finish()
-    }
-}
-
 #[async_trait]
 impl Sqs for SqsClient {
-<<<<<<< HEAD
-    /// <p><p>Adds a permission to a queue for a specific <a href="http://docs.aws.amazon.com/general/latest/gr/glos-chap.html#P">principal</a>. This allows sharing access to the queue.</p> <p>When you create a queue, you have full control access rights for the queue. Only you, the owner of the queue, can grant or deny permissions to the queue. For more information about these permissions, see <a href="http://docs.aws.amazon.com/AWSSimpleQueueService/latest/SQSDeveloperGuide/sqs-writing-an-sqs-policy.html#write-messages-to-shared-queue">Allow Developers to Write Messages to a Shared Queue</a> in the <i>Amazon Simple Queue Service Developer Guide</i>.</p> <note> <p> <code>AddPermission</code> writes an Amazon-SQS-generated policy. If you want to write your own policy, use <code> <a>SetQueueAttributes</a> </code> to upload your policy. For more information about writing your own policy, see <a href="http://docs.aws.amazon.com/AWSSimpleQueueService/latest/SQSDeveloperGuide/sqs-creating-custom-policies.html">Using Custom Policies with the Amazon SQS Access Policy Language</a> in the <i>Amazon Simple Queue Service Developer Guide</i>.</p> <p>An Amazon SQS policy can have a maximum of 7 actions.</p> </note> <p>Some actions take lists of parameters. These lists are specified using the <code>param.n</code> notation. Values of <code>n</code> are integers starting from 1. For example, a parameter list with two elements looks like this:</p> <p> <code>&amp;Attribute.1=first</code> </p> <p> <code>&amp;Attribute.2=second</code> </p> <note> <p>Cross-account permissions don&#39;t apply to this action. For more information, see see <a href="http://docs.aws.amazon.com/AWSSimpleQueueService/latest/SQSDeveloperGuide/sqs-customer-managed-policy-examples.html#grant-cross-account-permissions-to-role-and-user-name">Grant Cross-Account Permissions to a Role and a User Name</a> in the <i>Amazon Simple Queue Service Developer Guide</i>.</p> </note></p>
+    /// <p><p>Adds a permission to a queue for a specific <a href="https://docs.aws.amazon.com/general/latest/gr/glos-chap.html#P">principal</a>. This allows sharing access to the queue.</p> <p>When you create a queue, you have full control access rights for the queue. Only you, the owner of the queue, can grant or deny permissions to the queue. For more information about these permissions, see <a href="https://docs.aws.amazon.com/AWSSimpleQueueService/latest/SQSDeveloperGuide/sqs-writing-an-sqs-policy.html#write-messages-to-shared-queue">Allow Developers to Write Messages to a Shared Queue</a> in the <i>Amazon Simple Queue Service Developer Guide</i>.</p> <note> <ul> <li> <p> <code>AddPermission</code> generates a policy for you. You can use <code> <a>SetQueueAttributes</a> </code> to upload your policy. For more information, see <a href="https://docs.aws.amazon.com/AWSSimpleQueueService/latest/SQSDeveloperGuide/sqs-creating-custom-policies.html">Using Custom Policies with the Amazon SQS Access Policy Language</a> in the <i>Amazon Simple Queue Service Developer Guide</i>.</p> </li> <li> <p>An Amazon SQS policy can have a maximum of 7 actions.</p> </li> <li> <p>To remove the ability to change queue permissions, you must deny permission to the <code>AddPermission</code>, <code>RemovePermission</code>, and <code>SetQueueAttributes</code> actions in your IAM policy.</p> </li> </ul> </note> <p>Some actions take lists of parameters. These lists are specified using the <code>param.n</code> notation. Values of <code>n</code> are integers starting from 1. For example, a parameter list with two elements looks like this:</p> <p> <code>&amp;Attribute.1=first</code> </p> <p> <code>&amp;Attribute.2=second</code> </p> <note> <p>Cross-account permissions don&#39;t apply to this action. For more information, see <a href="https://docs.aws.amazon.com/AWSSimpleQueueService/latest/SQSDeveloperGuide/sqs-customer-managed-policy-examples.html#grant-cross-account-permissions-to-role-and-user-name">Grant Cross-Account Permissions to a Role and a User Name</a> in the <i>Amazon Simple Queue Service Developer Guide</i>.</p> </note></p>
     async fn add_permission(
         &self,
         input: AddPermissionRequest,
     ) -> Result<(), RusotoError<AddPermissionError>> {
-=======
-    /// <p><p>Adds a permission to a queue for a specific <a href="https://docs.aws.amazon.com/general/latest/gr/glos-chap.html#P">principal</a>. This allows sharing access to the queue.</p> <p>When you create a queue, you have full control access rights for the queue. Only you, the owner of the queue, can grant or deny permissions to the queue. For more information about these permissions, see <a href="https://docs.aws.amazon.com/AWSSimpleQueueService/latest/SQSDeveloperGuide/sqs-writing-an-sqs-policy.html#write-messages-to-shared-queue">Allow Developers to Write Messages to a Shared Queue</a> in the <i>Amazon Simple Queue Service Developer Guide</i>.</p> <note> <ul> <li> <p> <code>AddPermission</code> generates a policy for you. You can use <code> <a>SetQueueAttributes</a> </code> to upload your policy. For more information, see <a href="https://docs.aws.amazon.com/AWSSimpleQueueService/latest/SQSDeveloperGuide/sqs-creating-custom-policies.html">Using Custom Policies with the Amazon SQS Access Policy Language</a> in the <i>Amazon Simple Queue Service Developer Guide</i>.</p> </li> <li> <p>An Amazon SQS policy can have a maximum of 7 actions.</p> </li> <li> <p>To remove the ability to change queue permissions, you must deny permission to the <code>AddPermission</code>, <code>RemovePermission</code>, and <code>SetQueueAttributes</code> actions in your IAM policy.</p> </li> </ul> </note> <p>Some actions take lists of parameters. These lists are specified using the <code>param.n</code> notation. Values of <code>n</code> are integers starting from 1. For example, a parameter list with two elements looks like this:</p> <p> <code>&amp;Attribute.1=first</code> </p> <p> <code>&amp;Attribute.2=second</code> </p> <note> <p>Cross-account permissions don&#39;t apply to this action. For more information, see <a href="https://docs.aws.amazon.com/AWSSimpleQueueService/latest/SQSDeveloperGuide/sqs-customer-managed-policy-examples.html#grant-cross-account-permissions-to-role-and-user-name">Grant Cross-Account Permissions to a Role and a User Name</a> in the <i>Amazon Simple Queue Service Developer Guide</i>.</p> </note></p>
-    fn add_permission(&self, input: AddPermissionRequest) -> RusotoFuture<(), AddPermissionError> {
->>>>>>> f58d1ce6
         let mut request = SignedRequest::new("POST", "sqs", &self.region, "/");
         let mut params = Params::new();
 
@@ -3325,13 +3237,8 @@
         Ok(std::mem::drop(response))
     }
 
-<<<<<<< HEAD
-    /// <p><p>Changes the visibility timeout of a specified message in a queue to a new value. The maximum allowed timeout value is 12 hours. For more information, see <a href="http://docs.aws.amazon.com/AWSSimpleQueueService/latest/SQSDeveloperGuide/sqs-visibility-timeout.html">Visibility Timeout</a> in the <i>Amazon Simple Queue Service Developer Guide</i>.</p> <p>For example, you have a message with a visibility timeout of 5 minutes. After 3 minutes, you call <code>ChangeMessageVisibility</code> with a timeout of 10 minutes. You can continue to call <code>ChangeMessageVisibility</code> to extend the visibility timeout to a maximum of 12 hours. If you try to extend the visibility timeout beyond 12 hours, your request is rejected.</p> <p>A message is considered to be <i>in flight</i> after it&#39;s received from a queue by a consumer, but not yet deleted from the queue.</p> <p>For standard queues, there can be a maximum of 120,000 inflight messages per queue. If you reach this limit, Amazon SQS returns the <code>OverLimit</code> error message. To avoid reaching the limit, you should delete messages from the queue after they&#39;re processed. You can also increase the number of queues you use to process your messages.</p> <p>For FIFO queues, there can be a maximum of 20,000 inflight messages per queue. If you reach this limit, Amazon SQS returns no error messages.</p> <important> <p>If you attempt to set the <code>VisibilityTimeout</code> to a value greater than the maximum time left, Amazon SQS returns an error. Amazon SQS doesn&#39;t automatically recalculate and increase the timeout to the maximum remaining time.</p> <p>Unlike with a queue, when you change the visibility timeout for a specific message the timeout value is applied immediately but isn&#39;t saved in memory for that message. If you don&#39;t delete a message after it is received, the visibility timeout for the message reverts to the original timeout value (not to the value you set using the <code>ChangeMessageVisibility</code> action) the next time the message is received.</p> </important></p>
+    /// <p><p>Changes the visibility timeout of a specified message in a queue to a new value. The default visibility timeout for a message is 30 seconds. The minimum is 0 seconds. The maximum is 12 hours. For more information, see <a href="https://docs.aws.amazon.com/AWSSimpleQueueService/latest/SQSDeveloperGuide/sqs-visibility-timeout.html">Visibility Timeout</a> in the <i>Amazon Simple Queue Service Developer Guide</i>.</p> <p>For example, you have a message with a visibility timeout of 5 minutes. After 3 minutes, you call <code>ChangeMessageVisibility</code> with a timeout of 10 minutes. You can continue to call <code>ChangeMessageVisibility</code> to extend the visibility timeout to the maximum allowed time. If you try to extend the visibility timeout beyond the maximum, your request is rejected.</p> <p>An Amazon SQS message has three basic states:</p> <ol> <li> <p>Sent to a queue by a producer.</p> </li> <li> <p>Received from the queue by a consumer.</p> </li> <li> <p>Deleted from the queue.</p> </li> </ol> <p>A message is considered to be <i>stored</i> after it is sent to a queue by a producer, but not yet received from the queue by a consumer (that is, between states 1 and 2). There is no limit to the number of stored messages. A message is considered to be <i>in flight</i> after it is received from a queue by a consumer, but not yet deleted from the queue (that is, between states 2 and 3). There is a limit to the number of inflight messages.</p> <p>Limits that apply to inflight messages are unrelated to the <i>unlimited</i> number of stored messages.</p> <p>For most standard queues (depending on queue traffic and message backlog), there can be a maximum of approximately 120,000 inflight messages (received from a queue by a consumer, but not yet deleted from the queue). If you reach this limit, Amazon SQS returns the <code>OverLimit</code> error message. To avoid reaching the limit, you should delete messages from the queue after they&#39;re processed. You can also increase the number of queues you use to process your messages. To request a limit increase, <a href="https://console.aws.amazon.com/support/home#/case/create?issueType=service-limit-increase&amp;limitType=service-code-sqs">file a support request</a>.</p> <p>For FIFO queues, there can be a maximum of 20,000 inflight messages (received from a queue by a consumer, but not yet deleted from the queue). If you reach this limit, Amazon SQS returns no error messages.</p> <important> <p>If you attempt to set the <code>VisibilityTimeout</code> to a value greater than the maximum time left, Amazon SQS returns an error. Amazon SQS doesn&#39;t automatically recalculate and increase the timeout to the maximum remaining time.</p> <p>Unlike with a queue, when you change the visibility timeout for a specific message the timeout value is applied immediately but isn&#39;t saved in memory for that message. If you don&#39;t delete a message after it is received, the visibility timeout for the message reverts to the original timeout value (not to the value you set using the <code>ChangeMessageVisibility</code> action) the next time the message is received.</p> </important></p>
     async fn change_message_visibility(
-=======
-    /// <p><p>Changes the visibility timeout of a specified message in a queue to a new value. The default visibility timeout for a message is 30 seconds. The minimum is 0 seconds. The maximum is 12 hours. For more information, see <a href="https://docs.aws.amazon.com/AWSSimpleQueueService/latest/SQSDeveloperGuide/sqs-visibility-timeout.html">Visibility Timeout</a> in the <i>Amazon Simple Queue Service Developer Guide</i>.</p> <p>For example, you have a message with a visibility timeout of 5 minutes. After 3 minutes, you call <code>ChangeMessageVisibility</code> with a timeout of 10 minutes. You can continue to call <code>ChangeMessageVisibility</code> to extend the visibility timeout to the maximum allowed time. If you try to extend the visibility timeout beyond the maximum, your request is rejected.</p> <p>An Amazon SQS message has three basic states:</p> <ol> <li> <p>Sent to a queue by a producer.</p> </li> <li> <p>Received from the queue by a consumer.</p> </li> <li> <p>Deleted from the queue.</p> </li> </ol> <p>A message is considered to be <i>stored</i> after it is sent to a queue by a producer, but not yet received from the queue by a consumer (that is, between states 1 and 2). There is no limit to the number of stored messages. A message is considered to be <i>in flight</i> after it is received from a queue by a consumer, but not yet deleted from the queue (that is, between states 2 and 3). There is a limit to the number of inflight messages.</p> <p>Limits that apply to inflight messages are unrelated to the <i>unlimited</i> number of stored messages.</p> <p>For most standard queues (depending on queue traffic and message backlog), there can be a maximum of approximately 120,000 inflight messages (received from a queue by a consumer, but not yet deleted from the queue). If you reach this limit, Amazon SQS returns the <code>OverLimit</code> error message. To avoid reaching the limit, you should delete messages from the queue after they&#39;re processed. You can also increase the number of queues you use to process your messages. To request a limit increase, <a href="https://console.aws.amazon.com/support/home#/case/create?issueType=service-limit-increase&amp;limitType=service-code-sqs">file a support request</a>.</p> <p>For FIFO queues, there can be a maximum of 20,000 inflight messages (received from a queue by a consumer, but not yet deleted from the queue). If you reach this limit, Amazon SQS returns no error messages.</p> <important> <p>If you attempt to set the <code>VisibilityTimeout</code> to a value greater than the maximum time left, Amazon SQS returns an error. Amazon SQS doesn&#39;t automatically recalculate and increase the timeout to the maximum remaining time.</p> <p>Unlike with a queue, when you change the visibility timeout for a specific message the timeout value is applied immediately but isn&#39;t saved in memory for that message. If you don&#39;t delete a message after it is received, the visibility timeout for the message reverts to the original timeout value (not to the value you set using the <code>ChangeMessageVisibility</code> action) the next time the message is received.</p> </important></p>
-    fn change_message_visibility(
->>>>>>> f58d1ce6
         &self,
         input: ChangeMessageVisibilityRequest,
     ) -> Result<(), RusotoError<ChangeMessageVisibilityError>> {
@@ -3372,7 +3279,6 @@
         request.set_payload(Some(serde_urlencoded::to_string(&params).unwrap()));
         request.set_content_type("application/x-www-form-urlencoded".to_owned());
 
-<<<<<<< HEAD
         let mut response = self
             .client
             .sign_and_dispatch(request)
@@ -3408,46 +3314,8 @@
         Ok(result)
     }
 
-    /// <p><p>Creates a new standard or FIFO queue. You can pass one or more attributes in the request. Keep the following caveats in mind:</p> <ul> <li> <p>If you don&#39;t specify the <code>FifoQueue</code> attribute, Amazon SQS creates a standard queue.</p> <note> <p> You can&#39;t change the queue type after you create it and you can&#39;t convert an existing standard queue into a FIFO queue. You must either create a new FIFO queue for your application or delete your existing standard queue and recreate it as a FIFO queue. For more information, see <a href="http://docs.aws.amazon.com/AWSSimpleQueueService/latest/SQSDeveloperGuide/FIFO-queues.html#FIFO-queues-moving">Moving From a Standard Queue to a FIFO Queue</a> in the <i>Amazon Simple Queue Service Developer Guide</i>. </p> </note> </li> <li> <p>If you don&#39;t provide a value for an attribute, the queue is created with the default value for the attribute.</p> </li> <li> <p>If you delete a queue, you must wait at least 60 seconds before creating a queue with the same name.</p> </li> </ul> <p>To successfully create a new queue, you must provide a queue name that adheres to the <a href="http://docs.aws.amazon.com/AWSSimpleQueueService/latest/SQSDeveloperGuide/limits-queues.html">limits related to queues</a> and is unique within the scope of your queues.</p> <p>To get the queue URL, use the <code> <a>GetQueueUrl</a> </code> action. <code> <a>GetQueueUrl</a> </code> requires only the <code>QueueName</code> parameter. be aware of existing queue names:</p> <ul> <li> <p>If you provide the name of an existing queue along with the exact names and values of all the queue&#39;s attributes, <code>CreateQueue</code> returns the queue URL for the existing queue.</p> </li> <li> <p>If the queue name, attribute names, or attribute values don&#39;t match an existing queue, <code>CreateQueue</code> returns an error.</p> </li> </ul> <p>Some actions take lists of parameters. These lists are specified using the <code>param.n</code> notation. Values of <code>n</code> are integers starting from 1. For example, a parameter list with two elements looks like this:</p> <p> <code>&amp;Attribute.1=first</code> </p> <p> <code>&amp;Attribute.2=second</code> </p> <note> <p>Cross-account permissions don&#39;t apply to this action. For more information, see see <a href="http://docs.aws.amazon.com/AWSSimpleQueueService/latest/SQSDeveloperGuide/sqs-customer-managed-policy-examples.html#grant-cross-account-permissions-to-role-and-user-name">Grant Cross-Account Permissions to a Role and a User Name</a> in the <i>Amazon Simple Queue Service Developer Guide</i>.</p> </note></p>
+    /// <p><p>Creates a new standard or FIFO queue. You can pass one or more attributes in the request. Keep the following caveats in mind:</p> <ul> <li> <p>If you don&#39;t specify the <code>FifoQueue</code> attribute, Amazon SQS creates a standard queue.</p> <note> <p>You can&#39;t change the queue type after you create it and you can&#39;t convert an existing standard queue into a FIFO queue. You must either create a new FIFO queue for your application or delete your existing standard queue and recreate it as a FIFO queue. For more information, see <a href="https://docs.aws.amazon.com/AWSSimpleQueueService/latest/SQSDeveloperGuide/FIFO-queues.html#FIFO-queues-moving">Moving From a Standard Queue to a FIFO Queue</a> in the <i>Amazon Simple Queue Service Developer Guide</i>. </p> </note> </li> <li> <p>If you don&#39;t provide a value for an attribute, the queue is created with the default value for the attribute.</p> </li> <li> <p>If you delete a queue, you must wait at least 60 seconds before creating a queue with the same name.</p> </li> </ul> <p>To successfully create a new queue, you must provide a queue name that adheres to the <a href="https://docs.aws.amazon.com/AWSSimpleQueueService/latest/SQSDeveloperGuide/limits-queues.html">limits related to queues</a> and is unique within the scope of your queues.</p> <p>To get the queue URL, use the <code> <a>GetQueueUrl</a> </code> action. <code> <a>GetQueueUrl</a> </code> requires only the <code>QueueName</code> parameter. be aware of existing queue names:</p> <ul> <li> <p>If you provide the name of an existing queue along with the exact names and values of all the queue&#39;s attributes, <code>CreateQueue</code> returns the queue URL for the existing queue.</p> </li> <li> <p>If the queue name, attribute names, or attribute values don&#39;t match an existing queue, <code>CreateQueue</code> returns an error.</p> </li> </ul> <p>Some actions take lists of parameters. These lists are specified using the <code>param.n</code> notation. Values of <code>n</code> are integers starting from 1. For example, a parameter list with two elements looks like this:</p> <p> <code>&amp;Attribute.1=first</code> </p> <p> <code>&amp;Attribute.2=second</code> </p> <note> <p>Cross-account permissions don&#39;t apply to this action. For more information, see <a href="https://docs.aws.amazon.com/AWSSimpleQueueService/latest/SQSDeveloperGuide/sqs-customer-managed-policy-examples.html#grant-cross-account-permissions-to-role-and-user-name">Grant Cross-Account Permissions to a Role and a User Name</a> in the <i>Amazon Simple Queue Service Developer Guide</i>.</p> </note></p>
     async fn create_queue(
-=======
-        self.client.sign_and_dispatch(request, |response| {
-            if !response.status.is_success() {
-                return Box::new(response.buffer().from_err().and_then(|response| {
-                    Err(ChangeMessageVisibilityBatchError::from_response(response))
-                }));
-            }
-
-            Box::new(response.buffer().from_err().and_then(move |response| {
-                let result;
-
-                if response.body.is_empty() {
-                    result = ChangeMessageVisibilityBatchResult::default();
-                } else {
-                    let reader = EventReader::new_with_config(
-                        response.body.as_ref(),
-                        ParserConfig::new().trim_whitespace(false),
-                    );
-                    let mut stack = XmlResponse::new(reader.into_iter().peekable());
-                    let _start_document = stack.next();
-                    let actual_tag_name = peek_at_name(&mut stack)?;
-                    start_element(&actual_tag_name, &mut stack)?;
-                    result = ChangeMessageVisibilityBatchResultDeserializer::deserialize(
-                        "ChangeMessageVisibilityBatchResult",
-                        &mut stack,
-                    )?;
-                    skip_tree(&mut stack);
-                    end_element(&actual_tag_name, &mut stack)?;
-                }
-                // parse non-payload
-                Ok(result)
-            }))
-        })
-    }
-
-    /// <p><p>Creates a new standard or FIFO queue. You can pass one or more attributes in the request. Keep the following caveats in mind:</p> <ul> <li> <p>If you don&#39;t specify the <code>FifoQueue</code> attribute, Amazon SQS creates a standard queue.</p> <note> <p>You can&#39;t change the queue type after you create it and you can&#39;t convert an existing standard queue into a FIFO queue. You must either create a new FIFO queue for your application or delete your existing standard queue and recreate it as a FIFO queue. For more information, see <a href="https://docs.aws.amazon.com/AWSSimpleQueueService/latest/SQSDeveloperGuide/FIFO-queues.html#FIFO-queues-moving">Moving From a Standard Queue to a FIFO Queue</a> in the <i>Amazon Simple Queue Service Developer Guide</i>. </p> </note> </li> <li> <p>If you don&#39;t provide a value for an attribute, the queue is created with the default value for the attribute.</p> </li> <li> <p>If you delete a queue, you must wait at least 60 seconds before creating a queue with the same name.</p> </li> </ul> <p>To successfully create a new queue, you must provide a queue name that adheres to the <a href="https://docs.aws.amazon.com/AWSSimpleQueueService/latest/SQSDeveloperGuide/limits-queues.html">limits related to queues</a> and is unique within the scope of your queues.</p> <p>To get the queue URL, use the <code> <a>GetQueueUrl</a> </code> action. <code> <a>GetQueueUrl</a> </code> requires only the <code>QueueName</code> parameter. be aware of existing queue names:</p> <ul> <li> <p>If you provide the name of an existing queue along with the exact names and values of all the queue&#39;s attributes, <code>CreateQueue</code> returns the queue URL for the existing queue.</p> </li> <li> <p>If the queue name, attribute names, or attribute values don&#39;t match an existing queue, <code>CreateQueue</code> returns an error.</p> </li> </ul> <p>Some actions take lists of parameters. These lists are specified using the <code>param.n</code> notation. Values of <code>n</code> are integers starting from 1. For example, a parameter list with two elements looks like this:</p> <p> <code>&amp;Attribute.1=first</code> </p> <p> <code>&amp;Attribute.2=second</code> </p> <note> <p>Cross-account permissions don&#39;t apply to this action. For more information, see <a href="https://docs.aws.amazon.com/AWSSimpleQueueService/latest/SQSDeveloperGuide/sqs-customer-managed-policy-examples.html#grant-cross-account-permissions-to-role-and-user-name">Grant Cross-Account Permissions to a Role and a User Name</a> in the <i>Amazon Simple Queue Service Developer Guide</i>.</p> </note></p>
-    fn create_queue(
->>>>>>> f58d1ce6
         &self,
         input: CreateQueueRequest,
     ) -> Result<CreateQueueResult, RusotoError<CreateQueueError>> {
@@ -3460,7 +3328,6 @@
         request.set_payload(Some(serde_urlencoded::to_string(&params).unwrap()));
         request.set_content_type("application/x-www-form-urlencoded".to_owned());
 
-<<<<<<< HEAD
         let mut response = self
             .client
             .sign_and_dispatch(request)
@@ -3491,43 +3358,6 @@
         }
         // parse non-payload
         Ok(result)
-=======
-        self.client.sign_and_dispatch(request, |response| {
-            if !response.status.is_success() {
-                return Box::new(
-                    response
-                        .buffer()
-                        .from_err()
-                        .and_then(|response| Err(CreateQueueError::from_response(response))),
-                );
-            }
-
-            Box::new(response.buffer().from_err().and_then(move |response| {
-                let result;
-
-                if response.body.is_empty() {
-                    result = CreateQueueResult::default();
-                } else {
-                    let reader = EventReader::new_with_config(
-                        response.body.as_ref(),
-                        ParserConfig::new().trim_whitespace(false),
-                    );
-                    let mut stack = XmlResponse::new(reader.into_iter().peekable());
-                    let _start_document = stack.next();
-                    let actual_tag_name = peek_at_name(&mut stack)?;
-                    start_element(&actual_tag_name, &mut stack)?;
-                    result = CreateQueueResultDeserializer::deserialize(
-                        "CreateQueueResult",
-                        &mut stack,
-                    )?;
-                    skip_tree(&mut stack);
-                    end_element(&actual_tag_name, &mut stack)?;
-                }
-                // parse non-payload
-                Ok(result)
-            }))
-        })
->>>>>>> f58d1ce6
     }
 
     /// <p><p>Deletes the specified message from the specified queue. To select the message to delete, use the <code>ReceiptHandle</code> of the message (<i>not</i> the <code>MessageId</code> which you receive when you send the message). Amazon SQS can delete a message from a queue even if a visibility timeout setting causes the message to be locked by another consumer. Amazon SQS automatically deletes messages left in a queue longer than the retention period configured for the queue. </p> <note> <p>The <code>ReceiptHandle</code> is associated with a <i>specific instance</i> of receiving a message. If you receive a message more than once, the <code>ReceiptHandle</code> is different each time you receive a message. When you use the <code>DeleteMessage</code> action, you must provide the most recently received <code>ReceiptHandle</code> for the message (otherwise, the request succeeds, but the message might not be deleted).</p> <p>For standard queues, it is possible to receive a message even after you delete it. This might happen on rare occasions if one of the servers which stores a copy of the message is unavailable when you send the request to delete the message. The copy remains on the server and might be returned to you during a subsequent receive request. You should ensure that your application is idempotent, so that receiving a message more than once does not cause issues.</p> </note></p>
@@ -3571,7 +3401,6 @@
         request.set_payload(Some(serde_urlencoded::to_string(&params).unwrap()));
         request.set_content_type("application/x-www-form-urlencoded".to_owned());
 
-<<<<<<< HEAD
         let mut response = self
             .client
             .sign_and_dispatch(request)
@@ -3607,52 +3436,11 @@
         Ok(result)
     }
 
-    /// <p><p>Deletes the queue specified by the <code>QueueUrl</code>, regardless of the queue&#39;s contents. If the specified queue doesn&#39;t exist, Amazon SQS returns a successful response.</p> <important> <p>Be careful with the <code>DeleteQueue</code> action: When you delete a queue, any messages in the queue are no longer available. </p> </important> <p>When you delete a queue, the deletion process takes up to 60 seconds. Requests you send involving that queue during the 60 seconds might succeed. For example, a <code> <a>SendMessage</a> </code> request might succeed, but after 60 seconds the queue and the message you sent no longer exist.</p> <p>When you delete a queue, you must wait at least 60 seconds before creating a queue with the same name.</p> <note> <p>Cross-account permissions don&#39;t apply to this action. For more information, see see <a href="http://docs.aws.amazon.com/AWSSimpleQueueService/latest/SQSDeveloperGuide/sqs-customer-managed-policy-examples.html#grant-cross-account-permissions-to-role-and-user-name">Grant Cross-Account Permissions to a Role and a User Name</a> in the <i>Amazon Simple Queue Service Developer Guide</i>.</p> </note></p>
+    /// <p><p>Deletes the queue specified by the <code>QueueUrl</code>, regardless of the queue&#39;s contents. If the specified queue doesn&#39;t exist, Amazon SQS returns a successful response.</p> <important> <p>Be careful with the <code>DeleteQueue</code> action: When you delete a queue, any messages in the queue are no longer available. </p> </important> <p>When you delete a queue, the deletion process takes up to 60 seconds. Requests you send involving that queue during the 60 seconds might succeed. For example, a <code> <a>SendMessage</a> </code> request might succeed, but after 60 seconds the queue and the message you sent no longer exist.</p> <p>When you delete a queue, you must wait at least 60 seconds before creating a queue with the same name.</p> <note> <p>Cross-account permissions don&#39;t apply to this action. For more information, see <a href="https://docs.aws.amazon.com/AWSSimpleQueueService/latest/SQSDeveloperGuide/sqs-customer-managed-policy-examples.html#grant-cross-account-permissions-to-role-and-user-name">Grant Cross-Account Permissions to a Role and a User Name</a> in the <i>Amazon Simple Queue Service Developer Guide</i>.</p> </note></p>
     async fn delete_queue(
         &self,
         input: DeleteQueueRequest,
     ) -> Result<(), RusotoError<DeleteQueueError>> {
-=======
-        self.client.sign_and_dispatch(request, |response| {
-            if !response.status.is_success() {
-                return Box::new(
-                    response
-                        .buffer()
-                        .from_err()
-                        .and_then(|response| Err(DeleteMessageBatchError::from_response(response))),
-                );
-            }
-
-            Box::new(response.buffer().from_err().and_then(move |response| {
-                let result;
-
-                if response.body.is_empty() {
-                    result = DeleteMessageBatchResult::default();
-                } else {
-                    let reader = EventReader::new_with_config(
-                        response.body.as_ref(),
-                        ParserConfig::new().trim_whitespace(false),
-                    );
-                    let mut stack = XmlResponse::new(reader.into_iter().peekable());
-                    let _start_document = stack.next();
-                    let actual_tag_name = peek_at_name(&mut stack)?;
-                    start_element(&actual_tag_name, &mut stack)?;
-                    result = DeleteMessageBatchResultDeserializer::deserialize(
-                        "DeleteMessageBatchResult",
-                        &mut stack,
-                    )?;
-                    skip_tree(&mut stack);
-                    end_element(&actual_tag_name, &mut stack)?;
-                }
-                // parse non-payload
-                Ok(result)
-            }))
-        })
-    }
-
-    /// <p><p>Deletes the queue specified by the <code>QueueUrl</code>, regardless of the queue&#39;s contents. If the specified queue doesn&#39;t exist, Amazon SQS returns a successful response.</p> <important> <p>Be careful with the <code>DeleteQueue</code> action: When you delete a queue, any messages in the queue are no longer available. </p> </important> <p>When you delete a queue, the deletion process takes up to 60 seconds. Requests you send involving that queue during the 60 seconds might succeed. For example, a <code> <a>SendMessage</a> </code> request might succeed, but after 60 seconds the queue and the message you sent no longer exist.</p> <p>When you delete a queue, you must wait at least 60 seconds before creating a queue with the same name.</p> <note> <p>Cross-account permissions don&#39;t apply to this action. For more information, see <a href="https://docs.aws.amazon.com/AWSSimpleQueueService/latest/SQSDeveloperGuide/sqs-customer-managed-policy-examples.html#grant-cross-account-permissions-to-role-and-user-name">Grant Cross-Account Permissions to a Role and a User Name</a> in the <i>Amazon Simple Queue Service Developer Guide</i>.</p> </note></p>
-    fn delete_queue(&self, input: DeleteQueueRequest) -> RusotoFuture<(), DeleteQueueError> {
->>>>>>> f58d1ce6
         let mut request = SignedRequest::new("POST", "sqs", &self.region, "/");
         let mut params = Params::new();
 
@@ -3675,13 +3463,8 @@
         Ok(std::mem::drop(response))
     }
 
-<<<<<<< HEAD
-    /// <p>Gets attributes for the specified queue.</p> <note> <p>To determine whether a queue is <a href="http://docs.aws.amazon.com/AWSSimpleQueueService/latest/SQSDeveloperGuide/FIFO-queues.html">FIFO</a>, you can check whether <code>QueueName</code> ends with the <code>.fifo</code> suffix.</p> </note> <p>Some actions take lists of parameters. These lists are specified using the <code>param.n</code> notation. Values of <code>n</code> are integers starting from 1. For example, a parameter list with two elements looks like this:</p> <p> <code>&amp;Attribute.1=first</code> </p> <p> <code>&amp;Attribute.2=second</code> </p>
+    /// <p>Gets attributes for the specified queue.</p> <note> <p>To determine whether a queue is <a href="https://docs.aws.amazon.com/AWSSimpleQueueService/latest/SQSDeveloperGuide/FIFO-queues.html">FIFO</a>, you can check whether <code>QueueName</code> ends with the <code>.fifo</code> suffix.</p> </note> <p>Some actions take lists of parameters. These lists are specified using the <code>param.n</code> notation. Values of <code>n</code> are integers starting from 1. For example, a parameter list with two elements looks like this:</p> <p> <code>&amp;Attribute.1=first</code> </p> <p> <code>&amp;Attribute.2=second</code> </p>
     async fn get_queue_attributes(
-=======
-    /// <p>Gets attributes for the specified queue.</p> <note> <p>To determine whether a queue is <a href="https://docs.aws.amazon.com/AWSSimpleQueueService/latest/SQSDeveloperGuide/FIFO-queues.html">FIFO</a>, you can check whether <code>QueueName</code> ends with the <code>.fifo</code> suffix.</p> </note> <p>Some actions take lists of parameters. These lists are specified using the <code>param.n</code> notation. Values of <code>n</code> are integers starting from 1. For example, a parameter list with two elements looks like this:</p> <p> <code>&amp;Attribute.1=first</code> </p> <p> <code>&amp;Attribute.2=second</code> </p>
-    fn get_queue_attributes(
->>>>>>> f58d1ce6
         &self,
         input: GetQueueAttributesRequest,
     ) -> Result<GetQueueAttributesResult, RusotoError<GetQueueAttributesError>> {
@@ -3694,7 +3477,6 @@
         request.set_payload(Some(serde_urlencoded::to_string(&params).unwrap()));
         request.set_content_type("application/x-www-form-urlencoded".to_owned());
 
-<<<<<<< HEAD
         let mut response = self
             .client
             .sign_and_dispatch(request)
@@ -3730,49 +3512,8 @@
         Ok(result)
     }
 
-    /// <p>Returns the URL of an existing Amazon SQS queue.</p> <p>To access a queue that belongs to another AWS account, use the <code>QueueOwnerAWSAccountId</code> parameter to specify the account ID of the queue's owner. The queue's owner must grant you permission to access the queue. For more information about shared queue access, see <code> <a>AddPermission</a> </code> or see <a href="http://docs.aws.amazon.com/AWSSimpleQueueService/latest/SQSDeveloperGuide/sqs-writing-an-sqs-policy.html#write-messages-to-shared-queue">Allow Developers to Write Messages to a Shared Queue</a> in the <i>Amazon Simple Queue Service Developer Guide</i>. </p>
+    /// <p>Returns the URL of an existing Amazon SQS queue.</p> <p>To access a queue that belongs to another AWS account, use the <code>QueueOwnerAWSAccountId</code> parameter to specify the account ID of the queue's owner. The queue's owner must grant you permission to access the queue. For more information about shared queue access, see <code> <a>AddPermission</a> </code> or see <a href="https://docs.aws.amazon.com/AWSSimpleQueueService/latest/SQSDeveloperGuide/sqs-writing-an-sqs-policy.html#write-messages-to-shared-queue">Allow Developers to Write Messages to a Shared Queue</a> in the <i>Amazon Simple Queue Service Developer Guide</i>. </p>
     async fn get_queue_url(
-=======
-        self.client.sign_and_dispatch(request, |response| {
-            if !response.status.is_success() {
-                return Box::new(
-                    response
-                        .buffer()
-                        .from_err()
-                        .and_then(|response| Err(GetQueueAttributesError::from_response(response))),
-                );
-            }
-
-            Box::new(response.buffer().from_err().and_then(move |response| {
-                let result;
-
-                if response.body.is_empty() {
-                    result = GetQueueAttributesResult::default();
-                } else {
-                    let reader = EventReader::new_with_config(
-                        response.body.as_ref(),
-                        ParserConfig::new().trim_whitespace(false),
-                    );
-                    let mut stack = XmlResponse::new(reader.into_iter().peekable());
-                    let _start_document = stack.next();
-                    let actual_tag_name = peek_at_name(&mut stack)?;
-                    start_element(&actual_tag_name, &mut stack)?;
-                    result = GetQueueAttributesResultDeserializer::deserialize(
-                        "GetQueueAttributesResult",
-                        &mut stack,
-                    )?;
-                    skip_tree(&mut stack);
-                    end_element(&actual_tag_name, &mut stack)?;
-                }
-                // parse non-payload
-                Ok(result)
-            }))
-        })
-    }
-
-    /// <p>Returns the URL of an existing Amazon SQS queue.</p> <p>To access a queue that belongs to another AWS account, use the <code>QueueOwnerAWSAccountId</code> parameter to specify the account ID of the queue's owner. The queue's owner must grant you permission to access the queue. For more information about shared queue access, see <code> <a>AddPermission</a> </code> or see <a href="https://docs.aws.amazon.com/AWSSimpleQueueService/latest/SQSDeveloperGuide/sqs-writing-an-sqs-policy.html#write-messages-to-shared-queue">Allow Developers to Write Messages to a Shared Queue</a> in the <i>Amazon Simple Queue Service Developer Guide</i>. </p>
-    fn get_queue_url(
->>>>>>> f58d1ce6
         &self,
         input: GetQueueUrlRequest,
     ) -> Result<GetQueueUrlResult, RusotoError<GetQueueUrlError>> {
@@ -3785,7 +3526,6 @@
         request.set_payload(Some(serde_urlencoded::to_string(&params).unwrap()));
         request.set_content_type("application/x-www-form-urlencoded".to_owned());
 
-<<<<<<< HEAD
         let mut response = self
             .client
             .sign_and_dispatch(request)
@@ -3818,49 +3558,8 @@
         Ok(result)
     }
 
-    /// <p>Returns a list of your queues that have the <code>RedrivePolicy</code> queue attribute configured with a dead-letter queue.</p> <p>For more information about using dead-letter queues, see <a href="http://docs.aws.amazon.com/AWSSimpleQueueService/latest/SQSDeveloperGuide/sqs-dead-letter-queues.html">Using Amazon SQS Dead-Letter Queues</a> in the <i>Amazon Simple Queue Service Developer Guide</i>.</p>
+    /// <p>Returns a list of your queues that have the <code>RedrivePolicy</code> queue attribute configured with a dead-letter queue.</p> <p>For more information about using dead-letter queues, see <a href="https://docs.aws.amazon.com/AWSSimpleQueueService/latest/SQSDeveloperGuide/sqs-dead-letter-queues.html">Using Amazon SQS Dead-Letter Queues</a> in the <i>Amazon Simple Queue Service Developer Guide</i>.</p>
     async fn list_dead_letter_source_queues(
-=======
-        self.client.sign_and_dispatch(request, |response| {
-            if !response.status.is_success() {
-                return Box::new(
-                    response
-                        .buffer()
-                        .from_err()
-                        .and_then(|response| Err(GetQueueUrlError::from_response(response))),
-                );
-            }
-
-            Box::new(response.buffer().from_err().and_then(move |response| {
-                let result;
-
-                if response.body.is_empty() {
-                    result = GetQueueUrlResult::default();
-                } else {
-                    let reader = EventReader::new_with_config(
-                        response.body.as_ref(),
-                        ParserConfig::new().trim_whitespace(false),
-                    );
-                    let mut stack = XmlResponse::new(reader.into_iter().peekable());
-                    let _start_document = stack.next();
-                    let actual_tag_name = peek_at_name(&mut stack)?;
-                    start_element(&actual_tag_name, &mut stack)?;
-                    result = GetQueueUrlResultDeserializer::deserialize(
-                        "GetQueueUrlResult",
-                        &mut stack,
-                    )?;
-                    skip_tree(&mut stack);
-                    end_element(&actual_tag_name, &mut stack)?;
-                }
-                // parse non-payload
-                Ok(result)
-            }))
-        })
-    }
-
-    /// <p>Returns a list of your queues that have the <code>RedrivePolicy</code> queue attribute configured with a dead-letter queue.</p> <p>For more information about using dead-letter queues, see <a href="https://docs.aws.amazon.com/AWSSimpleQueueService/latest/SQSDeveloperGuide/sqs-dead-letter-queues.html">Using Amazon SQS Dead-Letter Queues</a> in the <i>Amazon Simple Queue Service Developer Guide</i>.</p>
-    fn list_dead_letter_source_queues(
->>>>>>> f58d1ce6
         &self,
         input: ListDeadLetterSourceQueuesRequest,
     ) -> Result<ListDeadLetterSourceQueuesResult, RusotoError<ListDeadLetterSourceQueuesError>>
@@ -3874,7 +3573,6 @@
         request.set_payload(Some(serde_urlencoded::to_string(&params).unwrap()));
         request.set_content_type("application/x-www-form-urlencoded".to_owned());
 
-<<<<<<< HEAD
         let mut response = self
             .client
             .sign_and_dispatch(request)
@@ -3910,46 +3608,8 @@
         Ok(result)
     }
 
-    /// <p><p>List all cost allocation tags added to the specified Amazon SQS queue. For an overview, see <a href="http://docs.aws.amazon.com/AWSSimpleQueueService/latest/SQSDeveloperGuide/sqs-queue-tags.html">Tagging Your Amazon SQS Queues</a> in the <i>Amazon Simple Queue Service Developer Guide</i>.</p> <p>When you use queue tags, keep the following guidelines in mind:</p> <ul> <li> <p>Adding more than 50 tags to a queue isn&#39;t recommended.</p> </li> <li> <p>Tags don&#39;t have any semantic meaning. Amazon SQS interprets tags as character strings.</p> </li> <li> <p>Tags are case-sensitive.</p> </li> <li> <p>A new tag with a key identical to that of an existing tag overwrites the existing tag.</p> </li> <li> <p>Tagging actions are limited to 5 TPS per AWS account. If your application requires a higher throughput, file a <a href="https://console.aws.amazon.com/support/home#/case/create?issueType=technical">technical support request</a>.</p> </li> </ul> <p>For a full list of tag restrictions, see <a href="http://docs.aws.amazon.com/AWSSimpleQueueService/latest/SQSDeveloperGuide/sqs-limits.html#limits-queues">Limits Related to Queues</a> in the <i>Amazon Simple Queue Service Developer Guide</i>.</p> <note> <p>Cross-account permissions don&#39;t apply to this action. For more information, see see <a href="http://docs.aws.amazon.com/AWSSimpleQueueService/latest/SQSDeveloperGuide/sqs-customer-managed-policy-examples.html#grant-cross-account-permissions-to-role-and-user-name">Grant Cross-Account Permissions to a Role and a User Name</a> in the <i>Amazon Simple Queue Service Developer Guide</i>.</p> </note></p>
+    /// <p><p>List all cost allocation tags added to the specified Amazon SQS queue. For an overview, see <a href="https://docs.aws.amazon.com/AWSSimpleQueueService/latest/SQSDeveloperGuide/sqs-queue-tags.html">Tagging Your Amazon SQS Queues</a> in the <i>Amazon Simple Queue Service Developer Guide</i>.</p> <note> <p>Cross-account permissions don&#39;t apply to this action. For more information, see <a href="https://docs.aws.amazon.com/AWSSimpleQueueService/latest/SQSDeveloperGuide/sqs-customer-managed-policy-examples.html#grant-cross-account-permissions-to-role-and-user-name">Grant Cross-Account Permissions to a Role and a User Name</a> in the <i>Amazon Simple Queue Service Developer Guide</i>.</p> </note></p>
     async fn list_queue_tags(
-=======
-        self.client.sign_and_dispatch(request, |response| {
-            if !response.status.is_success() {
-                return Box::new(response.buffer().from_err().and_then(|response| {
-                    Err(ListDeadLetterSourceQueuesError::from_response(response))
-                }));
-            }
-
-            Box::new(response.buffer().from_err().and_then(move |response| {
-                let result;
-
-                if response.body.is_empty() {
-                    result = ListDeadLetterSourceQueuesResult::default();
-                } else {
-                    let reader = EventReader::new_with_config(
-                        response.body.as_ref(),
-                        ParserConfig::new().trim_whitespace(false),
-                    );
-                    let mut stack = XmlResponse::new(reader.into_iter().peekable());
-                    let _start_document = stack.next();
-                    let actual_tag_name = peek_at_name(&mut stack)?;
-                    start_element(&actual_tag_name, &mut stack)?;
-                    result = ListDeadLetterSourceQueuesResultDeserializer::deserialize(
-                        "ListDeadLetterSourceQueuesResult",
-                        &mut stack,
-                    )?;
-                    skip_tree(&mut stack);
-                    end_element(&actual_tag_name, &mut stack)?;
-                }
-                // parse non-payload
-                Ok(result)
-            }))
-        })
-    }
-
-    /// <p><p>List all cost allocation tags added to the specified Amazon SQS queue. For an overview, see <a href="https://docs.aws.amazon.com/AWSSimpleQueueService/latest/SQSDeveloperGuide/sqs-queue-tags.html">Tagging Your Amazon SQS Queues</a> in the <i>Amazon Simple Queue Service Developer Guide</i>.</p> <note> <p>Cross-account permissions don&#39;t apply to this action. For more information, see <a href="https://docs.aws.amazon.com/AWSSimpleQueueService/latest/SQSDeveloperGuide/sqs-customer-managed-policy-examples.html#grant-cross-account-permissions-to-role-and-user-name">Grant Cross-Account Permissions to a Role and a User Name</a> in the <i>Amazon Simple Queue Service Developer Guide</i>.</p> </note></p>
-    fn list_queue_tags(
->>>>>>> f58d1ce6
         &self,
         input: ListQueueTagsRequest,
     ) -> Result<ListQueueTagsResult, RusotoError<ListQueueTagsError>> {
@@ -3962,7 +3622,6 @@
         request.set_payload(Some(serde_urlencoded::to_string(&params).unwrap()));
         request.set_content_type("application/x-www-form-urlencoded".to_owned());
 
-<<<<<<< HEAD
         let mut response = self
             .client
             .sign_and_dispatch(request)
@@ -3996,49 +3655,8 @@
         Ok(result)
     }
 
-    /// <p><p>Returns a list of your queues. The maximum number of queues that can be returned is 1,000. If you specify a value for the optional <code>QueueNamePrefix</code> parameter, only queues with a name that begins with the specified value are returned.</p> <note> <p>Cross-account permissions don&#39;t apply to this action. For more information, see see <a href="http://docs.aws.amazon.com/AWSSimpleQueueService/latest/SQSDeveloperGuide/sqs-customer-managed-policy-examples.html#grant-cross-account-permissions-to-role-and-user-name">Grant Cross-Account Permissions to a Role and a User Name</a> in the <i>Amazon Simple Queue Service Developer Guide</i>.</p> </note></p>
+    /// <p><p>Returns a list of your queues. The maximum number of queues that can be returned is 1,000. If you specify a value for the optional <code>QueueNamePrefix</code> parameter, only queues with a name that begins with the specified value are returned.</p> <note> <p>Cross-account permissions don&#39;t apply to this action. For more information, see <a href="https://docs.aws.amazon.com/AWSSimpleQueueService/latest/SQSDeveloperGuide/sqs-customer-managed-policy-examples.html#grant-cross-account-permissions-to-role-and-user-name">Grant Cross-Account Permissions to a Role and a User Name</a> in the <i>Amazon Simple Queue Service Developer Guide</i>.</p> </note></p>
     async fn list_queues(
-=======
-        self.client.sign_and_dispatch(request, |response| {
-            if !response.status.is_success() {
-                return Box::new(
-                    response
-                        .buffer()
-                        .from_err()
-                        .and_then(|response| Err(ListQueueTagsError::from_response(response))),
-                );
-            }
-
-            Box::new(response.buffer().from_err().and_then(move |response| {
-                let result;
-
-                if response.body.is_empty() {
-                    result = ListQueueTagsResult::default();
-                } else {
-                    let reader = EventReader::new_with_config(
-                        response.body.as_ref(),
-                        ParserConfig::new().trim_whitespace(false),
-                    );
-                    let mut stack = XmlResponse::new(reader.into_iter().peekable());
-                    let _start_document = stack.next();
-                    let actual_tag_name = peek_at_name(&mut stack)?;
-                    start_element(&actual_tag_name, &mut stack)?;
-                    result = ListQueueTagsResultDeserializer::deserialize(
-                        "ListQueueTagsResult",
-                        &mut stack,
-                    )?;
-                    skip_tree(&mut stack);
-                    end_element(&actual_tag_name, &mut stack)?;
-                }
-                // parse non-payload
-                Ok(result)
-            }))
-        })
-    }
-
-    /// <p><p>Returns a list of your queues. The maximum number of queues that can be returned is 1,000. If you specify a value for the optional <code>QueueNamePrefix</code> parameter, only queues with a name that begins with the specified value are returned.</p> <note> <p>Cross-account permissions don&#39;t apply to this action. For more information, see <a href="https://docs.aws.amazon.com/AWSSimpleQueueService/latest/SQSDeveloperGuide/sqs-customer-managed-policy-examples.html#grant-cross-account-permissions-to-role-and-user-name">Grant Cross-Account Permissions to a Role and a User Name</a> in the <i>Amazon Simple Queue Service Developer Guide</i>.</p> </note></p>
-    fn list_queues(
->>>>>>> f58d1ce6
         &self,
         input: ListQueuesRequest,
     ) -> Result<ListQueuesResult, RusotoError<ListQueuesError>> {
@@ -4051,7 +3669,6 @@
         request.set_payload(Some(serde_urlencoded::to_string(&params).unwrap()));
         request.set_content_type("application/x-www-form-urlencoded".to_owned());
 
-<<<<<<< HEAD
         let mut response = self
             .client
             .sign_and_dispatch(request)
@@ -4082,41 +3699,6 @@
         }
         // parse non-payload
         Ok(result)
-=======
-        self.client.sign_and_dispatch(request, |response| {
-            if !response.status.is_success() {
-                return Box::new(
-                    response
-                        .buffer()
-                        .from_err()
-                        .and_then(|response| Err(ListQueuesError::from_response(response))),
-                );
-            }
-
-            Box::new(response.buffer().from_err().and_then(move |response| {
-                let result;
-
-                if response.body.is_empty() {
-                    result = ListQueuesResult::default();
-                } else {
-                    let reader = EventReader::new_with_config(
-                        response.body.as_ref(),
-                        ParserConfig::new().trim_whitespace(false),
-                    );
-                    let mut stack = XmlResponse::new(reader.into_iter().peekable());
-                    let _start_document = stack.next();
-                    let actual_tag_name = peek_at_name(&mut stack)?;
-                    start_element(&actual_tag_name, &mut stack)?;
-                    result =
-                        ListQueuesResultDeserializer::deserialize("ListQueuesResult", &mut stack)?;
-                    skip_tree(&mut stack);
-                    end_element(&actual_tag_name, &mut stack)?;
-                }
-                // parse non-payload
-                Ok(result)
-            }))
-        })
->>>>>>> f58d1ce6
     }
 
     /// <p>Deletes the messages in a queue specified by the <code>QueueURL</code> parameter.</p> <important> <p>When you use the <code>PurgeQueue</code> action, you can't retrieve any messages deleted from a queue.</p> <p>The message deletion process takes up to 60 seconds. We recommend waiting for 60 seconds regardless of your queue's size. </p> </important> <p>Messages sent to the queue <i>before</i> you call <code>PurgeQueue</code> might be received but are deleted within the next minute.</p> <p>Messages sent to the queue <i>after</i> you call <code>PurgeQueue</code> might be deleted while the queue is being purged.</p>
@@ -4146,13 +3728,8 @@
         Ok(std::mem::drop(response))
     }
 
-<<<<<<< HEAD
-    /// <p><p>Retrieves one or more messages (up to 10), from the specified queue. Using the <code>WaitTimeSeconds</code> parameter enables long-poll support. For more information, see <a href="http://docs.aws.amazon.com/AWSSimpleQueueService/latest/SQSDeveloperGuide/sqs-long-polling.html">Amazon SQS Long Polling</a> in the <i>Amazon Simple Queue Service Developer Guide</i>. </p> <p>Short poll is the default behavior where a weighted random set of machines is sampled on a <code>ReceiveMessage</code> call. Thus, only the messages on the sampled machines are returned. If the number of messages in the queue is small (fewer than 1,000), you most likely get fewer messages than you requested per <code>ReceiveMessage</code> call. If the number of messages in the queue is extremely small, you might not receive any messages in a particular <code>ReceiveMessage</code> response. If this happens, repeat the request. </p> <p>For each message returned, the response includes the following:</p> <ul> <li> <p>The message body.</p> </li> <li> <p>An MD5 digest of the message body. For information about MD5, see <a href="https://www.ietf.org/rfc/rfc1321.txt">RFC1321</a>.</p> </li> <li> <p>The <code>MessageId</code> you received when you sent the message to the queue.</p> </li> <li> <p>The receipt handle.</p> </li> <li> <p>The message attributes.</p> </li> <li> <p>An MD5 digest of the message attributes.</p> </li> </ul> <p>The receipt handle is the identifier you must provide when deleting the message. For more information, see <a href="http://docs.aws.amazon.com/AWSSimpleQueueService/latest/SQSDeveloperGuide/sqs-queue-message-identifiers.html">Queue and Message Identifiers</a> in the <i>Amazon Simple Queue Service Developer Guide</i>.</p> <p>You can provide the <code>VisibilityTimeout</code> parameter in your request. The parameter is applied to the messages that Amazon SQS returns in the response. If you don&#39;t include the parameter, the overall visibility timeout for the queue is used for the returned messages. For more information, see <a href="http://docs.aws.amazon.com/AWSSimpleQueueService/latest/SQSDeveloperGuide/sqs-visibility-timeout.html">Visibility Timeout</a> in the <i>Amazon Simple Queue Service Developer Guide</i>.</p> <p>A message that isn&#39;t deleted or a message whose visibility isn&#39;t extended before the visibility timeout expires counts as a failed receive. Depending on the configuration of the queue, the message might be sent to the dead-letter queue.</p> <note> <p>In the future, new attributes might be added. If you write code that calls this action, we recommend that you structure your code so that it can handle new attributes gracefully.</p> </note></p>
+    /// <p><p>Retrieves one or more messages (up to 10), from the specified queue. Using the <code>WaitTimeSeconds</code> parameter enables long-poll support. For more information, see <a href="https://docs.aws.amazon.com/AWSSimpleQueueService/latest/SQSDeveloperGuide/sqs-long-polling.html">Amazon SQS Long Polling</a> in the <i>Amazon Simple Queue Service Developer Guide</i>. </p> <p>Short poll is the default behavior where a weighted random set of machines is sampled on a <code>ReceiveMessage</code> call. Thus, only the messages on the sampled machines are returned. If the number of messages in the queue is small (fewer than 1,000), you most likely get fewer messages than you requested per <code>ReceiveMessage</code> call. If the number of messages in the queue is extremely small, you might not receive any messages in a particular <code>ReceiveMessage</code> response. If this happens, repeat the request. </p> <p>For each message returned, the response includes the following:</p> <ul> <li> <p>The message body.</p> </li> <li> <p>An MD5 digest of the message body. For information about MD5, see <a href="https://www.ietf.org/rfc/rfc1321.txt">RFC1321</a>.</p> </li> <li> <p>The <code>MessageId</code> you received when you sent the message to the queue.</p> </li> <li> <p>The receipt handle.</p> </li> <li> <p>The message attributes.</p> </li> <li> <p>An MD5 digest of the message attributes.</p> </li> </ul> <p>The receipt handle is the identifier you must provide when deleting the message. For more information, see <a href="https://docs.aws.amazon.com/AWSSimpleQueueService/latest/SQSDeveloperGuide/sqs-queue-message-identifiers.html">Queue and Message Identifiers</a> in the <i>Amazon Simple Queue Service Developer Guide</i>.</p> <p>You can provide the <code>VisibilityTimeout</code> parameter in your request. The parameter is applied to the messages that Amazon SQS returns in the response. If you don&#39;t include the parameter, the overall visibility timeout for the queue is used for the returned messages. For more information, see <a href="https://docs.aws.amazon.com/AWSSimpleQueueService/latest/SQSDeveloperGuide/sqs-visibility-timeout.html">Visibility Timeout</a> in the <i>Amazon Simple Queue Service Developer Guide</i>.</p> <p>A message that isn&#39;t deleted or a message whose visibility isn&#39;t extended before the visibility timeout expires counts as a failed receive. Depending on the configuration of the queue, the message might be sent to the dead-letter queue.</p> <note> <p>In the future, new attributes might be added. If you write code that calls this action, we recommend that you structure your code so that it can handle new attributes gracefully.</p> </note></p>
     async fn receive_message(
-=======
-    /// <p><p>Retrieves one or more messages (up to 10), from the specified queue. Using the <code>WaitTimeSeconds</code> parameter enables long-poll support. For more information, see <a href="https://docs.aws.amazon.com/AWSSimpleQueueService/latest/SQSDeveloperGuide/sqs-long-polling.html">Amazon SQS Long Polling</a> in the <i>Amazon Simple Queue Service Developer Guide</i>. </p> <p>Short poll is the default behavior where a weighted random set of machines is sampled on a <code>ReceiveMessage</code> call. Thus, only the messages on the sampled machines are returned. If the number of messages in the queue is small (fewer than 1,000), you most likely get fewer messages than you requested per <code>ReceiveMessage</code> call. If the number of messages in the queue is extremely small, you might not receive any messages in a particular <code>ReceiveMessage</code> response. If this happens, repeat the request. </p> <p>For each message returned, the response includes the following:</p> <ul> <li> <p>The message body.</p> </li> <li> <p>An MD5 digest of the message body. For information about MD5, see <a href="https://www.ietf.org/rfc/rfc1321.txt">RFC1321</a>.</p> </li> <li> <p>The <code>MessageId</code> you received when you sent the message to the queue.</p> </li> <li> <p>The receipt handle.</p> </li> <li> <p>The message attributes.</p> </li> <li> <p>An MD5 digest of the message attributes.</p> </li> </ul> <p>The receipt handle is the identifier you must provide when deleting the message. For more information, see <a href="https://docs.aws.amazon.com/AWSSimpleQueueService/latest/SQSDeveloperGuide/sqs-queue-message-identifiers.html">Queue and Message Identifiers</a> in the <i>Amazon Simple Queue Service Developer Guide</i>.</p> <p>You can provide the <code>VisibilityTimeout</code> parameter in your request. The parameter is applied to the messages that Amazon SQS returns in the response. If you don&#39;t include the parameter, the overall visibility timeout for the queue is used for the returned messages. For more information, see <a href="https://docs.aws.amazon.com/AWSSimpleQueueService/latest/SQSDeveloperGuide/sqs-visibility-timeout.html">Visibility Timeout</a> in the <i>Amazon Simple Queue Service Developer Guide</i>.</p> <p>A message that isn&#39;t deleted or a message whose visibility isn&#39;t extended before the visibility timeout expires counts as a failed receive. Depending on the configuration of the queue, the message might be sent to the dead-letter queue.</p> <note> <p>In the future, new attributes might be added. If you write code that calls this action, we recommend that you structure your code so that it can handle new attributes gracefully.</p> </note></p>
-    fn receive_message(
->>>>>>> f58d1ce6
         &self,
         input: ReceiveMessageRequest,
     ) -> Result<ReceiveMessageResult, RusotoError<ReceiveMessageError>> {
@@ -4165,7 +3742,6 @@
         request.set_payload(Some(serde_urlencoded::to_string(&params).unwrap()));
         request.set_content_type("application/x-www-form-urlencoded".to_owned());
 
-<<<<<<< HEAD
         let mut response = self
             .client
             .sign_and_dispatch(request)
@@ -4199,49 +3775,8 @@
         Ok(result)
     }
 
-    /// <p><p>Revokes any permissions in the queue policy that matches the specified <code>Label</code> parameter.</p> <note> <p>Only the owner of a queue can remove permissions from it.</p> <p>Cross-account permissions don&#39;t apply to this action. For more information, see see <a href="http://docs.aws.amazon.com/AWSSimpleQueueService/latest/SQSDeveloperGuide/sqs-customer-managed-policy-examples.html#grant-cross-account-permissions-to-role-and-user-name">Grant Cross-Account Permissions to a Role and a User Name</a> in the <i>Amazon Simple Queue Service Developer Guide</i>.</p> </note></p>
+    /// <p><p>Revokes any permissions in the queue policy that matches the specified <code>Label</code> parameter.</p> <note> <ul> <li> <p>Only the owner of a queue can remove permissions from it.</p> </li> <li> <p>Cross-account permissions don&#39;t apply to this action. For more information, see <a href="https://docs.aws.amazon.com/AWSSimpleQueueService/latest/SQSDeveloperGuide/sqs-customer-managed-policy-examples.html#grant-cross-account-permissions-to-role-and-user-name">Grant Cross-Account Permissions to a Role and a User Name</a> in the <i>Amazon Simple Queue Service Developer Guide</i>.</p> </li> <li> <p>To remove the ability to change queue permissions, you must deny permission to the <code>AddPermission</code>, <code>RemovePermission</code>, and <code>SetQueueAttributes</code> actions in your IAM policy.</p> </li> </ul> </note></p>
     async fn remove_permission(
-=======
-        self.client.sign_and_dispatch(request, |response| {
-            if !response.status.is_success() {
-                return Box::new(
-                    response
-                        .buffer()
-                        .from_err()
-                        .and_then(|response| Err(ReceiveMessageError::from_response(response))),
-                );
-            }
-
-            Box::new(response.buffer().from_err().and_then(move |response| {
-                let result;
-
-                if response.body.is_empty() {
-                    result = ReceiveMessageResult::default();
-                } else {
-                    let reader = EventReader::new_with_config(
-                        response.body.as_ref(),
-                        ParserConfig::new().trim_whitespace(false),
-                    );
-                    let mut stack = XmlResponse::new(reader.into_iter().peekable());
-                    let _start_document = stack.next();
-                    let actual_tag_name = peek_at_name(&mut stack)?;
-                    start_element(&actual_tag_name, &mut stack)?;
-                    result = ReceiveMessageResultDeserializer::deserialize(
-                        "ReceiveMessageResult",
-                        &mut stack,
-                    )?;
-                    skip_tree(&mut stack);
-                    end_element(&actual_tag_name, &mut stack)?;
-                }
-                // parse non-payload
-                Ok(result)
-            }))
-        })
-    }
-
-    /// <p><p>Revokes any permissions in the queue policy that matches the specified <code>Label</code> parameter.</p> <note> <ul> <li> <p>Only the owner of a queue can remove permissions from it.</p> </li> <li> <p>Cross-account permissions don&#39;t apply to this action. For more information, see <a href="https://docs.aws.amazon.com/AWSSimpleQueueService/latest/SQSDeveloperGuide/sqs-customer-managed-policy-examples.html#grant-cross-account-permissions-to-role-and-user-name">Grant Cross-Account Permissions to a Role and a User Name</a> in the <i>Amazon Simple Queue Service Developer Guide</i>.</p> </li> <li> <p>To remove the ability to change queue permissions, you must deny permission to the <code>AddPermission</code>, <code>RemovePermission</code>, and <code>SetQueueAttributes</code> actions in your IAM policy.</p> </li> </ul> </note></p>
-    fn remove_permission(
->>>>>>> f58d1ce6
         &self,
         input: RemovePermissionRequest,
     ) -> Result<(), RusotoError<RemovePermissionError>> {
@@ -4281,7 +3816,6 @@
         request.set_payload(Some(serde_urlencoded::to_string(&params).unwrap()));
         request.set_content_type("application/x-www-form-urlencoded".to_owned());
 
-<<<<<<< HEAD
         let mut response = self
             .client
             .sign_and_dispatch(request)
@@ -4312,43 +3846,6 @@
         }
         // parse non-payload
         Ok(result)
-=======
-        self.client.sign_and_dispatch(request, |response| {
-            if !response.status.is_success() {
-                return Box::new(
-                    response
-                        .buffer()
-                        .from_err()
-                        .and_then(|response| Err(SendMessageError::from_response(response))),
-                );
-            }
-
-            Box::new(response.buffer().from_err().and_then(move |response| {
-                let result;
-
-                if response.body.is_empty() {
-                    result = SendMessageResult::default();
-                } else {
-                    let reader = EventReader::new_with_config(
-                        response.body.as_ref(),
-                        ParserConfig::new().trim_whitespace(false),
-                    );
-                    let mut stack = XmlResponse::new(reader.into_iter().peekable());
-                    let _start_document = stack.next();
-                    let actual_tag_name = peek_at_name(&mut stack)?;
-                    start_element(&actual_tag_name, &mut stack)?;
-                    result = SendMessageResultDeserializer::deserialize(
-                        "SendMessageResult",
-                        &mut stack,
-                    )?;
-                    skip_tree(&mut stack);
-                    end_element(&actual_tag_name, &mut stack)?;
-                }
-                // parse non-payload
-                Ok(result)
-            }))
-        })
->>>>>>> f58d1ce6
     }
 
     /// <p>Delivers up to ten messages to the specified queue. This is a batch version of <code> <a>SendMessage</a>.</code> For a FIFO queue, multiple messages within a single batch are enqueued in the order they are sent.</p> <p>The result of sending each message is reported individually in the response. Because the batch request can result in a combination of successful and unsuccessful actions, you should check for batch errors even when the call returns an HTTP status code of <code>200</code>.</p> <p>The maximum allowed individual message size and the maximum total payload size (the sum of the individual lengths of all of the batched messages) are both 256 KB (262,144 bytes).</p> <important> <p>A message can include only XML, JSON, and unformatted text. The following Unicode characters are allowed:</p> <p> <code>#x9</code> | <code>#xA</code> | <code>#xD</code> | <code>#x20</code> to <code>#xD7FF</code> | <code>#xE000</code> to <code>#xFFFD</code> | <code>#x10000</code> to <code>#x10FFFF</code> </p> <p>Any characters not included in this list will be rejected. For more information, see the <a href="http://www.w3.org/TR/REC-xml/#charsets">W3C specification for characters</a>.</p> </important> <p>If you don't specify the <code>DelaySeconds</code> parameter for an entry, Amazon SQS uses the default value for the queue.</p> <p>Some actions take lists of parameters. These lists are specified using the <code>param.n</code> notation. Values of <code>n</code> are integers starting from 1. For example, a parameter list with two elements looks like this:</p> <p> <code>&amp;Attribute.1=first</code> </p> <p> <code>&amp;Attribute.2=second</code> </p>
@@ -4365,7 +3862,6 @@
         request.set_payload(Some(serde_urlencoded::to_string(&params).unwrap()));
         request.set_content_type("application/x-www-form-urlencoded".to_owned());
 
-<<<<<<< HEAD
         let mut response = self
             .client
             .sign_and_dispatch(request)
@@ -4401,49 +3897,8 @@
         Ok(result)
     }
 
-    /// <p><p>Sets the value of one or more queue attributes. When you change a queue&#39;s attributes, the change can take up to 60 seconds for most of the attributes to propagate throughout the Amazon SQS system. Changes made to the <code>MessageRetentionPeriod</code> attribute can take up to 15 minutes.</p> <note> <p>In the future, new attributes might be added. If you write code that calls this action, we recommend that you structure your code so that it can handle new attributes gracefully.</p> <p>Cross-account permissions don&#39;t apply to this action. For more information, see see <a href="http://docs.aws.amazon.com/AWSSimpleQueueService/latest/SQSDeveloperGuide/sqs-customer-managed-policy-examples.html#grant-cross-account-permissions-to-role-and-user-name">Grant Cross-Account Permissions to a Role and a User Name</a> in the <i>Amazon Simple Queue Service Developer Guide</i>.</p> </note></p>
+    /// <p><p>Sets the value of one or more queue attributes. When you change a queue&#39;s attributes, the change can take up to 60 seconds for most of the attributes to propagate throughout the Amazon SQS system. Changes made to the <code>MessageRetentionPeriod</code> attribute can take up to 15 minutes.</p> <note> <ul> <li> <p>In the future, new attributes might be added. If you write code that calls this action, we recommend that you structure your code so that it can handle new attributes gracefully.</p> </li> <li> <p>Cross-account permissions don&#39;t apply to this action. For more information, see <a href="https://docs.aws.amazon.com/AWSSimpleQueueService/latest/SQSDeveloperGuide/sqs-customer-managed-policy-examples.html#grant-cross-account-permissions-to-role-and-user-name">Grant Cross-Account Permissions to a Role and a User Name</a> in the <i>Amazon Simple Queue Service Developer Guide</i>.</p> </li> <li> <p>To remove the ability to change queue permissions, you must deny permission to the <code>AddPermission</code>, <code>RemovePermission</code>, and <code>SetQueueAttributes</code> actions in your IAM policy.</p> </li> </ul> </note></p>
     async fn set_queue_attributes(
-=======
-        self.client.sign_and_dispatch(request, |response| {
-            if !response.status.is_success() {
-                return Box::new(
-                    response
-                        .buffer()
-                        .from_err()
-                        .and_then(|response| Err(SendMessageBatchError::from_response(response))),
-                );
-            }
-
-            Box::new(response.buffer().from_err().and_then(move |response| {
-                let result;
-
-                if response.body.is_empty() {
-                    result = SendMessageBatchResult::default();
-                } else {
-                    let reader = EventReader::new_with_config(
-                        response.body.as_ref(),
-                        ParserConfig::new().trim_whitespace(false),
-                    );
-                    let mut stack = XmlResponse::new(reader.into_iter().peekable());
-                    let _start_document = stack.next();
-                    let actual_tag_name = peek_at_name(&mut stack)?;
-                    start_element(&actual_tag_name, &mut stack)?;
-                    result = SendMessageBatchResultDeserializer::deserialize(
-                        "SendMessageBatchResult",
-                        &mut stack,
-                    )?;
-                    skip_tree(&mut stack);
-                    end_element(&actual_tag_name, &mut stack)?;
-                }
-                // parse non-payload
-                Ok(result)
-            }))
-        })
-    }
-
-    /// <p><p>Sets the value of one or more queue attributes. When you change a queue&#39;s attributes, the change can take up to 60 seconds for most of the attributes to propagate throughout the Amazon SQS system. Changes made to the <code>MessageRetentionPeriod</code> attribute can take up to 15 minutes.</p> <note> <ul> <li> <p>In the future, new attributes might be added. If you write code that calls this action, we recommend that you structure your code so that it can handle new attributes gracefully.</p> </li> <li> <p>Cross-account permissions don&#39;t apply to this action. For more information, see <a href="https://docs.aws.amazon.com/AWSSimpleQueueService/latest/SQSDeveloperGuide/sqs-customer-managed-policy-examples.html#grant-cross-account-permissions-to-role-and-user-name">Grant Cross-Account Permissions to a Role and a User Name</a> in the <i>Amazon Simple Queue Service Developer Guide</i>.</p> </li> <li> <p>To remove the ability to change queue permissions, you must deny permission to the <code>AddPermission</code>, <code>RemovePermission</code>, and <code>SetQueueAttributes</code> actions in your IAM policy.</p> </li> </ul> </note></p>
-    fn set_queue_attributes(
->>>>>>> f58d1ce6
         &self,
         input: SetQueueAttributesRequest,
     ) -> Result<(), RusotoError<SetQueueAttributesError>> {
@@ -4469,13 +3924,8 @@
         Ok(std::mem::drop(response))
     }
 
-<<<<<<< HEAD
-    /// <p><p>Add cost allocation tags to the specified Amazon SQS queue. For an overview, see <a href="http://docs.aws.amazon.com/AWSSimpleQueueService/latest/SQSDeveloperGuide/sqs-queue-tags.html">Tagging Your Amazon SQS Queues</a> in the <i>Amazon Simple Queue Service Developer Guide</i>.</p> <p>When you use queue tags, keep the following guidelines in mind:</p> <ul> <li> <p>Adding more than 50 tags to a queue isn&#39;t recommended.</p> </li> <li> <p>Tags don&#39;t have any semantic meaning. Amazon SQS interprets tags as character strings.</p> </li> <li> <p>Tags are case-sensitive.</p> </li> <li> <p>A new tag with a key identical to that of an existing tag overwrites the existing tag.</p> </li> <li> <p>Tagging actions are limited to 5 TPS per AWS account. If your application requires a higher throughput, file a <a href="https://console.aws.amazon.com/support/home#/case/create?issueType=technical">technical support request</a>.</p> </li> </ul> <p>For a full list of tag restrictions, see <a href="http://docs.aws.amazon.com/AWSSimpleQueueService/latest/SQSDeveloperGuide/sqs-limits.html#limits-queues">Limits Related to Queues</a> in the <i>Amazon Simple Queue Service Developer Guide</i>.</p> <note> <p>Cross-account permissions don&#39;t apply to this action. For more information, see see <a href="http://docs.aws.amazon.com/AWSSimpleQueueService/latest/SQSDeveloperGuide/sqs-customer-managed-policy-examples.html#grant-cross-account-permissions-to-role-and-user-name">Grant Cross-Account Permissions to a Role and a User Name</a> in the <i>Amazon Simple Queue Service Developer Guide</i>.</p> </note></p>
+    /// <p><p>Add cost allocation tags to the specified Amazon SQS queue. For an overview, see <a href="https://docs.aws.amazon.com/AWSSimpleQueueService/latest/SQSDeveloperGuide/sqs-queue-tags.html">Tagging Your Amazon SQS Queues</a> in the <i>Amazon Simple Queue Service Developer Guide</i>.</p> <p>When you use queue tags, keep the following guidelines in mind:</p> <ul> <li> <p>Adding more than 50 tags to a queue isn&#39;t recommended.</p> </li> <li> <p>Tags don&#39;t have any semantic meaning. Amazon SQS interprets tags as character strings.</p> </li> <li> <p>Tags are case-sensitive.</p> </li> <li> <p>A new tag with a key identical to that of an existing tag overwrites the existing tag.</p> </li> </ul> <p>For a full list of tag restrictions, see <a href="https://docs.aws.amazon.com/AWSSimpleQueueService/latest/SQSDeveloperGuide/sqs-limits.html#limits-queues">Limits Related to Queues</a> in the <i>Amazon Simple Queue Service Developer Guide</i>.</p> <note> <p>Cross-account permissions don&#39;t apply to this action. For more information, see <a href="https://docs.aws.amazon.com/AWSSimpleQueueService/latest/SQSDeveloperGuide/sqs-customer-managed-policy-examples.html#grant-cross-account-permissions-to-role-and-user-name">Grant Cross-Account Permissions to a Role and a User Name</a> in the <i>Amazon Simple Queue Service Developer Guide</i>.</p> </note></p>
     async fn tag_queue(&self, input: TagQueueRequest) -> Result<(), RusotoError<TagQueueError>> {
-=======
-    /// <p><p>Add cost allocation tags to the specified Amazon SQS queue. For an overview, see <a href="https://docs.aws.amazon.com/AWSSimpleQueueService/latest/SQSDeveloperGuide/sqs-queue-tags.html">Tagging Your Amazon SQS Queues</a> in the <i>Amazon Simple Queue Service Developer Guide</i>.</p> <p>When you use queue tags, keep the following guidelines in mind:</p> <ul> <li> <p>Adding more than 50 tags to a queue isn&#39;t recommended.</p> </li> <li> <p>Tags don&#39;t have any semantic meaning. Amazon SQS interprets tags as character strings.</p> </li> <li> <p>Tags are case-sensitive.</p> </li> <li> <p>A new tag with a key identical to that of an existing tag overwrites the existing tag.</p> </li> </ul> <p>For a full list of tag restrictions, see <a href="https://docs.aws.amazon.com/AWSSimpleQueueService/latest/SQSDeveloperGuide/sqs-limits.html#limits-queues">Limits Related to Queues</a> in the <i>Amazon Simple Queue Service Developer Guide</i>.</p> <note> <p>Cross-account permissions don&#39;t apply to this action. For more information, see <a href="https://docs.aws.amazon.com/AWSSimpleQueueService/latest/SQSDeveloperGuide/sqs-customer-managed-policy-examples.html#grant-cross-account-permissions-to-role-and-user-name">Grant Cross-Account Permissions to a Role and a User Name</a> in the <i>Amazon Simple Queue Service Developer Guide</i>.</p> </note></p>
-    fn tag_queue(&self, input: TagQueueRequest) -> RusotoFuture<(), TagQueueError> {
->>>>>>> f58d1ce6
         let mut request = SignedRequest::new("POST", "sqs", &self.region, "/");
         let mut params = Params::new();
 
@@ -4498,16 +3948,11 @@
         Ok(std::mem::drop(response))
     }
 
-<<<<<<< HEAD
-    /// <p><p>Remove cost allocation tags from the specified Amazon SQS queue. For an overview, see <a href="http://docs.aws.amazon.com/AWSSimpleQueueService/latest/SQSDeveloperGuide/sqs-queue-tags.html">Tagging Your Amazon SQS Queues</a> in the <i>Amazon Simple Queue Service Developer Guide</i>.</p> <p>When you use queue tags, keep the following guidelines in mind:</p> <ul> <li> <p>Adding more than 50 tags to a queue isn&#39;t recommended.</p> </li> <li> <p>Tags don&#39;t have any semantic meaning. Amazon SQS interprets tags as character strings.</p> </li> <li> <p>Tags are case-sensitive.</p> </li> <li> <p>A new tag with a key identical to that of an existing tag overwrites the existing tag.</p> </li> <li> <p>Tagging actions are limited to 5 TPS per AWS account. If your application requires a higher throughput, file a <a href="https://console.aws.amazon.com/support/home#/case/create?issueType=technical">technical support request</a>.</p> </li> </ul> <p>For a full list of tag restrictions, see <a href="http://docs.aws.amazon.com/AWSSimpleQueueService/latest/SQSDeveloperGuide/sqs-limits.html#limits-queues">Limits Related to Queues</a> in the <i>Amazon Simple Queue Service Developer Guide</i>.</p> <note> <p>Cross-account permissions don&#39;t apply to this action. For more information, see see <a href="http://docs.aws.amazon.com/AWSSimpleQueueService/latest/SQSDeveloperGuide/sqs-customer-managed-policy-examples.html#grant-cross-account-permissions-to-role-and-user-name">Grant Cross-Account Permissions to a Role and a User Name</a> in the <i>Amazon Simple Queue Service Developer Guide</i>.</p> </note></p>
+    /// <p><p>Remove cost allocation tags from the specified Amazon SQS queue. For an overview, see <a href="https://docs.aws.amazon.com/AWSSimpleQueueService/latest/SQSDeveloperGuide/sqs-queue-tags.html">Tagging Your Amazon SQS Queues</a> in the <i>Amazon Simple Queue Service Developer Guide</i>.</p> <note> <p>Cross-account permissions don&#39;t apply to this action. For more information, see <a href="https://docs.aws.amazon.com/AWSSimpleQueueService/latest/SQSDeveloperGuide/sqs-customer-managed-policy-examples.html#grant-cross-account-permissions-to-role-and-user-name">Grant Cross-Account Permissions to a Role and a User Name</a> in the <i>Amazon Simple Queue Service Developer Guide</i>.</p> </note></p>
     async fn untag_queue(
         &self,
         input: UntagQueueRequest,
     ) -> Result<(), RusotoError<UntagQueueError>> {
-=======
-    /// <p><p>Remove cost allocation tags from the specified Amazon SQS queue. For an overview, see <a href="https://docs.aws.amazon.com/AWSSimpleQueueService/latest/SQSDeveloperGuide/sqs-queue-tags.html">Tagging Your Amazon SQS Queues</a> in the <i>Amazon Simple Queue Service Developer Guide</i>.</p> <note> <p>Cross-account permissions don&#39;t apply to this action. For more information, see <a href="https://docs.aws.amazon.com/AWSSimpleQueueService/latest/SQSDeveloperGuide/sqs-customer-managed-policy-examples.html#grant-cross-account-permissions-to-role-and-user-name">Grant Cross-Account Permissions to a Role and a User Name</a> in the <i>Amazon Simple Queue Service Developer Guide</i>.</p> </note></p>
-    fn untag_queue(&self, input: UntagQueueRequest) -> RusotoFuture<(), UntagQueueError> {
->>>>>>> f58d1ce6
         let mut request = SignedRequest::new("POST", "sqs", &self.region, "/");
         let mut params = Params::new();
 
