// =================================================================
//
//                           * WARNING *
//
//                    This file is generated!
//
//  Changes made to this file will be overwritten. If changes are
//  required to the generated code, the service_crategen project
//  must be updated to generate the changes.
//
// =================================================================
#![allow(warnings)]

<<<<<<< HEAD
use futures::future;
use futures::Future;
=======
use std::error::Error;
use std::fmt;

use async_trait::async_trait;
>>>>>>> 62832c4b
use rusoto_core::credential::ProvideAwsCredentials;
use rusoto_core::region;
#[allow(warnings)]
use rusoto_core::request::{BufferedHttpResponse, DispatchSignedRequest};
<<<<<<< HEAD
use rusoto_core::{Client, RusotoError, RusotoFuture};
use std::error::Error;
use std::fmt;
=======
use rusoto_core::{Client, RusotoError};
>>>>>>> 62832c4b

use rusoto_core::proto;
use rusoto_core::signature::SignedRequest;
use serde::{Deserialize, Serialize};
use serde_json;
/// <p>The Microsoft AD attributes of the Amazon FSx for Windows File Server file system.</p>
#[derive(Default, Debug, Clone, PartialEq, Deserialize)]
#[cfg_attr(any(test, feature = "serialize_structs"), derive(Serialize))]
pub struct ActiveDirectoryBackupAttributes {
    /// <p>The ID of the AWS Managed Microsoft Active Directory instance to which the file system is joined.</p>
    #[serde(rename = "ActiveDirectoryId")]
    #[serde(skip_serializing_if = "Option::is_none")]
    pub active_directory_id: Option<String>,
    /// <p>The fully qualified domain name of the self-managed AD directory.</p>
    #[serde(rename = "DomainName")]
    #[serde(skip_serializing_if = "Option::is_none")]
    pub domain_name: Option<String>,
}

/// <p>A backup of an Amazon FSx for Windows File Server file system. You can create a new file system from a backup to protect against data loss.</p>
#[derive(Default, Debug, Clone, PartialEq, Deserialize)]
#[cfg_attr(any(test, feature = "serialize_structs"), derive(Serialize))]
pub struct Backup {
    /// <p>The ID of the backup.</p>
    #[serde(rename = "BackupId")]
    pub backup_id: String,
    /// <p>The time when a particular backup was created.</p>
    #[serde(rename = "CreationTime")]
    pub creation_time: f64,
    /// <p>The configuration of the self-managed Microsoft Active Directory (AD) to which the Windows File Server instance is joined.</p>
    #[serde(rename = "DirectoryInformation")]
    #[serde(skip_serializing_if = "Option::is_none")]
    pub directory_information: Option<ActiveDirectoryBackupAttributes>,
    /// <p>Details explaining any failures that occur when creating a backup.</p>
    #[serde(rename = "FailureDetails")]
    #[serde(skip_serializing_if = "Option::is_none")]
    pub failure_details: Option<BackupFailureDetails>,
    /// <p>Metadata of the file system associated with the backup. This metadata is persisted even if the file system is deleted.</p>
    #[serde(rename = "FileSystem")]
    pub file_system: FileSystem,
    /// <p>The ID of the AWS Key Management Service (AWS KMS) key used to encrypt this backup's data.</p>
    #[serde(rename = "KmsKeyId")]
    #[serde(skip_serializing_if = "Option::is_none")]
    pub kms_key_id: Option<String>,
    /// <p>The lifecycle status of the backup.</p>
    #[serde(rename = "Lifecycle")]
    pub lifecycle: String,
    #[serde(rename = "ProgressPercent")]
    #[serde(skip_serializing_if = "Option::is_none")]
    pub progress_percent: Option<i64>,
    /// <p>The Amazon Resource Name (ARN) for the backup resource.</p>
    #[serde(rename = "ResourceARN")]
    #[serde(skip_serializing_if = "Option::is_none")]
    pub resource_arn: Option<String>,
    /// <p>Tags associated with a particular file system.</p>
    #[serde(rename = "Tags")]
    #[serde(skip_serializing_if = "Option::is_none")]
    pub tags: Option<Vec<Tag>>,
    /// <p>The type of the backup.</p>
    #[serde(rename = "Type")]
    pub type_: String,
}

/// <p>If backup creation fails, this structure contains the details of that failure.</p>
#[derive(Default, Debug, Clone, PartialEq, Deserialize)]
#[cfg_attr(any(test, feature = "serialize_structs"), derive(Serialize))]
pub struct BackupFailureDetails {
    /// <p>A message describing the backup creation failure.</p>
    #[serde(rename = "Message")]
    #[serde(skip_serializing_if = "Option::is_none")]
    pub message: Option<String>,
}

/// <p>The request object for the <code>CreateBackup</code> operation.</p>
#[derive(Default, Debug, Clone, PartialEq, Serialize)]
pub struct CreateBackupRequest {
    /// <p>(Optional) A string of up to 64 ASCII characters that Amazon FSx uses to ensure idempotent creation. This string is automatically filled on your behalf when you use the AWS Command Line Interface (AWS CLI) or an AWS SDK.</p>
    #[serde(rename = "ClientRequestToken")]
    #[serde(skip_serializing_if = "Option::is_none")]
    pub client_request_token: Option<String>,
    /// <p>The ID of the file system to back up.</p>
    #[serde(rename = "FileSystemId")]
    pub file_system_id: String,
    /// <p>The tags to apply to the backup at backup creation. The key value of the <code>Name</code> tag appears in the console as the backup name.</p>
    #[serde(rename = "Tags")]
    #[serde(skip_serializing_if = "Option::is_none")]
    pub tags: Option<Vec<Tag>>,
}

/// <p>The response object for the <code>CreateBackup</code> operation.</p>
#[derive(Default, Debug, Clone, PartialEq, Deserialize)]
#[cfg_attr(any(test, feature = "serialize_structs"), derive(Serialize))]
pub struct CreateBackupResponse {
    /// <p>A description of the backup.</p>
    #[serde(rename = "Backup")]
    #[serde(skip_serializing_if = "Option::is_none")]
    pub backup: Option<Backup>,
}

/// <p>The request object for the <code>CreateFileSystemFromBackup</code> operation.</p>
#[derive(Default, Debug, Clone, PartialEq, Serialize)]
pub struct CreateFileSystemFromBackupRequest {
    #[serde(rename = "BackupId")]
    pub backup_id: String,
    /// <p>(Optional) A string of up to 64 ASCII characters that Amazon FSx uses to ensure idempotent creation. This string is automatically filled on your behalf when you use the AWS Command Line Interface (AWS CLI) or an AWS SDK.</p>
    #[serde(rename = "ClientRequestToken")]
    #[serde(skip_serializing_if = "Option::is_none")]
    pub client_request_token: Option<String>,
    /// <p>A list of IDs for the security groups that apply to the specified network interfaces created for file system access. These security groups apply to all network interfaces. This value isn't returned in later describe requests.</p>
    #[serde(rename = "SecurityGroupIds")]
    #[serde(skip_serializing_if = "Option::is_none")]
    pub security_group_ids: Option<Vec<String>>,
    /// <p>A list of IDs for the subnets that the file system will be accessible from. Currently, you can specify only one subnet. The file server is also launched in that subnet's Availability Zone.</p>
    #[serde(rename = "SubnetIds")]
    pub subnet_ids: Vec<String>,
    /// <p>The tags to be applied to the file system at file system creation. The key value of the <code>Name</code> tag appears in the console as the file system name.</p>
    #[serde(rename = "Tags")]
    #[serde(skip_serializing_if = "Option::is_none")]
    pub tags: Option<Vec<Tag>>,
    /// <p>The configuration for this Microsoft Windows file system.</p>
    #[serde(rename = "WindowsConfiguration")]
    #[serde(skip_serializing_if = "Option::is_none")]
    pub windows_configuration: Option<CreateFileSystemWindowsConfiguration>,
}

/// <p>The response object for the <code>CreateFileSystemFromBackup</code> operation.</p>
#[derive(Default, Debug, Clone, PartialEq, Deserialize)]
#[cfg_attr(any(test, feature = "serialize_structs"), derive(Serialize))]
pub struct CreateFileSystemFromBackupResponse {
    /// <p>A description of the file system.</p>
    #[serde(rename = "FileSystem")]
    #[serde(skip_serializing_if = "Option::is_none")]
    pub file_system: Option<FileSystem>,
}

/// <p>The Lustre configuration for the file system being created. This value is required if <code>FileSystemType</code> is set to <code>LUSTRE</code>.</p>
#[derive(Default, Debug, Clone, PartialEq, Serialize)]
pub struct CreateFileSystemLustreConfiguration {
    /// <p>(Optional) The path in Amazon S3 where the root of your Amazon FSx file system is exported. The path must use the same Amazon S3 bucket as specified in ImportPath. You can provide an optional prefix to which new and changed data is to be exported from your Amazon FSx for Lustre file system. If an <code>ExportPath</code> value is not provided, Amazon FSx sets a default export path, <code>s3://import-bucket/FSxLustre[creation-timestamp]</code>. The timestamp is in UTC format, for example <code>s3://import-bucket/FSxLustre20181105T222312Z</code>.</p> <p>The Amazon S3 export bucket must be the same as the import bucket specified by <code>ImportPath</code>. If you only specify a bucket name, such as <code>s3://import-bucket</code>, you get a 1:1 mapping of file system objects to S3 bucket objects. This mapping means that the input data in S3 is overwritten on export. If you provide a custom prefix in the export path, such as <code>s3://import-bucket/[custom-optional-prefix]</code>, Amazon FSx exports the contents of your file system to that export prefix in the Amazon S3 bucket.</p>
    #[serde(rename = "ExportPath")]
    #[serde(skip_serializing_if = "Option::is_none")]
    pub export_path: Option<String>,
    /// <p>(Optional) The path to the Amazon S3 bucket (including the optional prefix) that you're using as the data repository for your Amazon FSx for Lustre file system. The root of your FSx for Lustre file system will be mapped to the root of the Amazon S3 bucket you select. An example is <code>s3://import-bucket/optional-prefix</code>. If you specify a prefix after the Amazon S3 bucket name, only object keys with that prefix are loaded into the file system.</p>
    #[serde(rename = "ImportPath")]
    #[serde(skip_serializing_if = "Option::is_none")]
    pub import_path: Option<String>,
    /// <p>(Optional) For files imported from a data repository, this value determines the stripe count and maximum amount of data per file (in MiB) stored on a single physical disk. The maximum number of disks that a single file can be striped across is limited by the total number of disks that make up the file system.</p> <p>The chunk size default is 1,024 MiB (1 GiB) and can go as high as 512,000 MiB (500 GiB). Amazon S3 objects have a maximum size of 5 TB.</p>
    #[serde(rename = "ImportedFileChunkSize")]
    #[serde(skip_serializing_if = "Option::is_none")]
    pub imported_file_chunk_size: Option<i64>,
    /// <p>The preferred time to perform weekly maintenance, in the UTC time zone.</p>
    #[serde(rename = "WeeklyMaintenanceStartTime")]
    #[serde(skip_serializing_if = "Option::is_none")]
    pub weekly_maintenance_start_time: Option<String>,
}

/// <p>The request object used to create a new Amazon FSx file system.</p>
#[derive(Default, Debug, Clone, PartialEq, Serialize)]
pub struct CreateFileSystemRequest {
    /// <p>(Optional) A string of up to 64 ASCII characters that Amazon FSx uses to ensure idempotent creation. This string is automatically filled on your behalf when you use the AWS Command Line Interface (AWS CLI) or an AWS SDK.</p>
    #[serde(rename = "ClientRequestToken")]
    #[serde(skip_serializing_if = "Option::is_none")]
    pub client_request_token: Option<String>,
    /// <p>The type of Amazon FSx file system to create.</p>
    #[serde(rename = "FileSystemType")]
    pub file_system_type: String,
    #[serde(rename = "KmsKeyId")]
    #[serde(skip_serializing_if = "Option::is_none")]
    pub kms_key_id: Option<String>,
    #[serde(rename = "LustreConfiguration")]
    #[serde(skip_serializing_if = "Option::is_none")]
    pub lustre_configuration: Option<CreateFileSystemLustreConfiguration>,
    /// <p>A list of IDs specifying the security groups to apply to all network interfaces created for file system access. This list isn't returned in later requests to describe the file system.</p>
    #[serde(rename = "SecurityGroupIds")]
    #[serde(skip_serializing_if = "Option::is_none")]
    pub security_group_ids: Option<Vec<String>>,
    /// <p>The storage capacity of the file system being created.</p> <p>For Windows file systems, valid values are 32 GiB - 65,536 GiB.</p> <p>For Lustre file systems, valid values are 1,200, 2,400, 3,600, then continuing in increments of 3600 GiB.</p>
    #[serde(rename = "StorageCapacity")]
    pub storage_capacity: i64,
    /// <p>Specifies the IDs of the subnets that the file system will be accessible from. For Windows <code>MULTI_AZ_1</code> file system deployment types, provide exactly two subnet IDs, one for the preferred file server and one for the standy file server. You specify one of these subnets as the preferred subnet using the <code>WindowsConfiguration &gt; PreferredSubnetID</code> property.</p> <p>For Windows <code>SINGLE_AZ_1</code> file system deployment types and Lustre file systems, provide exactly one subnet ID. The file server is launched in that subnet's Availability Zone.</p>
    #[serde(rename = "SubnetIds")]
    pub subnet_ids: Vec<String>,
    /// <p>The tags to apply to the file system being created. The key value of the <code>Name</code> tag appears in the console as the file system name.</p>
    #[serde(rename = "Tags")]
    #[serde(skip_serializing_if = "Option::is_none")]
    pub tags: Option<Vec<Tag>>,
    /// <p>The Microsoft Windows configuration for the file system being created. This value is required if <code>FileSystemType</code> is set to <code>WINDOWS</code>.</p>
    #[serde(rename = "WindowsConfiguration")]
    #[serde(skip_serializing_if = "Option::is_none")]
    pub windows_configuration: Option<CreateFileSystemWindowsConfiguration>,
}

/// <p>The response object returned after the file system is created.</p>
#[derive(Default, Debug, Clone, PartialEq, Deserialize)]
#[cfg_attr(any(test, feature = "serialize_structs"), derive(Serialize))]
pub struct CreateFileSystemResponse {
    /// <p>The configuration of the file system that was created.</p>
    #[serde(rename = "FileSystem")]
    #[serde(skip_serializing_if = "Option::is_none")]
    pub file_system: Option<FileSystem>,
}

/// <p>The configuration object for the Microsoft Windows file system used in <code>CreateFileSystem</code> and <code>CreateFileSystemFromBackup</code> operations.</p>
#[derive(Default, Debug, Clone, PartialEq, Serialize)]
pub struct CreateFileSystemWindowsConfiguration {
    /// <p>The ID for an existing AWS Managed Microsoft Active Directory (AD) instance that the file system should join when it's created.</p>
    #[serde(rename = "ActiveDirectoryId")]
    #[serde(skip_serializing_if = "Option::is_none")]
    pub active_directory_id: Option<String>,
    /// <p>The number of days to retain automatic backups. The default is to retain backups for 7 days. Setting this value to 0 disables the creation of automatic backups. The maximum retention period for backups is 35 days.</p>
    #[serde(rename = "AutomaticBackupRetentionDays")]
    #[serde(skip_serializing_if = "Option::is_none")]
    pub automatic_backup_retention_days: Option<i64>,
    /// <p>A boolean flag indicating whether tags for the file system should be copied to backups. This value defaults to false. If it's set to true, all tags for the file system are copied to all automatic and user-initiated backups where the user doesn't specify tags. If this value is true, and you specify one or more tags, only the specified tags are copied to backups.</p>
    #[serde(rename = "CopyTagsToBackups")]
    #[serde(skip_serializing_if = "Option::is_none")]
    pub copy_tags_to_backups: Option<bool>,
    /// <p>The preferred time to take daily automatic backups, formatted HH:MM in the UTC time zone.</p>
    #[serde(rename = "DailyAutomaticBackupStartTime")]
    #[serde(skip_serializing_if = "Option::is_none")]
    pub daily_automatic_backup_start_time: Option<String>,
    /// <p>Specifies the file system deployment type, valid values are the following:</p> <ul> <li> <p>MULTI_AZ_1 - Deploys a high availability file system that is configured for Multi-AZ redundancy to tolerate temporary Availability Zone (AZ) unavailability. You can only deploy a Multi-AZ file system in AWS Regions that have a minimum of three Availability Zones.</p> </li> <li> <p>SINGLE_AZ_1 - (Default) Choose to deploy a file system that is configured for single AZ redundancy.</p> </li> </ul> <p>To learn more about high availability Multi-AZ file systems, see <a href="https://docs.aws.amazon.com/fsx/latest/WindowsGuide/high-availability-multiAZ.html"> High Availability for Amazon FSx for Windows File Server</a>.</p>
    #[serde(rename = "DeploymentType")]
    #[serde(skip_serializing_if = "Option::is_none")]
    pub deployment_type: Option<String>,
    /// <p>Required when <code>DeploymentType</code> is set to <code>MULTI_AZ_1</code>. This specifies the subnet in which you want the preferred file server to be located. For in-AWS applications, we recommend that you launch your clients in the same Availability Zone (AZ) as your preferred file server to reduce cross-AZ data transfer costs and minimize latency. </p>
    #[serde(rename = "PreferredSubnetId")]
    #[serde(skip_serializing_if = "Option::is_none")]
    pub preferred_subnet_id: Option<String>,
    #[serde(rename = "SelfManagedActiveDirectoryConfiguration")]
    #[serde(skip_serializing_if = "Option::is_none")]
    pub self_managed_active_directory_configuration:
        Option<SelfManagedActiveDirectoryConfiguration>,
    /// <p>The throughput of an Amazon FSx file system, measured in megabytes per second, in 2 to the <i>n</i>th increments, between 2^3 (8) and 2^11 (2048).</p>
    #[serde(rename = "ThroughputCapacity")]
    pub throughput_capacity: i64,
    /// <p>The preferred start time to perform weekly maintenance, formatted d:HH:MM in the UTC time zone.</p>
    #[serde(rename = "WeeklyMaintenanceStartTime")]
    #[serde(skip_serializing_if = "Option::is_none")]
    pub weekly_maintenance_start_time: Option<String>,
}

/// <p>The data repository configuration object for Lustre file systems returned in the response of the <code>CreateFileSystem</code> operation.</p>
#[derive(Default, Debug, Clone, PartialEq, Deserialize)]
#[cfg_attr(any(test, feature = "serialize_structs"), derive(Serialize))]
pub struct DataRepositoryConfiguration {
    /// <p>The export path to the Amazon S3 bucket (and prefix) that you are using to store new and changed Lustre file system files in S3.</p>
    #[serde(rename = "ExportPath")]
    #[serde(skip_serializing_if = "Option::is_none")]
    pub export_path: Option<String>,
    /// <p>The import path to the Amazon S3 bucket (and optional prefix) that you're using as the data repository for your FSx for Lustre file system, for example <code>s3://import-bucket/optional-prefix</code>. If a prefix is specified after the Amazon S3 bucket name, only object keys with that prefix are loaded into the file system.</p>
    #[serde(rename = "ImportPath")]
    #[serde(skip_serializing_if = "Option::is_none")]
    pub import_path: Option<String>,
    /// <p>For files imported from a data repository, this value determines the stripe count and maximum amount of data per file (in MiB) stored on a single physical disk. The maximum number of disks that a single file can be striped across is limited by the total number of disks that make up the file system.</p> <p>The default chunk size is 1,024 MiB (1 GiB) and can go as high as 512,000 MiB (500 GiB). Amazon S3 objects have a maximum size of 5 TB.</p>
    #[serde(rename = "ImportedFileChunkSize")]
    #[serde(skip_serializing_if = "Option::is_none")]
    pub imported_file_chunk_size: Option<i64>,
}

/// <p>The request object for <code>DeleteBackup</code> operation.</p>
#[derive(Default, Debug, Clone, PartialEq, Serialize)]
pub struct DeleteBackupRequest {
    /// <p>The ID of the backup you want to delete.</p>
    #[serde(rename = "BackupId")]
    pub backup_id: String,
    /// <p>(Optional) A string of up to 64 ASCII characters that Amazon FSx uses to ensure idempotent deletion. This is automatically filled on your behalf when using the AWS CLI or SDK.</p>
    #[serde(rename = "ClientRequestToken")]
    #[serde(skip_serializing_if = "Option::is_none")]
    pub client_request_token: Option<String>,
}

/// <p>The response object for <code>DeleteBackup</code> operation.</p>
#[derive(Default, Debug, Clone, PartialEq, Deserialize)]
#[cfg_attr(any(test, feature = "serialize_structs"), derive(Serialize))]
pub struct DeleteBackupResponse {
    /// <p>The ID of the backup deleted.</p>
    #[serde(rename = "BackupId")]
    #[serde(skip_serializing_if = "Option::is_none")]
    pub backup_id: Option<String>,
    /// <p>The lifecycle of the backup. Should be <code>DELETED</code>.</p>
    #[serde(rename = "Lifecycle")]
    #[serde(skip_serializing_if = "Option::is_none")]
    pub lifecycle: Option<String>,
}

/// <p>The request object for <code>DeleteFileSystem</code> operation.</p>
#[derive(Default, Debug, Clone, PartialEq, Serialize)]
pub struct DeleteFileSystemRequest {
    /// <p>(Optional) A string of up to 64 ASCII characters that Amazon FSx uses to ensure idempotent deletion. This is automatically filled on your behalf when using the AWS CLI or SDK.</p>
    #[serde(rename = "ClientRequestToken")]
    #[serde(skip_serializing_if = "Option::is_none")]
    pub client_request_token: Option<String>,
    /// <p>The ID of the file system you want to delete.</p>
    #[serde(rename = "FileSystemId")]
    pub file_system_id: String,
    #[serde(rename = "WindowsConfiguration")]
    #[serde(skip_serializing_if = "Option::is_none")]
    pub windows_configuration: Option<DeleteFileSystemWindowsConfiguration>,
}

/// <p>The response object for the <code>DeleteFileSystem</code> operation.</p>
#[derive(Default, Debug, Clone, PartialEq, Deserialize)]
#[cfg_attr(any(test, feature = "serialize_structs"), derive(Serialize))]
pub struct DeleteFileSystemResponse {
    /// <p>The ID of the file system being deleted.</p>
    #[serde(rename = "FileSystemId")]
    #[serde(skip_serializing_if = "Option::is_none")]
    pub file_system_id: Option<String>,
    /// <p>The file system lifecycle for the deletion request. Should be <code>DELETING</code>.</p>
    #[serde(rename = "Lifecycle")]
    #[serde(skip_serializing_if = "Option::is_none")]
    pub lifecycle: Option<String>,
    #[serde(rename = "WindowsResponse")]
    #[serde(skip_serializing_if = "Option::is_none")]
    pub windows_response: Option<DeleteFileSystemWindowsResponse>,
}

/// <p>The configuration object for the Microsoft Windows file system used in the <code>DeleteFileSystem</code> operation.</p>
#[derive(Default, Debug, Clone, PartialEq, Serialize)]
pub struct DeleteFileSystemWindowsConfiguration {
    /// <p>A set of tags for your final backup.</p>
    #[serde(rename = "FinalBackupTags")]
    #[serde(skip_serializing_if = "Option::is_none")]
    pub final_backup_tags: Option<Vec<Tag>>,
    /// <p>By default, Amazon FSx for Windows takes a final backup on your behalf when the <code>DeleteFileSystem</code> operation is invoked. Doing this helps protect you from data loss, and we highly recommend taking the final backup. If you want to skip this backup, use this flag to do so.</p>
    #[serde(rename = "SkipFinalBackup")]
    #[serde(skip_serializing_if = "Option::is_none")]
    pub skip_final_backup: Option<bool>,
}

/// <p>The response object for the Microsoft Windows file system used in the <code>DeleteFileSystem</code> operation.</p>
#[derive(Default, Debug, Clone, PartialEq, Deserialize)]
#[cfg_attr(any(test, feature = "serialize_structs"), derive(Serialize))]
pub struct DeleteFileSystemWindowsResponse {
    /// <p>The ID of the final backup for this file system.</p>
    #[serde(rename = "FinalBackupId")]
    #[serde(skip_serializing_if = "Option::is_none")]
    pub final_backup_id: Option<String>,
    /// <p>The set of tags applied to the final backup.</p>
    #[serde(rename = "FinalBackupTags")]
    #[serde(skip_serializing_if = "Option::is_none")]
    pub final_backup_tags: Option<Vec<Tag>>,
}

/// <p>The request object for <code>DescribeBackups</code> operation.</p>
#[derive(Default, Debug, Clone, PartialEq, Serialize)]
pub struct DescribeBackupsRequest {
    /// <p>(Optional) IDs of the backups you want to retrieve (String). This overrides any filters. If any IDs are not found, BackupNotFound will be thrown.</p>
    #[serde(rename = "BackupIds")]
    #[serde(skip_serializing_if = "Option::is_none")]
    pub backup_ids: Option<Vec<String>>,
    /// <p>(Optional) Filters structure. Supported names are file-system-id and backup-type.</p>
    #[serde(rename = "Filters")]
    #[serde(skip_serializing_if = "Option::is_none")]
    pub filters: Option<Vec<Filter>>,
    /// <p>(Optional) Maximum number of backups to return in the response (integer). This parameter value must be greater than 0. The number of items that Amazon FSx returns is the minimum of the <code>MaxResults</code> parameter specified in the request and the service's internal maximum number of items per page.</p>
    #[serde(rename = "MaxResults")]
    #[serde(skip_serializing_if = "Option::is_none")]
    pub max_results: Option<i64>,
    /// <p>(Optional) Opaque pagination token returned from a previous <code>DescribeBackups</code> operation (String). If a token present, the action continues the list from where the returning call left off.</p>
    #[serde(rename = "NextToken")]
    #[serde(skip_serializing_if = "Option::is_none")]
    pub next_token: Option<String>,
}

/// <p>Response object for <code>DescribeBackups</code> operation.</p>
#[derive(Default, Debug, Clone, PartialEq, Deserialize)]
#[cfg_attr(any(test, feature = "serialize_structs"), derive(Serialize))]
pub struct DescribeBackupsResponse {
    /// <p>Any array of backups.</p>
    #[serde(rename = "Backups")]
    #[serde(skip_serializing_if = "Option::is_none")]
    pub backups: Option<Vec<Backup>>,
    /// <p>This is present if there are more backups than returned in the response (String). You can use the <code>NextToken</code> value in the later request to fetch the backups. </p>
    #[serde(rename = "NextToken")]
    #[serde(skip_serializing_if = "Option::is_none")]
    pub next_token: Option<String>,
}

/// <p>The request object for <code>DescribeFileSystems</code> operation.</p>
#[derive(Default, Debug, Clone, PartialEq, Serialize)]
pub struct DescribeFileSystemsRequest {
    /// <p>(Optional) IDs of the file systems whose descriptions you want to retrieve (String).</p>
    #[serde(rename = "FileSystemIds")]
    #[serde(skip_serializing_if = "Option::is_none")]
    pub file_system_ids: Option<Vec<String>>,
    /// <p>(Optional) Maximum number of file systems to return in the response (integer). This parameter value must be greater than 0. The number of items that Amazon FSx returns is the minimum of the <code>MaxResults</code> parameter specified in the request and the service's internal maximum number of items per page.</p>
    #[serde(rename = "MaxResults")]
    #[serde(skip_serializing_if = "Option::is_none")]
    pub max_results: Option<i64>,
    /// <p>(Optional) Opaque pagination token returned from a previous <code>DescribeFileSystems</code> operation (String). If a token present, the action continues the list from where the returning call left off.</p>
    #[serde(rename = "NextToken")]
    #[serde(skip_serializing_if = "Option::is_none")]
    pub next_token: Option<String>,
}

/// <p>The response object for <code>DescribeFileSystems</code> operation.</p>
#[derive(Default, Debug, Clone, PartialEq, Deserialize)]
#[cfg_attr(any(test, feature = "serialize_structs"), derive(Serialize))]
pub struct DescribeFileSystemsResponse {
    /// <p>An array of file system descriptions.</p>
    #[serde(rename = "FileSystems")]
    #[serde(skip_serializing_if = "Option::is_none")]
    pub file_systems: Option<Vec<FileSystem>>,
    /// <p>Present if there are more file systems than returned in the response (String). You can use the <code>NextToken</code> value in the later request to fetch the descriptions. </p>
    #[serde(rename = "NextToken")]
    #[serde(skip_serializing_if = "Option::is_none")]
    pub next_token: Option<String>,
}

/// <p>A description of a specific Amazon FSx file system.</p>
#[derive(Default, Debug, Clone, PartialEq, Deserialize)]
#[cfg_attr(any(test, feature = "serialize_structs"), derive(Serialize))]
pub struct FileSystem {
    /// <p>The time that the file system was created, in seconds (since 1970-01-01T00:00:00Z), also known as Unix time.</p>
    #[serde(rename = "CreationTime")]
    #[serde(skip_serializing_if = "Option::is_none")]
    pub creation_time: Option<f64>,
    /// <p>The DNS name for the file system.</p>
    #[serde(rename = "DNSName")]
    #[serde(skip_serializing_if = "Option::is_none")]
    pub dns_name: Option<String>,
    #[serde(rename = "FailureDetails")]
    #[serde(skip_serializing_if = "Option::is_none")]
    pub failure_details: Option<FileSystemFailureDetails>,
    /// <p>The system-generated, unique 17-digit ID of the file system.</p>
    #[serde(rename = "FileSystemId")]
    #[serde(skip_serializing_if = "Option::is_none")]
    pub file_system_id: Option<String>,
    /// <p>The type of Amazon FSx file system, either <code>LUSTRE</code> or <code>WINDOWS</code>.</p>
    #[serde(rename = "FileSystemType")]
    #[serde(skip_serializing_if = "Option::is_none")]
    pub file_system_type: Option<String>,
    /// <p>The ID of the AWS Key Management Service (AWS KMS) key used to encrypt the file system's data for an Amazon FSx for Windows File Server file system.</p>
    #[serde(rename = "KmsKeyId")]
    #[serde(skip_serializing_if = "Option::is_none")]
    pub kms_key_id: Option<String>,
    /// <p><p>The lifecycle status of the file system, following are the possible values and what they mean:</p> <ul> <li> <p> <code>AVAILABLE</code> - The file system is in a healthy state, and is reachable and available for use.</p> </li> <li> <p> <code>CREATING</code> - Amazon FSx is creating the new file system.</p> </li> <li> <p> <code>DELETING</code> - Amazon FSx is deleting an existing file system.</p> </li> <li> <p> <code>FAILED</code> - An existing file system has experienced an unrecoverable failure. When creating a new file system, Amazon FSx was unable to create the file system.</p> </li> <li> <p> <code>MISCONFIGURED</code> indicates that the file system is in a failed but recoverable state.</p> </li> <li> <p> <code>UPDATING</code> indicates that the file system is undergoing a customer initiated update.</p> </li> </ul></p>
    #[serde(rename = "Lifecycle")]
    #[serde(skip_serializing_if = "Option::is_none")]
    pub lifecycle: Option<String>,
    #[serde(rename = "LustreConfiguration")]
    #[serde(skip_serializing_if = "Option::is_none")]
    pub lustre_configuration: Option<LustreFileSystemConfiguration>,
    /// <p>The IDs of the elastic network interface from which a specific file system is accessible. The elastic network interface is automatically created in the same VPC that the Amazon FSx file system was created in. For more information, see <a href="https://docs.aws.amazon.com/AWSEC2/latest/UserGuide/using-eni.html">Elastic Network Interfaces</a> in the <i>Amazon EC2 User Guide.</i> </p> <p>For an Amazon FSx for Windows File Server file system, you can have one network interface ID. For an Amazon FSx for Lustre file system, you can have more than one.</p>
    #[serde(rename = "NetworkInterfaceIds")]
    #[serde(skip_serializing_if = "Option::is_none")]
    pub network_interface_ids: Option<Vec<String>>,
    /// <p>The AWS account that created the file system. If the file system was created by an AWS Identity and Access Management (IAM) user, the AWS account to which the IAM user belongs is the owner.</p>
    #[serde(rename = "OwnerId")]
    #[serde(skip_serializing_if = "Option::is_none")]
    pub owner_id: Option<String>,
    /// <p>The Amazon Resource Name (ARN) for the file system resource.</p>
    #[serde(rename = "ResourceARN")]
    #[serde(skip_serializing_if = "Option::is_none")]
    pub resource_arn: Option<String>,
    /// <p>The storage capacity of the file system in gigabytes (GB).</p>
    #[serde(rename = "StorageCapacity")]
    #[serde(skip_serializing_if = "Option::is_none")]
    pub storage_capacity: Option<i64>,
    /// <p>The ID of the subnet to contain the endpoint for the file system. One and only one is supported. The file system is launched in the Availability Zone associated with this subnet.</p>
    #[serde(rename = "SubnetIds")]
    #[serde(skip_serializing_if = "Option::is_none")]
    pub subnet_ids: Option<Vec<String>>,
    /// <p>The tags to associate with the file system. For more information, see <a href="https://docs.aws.amazon.com/AWSEC2/latest/UserGuide/Using_Tags.html">Tagging Your Amazon EC2 Resources</a> in the <i>Amazon EC2 User Guide</i>.</p>
    #[serde(rename = "Tags")]
    #[serde(skip_serializing_if = "Option::is_none")]
    pub tags: Option<Vec<Tag>>,
    /// <p>The ID of the primary VPC for the file system.</p>
    #[serde(rename = "VpcId")]
    #[serde(skip_serializing_if = "Option::is_none")]
    pub vpc_id: Option<String>,
    /// <p>The configuration for this Microsoft Windows file system.</p>
    #[serde(rename = "WindowsConfiguration")]
    #[serde(skip_serializing_if = "Option::is_none")]
    pub windows_configuration: Option<WindowsFileSystemConfiguration>,
}

/// <p>A structure providing details of any failures that occur when creating the file system has failed.</p>
#[derive(Default, Debug, Clone, PartialEq, Deserialize)]
#[cfg_attr(any(test, feature = "serialize_structs"), derive(Serialize))]
pub struct FileSystemFailureDetails {
    /// <p>A message describing any failures that occurred during file system creation.</p>
    #[serde(rename = "Message")]
    #[serde(skip_serializing_if = "Option::is_none")]
    pub message: Option<String>,
}

/// <p>A filter used to restrict the results of describe calls. You can use multiple filters to return results that meet all applied filter requirements.</p>
#[derive(Default, Debug, Clone, PartialEq, Serialize)]
pub struct Filter {
    /// <p>The name for this filter.</p>
    #[serde(rename = "Name")]
    #[serde(skip_serializing_if = "Option::is_none")]
    pub name: Option<String>,
    /// <p>The values of the filter. These are all the values for any of the applied filters.</p>
    #[serde(rename = "Values")]
    #[serde(skip_serializing_if = "Option::is_none")]
    pub values: Option<Vec<String>>,
}

/// <p>The request object for <code>ListTagsForResource</code> operation.</p>
#[derive(Default, Debug, Clone, PartialEq, Serialize)]
pub struct ListTagsForResourceRequest {
    /// <p>(Optional) Maximum number of tags to return in the response (integer). This parameter value must be greater than 0. The number of items that Amazon FSx returns is the minimum of the <code>MaxResults</code> parameter specified in the request and the service's internal maximum number of items per page.</p>
    #[serde(rename = "MaxResults")]
    #[serde(skip_serializing_if = "Option::is_none")]
    pub max_results: Option<i64>,
    /// <p>(Optional) Opaque pagination token returned from a previous <code>ListTagsForResource</code> operation (String). If a token present, the action continues the list from where the returning call left off.</p>
    #[serde(rename = "NextToken")]
    #[serde(skip_serializing_if = "Option::is_none")]
    pub next_token: Option<String>,
    /// <p>The ARN of the Amazon FSx resource that will have its tags listed.</p>
    #[serde(rename = "ResourceARN")]
    pub resource_arn: String,
}

/// <p>The response object for <code>ListTagsForResource</code> operation.</p>
#[derive(Default, Debug, Clone, PartialEq, Deserialize)]
#[cfg_attr(any(test, feature = "serialize_structs"), derive(Serialize))]
pub struct ListTagsForResourceResponse {
    /// <p>This is present if there are more tags than returned in the response (String). You can use the <code>NextToken</code> value in the later request to fetch the tags. </p>
    #[serde(rename = "NextToken")]
    #[serde(skip_serializing_if = "Option::is_none")]
    pub next_token: Option<String>,
    /// <p>A list of tags on the resource.</p>
    #[serde(rename = "Tags")]
    #[serde(skip_serializing_if = "Option::is_none")]
    pub tags: Option<Vec<Tag>>,
}

/// <p>The configuration for the Amazon FSx for Lustre file system.</p>
#[derive(Default, Debug, Clone, PartialEq, Deserialize)]
#[cfg_attr(any(test, feature = "serialize_structs"), derive(Serialize))]
pub struct LustreFileSystemConfiguration {
    #[serde(rename = "DataRepositoryConfiguration")]
    #[serde(skip_serializing_if = "Option::is_none")]
    pub data_repository_configuration: Option<DataRepositoryConfiguration>,
    /// <p>The UTC time that you want to begin your weekly maintenance window.</p>
    #[serde(rename = "WeeklyMaintenanceStartTime")]
    #[serde(skip_serializing_if = "Option::is_none")]
    pub weekly_maintenance_start_time: Option<String>,
}

/// <p>The configuration of the self-managed Microsoft Active Directory (AD) directory to which the Windows File Server instance is joined.</p>
#[derive(Default, Debug, Clone, PartialEq, Deserialize)]
#[cfg_attr(any(test, feature = "serialize_structs"), derive(Serialize))]
pub struct SelfManagedActiveDirectoryAttributes {
    /// <p>A list of up to two IP addresses of DNS servers or domain controllers in the self-managed AD directory.</p>
    #[serde(rename = "DnsIps")]
    #[serde(skip_serializing_if = "Option::is_none")]
    pub dns_ips: Option<Vec<String>>,
    /// <p>The fully qualified domain name of the self-managed AD directory.</p>
    #[serde(rename = "DomainName")]
    #[serde(skip_serializing_if = "Option::is_none")]
    pub domain_name: Option<String>,
    /// <p>The name of the domain group whose members have administrative privileges for the FSx file system.</p>
    #[serde(rename = "FileSystemAdministratorsGroup")]
    #[serde(skip_serializing_if = "Option::is_none")]
    pub file_system_administrators_group: Option<String>,
    /// <p>The fully qualified distinguished name of the organizational unit within the self-managed AD directory to which the Windows File Server instance is joined.</p>
    #[serde(rename = "OrganizationalUnitDistinguishedName")]
    #[serde(skip_serializing_if = "Option::is_none")]
    pub organizational_unit_distinguished_name: Option<String>,
    /// <p>The user name for the service account on your self-managed AD domain that FSx uses to join to your AD domain.</p>
    #[serde(rename = "UserName")]
    #[serde(skip_serializing_if = "Option::is_none")]
    pub user_name: Option<String>,
}

/// <p>The configuration that Amazon FSx uses to join the Windows File Server instance to your self-managed (including on-premises) Microsoft Active Directory (AD) directory.</p>
#[derive(Default, Debug, Clone, PartialEq, Serialize)]
pub struct SelfManagedActiveDirectoryConfiguration {
    /// <p><p>A list of up to two IP addresses of DNS servers or domain controllers in the self-managed AD directory. The IP addresses need to be either in the same VPC CIDR range as the one in which your Amazon FSx file system is being created, or in the private IP version 4 (Iv4) address ranges, as specified in <a href="http://www.faqs.org/rfcs/rfc1918.html">RFC 1918</a>:</p> <ul> <li> <p>10.0.0.0 - 10.255.255.255 (10/8 prefix)</p> </li> <li> <p>172.16.0.0 - 172.31.255.255 (172.16/12 prefix)</p> </li> <li> <p>192.168.0.0 - 192.168.255.255 (192.168/16 prefix)</p> </li> </ul></p>
    #[serde(rename = "DnsIps")]
    pub dns_ips: Vec<String>,
    /// <p>The fully qualified domain name of the self-managed AD directory, such as <code>corp.example.com</code>.</p>
    #[serde(rename = "DomainName")]
    pub domain_name: String,
    /// <p>(Optional) The name of the domain group whose members are granted administrative privileges for the file system. Administrative privileges include taking ownership of files and folders, setting audit controls (audit ACLs) on files and folders, and administering the file system remotely by using the FSx Remote PowerShell. The group that you specify must already exist in your domain. If you don't provide one, your AD domain's Domain Admins group is used.</p>
    #[serde(rename = "FileSystemAdministratorsGroup")]
    #[serde(skip_serializing_if = "Option::is_none")]
    pub file_system_administrators_group: Option<String>,
    /// <p><p>(Optional) The fully qualified distinguished name of the organizational unit within your self-managed AD directory that the Windows File Server instance will join. Amazon FSx only accepts OU as the direct parent of the file system. An example is <code>OU=FSx,DC=yourdomain,DC=corp,DC=com</code>. To learn more, see <a href="https://tools.ietf.org/html/rfc2253">RFC 2253</a>. If none is provided, the FSx file system is created in the default location of your self-managed AD directory. </p> <important> <p>Only Organizational Unit (OU) objects can be the direct parent of the file system that you&#39;re creating.</p> </important></p>
    #[serde(rename = "OrganizationalUnitDistinguishedName")]
    #[serde(skip_serializing_if = "Option::is_none")]
    pub organizational_unit_distinguished_name: Option<String>,
    /// <p>The password for the service account on your self-managed AD domain that Amazon FSx will use to join to your AD domain.</p>
    #[serde(rename = "Password")]
    pub password: String,
    /// <p>The user name for the service account on your self-managed AD domain that Amazon FSx will use to join to your AD domain. This account must have the permission to join computers to the domain in the organizational unit provided in <code>OrganizationalUnitDistinguishedName</code>, or in the default location of your AD domain.</p>
    #[serde(rename = "UserName")]
    pub user_name: String,
}

/// <p>The configuration that Amazon FSx uses to join the Windows File Server instance to the self-managed Microsoft Active Directory (AD) directory.</p>
#[derive(Default, Debug, Clone, PartialEq, Serialize)]
pub struct SelfManagedActiveDirectoryConfigurationUpdates {
    /// <p>A list of up to two IP addresses of DNS servers or domain controllers in the self-managed AD directory.</p>
    #[serde(rename = "DnsIps")]
    #[serde(skip_serializing_if = "Option::is_none")]
    pub dns_ips: Option<Vec<String>>,
    /// <p>The password for the service account on your self-managed AD domain that Amazon FSx will use to join to your AD domain.</p>
    #[serde(rename = "Password")]
    #[serde(skip_serializing_if = "Option::is_none")]
    pub password: Option<String>,
    /// <p>The user name for the service account on your self-managed AD domain that Amazon FSx will use to join to your AD domain. This account must have the permission to join computers to the domain in the organizational unit provided in <code>OrganizationalUnitDistinguishedName</code>.</p>
    #[serde(rename = "UserName")]
    #[serde(skip_serializing_if = "Option::is_none")]
    pub user_name: Option<String>,
}

/// <p>Specifies a key-value pair for a resource tag.</p>
#[derive(Default, Debug, Clone, PartialEq, Serialize, Deserialize)]
pub struct Tag {
    /// <p>A value that specifies the <code>TagKey</code>, the name of the tag. Tag keys must be unique for the resource to which they are attached.</p>
    #[serde(rename = "Key")]
    #[serde(skip_serializing_if = "Option::is_none")]
    pub key: Option<String>,
    /// <p>A value that specifies the <code>TagValue</code>, the value assigned to the corresponding tag key. Tag values can be null and don't have to be unique in a tag set. For example, you can have a key-value pair in a tag set of <code>finances : April</code> and also of <code>payroll : April</code>.</p>
    #[serde(rename = "Value")]
    #[serde(skip_serializing_if = "Option::is_none")]
    pub value: Option<String>,
}

/// <p>The request object for the <code>TagResource</code> operation.</p>
#[derive(Default, Debug, Clone, PartialEq, Serialize)]
pub struct TagResourceRequest {
    /// <p>The Amazon Resource Name (ARN) of the Amazon FSx resource that you want to tag.</p>
    #[serde(rename = "ResourceARN")]
    pub resource_arn: String,
    /// <p>A list of tags for the resource. If a tag with a given key already exists, the value is replaced by the one specified in this parameter.</p>
    #[serde(rename = "Tags")]
    pub tags: Vec<Tag>,
}

/// <p>The response object for the <code>TagResource</code> operation.</p>
#[derive(Default, Debug, Clone, PartialEq, Deserialize)]
#[cfg_attr(any(test, feature = "serialize_structs"), derive(Serialize))]
pub struct TagResourceResponse {}

/// <p>The request object for <code>UntagResource</code> action.</p>
#[derive(Default, Debug, Clone, PartialEq, Serialize)]
pub struct UntagResourceRequest {
    /// <p>The ARN of the Amazon FSx resource to untag.</p>
    #[serde(rename = "ResourceARN")]
    pub resource_arn: String,
    /// <p>A list of keys of tags on the resource to untag. In case the tag key doesn't exist, the call will still succeed to be idempotent.</p>
    #[serde(rename = "TagKeys")]
    pub tag_keys: Vec<String>,
}

/// <p>The response object for <code>UntagResource</code> action.</p>
#[derive(Default, Debug, Clone, PartialEq, Deserialize)]
#[cfg_attr(any(test, feature = "serialize_structs"), derive(Serialize))]
pub struct UntagResourceResponse {}

/// <p>The configuration object for Amazon FSx for Lustre file systems used in the <code>UpdateFileSystem</code> operation.</p>
#[derive(Default, Debug, Clone, PartialEq, Serialize)]
pub struct UpdateFileSystemLustreConfiguration {
    /// <p>The preferred time to perform weekly maintenance, in the UTC time zone.</p>
    #[serde(rename = "WeeklyMaintenanceStartTime")]
    #[serde(skip_serializing_if = "Option::is_none")]
    pub weekly_maintenance_start_time: Option<String>,
}

/// <p>The request object for the <code>UpdateFileSystem</code> operation.</p>
#[derive(Default, Debug, Clone, PartialEq, Serialize)]
pub struct UpdateFileSystemRequest {
    /// <p>(Optional) A string of up to 64 ASCII characters that Amazon FSx uses to ensure idempotent updates. This string is automatically filled on your behalf when you use the AWS Command Line Interface (AWS CLI) or an AWS SDK.</p>
    #[serde(rename = "ClientRequestToken")]
    #[serde(skip_serializing_if = "Option::is_none")]
    pub client_request_token: Option<String>,
    #[serde(rename = "FileSystemId")]
    pub file_system_id: String,
    #[serde(rename = "LustreConfiguration")]
    #[serde(skip_serializing_if = "Option::is_none")]
    pub lustre_configuration: Option<UpdateFileSystemLustreConfiguration>,
    /// <p>The configuration update for this Microsoft Windows file system. The only supported options are for backup and maintenance and for self-managed Active Directory configuration.</p>
    #[serde(rename = "WindowsConfiguration")]
    #[serde(skip_serializing_if = "Option::is_none")]
    pub windows_configuration: Option<UpdateFileSystemWindowsConfiguration>,
}

/// <p>The response object for the <code>UpdateFileSystem</code> operation.</p>
#[derive(Default, Debug, Clone, PartialEq, Deserialize)]
#[cfg_attr(any(test, feature = "serialize_structs"), derive(Serialize))]
pub struct UpdateFileSystemResponse {
    /// <p>A description of the file system that was updated.</p>
    #[serde(rename = "FileSystem")]
    #[serde(skip_serializing_if = "Option::is_none")]
    pub file_system: Option<FileSystem>,
}

/// <p>Updates the Microsoft Windows configuration for an existing Amazon FSx for Windows File Server file system. Amazon FSx overwrites existing properties with non-null values provided in the request. If you don't specify a non-null value for a property, that property is not updated.</p>
#[derive(Default, Debug, Clone, PartialEq, Serialize)]
pub struct UpdateFileSystemWindowsConfiguration {
    /// <p>The number of days to retain automatic backups. Setting this to 0 disables automatic backups. You can retain automatic backups for a maximum of 35 days.</p>
    #[serde(rename = "AutomaticBackupRetentionDays")]
    #[serde(skip_serializing_if = "Option::is_none")]
    pub automatic_backup_retention_days: Option<i64>,
    /// <p>The preferred time to take daily automatic backups, in the UTC time zone.</p>
    #[serde(rename = "DailyAutomaticBackupStartTime")]
    #[serde(skip_serializing_if = "Option::is_none")]
    pub daily_automatic_backup_start_time: Option<String>,
    /// <p>The configuration Amazon FSx uses to join the Windows File Server instance to the self-managed Microsoft AD directory.</p>
    #[serde(rename = "SelfManagedActiveDirectoryConfiguration")]
    #[serde(skip_serializing_if = "Option::is_none")]
    pub self_managed_active_directory_configuration:
        Option<SelfManagedActiveDirectoryConfigurationUpdates>,
    /// <p>The preferred time to perform weekly maintenance, in the UTC time zone.</p>
    #[serde(rename = "WeeklyMaintenanceStartTime")]
    #[serde(skip_serializing_if = "Option::is_none")]
    pub weekly_maintenance_start_time: Option<String>,
}

/// <p>The configuration for this Microsoft Windows file system.</p>
#[derive(Default, Debug, Clone, PartialEq, Deserialize)]
#[cfg_attr(any(test, feature = "serialize_structs"), derive(Serialize))]
pub struct WindowsFileSystemConfiguration {
    /// <p>The ID for an existing Microsoft Active Directory instance that the file system should join when it's created.</p>
    #[serde(rename = "ActiveDirectoryId")]
    #[serde(skip_serializing_if = "Option::is_none")]
    pub active_directory_id: Option<String>,
    /// <p>The number of days to retain automatic backups. Setting this to 0 disables automatic backups. You can retain automatic backups for a maximum of 35 days.</p>
    #[serde(rename = "AutomaticBackupRetentionDays")]
    #[serde(skip_serializing_if = "Option::is_none")]
    pub automatic_backup_retention_days: Option<i64>,
    /// <p>A boolean flag indicating whether tags on the file system should be copied to backups. This value defaults to false. If it's set to true, all tags on the file system are copied to all automatic backups and any user-initiated backups where the user doesn't specify any tags. If this value is true, and you specify one or more tags, only the specified tags are copied to backups.</p>
    #[serde(rename = "CopyTagsToBackups")]
    #[serde(skip_serializing_if = "Option::is_none")]
    pub copy_tags_to_backups: Option<bool>,
    /// <p>The preferred time to take daily automatic backups, in the UTC time zone.</p>
    #[serde(rename = "DailyAutomaticBackupStartTime")]
    #[serde(skip_serializing_if = "Option::is_none")]
    pub daily_automatic_backup_start_time: Option<String>,
    /// <p><p>Specifies the file system deployment type, valid values are the following:</p> <ul> <li> <p> <code>MULTI<em>AZ</em>1</code> - Specifies a high availability file system that is configured for Multi-AZ redundancy to tolerate temporary Availability Zone (AZ) unavailability.</p> </li> <li> <p> <code>SINGLE<em>AZ</em>1</code> - (Default) Specifies a file system that is configured for single AZ redundancy.</p> </li> </ul></p>
    #[serde(rename = "DeploymentType")]
    #[serde(skip_serializing_if = "Option::is_none")]
    pub deployment_type: Option<String>,
    /// <p>The list of maintenance operations in progress for this file system.</p>
    #[serde(rename = "MaintenanceOperationsInProgress")]
    #[serde(skip_serializing_if = "Option::is_none")]
    pub maintenance_operations_in_progress: Option<Vec<String>>,
    /// <p>For <code>MULTI_AZ_1</code> deployment types, the IP address of the primary, or preferred, file server.</p> <p>Use this IP address when mounting the file system on Linux SMB clients or Windows SMB clients that are not joined to a Microsoft Active Directory. Applicable for both <code>SINGLE_AZ_1</code> and <code>MULTI_AZ_1</code> deployment types. This IP address is temporarily unavailable when the file system is undergoing maintenance. For Linux and Windows SMB clients that are joined to an Active Directory, use the file system's DNSName instead. For more information and instruction on mapping and mounting file shares, see <a href="https://docs.aws.amazon.com/fsx/latest/WindowsGuide/accessing-file-shares.html">https://docs.aws.amazon.com/fsx/latest/WindowsGuide/accessing-file-shares.html</a>.</p>
    #[serde(rename = "PreferredFileServerIp")]
    #[serde(skip_serializing_if = "Option::is_none")]
    pub preferred_file_server_ip: Option<String>,
    /// <p>For <code>MULTI_AZ_1</code> deployment types, it specifies the ID of the subnet where the preferred file server is located. Must be one of the two subnet IDs specified in <code>SubnetIds</code> property. Amazon FSx serves traffic from this subnet except in the event of a failover to the secondary file server.</p> <p>For <code>SINGLE_AZ_1</code> deployment types, this value is the same as that for <code>SubnetIDs</code>.</p>
    #[serde(rename = "PreferredSubnetId")]
    #[serde(skip_serializing_if = "Option::is_none")]
    pub preferred_subnet_id: Option<String>,
    /// <p>For <code>MULTI_AZ_1</code> deployment types, use this endpoint when performing administrative tasks on the file system using Amazon FSx Remote PowerShell.</p> <p>For <code>SINGLE_AZ_1</code> deployment types, this is the DNS name of the file system.</p> <p>This endpoint is temporarily unavailable when the file system is undergoing maintenance.</p>
    #[serde(rename = "RemoteAdministrationEndpoint")]
    #[serde(skip_serializing_if = "Option::is_none")]
    pub remote_administration_endpoint: Option<String>,
    #[serde(rename = "SelfManagedActiveDirectoryConfiguration")]
    #[serde(skip_serializing_if = "Option::is_none")]
    pub self_managed_active_directory_configuration: Option<SelfManagedActiveDirectoryAttributes>,
    /// <p>The throughput of an Amazon FSx file system, measured in megabytes per second.</p>
    #[serde(rename = "ThroughputCapacity")]
    #[serde(skip_serializing_if = "Option::is_none")]
    pub throughput_capacity: Option<i64>,
    /// <p>The preferred time to perform weekly maintenance, in the UTC time zone.</p>
    #[serde(rename = "WeeklyMaintenanceStartTime")]
    #[serde(skip_serializing_if = "Option::is_none")]
    pub weekly_maintenance_start_time: Option<String>,
}

/// Errors returned by CreateBackup
#[derive(Debug, PartialEq)]
pub enum CreateBackupError {
    /// <p>Another backup is already under way. Wait for completion before initiating additional backups of this file system.</p>
    BackupInProgress(String),
    /// <p>A generic error indicating a failure with a client request.</p>
    BadRequest(String),
    /// <p>No Amazon FSx file systems were found based upon supplied parameters.</p>
    FileSystemNotFound(String),
    /// <p>The error returned when a second request is received with the same client request token but different parameters settings. A client request token should always uniquely identify a single request.</p>
    IncompatibleParameterError(String),
    /// <p>A generic error indicating a server-side failure.</p>
    InternalServerError(String),
    /// <p>An error indicating that a particular service limit was exceeded. You can increase some service limits by contacting AWS Support. </p>
    ServiceLimitExceeded(String),
    /// <p>An error occured.</p>
    UnsupportedOperation(String),
}

impl CreateBackupError {
    pub fn from_response(res: BufferedHttpResponse) -> RusotoError<CreateBackupError> {
        if let Some(err) = proto::json::Error::parse(&res) {
            match err.typ.as_str() {
                "BackupInProgress" => {
                    return RusotoError::Service(CreateBackupError::BackupInProgress(err.msg))
                }
                "BadRequest" => {
                    return RusotoError::Service(CreateBackupError::BadRequest(err.msg))
                }
                "FileSystemNotFound" => {
                    return RusotoError::Service(CreateBackupError::FileSystemNotFound(err.msg))
                }
                "IncompatibleParameterError" => {
                    return RusotoError::Service(CreateBackupError::IncompatibleParameterError(
                        err.msg,
                    ))
                }
                "InternalServerError" => {
                    return RusotoError::Service(CreateBackupError::InternalServerError(err.msg))
                }
                "ServiceLimitExceeded" => {
                    return RusotoError::Service(CreateBackupError::ServiceLimitExceeded(err.msg))
                }
                "UnsupportedOperation" => {
                    return RusotoError::Service(CreateBackupError::UnsupportedOperation(err.msg))
                }
                "ValidationException" => return RusotoError::Validation(err.msg),
                _ => {}
            }
        }
        return RusotoError::Unknown(res);
    }
}
impl fmt::Display for CreateBackupError {
    fn fmt(&self, f: &mut fmt::Formatter) -> fmt::Result {
        write!(f, "{}", self.description())
    }
}
impl Error for CreateBackupError {
    fn description(&self) -> &str {
        match *self {
            CreateBackupError::BackupInProgress(ref cause) => cause,
            CreateBackupError::BadRequest(ref cause) => cause,
            CreateBackupError::FileSystemNotFound(ref cause) => cause,
            CreateBackupError::IncompatibleParameterError(ref cause) => cause,
            CreateBackupError::InternalServerError(ref cause) => cause,
            CreateBackupError::ServiceLimitExceeded(ref cause) => cause,
            CreateBackupError::UnsupportedOperation(ref cause) => cause,
        }
    }
}
/// Errors returned by CreateFileSystem
#[derive(Debug, PartialEq)]
pub enum CreateFileSystemError {
    /// <p>An Active Directory error.</p>
    ActiveDirectoryError(String),
    /// <p>A generic error indicating a failure with a client request.</p>
    BadRequest(String),
    /// <p>The error returned when a second request is received with the same client request token but different parameters settings. A client request token should always uniquely identify a single request.</p>
    IncompatibleParameterError(String),
    /// <p>A generic error indicating a server-side failure.</p>
    InternalServerError(String),
    /// <p>The path provided for data repository export isn't valid.</p>
    InvalidExportPath(String),
    /// <p>The path provided for data repository import isn't valid.</p>
    InvalidImportPath(String),
    /// <p>One or more network settings specified in the request are invalid. <code>InvalidVpcId</code> means that the ID passed for the virtual private cloud (VPC) is invalid. <code>InvalidSubnetIds</code> returns the list of IDs for subnets that are either invalid or not part of the VPC specified. <code>InvalidSecurityGroupIds</code> returns the list of IDs for security groups that are either invalid or not part of the VPC specified.</p>
    InvalidNetworkSettings(String),
    /// <p>File system configuration is required for this operation.</p>
    MissingFileSystemConfiguration(String),
    /// <p>An error indicating that a particular service limit was exceeded. You can increase some service limits by contacting AWS Support. </p>
    ServiceLimitExceeded(String),
}

impl CreateFileSystemError {
    pub fn from_response(res: BufferedHttpResponse) -> RusotoError<CreateFileSystemError> {
        if let Some(err) = proto::json::Error::parse(&res) {
            match err.typ.as_str() {
                "ActiveDirectoryError" => {
                    return RusotoError::Service(CreateFileSystemError::ActiveDirectoryError(
                        err.msg,
                    ))
                }
                "BadRequest" => {
                    return RusotoError::Service(CreateFileSystemError::BadRequest(err.msg))
                }
                "IncompatibleParameterError" => {
                    return RusotoError::Service(CreateFileSystemError::IncompatibleParameterError(
                        err.msg,
                    ))
                }
                "InternalServerError" => {
                    return RusotoError::Service(CreateFileSystemError::InternalServerError(
                        err.msg,
                    ))
                }
                "InvalidExportPath" => {
                    return RusotoError::Service(CreateFileSystemError::InvalidExportPath(err.msg))
                }
                "InvalidImportPath" => {
                    return RusotoError::Service(CreateFileSystemError::InvalidImportPath(err.msg))
                }
                "InvalidNetworkSettings" => {
                    return RusotoError::Service(CreateFileSystemError::InvalidNetworkSettings(
                        err.msg,
                    ))
                }
                "MissingFileSystemConfiguration" => {
                    return RusotoError::Service(
                        CreateFileSystemError::MissingFileSystemConfiguration(err.msg),
                    )
                }
                "ServiceLimitExceeded" => {
                    return RusotoError::Service(CreateFileSystemError::ServiceLimitExceeded(
                        err.msg,
                    ))
                }
                "ValidationException" => return RusotoError::Validation(err.msg),
                _ => {}
            }
        }
        return RusotoError::Unknown(res);
    }
}
impl fmt::Display for CreateFileSystemError {
    fn fmt(&self, f: &mut fmt::Formatter) -> fmt::Result {
        write!(f, "{}", self.description())
    }
}
impl Error for CreateFileSystemError {
    fn description(&self) -> &str {
        match *self {
            CreateFileSystemError::ActiveDirectoryError(ref cause) => cause,
            CreateFileSystemError::BadRequest(ref cause) => cause,
            CreateFileSystemError::IncompatibleParameterError(ref cause) => cause,
            CreateFileSystemError::InternalServerError(ref cause) => cause,
            CreateFileSystemError::InvalidExportPath(ref cause) => cause,
            CreateFileSystemError::InvalidImportPath(ref cause) => cause,
            CreateFileSystemError::InvalidNetworkSettings(ref cause) => cause,
            CreateFileSystemError::MissingFileSystemConfiguration(ref cause) => cause,
            CreateFileSystemError::ServiceLimitExceeded(ref cause) => cause,
        }
    }
}
/// Errors returned by CreateFileSystemFromBackup
#[derive(Debug, PartialEq)]
pub enum CreateFileSystemFromBackupError {
    /// <p>An Active Directory error.</p>
    ActiveDirectoryError(String),
    /// <p>No Amazon FSx backups were found based upon the supplied parameters.</p>
    BackupNotFound(String),
    /// <p>A generic error indicating a failure with a client request.</p>
    BadRequest(String),
    /// <p>The error returned when a second request is received with the same client request token but different parameters settings. A client request token should always uniquely identify a single request.</p>
    IncompatibleParameterError(String),
    /// <p>A generic error indicating a server-side failure.</p>
    InternalServerError(String),
    /// <p>One or more network settings specified in the request are invalid. <code>InvalidVpcId</code> means that the ID passed for the virtual private cloud (VPC) is invalid. <code>InvalidSubnetIds</code> returns the list of IDs for subnets that are either invalid or not part of the VPC specified. <code>InvalidSecurityGroupIds</code> returns the list of IDs for security groups that are either invalid or not part of the VPC specified.</p>
    InvalidNetworkSettings(String),
    /// <p>File system configuration is required for this operation.</p>
    MissingFileSystemConfiguration(String),
    /// <p>An error indicating that a particular service limit was exceeded. You can increase some service limits by contacting AWS Support. </p>
    ServiceLimitExceeded(String),
}

impl CreateFileSystemFromBackupError {
    pub fn from_response(
        res: BufferedHttpResponse,
    ) -> RusotoError<CreateFileSystemFromBackupError> {
        if let Some(err) = proto::json::Error::parse(&res) {
            match err.typ.as_str() {
                "ActiveDirectoryError" => {
                    return RusotoError::Service(
                        CreateFileSystemFromBackupError::ActiveDirectoryError(err.msg),
                    )
                }
                "BackupNotFound" => {
                    return RusotoError::Service(CreateFileSystemFromBackupError::BackupNotFound(
                        err.msg,
                    ))
                }
                "BadRequest" => {
                    return RusotoError::Service(CreateFileSystemFromBackupError::BadRequest(
                        err.msg,
                    ))
                }
                "IncompatibleParameterError" => {
                    return RusotoError::Service(
                        CreateFileSystemFromBackupError::IncompatibleParameterError(err.msg),
                    )
                }
                "InternalServerError" => {
                    return RusotoError::Service(
                        CreateFileSystemFromBackupError::InternalServerError(err.msg),
                    )
                }
                "InvalidNetworkSettings" => {
                    return RusotoError::Service(
                        CreateFileSystemFromBackupError::InvalidNetworkSettings(err.msg),
                    )
                }
                "MissingFileSystemConfiguration" => {
                    return RusotoError::Service(
                        CreateFileSystemFromBackupError::MissingFileSystemConfiguration(err.msg),
                    )
                }
                "ServiceLimitExceeded" => {
                    return RusotoError::Service(
                        CreateFileSystemFromBackupError::ServiceLimitExceeded(err.msg),
                    )
                }
                "ValidationException" => return RusotoError::Validation(err.msg),
                _ => {}
            }
        }
        return RusotoError::Unknown(res);
    }
}
impl fmt::Display for CreateFileSystemFromBackupError {
    fn fmt(&self, f: &mut fmt::Formatter) -> fmt::Result {
        write!(f, "{}", self.description())
    }
}
impl Error for CreateFileSystemFromBackupError {
    fn description(&self) -> &str {
        match *self {
            CreateFileSystemFromBackupError::ActiveDirectoryError(ref cause) => cause,
            CreateFileSystemFromBackupError::BackupNotFound(ref cause) => cause,
            CreateFileSystemFromBackupError::BadRequest(ref cause) => cause,
            CreateFileSystemFromBackupError::IncompatibleParameterError(ref cause) => cause,
            CreateFileSystemFromBackupError::InternalServerError(ref cause) => cause,
            CreateFileSystemFromBackupError::InvalidNetworkSettings(ref cause) => cause,
            CreateFileSystemFromBackupError::MissingFileSystemConfiguration(ref cause) => cause,
            CreateFileSystemFromBackupError::ServiceLimitExceeded(ref cause) => cause,
        }
    }
}
/// Errors returned by DeleteBackup
#[derive(Debug, PartialEq)]
pub enum DeleteBackupError {
    /// <p>Another backup is already under way. Wait for completion before initiating additional backups of this file system.</p>
    BackupInProgress(String),
    /// <p>No Amazon FSx backups were found based upon the supplied parameters.</p>
    BackupNotFound(String),
    /// <p>You can't delete a backup while it's being used to restore a file system.</p>
    BackupRestoring(String),
    /// <p>A generic error indicating a failure with a client request.</p>
    BadRequest(String),
    /// <p>The error returned when a second request is received with the same client request token but different parameters settings. A client request token should always uniquely identify a single request.</p>
    IncompatibleParameterError(String),
    /// <p>A generic error indicating a server-side failure.</p>
    InternalServerError(String),
}

impl DeleteBackupError {
    pub fn from_response(res: BufferedHttpResponse) -> RusotoError<DeleteBackupError> {
        if let Some(err) = proto::json::Error::parse(&res) {
            match err.typ.as_str() {
                "BackupInProgress" => {
                    return RusotoError::Service(DeleteBackupError::BackupInProgress(err.msg))
                }
                "BackupNotFound" => {
                    return RusotoError::Service(DeleteBackupError::BackupNotFound(err.msg))
                }
                "BackupRestoring" => {
                    return RusotoError::Service(DeleteBackupError::BackupRestoring(err.msg))
                }
                "BadRequest" => {
                    return RusotoError::Service(DeleteBackupError::BadRequest(err.msg))
                }
                "IncompatibleParameterError" => {
                    return RusotoError::Service(DeleteBackupError::IncompatibleParameterError(
                        err.msg,
                    ))
                }
                "InternalServerError" => {
                    return RusotoError::Service(DeleteBackupError::InternalServerError(err.msg))
                }
                "ValidationException" => return RusotoError::Validation(err.msg),
                _ => {}
            }
        }
        return RusotoError::Unknown(res);
    }
}
impl fmt::Display for DeleteBackupError {
    fn fmt(&self, f: &mut fmt::Formatter) -> fmt::Result {
        write!(f, "{}", self.description())
    }
}
impl Error for DeleteBackupError {
    fn description(&self) -> &str {
        match *self {
            DeleteBackupError::BackupInProgress(ref cause) => cause,
            DeleteBackupError::BackupNotFound(ref cause) => cause,
            DeleteBackupError::BackupRestoring(ref cause) => cause,
            DeleteBackupError::BadRequest(ref cause) => cause,
            DeleteBackupError::IncompatibleParameterError(ref cause) => cause,
            DeleteBackupError::InternalServerError(ref cause) => cause,
        }
    }
}
/// Errors returned by DeleteFileSystem
#[derive(Debug, PartialEq)]
pub enum DeleteFileSystemError {
    /// <p>A generic error indicating a failure with a client request.</p>
    BadRequest(String),
    /// <p>No Amazon FSx file systems were found based upon supplied parameters.</p>
    FileSystemNotFound(String),
    /// <p>The error returned when a second request is received with the same client request token but different parameters settings. A client request token should always uniquely identify a single request.</p>
    IncompatibleParameterError(String),
    /// <p>A generic error indicating a server-side failure.</p>
    InternalServerError(String),
    /// <p>An error indicating that a particular service limit was exceeded. You can increase some service limits by contacting AWS Support. </p>
    ServiceLimitExceeded(String),
}

impl DeleteFileSystemError {
    pub fn from_response(res: BufferedHttpResponse) -> RusotoError<DeleteFileSystemError> {
        if let Some(err) = proto::json::Error::parse(&res) {
            match err.typ.as_str() {
                "BadRequest" => {
                    return RusotoError::Service(DeleteFileSystemError::BadRequest(err.msg))
                }
                "FileSystemNotFound" => {
                    return RusotoError::Service(DeleteFileSystemError::FileSystemNotFound(err.msg))
                }
                "IncompatibleParameterError" => {
                    return RusotoError::Service(DeleteFileSystemError::IncompatibleParameterError(
                        err.msg,
                    ))
                }
                "InternalServerError" => {
                    return RusotoError::Service(DeleteFileSystemError::InternalServerError(
                        err.msg,
                    ))
                }
                "ServiceLimitExceeded" => {
                    return RusotoError::Service(DeleteFileSystemError::ServiceLimitExceeded(
                        err.msg,
                    ))
                }
                "ValidationException" => return RusotoError::Validation(err.msg),
                _ => {}
            }
        }
        return RusotoError::Unknown(res);
    }
}
impl fmt::Display for DeleteFileSystemError {
    fn fmt(&self, f: &mut fmt::Formatter) -> fmt::Result {
        write!(f, "{}", self.description())
    }
}
impl Error for DeleteFileSystemError {
    fn description(&self) -> &str {
        match *self {
            DeleteFileSystemError::BadRequest(ref cause) => cause,
            DeleteFileSystemError::FileSystemNotFound(ref cause) => cause,
            DeleteFileSystemError::IncompatibleParameterError(ref cause) => cause,
            DeleteFileSystemError::InternalServerError(ref cause) => cause,
            DeleteFileSystemError::ServiceLimitExceeded(ref cause) => cause,
        }
    }
}
/// Errors returned by DescribeBackups
#[derive(Debug, PartialEq)]
pub enum DescribeBackupsError {
    /// <p>No Amazon FSx backups were found based upon the supplied parameters.</p>
    BackupNotFound(String),
    /// <p>A generic error indicating a failure with a client request.</p>
    BadRequest(String),
    /// <p>No Amazon FSx file systems were found based upon supplied parameters.</p>
    FileSystemNotFound(String),
    /// <p>A generic error indicating a server-side failure.</p>
    InternalServerError(String),
}

impl DescribeBackupsError {
    pub fn from_response(res: BufferedHttpResponse) -> RusotoError<DescribeBackupsError> {
        if let Some(err) = proto::json::Error::parse(&res) {
            match err.typ.as_str() {
                "BackupNotFound" => {
                    return RusotoError::Service(DescribeBackupsError::BackupNotFound(err.msg))
                }
                "BadRequest" => {
                    return RusotoError::Service(DescribeBackupsError::BadRequest(err.msg))
                }
                "FileSystemNotFound" => {
                    return RusotoError::Service(DescribeBackupsError::FileSystemNotFound(err.msg))
                }
                "InternalServerError" => {
                    return RusotoError::Service(DescribeBackupsError::InternalServerError(err.msg))
                }
                "ValidationException" => return RusotoError::Validation(err.msg),
                _ => {}
            }
        }
        return RusotoError::Unknown(res);
    }
}
impl fmt::Display for DescribeBackupsError {
    fn fmt(&self, f: &mut fmt::Formatter) -> fmt::Result {
        write!(f, "{}", self.description())
    }
}
impl Error for DescribeBackupsError {
    fn description(&self) -> &str {
        match *self {
            DescribeBackupsError::BackupNotFound(ref cause) => cause,
            DescribeBackupsError::BadRequest(ref cause) => cause,
            DescribeBackupsError::FileSystemNotFound(ref cause) => cause,
            DescribeBackupsError::InternalServerError(ref cause) => cause,
        }
    }
}
/// Errors returned by DescribeFileSystems
#[derive(Debug, PartialEq)]
pub enum DescribeFileSystemsError {
    /// <p>A generic error indicating a failure with a client request.</p>
    BadRequest(String),
    /// <p>No Amazon FSx file systems were found based upon supplied parameters.</p>
    FileSystemNotFound(String),
    /// <p>A generic error indicating a server-side failure.</p>
    InternalServerError(String),
}

impl DescribeFileSystemsError {
    pub fn from_response(res: BufferedHttpResponse) -> RusotoError<DescribeFileSystemsError> {
        if let Some(err) = proto::json::Error::parse(&res) {
            match err.typ.as_str() {
                "BadRequest" => {
                    return RusotoError::Service(DescribeFileSystemsError::BadRequest(err.msg))
                }
                "FileSystemNotFound" => {
                    return RusotoError::Service(DescribeFileSystemsError::FileSystemNotFound(
                        err.msg,
                    ))
                }
                "InternalServerError" => {
                    return RusotoError::Service(DescribeFileSystemsError::InternalServerError(
                        err.msg,
                    ))
                }
                "ValidationException" => return RusotoError::Validation(err.msg),
                _ => {}
            }
        }
        return RusotoError::Unknown(res);
    }
}
impl fmt::Display for DescribeFileSystemsError {
    fn fmt(&self, f: &mut fmt::Formatter) -> fmt::Result {
        write!(f, "{}", self.description())
    }
}
impl Error for DescribeFileSystemsError {
    fn description(&self) -> &str {
        match *self {
            DescribeFileSystemsError::BadRequest(ref cause) => cause,
            DescribeFileSystemsError::FileSystemNotFound(ref cause) => cause,
            DescribeFileSystemsError::InternalServerError(ref cause) => cause,
        }
    }
}
/// Errors returned by ListTagsForResource
#[derive(Debug, PartialEq)]
pub enum ListTagsForResourceError {
    /// <p>A generic error indicating a failure with a client request.</p>
    BadRequest(String),
    /// <p>A generic error indicating a server-side failure.</p>
    InternalServerError(String),
    /// <p>The resource specified for the tagging operation is not a resource type owned by Amazon FSx. Use the API of the relevant service to perform the operation. </p>
    NotServiceResourceError(String),
    /// <p>The resource specified does not support tagging. </p>
    ResourceDoesNotSupportTagging(String),
    /// <p>The resource specified by the Amazon Resource Name (ARN) can't be found.</p>
    ResourceNotFound(String),
}

impl ListTagsForResourceError {
    pub fn from_response(res: BufferedHttpResponse) -> RusotoError<ListTagsForResourceError> {
        if let Some(err) = proto::json::Error::parse(&res) {
            match err.typ.as_str() {
                "BadRequest" => {
                    return RusotoError::Service(ListTagsForResourceError::BadRequest(err.msg))
                }
                "InternalServerError" => {
                    return RusotoError::Service(ListTagsForResourceError::InternalServerError(
                        err.msg,
                    ))
                }
                "NotServiceResourceError" => {
                    return RusotoError::Service(ListTagsForResourceError::NotServiceResourceError(
                        err.msg,
                    ))
                }
                "ResourceDoesNotSupportTagging" => {
                    return RusotoError::Service(
                        ListTagsForResourceError::ResourceDoesNotSupportTagging(err.msg),
                    )
                }
                "ResourceNotFound" => {
                    return RusotoError::Service(ListTagsForResourceError::ResourceNotFound(
                        err.msg,
                    ))
                }
                "ValidationException" => return RusotoError::Validation(err.msg),
                _ => {}
            }
        }
        return RusotoError::Unknown(res);
    }
}
impl fmt::Display for ListTagsForResourceError {
    fn fmt(&self, f: &mut fmt::Formatter) -> fmt::Result {
        write!(f, "{}", self.description())
    }
}
impl Error for ListTagsForResourceError {
    fn description(&self) -> &str {
        match *self {
            ListTagsForResourceError::BadRequest(ref cause) => cause,
            ListTagsForResourceError::InternalServerError(ref cause) => cause,
            ListTagsForResourceError::NotServiceResourceError(ref cause) => cause,
            ListTagsForResourceError::ResourceDoesNotSupportTagging(ref cause) => cause,
            ListTagsForResourceError::ResourceNotFound(ref cause) => cause,
        }
    }
}
/// Errors returned by TagResource
#[derive(Debug, PartialEq)]
pub enum TagResourceError {
    /// <p>A generic error indicating a failure with a client request.</p>
    BadRequest(String),
    /// <p>A generic error indicating a server-side failure.</p>
    InternalServerError(String),
    /// <p>The resource specified for the tagging operation is not a resource type owned by Amazon FSx. Use the API of the relevant service to perform the operation. </p>
    NotServiceResourceError(String),
    /// <p>The resource specified does not support tagging. </p>
    ResourceDoesNotSupportTagging(String),
    /// <p>The resource specified by the Amazon Resource Name (ARN) can't be found.</p>
    ResourceNotFound(String),
}

impl TagResourceError {
    pub fn from_response(res: BufferedHttpResponse) -> RusotoError<TagResourceError> {
        if let Some(err) = proto::json::Error::parse(&res) {
            match err.typ.as_str() {
                "BadRequest" => return RusotoError::Service(TagResourceError::BadRequest(err.msg)),
                "InternalServerError" => {
                    return RusotoError::Service(TagResourceError::InternalServerError(err.msg))
                }
                "NotServiceResourceError" => {
                    return RusotoError::Service(TagResourceError::NotServiceResourceError(err.msg))
                }
                "ResourceDoesNotSupportTagging" => {
                    return RusotoError::Service(TagResourceError::ResourceDoesNotSupportTagging(
                        err.msg,
                    ))
                }
                "ResourceNotFound" => {
                    return RusotoError::Service(TagResourceError::ResourceNotFound(err.msg))
                }
                "ValidationException" => return RusotoError::Validation(err.msg),
                _ => {}
            }
        }
        return RusotoError::Unknown(res);
    }
}
impl fmt::Display for TagResourceError {
    fn fmt(&self, f: &mut fmt::Formatter) -> fmt::Result {
        write!(f, "{}", self.description())
    }
}
impl Error for TagResourceError {
    fn description(&self) -> &str {
        match *self {
            TagResourceError::BadRequest(ref cause) => cause,
            TagResourceError::InternalServerError(ref cause) => cause,
            TagResourceError::NotServiceResourceError(ref cause) => cause,
            TagResourceError::ResourceDoesNotSupportTagging(ref cause) => cause,
            TagResourceError::ResourceNotFound(ref cause) => cause,
        }
    }
}
/// Errors returned by UntagResource
#[derive(Debug, PartialEq)]
pub enum UntagResourceError {
    /// <p>A generic error indicating a failure with a client request.</p>
    BadRequest(String),
    /// <p>A generic error indicating a server-side failure.</p>
    InternalServerError(String),
    /// <p>The resource specified for the tagging operation is not a resource type owned by Amazon FSx. Use the API of the relevant service to perform the operation. </p>
    NotServiceResourceError(String),
    /// <p>The resource specified does not support tagging. </p>
    ResourceDoesNotSupportTagging(String),
    /// <p>The resource specified by the Amazon Resource Name (ARN) can't be found.</p>
    ResourceNotFound(String),
}

impl UntagResourceError {
    pub fn from_response(res: BufferedHttpResponse) -> RusotoError<UntagResourceError> {
        if let Some(err) = proto::json::Error::parse(&res) {
            match err.typ.as_str() {
                "BadRequest" => {
                    return RusotoError::Service(UntagResourceError::BadRequest(err.msg))
                }
                "InternalServerError" => {
                    return RusotoError::Service(UntagResourceError::InternalServerError(err.msg))
                }
                "NotServiceResourceError" => {
                    return RusotoError::Service(UntagResourceError::NotServiceResourceError(
                        err.msg,
                    ))
                }
                "ResourceDoesNotSupportTagging" => {
                    return RusotoError::Service(UntagResourceError::ResourceDoesNotSupportTagging(
                        err.msg,
                    ))
                }
                "ResourceNotFound" => {
                    return RusotoError::Service(UntagResourceError::ResourceNotFound(err.msg))
                }
                "ValidationException" => return RusotoError::Validation(err.msg),
                _ => {}
            }
        }
        return RusotoError::Unknown(res);
    }
}
impl fmt::Display for UntagResourceError {
    fn fmt(&self, f: &mut fmt::Formatter) -> fmt::Result {
        write!(f, "{}", self.description())
    }
}
impl Error for UntagResourceError {
    fn description(&self) -> &str {
        match *self {
            UntagResourceError::BadRequest(ref cause) => cause,
            UntagResourceError::InternalServerError(ref cause) => cause,
            UntagResourceError::NotServiceResourceError(ref cause) => cause,
            UntagResourceError::ResourceDoesNotSupportTagging(ref cause) => cause,
            UntagResourceError::ResourceNotFound(ref cause) => cause,
        }
    }
}
/// Errors returned by UpdateFileSystem
#[derive(Debug, PartialEq)]
pub enum UpdateFileSystemError {
    /// <p>A generic error indicating a failure with a client request.</p>
    BadRequest(String),
    /// <p>No Amazon FSx file systems were found based upon supplied parameters.</p>
    FileSystemNotFound(String),
    /// <p>The error returned when a second request is received with the same client request token but different parameters settings. A client request token should always uniquely identify a single request.</p>
    IncompatibleParameterError(String),
    /// <p>A generic error indicating a server-side failure.</p>
    InternalServerError(String),
    /// <p>File system configuration is required for this operation.</p>
    MissingFileSystemConfiguration(String),
    /// <p>An error occured.</p>
    UnsupportedOperation(String),
}

impl UpdateFileSystemError {
    pub fn from_response(res: BufferedHttpResponse) -> RusotoError<UpdateFileSystemError> {
        if let Some(err) = proto::json::Error::parse(&res) {
            match err.typ.as_str() {
                "BadRequest" => {
                    return RusotoError::Service(UpdateFileSystemError::BadRequest(err.msg))
                }
                "FileSystemNotFound" => {
                    return RusotoError::Service(UpdateFileSystemError::FileSystemNotFound(err.msg))
                }
                "IncompatibleParameterError" => {
                    return RusotoError::Service(UpdateFileSystemError::IncompatibleParameterError(
                        err.msg,
                    ))
                }
                "InternalServerError" => {
                    return RusotoError::Service(UpdateFileSystemError::InternalServerError(
                        err.msg,
                    ))
                }
                "MissingFileSystemConfiguration" => {
                    return RusotoError::Service(
                        UpdateFileSystemError::MissingFileSystemConfiguration(err.msg),
                    )
                }
                "UnsupportedOperation" => {
                    return RusotoError::Service(UpdateFileSystemError::UnsupportedOperation(
                        err.msg,
                    ))
                }
                "ValidationException" => return RusotoError::Validation(err.msg),
                _ => {}
            }
        }
        return RusotoError::Unknown(res);
    }
}
impl fmt::Display for UpdateFileSystemError {
    fn fmt(&self, f: &mut fmt::Formatter) -> fmt::Result {
        write!(f, "{}", self.description())
    }
}
impl Error for UpdateFileSystemError {
    fn description(&self) -> &str {
        match *self {
            UpdateFileSystemError::BadRequest(ref cause) => cause,
            UpdateFileSystemError::FileSystemNotFound(ref cause) => cause,
            UpdateFileSystemError::IncompatibleParameterError(ref cause) => cause,
            UpdateFileSystemError::InternalServerError(ref cause) => cause,
            UpdateFileSystemError::MissingFileSystemConfiguration(ref cause) => cause,
            UpdateFileSystemError::UnsupportedOperation(ref cause) => cause,
        }
    }
}
/// Trait representing the capabilities of the Amazon FSx API. Amazon FSx clients implement this trait.
#[async_trait]
pub trait Fsx {
    /// <p><p>Creates a backup of an existing Amazon FSx for Windows File Server file system. Creating regular backups for your file system is a best practice that complements the replication that Amazon FSx for Windows File Server performs for your file system. It also enables you to restore from user modification of data.</p> <p>If a backup with the specified client request token exists, and the parameters match, this operation returns the description of the existing backup. If a backup specified client request token exists, and the parameters don&#39;t match, this operation returns <code>IncompatibleParameterError</code>. If a backup with the specified client request token doesn&#39;t exist, <code>CreateBackup</code> does the following: </p> <ul> <li> <p>Creates a new Amazon FSx backup with an assigned ID, and an initial lifecycle state of <code>CREATING</code>.</p> </li> <li> <p>Returns the description of the backup.</p> </li> </ul> <p>By using the idempotent operation, you can retry a <code>CreateBackup</code> operation without the risk of creating an extra backup. This approach can be useful when an initial call fails in a way that makes it unclear whether a backup was created. If you use the same client request token and the initial call created a backup, the operation returns a successful result because all the parameters are the same.</p> <p>The <code>CreateFileSystem</code> operation returns while the backup&#39;s lifecycle state is still <code>CREATING</code>. You can check the file system creation status by calling the <a>DescribeBackups</a> operation, which returns the backup state along with other information.</p> <note> <p/> </note></p>
    async fn create_backup(
        &self,
        input: CreateBackupRequest,
    ) -> Result<CreateBackupResponse, RusotoError<CreateBackupError>>;

    /// <p><p>Creates a new, empty Amazon FSx file system.</p> <p>If a file system with the specified client request token exists and the parameters match, <code>CreateFileSystem</code> returns the description of the existing file system. If a file system specified client request token exists and the parameters don&#39;t match, this call returns <code>IncompatibleParameterError</code>. If a file system with the specified client request token doesn&#39;t exist, <code>CreateFileSystem</code> does the following: </p> <ul> <li> <p>Creates a new, empty Amazon FSx file system with an assigned ID, and an initial lifecycle state of <code>CREATING</code>.</p> </li> <li> <p>Returns the description of the file system.</p> </li> </ul> <p>This operation requires a client request token in the request that Amazon FSx uses to ensure idempotent creation. This means that calling the operation multiple times with the same client request token has no effect. By using the idempotent operation, you can retry a <code>CreateFileSystem</code> operation without the risk of creating an extra file system. This approach can be useful when an initial call fails in a way that makes it unclear whether a file system was created. Examples are if a transport level timeout occurred, or your connection was reset. If you use the same client request token and the initial call created a file system, the client receives success as long as the parameters are the same.</p> <note> <p>The <code>CreateFileSystem</code> call returns while the file system&#39;s lifecycle state is still <code>CREATING</code>. You can check the file-system creation status by calling the <a>DescribeFileSystems</a> operation, which returns the file system state along with other information.</p> </note></p>
    async fn create_file_system(
        &self,
        input: CreateFileSystemRequest,
    ) -> Result<CreateFileSystemResponse, RusotoError<CreateFileSystemError>>;

<<<<<<< HEAD
    /// <p><p>Creates a new Amazon FSx file system from an existing Amazon FSx for Windows File Server backup.</p> <p>If a file system with the specified client request token exists and the parameters match, this operation returns the description of the file system. If a client request token specified by the file system exists and the parameters don&#39;t match, this call returns <code>IncompatibleParameterError</code>. If a file system with the specified client request token doesn&#39;t exist, this operation does the following:</p> <ul> <li> <p>Creates a new Amazon FSx file system from backup with an assigned ID, and an initial lifecycle state of <code>CREATING</code>.</p> </li> <li> <p>Returns the description of the file system.</p> </li> </ul> <p>Parameters like Active Directory, default share name, automatic backup, and backup settings default to the parameters of the file system that was backed up, unless overridden. You can explicitly supply other settings.</p> <p>By using the idempotent operation, you can retry a <code>CreateFileSystemFromBackup</code> call without the risk of creating an extra file system. This approach can be useful when an initial call fails in a way that makes it unclear whether a file system was created. Examples are if a transport level timeout occurred, or your connection was reset. If you use the same client request token and the initial call created a file system, the client receives success as long as the parameters are the same.</p> <note> <p>The <code>CreateFileSystemFromBackup</code> call returns while the file system&#39;s lifecycle state is still <code>CREATING</code>. You can check the file-system creation status by calling the <a>DescribeFileSystems</a> operation, which returns the file system state along with other information.</p> </note></p>
    fn create_file_system_from_backup(
=======
    /// <p><p>Creates a new Amazon FSx file system from an existing Amazon FSx for Windows File Server backup.</p> <p>If a file system with the specified client request token exists and the parameters match, this call returns the description of the existing file system. If a client request token specified by the file system exists and the parameters don&#39;t match, this call returns <code>IncompatibleParameterError</code>. If a file system with the specified client request token doesn&#39;t exist, this operation does the following:</p> <ul> <li> <p>Creates a new Amazon FSx file system from backup with an assigned ID, and an initial lifecycle state of <code>CREATING</code>.</p> </li> <li> <p>Returns the description of the file system.</p> </li> </ul> <p>Parameters like Active Directory, default share name, automatic backup, and backup settings default to the parameters of the file system that was backed up, unless overridden. You can explicitly supply other settings.</p> <p>By using the idempotent operation, you can retry a <code>CreateFileSystemFromBackup</code> call without the risk of creating an extra file system. This approach can be useful when an initial call fails in a way that makes it unclear whether a file system was created. Examples are if a transport level timeout occurred, or your connection was reset. If you use the same client request token and the initial call created a file system, the client receives success as long as the parameters are the same.</p> <note> <p>The <code>CreateFileSystemFromBackup</code> call returns while the file system&#39;s lifecycle state is still <code>CREATING</code>. You can check the file-system creation status by calling the <a>DescribeFileSystems</a> operation, which returns the file system state along with other information.</p> </note></p>
    async fn create_file_system_from_backup(
>>>>>>> 62832c4b
        &self,
        input: CreateFileSystemFromBackupRequest,
    ) -> Result<CreateFileSystemFromBackupResponse, RusotoError<CreateFileSystemFromBackupError>>;

    /// <p><p>Deletes an Amazon FSx for Windows File Server backup, deleting its contents. After deletion, the backup no longer exists, and its data is gone.</p> <p>The <code>DeleteBackup</code> call returns instantly. The backup will not show up in later <code>DescribeBackups</code> calls.</p> <important> <p>The data in a deleted backup is also deleted and can&#39;t be recovered by any means.</p> </important></p>
    async fn delete_backup(
        &self,
        input: DeleteBackupRequest,
    ) -> Result<DeleteBackupResponse, RusotoError<DeleteBackupError>>;

    /// <p><p>Deletes a file system, deleting its contents. After deletion, the file system no longer exists, and its data is gone. Any existing automatic backups will also be deleted.</p> <p>By default, when you delete an Amazon FSx for Windows File Server file system, a final backup is created upon deletion. This final backup is not subject to the file system&#39;s retention policy, and must be manually deleted.</p> <p>The <code>DeleteFileSystem</code> action returns while the file system has the <code>DELETING</code> status. You can check the file system deletion status by calling the <a>DescribeFileSystems</a> action, which returns a list of file systems in your account. If you pass the file system ID for a deleted file system, the <a>DescribeFileSystems</a> returns a <code>FileSystemNotFound</code> error.</p> <important> <p>The data in a deleted file system is also deleted and can&#39;t be recovered by any means.</p> </important></p>
    async fn delete_file_system(
        &self,
        input: DeleteFileSystemRequest,
    ) -> Result<DeleteFileSystemResponse, RusotoError<DeleteFileSystemError>>;

    /// <p><p>Returns the description of specific Amazon FSx for Windows File Server backups, if a <code>BackupIds</code> value is provided for that backup. Otherwise, it returns all backups owned by your AWS account in the AWS Region of the endpoint that you&#39;re calling.</p> <p>When retrieving all backups, you can optionally specify the <code>MaxResults</code> parameter to limit the number of backups in a response. If more backups remain, Amazon FSx returns a <code>NextToken</code> value in the response. In this case, send a later request with the <code>NextToken</code> request parameter set to the value of <code>NextToken</code> from the last response.</p> <p>This action is used in an iterative process to retrieve a list of your backups. <code>DescribeBackups</code> is called first without a <code>NextToken</code>value. Then the action continues to be called with the <code>NextToken</code> parameter set to the value of the last <code>NextToken</code> value until a response has no <code>NextToken</code>.</p> <p>When using this action, keep the following in mind:</p> <ul> <li> <p>The implementation might return fewer than <code>MaxResults</code> file system descriptions while still including a <code>NextToken</code> value.</p> </li> <li> <p>The order of backups returned in the response of one <code>DescribeBackups</code> call and the order of backups returned across the responses of a multi-call iteration is unspecified.</p> </li> </ul></p>
    async fn describe_backups(
        &self,
        input: DescribeBackupsRequest,
    ) -> Result<DescribeBackupsResponse, RusotoError<DescribeBackupsError>>;

    /// <p><p>Returns the description of specific Amazon FSx file systems, if a <code>FileSystemIds</code> value is provided for that file system. Otherwise, it returns descriptions of all file systems owned by your AWS account in the AWS Region of the endpoint that you&#39;re calling.</p> <p>When retrieving all file system descriptions, you can optionally specify the <code>MaxResults</code> parameter to limit the number of descriptions in a response. If more file system descriptions remain, Amazon FSx returns a <code>NextToken</code> value in the response. In this case, send a later request with the <code>NextToken</code> request parameter set to the value of <code>NextToken</code> from the last response.</p> <p>This action is used in an iterative process to retrieve a list of your file system descriptions. <code>DescribeFileSystems</code> is called first without a <code>NextToken</code>value. Then the action continues to be called with the <code>NextToken</code> parameter set to the value of the last <code>NextToken</code> value until a response has no <code>NextToken</code>.</p> <p>When using this action, keep the following in mind:</p> <ul> <li> <p>The implementation might return fewer than <code>MaxResults</code> file system descriptions while still including a <code>NextToken</code> value.</p> </li> <li> <p>The order of file systems returned in the response of one <code>DescribeFileSystems</code> call and the order of file systems returned across the responses of a multicall iteration is unspecified.</p> </li> </ul></p>
    async fn describe_file_systems(
        &self,
        input: DescribeFileSystemsRequest,
    ) -> Result<DescribeFileSystemsResponse, RusotoError<DescribeFileSystemsError>>;

    /// <p><p>Lists tags for an Amazon FSx file systems and backups in the case of Amazon FSx for Windows File Server.</p> <p>When retrieving all tags, you can optionally specify the <code>MaxResults</code> parameter to limit the number of tags in a response. If more tags remain, Amazon FSx returns a <code>NextToken</code> value in the response. In this case, send a later request with the <code>NextToken</code> request parameter set to the value of <code>NextToken</code> from the last response.</p> <p>This action is used in an iterative process to retrieve a list of your tags. <code>ListTagsForResource</code> is called first without a <code>NextToken</code>value. Then the action continues to be called with the <code>NextToken</code> parameter set to the value of the last <code>NextToken</code> value until a response has no <code>NextToken</code>.</p> <p>When using this action, keep the following in mind:</p> <ul> <li> <p>The implementation might return fewer than <code>MaxResults</code> file system descriptions while still including a <code>NextToken</code> value.</p> </li> <li> <p>The order of tags returned in the response of one <code>ListTagsForResource</code> call and the order of tags returned across the responses of a multi-call iteration is unspecified.</p> </li> </ul></p>
    async fn list_tags_for_resource(
        &self,
        input: ListTagsForResourceRequest,
    ) -> Result<ListTagsForResourceResponse, RusotoError<ListTagsForResourceError>>;

    /// <p>Tags an Amazon FSx resource.</p>
    async fn tag_resource(
        &self,
        input: TagResourceRequest,
    ) -> Result<TagResourceResponse, RusotoError<TagResourceError>>;

    /// <p>This action removes a tag from an Amazon FSx resource.</p>
    async fn untag_resource(
        &self,
        input: UntagResourceRequest,
    ) -> Result<UntagResourceResponse, RusotoError<UntagResourceError>>;

    /// <p>Updates a file system configuration.</p>
    async fn update_file_system(
        &self,
        input: UpdateFileSystemRequest,
    ) -> Result<UpdateFileSystemResponse, RusotoError<UpdateFileSystemError>>;
}
/// A client for the Amazon FSx API.
#[derive(Clone)]
pub struct FsxClient {
    client: Client,
    region: region::Region,
}

impl FsxClient {
    /// Creates a client backed by the default tokio event loop.
    ///
    /// The client will use the default credentials provider and tls client.
    pub fn new(region: region::Region) -> FsxClient {
        Self::new_with_client(Client::shared(), region)
    }

    pub fn new_with<P, D>(
        request_dispatcher: D,
        credentials_provider: P,
        region: region::Region,
    ) -> FsxClient
    where
        P: ProvideAwsCredentials + Send + Sync + 'static,
        D: DispatchSignedRequest + Send + Sync + 'static,
    {
        Self::new_with_client(
            Client::new_with(credentials_provider, request_dispatcher),
            region,
        )
    }

    pub fn new_with_client(client: Client, region: region::Region) -> FsxClient {
        FsxClient { client, region }
    }
}

impl fmt::Debug for FsxClient {
    fn fmt(&self, f: &mut fmt::Formatter<'_>) -> fmt::Result {
        f.debug_struct("FsxClient")
            .field("region", &self.region)
            .finish()
    }
}

#[async_trait]
impl Fsx for FsxClient {
    /// <p><p>Creates a backup of an existing Amazon FSx for Windows File Server file system. Creating regular backups for your file system is a best practice that complements the replication that Amazon FSx for Windows File Server performs for your file system. It also enables you to restore from user modification of data.</p> <p>If a backup with the specified client request token exists, and the parameters match, this operation returns the description of the existing backup. If a backup specified client request token exists, and the parameters don&#39;t match, this operation returns <code>IncompatibleParameterError</code>. If a backup with the specified client request token doesn&#39;t exist, <code>CreateBackup</code> does the following: </p> <ul> <li> <p>Creates a new Amazon FSx backup with an assigned ID, and an initial lifecycle state of <code>CREATING</code>.</p> </li> <li> <p>Returns the description of the backup.</p> </li> </ul> <p>By using the idempotent operation, you can retry a <code>CreateBackup</code> operation without the risk of creating an extra backup. This approach can be useful when an initial call fails in a way that makes it unclear whether a backup was created. If you use the same client request token and the initial call created a backup, the operation returns a successful result because all the parameters are the same.</p> <p>The <code>CreateFileSystem</code> operation returns while the backup&#39;s lifecycle state is still <code>CREATING</code>. You can check the file system creation status by calling the <a>DescribeBackups</a> operation, which returns the backup state along with other information.</p> <note> <p/> </note></p>
    async fn create_backup(
        &self,
        input: CreateBackupRequest,
    ) -> Result<CreateBackupResponse, RusotoError<CreateBackupError>> {
        let mut request = SignedRequest::new("POST", "fsx", &self.region, "/");

        request.set_content_type("application/x-amz-json-1.1".to_owned());
        request.add_header("x-amz-target", "AWSSimbaAPIService_v20180301.CreateBackup");
        let encoded = serde_json::to_string(&input).unwrap();
        request.set_payload(Some(encoded));

        let mut response = self
            .client
            .sign_and_dispatch(request)
            .await
            .map_err(RusotoError::from)?;
        if response.status.is_success() {
            let response = response.buffer().await.map_err(RusotoError::HttpDispatch)?;
            proto::json::ResponsePayload::new(&response).deserialize::<CreateBackupResponse, _>()
        } else {
            let try_response = response.buffer().await;
            let response = try_response.map_err(RusotoError::HttpDispatch)?;
            Err(CreateBackupError::from_response(response))
        }
    }

    /// <p><p>Creates a new, empty Amazon FSx file system.</p> <p>If a file system with the specified client request token exists and the parameters match, <code>CreateFileSystem</code> returns the description of the existing file system. If a file system specified client request token exists and the parameters don&#39;t match, this call returns <code>IncompatibleParameterError</code>. If a file system with the specified client request token doesn&#39;t exist, <code>CreateFileSystem</code> does the following: </p> <ul> <li> <p>Creates a new, empty Amazon FSx file system with an assigned ID, and an initial lifecycle state of <code>CREATING</code>.</p> </li> <li> <p>Returns the description of the file system.</p> </li> </ul> <p>This operation requires a client request token in the request that Amazon FSx uses to ensure idempotent creation. This means that calling the operation multiple times with the same client request token has no effect. By using the idempotent operation, you can retry a <code>CreateFileSystem</code> operation without the risk of creating an extra file system. This approach can be useful when an initial call fails in a way that makes it unclear whether a file system was created. Examples are if a transport level timeout occurred, or your connection was reset. If you use the same client request token and the initial call created a file system, the client receives success as long as the parameters are the same.</p> <note> <p>The <code>CreateFileSystem</code> call returns while the file system&#39;s lifecycle state is still <code>CREATING</code>. You can check the file-system creation status by calling the <a>DescribeFileSystems</a> operation, which returns the file system state along with other information.</p> </note></p>
    async fn create_file_system(
        &self,
        input: CreateFileSystemRequest,
    ) -> Result<CreateFileSystemResponse, RusotoError<CreateFileSystemError>> {
        let mut request = SignedRequest::new("POST", "fsx", &self.region, "/");

        request.set_content_type("application/x-amz-json-1.1".to_owned());
        request.add_header(
            "x-amz-target",
            "AWSSimbaAPIService_v20180301.CreateFileSystem",
        );
        let encoded = serde_json::to_string(&input).unwrap();
        request.set_payload(Some(encoded));

        let mut response = self
            .client
            .sign_and_dispatch(request)
            .await
            .map_err(RusotoError::from)?;
        if response.status.is_success() {
            let response = response.buffer().await.map_err(RusotoError::HttpDispatch)?;
            proto::json::ResponsePayload::new(&response)
                .deserialize::<CreateFileSystemResponse, _>()
        } else {
            let try_response = response.buffer().await;
            let response = try_response.map_err(RusotoError::HttpDispatch)?;
            Err(CreateFileSystemError::from_response(response))
        }
    }

<<<<<<< HEAD
    /// <p><p>Creates a new Amazon FSx file system from an existing Amazon FSx for Windows File Server backup.</p> <p>If a file system with the specified client request token exists and the parameters match, this operation returns the description of the file system. If a client request token specified by the file system exists and the parameters don&#39;t match, this call returns <code>IncompatibleParameterError</code>. If a file system with the specified client request token doesn&#39;t exist, this operation does the following:</p> <ul> <li> <p>Creates a new Amazon FSx file system from backup with an assigned ID, and an initial lifecycle state of <code>CREATING</code>.</p> </li> <li> <p>Returns the description of the file system.</p> </li> </ul> <p>Parameters like Active Directory, default share name, automatic backup, and backup settings default to the parameters of the file system that was backed up, unless overridden. You can explicitly supply other settings.</p> <p>By using the idempotent operation, you can retry a <code>CreateFileSystemFromBackup</code> call without the risk of creating an extra file system. This approach can be useful when an initial call fails in a way that makes it unclear whether a file system was created. Examples are if a transport level timeout occurred, or your connection was reset. If you use the same client request token and the initial call created a file system, the client receives success as long as the parameters are the same.</p> <note> <p>The <code>CreateFileSystemFromBackup</code> call returns while the file system&#39;s lifecycle state is still <code>CREATING</code>. You can check the file-system creation status by calling the <a>DescribeFileSystems</a> operation, which returns the file system state along with other information.</p> </note></p>
    fn create_file_system_from_backup(
=======
    /// <p><p>Creates a new Amazon FSx file system from an existing Amazon FSx for Windows File Server backup.</p> <p>If a file system with the specified client request token exists and the parameters match, this call returns the description of the existing file system. If a client request token specified by the file system exists and the parameters don&#39;t match, this call returns <code>IncompatibleParameterError</code>. If a file system with the specified client request token doesn&#39;t exist, this operation does the following:</p> <ul> <li> <p>Creates a new Amazon FSx file system from backup with an assigned ID, and an initial lifecycle state of <code>CREATING</code>.</p> </li> <li> <p>Returns the description of the file system.</p> </li> </ul> <p>Parameters like Active Directory, default share name, automatic backup, and backup settings default to the parameters of the file system that was backed up, unless overridden. You can explicitly supply other settings.</p> <p>By using the idempotent operation, you can retry a <code>CreateFileSystemFromBackup</code> call without the risk of creating an extra file system. This approach can be useful when an initial call fails in a way that makes it unclear whether a file system was created. Examples are if a transport level timeout occurred, or your connection was reset. If you use the same client request token and the initial call created a file system, the client receives success as long as the parameters are the same.</p> <note> <p>The <code>CreateFileSystemFromBackup</code> call returns while the file system&#39;s lifecycle state is still <code>CREATING</code>. You can check the file-system creation status by calling the <a>DescribeFileSystems</a> operation, which returns the file system state along with other information.</p> </note></p>
    async fn create_file_system_from_backup(
>>>>>>> 62832c4b
        &self,
        input: CreateFileSystemFromBackupRequest,
    ) -> Result<CreateFileSystemFromBackupResponse, RusotoError<CreateFileSystemFromBackupError>>
    {
        let mut request = SignedRequest::new("POST", "fsx", &self.region, "/");

        request.set_content_type("application/x-amz-json-1.1".to_owned());
        request.add_header(
            "x-amz-target",
            "AWSSimbaAPIService_v20180301.CreateFileSystemFromBackup",
        );
        let encoded = serde_json::to_string(&input).unwrap();
        request.set_payload(Some(encoded));

        let mut response = self
            .client
            .sign_and_dispatch(request)
            .await
            .map_err(RusotoError::from)?;
        if response.status.is_success() {
            let response = response.buffer().await.map_err(RusotoError::HttpDispatch)?;
            proto::json::ResponsePayload::new(&response)
                .deserialize::<CreateFileSystemFromBackupResponse, _>()
        } else {
            let try_response = response.buffer().await;
            let response = try_response.map_err(RusotoError::HttpDispatch)?;
            Err(CreateFileSystemFromBackupError::from_response(response))
        }
    }

    /// <p><p>Deletes an Amazon FSx for Windows File Server backup, deleting its contents. After deletion, the backup no longer exists, and its data is gone.</p> <p>The <code>DeleteBackup</code> call returns instantly. The backup will not show up in later <code>DescribeBackups</code> calls.</p> <important> <p>The data in a deleted backup is also deleted and can&#39;t be recovered by any means.</p> </important></p>
    async fn delete_backup(
        &self,
        input: DeleteBackupRequest,
    ) -> Result<DeleteBackupResponse, RusotoError<DeleteBackupError>> {
        let mut request = SignedRequest::new("POST", "fsx", &self.region, "/");

        request.set_content_type("application/x-amz-json-1.1".to_owned());
        request.add_header("x-amz-target", "AWSSimbaAPIService_v20180301.DeleteBackup");
        let encoded = serde_json::to_string(&input).unwrap();
        request.set_payload(Some(encoded));

        let mut response = self
            .client
            .sign_and_dispatch(request)
            .await
            .map_err(RusotoError::from)?;
        if response.status.is_success() {
            let response = response.buffer().await.map_err(RusotoError::HttpDispatch)?;
            proto::json::ResponsePayload::new(&response).deserialize::<DeleteBackupResponse, _>()
        } else {
            let try_response = response.buffer().await;
            let response = try_response.map_err(RusotoError::HttpDispatch)?;
            Err(DeleteBackupError::from_response(response))
        }
    }

    /// <p><p>Deletes a file system, deleting its contents. After deletion, the file system no longer exists, and its data is gone. Any existing automatic backups will also be deleted.</p> <p>By default, when you delete an Amazon FSx for Windows File Server file system, a final backup is created upon deletion. This final backup is not subject to the file system&#39;s retention policy, and must be manually deleted.</p> <p>The <code>DeleteFileSystem</code> action returns while the file system has the <code>DELETING</code> status. You can check the file system deletion status by calling the <a>DescribeFileSystems</a> action, which returns a list of file systems in your account. If you pass the file system ID for a deleted file system, the <a>DescribeFileSystems</a> returns a <code>FileSystemNotFound</code> error.</p> <important> <p>The data in a deleted file system is also deleted and can&#39;t be recovered by any means.</p> </important></p>
    async fn delete_file_system(
        &self,
        input: DeleteFileSystemRequest,
    ) -> Result<DeleteFileSystemResponse, RusotoError<DeleteFileSystemError>> {
        let mut request = SignedRequest::new("POST", "fsx", &self.region, "/");

        request.set_content_type("application/x-amz-json-1.1".to_owned());
        request.add_header(
            "x-amz-target",
            "AWSSimbaAPIService_v20180301.DeleteFileSystem",
        );
        let encoded = serde_json::to_string(&input).unwrap();
        request.set_payload(Some(encoded));

        let mut response = self
            .client
            .sign_and_dispatch(request)
            .await
            .map_err(RusotoError::from)?;
        if response.status.is_success() {
            let response = response.buffer().await.map_err(RusotoError::HttpDispatch)?;
            proto::json::ResponsePayload::new(&response)
                .deserialize::<DeleteFileSystemResponse, _>()
        } else {
            let try_response = response.buffer().await;
            let response = try_response.map_err(RusotoError::HttpDispatch)?;
            Err(DeleteFileSystemError::from_response(response))
        }
    }

    /// <p><p>Returns the description of specific Amazon FSx for Windows File Server backups, if a <code>BackupIds</code> value is provided for that backup. Otherwise, it returns all backups owned by your AWS account in the AWS Region of the endpoint that you&#39;re calling.</p> <p>When retrieving all backups, you can optionally specify the <code>MaxResults</code> parameter to limit the number of backups in a response. If more backups remain, Amazon FSx returns a <code>NextToken</code> value in the response. In this case, send a later request with the <code>NextToken</code> request parameter set to the value of <code>NextToken</code> from the last response.</p> <p>This action is used in an iterative process to retrieve a list of your backups. <code>DescribeBackups</code> is called first without a <code>NextToken</code>value. Then the action continues to be called with the <code>NextToken</code> parameter set to the value of the last <code>NextToken</code> value until a response has no <code>NextToken</code>.</p> <p>When using this action, keep the following in mind:</p> <ul> <li> <p>The implementation might return fewer than <code>MaxResults</code> file system descriptions while still including a <code>NextToken</code> value.</p> </li> <li> <p>The order of backups returned in the response of one <code>DescribeBackups</code> call and the order of backups returned across the responses of a multi-call iteration is unspecified.</p> </li> </ul></p>
    async fn describe_backups(
        &self,
        input: DescribeBackupsRequest,
    ) -> Result<DescribeBackupsResponse, RusotoError<DescribeBackupsError>> {
        let mut request = SignedRequest::new("POST", "fsx", &self.region, "/");

        request.set_content_type("application/x-amz-json-1.1".to_owned());
        request.add_header(
            "x-amz-target",
            "AWSSimbaAPIService_v20180301.DescribeBackups",
        );
        let encoded = serde_json::to_string(&input).unwrap();
        request.set_payload(Some(encoded));

        let mut response = self
            .client
            .sign_and_dispatch(request)
            .await
            .map_err(RusotoError::from)?;
        if response.status.is_success() {
            let response = response.buffer().await.map_err(RusotoError::HttpDispatch)?;
            proto::json::ResponsePayload::new(&response).deserialize::<DescribeBackupsResponse, _>()
        } else {
            let try_response = response.buffer().await;
            let response = try_response.map_err(RusotoError::HttpDispatch)?;
            Err(DescribeBackupsError::from_response(response))
        }
    }

    /// <p><p>Returns the description of specific Amazon FSx file systems, if a <code>FileSystemIds</code> value is provided for that file system. Otherwise, it returns descriptions of all file systems owned by your AWS account in the AWS Region of the endpoint that you&#39;re calling.</p> <p>When retrieving all file system descriptions, you can optionally specify the <code>MaxResults</code> parameter to limit the number of descriptions in a response. If more file system descriptions remain, Amazon FSx returns a <code>NextToken</code> value in the response. In this case, send a later request with the <code>NextToken</code> request parameter set to the value of <code>NextToken</code> from the last response.</p> <p>This action is used in an iterative process to retrieve a list of your file system descriptions. <code>DescribeFileSystems</code> is called first without a <code>NextToken</code>value. Then the action continues to be called with the <code>NextToken</code> parameter set to the value of the last <code>NextToken</code> value until a response has no <code>NextToken</code>.</p> <p>When using this action, keep the following in mind:</p> <ul> <li> <p>The implementation might return fewer than <code>MaxResults</code> file system descriptions while still including a <code>NextToken</code> value.</p> </li> <li> <p>The order of file systems returned in the response of one <code>DescribeFileSystems</code> call and the order of file systems returned across the responses of a multicall iteration is unspecified.</p> </li> </ul></p>
    async fn describe_file_systems(
        &self,
        input: DescribeFileSystemsRequest,
    ) -> Result<DescribeFileSystemsResponse, RusotoError<DescribeFileSystemsError>> {
        let mut request = SignedRequest::new("POST", "fsx", &self.region, "/");

        request.set_content_type("application/x-amz-json-1.1".to_owned());
        request.add_header(
            "x-amz-target",
            "AWSSimbaAPIService_v20180301.DescribeFileSystems",
        );
        let encoded = serde_json::to_string(&input).unwrap();
        request.set_payload(Some(encoded));

        let mut response = self
            .client
            .sign_and_dispatch(request)
            .await
            .map_err(RusotoError::from)?;
        if response.status.is_success() {
            let response = response.buffer().await.map_err(RusotoError::HttpDispatch)?;
            proto::json::ResponsePayload::new(&response)
                .deserialize::<DescribeFileSystemsResponse, _>()
        } else {
            let try_response = response.buffer().await;
            let response = try_response.map_err(RusotoError::HttpDispatch)?;
            Err(DescribeFileSystemsError::from_response(response))
        }
    }

    /// <p><p>Lists tags for an Amazon FSx file systems and backups in the case of Amazon FSx for Windows File Server.</p> <p>When retrieving all tags, you can optionally specify the <code>MaxResults</code> parameter to limit the number of tags in a response. If more tags remain, Amazon FSx returns a <code>NextToken</code> value in the response. In this case, send a later request with the <code>NextToken</code> request parameter set to the value of <code>NextToken</code> from the last response.</p> <p>This action is used in an iterative process to retrieve a list of your tags. <code>ListTagsForResource</code> is called first without a <code>NextToken</code>value. Then the action continues to be called with the <code>NextToken</code> parameter set to the value of the last <code>NextToken</code> value until a response has no <code>NextToken</code>.</p> <p>When using this action, keep the following in mind:</p> <ul> <li> <p>The implementation might return fewer than <code>MaxResults</code> file system descriptions while still including a <code>NextToken</code> value.</p> </li> <li> <p>The order of tags returned in the response of one <code>ListTagsForResource</code> call and the order of tags returned across the responses of a multi-call iteration is unspecified.</p> </li> </ul></p>
    async fn list_tags_for_resource(
        &self,
        input: ListTagsForResourceRequest,
    ) -> Result<ListTagsForResourceResponse, RusotoError<ListTagsForResourceError>> {
        let mut request = SignedRequest::new("POST", "fsx", &self.region, "/");

        request.set_content_type("application/x-amz-json-1.1".to_owned());
        request.add_header(
            "x-amz-target",
            "AWSSimbaAPIService_v20180301.ListTagsForResource",
        );
        let encoded = serde_json::to_string(&input).unwrap();
        request.set_payload(Some(encoded));

        let mut response = self
            .client
            .sign_and_dispatch(request)
            .await
            .map_err(RusotoError::from)?;
        if response.status.is_success() {
            let response = response.buffer().await.map_err(RusotoError::HttpDispatch)?;
            proto::json::ResponsePayload::new(&response)
                .deserialize::<ListTagsForResourceResponse, _>()
        } else {
            let try_response = response.buffer().await;
            let response = try_response.map_err(RusotoError::HttpDispatch)?;
            Err(ListTagsForResourceError::from_response(response))
        }
    }

    /// <p>Tags an Amazon FSx resource.</p>
    async fn tag_resource(
        &self,
        input: TagResourceRequest,
    ) -> Result<TagResourceResponse, RusotoError<TagResourceError>> {
        let mut request = SignedRequest::new("POST", "fsx", &self.region, "/");

        request.set_content_type("application/x-amz-json-1.1".to_owned());
        request.add_header("x-amz-target", "AWSSimbaAPIService_v20180301.TagResource");
        let encoded = serde_json::to_string(&input).unwrap();
        request.set_payload(Some(encoded));

        let mut response = self
            .client
            .sign_and_dispatch(request)
            .await
            .map_err(RusotoError::from)?;
        if response.status.is_success() {
            let response = response.buffer().await.map_err(RusotoError::HttpDispatch)?;
            proto::json::ResponsePayload::new(&response).deserialize::<TagResourceResponse, _>()
        } else {
            let try_response = response.buffer().await;
            let response = try_response.map_err(RusotoError::HttpDispatch)?;
            Err(TagResourceError::from_response(response))
        }
    }

    /// <p>This action removes a tag from an Amazon FSx resource.</p>
    async fn untag_resource(
        &self,
        input: UntagResourceRequest,
    ) -> Result<UntagResourceResponse, RusotoError<UntagResourceError>> {
        let mut request = SignedRequest::new("POST", "fsx", &self.region, "/");

        request.set_content_type("application/x-amz-json-1.1".to_owned());
        request.add_header("x-amz-target", "AWSSimbaAPIService_v20180301.UntagResource");
        let encoded = serde_json::to_string(&input).unwrap();
        request.set_payload(Some(encoded));

        let mut response = self
            .client
            .sign_and_dispatch(request)
            .await
            .map_err(RusotoError::from)?;
        if response.status.is_success() {
            let response = response.buffer().await.map_err(RusotoError::HttpDispatch)?;
            proto::json::ResponsePayload::new(&response).deserialize::<UntagResourceResponse, _>()
        } else {
            let try_response = response.buffer().await;
            let response = try_response.map_err(RusotoError::HttpDispatch)?;
            Err(UntagResourceError::from_response(response))
        }
    }

    /// <p>Updates a file system configuration.</p>
    async fn update_file_system(
        &self,
        input: UpdateFileSystemRequest,
    ) -> Result<UpdateFileSystemResponse, RusotoError<UpdateFileSystemError>> {
        let mut request = SignedRequest::new("POST", "fsx", &self.region, "/");

        request.set_content_type("application/x-amz-json-1.1".to_owned());
        request.add_header(
            "x-amz-target",
            "AWSSimbaAPIService_v20180301.UpdateFileSystem",
        );
        let encoded = serde_json::to_string(&input).unwrap();
        request.set_payload(Some(encoded));

        let mut response = self
            .client
            .sign_and_dispatch(request)
            .await
            .map_err(RusotoError::from)?;
        if response.status.is_success() {
            let response = response.buffer().await.map_err(RusotoError::HttpDispatch)?;
            proto::json::ResponsePayload::new(&response)
                .deserialize::<UpdateFileSystemResponse, _>()
        } else {
            let try_response = response.buffer().await;
            let response = try_response.map_err(RusotoError::HttpDispatch)?;
            Err(UpdateFileSystemError::from_response(response))
        }
    }
}<|MERGE_RESOLUTION|>--- conflicted
+++ resolved
@@ -9,50 +9,24 @@
 //  must be updated to generate the changes.
 //
 // =================================================================
-#![allow(warnings)]
-
-<<<<<<< HEAD
-use futures::future;
-use futures::Future;
-=======
+
 use std::error::Error;
 use std::fmt;
 
 use async_trait::async_trait;
->>>>>>> 62832c4b
 use rusoto_core::credential::ProvideAwsCredentials;
 use rusoto_core::region;
 #[allow(warnings)]
 use rusoto_core::request::{BufferedHttpResponse, DispatchSignedRequest};
-<<<<<<< HEAD
-use rusoto_core::{Client, RusotoError, RusotoFuture};
-use std::error::Error;
-use std::fmt;
-=======
 use rusoto_core::{Client, RusotoError};
->>>>>>> 62832c4b
 
 use rusoto_core::proto;
 use rusoto_core::signature::SignedRequest;
 use serde::{Deserialize, Serialize};
 use serde_json;
-/// <p>The Microsoft AD attributes of the Amazon FSx for Windows File Server file system.</p>
-#[derive(Default, Debug, Clone, PartialEq, Deserialize)]
-#[cfg_attr(any(test, feature = "serialize_structs"), derive(Serialize))]
-pub struct ActiveDirectoryBackupAttributes {
-    /// <p>The ID of the AWS Managed Microsoft Active Directory instance to which the file system is joined.</p>
-    #[serde(rename = "ActiveDirectoryId")]
-    #[serde(skip_serializing_if = "Option::is_none")]
-    pub active_directory_id: Option<String>,
-    /// <p>The fully qualified domain name of the self-managed AD directory.</p>
-    #[serde(rename = "DomainName")]
-    #[serde(skip_serializing_if = "Option::is_none")]
-    pub domain_name: Option<String>,
-}
-
 /// <p>A backup of an Amazon FSx for Windows File Server file system. You can create a new file system from a backup to protect against data loss.</p>
 #[derive(Default, Debug, Clone, PartialEq, Deserialize)]
-#[cfg_attr(any(test, feature = "serialize_structs"), derive(Serialize))]
+#[cfg_attr(test, derive(Serialize))]
 pub struct Backup {
     /// <p>The ID of the backup.</p>
     #[serde(rename = "BackupId")]
@@ -60,10 +34,6 @@
     /// <p>The time when a particular backup was created.</p>
     #[serde(rename = "CreationTime")]
     pub creation_time: f64,
-    /// <p>The configuration of the self-managed Microsoft Active Directory (AD) to which the Windows File Server instance is joined.</p>
-    #[serde(rename = "DirectoryInformation")]
-    #[serde(skip_serializing_if = "Option::is_none")]
-    pub directory_information: Option<ActiveDirectoryBackupAttributes>,
     /// <p>Details explaining any failures that occur when creating a backup.</p>
     #[serde(rename = "FailureDetails")]
     #[serde(skip_serializing_if = "Option::is_none")]
@@ -96,7 +66,7 @@
 
 /// <p>If backup creation fails, this structure contains the details of that failure.</p>
 #[derive(Default, Debug, Clone, PartialEq, Deserialize)]
-#[cfg_attr(any(test, feature = "serialize_structs"), derive(Serialize))]
+#[cfg_attr(test, derive(Serialize))]
 pub struct BackupFailureDetails {
     /// <p>A message describing the backup creation failure.</p>
     #[serde(rename = "Message")]
@@ -122,7 +92,7 @@
 
 /// <p>The response object for the <code>CreateBackup</code> operation.</p>
 #[derive(Default, Debug, Clone, PartialEq, Deserialize)]
-#[cfg_attr(any(test, feature = "serialize_structs"), derive(Serialize))]
+#[cfg_attr(test, derive(Serialize))]
 pub struct CreateBackupResponse {
     /// <p>A description of the backup.</p>
     #[serde(rename = "Backup")]
@@ -158,7 +128,7 @@
 
 /// <p>The response object for the <code>CreateFileSystemFromBackup</code> operation.</p>
 #[derive(Default, Debug, Clone, PartialEq, Deserialize)]
-#[cfg_attr(any(test, feature = "serialize_structs"), derive(Serialize))]
+#[cfg_attr(test, derive(Serialize))]
 pub struct CreateFileSystemFromBackupResponse {
     /// <p>A description of the file system.</p>
     #[serde(rename = "FileSystem")]
@@ -166,7 +136,7 @@
     pub file_system: Option<FileSystem>,
 }
 
-/// <p>The Lustre configuration for the file system being created. This value is required if <code>FileSystemType</code> is set to <code>LUSTRE</code>.</p>
+/// <p>The configuration object for Lustre file systems used in the <code>CreateFileSystem</code> operation.</p>
 #[derive(Default, Debug, Clone, PartialEq, Serialize)]
 pub struct CreateFileSystemLustreConfiguration {
     /// <p>(Optional) The path in Amazon S3 where the root of your Amazon FSx file system is exported. The path must use the same Amazon S3 bucket as specified in ImportPath. You can provide an optional prefix to which new and changed data is to be exported from your Amazon FSx for Lustre file system. If an <code>ExportPath</code> value is not provided, Amazon FSx sets a default export path, <code>s3://import-bucket/FSxLustre[creation-timestamp]</code>. The timestamp is in UTC format, for example <code>s3://import-bucket/FSxLustre20181105T222312Z</code>.</p> <p>The Amazon S3 export bucket must be the same as the import bucket specified by <code>ImportPath</code>. If you only specify a bucket name, such as <code>s3://import-bucket</code>, you get a 1:1 mapping of file system objects to S3 bucket objects. This mapping means that the input data in S3 is overwritten on export. If you provide a custom prefix in the export path, such as <code>s3://import-bucket/[custom-optional-prefix]</code>, Amazon FSx exports the contents of your file system to that export prefix in the Amazon S3 bucket.</p>
@@ -187,14 +157,14 @@
     pub weekly_maintenance_start_time: Option<String>,
 }
 
-/// <p>The request object used to create a new Amazon FSx file system.</p>
+/// <p>The request object for the <code>CreateFileSystem</code> operation.</p>
 #[derive(Default, Debug, Clone, PartialEq, Serialize)]
 pub struct CreateFileSystemRequest {
     /// <p>(Optional) A string of up to 64 ASCII characters that Amazon FSx uses to ensure idempotent creation. This string is automatically filled on your behalf when you use the AWS Command Line Interface (AWS CLI) or an AWS SDK.</p>
     #[serde(rename = "ClientRequestToken")]
     #[serde(skip_serializing_if = "Option::is_none")]
     pub client_request_token: Option<String>,
-    /// <p>The type of Amazon FSx file system to create.</p>
+    /// <p>The type of file system.</p>
     #[serde(rename = "FileSystemType")]
     pub file_system_type: String,
     #[serde(rename = "KmsKeyId")]
@@ -203,31 +173,31 @@
     #[serde(rename = "LustreConfiguration")]
     #[serde(skip_serializing_if = "Option::is_none")]
     pub lustre_configuration: Option<CreateFileSystemLustreConfiguration>,
-    /// <p>A list of IDs specifying the security groups to apply to all network interfaces created for file system access. This list isn't returned in later requests to describe the file system.</p>
+    /// <p>A list of IDs for the security groups that apply to the specified network interfaces created for file system access. These security groups will apply to all network interfaces. This list isn't returned in later describe requests.</p>
     #[serde(rename = "SecurityGroupIds")]
     #[serde(skip_serializing_if = "Option::is_none")]
     pub security_group_ids: Option<Vec<String>>,
-    /// <p>The storage capacity of the file system being created.</p> <p>For Windows file systems, valid values are 32 GiB - 65,536 GiB.</p> <p>For Lustre file systems, valid values are 1,200, 2,400, 3,600, then continuing in increments of 3600 GiB.</p>
+    /// <p>The storage capacity of the file system.</p> <p>For Windows file systems, the storage capacity has a minimum of 300 GiB, and a maximum of 65,536 GiB.</p> <p>For Lustre file systems, the storage capacity has a minimum of 3,600 GiB. Storage capacity is provisioned in increments of 3,600 GiB.</p>
     #[serde(rename = "StorageCapacity")]
     pub storage_capacity: i64,
-    /// <p>Specifies the IDs of the subnets that the file system will be accessible from. For Windows <code>MULTI_AZ_1</code> file system deployment types, provide exactly two subnet IDs, one for the preferred file server and one for the standy file server. You specify one of these subnets as the preferred subnet using the <code>WindowsConfiguration &gt; PreferredSubnetID</code> property.</p> <p>For Windows <code>SINGLE_AZ_1</code> file system deployment types and Lustre file systems, provide exactly one subnet ID. The file server is launched in that subnet's Availability Zone.</p>
+    /// <p>A list of IDs for the subnets that the file system will be accessible from. File systems support only one subnet. The file server is also launched in that subnet's Availability Zone.</p>
     #[serde(rename = "SubnetIds")]
     pub subnet_ids: Vec<String>,
-    /// <p>The tags to apply to the file system being created. The key value of the <code>Name</code> tag appears in the console as the file system name.</p>
+    /// <p>The tags to be applied to the file system at file system creation. The key value of the <code>Name</code> tag appears in the console as the file system name.</p>
     #[serde(rename = "Tags")]
     #[serde(skip_serializing_if = "Option::is_none")]
     pub tags: Option<Vec<Tag>>,
-    /// <p>The Microsoft Windows configuration for the file system being created. This value is required if <code>FileSystemType</code> is set to <code>WINDOWS</code>.</p>
+    /// <p>The configuration for this Microsoft Windows file system.</p>
     #[serde(rename = "WindowsConfiguration")]
     #[serde(skip_serializing_if = "Option::is_none")]
     pub windows_configuration: Option<CreateFileSystemWindowsConfiguration>,
 }
 
-/// <p>The response object returned after the file system is created.</p>
+/// <p>The response object for the <code>CreateFileSystem</code> operation.</p>
 #[derive(Default, Debug, Clone, PartialEq, Deserialize)]
-#[cfg_attr(any(test, feature = "serialize_structs"), derive(Serialize))]
+#[cfg_attr(test, derive(Serialize))]
 pub struct CreateFileSystemResponse {
-    /// <p>The configuration of the file system that was created.</p>
+    /// <p>A description of the file system.</p>
     #[serde(rename = "FileSystem")]
     #[serde(skip_serializing_if = "Option::is_none")]
     pub file_system: Option<FileSystem>,
@@ -236,7 +206,7 @@
 /// <p>The configuration object for the Microsoft Windows file system used in <code>CreateFileSystem</code> and <code>CreateFileSystemFromBackup</code> operations.</p>
 #[derive(Default, Debug, Clone, PartialEq, Serialize)]
 pub struct CreateFileSystemWindowsConfiguration {
-    /// <p>The ID for an existing AWS Managed Microsoft Active Directory (AD) instance that the file system should join when it's created.</p>
+    /// <p>The ID for an existing Microsoft Active Directory instance that the file system should join when it's created.</p>
     #[serde(rename = "ActiveDirectoryId")]
     #[serde(skip_serializing_if = "Option::is_none")]
     pub active_directory_id: Option<String>,
@@ -244,30 +214,18 @@
     #[serde(rename = "AutomaticBackupRetentionDays")]
     #[serde(skip_serializing_if = "Option::is_none")]
     pub automatic_backup_retention_days: Option<i64>,
-    /// <p>A boolean flag indicating whether tags for the file system should be copied to backups. This value defaults to false. If it's set to true, all tags for the file system are copied to all automatic and user-initiated backups where the user doesn't specify tags. If this value is true, and you specify one or more tags, only the specified tags are copied to backups.</p>
+    /// <p>A boolean flag indicating whether tags on the file system should be copied to backups. This value defaults to false. If it's set to true, all tags on the file system are copied to all automatic backups and any user-initiated backups where the user doesn't specify any tags. If this value is true, and you specify one or more tags, only the specified tags are copied to backups.</p>
     #[serde(rename = "CopyTagsToBackups")]
     #[serde(skip_serializing_if = "Option::is_none")]
     pub copy_tags_to_backups: Option<bool>,
-    /// <p>The preferred time to take daily automatic backups, formatted HH:MM in the UTC time zone.</p>
+    /// <p>The preferred time to take daily automatic backups, in the UTC time zone.</p>
     #[serde(rename = "DailyAutomaticBackupStartTime")]
     #[serde(skip_serializing_if = "Option::is_none")]
     pub daily_automatic_backup_start_time: Option<String>,
-    /// <p>Specifies the file system deployment type, valid values are the following:</p> <ul> <li> <p>MULTI_AZ_1 - Deploys a high availability file system that is configured for Multi-AZ redundancy to tolerate temporary Availability Zone (AZ) unavailability. You can only deploy a Multi-AZ file system in AWS Regions that have a minimum of three Availability Zones.</p> </li> <li> <p>SINGLE_AZ_1 - (Default) Choose to deploy a file system that is configured for single AZ redundancy.</p> </li> </ul> <p>To learn more about high availability Multi-AZ file systems, see <a href="https://docs.aws.amazon.com/fsx/latest/WindowsGuide/high-availability-multiAZ.html"> High Availability for Amazon FSx for Windows File Server</a>.</p>
-    #[serde(rename = "DeploymentType")]
-    #[serde(skip_serializing_if = "Option::is_none")]
-    pub deployment_type: Option<String>,
-    /// <p>Required when <code>DeploymentType</code> is set to <code>MULTI_AZ_1</code>. This specifies the subnet in which you want the preferred file server to be located. For in-AWS applications, we recommend that you launch your clients in the same Availability Zone (AZ) as your preferred file server to reduce cross-AZ data transfer costs and minimize latency. </p>
-    #[serde(rename = "PreferredSubnetId")]
-    #[serde(skip_serializing_if = "Option::is_none")]
-    pub preferred_subnet_id: Option<String>,
-    #[serde(rename = "SelfManagedActiveDirectoryConfiguration")]
-    #[serde(skip_serializing_if = "Option::is_none")]
-    pub self_managed_active_directory_configuration:
-        Option<SelfManagedActiveDirectoryConfiguration>,
-    /// <p>The throughput of an Amazon FSx file system, measured in megabytes per second, in 2 to the <i>n</i>th increments, between 2^3 (8) and 2^11 (2048).</p>
+    /// <p>The throughput of an Amazon FSx file system, measured in megabytes per second.</p>
     #[serde(rename = "ThroughputCapacity")]
     pub throughput_capacity: i64,
-    /// <p>The preferred start time to perform weekly maintenance, formatted d:HH:MM in the UTC time zone.</p>
+    /// <p>The preferred start time to perform weekly maintenance, in the UTC time zone.</p>
     #[serde(rename = "WeeklyMaintenanceStartTime")]
     #[serde(skip_serializing_if = "Option::is_none")]
     pub weekly_maintenance_start_time: Option<String>,
@@ -275,7 +233,7 @@
 
 /// <p>The data repository configuration object for Lustre file systems returned in the response of the <code>CreateFileSystem</code> operation.</p>
 #[derive(Default, Debug, Clone, PartialEq, Deserialize)]
-#[cfg_attr(any(test, feature = "serialize_structs"), derive(Serialize))]
+#[cfg_attr(test, derive(Serialize))]
 pub struct DataRepositoryConfiguration {
     /// <p>The export path to the Amazon S3 bucket (and prefix) that you are using to store new and changed Lustre file system files in S3.</p>
     #[serde(rename = "ExportPath")]
@@ -305,7 +263,7 @@
 
 /// <p>The response object for <code>DeleteBackup</code> operation.</p>
 #[derive(Default, Debug, Clone, PartialEq, Deserialize)]
-#[cfg_attr(any(test, feature = "serialize_structs"), derive(Serialize))]
+#[cfg_attr(test, derive(Serialize))]
 pub struct DeleteBackupResponse {
     /// <p>The ID of the backup deleted.</p>
     #[serde(rename = "BackupId")]
@@ -334,7 +292,7 @@
 
 /// <p>The response object for the <code>DeleteFileSystem</code> operation.</p>
 #[derive(Default, Debug, Clone, PartialEq, Deserialize)]
-#[cfg_attr(any(test, feature = "serialize_structs"), derive(Serialize))]
+#[cfg_attr(test, derive(Serialize))]
 pub struct DeleteFileSystemResponse {
     /// <p>The ID of the file system being deleted.</p>
     #[serde(rename = "FileSystemId")]
@@ -364,7 +322,7 @@
 
 /// <p>The response object for the Microsoft Windows file system used in the <code>DeleteFileSystem</code> operation.</p>
 #[derive(Default, Debug, Clone, PartialEq, Deserialize)]
-#[cfg_attr(any(test, feature = "serialize_structs"), derive(Serialize))]
+#[cfg_attr(test, derive(Serialize))]
 pub struct DeleteFileSystemWindowsResponse {
     /// <p>The ID of the final backup for this file system.</p>
     #[serde(rename = "FinalBackupId")]
@@ -399,7 +357,7 @@
 
 /// <p>Response object for <code>DescribeBackups</code> operation.</p>
 #[derive(Default, Debug, Clone, PartialEq, Deserialize)]
-#[cfg_attr(any(test, feature = "serialize_structs"), derive(Serialize))]
+#[cfg_attr(test, derive(Serialize))]
 pub struct DescribeBackupsResponse {
     /// <p>Any array of backups.</p>
     #[serde(rename = "Backups")]
@@ -430,7 +388,7 @@
 
 /// <p>The response object for <code>DescribeFileSystems</code> operation.</p>
 #[derive(Default, Debug, Clone, PartialEq, Deserialize)]
-#[cfg_attr(any(test, feature = "serialize_structs"), derive(Serialize))]
+#[cfg_attr(test, derive(Serialize))]
 pub struct DescribeFileSystemsResponse {
     /// <p>An array of file system descriptions.</p>
     #[serde(rename = "FileSystems")]
@@ -444,7 +402,7 @@
 
 /// <p>A description of a specific Amazon FSx file system.</p>
 #[derive(Default, Debug, Clone, PartialEq, Deserialize)]
-#[cfg_attr(any(test, feature = "serialize_structs"), derive(Serialize))]
+#[cfg_attr(test, derive(Serialize))]
 pub struct FileSystem {
     /// <p>The time that the file system was created, in seconds (since 1970-01-01T00:00:00Z), also known as Unix time.</p>
     #[serde(rename = "CreationTime")]
@@ -457,11 +415,11 @@
     #[serde(rename = "FailureDetails")]
     #[serde(skip_serializing_if = "Option::is_none")]
     pub failure_details: Option<FileSystemFailureDetails>,
-    /// <p>The system-generated, unique 17-digit ID of the file system.</p>
+    /// <p>The eight-digit ID of the file system that was automatically assigned by Amazon FSx.</p>
     #[serde(rename = "FileSystemId")]
     #[serde(skip_serializing_if = "Option::is_none")]
     pub file_system_id: Option<String>,
-    /// <p>The type of Amazon FSx file system, either <code>LUSTRE</code> or <code>WINDOWS</code>.</p>
+    /// <p>Type of file system. Currently the only supported type is WINDOWS.</p>
     #[serde(rename = "FileSystemType")]
     #[serde(skip_serializing_if = "Option::is_none")]
     pub file_system_type: Option<String>,
@@ -469,30 +427,30 @@
     #[serde(rename = "KmsKeyId")]
     #[serde(skip_serializing_if = "Option::is_none")]
     pub kms_key_id: Option<String>,
-    /// <p><p>The lifecycle status of the file system, following are the possible values and what they mean:</p> <ul> <li> <p> <code>AVAILABLE</code> - The file system is in a healthy state, and is reachable and available for use.</p> </li> <li> <p> <code>CREATING</code> - Amazon FSx is creating the new file system.</p> </li> <li> <p> <code>DELETING</code> - Amazon FSx is deleting an existing file system.</p> </li> <li> <p> <code>FAILED</code> - An existing file system has experienced an unrecoverable failure. When creating a new file system, Amazon FSx was unable to create the file system.</p> </li> <li> <p> <code>MISCONFIGURED</code> indicates that the file system is in a failed but recoverable state.</p> </li> <li> <p> <code>UPDATING</code> indicates that the file system is undergoing a customer initiated update.</p> </li> </ul></p>
+    /// <p>The lifecycle status of the file system.</p>
     #[serde(rename = "Lifecycle")]
     #[serde(skip_serializing_if = "Option::is_none")]
     pub lifecycle: Option<String>,
     #[serde(rename = "LustreConfiguration")]
     #[serde(skip_serializing_if = "Option::is_none")]
     pub lustre_configuration: Option<LustreFileSystemConfiguration>,
-    /// <p>The IDs of the elastic network interface from which a specific file system is accessible. The elastic network interface is automatically created in the same VPC that the Amazon FSx file system was created in. For more information, see <a href="https://docs.aws.amazon.com/AWSEC2/latest/UserGuide/using-eni.html">Elastic Network Interfaces</a> in the <i>Amazon EC2 User Guide.</i> </p> <p>For an Amazon FSx for Windows File Server file system, you can have one network interface ID. For an Amazon FSx for Lustre file system, you can have more than one.</p>
+    /// <p>The IDs of the elastic network interface from which a specific file system is accessible. The elastic network interface is automatically created in the same VPC that the Amazon FSx file system was created in. For more information, see <a href="https://docs.aws.amazon.com/AWSEC2/latest/UserGuide/using-eni.html">Elastic Network Interfaces</a> in the <i>Amazon EC2 User Guide.</i> </p> <p>For an Amazon FSx for Windows File Server file system, you can have one network interface Id. For an Amazon FSx for Lustre file system, you can have more than one.</p>
     #[serde(rename = "NetworkInterfaceIds")]
     #[serde(skip_serializing_if = "Option::is_none")]
     pub network_interface_ids: Option<Vec<String>>,
-    /// <p>The AWS account that created the file system. If the file system was created by an AWS Identity and Access Management (IAM) user, the AWS account to which the IAM user belongs is the owner.</p>
+    /// <p>The AWS account that created the file system. If the file system was created by an IAM user, the AWS account to which the IAM user belongs is the owner.</p>
     #[serde(rename = "OwnerId")]
     #[serde(skip_serializing_if = "Option::is_none")]
     pub owner_id: Option<String>,
-    /// <p>The Amazon Resource Name (ARN) for the file system resource.</p>
+    /// <p>The resource ARN of the file system.</p>
     #[serde(rename = "ResourceARN")]
     #[serde(skip_serializing_if = "Option::is_none")]
     pub resource_arn: Option<String>,
-    /// <p>The storage capacity of the file system in gigabytes (GB).</p>
+    /// <p>The storage capacity of the file system in gigabytes.</p>
     #[serde(rename = "StorageCapacity")]
     #[serde(skip_serializing_if = "Option::is_none")]
     pub storage_capacity: Option<i64>,
-    /// <p>The ID of the subnet to contain the endpoint for the file system. One and only one is supported. The file system is launched in the Availability Zone associated with this subnet.</p>
+    /// <p>The IDs of the subnets to contain the endpoint for the file system. One and only one is supported. The file system is launched in the Availability Zone associated with this subnet.</p>
     #[serde(rename = "SubnetIds")]
     #[serde(skip_serializing_if = "Option::is_none")]
     pub subnet_ids: Option<Vec<String>>,
@@ -510,11 +468,11 @@
     pub windows_configuration: Option<WindowsFileSystemConfiguration>,
 }
 
-/// <p>A structure providing details of any failures that occur when creating the file system has failed.</p>
+/// <p>Structure providing details of any failures that occur when creating the file system has failed.</p>
 #[derive(Default, Debug, Clone, PartialEq, Deserialize)]
-#[cfg_attr(any(test, feature = "serialize_structs"), derive(Serialize))]
+#[cfg_attr(test, derive(Serialize))]
 pub struct FileSystemFailureDetails {
-    /// <p>A message describing any failures that occurred during file system creation.</p>
+    /// <p>Message describing the failures that occurred during file system creation.</p>
     #[serde(rename = "Message")]
     #[serde(skip_serializing_if = "Option::is_none")]
     pub message: Option<String>,
@@ -551,7 +509,7 @@
 
 /// <p>The response object for <code>ListTagsForResource</code> operation.</p>
 #[derive(Default, Debug, Clone, PartialEq, Deserialize)]
-#[cfg_attr(any(test, feature = "serialize_structs"), derive(Serialize))]
+#[cfg_attr(test, derive(Serialize))]
 pub struct ListTagsForResourceResponse {
     /// <p>This is present if there are more tags than returned in the response (String). You can use the <code>NextToken</code> value in the later request to fetch the tags. </p>
     #[serde(rename = "NextToken")]
@@ -565,7 +523,7 @@
 
 /// <p>The configuration for the Amazon FSx for Lustre file system.</p>
 #[derive(Default, Debug, Clone, PartialEq, Deserialize)]
-#[cfg_attr(any(test, feature = "serialize_structs"), derive(Serialize))]
+#[cfg_attr(test, derive(Serialize))]
 pub struct LustreFileSystemConfiguration {
     #[serde(rename = "DataRepositoryConfiguration")]
     #[serde(skip_serializing_if = "Option::is_none")]
@@ -574,74 +532,6 @@
     #[serde(rename = "WeeklyMaintenanceStartTime")]
     #[serde(skip_serializing_if = "Option::is_none")]
     pub weekly_maintenance_start_time: Option<String>,
-}
-
-/// <p>The configuration of the self-managed Microsoft Active Directory (AD) directory to which the Windows File Server instance is joined.</p>
-#[derive(Default, Debug, Clone, PartialEq, Deserialize)]
-#[cfg_attr(any(test, feature = "serialize_structs"), derive(Serialize))]
-pub struct SelfManagedActiveDirectoryAttributes {
-    /// <p>A list of up to two IP addresses of DNS servers or domain controllers in the self-managed AD directory.</p>
-    #[serde(rename = "DnsIps")]
-    #[serde(skip_serializing_if = "Option::is_none")]
-    pub dns_ips: Option<Vec<String>>,
-    /// <p>The fully qualified domain name of the self-managed AD directory.</p>
-    #[serde(rename = "DomainName")]
-    #[serde(skip_serializing_if = "Option::is_none")]
-    pub domain_name: Option<String>,
-    /// <p>The name of the domain group whose members have administrative privileges for the FSx file system.</p>
-    #[serde(rename = "FileSystemAdministratorsGroup")]
-    #[serde(skip_serializing_if = "Option::is_none")]
-    pub file_system_administrators_group: Option<String>,
-    /// <p>The fully qualified distinguished name of the organizational unit within the self-managed AD directory to which the Windows File Server instance is joined.</p>
-    #[serde(rename = "OrganizationalUnitDistinguishedName")]
-    #[serde(skip_serializing_if = "Option::is_none")]
-    pub organizational_unit_distinguished_name: Option<String>,
-    /// <p>The user name for the service account on your self-managed AD domain that FSx uses to join to your AD domain.</p>
-    #[serde(rename = "UserName")]
-    #[serde(skip_serializing_if = "Option::is_none")]
-    pub user_name: Option<String>,
-}
-
-/// <p>The configuration that Amazon FSx uses to join the Windows File Server instance to your self-managed (including on-premises) Microsoft Active Directory (AD) directory.</p>
-#[derive(Default, Debug, Clone, PartialEq, Serialize)]
-pub struct SelfManagedActiveDirectoryConfiguration {
-    /// <p><p>A list of up to two IP addresses of DNS servers or domain controllers in the self-managed AD directory. The IP addresses need to be either in the same VPC CIDR range as the one in which your Amazon FSx file system is being created, or in the private IP version 4 (Iv4) address ranges, as specified in <a href="http://www.faqs.org/rfcs/rfc1918.html">RFC 1918</a>:</p> <ul> <li> <p>10.0.0.0 - 10.255.255.255 (10/8 prefix)</p> </li> <li> <p>172.16.0.0 - 172.31.255.255 (172.16/12 prefix)</p> </li> <li> <p>192.168.0.0 - 192.168.255.255 (192.168/16 prefix)</p> </li> </ul></p>
-    #[serde(rename = "DnsIps")]
-    pub dns_ips: Vec<String>,
-    /// <p>The fully qualified domain name of the self-managed AD directory, such as <code>corp.example.com</code>.</p>
-    #[serde(rename = "DomainName")]
-    pub domain_name: String,
-    /// <p>(Optional) The name of the domain group whose members are granted administrative privileges for the file system. Administrative privileges include taking ownership of files and folders, setting audit controls (audit ACLs) on files and folders, and administering the file system remotely by using the FSx Remote PowerShell. The group that you specify must already exist in your domain. If you don't provide one, your AD domain's Domain Admins group is used.</p>
-    #[serde(rename = "FileSystemAdministratorsGroup")]
-    #[serde(skip_serializing_if = "Option::is_none")]
-    pub file_system_administrators_group: Option<String>,
-    /// <p><p>(Optional) The fully qualified distinguished name of the organizational unit within your self-managed AD directory that the Windows File Server instance will join. Amazon FSx only accepts OU as the direct parent of the file system. An example is <code>OU=FSx,DC=yourdomain,DC=corp,DC=com</code>. To learn more, see <a href="https://tools.ietf.org/html/rfc2253">RFC 2253</a>. If none is provided, the FSx file system is created in the default location of your self-managed AD directory. </p> <important> <p>Only Organizational Unit (OU) objects can be the direct parent of the file system that you&#39;re creating.</p> </important></p>
-    #[serde(rename = "OrganizationalUnitDistinguishedName")]
-    #[serde(skip_serializing_if = "Option::is_none")]
-    pub organizational_unit_distinguished_name: Option<String>,
-    /// <p>The password for the service account on your self-managed AD domain that Amazon FSx will use to join to your AD domain.</p>
-    #[serde(rename = "Password")]
-    pub password: String,
-    /// <p>The user name for the service account on your self-managed AD domain that Amazon FSx will use to join to your AD domain. This account must have the permission to join computers to the domain in the organizational unit provided in <code>OrganizationalUnitDistinguishedName</code>, or in the default location of your AD domain.</p>
-    #[serde(rename = "UserName")]
-    pub user_name: String,
-}
-
-/// <p>The configuration that Amazon FSx uses to join the Windows File Server instance to the self-managed Microsoft Active Directory (AD) directory.</p>
-#[derive(Default, Debug, Clone, PartialEq, Serialize)]
-pub struct SelfManagedActiveDirectoryConfigurationUpdates {
-    /// <p>A list of up to two IP addresses of DNS servers or domain controllers in the self-managed AD directory.</p>
-    #[serde(rename = "DnsIps")]
-    #[serde(skip_serializing_if = "Option::is_none")]
-    pub dns_ips: Option<Vec<String>>,
-    /// <p>The password for the service account on your self-managed AD domain that Amazon FSx will use to join to your AD domain.</p>
-    #[serde(rename = "Password")]
-    #[serde(skip_serializing_if = "Option::is_none")]
-    pub password: Option<String>,
-    /// <p>The user name for the service account on your self-managed AD domain that Amazon FSx will use to join to your AD domain. This account must have the permission to join computers to the domain in the organizational unit provided in <code>OrganizationalUnitDistinguishedName</code>.</p>
-    #[serde(rename = "UserName")]
-    #[serde(skip_serializing_if = "Option::is_none")]
-    pub user_name: Option<String>,
 }
 
 /// <p>Specifies a key-value pair for a resource tag.</p>
@@ -670,7 +560,7 @@
 
 /// <p>The response object for the <code>TagResource</code> operation.</p>
 #[derive(Default, Debug, Clone, PartialEq, Deserialize)]
-#[cfg_attr(any(test, feature = "serialize_structs"), derive(Serialize))]
+#[cfg_attr(test, derive(Serialize))]
 pub struct TagResourceResponse {}
 
 /// <p>The request object for <code>UntagResource</code> action.</p>
@@ -686,7 +576,7 @@
 
 /// <p>The response object for <code>UntagResource</code> action.</p>
 #[derive(Default, Debug, Clone, PartialEq, Deserialize)]
-#[cfg_attr(any(test, feature = "serialize_structs"), derive(Serialize))]
+#[cfg_attr(test, derive(Serialize))]
 pub struct UntagResourceResponse {}
 
 /// <p>The configuration object for Amazon FSx for Lustre file systems used in the <code>UpdateFileSystem</code> operation.</p>
@@ -710,7 +600,7 @@
     #[serde(rename = "LustreConfiguration")]
     #[serde(skip_serializing_if = "Option::is_none")]
     pub lustre_configuration: Option<UpdateFileSystemLustreConfiguration>,
-    /// <p>The configuration update for this Microsoft Windows file system. The only supported options are for backup and maintenance and for self-managed Active Directory configuration.</p>
+    /// <p>The configuration for this Microsoft Windows file system. The only supported options are for backup and maintenance.</p>
     #[serde(rename = "WindowsConfiguration")]
     #[serde(skip_serializing_if = "Option::is_none")]
     pub windows_configuration: Option<UpdateFileSystemWindowsConfiguration>,
@@ -718,15 +608,15 @@
 
 /// <p>The response object for the <code>UpdateFileSystem</code> operation.</p>
 #[derive(Default, Debug, Clone, PartialEq, Deserialize)]
-#[cfg_attr(any(test, feature = "serialize_structs"), derive(Serialize))]
+#[cfg_attr(test, derive(Serialize))]
 pub struct UpdateFileSystemResponse {
-    /// <p>A description of the file system that was updated.</p>
+    /// <p>A description of the file system.</p>
     #[serde(rename = "FileSystem")]
     #[serde(skip_serializing_if = "Option::is_none")]
     pub file_system: Option<FileSystem>,
 }
 
-/// <p>Updates the Microsoft Windows configuration for an existing Amazon FSx for Windows File Server file system. Amazon FSx overwrites existing properties with non-null values provided in the request. If you don't specify a non-null value for a property, that property is not updated.</p>
+/// <p>The configuration object for the Microsoft Windows file system used in the <code>UpdateFileSystem</code> operation.</p>
 #[derive(Default, Debug, Clone, PartialEq, Serialize)]
 pub struct UpdateFileSystemWindowsConfiguration {
     /// <p>The number of days to retain automatic backups. Setting this to 0 disables automatic backups. You can retain automatic backups for a maximum of 35 days.</p>
@@ -737,11 +627,6 @@
     #[serde(rename = "DailyAutomaticBackupStartTime")]
     #[serde(skip_serializing_if = "Option::is_none")]
     pub daily_automatic_backup_start_time: Option<String>,
-    /// <p>The configuration Amazon FSx uses to join the Windows File Server instance to the self-managed Microsoft AD directory.</p>
-    #[serde(rename = "SelfManagedActiveDirectoryConfiguration")]
-    #[serde(skip_serializing_if = "Option::is_none")]
-    pub self_managed_active_directory_configuration:
-        Option<SelfManagedActiveDirectoryConfigurationUpdates>,
     /// <p>The preferred time to perform weekly maintenance, in the UTC time zone.</p>
     #[serde(rename = "WeeklyMaintenanceStartTime")]
     #[serde(skip_serializing_if = "Option::is_none")]
@@ -750,7 +635,7 @@
 
 /// <p>The configuration for this Microsoft Windows file system.</p>
 #[derive(Default, Debug, Clone, PartialEq, Deserialize)]
-#[cfg_attr(any(test, feature = "serialize_structs"), derive(Serialize))]
+#[cfg_attr(test, derive(Serialize))]
 pub struct WindowsFileSystemConfiguration {
     /// <p>The ID for an existing Microsoft Active Directory instance that the file system should join when it's created.</p>
     #[serde(rename = "ActiveDirectoryId")]
@@ -768,29 +653,10 @@
     #[serde(rename = "DailyAutomaticBackupStartTime")]
     #[serde(skip_serializing_if = "Option::is_none")]
     pub daily_automatic_backup_start_time: Option<String>,
-    /// <p><p>Specifies the file system deployment type, valid values are the following:</p> <ul> <li> <p> <code>MULTI<em>AZ</em>1</code> - Specifies a high availability file system that is configured for Multi-AZ redundancy to tolerate temporary Availability Zone (AZ) unavailability.</p> </li> <li> <p> <code>SINGLE<em>AZ</em>1</code> - (Default) Specifies a file system that is configured for single AZ redundancy.</p> </li> </ul></p>
-    #[serde(rename = "DeploymentType")]
-    #[serde(skip_serializing_if = "Option::is_none")]
-    pub deployment_type: Option<String>,
     /// <p>The list of maintenance operations in progress for this file system.</p>
     #[serde(rename = "MaintenanceOperationsInProgress")]
     #[serde(skip_serializing_if = "Option::is_none")]
     pub maintenance_operations_in_progress: Option<Vec<String>>,
-    /// <p>For <code>MULTI_AZ_1</code> deployment types, the IP address of the primary, or preferred, file server.</p> <p>Use this IP address when mounting the file system on Linux SMB clients or Windows SMB clients that are not joined to a Microsoft Active Directory. Applicable for both <code>SINGLE_AZ_1</code> and <code>MULTI_AZ_1</code> deployment types. This IP address is temporarily unavailable when the file system is undergoing maintenance. For Linux and Windows SMB clients that are joined to an Active Directory, use the file system's DNSName instead. For more information and instruction on mapping and mounting file shares, see <a href="https://docs.aws.amazon.com/fsx/latest/WindowsGuide/accessing-file-shares.html">https://docs.aws.amazon.com/fsx/latest/WindowsGuide/accessing-file-shares.html</a>.</p>
-    #[serde(rename = "PreferredFileServerIp")]
-    #[serde(skip_serializing_if = "Option::is_none")]
-    pub preferred_file_server_ip: Option<String>,
-    /// <p>For <code>MULTI_AZ_1</code> deployment types, it specifies the ID of the subnet where the preferred file server is located. Must be one of the two subnet IDs specified in <code>SubnetIds</code> property. Amazon FSx serves traffic from this subnet except in the event of a failover to the secondary file server.</p> <p>For <code>SINGLE_AZ_1</code> deployment types, this value is the same as that for <code>SubnetIDs</code>.</p>
-    #[serde(rename = "PreferredSubnetId")]
-    #[serde(skip_serializing_if = "Option::is_none")]
-    pub preferred_subnet_id: Option<String>,
-    /// <p>For <code>MULTI_AZ_1</code> deployment types, use this endpoint when performing administrative tasks on the file system using Amazon FSx Remote PowerShell.</p> <p>For <code>SINGLE_AZ_1</code> deployment types, this is the DNS name of the file system.</p> <p>This endpoint is temporarily unavailable when the file system is undergoing maintenance.</p>
-    #[serde(rename = "RemoteAdministrationEndpoint")]
-    #[serde(skip_serializing_if = "Option::is_none")]
-    pub remote_administration_endpoint: Option<String>,
-    #[serde(rename = "SelfManagedActiveDirectoryConfiguration")]
-    #[serde(skip_serializing_if = "Option::is_none")]
-    pub self_managed_active_directory_configuration: Option<SelfManagedActiveDirectoryAttributes>,
     /// <p>The throughput of an Amazon FSx file system, measured in megabytes per second.</p>
     #[serde(rename = "ThroughputCapacity")]
     #[serde(skip_serializing_if = "Option::is_none")]
@@ -816,8 +682,6 @@
     InternalServerError(String),
     /// <p>An error indicating that a particular service limit was exceeded. You can increase some service limits by contacting AWS Support. </p>
     ServiceLimitExceeded(String),
-    /// <p>An error occured.</p>
-    UnsupportedOperation(String),
 }
 
 impl CreateBackupError {
@@ -843,9 +707,6 @@
                 }
                 "ServiceLimitExceeded" => {
                     return RusotoError::Service(CreateBackupError::ServiceLimitExceeded(err.msg))
-                }
-                "UnsupportedOperation" => {
-                    return RusotoError::Service(CreateBackupError::UnsupportedOperation(err.msg))
                 }
                 "ValidationException" => return RusotoError::Validation(err.msg),
                 _ => {}
@@ -868,7 +729,6 @@
             CreateBackupError::IncompatibleParameterError(ref cause) => cause,
             CreateBackupError::InternalServerError(ref cause) => cause,
             CreateBackupError::ServiceLimitExceeded(ref cause) => cause,
-            CreateBackupError::UnsupportedOperation(ref cause) => cause,
         }
     }
 }
@@ -1482,8 +1342,6 @@
     InternalServerError(String),
     /// <p>File system configuration is required for this operation.</p>
     MissingFileSystemConfiguration(String),
-    /// <p>An error occured.</p>
-    UnsupportedOperation(String),
 }
 
 impl UpdateFileSystemError {
@@ -1510,11 +1368,6 @@
                     return RusotoError::Service(
                         UpdateFileSystemError::MissingFileSystemConfiguration(err.msg),
                     )
-                }
-                "UnsupportedOperation" => {
-                    return RusotoError::Service(UpdateFileSystemError::UnsupportedOperation(
-                        err.msg,
-                    ))
                 }
                 "ValidationException" => return RusotoError::Validation(err.msg),
                 _ => {}
@@ -1536,7 +1389,6 @@
             UpdateFileSystemError::IncompatibleParameterError(ref cause) => cause,
             UpdateFileSystemError::InternalServerError(ref cause) => cause,
             UpdateFileSystemError::MissingFileSystemConfiguration(ref cause) => cause,
-            UpdateFileSystemError::UnsupportedOperation(ref cause) => cause,
         }
     }
 }
@@ -1555,13 +1407,8 @@
         input: CreateFileSystemRequest,
     ) -> Result<CreateFileSystemResponse, RusotoError<CreateFileSystemError>>;
 
-<<<<<<< HEAD
-    /// <p><p>Creates a new Amazon FSx file system from an existing Amazon FSx for Windows File Server backup.</p> <p>If a file system with the specified client request token exists and the parameters match, this operation returns the description of the file system. If a client request token specified by the file system exists and the parameters don&#39;t match, this call returns <code>IncompatibleParameterError</code>. If a file system with the specified client request token doesn&#39;t exist, this operation does the following:</p> <ul> <li> <p>Creates a new Amazon FSx file system from backup with an assigned ID, and an initial lifecycle state of <code>CREATING</code>.</p> </li> <li> <p>Returns the description of the file system.</p> </li> </ul> <p>Parameters like Active Directory, default share name, automatic backup, and backup settings default to the parameters of the file system that was backed up, unless overridden. You can explicitly supply other settings.</p> <p>By using the idempotent operation, you can retry a <code>CreateFileSystemFromBackup</code> call without the risk of creating an extra file system. This approach can be useful when an initial call fails in a way that makes it unclear whether a file system was created. Examples are if a transport level timeout occurred, or your connection was reset. If you use the same client request token and the initial call created a file system, the client receives success as long as the parameters are the same.</p> <note> <p>The <code>CreateFileSystemFromBackup</code> call returns while the file system&#39;s lifecycle state is still <code>CREATING</code>. You can check the file-system creation status by calling the <a>DescribeFileSystems</a> operation, which returns the file system state along with other information.</p> </note></p>
-    fn create_file_system_from_backup(
-=======
     /// <p><p>Creates a new Amazon FSx file system from an existing Amazon FSx for Windows File Server backup.</p> <p>If a file system with the specified client request token exists and the parameters match, this call returns the description of the existing file system. If a client request token specified by the file system exists and the parameters don&#39;t match, this call returns <code>IncompatibleParameterError</code>. If a file system with the specified client request token doesn&#39;t exist, this operation does the following:</p> <ul> <li> <p>Creates a new Amazon FSx file system from backup with an assigned ID, and an initial lifecycle state of <code>CREATING</code>.</p> </li> <li> <p>Returns the description of the file system.</p> </li> </ul> <p>Parameters like Active Directory, default share name, automatic backup, and backup settings default to the parameters of the file system that was backed up, unless overridden. You can explicitly supply other settings.</p> <p>By using the idempotent operation, you can retry a <code>CreateFileSystemFromBackup</code> call without the risk of creating an extra file system. This approach can be useful when an initial call fails in a way that makes it unclear whether a file system was created. Examples are if a transport level timeout occurred, or your connection was reset. If you use the same client request token and the initial call created a file system, the client receives success as long as the parameters are the same.</p> <note> <p>The <code>CreateFileSystemFromBackup</code> call returns while the file system&#39;s lifecycle state is still <code>CREATING</code>. You can check the file-system creation status by calling the <a>DescribeFileSystems</a> operation, which returns the file system state along with other information.</p> </note></p>
     async fn create_file_system_from_backup(
->>>>>>> 62832c4b
         &self,
         input: CreateFileSystemFromBackupRequest,
     ) -> Result<CreateFileSystemFromBackupResponse, RusotoError<CreateFileSystemFromBackupError>>;
@@ -1626,7 +1473,10 @@
     ///
     /// The client will use the default credentials provider and tls client.
     pub fn new(region: region::Region) -> FsxClient {
-        Self::new_with_client(Client::shared(), region)
+        FsxClient {
+            client: Client::shared(),
+            region,
+        }
     }
 
     pub fn new_with<P, D>(
@@ -1638,22 +1488,10 @@
         P: ProvideAwsCredentials + Send + Sync + 'static,
         D: DispatchSignedRequest + Send + Sync + 'static,
     {
-        Self::new_with_client(
-            Client::new_with(credentials_provider, request_dispatcher),
+        FsxClient {
+            client: Client::new_with(credentials_provider, request_dispatcher),
             region,
-        )
-    }
-
-    pub fn new_with_client(client: Client, region: region::Region) -> FsxClient {
-        FsxClient { client, region }
-    }
-}
-
-impl fmt::Debug for FsxClient {
-    fn fmt(&self, f: &mut fmt::Formatter<'_>) -> fmt::Result {
-        f.debug_struct("FsxClient")
-            .field("region", &self.region)
-            .finish()
+        }
     }
 }
 
@@ -1717,13 +1555,8 @@
         }
     }
 
-<<<<<<< HEAD
-    /// <p><p>Creates a new Amazon FSx file system from an existing Amazon FSx for Windows File Server backup.</p> <p>If a file system with the specified client request token exists and the parameters match, this operation returns the description of the file system. If a client request token specified by the file system exists and the parameters don&#39;t match, this call returns <code>IncompatibleParameterError</code>. If a file system with the specified client request token doesn&#39;t exist, this operation does the following:</p> <ul> <li> <p>Creates a new Amazon FSx file system from backup with an assigned ID, and an initial lifecycle state of <code>CREATING</code>.</p> </li> <li> <p>Returns the description of the file system.</p> </li> </ul> <p>Parameters like Active Directory, default share name, automatic backup, and backup settings default to the parameters of the file system that was backed up, unless overridden. You can explicitly supply other settings.</p> <p>By using the idempotent operation, you can retry a <code>CreateFileSystemFromBackup</code> call without the risk of creating an extra file system. This approach can be useful when an initial call fails in a way that makes it unclear whether a file system was created. Examples are if a transport level timeout occurred, or your connection was reset. If you use the same client request token and the initial call created a file system, the client receives success as long as the parameters are the same.</p> <note> <p>The <code>CreateFileSystemFromBackup</code> call returns while the file system&#39;s lifecycle state is still <code>CREATING</code>. You can check the file-system creation status by calling the <a>DescribeFileSystems</a> operation, which returns the file system state along with other information.</p> </note></p>
-    fn create_file_system_from_backup(
-=======
     /// <p><p>Creates a new Amazon FSx file system from an existing Amazon FSx for Windows File Server backup.</p> <p>If a file system with the specified client request token exists and the parameters match, this call returns the description of the existing file system. If a client request token specified by the file system exists and the parameters don&#39;t match, this call returns <code>IncompatibleParameterError</code>. If a file system with the specified client request token doesn&#39;t exist, this operation does the following:</p> <ul> <li> <p>Creates a new Amazon FSx file system from backup with an assigned ID, and an initial lifecycle state of <code>CREATING</code>.</p> </li> <li> <p>Returns the description of the file system.</p> </li> </ul> <p>Parameters like Active Directory, default share name, automatic backup, and backup settings default to the parameters of the file system that was backed up, unless overridden. You can explicitly supply other settings.</p> <p>By using the idempotent operation, you can retry a <code>CreateFileSystemFromBackup</code> call without the risk of creating an extra file system. This approach can be useful when an initial call fails in a way that makes it unclear whether a file system was created. Examples are if a transport level timeout occurred, or your connection was reset. If you use the same client request token and the initial call created a file system, the client receives success as long as the parameters are the same.</p> <note> <p>The <code>CreateFileSystemFromBackup</code> call returns while the file system&#39;s lifecycle state is still <code>CREATING</code>. You can check the file-system creation status by calling the <a>DescribeFileSystems</a> operation, which returns the file system state along with other information.</p> </note></p>
     async fn create_file_system_from_backup(
->>>>>>> 62832c4b
         &self,
         input: CreateFileSystemFromBackupRequest,
     ) -> Result<CreateFileSystemFromBackupResponse, RusotoError<CreateFileSystemFromBackupError>>
