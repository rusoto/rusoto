--- conflicted
+++ resolved
@@ -11,26 +11,15 @@
 // =================================================================
 #![allow(warnings)]
 
-<<<<<<< HEAD
 use std::error::Error;
 use std::fmt;
 
 use async_trait::async_trait;
-=======
-use futures::future;
-use futures::Future;
->>>>>>> f58d1ce6
 use rusoto_core::credential::ProvideAwsCredentials;
 use rusoto_core::region;
 #[allow(warnings)]
 use rusoto_core::request::{BufferedHttpResponse, DispatchSignedRequest};
-<<<<<<< HEAD
 use rusoto_core::{Client, RusotoError};
-=======
-use rusoto_core::{Client, RusotoError, RusotoFuture};
-use std::error::Error;
-use std::fmt;
->>>>>>> f58d1ce6
 
 use rusoto_core::proto;
 use rusoto_core::signature::SignedRequest;
@@ -3570,13 +3559,8 @@
         input: CreateCustomActionTypeInput,
     ) -> Result<CreateCustomActionTypeOutput, RusotoError<CreateCustomActionTypeError>>;
 
-<<<<<<< HEAD
-    /// <p>Creates a pipeline.</p>
+    /// <p><p>Creates a pipeline.</p> <note> <p>In the pipeline structure, you must include either <code>artifactStore</code> or <code>artifactStores</code> in your pipeline, but you cannot use both. If you create a cross-region action in your pipeline, you must use <code>artifactStores</code>.</p> </note></p>
     async fn create_pipeline(
-=======
-    /// <p><p>Creates a pipeline.</p> <note> <p>In the pipeline structure, you must include either <code>artifactStore</code> or <code>artifactStores</code> in your pipeline, but you cannot use both. If you create a cross-region action in your pipeline, you must use <code>artifactStores</code>.</p> </note></p>
-    fn create_pipeline(
->>>>>>> f58d1ce6
         &self,
         input: CreatePipelineInput,
     ) -> Result<CreatePipelineOutput, RusotoError<CreatePipelineError>>;
@@ -3811,14 +3795,6 @@
     }
 }
 
-impl fmt::Debug for CodePipelineClient {
-    fn fmt(&self, f: &mut fmt::Formatter<'_>) -> fmt::Result {
-        f.debug_struct("CodePipelineClient")
-            .field("region", &self.region)
-            .finish()
-    }
-}
-
 #[async_trait]
 impl CodePipeline for CodePipelineClient {
     /// <p>Returns information about a specified job and whether that job has been received by the job worker. Only used for custom actions.</p>
@@ -3910,13 +3886,8 @@
         }
     }
 
-<<<<<<< HEAD
-    /// <p>Creates a pipeline.</p>
+    /// <p><p>Creates a pipeline.</p> <note> <p>In the pipeline structure, you must include either <code>artifactStore</code> or <code>artifactStores</code> in your pipeline, but you cannot use both. If you create a cross-region action in your pipeline, you must use <code>artifactStores</code>.</p> </note></p>
     async fn create_pipeline(
-=======
-    /// <p><p>Creates a pipeline.</p> <note> <p>In the pipeline structure, you must include either <code>artifactStore</code> or <code>artifactStores</code> in your pipeline, but you cannot use both. If you create a cross-region action in your pipeline, you must use <code>artifactStores</code>.</p> </note></p>
-    fn create_pipeline(
->>>>>>> f58d1ce6
         &self,
         input: CreatePipelineInput,
     ) -> Result<CreatePipelineOutput, RusotoError<CreatePipelineError>> {
