--- conflicted
+++ resolved
@@ -9,28 +9,16 @@
 //  must be updated to generate the changes.
 //
 // =================================================================
-#![allow(warnings)]
-
-<<<<<<< HEAD
-use futures::future;
-use futures::Future;
-=======
+
 use std::error::Error;
 use std::fmt;
 
 use async_trait::async_trait;
->>>>>>> 62832c4b
 use rusoto_core::credential::ProvideAwsCredentials;
 use rusoto_core::region;
 #[allow(warnings)]
 use rusoto_core::request::{BufferedHttpResponse, DispatchSignedRequest};
-<<<<<<< HEAD
-use rusoto_core::{Client, RusotoError, RusotoFuture};
-use std::error::Error;
-use std::fmt;
-=======
 use rusoto_core::{Client, RusotoError};
->>>>>>> 62832c4b
 
 use rusoto_core::param::{Params, ServiceParams};
 use rusoto_core::proto::xml::error::*;
@@ -1665,7 +1653,10 @@
     ///
     /// The client will use the default credentials provider and tls client.
     pub fn new(region: region::Region) -> SimpleDbClient {
-        Self::new_with_client(Client::shared(), region)
+        SimpleDbClient {
+            client: Client::shared(),
+            region,
+        }
     }
 
     pub fn new_with<P, D>(
@@ -1677,22 +1668,10 @@
         P: ProvideAwsCredentials + Send + Sync + 'static,
         D: DispatchSignedRequest + Send + Sync + 'static,
     {
-        Self::new_with_client(
-            Client::new_with(credentials_provider, request_dispatcher),
+        SimpleDbClient {
+            client: Client::new_with(credentials_provider, request_dispatcher),
             region,
-        )
-    }
-
-    pub fn new_with_client(client: Client, region: region::Region) -> SimpleDbClient {
-        SimpleDbClient { client, region }
-    }
-}
-
-impl fmt::Debug for SimpleDbClient {
-    fn fmt(&self, f: &mut fmt::Formatter<'_>) -> fmt::Result {
-        f.debug_struct("SimpleDbClient")
-            .field("region", &self.region)
-            .finish()
+        }
     }
 }
 
@@ -1860,30 +1839,6 @@
         let xml_response = response.buffer().await.map_err(RusotoError::HttpDispatch)?;
         let result;
 
-<<<<<<< HEAD
-                if response.body.is_empty() {
-                    result = DomainMetadataResult::default();
-                } else {
-                    let reader = EventReader::new_with_config(
-                        response.body.as_ref(),
-                        ParserConfig::new().trim_whitespace(false),
-                    );
-                    let mut stack = XmlResponse::new(reader.into_iter().peekable());
-                    let _start_document = stack.next();
-                    let actual_tag_name = peek_at_name(&mut stack)?;
-                    start_element(&actual_tag_name, &mut stack)?;
-                    result = DomainMetadataResultDeserializer::deserialize(
-                        "DomainMetadataResult",
-                        &mut stack,
-                    )?;
-                    skip_tree(&mut stack);
-                    end_element(&actual_tag_name, &mut stack)?;
-                }
-                // parse non-payload
-                Ok(result)
-            }))
-        })
-=======
         if xml_response.body.is_empty() {
             result = DomainMetadataResult::default();
         } else {
@@ -1902,7 +1857,6 @@
         }
         // parse non-payload
         Ok(result)
->>>>>>> 62832c4b
     }
 
     /// <p> Returns all of the attributes associated with the specified item. Optionally, the attributes returned can be limited to one or more attributes by specifying an attribute name parameter. </p> <p> If the item does not exist on the replica that was accessed for this operation, an empty set is returned. The system does not return an error as it cannot guarantee the item does not exist on other replicas. </p>
@@ -1932,30 +1886,6 @@
         let xml_response = response.buffer().await.map_err(RusotoError::HttpDispatch)?;
         let result;
 
-<<<<<<< HEAD
-                if response.body.is_empty() {
-                    result = GetAttributesResult::default();
-                } else {
-                    let reader = EventReader::new_with_config(
-                        response.body.as_ref(),
-                        ParserConfig::new().trim_whitespace(false),
-                    );
-                    let mut stack = XmlResponse::new(reader.into_iter().peekable());
-                    let _start_document = stack.next();
-                    let actual_tag_name = peek_at_name(&mut stack)?;
-                    start_element(&actual_tag_name, &mut stack)?;
-                    result = GetAttributesResultDeserializer::deserialize(
-                        "GetAttributesResult",
-                        &mut stack,
-                    )?;
-                    skip_tree(&mut stack);
-                    end_element(&actual_tag_name, &mut stack)?;
-                }
-                // parse non-payload
-                Ok(result)
-            }))
-        })
-=======
         if xml_response.body.is_empty() {
             result = GetAttributesResult::default();
         } else {
@@ -1974,7 +1904,6 @@
         }
         // parse non-payload
         Ok(result)
->>>>>>> 62832c4b
     }
 
     /// <p> The <code>ListDomains</code> operation lists all domains associated with the Access Key ID. It returns domain names up to the limit set by <a href="#MaxNumberOfDomains">MaxNumberOfDomains</a>. A <a href="#NextToken">NextToken</a> is returned if there are more than <code>MaxNumberOfDomains</code> domains. Calling <code>ListDomains</code> successive times with the <code>NextToken</code> provided by the operation returns up to <code>MaxNumberOfDomains</code> more domain names with each successive operation call. </p>
@@ -2004,30 +1933,6 @@
         let xml_response = response.buffer().await.map_err(RusotoError::HttpDispatch)?;
         let result;
 
-<<<<<<< HEAD
-                if response.body.is_empty() {
-                    result = ListDomainsResult::default();
-                } else {
-                    let reader = EventReader::new_with_config(
-                        response.body.as_ref(),
-                        ParserConfig::new().trim_whitespace(false),
-                    );
-                    let mut stack = XmlResponse::new(reader.into_iter().peekable());
-                    let _start_document = stack.next();
-                    let actual_tag_name = peek_at_name(&mut stack)?;
-                    start_element(&actual_tag_name, &mut stack)?;
-                    result = ListDomainsResultDeserializer::deserialize(
-                        "ListDomainsResult",
-                        &mut stack,
-                    )?;
-                    skip_tree(&mut stack);
-                    end_element(&actual_tag_name, &mut stack)?;
-                }
-                // parse non-payload
-                Ok(result)
-            }))
-        })
-=======
         if xml_response.body.is_empty() {
             result = ListDomainsResult::default();
         } else {
@@ -2045,7 +1950,6 @@
         }
         // parse non-payload
         Ok(result)
->>>>>>> 62832c4b
     }
 
     /// <p> The PutAttributes operation creates or replaces attributes in an item. The client may specify new attributes using a combination of the <code>Attribute.X.Name</code> and <code>Attribute.X.Value</code> parameters. The client specifies the first attribute by the parameters <code>Attribute.0.Name</code> and <code>Attribute.0.Value</code>, the second attribute by the parameters <code>Attribute.1.Name</code> and <code>Attribute.1.Value</code>, and so on. </p> <p> Attributes are uniquely identified in an item by their name/value combination. For example, a single item can have the attributes <code>{ "first_name", "first_value" }</code> and <code>{ "first_name", second_value" }</code>. However, it cannot have two attribute instances where both the <code>Attribute.X.Name</code> and <code>Attribute.X.Value</code> are the same. </p> <p> Optionally, the requestor can supply the <code>Replace</code> parameter for each individual attribute. Setting this value to <code>true</code> causes the new attribute value to replace the existing attribute value(s). For example, if an item has the attributes <code>{ 'a', '1' }</code>, <code>{ 'b', '2'}</code> and <code>{ 'b', '3' }</code> and the requestor calls <code>PutAttributes</code> using the attributes <code>{ 'b', '4' }</code> with the <code>Replace</code> parameter set to true, the final attributes of the item are changed to <code>{ 'a', '1' }</code> and <code>{ 'b', '4' }</code>, which replaces the previous values of the 'b' attribute with the new value. </p> <p> You cannot specify an empty string as an attribute name. </p> <p> Because Amazon SimpleDB makes multiple copies of client data and uses an eventual consistency update model, an immediate <a>GetAttributes</a> or <a>Select</a> operation (read) immediately after a <a>PutAttributes</a> or <a>DeleteAttributes</a> operation (write) might not return the updated data. </p> <p> The following limitations are enforced for this operation: <ul> <li>256 total attribute name-value pairs per item</li> <li>One billion attributes per domain</li> <li>10 GB of total user data storage per domain</li> </ul> </p>
@@ -2099,27 +2003,6 @@
         let xml_response = response.buffer().await.map_err(RusotoError::HttpDispatch)?;
         let result;
 
-<<<<<<< HEAD
-                if response.body.is_empty() {
-                    result = SelectResult::default();
-                } else {
-                    let reader = EventReader::new_with_config(
-                        response.body.as_ref(),
-                        ParserConfig::new().trim_whitespace(false),
-                    );
-                    let mut stack = XmlResponse::new(reader.into_iter().peekable());
-                    let _start_document = stack.next();
-                    let actual_tag_name = peek_at_name(&mut stack)?;
-                    start_element(&actual_tag_name, &mut stack)?;
-                    result = SelectResultDeserializer::deserialize("SelectResult", &mut stack)?;
-                    skip_tree(&mut stack);
-                    end_element(&actual_tag_name, &mut stack)?;
-                }
-                // parse non-payload
-                Ok(result)
-            }))
-        })
-=======
         if xml_response.body.is_empty() {
             result = SelectResult::default();
         } else {
@@ -2137,6 +2020,5 @@
         }
         // parse non-payload
         Ok(result)
->>>>>>> 62832c4b
     }
 }