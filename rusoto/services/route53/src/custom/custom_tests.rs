--- conflicted
+++ resolved
@@ -1,15 +1,6 @@
-<<<<<<< HEAD
-extern crate rusoto_mock;
-
-=======
 use rusoto_core::{Region, RusotoError};
 use crate::generated::{ListResourceRecordSetsError, ListResourceRecordSetsRequest, Route53, Route53Client};
->>>>>>> 62832c4b
 use crate::custom::util::quote_txt_record;
-use crate::generated::{
-    ListResourceRecordSetsError, ListResourceRecordSetsRequest, Route53, Route53Client,
-};
-use rusoto_core::{Region, RusotoError};
 
 use rusoto_mock::*;
 
@@ -37,9 +28,11 @@
     assert!(result.is_err());
     let err = result.err().unwrap();
     assert_eq!(
-        RusotoError::Service(ListResourceRecordSetsError::NoSuchHostedZone(
-            "No hosted zone found with ID: NO-SUCH-ZONE".to_owned()
-        )),
+        RusotoError::Service(
+            ListResourceRecordSetsError::NoSuchHostedZone(
+                "No hosted zone found with ID: NO-SUCH-ZONE".to_owned()
+            )
+        ),
         err
     );
 }
