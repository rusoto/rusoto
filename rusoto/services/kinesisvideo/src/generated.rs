// =================================================================
//
//                           * WARNING *
//
//                    This file is generated!
//
//  Changes made to this file will be overwritten. If changes are
//  required to the generated code, the service_crategen project
//  must be updated to generate the changes.
//
// =================================================================
#![allow(warnings)]

use futures::future;
use futures::Future;
use rusoto_core::credential::ProvideAwsCredentials;
use rusoto_core::region;
use rusoto_core::request::{BufferedHttpResponse, DispatchSignedRequest};
use rusoto_core::{Client, RusotoError, RusotoFuture};
use std::error::Error;
use std::fmt;

use rusoto_core::proto;
use rusoto_core::signature::SignedRequest;
use serde_json;
/// <p>A structure that encapsulates a signaling channel's metadata and properties.</p>
#[derive(Default, Debug, Clone, PartialEq, Deserialize)]
#[cfg_attr(any(test, feature = "serialize_structs"), derive(Serialize))]
pub struct ChannelInfo {
    /// <p>The ARN of the signaling channel.</p>
    #[serde(rename = "ChannelARN")]
    #[serde(skip_serializing_if = "Option::is_none")]
    pub channel_arn: Option<String>,
    /// <p>The name of the signaling channel.</p>
    #[serde(rename = "ChannelName")]
    #[serde(skip_serializing_if = "Option::is_none")]
    pub channel_name: Option<String>,
    /// <p>Current status of the signaling channel.</p>
    #[serde(rename = "ChannelStatus")]
    #[serde(skip_serializing_if = "Option::is_none")]
    pub channel_status: Option<String>,
    /// <p>The type of the signaling channel.</p>
    #[serde(rename = "ChannelType")]
    #[serde(skip_serializing_if = "Option::is_none")]
    pub channel_type: Option<String>,
    /// <p>The time at which the signaling channel was created.</p>
    #[serde(rename = "CreationTime")]
    #[serde(skip_serializing_if = "Option::is_none")]
    pub creation_time: Option<f64>,
    /// <p>A structure that contains the configuration for the <code>SINGLE_MASTER</code> channel type.</p>
    #[serde(rename = "SingleMasterConfiguration")]
    #[serde(skip_serializing_if = "Option::is_none")]
    pub single_master_configuration: Option<SingleMasterConfiguration>,
    /// <p>The current version of the signaling channel.</p>
    #[serde(rename = "Version")]
    #[serde(skip_serializing_if = "Option::is_none")]
    pub version: Option<String>,
}

/// <p>An optional input parameter for the <code>ListSignalingChannels</code> API. When this parameter is specified while invoking <code>ListSignalingChannels</code>, the API returns only the channels that satisfy a condition specified in <code>ChannelNameCondition</code>.</p>
#[derive(Default, Debug, Clone, PartialEq, Serialize)]
pub struct ChannelNameCondition {
    /// <p>A comparison operator. Currently, you can only specify the <code>BEGINS_WITH</code> operator, which finds signaling channels whose names begin with a given prefix.</p>
    #[serde(rename = "ComparisonOperator")]
    #[serde(skip_serializing_if = "Option::is_none")]
    pub comparison_operator: Option<String>,
    /// <p>A value to compare.</p>
    #[serde(rename = "ComparisonValue")]
    #[serde(skip_serializing_if = "Option::is_none")]
    pub comparison_value: Option<String>,
}

#[derive(Default, Debug, Clone, PartialEq, Serialize)]
pub struct CreateSignalingChannelInput {
    /// <p>A name for the signaling channel that you are creating. It must be unique for each account and region.</p>
    #[serde(rename = "ChannelName")]
    pub channel_name: String,
    /// <p>A type of the signaling channel that you are creating. Currently, <code>SINGLE_MASTER</code> is the only supported channel type. </p>
    #[serde(rename = "ChannelType")]
    #[serde(skip_serializing_if = "Option::is_none")]
    pub channel_type: Option<String>,
    /// <p>A structure containing the configuration for the <code>SINGLE_MASTER</code> channel type. </p>
    #[serde(rename = "SingleMasterConfiguration")]
    #[serde(skip_serializing_if = "Option::is_none")]
    pub single_master_configuration: Option<SingleMasterConfiguration>,
    /// <p>A set of tags (key/value pairs) that you want to associate with this channel.</p>
    #[serde(rename = "Tags")]
    #[serde(skip_serializing_if = "Option::is_none")]
    pub tags: Option<Vec<Tag>>,
}

#[derive(Default, Debug, Clone, PartialEq, Deserialize)]
#[cfg_attr(any(test, feature = "serialize_structs"), derive(Serialize))]
pub struct CreateSignalingChannelOutput {
    /// <p>The ARN of the created channel.</p>
    #[serde(rename = "ChannelARN")]
    #[serde(skip_serializing_if = "Option::is_none")]
    pub channel_arn: Option<String>,
}

#[derive(Default, Debug, Clone, PartialEq, Serialize)]
#[cfg_attr(feature = "deserialize_structs", derive(Deserialize))]
pub struct CreateStreamInput {
    /// <p>The number of hours that you want to retain the data in the stream. Kinesis Video Streams retains the data in a data store that is associated with the stream.</p> <p>The default value is 0, indicating that the stream does not persist data.</p> <p>When the <code>DataRetentionInHours</code> value is 0, consumers can still consume the fragments that remain in the service host buffer, which has a retention time limit of 5 minutes and a retention memory limit of 200 MB. Fragments are removed from the buffer when either limit is reached.</p>
    #[serde(rename = "DataRetentionInHours")]
    #[serde(skip_serializing_if = "Option::is_none")]
    pub data_retention_in_hours: Option<i64>,
    /// <p><p>The name of the device that is writing to the stream. </p> <note> <p>In the current implementation, Kinesis Video Streams does not use this name.</p> </note></p>
    #[serde(rename = "DeviceName")]
    #[serde(skip_serializing_if = "Option::is_none")]
    pub device_name: Option<String>,
    /// <p>The ID of the AWS Key Management Service (AWS KMS) key that you want Kinesis Video Streams to use to encrypt stream data.</p> <p>If no key ID is specified, the default, Kinesis Video-managed key (<code>aws/kinesisvideo</code>) is used.</p> <p> For more information, see <a href="https://docs.aws.amazon.com/kms/latest/APIReference/API_DescribeKey.html#API_DescribeKey_RequestParameters">DescribeKey</a>. </p>
    #[serde(rename = "KmsKeyId")]
    #[serde(skip_serializing_if = "Option::is_none")]
    pub kms_key_id: Option<String>,
    /// <p>The media type of the stream. Consumers of the stream can use this information when processing the stream. For more information about media types, see <a href="http://www.iana.org/assignments/media-types/media-types.xhtml">Media Types</a>. If you choose to specify the <code>MediaType</code>, see <a href="https://tools.ietf.org/html/rfc6838#section-4.2">Naming Requirements</a> for guidelines.</p> <p>Example valid values include "video/h264" and "video/h264,audio/aac".</p> <p>This parameter is optional; the default value is <code>null</code> (or empty in JSON).</p>
    #[serde(rename = "MediaType")]
    #[serde(skip_serializing_if = "Option::is_none")]
    pub media_type: Option<String>,
    /// <p>A name for the stream that you are creating.</p> <p>The stream name is an identifier for the stream, and must be unique for each account and region.</p>
    #[serde(rename = "StreamName")]
    pub stream_name: String,
    /// <p>A list of tags to associate with the specified stream. Each tag is a key-value pair (the value is optional).</p>
    #[serde(rename = "Tags")]
    #[serde(skip_serializing_if = "Option::is_none")]
    pub tags: Option<::std::collections::HashMap<String, String>>,
}

#[derive(Default, Debug, Clone, PartialEq, Deserialize)]
#[cfg_attr(any(test, feature = "serialize_structs"), derive(Serialize))]
pub struct CreateStreamOutput {
    /// <p>The Amazon Resource Name (ARN) of the stream.</p>
    #[serde(rename = "StreamARN")]
    #[serde(skip_serializing_if = "Option::is_none")]
    pub stream_arn: Option<String>,
}

#[derive(Default, Debug, Clone, PartialEq, Serialize)]
<<<<<<< HEAD
#[cfg_attr(feature = "deserialize_structs", derive(Deserialize))]
=======
pub struct DeleteSignalingChannelInput {
    /// <p>The ARN of the signaling channel that you want to delete.</p>
    #[serde(rename = "ChannelARN")]
    pub channel_arn: String,
    /// <p>The current version of the signaling channel that you want to delete. You can obtain the current version by invoking the <code>DescribeSignalingChannel</code> or <code>ListSignalingChannels</code> APIs.</p>
    #[serde(rename = "CurrentVersion")]
    #[serde(skip_serializing_if = "Option::is_none")]
    pub current_version: Option<String>,
}

#[derive(Default, Debug, Clone, PartialEq, Deserialize)]
#[cfg_attr(any(test, feature = "serialize_structs"), derive(Serialize))]
pub struct DeleteSignalingChannelOutput {}

#[derive(Default, Debug, Clone, PartialEq, Serialize)]
>>>>>>> 36d57c13
pub struct DeleteStreamInput {
    /// <p>Optional: The version of the stream that you want to delete. </p> <p>Specify the version as a safeguard to ensure that your are deleting the correct stream. To get the stream version, use the <code>DescribeStream</code> API.</p> <p>If not specified, only the <code>CreationTime</code> is checked before deleting the stream.</p>
    #[serde(rename = "CurrentVersion")]
    #[serde(skip_serializing_if = "Option::is_none")]
    pub current_version: Option<String>,
    /// <p>The Amazon Resource Name (ARN) of the stream that you want to delete. </p>
    #[serde(rename = "StreamARN")]
    pub stream_arn: String,
}

#[derive(Default, Debug, Clone, PartialEq, Deserialize)]
#[cfg_attr(any(test, feature = "serialize_structs"), derive(Serialize))]
pub struct DeleteStreamOutput {}

#[derive(Default, Debug, Clone, PartialEq, Serialize)]
<<<<<<< HEAD
#[cfg_attr(feature = "deserialize_structs", derive(Deserialize))]
=======
pub struct DescribeSignalingChannelInput {
    /// <p>The ARN of the signaling channel that you want to describe.</p>
    #[serde(rename = "ChannelARN")]
    #[serde(skip_serializing_if = "Option::is_none")]
    pub channel_arn: Option<String>,
    /// <p>The name of the signaling channel that you want to describe.</p>
    #[serde(rename = "ChannelName")]
    #[serde(skip_serializing_if = "Option::is_none")]
    pub channel_name: Option<String>,
}

#[derive(Default, Debug, Clone, PartialEq, Deserialize)]
#[cfg_attr(any(test, feature = "serialize_structs"), derive(Serialize))]
pub struct DescribeSignalingChannelOutput {
    /// <p>A structure that encapsulates the specified signaling channel's metadata and properties.</p>
    #[serde(rename = "ChannelInfo")]
    #[serde(skip_serializing_if = "Option::is_none")]
    pub channel_info: Option<ChannelInfo>,
}

#[derive(Default, Debug, Clone, PartialEq, Serialize)]
>>>>>>> 36d57c13
pub struct DescribeStreamInput {
    /// <p>The Amazon Resource Name (ARN) of the stream.</p>
    #[serde(rename = "StreamARN")]
    #[serde(skip_serializing_if = "Option::is_none")]
    pub stream_arn: Option<String>,
    /// <p>The name of the stream.</p>
    #[serde(rename = "StreamName")]
    #[serde(skip_serializing_if = "Option::is_none")]
    pub stream_name: Option<String>,
}

#[derive(Default, Debug, Clone, PartialEq, Deserialize)]
#[cfg_attr(any(test, feature = "serialize_structs"), derive(Serialize))]
pub struct DescribeStreamOutput {
    /// <p>An object that describes the stream.</p>
    #[serde(rename = "StreamInfo")]
    #[serde(skip_serializing_if = "Option::is_none")]
    pub stream_info: Option<StreamInfo>,
}

#[derive(Default, Debug, Clone, PartialEq, Serialize)]
#[cfg_attr(feature = "deserialize_structs", derive(Deserialize))]
pub struct GetDataEndpointInput {
    /// <p>The name of the API action for which to get an endpoint.</p>
    #[serde(rename = "APIName")]
    pub api_name: String,
    /// <p>The Amazon Resource Name (ARN) of the stream that you want to get the endpoint for. You must specify either this parameter or a <code>StreamName</code> in the request. </p>
    #[serde(rename = "StreamARN")]
    #[serde(skip_serializing_if = "Option::is_none")]
    pub stream_arn: Option<String>,
    /// <p>The name of the stream that you want to get the endpoint for. You must specify either this parameter or a <code>StreamARN</code> in the request.</p>
    #[serde(rename = "StreamName")]
    #[serde(skip_serializing_if = "Option::is_none")]
    pub stream_name: Option<String>,
}

#[derive(Default, Debug, Clone, PartialEq, Deserialize)]
#[cfg_attr(any(test, feature = "serialize_structs"), derive(Serialize))]
pub struct GetDataEndpointOutput {
    /// <p>The endpoint value. To read data from the stream or to write data to it, specify this endpoint in your application.</p>
    #[serde(rename = "DataEndpoint")]
    #[serde(skip_serializing_if = "Option::is_none")]
    pub data_endpoint: Option<String>,
}

#[derive(Default, Debug, Clone, PartialEq, Serialize)]
<<<<<<< HEAD
#[cfg_attr(feature = "deserialize_structs", derive(Deserialize))]
=======
pub struct GetSignalingChannelEndpointInput {
    /// <p>The ARN of the signalling channel for which you want to get an endpoint.</p>
    #[serde(rename = "ChannelARN")]
    pub channel_arn: String,
    /// <p>A structure containing the endpoint configuration for the <code>SINGLE_MASTER</code> channel type.</p>
    #[serde(rename = "SingleMasterChannelEndpointConfiguration")]
    #[serde(skip_serializing_if = "Option::is_none")]
    pub single_master_channel_endpoint_configuration:
        Option<SingleMasterChannelEndpointConfiguration>,
}

#[derive(Default, Debug, Clone, PartialEq, Deserialize)]
#[cfg_attr(any(test, feature = "serialize_structs"), derive(Serialize))]
pub struct GetSignalingChannelEndpointOutput {
    /// <p>A list of endpoints for the specified signaling channel.</p>
    #[serde(rename = "ResourceEndpointList")]
    #[serde(skip_serializing_if = "Option::is_none")]
    pub resource_endpoint_list: Option<Vec<ResourceEndpointListItem>>,
}

#[derive(Default, Debug, Clone, PartialEq, Serialize)]
pub struct ListSignalingChannelsInput {
    /// <p>Optional: Returns only the channels that satisfy a specific condition.</p>
    #[serde(rename = "ChannelNameCondition")]
    #[serde(skip_serializing_if = "Option::is_none")]
    pub channel_name_condition: Option<ChannelNameCondition>,
    /// <p>The maximum number of channels to return in the response. The default is 500.</p>
    #[serde(rename = "MaxResults")]
    #[serde(skip_serializing_if = "Option::is_none")]
    pub max_results: Option<i64>,
    /// <p>If you specify this parameter, when the result of a <code>ListSignalingChannels</code> operation is truncated, the call returns the <code>NextToken</code> in the response. To get another batch of channels, provide this token in your next request.</p>
    #[serde(rename = "NextToken")]
    #[serde(skip_serializing_if = "Option::is_none")]
    pub next_token: Option<String>,
}

#[derive(Default, Debug, Clone, PartialEq, Deserialize)]
#[cfg_attr(any(test, feature = "serialize_structs"), derive(Serialize))]
pub struct ListSignalingChannelsOutput {
    /// <p>An array of <code>ChannelInfo</code> objects.</p>
    #[serde(rename = "ChannelInfoList")]
    #[serde(skip_serializing_if = "Option::is_none")]
    pub channel_info_list: Option<Vec<ChannelInfo>>,
    /// <p>If the response is truncated, the call returns this element with a token. To get the next batch of streams, use this token in your next request.</p>
    #[serde(rename = "NextToken")]
    #[serde(skip_serializing_if = "Option::is_none")]
    pub next_token: Option<String>,
}

#[derive(Default, Debug, Clone, PartialEq, Serialize)]
>>>>>>> 36d57c13
pub struct ListStreamsInput {
    /// <p>The maximum number of streams to return in the response. The default is 10,000.</p>
    #[serde(rename = "MaxResults")]
    #[serde(skip_serializing_if = "Option::is_none")]
    pub max_results: Option<i64>,
    /// <p>If you specify this parameter, when the result of a <code>ListStreams</code> operation is truncated, the call returns the <code>NextToken</code> in the response. To get another batch of streams, provide this token in your next request.</p>
    #[serde(rename = "NextToken")]
    #[serde(skip_serializing_if = "Option::is_none")]
    pub next_token: Option<String>,
    /// <p>Optional: Returns only streams that satisfy a specific condition. Currently, you can specify only the prefix of a stream name as a condition. </p>
    #[serde(rename = "StreamNameCondition")]
    #[serde(skip_serializing_if = "Option::is_none")]
    pub stream_name_condition: Option<StreamNameCondition>,
}

#[derive(Default, Debug, Clone, PartialEq, Deserialize)]
#[cfg_attr(any(test, feature = "serialize_structs"), derive(Serialize))]
pub struct ListStreamsOutput {
    /// <p>If the response is truncated, the call returns this element with a token. To get the next batch of streams, use this token in your next request. </p>
    #[serde(rename = "NextToken")]
    #[serde(skip_serializing_if = "Option::is_none")]
    pub next_token: Option<String>,
    /// <p>An array of <code>StreamInfo</code> objects.</p>
    #[serde(rename = "StreamInfoList")]
    #[serde(skip_serializing_if = "Option::is_none")]
    pub stream_info_list: Option<Vec<StreamInfo>>,
}

#[derive(Default, Debug, Clone, PartialEq, Serialize)]
<<<<<<< HEAD
#[cfg_attr(feature = "deserialize_structs", derive(Deserialize))]
=======
pub struct ListTagsForResourceInput {
    /// <p>If you specify this parameter and the result of a ListTagsForResource call is truncated, the response includes a token that you can use in the next request to fetch the next batch of tags. </p>
    #[serde(rename = "NextToken")]
    #[serde(skip_serializing_if = "Option::is_none")]
    pub next_token: Option<String>,
    /// <p>The ARN of the signaling channel for which you want to list tags.</p>
    #[serde(rename = "ResourceARN")]
    pub resource_arn: String,
}

#[derive(Default, Debug, Clone, PartialEq, Deserialize)]
#[cfg_attr(any(test, feature = "serialize_structs"), derive(Serialize))]
pub struct ListTagsForResourceOutput {
    /// <p>If you specify this parameter and the result of a ListTagsForResource call is truncated, the response includes a token that you can use in the next request to fetch the next set of tags. </p>
    #[serde(rename = "NextToken")]
    #[serde(skip_serializing_if = "Option::is_none")]
    pub next_token: Option<String>,
    /// <p>A map of tag keys and values associated with the specified signaling channel.</p>
    #[serde(rename = "Tags")]
    #[serde(skip_serializing_if = "Option::is_none")]
    pub tags: Option<::std::collections::HashMap<String, String>>,
}

#[derive(Default, Debug, Clone, PartialEq, Serialize)]
>>>>>>> 36d57c13
pub struct ListTagsForStreamInput {
    /// <p>If you specify this parameter and the result of a <code>ListTagsForStream</code> call is truncated, the response includes a token that you can use in the next request to fetch the next batch of tags.</p>
    #[serde(rename = "NextToken")]
    #[serde(skip_serializing_if = "Option::is_none")]
    pub next_token: Option<String>,
    /// <p>The Amazon Resource Name (ARN) of the stream that you want to list tags for.</p>
    #[serde(rename = "StreamARN")]
    #[serde(skip_serializing_if = "Option::is_none")]
    pub stream_arn: Option<String>,
    /// <p>The name of the stream that you want to list tags for.</p>
    #[serde(rename = "StreamName")]
    #[serde(skip_serializing_if = "Option::is_none")]
    pub stream_name: Option<String>,
}

#[derive(Default, Debug, Clone, PartialEq, Deserialize)]
#[cfg_attr(any(test, feature = "serialize_structs"), derive(Serialize))]
pub struct ListTagsForStreamOutput {
    /// <p>If you specify this parameter and the result of a <code>ListTags</code> call is truncated, the response includes a token that you can use in the next request to fetch the next set of tags.</p>
    #[serde(rename = "NextToken")]
    #[serde(skip_serializing_if = "Option::is_none")]
    pub next_token: Option<String>,
    /// <p>A map of tag keys and values associated with the specified stream.</p>
    #[serde(rename = "Tags")]
    #[serde(skip_serializing_if = "Option::is_none")]
    pub tags: Option<::std::collections::HashMap<String, String>>,
}

/// <p>An object that describes the endpoint of the signaling channel returned by the <code>GetSignalingChannelEndpoint</code> API.</p>
#[derive(Default, Debug, Clone, PartialEq, Deserialize)]
#[cfg_attr(any(test, feature = "serialize_structs"), derive(Serialize))]
pub struct ResourceEndpointListItem {
    /// <p>The protocol of the signaling channel returned by the <code>GetSignalingChannelEndpoint</code> API.</p>
    #[serde(rename = "Protocol")]
    #[serde(skip_serializing_if = "Option::is_none")]
    pub protocol: Option<String>,
    /// <p>The endpoint of the signaling channel returned by the <code>GetSignalingChannelEndpoint</code> API.</p>
    #[serde(rename = "ResourceEndpoint")]
    #[serde(skip_serializing_if = "Option::is_none")]
    pub resource_endpoint: Option<String>,
}

/// <p>An object that contains the endpoint configuration for the <code>SINGLE_MASTER</code> channel type. </p>
#[derive(Default, Debug, Clone, PartialEq, Serialize)]
pub struct SingleMasterChannelEndpointConfiguration {
    /// <p>This property is used to determine the nature of communication over this <code>SINGLE_MASTER</code> signaling channel. If <code>WSS</code> is specified, this API returns a websocket endpoint. If <code>HTTPS</code> is specified, this API returns an <code>HTTPS</code> endpoint.</p>
    #[serde(rename = "Protocols")]
    #[serde(skip_serializing_if = "Option::is_none")]
    pub protocols: Option<Vec<String>>,
    /// <p>This property is used to determine messaging permissions in this <code>SINGLE_MASTER</code> signaling channel. If <code>MASTER</code> is specified, this API returns an endpoint that a client can use to receive offers from and send answers to any of the viewers on this signaling channel. If <code>VIEWER</code> is specified, this API returns an endpoint that a client can use only to send offers to another <code>MASTER</code> client on this signaling channel. </p>
    #[serde(rename = "Role")]
    #[serde(skip_serializing_if = "Option::is_none")]
    pub role: Option<String>,
}

/// <p>A structure that contains the configuration for the <code>SINGLE_MASTER</code> channel type.</p>
#[derive(Default, Debug, Clone, PartialEq, Serialize, Deserialize)]
pub struct SingleMasterConfiguration {
    /// <p>The period of time a signaling channel retains underlivered messages before they are discarded.</p>
    #[serde(rename = "MessageTtlSeconds")]
    #[serde(skip_serializing_if = "Option::is_none")]
    pub message_ttl_seconds: Option<i64>,
}

/// <p>An object describing a Kinesis video stream.</p>
#[derive(Default, Debug, Clone, PartialEq, Deserialize)]
#[cfg_attr(any(test, feature = "serialize_structs"), derive(Serialize))]
pub struct StreamInfo {
    /// <p>A time stamp that indicates when the stream was created.</p>
    #[serde(rename = "CreationTime")]
    #[serde(skip_serializing_if = "Option::is_none")]
    pub creation_time: Option<f64>,
    /// <p>How long the stream retains data, in hours.</p>
    #[serde(rename = "DataRetentionInHours")]
    #[serde(skip_serializing_if = "Option::is_none")]
    pub data_retention_in_hours: Option<i64>,
    /// <p>The name of the device that is associated with the stream.</p>
    #[serde(rename = "DeviceName")]
    #[serde(skip_serializing_if = "Option::is_none")]
    pub device_name: Option<String>,
    /// <p>The ID of the AWS Key Management Service (AWS KMS) key that Kinesis Video Streams uses to encrypt data on the stream.</p>
    #[serde(rename = "KmsKeyId")]
    #[serde(skip_serializing_if = "Option::is_none")]
    pub kms_key_id: Option<String>,
    /// <p>The <code>MediaType</code> of the stream. </p>
    #[serde(rename = "MediaType")]
    #[serde(skip_serializing_if = "Option::is_none")]
    pub media_type: Option<String>,
    /// <p>The status of the stream.</p>
    #[serde(rename = "Status")]
    #[serde(skip_serializing_if = "Option::is_none")]
    pub status: Option<String>,
    /// <p>The Amazon Resource Name (ARN) of the stream.</p>
    #[serde(rename = "StreamARN")]
    #[serde(skip_serializing_if = "Option::is_none")]
    pub stream_arn: Option<String>,
    /// <p>The name of the stream.</p>
    #[serde(rename = "StreamName")]
    #[serde(skip_serializing_if = "Option::is_none")]
    pub stream_name: Option<String>,
    /// <p>The version of the stream.</p>
    #[serde(rename = "Version")]
    #[serde(skip_serializing_if = "Option::is_none")]
    pub version: Option<String>,
}

/// <p>Specifies the condition that streams must satisfy to be returned when you list streams (see the <code>ListStreams</code> API). A condition has a comparison operation and a value. Currently, you can specify only the <code>BEGINS_WITH</code> operator, which finds streams whose names start with a given prefix. </p>
#[derive(Default, Debug, Clone, PartialEq, Serialize)]
#[cfg_attr(feature = "deserialize_structs", derive(Deserialize))]
pub struct StreamNameCondition {
    /// <p>A comparison operator. Currently, you can specify only the <code>BEGINS_WITH</code> operator, which finds streams whose names start with a given prefix.</p>
    #[serde(rename = "ComparisonOperator")]
    #[serde(skip_serializing_if = "Option::is_none")]
    pub comparison_operator: Option<String>,
    /// <p>A value to compare.</p>
    #[serde(rename = "ComparisonValue")]
    #[serde(skip_serializing_if = "Option::is_none")]
    pub comparison_value: Option<String>,
}

/// <p>A key and value pair that is associated with the specified signaling channel.</p>
#[derive(Default, Debug, Clone, PartialEq, Serialize)]
pub struct Tag {
    /// <p>The key of the tag that is associated with the specified signaling channel.</p>
    #[serde(rename = "Key")]
    pub key: String,
    /// <p>The value of the tag that is associated with the specified signaling channel.</p>
    #[serde(rename = "Value")]
    pub value: String,
}

#[derive(Default, Debug, Clone, PartialEq, Serialize)]
pub struct TagResourceInput {
    /// <p>The ARN of the signaling channel to which you want to add tags.</p>
    #[serde(rename = "ResourceARN")]
    pub resource_arn: String,
    /// <p>A list of tags to associate with the specified signaling channel. Each tag is a key-value pair.</p>
    #[serde(rename = "Tags")]
    pub tags: Vec<Tag>,
}

#[derive(Default, Debug, Clone, PartialEq, Deserialize)]
#[cfg_attr(any(test, feature = "serialize_structs"), derive(Serialize))]
pub struct TagResourceOutput {}

#[derive(Default, Debug, Clone, PartialEq, Serialize)]
#[cfg_attr(feature = "deserialize_structs", derive(Deserialize))]
pub struct TagStreamInput {
    /// <p>The Amazon Resource Name (ARN) of the resource that you want to add the tag or tags to.</p>
    #[serde(rename = "StreamARN")]
    #[serde(skip_serializing_if = "Option::is_none")]
    pub stream_arn: Option<String>,
    /// <p>The name of the stream that you want to add the tag or tags to.</p>
    #[serde(rename = "StreamName")]
    #[serde(skip_serializing_if = "Option::is_none")]
    pub stream_name: Option<String>,
    /// <p>A list of tags to associate with the specified stream. Each tag is a key-value pair (the value is optional).</p>
    #[serde(rename = "Tags")]
    pub tags: ::std::collections::HashMap<String, String>,
}

#[derive(Default, Debug, Clone, PartialEq, Deserialize)]
#[cfg_attr(any(test, feature = "serialize_structs"), derive(Serialize))]
pub struct TagStreamOutput {}

#[derive(Default, Debug, Clone, PartialEq, Serialize)]
<<<<<<< HEAD
#[cfg_attr(feature = "deserialize_structs", derive(Deserialize))]
=======
pub struct UntagResourceInput {
    /// <p>The ARN of the signaling channel from which you want to remove tags.</p>
    #[serde(rename = "ResourceARN")]
    pub resource_arn: String,
    /// <p>A list of the keys of the tags that you want to remove.</p>
    #[serde(rename = "TagKeyList")]
    pub tag_key_list: Vec<String>,
}

#[derive(Default, Debug, Clone, PartialEq, Deserialize)]
#[cfg_attr(any(test, feature = "serialize_structs"), derive(Serialize))]
pub struct UntagResourceOutput {}

#[derive(Default, Debug, Clone, PartialEq, Serialize)]
>>>>>>> 36d57c13
pub struct UntagStreamInput {
    /// <p>The Amazon Resource Name (ARN) of the stream that you want to remove tags from.</p>
    #[serde(rename = "StreamARN")]
    #[serde(skip_serializing_if = "Option::is_none")]
    pub stream_arn: Option<String>,
    /// <p>The name of the stream that you want to remove tags from.</p>
    #[serde(rename = "StreamName")]
    #[serde(skip_serializing_if = "Option::is_none")]
    pub stream_name: Option<String>,
    /// <p>A list of the keys of the tags that you want to remove.</p>
    #[serde(rename = "TagKeyList")]
    pub tag_key_list: Vec<String>,
}

#[derive(Default, Debug, Clone, PartialEq, Deserialize)]
#[cfg_attr(any(test, feature = "serialize_structs"), derive(Serialize))]
pub struct UntagStreamOutput {}

#[derive(Default, Debug, Clone, PartialEq, Serialize)]
#[cfg_attr(feature = "deserialize_structs", derive(Deserialize))]
pub struct UpdateDataRetentionInput {
    /// <p>The version of the stream whose retention period you want to change. To get the version, call either the <code>DescribeStream</code> or the <code>ListStreams</code> API.</p>
    #[serde(rename = "CurrentVersion")]
    pub current_version: String,
    /// <p>The retention period, in hours. The value you specify replaces the current value. The maximum value for this parameter is 87600 (ten years).</p>
    #[serde(rename = "DataRetentionChangeInHours")]
    pub data_retention_change_in_hours: i64,
    /// <p>Indicates whether you want to increase or decrease the retention period.</p>
    #[serde(rename = "Operation")]
    pub operation: String,
    /// <p>The Amazon Resource Name (ARN) of the stream whose retention period you want to change.</p>
    #[serde(rename = "StreamARN")]
    #[serde(skip_serializing_if = "Option::is_none")]
    pub stream_arn: Option<String>,
    /// <p>The name of the stream whose retention period you want to change.</p>
    #[serde(rename = "StreamName")]
    #[serde(skip_serializing_if = "Option::is_none")]
    pub stream_name: Option<String>,
}

#[derive(Default, Debug, Clone, PartialEq, Deserialize)]
#[cfg_attr(any(test, feature = "serialize_structs"), derive(Serialize))]
pub struct UpdateDataRetentionOutput {}

#[derive(Default, Debug, Clone, PartialEq, Serialize)]
<<<<<<< HEAD
#[cfg_attr(feature = "deserialize_structs", derive(Deserialize))]
=======
pub struct UpdateSignalingChannelInput {
    /// <p>The ARN of the signaling channel that you want to update.</p>
    #[serde(rename = "ChannelARN")]
    pub channel_arn: String,
    /// <p>The current version of the signaling channel that you want to update.</p>
    #[serde(rename = "CurrentVersion")]
    pub current_version: String,
    /// <p>The structure containing the configuration for the <code>SINGLE_MASTER</code> type of the signaling channel that you want to update. </p>
    #[serde(rename = "SingleMasterConfiguration")]
    #[serde(skip_serializing_if = "Option::is_none")]
    pub single_master_configuration: Option<SingleMasterConfiguration>,
}

#[derive(Default, Debug, Clone, PartialEq, Deserialize)]
#[cfg_attr(any(test, feature = "serialize_structs"), derive(Serialize))]
pub struct UpdateSignalingChannelOutput {}

#[derive(Default, Debug, Clone, PartialEq, Serialize)]
>>>>>>> 36d57c13
pub struct UpdateStreamInput {
    /// <p>The version of the stream whose metadata you want to update.</p>
    #[serde(rename = "CurrentVersion")]
    pub current_version: String,
    /// <p><p>The name of the device that is writing to the stream. </p> <note> <p> In the current implementation, Kinesis Video Streams does not use this name. </p> </note></p>
    #[serde(rename = "DeviceName")]
    #[serde(skip_serializing_if = "Option::is_none")]
    pub device_name: Option<String>,
    /// <p>The stream's media type. Use <code>MediaType</code> to specify the type of content that the stream contains to the consumers of the stream. For more information about media types, see <a href="http://www.iana.org/assignments/media-types/media-types.xhtml">Media Types</a>. If you choose to specify the <code>MediaType</code>, see <a href="https://tools.ietf.org/html/rfc6838#section-4.2">Naming Requirements</a>.</p> <p>To play video on the console, you must specify the correct video type. For example, if the video in the stream is H.264, specify <code>video/h264</code> as the <code>MediaType</code>.</p>
    #[serde(rename = "MediaType")]
    #[serde(skip_serializing_if = "Option::is_none")]
    pub media_type: Option<String>,
    /// <p>The ARN of the stream whose metadata you want to update.</p>
    #[serde(rename = "StreamARN")]
    #[serde(skip_serializing_if = "Option::is_none")]
    pub stream_arn: Option<String>,
    /// <p>The name of the stream whose metadata you want to update.</p> <p>The stream name is an identifier for the stream, and must be unique for each account and region.</p>
    #[serde(rename = "StreamName")]
    #[serde(skip_serializing_if = "Option::is_none")]
    pub stream_name: Option<String>,
}

#[derive(Default, Debug, Clone, PartialEq, Deserialize)]
#[cfg_attr(any(test, feature = "serialize_structs"), derive(Serialize))]
pub struct UpdateStreamOutput {}

/// Errors returned by CreateSignalingChannel
#[derive(Debug, PartialEq)]
pub enum CreateSignalingChannelError {
    /// <p>You do not have required permissions to perform this operation.</p>
    AccessDenied(String),
    /// <p>You have reached the maximum limit of active signaling channels for this AWS account in this region.</p>
    AccountChannelLimitExceeded(String),
    /// <p>Kinesis Video Streams has throttled the request because you have exceeded the limit of allowed client calls. Try making the call later.</p>
    ClientLimitExceeded(String),
    /// <p>The value for this input parameter is invalid.</p>
    InvalidArgument(String),
    /// <p>The stream is currently not available for this operation.</p>
    ResourceInUse(String),
    /// <p>You have exceeded the limit of tags that you can associate with the resource. Kinesis video streams support up to 50 tags. </p>
    TagsPerResourceExceededLimit(String),
}

impl CreateSignalingChannelError {
    pub fn from_response(res: BufferedHttpResponse) -> RusotoError<CreateSignalingChannelError> {
        if let Some(err) = proto::json::Error::parse_rest(&res) {
            match err.typ.as_str() {
                "AccessDeniedException" => {
                    return RusotoError::Service(CreateSignalingChannelError::AccessDenied(err.msg))
                }
                "AccountChannelLimitExceededException" => {
                    return RusotoError::Service(
                        CreateSignalingChannelError::AccountChannelLimitExceeded(err.msg),
                    )
                }
                "ClientLimitExceededException" => {
                    return RusotoError::Service(CreateSignalingChannelError::ClientLimitExceeded(
                        err.msg,
                    ))
                }
                "InvalidArgumentException" => {
                    return RusotoError::Service(CreateSignalingChannelError::InvalidArgument(
                        err.msg,
                    ))
                }
                "ResourceInUseException" => {
                    return RusotoError::Service(CreateSignalingChannelError::ResourceInUse(
                        err.msg,
                    ))
                }
                "TagsPerResourceExceededLimitException" => {
                    return RusotoError::Service(
                        CreateSignalingChannelError::TagsPerResourceExceededLimit(err.msg),
                    )
                }
                "ValidationException" => return RusotoError::Validation(err.msg),
                _ => {}
            }
        }
        return RusotoError::Unknown(res);
    }
}
impl fmt::Display for CreateSignalingChannelError {
    fn fmt(&self, f: &mut fmt::Formatter) -> fmt::Result {
        match *self {
            CreateSignalingChannelError::AccessDenied(ref cause) => write!(f, "{}", cause),
            CreateSignalingChannelError::AccountChannelLimitExceeded(ref cause) => {
                write!(f, "{}", cause)
            }
            CreateSignalingChannelError::ClientLimitExceeded(ref cause) => write!(f, "{}", cause),
            CreateSignalingChannelError::InvalidArgument(ref cause) => write!(f, "{}", cause),
            CreateSignalingChannelError::ResourceInUse(ref cause) => write!(f, "{}", cause),
            CreateSignalingChannelError::TagsPerResourceExceededLimit(ref cause) => {
                write!(f, "{}", cause)
            }
        }
    }
}
impl Error for CreateSignalingChannelError {}
/// Errors returned by CreateStream
#[derive(Debug, PartialEq)]
pub enum CreateStreamError {
    /// <p>The number of streams created for the account is too high.</p>
    AccountStreamLimitExceeded(String),
    /// <p>Kinesis Video Streams has throttled the request because you have exceeded the limit of allowed client calls. Try making the call later.</p>
    ClientLimitExceeded(String),
    /// <p>Not implemented. </p>
    DeviceStreamLimitExceeded(String),
    /// <p>The value for this input parameter is invalid.</p>
    InvalidArgument(String),
    /// <p>Not implemented.</p>
    InvalidDevice(String),
    /// <p>The stream is currently not available for this operation.</p>
    ResourceInUse(String),
    /// <p>You have exceeded the limit of tags that you can associate with the resource. Kinesis video streams support up to 50 tags. </p>
    TagsPerResourceExceededLimit(String),
}

impl CreateStreamError {
    pub fn from_response(res: BufferedHttpResponse) -> RusotoError<CreateStreamError> {
        if let Some(err) = proto::json::Error::parse_rest(&res) {
            match err.typ.as_str() {
                "AccountStreamLimitExceededException" => {
                    return RusotoError::Service(CreateStreamError::AccountStreamLimitExceeded(
                        err.msg,
                    ))
                }
                "ClientLimitExceededException" => {
                    return RusotoError::Service(CreateStreamError::ClientLimitExceeded(err.msg))
                }
                "DeviceStreamLimitExceededException" => {
                    return RusotoError::Service(CreateStreamError::DeviceStreamLimitExceeded(
                        err.msg,
                    ))
                }
                "InvalidArgumentException" => {
                    return RusotoError::Service(CreateStreamError::InvalidArgument(err.msg))
                }
                "InvalidDeviceException" => {
                    return RusotoError::Service(CreateStreamError::InvalidDevice(err.msg))
                }
                "ResourceInUseException" => {
                    return RusotoError::Service(CreateStreamError::ResourceInUse(err.msg))
                }
                "TagsPerResourceExceededLimitException" => {
                    return RusotoError::Service(CreateStreamError::TagsPerResourceExceededLimit(
                        err.msg,
                    ))
                }
                "ValidationException" => return RusotoError::Validation(err.msg),
                _ => {}
            }
        }
        return RusotoError::Unknown(res);
    }
}
impl fmt::Display for CreateStreamError {
    fn fmt(&self, f: &mut fmt::Formatter) -> fmt::Result {
        match *self {
            CreateStreamError::AccountStreamLimitExceeded(ref cause) => write!(f, "{}", cause),
            CreateStreamError::ClientLimitExceeded(ref cause) => write!(f, "{}", cause),
            CreateStreamError::DeviceStreamLimitExceeded(ref cause) => write!(f, "{}", cause),
            CreateStreamError::InvalidArgument(ref cause) => write!(f, "{}", cause),
            CreateStreamError::InvalidDevice(ref cause) => write!(f, "{}", cause),
            CreateStreamError::ResourceInUse(ref cause) => write!(f, "{}", cause),
            CreateStreamError::TagsPerResourceExceededLimit(ref cause) => write!(f, "{}", cause),
        }
    }
}
impl Error for CreateStreamError {}
/// Errors returned by DeleteSignalingChannel
#[derive(Debug, PartialEq)]
pub enum DeleteSignalingChannelError {
    /// <p>You do not have required permissions to perform this operation.</p>
    AccessDenied(String),
    /// <p>Kinesis Video Streams has throttled the request because you have exceeded the limit of allowed client calls. Try making the call later.</p>
    ClientLimitExceeded(String),
    /// <p>The value for this input parameter is invalid.</p>
    InvalidArgument(String),
    /// <p>Amazon Kinesis Video Streams can't find the stream that you specified.</p>
    ResourceNotFound(String),
    /// <p>The stream version that you specified is not the latest version. To get the latest version, use the <a href="https://docs.aws.amazon.com/kinesisvideostreams/latest/dg/API_DescribeStream.html">DescribeStream</a> API.</p>
    VersionMismatch(String),
}

impl DeleteSignalingChannelError {
    pub fn from_response(res: BufferedHttpResponse) -> RusotoError<DeleteSignalingChannelError> {
        if let Some(err) = proto::json::Error::parse_rest(&res) {
            match err.typ.as_str() {
                "AccessDeniedException" => {
                    return RusotoError::Service(DeleteSignalingChannelError::AccessDenied(err.msg))
                }
                "ClientLimitExceededException" => {
                    return RusotoError::Service(DeleteSignalingChannelError::ClientLimitExceeded(
                        err.msg,
                    ))
                }
                "InvalidArgumentException" => {
                    return RusotoError::Service(DeleteSignalingChannelError::InvalidArgument(
                        err.msg,
                    ))
                }
                "ResourceNotFoundException" => {
                    return RusotoError::Service(DeleteSignalingChannelError::ResourceNotFound(
                        err.msg,
                    ))
                }
                "VersionMismatchException" => {
                    return RusotoError::Service(DeleteSignalingChannelError::VersionMismatch(
                        err.msg,
                    ))
                }
                "ValidationException" => return RusotoError::Validation(err.msg),
                _ => {}
            }
        }
        return RusotoError::Unknown(res);
    }
}
impl fmt::Display for DeleteSignalingChannelError {
    fn fmt(&self, f: &mut fmt::Formatter) -> fmt::Result {
        match *self {
            DeleteSignalingChannelError::AccessDenied(ref cause) => write!(f, "{}", cause),
            DeleteSignalingChannelError::ClientLimitExceeded(ref cause) => write!(f, "{}", cause),
            DeleteSignalingChannelError::InvalidArgument(ref cause) => write!(f, "{}", cause),
            DeleteSignalingChannelError::ResourceNotFound(ref cause) => write!(f, "{}", cause),
            DeleteSignalingChannelError::VersionMismatch(ref cause) => write!(f, "{}", cause),
        }
    }
}
impl Error for DeleteSignalingChannelError {}
/// Errors returned by DeleteStream
#[derive(Debug, PartialEq)]
pub enum DeleteStreamError {
    /// <p>Kinesis Video Streams has throttled the request because you have exceeded the limit of allowed client calls. Try making the call later.</p>
    ClientLimitExceeded(String),
    /// <p>The value for this input parameter is invalid.</p>
    InvalidArgument(String),
    /// <p>The caller is not authorized to perform this operation.</p>
    NotAuthorized(String),
    /// <p>Amazon Kinesis Video Streams can't find the stream that you specified.</p>
    ResourceNotFound(String),
    /// <p>The stream version that you specified is not the latest version. To get the latest version, use the <a href="https://docs.aws.amazon.com/kinesisvideostreams/latest/dg/API_DescribeStream.html">DescribeStream</a> API.</p>
    VersionMismatch(String),
}

impl DeleteStreamError {
    pub fn from_response(res: BufferedHttpResponse) -> RusotoError<DeleteStreamError> {
        if let Some(err) = proto::json::Error::parse_rest(&res) {
            match err.typ.as_str() {
                "ClientLimitExceededException" => {
                    return RusotoError::Service(DeleteStreamError::ClientLimitExceeded(err.msg))
                }
                "InvalidArgumentException" => {
                    return RusotoError::Service(DeleteStreamError::InvalidArgument(err.msg))
                }
                "NotAuthorizedException" => {
                    return RusotoError::Service(DeleteStreamError::NotAuthorized(err.msg))
                }
                "ResourceNotFoundException" => {
                    return RusotoError::Service(DeleteStreamError::ResourceNotFound(err.msg))
                }
                "VersionMismatchException" => {
                    return RusotoError::Service(DeleteStreamError::VersionMismatch(err.msg))
                }
                "ValidationException" => return RusotoError::Validation(err.msg),
                _ => {}
            }
        }
        return RusotoError::Unknown(res);
    }
}
impl fmt::Display for DeleteStreamError {
    fn fmt(&self, f: &mut fmt::Formatter) -> fmt::Result {
        match *self {
            DeleteStreamError::ClientLimitExceeded(ref cause) => write!(f, "{}", cause),
            DeleteStreamError::InvalidArgument(ref cause) => write!(f, "{}", cause),
            DeleteStreamError::NotAuthorized(ref cause) => write!(f, "{}", cause),
            DeleteStreamError::ResourceNotFound(ref cause) => write!(f, "{}", cause),
            DeleteStreamError::VersionMismatch(ref cause) => write!(f, "{}", cause),
        }
    }
}
impl Error for DeleteStreamError {}
/// Errors returned by DescribeSignalingChannel
#[derive(Debug, PartialEq)]
pub enum DescribeSignalingChannelError {
    /// <p>You do not have required permissions to perform this operation.</p>
    AccessDenied(String),
    /// <p>Kinesis Video Streams has throttled the request because you have exceeded the limit of allowed client calls. Try making the call later.</p>
    ClientLimitExceeded(String),
    /// <p>The value for this input parameter is invalid.</p>
    InvalidArgument(String),
    /// <p>Amazon Kinesis Video Streams can't find the stream that you specified.</p>
    ResourceNotFound(String),
}

impl DescribeSignalingChannelError {
    pub fn from_response(res: BufferedHttpResponse) -> RusotoError<DescribeSignalingChannelError> {
        if let Some(err) = proto::json::Error::parse_rest(&res) {
            match err.typ.as_str() {
                "AccessDeniedException" => {
                    return RusotoError::Service(DescribeSignalingChannelError::AccessDenied(
                        err.msg,
                    ))
                }
                "ClientLimitExceededException" => {
                    return RusotoError::Service(
                        DescribeSignalingChannelError::ClientLimitExceeded(err.msg),
                    )
                }
                "InvalidArgumentException" => {
                    return RusotoError::Service(DescribeSignalingChannelError::InvalidArgument(
                        err.msg,
                    ))
                }
                "ResourceNotFoundException" => {
                    return RusotoError::Service(DescribeSignalingChannelError::ResourceNotFound(
                        err.msg,
                    ))
                }
                "ValidationException" => return RusotoError::Validation(err.msg),
                _ => {}
            }
        }
        return RusotoError::Unknown(res);
    }
}
impl fmt::Display for DescribeSignalingChannelError {
    fn fmt(&self, f: &mut fmt::Formatter) -> fmt::Result {
        match *self {
            DescribeSignalingChannelError::AccessDenied(ref cause) => write!(f, "{}", cause),
            DescribeSignalingChannelError::ClientLimitExceeded(ref cause) => write!(f, "{}", cause),
            DescribeSignalingChannelError::InvalidArgument(ref cause) => write!(f, "{}", cause),
            DescribeSignalingChannelError::ResourceNotFound(ref cause) => write!(f, "{}", cause),
        }
    }
}
impl Error for DescribeSignalingChannelError {}
/// Errors returned by DescribeStream
#[derive(Debug, PartialEq)]
pub enum DescribeStreamError {
    /// <p>Kinesis Video Streams has throttled the request because you have exceeded the limit of allowed client calls. Try making the call later.</p>
    ClientLimitExceeded(String),
    /// <p>The value for this input parameter is invalid.</p>
    InvalidArgument(String),
    /// <p>The caller is not authorized to perform this operation.</p>
    NotAuthorized(String),
    /// <p>Amazon Kinesis Video Streams can't find the stream that you specified.</p>
    ResourceNotFound(String),
}

impl DescribeStreamError {
    pub fn from_response(res: BufferedHttpResponse) -> RusotoError<DescribeStreamError> {
        if let Some(err) = proto::json::Error::parse_rest(&res) {
            match err.typ.as_str() {
                "ClientLimitExceededException" => {
                    return RusotoError::Service(DescribeStreamError::ClientLimitExceeded(err.msg))
                }
                "InvalidArgumentException" => {
                    return RusotoError::Service(DescribeStreamError::InvalidArgument(err.msg))
                }
                "NotAuthorizedException" => {
                    return RusotoError::Service(DescribeStreamError::NotAuthorized(err.msg))
                }
                "ResourceNotFoundException" => {
                    return RusotoError::Service(DescribeStreamError::ResourceNotFound(err.msg))
                }
                "ValidationException" => return RusotoError::Validation(err.msg),
                _ => {}
            }
        }
        return RusotoError::Unknown(res);
    }
}
impl fmt::Display for DescribeStreamError {
    fn fmt(&self, f: &mut fmt::Formatter) -> fmt::Result {
        match *self {
            DescribeStreamError::ClientLimitExceeded(ref cause) => write!(f, "{}", cause),
            DescribeStreamError::InvalidArgument(ref cause) => write!(f, "{}", cause),
            DescribeStreamError::NotAuthorized(ref cause) => write!(f, "{}", cause),
            DescribeStreamError::ResourceNotFound(ref cause) => write!(f, "{}", cause),
        }
    }
}
impl Error for DescribeStreamError {}
/// Errors returned by GetDataEndpoint
#[derive(Debug, PartialEq)]
pub enum GetDataEndpointError {
    /// <p>Kinesis Video Streams has throttled the request because you have exceeded the limit of allowed client calls. Try making the call later.</p>
    ClientLimitExceeded(String),
    /// <p>The value for this input parameter is invalid.</p>
    InvalidArgument(String),
    /// <p>The caller is not authorized to perform this operation.</p>
    NotAuthorized(String),
    /// <p>Amazon Kinesis Video Streams can't find the stream that you specified.</p>
    ResourceNotFound(String),
}

impl GetDataEndpointError {
    pub fn from_response(res: BufferedHttpResponse) -> RusotoError<GetDataEndpointError> {
        if let Some(err) = proto::json::Error::parse_rest(&res) {
            match err.typ.as_str() {
                "ClientLimitExceededException" => {
                    return RusotoError::Service(GetDataEndpointError::ClientLimitExceeded(err.msg))
                }
                "InvalidArgumentException" => {
                    return RusotoError::Service(GetDataEndpointError::InvalidArgument(err.msg))
                }
                "NotAuthorizedException" => {
                    return RusotoError::Service(GetDataEndpointError::NotAuthorized(err.msg))
                }
                "ResourceNotFoundException" => {
                    return RusotoError::Service(GetDataEndpointError::ResourceNotFound(err.msg))
                }
                "ValidationException" => return RusotoError::Validation(err.msg),
                _ => {}
            }
        }
        return RusotoError::Unknown(res);
    }
}
impl fmt::Display for GetDataEndpointError {
    fn fmt(&self, f: &mut fmt::Formatter) -> fmt::Result {
        match *self {
            GetDataEndpointError::ClientLimitExceeded(ref cause) => write!(f, "{}", cause),
            GetDataEndpointError::InvalidArgument(ref cause) => write!(f, "{}", cause),
            GetDataEndpointError::NotAuthorized(ref cause) => write!(f, "{}", cause),
            GetDataEndpointError::ResourceNotFound(ref cause) => write!(f, "{}", cause),
        }
    }
}
impl Error for GetDataEndpointError {}
/// Errors returned by GetSignalingChannelEndpoint
#[derive(Debug, PartialEq)]
pub enum GetSignalingChannelEndpointError {
    /// <p>You do not have required permissions to perform this operation.</p>
    AccessDenied(String),
    /// <p>Kinesis Video Streams has throttled the request because you have exceeded the limit of allowed client calls. Try making the call later.</p>
    ClientLimitExceeded(String),
    /// <p>The value for this input parameter is invalid.</p>
    InvalidArgument(String),
    /// <p>The stream is currently not available for this operation.</p>
    ResourceInUse(String),
    /// <p>Amazon Kinesis Video Streams can't find the stream that you specified.</p>
    ResourceNotFound(String),
}

impl GetSignalingChannelEndpointError {
    pub fn from_response(
        res: BufferedHttpResponse,
    ) -> RusotoError<GetSignalingChannelEndpointError> {
        if let Some(err) = proto::json::Error::parse_rest(&res) {
            match err.typ.as_str() {
                "AccessDeniedException" => {
                    return RusotoError::Service(GetSignalingChannelEndpointError::AccessDenied(
                        err.msg,
                    ))
                }
                "ClientLimitExceededException" => {
                    return RusotoError::Service(
                        GetSignalingChannelEndpointError::ClientLimitExceeded(err.msg),
                    )
                }
                "InvalidArgumentException" => {
                    return RusotoError::Service(GetSignalingChannelEndpointError::InvalidArgument(
                        err.msg,
                    ))
                }
                "ResourceInUseException" => {
                    return RusotoError::Service(GetSignalingChannelEndpointError::ResourceInUse(
                        err.msg,
                    ))
                }
                "ResourceNotFoundException" => {
                    return RusotoError::Service(
                        GetSignalingChannelEndpointError::ResourceNotFound(err.msg),
                    )
                }
                "ValidationException" => return RusotoError::Validation(err.msg),
                _ => {}
            }
        }
        return RusotoError::Unknown(res);
    }
}
impl fmt::Display for GetSignalingChannelEndpointError {
    fn fmt(&self, f: &mut fmt::Formatter) -> fmt::Result {
        match *self {
            GetSignalingChannelEndpointError::AccessDenied(ref cause) => write!(f, "{}", cause),
            GetSignalingChannelEndpointError::ClientLimitExceeded(ref cause) => {
                write!(f, "{}", cause)
            }
            GetSignalingChannelEndpointError::InvalidArgument(ref cause) => write!(f, "{}", cause),
            GetSignalingChannelEndpointError::ResourceInUse(ref cause) => write!(f, "{}", cause),
            GetSignalingChannelEndpointError::ResourceNotFound(ref cause) => write!(f, "{}", cause),
        }
    }
}
impl Error for GetSignalingChannelEndpointError {}
/// Errors returned by ListSignalingChannels
#[derive(Debug, PartialEq)]
pub enum ListSignalingChannelsError {
    /// <p>You do not have required permissions to perform this operation.</p>
    AccessDenied(String),
    /// <p>Kinesis Video Streams has throttled the request because you have exceeded the limit of allowed client calls. Try making the call later.</p>
    ClientLimitExceeded(String),
    /// <p>The value for this input parameter is invalid.</p>
    InvalidArgument(String),
}

impl ListSignalingChannelsError {
    pub fn from_response(res: BufferedHttpResponse) -> RusotoError<ListSignalingChannelsError> {
        if let Some(err) = proto::json::Error::parse_rest(&res) {
            match err.typ.as_str() {
                "AccessDeniedException" => {
                    return RusotoError::Service(ListSignalingChannelsError::AccessDenied(err.msg))
                }
                "ClientLimitExceededException" => {
                    return RusotoError::Service(ListSignalingChannelsError::ClientLimitExceeded(
                        err.msg,
                    ))
                }
                "InvalidArgumentException" => {
                    return RusotoError::Service(ListSignalingChannelsError::InvalidArgument(
                        err.msg,
                    ))
                }
                "ValidationException" => return RusotoError::Validation(err.msg),
                _ => {}
            }
        }
        return RusotoError::Unknown(res);
    }
}
impl fmt::Display for ListSignalingChannelsError {
    fn fmt(&self, f: &mut fmt::Formatter) -> fmt::Result {
        match *self {
            ListSignalingChannelsError::AccessDenied(ref cause) => write!(f, "{}", cause),
            ListSignalingChannelsError::ClientLimitExceeded(ref cause) => write!(f, "{}", cause),
            ListSignalingChannelsError::InvalidArgument(ref cause) => write!(f, "{}", cause),
        }
    }
}
impl Error for ListSignalingChannelsError {}
/// Errors returned by ListStreams
#[derive(Debug, PartialEq)]
pub enum ListStreamsError {
    /// <p>Kinesis Video Streams has throttled the request because you have exceeded the limit of allowed client calls. Try making the call later.</p>
    ClientLimitExceeded(String),
    /// <p>The value for this input parameter is invalid.</p>
    InvalidArgument(String),
}

impl ListStreamsError {
    pub fn from_response(res: BufferedHttpResponse) -> RusotoError<ListStreamsError> {
        if let Some(err) = proto::json::Error::parse_rest(&res) {
            match err.typ.as_str() {
                "ClientLimitExceededException" => {
                    return RusotoError::Service(ListStreamsError::ClientLimitExceeded(err.msg))
                }
                "InvalidArgumentException" => {
                    return RusotoError::Service(ListStreamsError::InvalidArgument(err.msg))
                }
                "ValidationException" => return RusotoError::Validation(err.msg),
                _ => {}
            }
        }
        return RusotoError::Unknown(res);
    }
}
impl fmt::Display for ListStreamsError {
    fn fmt(&self, f: &mut fmt::Formatter) -> fmt::Result {
        match *self {
            ListStreamsError::ClientLimitExceeded(ref cause) => write!(f, "{}", cause),
            ListStreamsError::InvalidArgument(ref cause) => write!(f, "{}", cause),
        }
    }
}
impl Error for ListStreamsError {}
/// Errors returned by ListTagsForResource
#[derive(Debug, PartialEq)]
pub enum ListTagsForResourceError {
    /// <p>You do not have required permissions to perform this operation.</p>
    AccessDenied(String),
    /// <p>Kinesis Video Streams has throttled the request because you have exceeded the limit of allowed client calls. Try making the call later.</p>
    ClientLimitExceeded(String),
    /// <p>The value for this input parameter is invalid.</p>
    InvalidArgument(String),
    /// <p>Amazon Kinesis Video Streams can't find the stream that you specified.</p>
    ResourceNotFound(String),
}

impl ListTagsForResourceError {
    pub fn from_response(res: BufferedHttpResponse) -> RusotoError<ListTagsForResourceError> {
        if let Some(err) = proto::json::Error::parse_rest(&res) {
            match err.typ.as_str() {
                "AccessDeniedException" => {
                    return RusotoError::Service(ListTagsForResourceError::AccessDenied(err.msg))
                }
                "ClientLimitExceededException" => {
                    return RusotoError::Service(ListTagsForResourceError::ClientLimitExceeded(
                        err.msg,
                    ))
                }
                "InvalidArgumentException" => {
                    return RusotoError::Service(ListTagsForResourceError::InvalidArgument(err.msg))
                }
                "ResourceNotFoundException" => {
                    return RusotoError::Service(ListTagsForResourceError::ResourceNotFound(
                        err.msg,
                    ))
                }
                "ValidationException" => return RusotoError::Validation(err.msg),
                _ => {}
            }
        }
        return RusotoError::Unknown(res);
    }
}
impl fmt::Display for ListTagsForResourceError {
    fn fmt(&self, f: &mut fmt::Formatter) -> fmt::Result {
        match *self {
            ListTagsForResourceError::AccessDenied(ref cause) => write!(f, "{}", cause),
            ListTagsForResourceError::ClientLimitExceeded(ref cause) => write!(f, "{}", cause),
            ListTagsForResourceError::InvalidArgument(ref cause) => write!(f, "{}", cause),
            ListTagsForResourceError::ResourceNotFound(ref cause) => write!(f, "{}", cause),
        }
    }
}
impl Error for ListTagsForResourceError {}
/// Errors returned by ListTagsForStream
#[derive(Debug, PartialEq)]
pub enum ListTagsForStreamError {
    /// <p>Kinesis Video Streams has throttled the request because you have exceeded the limit of allowed client calls. Try making the call later.</p>
    ClientLimitExceeded(String),
    /// <p>The value for this input parameter is invalid.</p>
    InvalidArgument(String),
    /// <p>The format of the <code>StreamARN</code> is invalid.</p>
    InvalidResourceFormat(String),
    /// <p>The caller is not authorized to perform this operation.</p>
    NotAuthorized(String),
    /// <p>Amazon Kinesis Video Streams can't find the stream that you specified.</p>
    ResourceNotFound(String),
}

impl ListTagsForStreamError {
    pub fn from_response(res: BufferedHttpResponse) -> RusotoError<ListTagsForStreamError> {
        if let Some(err) = proto::json::Error::parse_rest(&res) {
            match err.typ.as_str() {
                "ClientLimitExceededException" => {
                    return RusotoError::Service(ListTagsForStreamError::ClientLimitExceeded(
                        err.msg,
                    ))
                }
                "InvalidArgumentException" => {
                    return RusotoError::Service(ListTagsForStreamError::InvalidArgument(err.msg))
                }
                "InvalidResourceFormatException" => {
                    return RusotoError::Service(ListTagsForStreamError::InvalidResourceFormat(
                        err.msg,
                    ))
                }
                "NotAuthorizedException" => {
                    return RusotoError::Service(ListTagsForStreamError::NotAuthorized(err.msg))
                }
                "ResourceNotFoundException" => {
                    return RusotoError::Service(ListTagsForStreamError::ResourceNotFound(err.msg))
                }
                "ValidationException" => return RusotoError::Validation(err.msg),
                _ => {}
            }
        }
        return RusotoError::Unknown(res);
    }
}
impl fmt::Display for ListTagsForStreamError {
    fn fmt(&self, f: &mut fmt::Formatter) -> fmt::Result {
        match *self {
            ListTagsForStreamError::ClientLimitExceeded(ref cause) => write!(f, "{}", cause),
            ListTagsForStreamError::InvalidArgument(ref cause) => write!(f, "{}", cause),
            ListTagsForStreamError::InvalidResourceFormat(ref cause) => write!(f, "{}", cause),
            ListTagsForStreamError::NotAuthorized(ref cause) => write!(f, "{}", cause),
            ListTagsForStreamError::ResourceNotFound(ref cause) => write!(f, "{}", cause),
        }
    }
}
impl Error for ListTagsForStreamError {}
/// Errors returned by TagResource
#[derive(Debug, PartialEq)]
pub enum TagResourceError {
    /// <p>You do not have required permissions to perform this operation.</p>
    AccessDenied(String),
    /// <p>Kinesis Video Streams has throttled the request because you have exceeded the limit of allowed client calls. Try making the call later.</p>
    ClientLimitExceeded(String),
    /// <p>The value for this input parameter is invalid.</p>
    InvalidArgument(String),
    /// <p>Amazon Kinesis Video Streams can't find the stream that you specified.</p>
    ResourceNotFound(String),
    /// <p>You have exceeded the limit of tags that you can associate with the resource. Kinesis video streams support up to 50 tags. </p>
    TagsPerResourceExceededLimit(String),
}

impl TagResourceError {
    pub fn from_response(res: BufferedHttpResponse) -> RusotoError<TagResourceError> {
        if let Some(err) = proto::json::Error::parse_rest(&res) {
            match err.typ.as_str() {
                "AccessDeniedException" => {
                    return RusotoError::Service(TagResourceError::AccessDenied(err.msg))
                }
                "ClientLimitExceededException" => {
                    return RusotoError::Service(TagResourceError::ClientLimitExceeded(err.msg))
                }
                "InvalidArgumentException" => {
                    return RusotoError::Service(TagResourceError::InvalidArgument(err.msg))
                }
                "ResourceNotFoundException" => {
                    return RusotoError::Service(TagResourceError::ResourceNotFound(err.msg))
                }
                "TagsPerResourceExceededLimitException" => {
                    return RusotoError::Service(TagResourceError::TagsPerResourceExceededLimit(
                        err.msg,
                    ))
                }
                "ValidationException" => return RusotoError::Validation(err.msg),
                _ => {}
            }
        }
        return RusotoError::Unknown(res);
    }
}
impl fmt::Display for TagResourceError {
    fn fmt(&self, f: &mut fmt::Formatter) -> fmt::Result {
        match *self {
            TagResourceError::AccessDenied(ref cause) => write!(f, "{}", cause),
            TagResourceError::ClientLimitExceeded(ref cause) => write!(f, "{}", cause),
            TagResourceError::InvalidArgument(ref cause) => write!(f, "{}", cause),
            TagResourceError::ResourceNotFound(ref cause) => write!(f, "{}", cause),
            TagResourceError::TagsPerResourceExceededLimit(ref cause) => write!(f, "{}", cause),
        }
    }
}
impl Error for TagResourceError {}
/// Errors returned by TagStream
#[derive(Debug, PartialEq)]
pub enum TagStreamError {
    /// <p>Kinesis Video Streams has throttled the request because you have exceeded the limit of allowed client calls. Try making the call later.</p>
    ClientLimitExceeded(String),
    /// <p>The value for this input parameter is invalid.</p>
    InvalidArgument(String),
    /// <p>The format of the <code>StreamARN</code> is invalid.</p>
    InvalidResourceFormat(String),
    /// <p>The caller is not authorized to perform this operation.</p>
    NotAuthorized(String),
    /// <p>Amazon Kinesis Video Streams can't find the stream that you specified.</p>
    ResourceNotFound(String),
    /// <p>You have exceeded the limit of tags that you can associate with the resource. Kinesis video streams support up to 50 tags. </p>
    TagsPerResourceExceededLimit(String),
}

impl TagStreamError {
    pub fn from_response(res: BufferedHttpResponse) -> RusotoError<TagStreamError> {
        if let Some(err) = proto::json::Error::parse_rest(&res) {
            match err.typ.as_str() {
                "ClientLimitExceededException" => {
                    return RusotoError::Service(TagStreamError::ClientLimitExceeded(err.msg))
                }
                "InvalidArgumentException" => {
                    return RusotoError::Service(TagStreamError::InvalidArgument(err.msg))
                }
                "InvalidResourceFormatException" => {
                    return RusotoError::Service(TagStreamError::InvalidResourceFormat(err.msg))
                }
                "NotAuthorizedException" => {
                    return RusotoError::Service(TagStreamError::NotAuthorized(err.msg))
                }
                "ResourceNotFoundException" => {
                    return RusotoError::Service(TagStreamError::ResourceNotFound(err.msg))
                }
                "TagsPerResourceExceededLimitException" => {
                    return RusotoError::Service(TagStreamError::TagsPerResourceExceededLimit(
                        err.msg,
                    ))
                }
                "ValidationException" => return RusotoError::Validation(err.msg),
                _ => {}
            }
        }
        return RusotoError::Unknown(res);
    }
}
impl fmt::Display for TagStreamError {
    fn fmt(&self, f: &mut fmt::Formatter) -> fmt::Result {
        match *self {
            TagStreamError::ClientLimitExceeded(ref cause) => write!(f, "{}", cause),
            TagStreamError::InvalidArgument(ref cause) => write!(f, "{}", cause),
            TagStreamError::InvalidResourceFormat(ref cause) => write!(f, "{}", cause),
            TagStreamError::NotAuthorized(ref cause) => write!(f, "{}", cause),
            TagStreamError::ResourceNotFound(ref cause) => write!(f, "{}", cause),
            TagStreamError::TagsPerResourceExceededLimit(ref cause) => write!(f, "{}", cause),
        }
    }
}
impl Error for TagStreamError {}
/// Errors returned by UntagResource
#[derive(Debug, PartialEq)]
pub enum UntagResourceError {
    /// <p>You do not have required permissions to perform this operation.</p>
    AccessDenied(String),
    /// <p>Kinesis Video Streams has throttled the request because you have exceeded the limit of allowed client calls. Try making the call later.</p>
    ClientLimitExceeded(String),
    /// <p>The value for this input parameter is invalid.</p>
    InvalidArgument(String),
    /// <p>Amazon Kinesis Video Streams can't find the stream that you specified.</p>
    ResourceNotFound(String),
}

impl UntagResourceError {
    pub fn from_response(res: BufferedHttpResponse) -> RusotoError<UntagResourceError> {
        if let Some(err) = proto::json::Error::parse_rest(&res) {
            match err.typ.as_str() {
                "AccessDeniedException" => {
                    return RusotoError::Service(UntagResourceError::AccessDenied(err.msg))
                }
                "ClientLimitExceededException" => {
                    return RusotoError::Service(UntagResourceError::ClientLimitExceeded(err.msg))
                }
                "InvalidArgumentException" => {
                    return RusotoError::Service(UntagResourceError::InvalidArgument(err.msg))
                }
                "ResourceNotFoundException" => {
                    return RusotoError::Service(UntagResourceError::ResourceNotFound(err.msg))
                }
                "ValidationException" => return RusotoError::Validation(err.msg),
                _ => {}
            }
        }
        return RusotoError::Unknown(res);
    }
}
impl fmt::Display for UntagResourceError {
    fn fmt(&self, f: &mut fmt::Formatter) -> fmt::Result {
        match *self {
            UntagResourceError::AccessDenied(ref cause) => write!(f, "{}", cause),
            UntagResourceError::ClientLimitExceeded(ref cause) => write!(f, "{}", cause),
            UntagResourceError::InvalidArgument(ref cause) => write!(f, "{}", cause),
            UntagResourceError::ResourceNotFound(ref cause) => write!(f, "{}", cause),
        }
    }
}
impl Error for UntagResourceError {}
/// Errors returned by UntagStream
#[derive(Debug, PartialEq)]
pub enum UntagStreamError {
    /// <p>Kinesis Video Streams has throttled the request because you have exceeded the limit of allowed client calls. Try making the call later.</p>
    ClientLimitExceeded(String),
    /// <p>The value for this input parameter is invalid.</p>
    InvalidArgument(String),
    /// <p>The format of the <code>StreamARN</code> is invalid.</p>
    InvalidResourceFormat(String),
    /// <p>The caller is not authorized to perform this operation.</p>
    NotAuthorized(String),
    /// <p>Amazon Kinesis Video Streams can't find the stream that you specified.</p>
    ResourceNotFound(String),
}

impl UntagStreamError {
    pub fn from_response(res: BufferedHttpResponse) -> RusotoError<UntagStreamError> {
        if let Some(err) = proto::json::Error::parse_rest(&res) {
            match err.typ.as_str() {
                "ClientLimitExceededException" => {
                    return RusotoError::Service(UntagStreamError::ClientLimitExceeded(err.msg))
                }
                "InvalidArgumentException" => {
                    return RusotoError::Service(UntagStreamError::InvalidArgument(err.msg))
                }
                "InvalidResourceFormatException" => {
                    return RusotoError::Service(UntagStreamError::InvalidResourceFormat(err.msg))
                }
                "NotAuthorizedException" => {
                    return RusotoError::Service(UntagStreamError::NotAuthorized(err.msg))
                }
                "ResourceNotFoundException" => {
                    return RusotoError::Service(UntagStreamError::ResourceNotFound(err.msg))
                }
                "ValidationException" => return RusotoError::Validation(err.msg),
                _ => {}
            }
        }
        return RusotoError::Unknown(res);
    }
}
impl fmt::Display for UntagStreamError {
    fn fmt(&self, f: &mut fmt::Formatter) -> fmt::Result {
        match *self {
            UntagStreamError::ClientLimitExceeded(ref cause) => write!(f, "{}", cause),
            UntagStreamError::InvalidArgument(ref cause) => write!(f, "{}", cause),
            UntagStreamError::InvalidResourceFormat(ref cause) => write!(f, "{}", cause),
            UntagStreamError::NotAuthorized(ref cause) => write!(f, "{}", cause),
            UntagStreamError::ResourceNotFound(ref cause) => write!(f, "{}", cause),
        }
    }
}
impl Error for UntagStreamError {}
/// Errors returned by UpdateDataRetention
#[derive(Debug, PartialEq)]
pub enum UpdateDataRetentionError {
    /// <p>Kinesis Video Streams has throttled the request because you have exceeded the limit of allowed client calls. Try making the call later.</p>
    ClientLimitExceeded(String),
    /// <p>The value for this input parameter is invalid.</p>
    InvalidArgument(String),
    /// <p>The caller is not authorized to perform this operation.</p>
    NotAuthorized(String),
    /// <p>The stream is currently not available for this operation.</p>
    ResourceInUse(String),
    /// <p>Amazon Kinesis Video Streams can't find the stream that you specified.</p>
    ResourceNotFound(String),
    /// <p>The stream version that you specified is not the latest version. To get the latest version, use the <a href="https://docs.aws.amazon.com/kinesisvideostreams/latest/dg/API_DescribeStream.html">DescribeStream</a> API.</p>
    VersionMismatch(String),
}

impl UpdateDataRetentionError {
    pub fn from_response(res: BufferedHttpResponse) -> RusotoError<UpdateDataRetentionError> {
        if let Some(err) = proto::json::Error::parse_rest(&res) {
            match err.typ.as_str() {
                "ClientLimitExceededException" => {
                    return RusotoError::Service(UpdateDataRetentionError::ClientLimitExceeded(
                        err.msg,
                    ))
                }
                "InvalidArgumentException" => {
                    return RusotoError::Service(UpdateDataRetentionError::InvalidArgument(err.msg))
                }
                "NotAuthorizedException" => {
                    return RusotoError::Service(UpdateDataRetentionError::NotAuthorized(err.msg))
                }
                "ResourceInUseException" => {
                    return RusotoError::Service(UpdateDataRetentionError::ResourceInUse(err.msg))
                }
                "ResourceNotFoundException" => {
                    return RusotoError::Service(UpdateDataRetentionError::ResourceNotFound(
                        err.msg,
                    ))
                }
                "VersionMismatchException" => {
                    return RusotoError::Service(UpdateDataRetentionError::VersionMismatch(err.msg))
                }
                "ValidationException" => return RusotoError::Validation(err.msg),
                _ => {}
            }
        }
        return RusotoError::Unknown(res);
    }
}
impl fmt::Display for UpdateDataRetentionError {
    fn fmt(&self, f: &mut fmt::Formatter) -> fmt::Result {
        match *self {
            UpdateDataRetentionError::ClientLimitExceeded(ref cause) => write!(f, "{}", cause),
            UpdateDataRetentionError::InvalidArgument(ref cause) => write!(f, "{}", cause),
            UpdateDataRetentionError::NotAuthorized(ref cause) => write!(f, "{}", cause),
            UpdateDataRetentionError::ResourceInUse(ref cause) => write!(f, "{}", cause),
            UpdateDataRetentionError::ResourceNotFound(ref cause) => write!(f, "{}", cause),
            UpdateDataRetentionError::VersionMismatch(ref cause) => write!(f, "{}", cause),
        }
    }
}
impl Error for UpdateDataRetentionError {}
/// Errors returned by UpdateSignalingChannel
#[derive(Debug, PartialEq)]
pub enum UpdateSignalingChannelError {
    /// <p>You do not have required permissions to perform this operation.</p>
    AccessDenied(String),
    /// <p>Kinesis Video Streams has throttled the request because you have exceeded the limit of allowed client calls. Try making the call later.</p>
    ClientLimitExceeded(String),
    /// <p>The value for this input parameter is invalid.</p>
    InvalidArgument(String),
    /// <p>The stream is currently not available for this operation.</p>
    ResourceInUse(String),
    /// <p>Amazon Kinesis Video Streams can't find the stream that you specified.</p>
    ResourceNotFound(String),
    /// <p>The stream version that you specified is not the latest version. To get the latest version, use the <a href="https://docs.aws.amazon.com/kinesisvideostreams/latest/dg/API_DescribeStream.html">DescribeStream</a> API.</p>
    VersionMismatch(String),
}

impl UpdateSignalingChannelError {
    pub fn from_response(res: BufferedHttpResponse) -> RusotoError<UpdateSignalingChannelError> {
        if let Some(err) = proto::json::Error::parse_rest(&res) {
            match err.typ.as_str() {
                "AccessDeniedException" => {
                    return RusotoError::Service(UpdateSignalingChannelError::AccessDenied(err.msg))
                }
                "ClientLimitExceededException" => {
                    return RusotoError::Service(UpdateSignalingChannelError::ClientLimitExceeded(
                        err.msg,
                    ))
                }
                "InvalidArgumentException" => {
                    return RusotoError::Service(UpdateSignalingChannelError::InvalidArgument(
                        err.msg,
                    ))
                }
                "ResourceInUseException" => {
                    return RusotoError::Service(UpdateSignalingChannelError::ResourceInUse(
                        err.msg,
                    ))
                }
                "ResourceNotFoundException" => {
                    return RusotoError::Service(UpdateSignalingChannelError::ResourceNotFound(
                        err.msg,
                    ))
                }
                "VersionMismatchException" => {
                    return RusotoError::Service(UpdateSignalingChannelError::VersionMismatch(
                        err.msg,
                    ))
                }
                "ValidationException" => return RusotoError::Validation(err.msg),
                _ => {}
            }
        }
        return RusotoError::Unknown(res);
    }
}
impl fmt::Display for UpdateSignalingChannelError {
    fn fmt(&self, f: &mut fmt::Formatter) -> fmt::Result {
        match *self {
            UpdateSignalingChannelError::AccessDenied(ref cause) => write!(f, "{}", cause),
            UpdateSignalingChannelError::ClientLimitExceeded(ref cause) => write!(f, "{}", cause),
            UpdateSignalingChannelError::InvalidArgument(ref cause) => write!(f, "{}", cause),
            UpdateSignalingChannelError::ResourceInUse(ref cause) => write!(f, "{}", cause),
            UpdateSignalingChannelError::ResourceNotFound(ref cause) => write!(f, "{}", cause),
            UpdateSignalingChannelError::VersionMismatch(ref cause) => write!(f, "{}", cause),
        }
    }
}
impl Error for UpdateSignalingChannelError {}
/// Errors returned by UpdateStream
#[derive(Debug, PartialEq)]
pub enum UpdateStreamError {
    /// <p>Kinesis Video Streams has throttled the request because you have exceeded the limit of allowed client calls. Try making the call later.</p>
    ClientLimitExceeded(String),
    /// <p>The value for this input parameter is invalid.</p>
    InvalidArgument(String),
    /// <p>The caller is not authorized to perform this operation.</p>
    NotAuthorized(String),
    /// <p>The stream is currently not available for this operation.</p>
    ResourceInUse(String),
    /// <p>Amazon Kinesis Video Streams can't find the stream that you specified.</p>
    ResourceNotFound(String),
    /// <p>The stream version that you specified is not the latest version. To get the latest version, use the <a href="https://docs.aws.amazon.com/kinesisvideostreams/latest/dg/API_DescribeStream.html">DescribeStream</a> API.</p>
    VersionMismatch(String),
}

impl UpdateStreamError {
    pub fn from_response(res: BufferedHttpResponse) -> RusotoError<UpdateStreamError> {
        if let Some(err) = proto::json::Error::parse_rest(&res) {
            match err.typ.as_str() {
                "ClientLimitExceededException" => {
                    return RusotoError::Service(UpdateStreamError::ClientLimitExceeded(err.msg))
                }
                "InvalidArgumentException" => {
                    return RusotoError::Service(UpdateStreamError::InvalidArgument(err.msg))
                }
                "NotAuthorizedException" => {
                    return RusotoError::Service(UpdateStreamError::NotAuthorized(err.msg))
                }
                "ResourceInUseException" => {
                    return RusotoError::Service(UpdateStreamError::ResourceInUse(err.msg))
                }
                "ResourceNotFoundException" => {
                    return RusotoError::Service(UpdateStreamError::ResourceNotFound(err.msg))
                }
                "VersionMismatchException" => {
                    return RusotoError::Service(UpdateStreamError::VersionMismatch(err.msg))
                }
                "ValidationException" => return RusotoError::Validation(err.msg),
                _ => {}
            }
        }
        return RusotoError::Unknown(res);
    }
}
impl fmt::Display for UpdateStreamError {
    fn fmt(&self, f: &mut fmt::Formatter) -> fmt::Result {
        match *self {
            UpdateStreamError::ClientLimitExceeded(ref cause) => write!(f, "{}", cause),
            UpdateStreamError::InvalidArgument(ref cause) => write!(f, "{}", cause),
            UpdateStreamError::NotAuthorized(ref cause) => write!(f, "{}", cause),
            UpdateStreamError::ResourceInUse(ref cause) => write!(f, "{}", cause),
            UpdateStreamError::ResourceNotFound(ref cause) => write!(f, "{}", cause),
            UpdateStreamError::VersionMismatch(ref cause) => write!(f, "{}", cause),
        }
    }
}
impl Error for UpdateStreamError {}
/// Trait representing the capabilities of the Kinesis Video API. Kinesis Video clients implement this trait.
pub trait KinesisVideo {
    /// <p>Creates a signaling channel. </p> <p> <code>CreateSignalingChannel</code> is an asynchronous operation.</p>
    fn create_signaling_channel(
        &self,
        input: CreateSignalingChannelInput,
    ) -> RusotoFuture<CreateSignalingChannelOutput, CreateSignalingChannelError>;

    /// <p>Creates a new Kinesis video stream. </p> <p>When you create a new stream, Kinesis Video Streams assigns it a version number. When you change the stream's metadata, Kinesis Video Streams updates the version. </p> <p> <code>CreateStream</code> is an asynchronous operation.</p> <p>For information about how the service works, see <a href="https://docs.aws.amazon.com/kinesisvideostreams/latest/dg/how-it-works.html">How it Works</a>. </p> <p>You must have permissions for the <code>KinesisVideo:CreateStream</code> action.</p>
    fn create_stream(
        &self,
        input: CreateStreamInput,
    ) -> RusotoFuture<CreateStreamOutput, CreateStreamError>;

    /// <p>Deletes a specified signaling channel. <code>DeleteSignalingChannel</code> is an asynchronous operation. If you don't specify the channel's current version, the most recent version is deleted.</p>
    fn delete_signaling_channel(
        &self,
        input: DeleteSignalingChannelInput,
    ) -> RusotoFuture<DeleteSignalingChannelOutput, DeleteSignalingChannelError>;

    /// <p>Deletes a Kinesis video stream and the data contained in the stream. </p> <p>This method marks the stream for deletion, and makes the data in the stream inaccessible immediately.</p> <p> </p> <p> To ensure that you have the latest version of the stream before deleting it, you can specify the stream version. Kinesis Video Streams assigns a version to each stream. When you update a stream, Kinesis Video Streams assigns a new version number. To get the latest stream version, use the <code>DescribeStream</code> API. </p> <p>This operation requires permission for the <code>KinesisVideo:DeleteStream</code> action.</p>
    fn delete_stream(
        &self,
        input: DeleteStreamInput,
    ) -> RusotoFuture<DeleteStreamOutput, DeleteStreamError>;

    /// <p>Returns the most current information about the signaling channel. You must specify either the name or the ARN of the channel that you want to describe.</p>
    fn describe_signaling_channel(
        &self,
        input: DescribeSignalingChannelInput,
    ) -> RusotoFuture<DescribeSignalingChannelOutput, DescribeSignalingChannelError>;

    /// <p>Returns the most current information about the specified stream. You must specify either the <code>StreamName</code> or the <code>StreamARN</code>. </p>
    fn describe_stream(
        &self,
        input: DescribeStreamInput,
    ) -> RusotoFuture<DescribeStreamOutput, DescribeStreamError>;

    /// <p>Gets an endpoint for a specified stream for either reading or writing. Use this endpoint in your application to read from the specified stream (using the <code>GetMedia</code> or <code>GetMediaForFragmentList</code> operations) or write to it (using the <code>PutMedia</code> operation). </p> <note> <p>The returned endpoint does not have the API name appended. The client needs to add the API name to the returned endpoint.</p> </note> <p>In the request, specify the stream either by <code>StreamName</code> or <code>StreamARN</code>.</p>
    fn get_data_endpoint(
        &self,
        input: GetDataEndpointInput,
    ) -> RusotoFuture<GetDataEndpointOutput, GetDataEndpointError>;

    /// <p>Provides an endpoint for the specified signaling channel to send and receive messages. This API uses the <code>SingleMasterChannelEndpointConfiguration</code> input parameter, which consists of the <code>Protocols</code> and <code>Role</code> properties.</p> <p> <code>Protocols</code> is used to determine the communication mechanism. For example, specifying <code>WSS</code> as the protocol, results in this API producing a secure websocket endpoint, and specifying <code>HTTPS</code> as the protocol, results in this API generating an HTTPS endpoint. </p> <p> <code>Role</code> determines the messaging permissions. A <code>MASTER</code> role results in this API generating an endpoint that a client can use to communicate with any of the viewers on the channel. A <code>VIEWER</code> role results in this API generating an endpoint that a client can use to communicate only with a <code>MASTER</code>. </p>
    fn get_signaling_channel_endpoint(
        &self,
        input: GetSignalingChannelEndpointInput,
    ) -> RusotoFuture<GetSignalingChannelEndpointOutput, GetSignalingChannelEndpointError>;

    /// <p>Returns an array of <code>ChannelInfo</code> objects. Each object describes a signaling channel. To retrieve only those channels that satisfy a specific condition, you can specify a <code>ChannelNameCondition</code>.</p>
    fn list_signaling_channels(
        &self,
        input: ListSignalingChannelsInput,
    ) -> RusotoFuture<ListSignalingChannelsOutput, ListSignalingChannelsError>;

    /// <p>Returns an array of <code>StreamInfo</code> objects. Each object describes a stream. To retrieve only streams that satisfy a specific condition, you can specify a <code>StreamNameCondition</code>. </p>
    fn list_streams(
        &self,
        input: ListStreamsInput,
    ) -> RusotoFuture<ListStreamsOutput, ListStreamsError>;

    /// <p>Returns a list of tags associated with the specified signaling channel.</p>
    fn list_tags_for_resource(
        &self,
        input: ListTagsForResourceInput,
    ) -> RusotoFuture<ListTagsForResourceOutput, ListTagsForResourceError>;

    /// <p>Returns a list of tags associated with the specified stream.</p> <p>In the request, you must specify either the <code>StreamName</code> or the <code>StreamARN</code>. </p>
    fn list_tags_for_stream(
        &self,
        input: ListTagsForStreamInput,
    ) -> RusotoFuture<ListTagsForStreamOutput, ListTagsForStreamError>;

    /// <p>Adds one or more tags to a signaling channel. A <i>tag</i> is a key-value pair (the value is optional) that you can define and assign to AWS resources. If you specify a tag that already exists, the tag value is replaced with the value that you specify in the request. For more information, see <a href="https://docs.aws.amazon.com/awsaccountbilling/latest/aboutv2/cost-alloc-tags.html">Using Cost Allocation Tags</a> in the <i>AWS Billing and Cost Management User Guide</i>.</p>
    fn tag_resource(
        &self,
        input: TagResourceInput,
    ) -> RusotoFuture<TagResourceOutput, TagResourceError>;

    /// <p>Adds one or more tags to a stream. A <i>tag</i> is a key-value pair (the value is optional) that you can define and assign to AWS resources. If you specify a tag that already exists, the tag value is replaced with the value that you specify in the request. For more information, see <a href="https://docs.aws.amazon.com/awsaccountbilling/latest/aboutv2/cost-alloc-tags.html">Using Cost Allocation Tags</a> in the <i>AWS Billing and Cost Management User Guide</i>. </p> <p>You must provide either the <code>StreamName</code> or the <code>StreamARN</code>.</p> <p>This operation requires permission for the <code>KinesisVideo:TagStream</code> action.</p> <p>Kinesis video streams support up to 50 tags.</p>
    fn tag_stream(&self, input: TagStreamInput) -> RusotoFuture<TagStreamOutput, TagStreamError>;

    /// <p>Removes one or more tags from a signaling channel. In the request, specify only a tag key or keys; don't specify the value. If you specify a tag key that does not exist, it's ignored.</p>
    fn untag_resource(
        &self,
        input: UntagResourceInput,
    ) -> RusotoFuture<UntagResourceOutput, UntagResourceError>;

    /// <p>Removes one or more tags from a stream. In the request, specify only a tag key or keys; don't specify the value. If you specify a tag key that does not exist, it's ignored.</p> <p>In the request, you must provide the <code>StreamName</code> or <code>StreamARN</code>.</p>
    fn untag_stream(
        &self,
        input: UntagStreamInput,
    ) -> RusotoFuture<UntagStreamOutput, UntagStreamError>;

    /// <p><p> Increases or decreases the stream&#39;s data retention period by the value that you specify. To indicate whether you want to increase or decrease the data retention period, specify the <code>Operation</code> parameter in the request body. In the request, you must specify either the <code>StreamName</code> or the <code>StreamARN</code>. </p> <note> <p>The retention period that you specify replaces the current value.</p> </note> <p>This operation requires permission for the <code>KinesisVideo:UpdateDataRetention</code> action.</p> <p>Changing the data retention period affects the data in the stream as follows:</p> <ul> <li> <p>If the data retention period is increased, existing data is retained for the new retention period. For example, if the data retention period is increased from one hour to seven hours, all existing data is retained for seven hours.</p> </li> <li> <p>If the data retention period is decreased, existing data is retained for the new retention period. For example, if the data retention period is decreased from seven hours to one hour, all existing data is retained for one hour, and any data older than one hour is deleted immediately.</p> </li> </ul></p>
    fn update_data_retention(
        &self,
        input: UpdateDataRetentionInput,
    ) -> RusotoFuture<UpdateDataRetentionOutput, UpdateDataRetentionError>;

    /// <p>Updates the existing signaling channel. This is an asynchronous operation and takes time to complete. </p> <p>If the <code>MessageTtlSeconds</code> value is updated (either increased or reduced), then it only applies to new messages sent via this channel after it's been updated. Existing messages are still expire as per the previous <code>MessageTtlSeconds</code> value.</p>
    fn update_signaling_channel(
        &self,
        input: UpdateSignalingChannelInput,
    ) -> RusotoFuture<UpdateSignalingChannelOutput, UpdateSignalingChannelError>;

    /// <p>Updates stream metadata, such as the device name and media type.</p> <p>You must provide the stream name or the Amazon Resource Name (ARN) of the stream.</p> <p>To make sure that you have the latest version of the stream before updating it, you can specify the stream version. Kinesis Video Streams assigns a version to each stream. When you update a stream, Kinesis Video Streams assigns a new version number. To get the latest stream version, use the <code>DescribeStream</code> API. </p> <p> <code>UpdateStream</code> is an asynchronous operation, and takes time to complete.</p>
    fn update_stream(
        &self,
        input: UpdateStreamInput,
    ) -> RusotoFuture<UpdateStreamOutput, UpdateStreamError>;
}
/// A client for the Kinesis Video API.
#[derive(Clone)]
pub struct KinesisVideoClient {
    client: Client,
    region: region::Region,
}

impl KinesisVideoClient {
    /// Creates a client backed by the default tokio event loop.
    ///
    /// The client will use the default credentials provider and tls client.
    pub fn new(region: region::Region) -> KinesisVideoClient {
        Self::new_with_client(Client::shared(), region)
    }

    pub fn new_with<P, D>(
        request_dispatcher: D,
        credentials_provider: P,
        region: region::Region,
    ) -> KinesisVideoClient
    where
        P: ProvideAwsCredentials + Send + Sync + 'static,
        P::Future: Send,
        D: DispatchSignedRequest + Send + Sync + 'static,
        D::Future: Send,
    {
        Self::new_with_client(
            Client::new_with(credentials_provider, request_dispatcher),
            region,
        )
    }

    pub fn new_with_client(client: Client, region: region::Region) -> KinesisVideoClient {
        KinesisVideoClient { client, region }
    }
}

impl fmt::Debug for KinesisVideoClient {
    fn fmt(&self, f: &mut fmt::Formatter<'_>) -> fmt::Result {
        f.debug_struct("KinesisVideoClient")
            .field("region", &self.region)
            .finish()
    }
}

impl KinesisVideo for KinesisVideoClient {
    /// <p>Creates a signaling channel. </p> <p> <code>CreateSignalingChannel</code> is an asynchronous operation.</p>
    fn create_signaling_channel(
        &self,
        input: CreateSignalingChannelInput,
    ) -> RusotoFuture<CreateSignalingChannelOutput, CreateSignalingChannelError> {
        let request_uri = "/createSignalingChannel";

        let mut request = SignedRequest::new("POST", "kinesisvideo", &self.region, &request_uri);
        request.set_content_type("application/x-amz-json-1.1".to_owned());

        let encoded = Some(serde_json::to_vec(&input).unwrap());
        request.set_payload(encoded);

        self.client.sign_and_dispatch(request, |response| {
            if response.status.is_success() {
                Box::new(response.buffer().from_err().and_then(|response| {
                    let result = proto::json::ResponsePayload::new(&response)
                        .deserialize::<CreateSignalingChannelOutput, _>()?;

                    Ok(result)
                }))
            } else {
                Box::new(
                    response.buffer().from_err().and_then(|response| {
                        Err(CreateSignalingChannelError::from_response(response))
                    }),
                )
            }
        })
    }

    /// <p>Creates a new Kinesis video stream. </p> <p>When you create a new stream, Kinesis Video Streams assigns it a version number. When you change the stream's metadata, Kinesis Video Streams updates the version. </p> <p> <code>CreateStream</code> is an asynchronous operation.</p> <p>For information about how the service works, see <a href="https://docs.aws.amazon.com/kinesisvideostreams/latest/dg/how-it-works.html">How it Works</a>. </p> <p>You must have permissions for the <code>KinesisVideo:CreateStream</code> action.</p>
    fn create_stream(
        &self,
        input: CreateStreamInput,
    ) -> RusotoFuture<CreateStreamOutput, CreateStreamError> {
        let request_uri = "/createStream";

        let mut request = SignedRequest::new("POST", "kinesisvideo", &self.region, &request_uri);
        request.set_content_type("application/x-amz-json-1.1".to_owned());

        let encoded = Some(serde_json::to_vec(&input).unwrap());
        request.set_payload(encoded);

        self.client.sign_and_dispatch(request, |response| {
            if response.status.is_success() {
                Box::new(response.buffer().from_err().and_then(|response| {
                    let result = proto::json::ResponsePayload::new(&response)
                        .deserialize::<CreateStreamOutput, _>()?;

                    Ok(result)
                }))
            } else {
                Box::new(
                    response
                        .buffer()
                        .from_err()
                        .and_then(|response| Err(CreateStreamError::from_response(response))),
                )
            }
        })
    }

    /// <p>Deletes a specified signaling channel. <code>DeleteSignalingChannel</code> is an asynchronous operation. If you don't specify the channel's current version, the most recent version is deleted.</p>
    fn delete_signaling_channel(
        &self,
        input: DeleteSignalingChannelInput,
    ) -> RusotoFuture<DeleteSignalingChannelOutput, DeleteSignalingChannelError> {
        let request_uri = "/deleteSignalingChannel";

        let mut request = SignedRequest::new("POST", "kinesisvideo", &self.region, &request_uri);
        request.set_content_type("application/x-amz-json-1.1".to_owned());

        let encoded = Some(serde_json::to_vec(&input).unwrap());
        request.set_payload(encoded);

        self.client.sign_and_dispatch(request, |response| {
            if response.status.is_success() {
                Box::new(response.buffer().from_err().and_then(|response| {
                    let result = proto::json::ResponsePayload::new(&response)
                        .deserialize::<DeleteSignalingChannelOutput, _>()?;

                    Ok(result)
                }))
            } else {
                Box::new(
                    response.buffer().from_err().and_then(|response| {
                        Err(DeleteSignalingChannelError::from_response(response))
                    }),
                )
            }
        })
    }

    /// <p>Deletes a Kinesis video stream and the data contained in the stream. </p> <p>This method marks the stream for deletion, and makes the data in the stream inaccessible immediately.</p> <p> </p> <p> To ensure that you have the latest version of the stream before deleting it, you can specify the stream version. Kinesis Video Streams assigns a version to each stream. When you update a stream, Kinesis Video Streams assigns a new version number. To get the latest stream version, use the <code>DescribeStream</code> API. </p> <p>This operation requires permission for the <code>KinesisVideo:DeleteStream</code> action.</p>
    fn delete_stream(
        &self,
        input: DeleteStreamInput,
    ) -> RusotoFuture<DeleteStreamOutput, DeleteStreamError> {
        let request_uri = "/deleteStream";

        let mut request = SignedRequest::new("POST", "kinesisvideo", &self.region, &request_uri);
        request.set_content_type("application/x-amz-json-1.1".to_owned());

        let encoded = Some(serde_json::to_vec(&input).unwrap());
        request.set_payload(encoded);

        self.client.sign_and_dispatch(request, |response| {
            if response.status.is_success() {
                Box::new(response.buffer().from_err().and_then(|response| {
                    let result = proto::json::ResponsePayload::new(&response)
                        .deserialize::<DeleteStreamOutput, _>()?;

                    Ok(result)
                }))
            } else {
                Box::new(
                    response
                        .buffer()
                        .from_err()
                        .and_then(|response| Err(DeleteStreamError::from_response(response))),
                )
            }
        })
    }

    /// <p>Returns the most current information about the signaling channel. You must specify either the name or the ARN of the channel that you want to describe.</p>
    fn describe_signaling_channel(
        &self,
        input: DescribeSignalingChannelInput,
    ) -> RusotoFuture<DescribeSignalingChannelOutput, DescribeSignalingChannelError> {
        let request_uri = "/describeSignalingChannel";

        let mut request = SignedRequest::new("POST", "kinesisvideo", &self.region, &request_uri);
        request.set_content_type("application/x-amz-json-1.1".to_owned());

        let encoded = Some(serde_json::to_vec(&input).unwrap());
        request.set_payload(encoded);

        self.client.sign_and_dispatch(request, |response| {
            if response.status.is_success() {
                Box::new(response.buffer().from_err().and_then(|response| {
                    let result = proto::json::ResponsePayload::new(&response)
                        .deserialize::<DescribeSignalingChannelOutput, _>()?;

                    Ok(result)
                }))
            } else {
                Box::new(response.buffer().from_err().and_then(|response| {
                    Err(DescribeSignalingChannelError::from_response(response))
                }))
            }
        })
    }

    /// <p>Returns the most current information about the specified stream. You must specify either the <code>StreamName</code> or the <code>StreamARN</code>. </p>
    fn describe_stream(
        &self,
        input: DescribeStreamInput,
    ) -> RusotoFuture<DescribeStreamOutput, DescribeStreamError> {
        let request_uri = "/describeStream";

        let mut request = SignedRequest::new("POST", "kinesisvideo", &self.region, &request_uri);
        request.set_content_type("application/x-amz-json-1.1".to_owned());

        let encoded = Some(serde_json::to_vec(&input).unwrap());
        request.set_payload(encoded);

        self.client.sign_and_dispatch(request, |response| {
            if response.status.is_success() {
                Box::new(response.buffer().from_err().and_then(|response| {
                    let result = proto::json::ResponsePayload::new(&response)
                        .deserialize::<DescribeStreamOutput, _>()?;

                    Ok(result)
                }))
            } else {
                Box::new(
                    response
                        .buffer()
                        .from_err()
                        .and_then(|response| Err(DescribeStreamError::from_response(response))),
                )
            }
        })
    }

    /// <p>Gets an endpoint for a specified stream for either reading or writing. Use this endpoint in your application to read from the specified stream (using the <code>GetMedia</code> or <code>GetMediaForFragmentList</code> operations) or write to it (using the <code>PutMedia</code> operation). </p> <note> <p>The returned endpoint does not have the API name appended. The client needs to add the API name to the returned endpoint.</p> </note> <p>In the request, specify the stream either by <code>StreamName</code> or <code>StreamARN</code>.</p>
    fn get_data_endpoint(
        &self,
        input: GetDataEndpointInput,
    ) -> RusotoFuture<GetDataEndpointOutput, GetDataEndpointError> {
        let request_uri = "/getDataEndpoint";

        let mut request = SignedRequest::new("POST", "kinesisvideo", &self.region, &request_uri);
        request.set_content_type("application/x-amz-json-1.1".to_owned());

        let encoded = Some(serde_json::to_vec(&input).unwrap());
        request.set_payload(encoded);

        self.client.sign_and_dispatch(request, |response| {
            if response.status.is_success() {
                Box::new(response.buffer().from_err().and_then(|response| {
                    let result = proto::json::ResponsePayload::new(&response)
                        .deserialize::<GetDataEndpointOutput, _>()?;

                    Ok(result)
                }))
            } else {
                Box::new(
                    response
                        .buffer()
                        .from_err()
                        .and_then(|response| Err(GetDataEndpointError::from_response(response))),
                )
            }
        })
    }

    /// <p>Provides an endpoint for the specified signaling channel to send and receive messages. This API uses the <code>SingleMasterChannelEndpointConfiguration</code> input parameter, which consists of the <code>Protocols</code> and <code>Role</code> properties.</p> <p> <code>Protocols</code> is used to determine the communication mechanism. For example, specifying <code>WSS</code> as the protocol, results in this API producing a secure websocket endpoint, and specifying <code>HTTPS</code> as the protocol, results in this API generating an HTTPS endpoint. </p> <p> <code>Role</code> determines the messaging permissions. A <code>MASTER</code> role results in this API generating an endpoint that a client can use to communicate with any of the viewers on the channel. A <code>VIEWER</code> role results in this API generating an endpoint that a client can use to communicate only with a <code>MASTER</code>. </p>
    fn get_signaling_channel_endpoint(
        &self,
        input: GetSignalingChannelEndpointInput,
    ) -> RusotoFuture<GetSignalingChannelEndpointOutput, GetSignalingChannelEndpointError> {
        let request_uri = "/getSignalingChannelEndpoint";

        let mut request = SignedRequest::new("POST", "kinesisvideo", &self.region, &request_uri);
        request.set_content_type("application/x-amz-json-1.1".to_owned());

        let encoded = Some(serde_json::to_vec(&input).unwrap());
        request.set_payload(encoded);

        self.client.sign_and_dispatch(request, |response| {
            if response.status.is_success() {
                Box::new(response.buffer().from_err().and_then(|response| {
                    let result = proto::json::ResponsePayload::new(&response)
                        .deserialize::<GetSignalingChannelEndpointOutput, _>()?;

                    Ok(result)
                }))
            } else {
                Box::new(response.buffer().from_err().and_then(|response| {
                    Err(GetSignalingChannelEndpointError::from_response(response))
                }))
            }
        })
    }

    /// <p>Returns an array of <code>ChannelInfo</code> objects. Each object describes a signaling channel. To retrieve only those channels that satisfy a specific condition, you can specify a <code>ChannelNameCondition</code>.</p>
    fn list_signaling_channels(
        &self,
        input: ListSignalingChannelsInput,
    ) -> RusotoFuture<ListSignalingChannelsOutput, ListSignalingChannelsError> {
        let request_uri = "/listSignalingChannels";

        let mut request = SignedRequest::new("POST", "kinesisvideo", &self.region, &request_uri);
        request.set_content_type("application/x-amz-json-1.1".to_owned());

        let encoded = Some(serde_json::to_vec(&input).unwrap());
        request.set_payload(encoded);

        self.client.sign_and_dispatch(request, |response| {
            if response.status.is_success() {
                Box::new(response.buffer().from_err().and_then(|response| {
                    let result = proto::json::ResponsePayload::new(&response)
                        .deserialize::<ListSignalingChannelsOutput, _>()?;

                    Ok(result)
                }))
            } else {
                Box::new(
                    response.buffer().from_err().and_then(|response| {
                        Err(ListSignalingChannelsError::from_response(response))
                    }),
                )
            }
        })
    }

    /// <p>Returns an array of <code>StreamInfo</code> objects. Each object describes a stream. To retrieve only streams that satisfy a specific condition, you can specify a <code>StreamNameCondition</code>. </p>
    fn list_streams(
        &self,
        input: ListStreamsInput,
    ) -> RusotoFuture<ListStreamsOutput, ListStreamsError> {
        let request_uri = "/listStreams";

        let mut request = SignedRequest::new("POST", "kinesisvideo", &self.region, &request_uri);
        request.set_content_type("application/x-amz-json-1.1".to_owned());

        let encoded = Some(serde_json::to_vec(&input).unwrap());
        request.set_payload(encoded);

        self.client.sign_and_dispatch(request, |response| {
            if response.status.is_success() {
                Box::new(response.buffer().from_err().and_then(|response| {
                    let result = proto::json::ResponsePayload::new(&response)
                        .deserialize::<ListStreamsOutput, _>()?;

                    Ok(result)
                }))
            } else {
                Box::new(
                    response
                        .buffer()
                        .from_err()
                        .and_then(|response| Err(ListStreamsError::from_response(response))),
                )
            }
        })
    }

    /// <p>Returns a list of tags associated with the specified signaling channel.</p>
    fn list_tags_for_resource(
        &self,
        input: ListTagsForResourceInput,
    ) -> RusotoFuture<ListTagsForResourceOutput, ListTagsForResourceError> {
        let request_uri = "/ListTagsForResource";

        let mut request = SignedRequest::new("POST", "kinesisvideo", &self.region, &request_uri);
        request.set_content_type("application/x-amz-json-1.1".to_owned());

        let encoded = Some(serde_json::to_vec(&input).unwrap());
        request.set_payload(encoded);

        self.client.sign_and_dispatch(request, |response| {
            if response.status.is_success() {
                Box::new(response.buffer().from_err().and_then(|response| {
                    let result = proto::json::ResponsePayload::new(&response)
                        .deserialize::<ListTagsForResourceOutput, _>()?;

                    Ok(result)
                }))
            } else {
                Box::new(
                    response.buffer().from_err().and_then(|response| {
                        Err(ListTagsForResourceError::from_response(response))
                    }),
                )
            }
        })
    }

    /// <p>Returns a list of tags associated with the specified stream.</p> <p>In the request, you must specify either the <code>StreamName</code> or the <code>StreamARN</code>. </p>
    fn list_tags_for_stream(
        &self,
        input: ListTagsForStreamInput,
    ) -> RusotoFuture<ListTagsForStreamOutput, ListTagsForStreamError> {
        let request_uri = "/listTagsForStream";

        let mut request = SignedRequest::new("POST", "kinesisvideo", &self.region, &request_uri);
        request.set_content_type("application/x-amz-json-1.1".to_owned());

        let encoded = Some(serde_json::to_vec(&input).unwrap());
        request.set_payload(encoded);

        self.client.sign_and_dispatch(request, |response| {
            if response.status.is_success() {
                Box::new(response.buffer().from_err().and_then(|response| {
                    let result = proto::json::ResponsePayload::new(&response)
                        .deserialize::<ListTagsForStreamOutput, _>()?;

                    Ok(result)
                }))
            } else {
                Box::new(
                    response
                        .buffer()
                        .from_err()
                        .and_then(|response| Err(ListTagsForStreamError::from_response(response))),
                )
            }
        })
    }

    /// <p>Adds one or more tags to a signaling channel. A <i>tag</i> is a key-value pair (the value is optional) that you can define and assign to AWS resources. If you specify a tag that already exists, the tag value is replaced with the value that you specify in the request. For more information, see <a href="https://docs.aws.amazon.com/awsaccountbilling/latest/aboutv2/cost-alloc-tags.html">Using Cost Allocation Tags</a> in the <i>AWS Billing and Cost Management User Guide</i>.</p>
    fn tag_resource(
        &self,
        input: TagResourceInput,
    ) -> RusotoFuture<TagResourceOutput, TagResourceError> {
        let request_uri = "/TagResource";

        let mut request = SignedRequest::new("POST", "kinesisvideo", &self.region, &request_uri);
        request.set_content_type("application/x-amz-json-1.1".to_owned());

        let encoded = Some(serde_json::to_vec(&input).unwrap());
        request.set_payload(encoded);

        self.client.sign_and_dispatch(request, |response| {
            if response.status.is_success() {
                Box::new(response.buffer().from_err().and_then(|response| {
                    let result = proto::json::ResponsePayload::new(&response)
                        .deserialize::<TagResourceOutput, _>()?;

                    Ok(result)
                }))
            } else {
                Box::new(
                    response
                        .buffer()
                        .from_err()
                        .and_then(|response| Err(TagResourceError::from_response(response))),
                )
            }
        })
    }

    /// <p>Adds one or more tags to a stream. A <i>tag</i> is a key-value pair (the value is optional) that you can define and assign to AWS resources. If you specify a tag that already exists, the tag value is replaced with the value that you specify in the request. For more information, see <a href="https://docs.aws.amazon.com/awsaccountbilling/latest/aboutv2/cost-alloc-tags.html">Using Cost Allocation Tags</a> in the <i>AWS Billing and Cost Management User Guide</i>. </p> <p>You must provide either the <code>StreamName</code> or the <code>StreamARN</code>.</p> <p>This operation requires permission for the <code>KinesisVideo:TagStream</code> action.</p> <p>Kinesis video streams support up to 50 tags.</p>
    fn tag_stream(&self, input: TagStreamInput) -> RusotoFuture<TagStreamOutput, TagStreamError> {
        let request_uri = "/tagStream";

        let mut request = SignedRequest::new("POST", "kinesisvideo", &self.region, &request_uri);
        request.set_content_type("application/x-amz-json-1.1".to_owned());

        let encoded = Some(serde_json::to_vec(&input).unwrap());
        request.set_payload(encoded);

        self.client.sign_and_dispatch(request, |response| {
            if response.status.is_success() {
                Box::new(response.buffer().from_err().and_then(|response| {
                    let result = proto::json::ResponsePayload::new(&response)
                        .deserialize::<TagStreamOutput, _>()?;

                    Ok(result)
                }))
            } else {
                Box::new(
                    response
                        .buffer()
                        .from_err()
                        .and_then(|response| Err(TagStreamError::from_response(response))),
                )
            }
        })
    }

    /// <p>Removes one or more tags from a signaling channel. In the request, specify only a tag key or keys; don't specify the value. If you specify a tag key that does not exist, it's ignored.</p>
    fn untag_resource(
        &self,
        input: UntagResourceInput,
    ) -> RusotoFuture<UntagResourceOutput, UntagResourceError> {
        let request_uri = "/UntagResource";

        let mut request = SignedRequest::new("POST", "kinesisvideo", &self.region, &request_uri);
        request.set_content_type("application/x-amz-json-1.1".to_owned());

        let encoded = Some(serde_json::to_vec(&input).unwrap());
        request.set_payload(encoded);

        self.client.sign_and_dispatch(request, |response| {
            if response.status.is_success() {
                Box::new(response.buffer().from_err().and_then(|response| {
                    let result = proto::json::ResponsePayload::new(&response)
                        .deserialize::<UntagResourceOutput, _>()?;

                    Ok(result)
                }))
            } else {
                Box::new(
                    response
                        .buffer()
                        .from_err()
                        .and_then(|response| Err(UntagResourceError::from_response(response))),
                )
            }
        })
    }

    /// <p>Removes one or more tags from a stream. In the request, specify only a tag key or keys; don't specify the value. If you specify a tag key that does not exist, it's ignored.</p> <p>In the request, you must provide the <code>StreamName</code> or <code>StreamARN</code>.</p>
    fn untag_stream(
        &self,
        input: UntagStreamInput,
    ) -> RusotoFuture<UntagStreamOutput, UntagStreamError> {
        let request_uri = "/untagStream";

        let mut request = SignedRequest::new("POST", "kinesisvideo", &self.region, &request_uri);
        request.set_content_type("application/x-amz-json-1.1".to_owned());

        let encoded = Some(serde_json::to_vec(&input).unwrap());
        request.set_payload(encoded);

        self.client.sign_and_dispatch(request, |response| {
            if response.status.is_success() {
                Box::new(response.buffer().from_err().and_then(|response| {
                    let result = proto::json::ResponsePayload::new(&response)
                        .deserialize::<UntagStreamOutput, _>()?;

                    Ok(result)
                }))
            } else {
                Box::new(
                    response
                        .buffer()
                        .from_err()
                        .and_then(|response| Err(UntagStreamError::from_response(response))),
                )
            }
        })
    }

    /// <p><p> Increases or decreases the stream&#39;s data retention period by the value that you specify. To indicate whether you want to increase or decrease the data retention period, specify the <code>Operation</code> parameter in the request body. In the request, you must specify either the <code>StreamName</code> or the <code>StreamARN</code>. </p> <note> <p>The retention period that you specify replaces the current value.</p> </note> <p>This operation requires permission for the <code>KinesisVideo:UpdateDataRetention</code> action.</p> <p>Changing the data retention period affects the data in the stream as follows:</p> <ul> <li> <p>If the data retention period is increased, existing data is retained for the new retention period. For example, if the data retention period is increased from one hour to seven hours, all existing data is retained for seven hours.</p> </li> <li> <p>If the data retention period is decreased, existing data is retained for the new retention period. For example, if the data retention period is decreased from seven hours to one hour, all existing data is retained for one hour, and any data older than one hour is deleted immediately.</p> </li> </ul></p>
    fn update_data_retention(
        &self,
        input: UpdateDataRetentionInput,
    ) -> RusotoFuture<UpdateDataRetentionOutput, UpdateDataRetentionError> {
        let request_uri = "/updateDataRetention";

        let mut request = SignedRequest::new("POST", "kinesisvideo", &self.region, &request_uri);
        request.set_content_type("application/x-amz-json-1.1".to_owned());

        let encoded = Some(serde_json::to_vec(&input).unwrap());
        request.set_payload(encoded);

        self.client.sign_and_dispatch(request, |response| {
            if response.status.is_success() {
                Box::new(response.buffer().from_err().and_then(|response| {
                    let result = proto::json::ResponsePayload::new(&response)
                        .deserialize::<UpdateDataRetentionOutput, _>()?;

                    Ok(result)
                }))
            } else {
                Box::new(
                    response.buffer().from_err().and_then(|response| {
                        Err(UpdateDataRetentionError::from_response(response))
                    }),
                )
            }
        })
    }

    /// <p>Updates the existing signaling channel. This is an asynchronous operation and takes time to complete. </p> <p>If the <code>MessageTtlSeconds</code> value is updated (either increased or reduced), then it only applies to new messages sent via this channel after it's been updated. Existing messages are still expire as per the previous <code>MessageTtlSeconds</code> value.</p>
    fn update_signaling_channel(
        &self,
        input: UpdateSignalingChannelInput,
    ) -> RusotoFuture<UpdateSignalingChannelOutput, UpdateSignalingChannelError> {
        let request_uri = "/updateSignalingChannel";

        let mut request = SignedRequest::new("POST", "kinesisvideo", &self.region, &request_uri);
        request.set_content_type("application/x-amz-json-1.1".to_owned());

        let encoded = Some(serde_json::to_vec(&input).unwrap());
        request.set_payload(encoded);

        self.client.sign_and_dispatch(request, |response| {
            if response.status.is_success() {
                Box::new(response.buffer().from_err().and_then(|response| {
                    let result = proto::json::ResponsePayload::new(&response)
                        .deserialize::<UpdateSignalingChannelOutput, _>()?;

                    Ok(result)
                }))
            } else {
                Box::new(
                    response.buffer().from_err().and_then(|response| {
                        Err(UpdateSignalingChannelError::from_response(response))
                    }),
                )
            }
        })
    }

    /// <p>Updates stream metadata, such as the device name and media type.</p> <p>You must provide the stream name or the Amazon Resource Name (ARN) of the stream.</p> <p>To make sure that you have the latest version of the stream before updating it, you can specify the stream version. Kinesis Video Streams assigns a version to each stream. When you update a stream, Kinesis Video Streams assigns a new version number. To get the latest stream version, use the <code>DescribeStream</code> API. </p> <p> <code>UpdateStream</code> is an asynchronous operation, and takes time to complete.</p>
    fn update_stream(
        &self,
        input: UpdateStreamInput,
    ) -> RusotoFuture<UpdateStreamOutput, UpdateStreamError> {
        let request_uri = "/updateStream";

        let mut request = SignedRequest::new("POST", "kinesisvideo", &self.region, &request_uri);
        request.set_content_type("application/x-amz-json-1.1".to_owned());

        let encoded = Some(serde_json::to_vec(&input).unwrap());
        request.set_payload(encoded);

        self.client.sign_and_dispatch(request, |response| {
            if response.status.is_success() {
                Box::new(response.buffer().from_err().and_then(|response| {
                    let result = proto::json::ResponsePayload::new(&response)
                        .deserialize::<UpdateStreamOutput, _>()?;

                    Ok(result)
                }))
            } else {
                Box::new(
                    response
                        .buffer()
                        .from_err()
                        .and_then(|response| Err(UpdateStreamError::from_response(response))),
                )
            }
        })
    }
}<|MERGE_RESOLUTION|>--- conflicted
+++ resolved
@@ -59,6 +59,7 @@
 
 /// <p>An optional input parameter for the <code>ListSignalingChannels</code> API. When this parameter is specified while invoking <code>ListSignalingChannels</code>, the API returns only the channels that satisfy a condition specified in <code>ChannelNameCondition</code>.</p>
 #[derive(Default, Debug, Clone, PartialEq, Serialize)]
+#[cfg_attr(feature = "deserialize_structs", derive(Deserialize))]
 pub struct ChannelNameCondition {
     /// <p>A comparison operator. Currently, you can only specify the <code>BEGINS_WITH</code> operator, which finds signaling channels whose names begin with a given prefix.</p>
     #[serde(rename = "ComparisonOperator")]
@@ -71,6 +72,7 @@
 }
 
 #[derive(Default, Debug, Clone, PartialEq, Serialize)]
+#[cfg_attr(feature = "deserialize_structs", derive(Deserialize))]
 pub struct CreateSignalingChannelInput {
     /// <p>A name for the signaling channel that you are creating. It must be unique for each account and region.</p>
     #[serde(rename = "ChannelName")]
@@ -136,9 +138,7 @@
 }
 
 #[derive(Default, Debug, Clone, PartialEq, Serialize)]
-<<<<<<< HEAD
 #[cfg_attr(feature = "deserialize_structs", derive(Deserialize))]
-=======
 pub struct DeleteSignalingChannelInput {
     /// <p>The ARN of the signaling channel that you want to delete.</p>
     #[serde(rename = "ChannelARN")]
@@ -154,7 +154,7 @@
 pub struct DeleteSignalingChannelOutput {}
 
 #[derive(Default, Debug, Clone, PartialEq, Serialize)]
->>>>>>> 36d57c13
+#[cfg_attr(feature = "deserialize_structs", derive(Deserialize))]
 pub struct DeleteStreamInput {
     /// <p>Optional: The version of the stream that you want to delete. </p> <p>Specify the version as a safeguard to ensure that your are deleting the correct stream. To get the stream version, use the <code>DescribeStream</code> API.</p> <p>If not specified, only the <code>CreationTime</code> is checked before deleting the stream.</p>
     #[serde(rename = "CurrentVersion")]
@@ -170,9 +170,7 @@
 pub struct DeleteStreamOutput {}
 
 #[derive(Default, Debug, Clone, PartialEq, Serialize)]
-<<<<<<< HEAD
 #[cfg_attr(feature = "deserialize_structs", derive(Deserialize))]
-=======
 pub struct DescribeSignalingChannelInput {
     /// <p>The ARN of the signaling channel that you want to describe.</p>
     #[serde(rename = "ChannelARN")]
@@ -194,7 +192,7 @@
 }
 
 #[derive(Default, Debug, Clone, PartialEq, Serialize)]
->>>>>>> 36d57c13
+#[cfg_attr(feature = "deserialize_structs", derive(Deserialize))]
 pub struct DescribeStreamInput {
     /// <p>The Amazon Resource Name (ARN) of the stream.</p>
     #[serde(rename = "StreamARN")]
@@ -241,9 +239,7 @@
 }
 
 #[derive(Default, Debug, Clone, PartialEq, Serialize)]
-<<<<<<< HEAD
 #[cfg_attr(feature = "deserialize_structs", derive(Deserialize))]
-=======
 pub struct GetSignalingChannelEndpointInput {
     /// <p>The ARN of the signalling channel for which you want to get an endpoint.</p>
     #[serde(rename = "ChannelARN")]
@@ -265,6 +261,7 @@
 }
 
 #[derive(Default, Debug, Clone, PartialEq, Serialize)]
+#[cfg_attr(feature = "deserialize_structs", derive(Deserialize))]
 pub struct ListSignalingChannelsInput {
     /// <p>Optional: Returns only the channels that satisfy a specific condition.</p>
     #[serde(rename = "ChannelNameCondition")]
@@ -294,7 +291,7 @@
 }
 
 #[derive(Default, Debug, Clone, PartialEq, Serialize)]
->>>>>>> 36d57c13
+#[cfg_attr(feature = "deserialize_structs", derive(Deserialize))]
 pub struct ListStreamsInput {
     /// <p>The maximum number of streams to return in the response. The default is 10,000.</p>
     #[serde(rename = "MaxResults")]
@@ -324,9 +321,7 @@
 }
 
 #[derive(Default, Debug, Clone, PartialEq, Serialize)]
-<<<<<<< HEAD
 #[cfg_attr(feature = "deserialize_structs", derive(Deserialize))]
-=======
 pub struct ListTagsForResourceInput {
     /// <p>If you specify this parameter and the result of a ListTagsForResource call is truncated, the response includes a token that you can use in the next request to fetch the next batch of tags. </p>
     #[serde(rename = "NextToken")]
@@ -351,7 +346,7 @@
 }
 
 #[derive(Default, Debug, Clone, PartialEq, Serialize)]
->>>>>>> 36d57c13
+#[cfg_attr(feature = "deserialize_structs", derive(Deserialize))]
 pub struct ListTagsForStreamInput {
     /// <p>If you specify this parameter and the result of a <code>ListTagsForStream</code> call is truncated, the response includes a token that you can use in the next request to fetch the next batch of tags.</p>
     #[serde(rename = "NextToken")]
@@ -396,6 +391,7 @@
 
 /// <p>An object that contains the endpoint configuration for the <code>SINGLE_MASTER</code> channel type. </p>
 #[derive(Default, Debug, Clone, PartialEq, Serialize)]
+#[cfg_attr(feature = "deserialize_structs", derive(Deserialize))]
 pub struct SingleMasterChannelEndpointConfiguration {
     /// <p>This property is used to determine the nature of communication over this <code>SINGLE_MASTER</code> signaling channel. If <code>WSS</code> is specified, this API returns a websocket endpoint. If <code>HTTPS</code> is specified, this API returns an <code>HTTPS</code> endpoint.</p>
     #[serde(rename = "Protocols")]
@@ -474,6 +470,7 @@
 
 /// <p>A key and value pair that is associated with the specified signaling channel.</p>
 #[derive(Default, Debug, Clone, PartialEq, Serialize)]
+#[cfg_attr(feature = "deserialize_structs", derive(Deserialize))]
 pub struct Tag {
     /// <p>The key of the tag that is associated with the specified signaling channel.</p>
     #[serde(rename = "Key")]
@@ -484,6 +481,7 @@
 }
 
 #[derive(Default, Debug, Clone, PartialEq, Serialize)]
+#[cfg_attr(feature = "deserialize_structs", derive(Deserialize))]
 pub struct TagResourceInput {
     /// <p>The ARN of the signaling channel to which you want to add tags.</p>
     #[serde(rename = "ResourceARN")]
@@ -518,9 +516,7 @@
 pub struct TagStreamOutput {}
 
 #[derive(Default, Debug, Clone, PartialEq, Serialize)]
-<<<<<<< HEAD
 #[cfg_attr(feature = "deserialize_structs", derive(Deserialize))]
-=======
 pub struct UntagResourceInput {
     /// <p>The ARN of the signaling channel from which you want to remove tags.</p>
     #[serde(rename = "ResourceARN")]
@@ -535,7 +531,7 @@
 pub struct UntagResourceOutput {}
 
 #[derive(Default, Debug, Clone, PartialEq, Serialize)]
->>>>>>> 36d57c13
+#[cfg_attr(feature = "deserialize_structs", derive(Deserialize))]
 pub struct UntagStreamInput {
     /// <p>The Amazon Resource Name (ARN) of the stream that you want to remove tags from.</p>
     #[serde(rename = "StreamARN")]
@@ -581,9 +577,7 @@
 pub struct UpdateDataRetentionOutput {}
 
 #[derive(Default, Debug, Clone, PartialEq, Serialize)]
-<<<<<<< HEAD
 #[cfg_attr(feature = "deserialize_structs", derive(Deserialize))]
-=======
 pub struct UpdateSignalingChannelInput {
     /// <p>The ARN of the signaling channel that you want to update.</p>
     #[serde(rename = "ChannelARN")]
@@ -602,7 +596,7 @@
 pub struct UpdateSignalingChannelOutput {}
 
 #[derive(Default, Debug, Clone, PartialEq, Serialize)]
->>>>>>> 36d57c13
+#[cfg_attr(feature = "deserialize_structs", derive(Deserialize))]
 pub struct UpdateStreamInput {
     /// <p>The version of the stream whose metadata you want to update.</p>
     #[serde(rename = "CurrentVersion")]
