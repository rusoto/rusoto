--- conflicted
+++ resolved
@@ -11,26 +11,15 @@
 // =================================================================
 #![allow(warnings)]
 
-<<<<<<< HEAD
 use std::error::Error;
 use std::fmt;
 
 use async_trait::async_trait;
-=======
-use futures::future;
-use futures::Future;
->>>>>>> f58d1ce6
 use rusoto_core::credential::ProvideAwsCredentials;
 use rusoto_core::region;
 #[allow(warnings)]
 use rusoto_core::request::{BufferedHttpResponse, DispatchSignedRequest};
-<<<<<<< HEAD
 use rusoto_core::{Client, RusotoError};
-=======
-use rusoto_core::{Client, RusotoError, RusotoFuture};
-use std::error::Error;
-use std::fmt;
->>>>>>> f58d1ce6
 
 use rusoto_core::proto;
 use rusoto_core::signature::SignedRequest;
@@ -1019,14 +1008,6 @@
     }
 }
 
-impl fmt::Debug for KinesisVideoClient {
-    fn fmt(&self, f: &mut fmt::Formatter<'_>) -> fmt::Result {
-        f.debug_struct("KinesisVideoClient")
-            .field("region", &self.region)
-            .finish()
-    }
-}
-
 #[async_trait]
 impl KinesisVideo for KinesisVideoClient {
     /// <p>Creates a new Kinesis video stream. </p> <p>When you create a new stream, Kinesis Video Streams assigns it a version number. When you change the stream's metadata, Kinesis Video Streams updates the version. </p> <p> <code>CreateStream</code> is an asynchronous operation.</p> <p>For information about how the service works, see <a href="https://docs.aws.amazon.com/kinesisvideostreams/latest/dg/how-it-works.html">How it Works</a>. </p> <p>You must have permissions for the <code>KinesisVideo:CreateStream</code> action.</p>
