// =================================================================
//
//                           * WARNING *
//
//                    This file is generated!
//
//  Changes made to this file will be overwritten. If changes are
//  required to the generated code, the service_crategen project
//  must be updated to generate the changes.
//
// =================================================================
#![allow(warnings)]

<<<<<<< HEAD
use std::error::Error;
use std::fmt;

use async_trait::async_trait;
=======
use futures::future;
use futures::Future;
>>>>>>> f58d1ce6
use rusoto_core::credential::ProvideAwsCredentials;
use rusoto_core::region;
#[allow(warnings)]
use rusoto_core::request::{BufferedHttpResponse, DispatchSignedRequest};
<<<<<<< HEAD
use rusoto_core::{Client, RusotoError};
=======
use rusoto_core::{Client, RusotoError, RusotoFuture};
use std::error::Error;
use std::fmt;
>>>>>>> f58d1ce6

use rusoto_core::proto;
use rusoto_core::signature::SignedRequest;
use serde::{Deserialize, Serialize};
use serde_json;
/// <p>An alias for an edge.</p>
#[derive(Default, Debug, Clone, PartialEq, Deserialize)]
#[cfg_attr(any(test, feature = "serialize_structs"), derive(Serialize))]
pub struct Alias {
    /// <p>The canonical name of the alias.</p>
    #[serde(rename = "Name")]
    #[serde(skip_serializing_if = "Option::is_none")]
    pub name: Option<String>,
    /// <p>A list of names for the alias, including the canonical name.</p>
    #[serde(rename = "Names")]
    #[serde(skip_serializing_if = "Option::is_none")]
    pub names: Option<Vec<String>>,
    /// <p>The type of the alias.</p>
    #[serde(rename = "Type")]
    #[serde(skip_serializing_if = "Option::is_none")]
    pub type_: Option<String>,
}

/// <p>Value of a segment annotation. Has one of three value types: Number, Boolean or String.</p>
#[derive(Default, Debug, Clone, PartialEq, Deserialize)]
#[cfg_attr(any(test, feature = "serialize_structs"), derive(Serialize))]
pub struct AnnotationValue {
    /// <p>Value for a Boolean annotation.</p>
    #[serde(rename = "BooleanValue")]
    #[serde(skip_serializing_if = "Option::is_none")]
    pub boolean_value: Option<bool>,
    /// <p>Value for a Number annotation.</p>
    #[serde(rename = "NumberValue")]
    #[serde(skip_serializing_if = "Option::is_none")]
    pub number_value: Option<f64>,
    /// <p>Value for a String annotation.</p>
    #[serde(rename = "StringValue")]
    #[serde(skip_serializing_if = "Option::is_none")]
    pub string_value: Option<String>,
}

/// <p>A list of availability zones corresponding to the segments in a trace.</p>
#[derive(Default, Debug, Clone, PartialEq, Deserialize)]
#[cfg_attr(any(test, feature = "serialize_structs"), derive(Serialize))]
pub struct AvailabilityZoneDetail {
    /// <p>The name of a corresponding availability zone.</p>
    #[serde(rename = "Name")]
    #[serde(skip_serializing_if = "Option::is_none")]
    pub name: Option<String>,
}

/// <p><p/></p>
#[derive(Default, Debug, Clone, PartialEq, Serialize)]
pub struct BackendConnectionErrors {
    /// <p><p/></p>
    #[serde(rename = "ConnectionRefusedCount")]
    #[serde(skip_serializing_if = "Option::is_none")]
    pub connection_refused_count: Option<i64>,
    /// <p><p/></p>
    #[serde(rename = "HTTPCode4XXCount")]
    #[serde(skip_serializing_if = "Option::is_none")]
    pub http_code_4xx_count: Option<i64>,
    /// <p><p/></p>
    #[serde(rename = "HTTPCode5XXCount")]
    #[serde(skip_serializing_if = "Option::is_none")]
    pub http_code_5xx_count: Option<i64>,
    /// <p><p/></p>
    #[serde(rename = "OtherCount")]
    #[serde(skip_serializing_if = "Option::is_none")]
    pub other_count: Option<i64>,
    /// <p><p/></p>
    #[serde(rename = "TimeoutCount")]
    #[serde(skip_serializing_if = "Option::is_none")]
    pub timeout_count: Option<i64>,
    /// <p><p/></p>
    #[serde(rename = "UnknownHostCount")]
    #[serde(skip_serializing_if = "Option::is_none")]
    pub unknown_host_count: Option<i64>,
}

#[derive(Default, Debug, Clone, PartialEq, Serialize)]
pub struct BatchGetTracesRequest {
    /// <p>Pagination token. Not used.</p>
    #[serde(rename = "NextToken")]
    #[serde(skip_serializing_if = "Option::is_none")]
    pub next_token: Option<String>,
    /// <p>Specify the trace IDs of requests for which to retrieve segments.</p>
    #[serde(rename = "TraceIds")]
    pub trace_ids: Vec<String>,
}

#[derive(Default, Debug, Clone, PartialEq, Deserialize)]
#[cfg_attr(any(test, feature = "serialize_structs"), derive(Serialize))]
pub struct BatchGetTracesResult {
    /// <p>Pagination token. Not used.</p>
    #[serde(rename = "NextToken")]
    #[serde(skip_serializing_if = "Option::is_none")]
    pub next_token: Option<String>,
    /// <p>Full traces for the specified requests.</p>
    #[serde(rename = "Traces")]
    #[serde(skip_serializing_if = "Option::is_none")]
    pub traces: Option<Vec<Trace>>,
    /// <p>Trace IDs of requests that haven't been processed.</p>
    #[serde(rename = "UnprocessedTraceIds")]
    #[serde(skip_serializing_if = "Option::is_none")]
    pub unprocessed_trace_ids: Option<Vec<String>>,
}

#[derive(Default, Debug, Clone, PartialEq, Serialize)]
pub struct CreateGroupRequest {
    /// <p>The filter expression defining criteria by which to group traces.</p>
    #[serde(rename = "FilterExpression")]
    #[serde(skip_serializing_if = "Option::is_none")]
    pub filter_expression: Option<String>,
    /// <p>The case-sensitive name of the new group. Default is a reserved name and names must be unique.</p>
    #[serde(rename = "GroupName")]
    pub group_name: String,
}

#[derive(Default, Debug, Clone, PartialEq, Deserialize)]
#[cfg_attr(any(test, feature = "serialize_structs"), derive(Serialize))]
pub struct CreateGroupResult {
    /// <p>The group that was created. Contains the name of the group that was created, the ARN of the group that was generated based on the group name, and the filter expression that was assigned to the group.</p>
    #[serde(rename = "Group")]
    #[serde(skip_serializing_if = "Option::is_none")]
    pub group: Option<Group>,
}

#[derive(Default, Debug, Clone, PartialEq, Serialize)]
pub struct CreateSamplingRuleRequest {
    /// <p>The rule definition.</p>
    #[serde(rename = "SamplingRule")]
    pub sampling_rule: SamplingRule,
}

#[derive(Default, Debug, Clone, PartialEq, Deserialize)]
#[cfg_attr(any(test, feature = "serialize_structs"), derive(Serialize))]
pub struct CreateSamplingRuleResult {
    /// <p>The saved rule definition and metadata.</p>
    #[serde(rename = "SamplingRuleRecord")]
    #[serde(skip_serializing_if = "Option::is_none")]
    pub sampling_rule_record: Option<SamplingRuleRecord>,
}

#[derive(Default, Debug, Clone, PartialEq, Serialize)]
pub struct DeleteGroupRequest {
    /// <p>The ARN of the group that was generated on creation.</p>
    #[serde(rename = "GroupARN")]
    #[serde(skip_serializing_if = "Option::is_none")]
    pub group_arn: Option<String>,
    /// <p>The case-sensitive name of the group.</p>
    #[serde(rename = "GroupName")]
    #[serde(skip_serializing_if = "Option::is_none")]
    pub group_name: Option<String>,
}

#[derive(Default, Debug, Clone, PartialEq, Deserialize)]
#[cfg_attr(any(test, feature = "serialize_structs"), derive(Serialize))]
pub struct DeleteGroupResult {}

#[derive(Default, Debug, Clone, PartialEq, Serialize)]
pub struct DeleteSamplingRuleRequest {
    /// <p>The ARN of the sampling rule. Specify a rule by either name or ARN, but not both.</p>
    #[serde(rename = "RuleARN")]
    #[serde(skip_serializing_if = "Option::is_none")]
    pub rule_arn: Option<String>,
    /// <p>The name of the sampling rule. Specify a rule by either name or ARN, but not both.</p>
    #[serde(rename = "RuleName")]
    #[serde(skip_serializing_if = "Option::is_none")]
    pub rule_name: Option<String>,
}

#[derive(Default, Debug, Clone, PartialEq, Deserialize)]
#[cfg_attr(any(test, feature = "serialize_structs"), derive(Serialize))]
pub struct DeleteSamplingRuleResult {
    /// <p>The deleted rule definition and metadata.</p>
    #[serde(rename = "SamplingRuleRecord")]
    #[serde(skip_serializing_if = "Option::is_none")]
    pub sampling_rule_record: Option<SamplingRuleRecord>,
}

/// <p>Information about a connection between two services.</p>
#[derive(Default, Debug, Clone, PartialEq, Deserialize)]
#[cfg_attr(any(test, feature = "serialize_structs"), derive(Serialize))]
pub struct Edge {
    /// <p>Aliases for the edge.</p>
    #[serde(rename = "Aliases")]
    #[serde(skip_serializing_if = "Option::is_none")]
    pub aliases: Option<Vec<Alias>>,
    /// <p>The end time of the last segment on the edge.</p>
    #[serde(rename = "EndTime")]
    #[serde(skip_serializing_if = "Option::is_none")]
    pub end_time: Option<f64>,
    /// <p>Identifier of the edge. Unique within a service map.</p>
    #[serde(rename = "ReferenceId")]
    #[serde(skip_serializing_if = "Option::is_none")]
    pub reference_id: Option<i64>,
    /// <p>A histogram that maps the spread of client response times on an edge.</p>
    #[serde(rename = "ResponseTimeHistogram")]
    #[serde(skip_serializing_if = "Option::is_none")]
    pub response_time_histogram: Option<Vec<HistogramEntry>>,
    /// <p>The start time of the first segment on the edge.</p>
    #[serde(rename = "StartTime")]
    #[serde(skip_serializing_if = "Option::is_none")]
    pub start_time: Option<f64>,
    /// <p>Response statistics for segments on the edge.</p>
    #[serde(rename = "SummaryStatistics")]
    #[serde(skip_serializing_if = "Option::is_none")]
    pub summary_statistics: Option<EdgeStatistics>,
}

/// <p>Response statistics for an edge.</p>
#[derive(Default, Debug, Clone, PartialEq, Deserialize)]
#[cfg_attr(any(test, feature = "serialize_structs"), derive(Serialize))]
pub struct EdgeStatistics {
    /// <p>Information about requests that failed with a 4xx Client Error status code.</p>
    #[serde(rename = "ErrorStatistics")]
    #[serde(skip_serializing_if = "Option::is_none")]
    pub error_statistics: Option<ErrorStatistics>,
    /// <p>Information about requests that failed with a 5xx Server Error status code.</p>
    #[serde(rename = "FaultStatistics")]
    #[serde(skip_serializing_if = "Option::is_none")]
    pub fault_statistics: Option<FaultStatistics>,
    /// <p>The number of requests that completed with a 2xx Success status code.</p>
    #[serde(rename = "OkCount")]
    #[serde(skip_serializing_if = "Option::is_none")]
    pub ok_count: Option<i64>,
    /// <p>The total number of completed requests.</p>
    #[serde(rename = "TotalCount")]
    #[serde(skip_serializing_if = "Option::is_none")]
    pub total_count: Option<i64>,
    /// <p>The aggregate response time of completed requests.</p>
    #[serde(rename = "TotalResponseTime")]
    #[serde(skip_serializing_if = "Option::is_none")]
    pub total_response_time: Option<f64>,
}

/// <p>A configuration document that specifies encryption configuration settings.</p>
#[derive(Default, Debug, Clone, PartialEq, Deserialize)]
#[cfg_attr(any(test, feature = "serialize_structs"), derive(Serialize))]
pub struct EncryptionConfig {
    /// <p>The ID of the customer master key (CMK) used for encryption, if applicable.</p>
    #[serde(rename = "KeyId")]
    #[serde(skip_serializing_if = "Option::is_none")]
    pub key_id: Option<String>,
    /// <p>The encryption status. While the status is <code>UPDATING</code>, X-Ray may encrypt data with a combination of the new and old settings.</p>
    #[serde(rename = "Status")]
    #[serde(skip_serializing_if = "Option::is_none")]
    pub status: Option<String>,
    /// <p>The type of encryption. Set to <code>KMS</code> for encryption with CMKs. Set to <code>NONE</code> for default encryption.</p>
    #[serde(rename = "Type")]
    #[serde(skip_serializing_if = "Option::is_none")]
    pub type_: Option<String>,
}

/// <p>The root cause of a trace summary error.</p>
#[derive(Default, Debug, Clone, PartialEq, Deserialize)]
#[cfg_attr(any(test, feature = "serialize_structs"), derive(Serialize))]
pub struct ErrorRootCause {
    /// <p>A list of services corresponding to an error. A service identifies a segment and it contains a name, account ID, type, and inferred flag.</p>
    #[serde(rename = "Services")]
    #[serde(skip_serializing_if = "Option::is_none")]
    pub services: Option<Vec<ErrorRootCauseService>>,
}

/// <p>A collection of segments and corresponding subsegments associated to a trace summary error.</p>
#[derive(Default, Debug, Clone, PartialEq, Deserialize)]
#[cfg_attr(any(test, feature = "serialize_structs"), derive(Serialize))]
pub struct ErrorRootCauseEntity {
    /// <p>The types and messages of the exceptions.</p>
    #[serde(rename = "Exceptions")]
    #[serde(skip_serializing_if = "Option::is_none")]
    pub exceptions: Option<Vec<RootCauseException>>,
    /// <p>The name of the entity.</p>
    #[serde(rename = "Name")]
    #[serde(skip_serializing_if = "Option::is_none")]
    pub name: Option<String>,
    /// <p>A flag that denotes a remote subsegment.</p>
    #[serde(rename = "Remote")]
    #[serde(skip_serializing_if = "Option::is_none")]
    pub remote: Option<bool>,
}

/// <p>A collection of fields identifying the services in a trace summary error.</p>
#[derive(Default, Debug, Clone, PartialEq, Deserialize)]
#[cfg_attr(any(test, feature = "serialize_structs"), derive(Serialize))]
pub struct ErrorRootCauseService {
    /// <p>The account ID associated to the service.</p>
    #[serde(rename = "AccountId")]
    #[serde(skip_serializing_if = "Option::is_none")]
    pub account_id: Option<String>,
    /// <p>The path of root cause entities found on the service. </p>
    #[serde(rename = "EntityPath")]
    #[serde(skip_serializing_if = "Option::is_none")]
    pub entity_path: Option<Vec<ErrorRootCauseEntity>>,
    /// <p>A Boolean value indicating if the service is inferred from the trace.</p>
    #[serde(rename = "Inferred")]
    #[serde(skip_serializing_if = "Option::is_none")]
    pub inferred: Option<bool>,
    /// <p>The service name.</p>
    #[serde(rename = "Name")]
    #[serde(skip_serializing_if = "Option::is_none")]
    pub name: Option<String>,
    /// <p>A collection of associated service names.</p>
    #[serde(rename = "Names")]
    #[serde(skip_serializing_if = "Option::is_none")]
    pub names: Option<Vec<String>>,
    /// <p>The type associated to the service.</p>
    #[serde(rename = "Type")]
    #[serde(skip_serializing_if = "Option::is_none")]
    pub type_: Option<String>,
}

/// <p>Information about requests that failed with a 4xx Client Error status code.</p>
#[derive(Default, Debug, Clone, PartialEq, Deserialize)]
#[cfg_attr(any(test, feature = "serialize_structs"), derive(Serialize))]
pub struct ErrorStatistics {
    /// <p>The number of requests that failed with untracked 4xx Client Error status codes.</p>
    #[serde(rename = "OtherCount")]
    #[serde(skip_serializing_if = "Option::is_none")]
    pub other_count: Option<i64>,
    /// <p>The number of requests that failed with a 419 throttling status code.</p>
    #[serde(rename = "ThrottleCount")]
    #[serde(skip_serializing_if = "Option::is_none")]
    pub throttle_count: Option<i64>,
    /// <p>The total number of requests that failed with a 4xx Client Error status code.</p>
    #[serde(rename = "TotalCount")]
    #[serde(skip_serializing_if = "Option::is_none")]
    pub total_count: Option<i64>,
}

/// <p>The root cause information for a trace summary fault.</p>
#[derive(Default, Debug, Clone, PartialEq, Deserialize)]
#[cfg_attr(any(test, feature = "serialize_structs"), derive(Serialize))]
pub struct FaultRootCause {
    /// <p>A list of corresponding services. A service identifies a segment and it contains a name, account ID, type, and inferred flag.</p>
    #[serde(rename = "Services")]
    #[serde(skip_serializing_if = "Option::is_none")]
    pub services: Option<Vec<FaultRootCauseService>>,
}

/// <p>A collection of segments and corresponding subsegments associated to a trace summary fault error.</p>
#[derive(Default, Debug, Clone, PartialEq, Deserialize)]
#[cfg_attr(any(test, feature = "serialize_structs"), derive(Serialize))]
pub struct FaultRootCauseEntity {
    /// <p>The types and messages of the exceptions.</p>
    #[serde(rename = "Exceptions")]
    #[serde(skip_serializing_if = "Option::is_none")]
    pub exceptions: Option<Vec<RootCauseException>>,
    /// <p>The name of the entity.</p>
    #[serde(rename = "Name")]
    #[serde(skip_serializing_if = "Option::is_none")]
    pub name: Option<String>,
    /// <p>A flag that denotes a remote subsegment.</p>
    #[serde(rename = "Remote")]
    #[serde(skip_serializing_if = "Option::is_none")]
    pub remote: Option<bool>,
}

/// <p>A collection of fields identifying the services in a trace summary fault.</p>
#[derive(Default, Debug, Clone, PartialEq, Deserialize)]
#[cfg_attr(any(test, feature = "serialize_structs"), derive(Serialize))]
pub struct FaultRootCauseService {
    /// <p>The account ID associated to the service.</p>
    #[serde(rename = "AccountId")]
    #[serde(skip_serializing_if = "Option::is_none")]
    pub account_id: Option<String>,
    /// <p>The path of root cause entities found on the service. </p>
    #[serde(rename = "EntityPath")]
    #[serde(skip_serializing_if = "Option::is_none")]
    pub entity_path: Option<Vec<FaultRootCauseEntity>>,
    /// <p>A Boolean value indicating if the service is inferred from the trace.</p>
    #[serde(rename = "Inferred")]
    #[serde(skip_serializing_if = "Option::is_none")]
    pub inferred: Option<bool>,
    /// <p>The service name.</p>
    #[serde(rename = "Name")]
    #[serde(skip_serializing_if = "Option::is_none")]
    pub name: Option<String>,
    /// <p>A collection of associated service names.</p>
    #[serde(rename = "Names")]
    #[serde(skip_serializing_if = "Option::is_none")]
    pub names: Option<Vec<String>>,
    /// <p>The type associated to the service.</p>
    #[serde(rename = "Type")]
    #[serde(skip_serializing_if = "Option::is_none")]
    pub type_: Option<String>,
}

/// <p>Information about requests that failed with a 5xx Server Error status code.</p>
#[derive(Default, Debug, Clone, PartialEq, Deserialize)]
#[cfg_attr(any(test, feature = "serialize_structs"), derive(Serialize))]
pub struct FaultStatistics {
    /// <p>The number of requests that failed with untracked 5xx Server Error status codes.</p>
    #[serde(rename = "OtherCount")]
    #[serde(skip_serializing_if = "Option::is_none")]
    pub other_count: Option<i64>,
    /// <p>The total number of requests that failed with a 5xx Server Error status code.</p>
    #[serde(rename = "TotalCount")]
    #[serde(skip_serializing_if = "Option::is_none")]
    pub total_count: Option<i64>,
}

#[derive(Default, Debug, Clone, PartialEq, Serialize)]
pub struct GetEncryptionConfigRequest {}

#[derive(Default, Debug, Clone, PartialEq, Deserialize)]
#[cfg_attr(any(test, feature = "serialize_structs"), derive(Serialize))]
pub struct GetEncryptionConfigResult {
    /// <p>The encryption configuration document.</p>
    #[serde(rename = "EncryptionConfig")]
    #[serde(skip_serializing_if = "Option::is_none")]
    pub encryption_config: Option<EncryptionConfig>,
}

#[derive(Default, Debug, Clone, PartialEq, Serialize)]
pub struct GetGroupRequest {
    /// <p>The ARN of the group that was generated on creation.</p>
    #[serde(rename = "GroupARN")]
    #[serde(skip_serializing_if = "Option::is_none")]
    pub group_arn: Option<String>,
    /// <p>The case-sensitive name of the group.</p>
    #[serde(rename = "GroupName")]
    #[serde(skip_serializing_if = "Option::is_none")]
    pub group_name: Option<String>,
}

#[derive(Default, Debug, Clone, PartialEq, Deserialize)]
#[cfg_attr(any(test, feature = "serialize_structs"), derive(Serialize))]
pub struct GetGroupResult {
    /// <p>The group that was requested. Contains the name of the group, the ARN of the group, and the filter expression that assigned to the group.</p>
    #[serde(rename = "Group")]
    #[serde(skip_serializing_if = "Option::is_none")]
    pub group: Option<Group>,
}

#[derive(Default, Debug, Clone, PartialEq, Serialize)]
pub struct GetGroupsRequest {
    /// <p>Pagination token. Not used.</p>
    #[serde(rename = "NextToken")]
    #[serde(skip_serializing_if = "Option::is_none")]
    pub next_token: Option<String>,
}

#[derive(Default, Debug, Clone, PartialEq, Deserialize)]
#[cfg_attr(any(test, feature = "serialize_structs"), derive(Serialize))]
pub struct GetGroupsResult {
    /// <p>The collection of all active groups.</p>
    #[serde(rename = "Groups")]
    #[serde(skip_serializing_if = "Option::is_none")]
    pub groups: Option<Vec<GroupSummary>>,
    /// <p>Pagination token. Not used.</p>
    #[serde(rename = "NextToken")]
    #[serde(skip_serializing_if = "Option::is_none")]
    pub next_token: Option<String>,
}

#[derive(Default, Debug, Clone, PartialEq, Serialize)]
pub struct GetSamplingRulesRequest {
    /// <p>Pagination token. Not used.</p>
    #[serde(rename = "NextToken")]
    #[serde(skip_serializing_if = "Option::is_none")]
    pub next_token: Option<String>,
}

#[derive(Default, Debug, Clone, PartialEq, Deserialize)]
#[cfg_attr(any(test, feature = "serialize_structs"), derive(Serialize))]
pub struct GetSamplingRulesResult {
    /// <p>Pagination token. Not used.</p>
    #[serde(rename = "NextToken")]
    #[serde(skip_serializing_if = "Option::is_none")]
    pub next_token: Option<String>,
    /// <p>Rule definitions and metadata.</p>
    #[serde(rename = "SamplingRuleRecords")]
    #[serde(skip_serializing_if = "Option::is_none")]
    pub sampling_rule_records: Option<Vec<SamplingRuleRecord>>,
}

#[derive(Default, Debug, Clone, PartialEq, Serialize)]
pub struct GetSamplingStatisticSummariesRequest {
    /// <p>Pagination token. Not used.</p>
    #[serde(rename = "NextToken")]
    #[serde(skip_serializing_if = "Option::is_none")]
    pub next_token: Option<String>,
}

#[derive(Default, Debug, Clone, PartialEq, Deserialize)]
#[cfg_attr(any(test, feature = "serialize_structs"), derive(Serialize))]
pub struct GetSamplingStatisticSummariesResult {
    /// <p>Pagination token. Not used.</p>
    #[serde(rename = "NextToken")]
    #[serde(skip_serializing_if = "Option::is_none")]
    pub next_token: Option<String>,
    /// <p>Information about the number of requests instrumented for each sampling rule.</p>
    #[serde(rename = "SamplingStatisticSummaries")]
    #[serde(skip_serializing_if = "Option::is_none")]
    pub sampling_statistic_summaries: Option<Vec<SamplingStatisticSummary>>,
}

#[derive(Default, Debug, Clone, PartialEq, Serialize)]
pub struct GetSamplingTargetsRequest {
    /// <p>Information about rules that the service is using to sample requests.</p>
    #[serde(rename = "SamplingStatisticsDocuments")]
    pub sampling_statistics_documents: Vec<SamplingStatisticsDocument>,
}

#[derive(Default, Debug, Clone, PartialEq, Deserialize)]
#[cfg_attr(any(test, feature = "serialize_structs"), derive(Serialize))]
pub struct GetSamplingTargetsResult {
    /// <p>The last time a user changed the sampling rule configuration. If the sampling rule configuration changed since the service last retrieved it, the service should call <a>GetSamplingRules</a> to get the latest version.</p>
    #[serde(rename = "LastRuleModification")]
    #[serde(skip_serializing_if = "Option::is_none")]
    pub last_rule_modification: Option<f64>,
    /// <p>Updated rules that the service should use to sample requests.</p>
    #[serde(rename = "SamplingTargetDocuments")]
    #[serde(skip_serializing_if = "Option::is_none")]
    pub sampling_target_documents: Option<Vec<SamplingTargetDocument>>,
    /// <p>Information about <a>SamplingStatisticsDocument</a> that X-Ray could not process.</p>
    #[serde(rename = "UnprocessedStatistics")]
    #[serde(skip_serializing_if = "Option::is_none")]
    pub unprocessed_statistics: Option<Vec<UnprocessedStatistics>>,
}

#[derive(Default, Debug, Clone, PartialEq, Serialize)]
pub struct GetServiceGraphRequest {
    /// <p>The end of the timeframe for which to generate a graph.</p>
    #[serde(rename = "EndTime")]
    pub end_time: f64,
    /// <p>The ARN of a group to generate a graph based on.</p>
    #[serde(rename = "GroupARN")]
    #[serde(skip_serializing_if = "Option::is_none")]
    pub group_arn: Option<String>,
    /// <p>The name of a group to generate a graph based on.</p>
    #[serde(rename = "GroupName")]
    #[serde(skip_serializing_if = "Option::is_none")]
    pub group_name: Option<String>,
    /// <p>Pagination token. Not used.</p>
    #[serde(rename = "NextToken")]
    #[serde(skip_serializing_if = "Option::is_none")]
    pub next_token: Option<String>,
    /// <p>The start of the time frame for which to generate a graph.</p>
    #[serde(rename = "StartTime")]
    pub start_time: f64,
}

#[derive(Default, Debug, Clone, PartialEq, Deserialize)]
#[cfg_attr(any(test, feature = "serialize_structs"), derive(Serialize))]
pub struct GetServiceGraphResult {
    /// <p>A flag indicating whether the group's filter expression has been consistent, or if the returned service graph may show traces from an older version of the group's filter expression.</p>
    #[serde(rename = "ContainsOldGroupVersions")]
    #[serde(skip_serializing_if = "Option::is_none")]
    pub contains_old_group_versions: Option<bool>,
    /// <p>The end of the time frame for which the graph was generated.</p>
    #[serde(rename = "EndTime")]
    #[serde(skip_serializing_if = "Option::is_none")]
    pub end_time: Option<f64>,
    /// <p>Pagination token. Not used.</p>
    #[serde(rename = "NextToken")]
    #[serde(skip_serializing_if = "Option::is_none")]
    pub next_token: Option<String>,
    /// <p>The services that have processed a traced request during the specified time frame.</p>
    #[serde(rename = "Services")]
    #[serde(skip_serializing_if = "Option::is_none")]
    pub services: Option<Vec<Service>>,
    /// <p>The start of the time frame for which the graph was generated.</p>
    #[serde(rename = "StartTime")]
    #[serde(skip_serializing_if = "Option::is_none")]
    pub start_time: Option<f64>,
}

#[derive(Default, Debug, Clone, PartialEq, Serialize)]
pub struct GetTimeSeriesServiceStatisticsRequest {
    /// <p>The end of the time frame for which to aggregate statistics.</p>
    #[serde(rename = "EndTime")]
    pub end_time: f64,
    /// <p>A filter expression defining entities that will be aggregated for statistics. Supports ID, service, and edge functions. If no selector expression is specified, edge statistics are returned. </p>
    #[serde(rename = "EntitySelectorExpression")]
    #[serde(skip_serializing_if = "Option::is_none")]
    pub entity_selector_expression: Option<String>,
    /// <p>The ARN of the group for which to pull statistics from.</p>
    #[serde(rename = "GroupARN")]
    #[serde(skip_serializing_if = "Option::is_none")]
    pub group_arn: Option<String>,
    /// <p>The case-sensitive name of the group for which to pull statistics from.</p>
    #[serde(rename = "GroupName")]
    #[serde(skip_serializing_if = "Option::is_none")]
    pub group_name: Option<String>,
    /// <p>Pagination token. Not used.</p>
    #[serde(rename = "NextToken")]
    #[serde(skip_serializing_if = "Option::is_none")]
    pub next_token: Option<String>,
    /// <p>Aggregation period in seconds.</p>
    #[serde(rename = "Period")]
    #[serde(skip_serializing_if = "Option::is_none")]
    pub period: Option<i64>,
    /// <p>The start of the time frame for which to aggregate statistics.</p>
    #[serde(rename = "StartTime")]
    pub start_time: f64,
}

#[derive(Default, Debug, Clone, PartialEq, Deserialize)]
#[cfg_attr(any(test, feature = "serialize_structs"), derive(Serialize))]
pub struct GetTimeSeriesServiceStatisticsResult {
    /// <p>A flag indicating whether or not a group's filter expression has been consistent, or if a returned aggregation may show statistics from an older version of the group's filter expression.</p>
    #[serde(rename = "ContainsOldGroupVersions")]
    #[serde(skip_serializing_if = "Option::is_none")]
    pub contains_old_group_versions: Option<bool>,
    /// <p>Pagination token. Not used.</p>
    #[serde(rename = "NextToken")]
    #[serde(skip_serializing_if = "Option::is_none")]
    pub next_token: Option<String>,
    /// <p>The collection of statistics.</p>
    #[serde(rename = "TimeSeriesServiceStatistics")]
    #[serde(skip_serializing_if = "Option::is_none")]
    pub time_series_service_statistics: Option<Vec<TimeSeriesServiceStatistics>>,
}

#[derive(Default, Debug, Clone, PartialEq, Serialize)]
pub struct GetTraceGraphRequest {
    /// <p>Pagination token. Not used.</p>
    #[serde(rename = "NextToken")]
    #[serde(skip_serializing_if = "Option::is_none")]
    pub next_token: Option<String>,
    /// <p>Trace IDs of requests for which to generate a service graph.</p>
    #[serde(rename = "TraceIds")]
    pub trace_ids: Vec<String>,
}

#[derive(Default, Debug, Clone, PartialEq, Deserialize)]
#[cfg_attr(any(test, feature = "serialize_structs"), derive(Serialize))]
pub struct GetTraceGraphResult {
    /// <p>Pagination token. Not used.</p>
    #[serde(rename = "NextToken")]
    #[serde(skip_serializing_if = "Option::is_none")]
    pub next_token: Option<String>,
    /// <p>The services that have processed one of the specified requests.</p>
    #[serde(rename = "Services")]
    #[serde(skip_serializing_if = "Option::is_none")]
    pub services: Option<Vec<Service>>,
}

#[derive(Default, Debug, Clone, PartialEq, Serialize)]
pub struct GetTraceSummariesRequest {
    /// <p>The end of the time frame for which to retrieve traces.</p>
    #[serde(rename = "EndTime")]
    pub end_time: f64,
    /// <p>Specify a filter expression to retrieve trace summaries for services or requests that meet certain requirements.</p>
    #[serde(rename = "FilterExpression")]
    #[serde(skip_serializing_if = "Option::is_none")]
    pub filter_expression: Option<String>,
    /// <p>Specify the pagination token returned by a previous request to retrieve the next page of results.</p>
    #[serde(rename = "NextToken")]
    #[serde(skip_serializing_if = "Option::is_none")]
    pub next_token: Option<String>,
    /// <p>Set to <code>true</code> to get summaries for only a subset of available traces.</p>
    #[serde(rename = "Sampling")]
    #[serde(skip_serializing_if = "Option::is_none")]
    pub sampling: Option<bool>,
    /// <p>A paramater to indicate whether to enable sampling on trace summaries. Input parameters are Name and Value.</p>
    #[serde(rename = "SamplingStrategy")]
    #[serde(skip_serializing_if = "Option::is_none")]
    pub sampling_strategy: Option<SamplingStrategy>,
    /// <p>The start of the time frame for which to retrieve traces.</p>
    #[serde(rename = "StartTime")]
    pub start_time: f64,
    /// <p>A parameter to indicate whether to query trace summaries by TraceId or Event time.</p>
    #[serde(rename = "TimeRangeType")]
    #[serde(skip_serializing_if = "Option::is_none")]
    pub time_range_type: Option<String>,
}

#[derive(Default, Debug, Clone, PartialEq, Deserialize)]
#[cfg_attr(any(test, feature = "serialize_structs"), derive(Serialize))]
pub struct GetTraceSummariesResult {
    /// <p>The start time of this page of results.</p>
    #[serde(rename = "ApproximateTime")]
    #[serde(skip_serializing_if = "Option::is_none")]
    pub approximate_time: Option<f64>,
    /// <p>If the requested time frame contained more than one page of results, you can use this token to retrieve the next page. The first page contains the most most recent results, closest to the end of the time frame.</p>
    #[serde(rename = "NextToken")]
    #[serde(skip_serializing_if = "Option::is_none")]
    pub next_token: Option<String>,
    /// <p>Trace IDs and metadata for traces that were found in the specified time frame.</p>
    #[serde(rename = "TraceSummaries")]
    #[serde(skip_serializing_if = "Option::is_none")]
    pub trace_summaries: Option<Vec<TraceSummary>>,
    /// <p>The total number of traces processed, including traces that did not match the specified filter expression.</p>
    #[serde(rename = "TracesProcessedCount")]
    #[serde(skip_serializing_if = "Option::is_none")]
    pub traces_processed_count: Option<i64>,
}

/// <p>Details and metadata for a group.</p>
#[derive(Default, Debug, Clone, PartialEq, Deserialize)]
#[cfg_attr(any(test, feature = "serialize_structs"), derive(Serialize))]
pub struct Group {
    /// <p>The filter expression defining the parameters to include traces.</p>
    #[serde(rename = "FilterExpression")]
    #[serde(skip_serializing_if = "Option::is_none")]
    pub filter_expression: Option<String>,
    /// <p>The ARN of the group generated based on the GroupName.</p>
    #[serde(rename = "GroupARN")]
    #[serde(skip_serializing_if = "Option::is_none")]
    pub group_arn: Option<String>,
    /// <p>The unique case-sensitive name of the group.</p>
    #[serde(rename = "GroupName")]
    #[serde(skip_serializing_if = "Option::is_none")]
    pub group_name: Option<String>,
}

/// <p>Details for a group without metadata.</p>
#[derive(Default, Debug, Clone, PartialEq, Deserialize)]
#[cfg_attr(any(test, feature = "serialize_structs"), derive(Serialize))]
pub struct GroupSummary {
    /// <p>The filter expression defining the parameters to include traces.</p>
    #[serde(rename = "FilterExpression")]
    #[serde(skip_serializing_if = "Option::is_none")]
    pub filter_expression: Option<String>,
    /// <p>The ARN of the group generated based on the GroupName.</p>
    #[serde(rename = "GroupARN")]
    #[serde(skip_serializing_if = "Option::is_none")]
    pub group_arn: Option<String>,
    /// <p>The unique case-sensitive name of the group.</p>
    #[serde(rename = "GroupName")]
    #[serde(skip_serializing_if = "Option::is_none")]
    pub group_name: Option<String>,
}

/// <p>An entry in a histogram for a statistic. A histogram maps the range of observed values on the X axis, and the prevalence of each value on the Y axis.</p>
#[derive(Default, Debug, Clone, PartialEq, Deserialize)]
#[cfg_attr(any(test, feature = "serialize_structs"), derive(Serialize))]
pub struct HistogramEntry {
    /// <p>The prevalence of the entry.</p>
    #[serde(rename = "Count")]
    #[serde(skip_serializing_if = "Option::is_none")]
    pub count: Option<i64>,
    /// <p>The value of the entry.</p>
    #[serde(rename = "Value")]
    #[serde(skip_serializing_if = "Option::is_none")]
    pub value: Option<f64>,
}

/// <p>Information about an HTTP request.</p>
#[derive(Default, Debug, Clone, PartialEq, Deserialize)]
#[cfg_attr(any(test, feature = "serialize_structs"), derive(Serialize))]
pub struct Http {
    /// <p>The IP address of the requestor.</p>
    #[serde(rename = "ClientIp")]
    #[serde(skip_serializing_if = "Option::is_none")]
    pub client_ip: Option<String>,
    /// <p>The request method.</p>
    #[serde(rename = "HttpMethod")]
    #[serde(skip_serializing_if = "Option::is_none")]
    pub http_method: Option<String>,
    /// <p>The response status.</p>
    #[serde(rename = "HttpStatus")]
    #[serde(skip_serializing_if = "Option::is_none")]
    pub http_status: Option<i64>,
    /// <p>The request URL.</p>
    #[serde(rename = "HttpURL")]
    #[serde(skip_serializing_if = "Option::is_none")]
    pub http_url: Option<String>,
    /// <p>The request's user agent string.</p>
    #[serde(rename = "UserAgent")]
    #[serde(skip_serializing_if = "Option::is_none")]
    pub user_agent: Option<String>,
}

/// <p>A list of EC2 instance IDs corresponding to the segments in a trace. </p>
#[derive(Default, Debug, Clone, PartialEq, Deserialize)]
#[cfg_attr(any(test, feature = "serialize_structs"), derive(Serialize))]
pub struct InstanceIdDetail {
    /// <p>The ID of a corresponding EC2 instance.</p>
    #[serde(rename = "Id")]
    #[serde(skip_serializing_if = "Option::is_none")]
    pub id: Option<String>,
}

#[derive(Default, Debug, Clone, PartialEq, Serialize)]
pub struct PutEncryptionConfigRequest {
    /// <p>An AWS KMS customer master key (CMK) in one of the following formats:</p> <ul> <li> <p> <b>Alias</b> - The name of the key. For example, <code>alias/MyKey</code>.</p> </li> <li> <p> <b>Key ID</b> - The KMS key ID of the key. For example, <code>ae4aa6d49-a4d8-9df9-a475-4ff6d7898456</code>.</p> </li> <li> <p> <b>ARN</b> - The full Amazon Resource Name of the key ID or alias. For example, <code>arn:aws:kms:us-east-2:123456789012:key/ae4aa6d49-a4d8-9df9-a475-4ff6d7898456</code>. Use this format to specify a key in a different account.</p> </li> </ul> <p>Omit this key if you set <code>Type</code> to <code>NONE</code>.</p>
    #[serde(rename = "KeyId")]
    #[serde(skip_serializing_if = "Option::is_none")]
    pub key_id: Option<String>,
    /// <p>The type of encryption. Set to <code>KMS</code> to use your own key for encryption. Set to <code>NONE</code> for default encryption.</p>
    #[serde(rename = "Type")]
    pub type_: String,
}

#[derive(Default, Debug, Clone, PartialEq, Deserialize)]
#[cfg_attr(any(test, feature = "serialize_structs"), derive(Serialize))]
pub struct PutEncryptionConfigResult {
    /// <p>The new encryption configuration.</p>
    #[serde(rename = "EncryptionConfig")]
    #[serde(skip_serializing_if = "Option::is_none")]
    pub encryption_config: Option<EncryptionConfig>,
}

#[derive(Default, Debug, Clone, PartialEq, Serialize)]
pub struct PutTelemetryRecordsRequest {
    /// <p><p/></p>
    #[serde(rename = "EC2InstanceId")]
    #[serde(skip_serializing_if = "Option::is_none")]
    pub ec2_instance_id: Option<String>,
    /// <p><p/></p>
    #[serde(rename = "Hostname")]
    #[serde(skip_serializing_if = "Option::is_none")]
    pub hostname: Option<String>,
    /// <p><p/></p>
    #[serde(rename = "ResourceARN")]
    #[serde(skip_serializing_if = "Option::is_none")]
    pub resource_arn: Option<String>,
    /// <p><p/></p>
    #[serde(rename = "TelemetryRecords")]
    pub telemetry_records: Vec<TelemetryRecord>,
}

#[derive(Default, Debug, Clone, PartialEq, Deserialize)]
#[cfg_attr(any(test, feature = "serialize_structs"), derive(Serialize))]
pub struct PutTelemetryRecordsResult {}

#[derive(Default, Debug, Clone, PartialEq, Serialize)]
pub struct PutTraceSegmentsRequest {
    /// <p>A string containing a JSON document defining one or more segments or subsegments.</p>
    #[serde(rename = "TraceSegmentDocuments")]
    pub trace_segment_documents: Vec<String>,
}

#[derive(Default, Debug, Clone, PartialEq, Deserialize)]
#[cfg_attr(any(test, feature = "serialize_structs"), derive(Serialize))]
pub struct PutTraceSegmentsResult {
    /// <p>Segments that failed processing.</p>
    #[serde(rename = "UnprocessedTraceSegments")]
    #[serde(skip_serializing_if = "Option::is_none")]
    pub unprocessed_trace_segments: Option<Vec<UnprocessedTraceSegment>>,
}

/// <p>A list of resources ARNs corresponding to the segments in a trace.</p>
#[derive(Default, Debug, Clone, PartialEq, Deserialize)]
#[cfg_attr(any(test, feature = "serialize_structs"), derive(Serialize))]
pub struct ResourceARNDetail {
    /// <p>The ARN of a corresponding resource.</p>
    #[serde(rename = "ARN")]
    #[serde(skip_serializing_if = "Option::is_none")]
    pub arn: Option<String>,
}

/// <p>The root cause information for a response time warning.</p>
#[derive(Default, Debug, Clone, PartialEq, Deserialize)]
#[cfg_attr(any(test, feature = "serialize_structs"), derive(Serialize))]
pub struct ResponseTimeRootCause {
    /// <p>A list of corresponding services. A service identifies a segment and contains a name, account ID, type, and inferred flag.</p>
    #[serde(rename = "Services")]
    #[serde(skip_serializing_if = "Option::is_none")]
    pub services: Option<Vec<ResponseTimeRootCauseService>>,
}

/// <p>A collection of segments and corresponding subsegments associated to a response time warning.</p>
#[derive(Default, Debug, Clone, PartialEq, Deserialize)]
#[cfg_attr(any(test, feature = "serialize_structs"), derive(Serialize))]
pub struct ResponseTimeRootCauseEntity {
    /// <p>The types and messages of the exceptions.</p>
    #[serde(rename = "Coverage")]
    #[serde(skip_serializing_if = "Option::is_none")]
    pub coverage: Option<f64>,
    /// <p>The name of the entity.</p>
    #[serde(rename = "Name")]
    #[serde(skip_serializing_if = "Option::is_none")]
    pub name: Option<String>,
    /// <p>A flag that denotes a remote subsegment.</p>
    #[serde(rename = "Remote")]
    #[serde(skip_serializing_if = "Option::is_none")]
    pub remote: Option<bool>,
}

/// <p>A collection of fields identifying the service in a response time warning.</p>
#[derive(Default, Debug, Clone, PartialEq, Deserialize)]
#[cfg_attr(any(test, feature = "serialize_structs"), derive(Serialize))]
pub struct ResponseTimeRootCauseService {
    /// <p>The account ID associated to the service.</p>
    #[serde(rename = "AccountId")]
    #[serde(skip_serializing_if = "Option::is_none")]
    pub account_id: Option<String>,
    /// <p>The path of root cause entities found on the service. </p>
    #[serde(rename = "EntityPath")]
    #[serde(skip_serializing_if = "Option::is_none")]
    pub entity_path: Option<Vec<ResponseTimeRootCauseEntity>>,
    /// <p>A Boolean value indicating if the service is inferred from the trace.</p>
    #[serde(rename = "Inferred")]
    #[serde(skip_serializing_if = "Option::is_none")]
    pub inferred: Option<bool>,
    /// <p>The service name.</p>
    #[serde(rename = "Name")]
    #[serde(skip_serializing_if = "Option::is_none")]
    pub name: Option<String>,
    /// <p>A collection of associated service names.</p>
    #[serde(rename = "Names")]
    #[serde(skip_serializing_if = "Option::is_none")]
    pub names: Option<Vec<String>>,
    /// <p>The type associated to the service.</p>
    #[serde(rename = "Type")]
    #[serde(skip_serializing_if = "Option::is_none")]
    pub type_: Option<String>,
}

/// <p>The exception associated with a root cause.</p>
#[derive(Default, Debug, Clone, PartialEq, Deserialize)]
#[cfg_attr(any(test, feature = "serialize_structs"), derive(Serialize))]
pub struct RootCauseException {
    /// <p>The message of the exception.</p>
    #[serde(rename = "Message")]
    #[serde(skip_serializing_if = "Option::is_none")]
    pub message: Option<String>,
    /// <p>The name of the exception.</p>
    #[serde(rename = "Name")]
    #[serde(skip_serializing_if = "Option::is_none")]
    pub name: Option<String>,
}

/// <p>A sampling rule that services use to decide whether to instrument a request. Rule fields can match properties of the service, or properties of a request. The service can ignore rules that don't match its properties.</p>
#[derive(Default, Debug, Clone, PartialEq, Serialize, Deserialize)]
pub struct SamplingRule {
    /// <p>Matches attributes derived from the request.</p>
    #[serde(rename = "Attributes")]
    #[serde(skip_serializing_if = "Option::is_none")]
    pub attributes: Option<::std::collections::HashMap<String, String>>,
    /// <p>The percentage of matching requests to instrument, after the reservoir is exhausted.</p>
    #[serde(rename = "FixedRate")]
    pub fixed_rate: f64,
    /// <p>Matches the HTTP method of a request.</p>
    #[serde(rename = "HTTPMethod")]
    pub http_method: String,
    /// <p>Matches the hostname from a request URL.</p>
    #[serde(rename = "Host")]
    pub host: String,
    /// <p>The priority of the sampling rule.</p>
    #[serde(rename = "Priority")]
    pub priority: i64,
    /// <p>A fixed number of matching requests to instrument per second, prior to applying the fixed rate. The reservoir is not used directly by services, but applies to all services using the rule collectively.</p>
    #[serde(rename = "ReservoirSize")]
    pub reservoir_size: i64,
    /// <p>Matches the ARN of the AWS resource on which the service runs.</p>
    #[serde(rename = "ResourceARN")]
    pub resource_arn: String,
    /// <p>The ARN of the sampling rule. Specify a rule by either name or ARN, but not both.</p>
    #[serde(rename = "RuleARN")]
    #[serde(skip_serializing_if = "Option::is_none")]
    pub rule_arn: Option<String>,
    /// <p>The name of the sampling rule. Specify a rule by either name or ARN, but not both.</p>
    #[serde(rename = "RuleName")]
    #[serde(skip_serializing_if = "Option::is_none")]
    pub rule_name: Option<String>,
    /// <p>Matches the <code>name</code> that the service uses to identify itself in segments.</p>
    #[serde(rename = "ServiceName")]
    pub service_name: String,
    /// <p>Matches the <code>origin</code> that the service uses to identify its type in segments.</p>
    #[serde(rename = "ServiceType")]
    pub service_type: String,
    /// <p>Matches the path from a request URL.</p>
    #[serde(rename = "URLPath")]
    pub url_path: String,
    /// <p>The version of the sampling rule format (<code>1</code>).</p>
    #[serde(rename = "Version")]
    pub version: i64,
}

/// <p>A <a>SamplingRule</a> and its metadata.</p>
#[derive(Default, Debug, Clone, PartialEq, Deserialize)]
#[cfg_attr(any(test, feature = "serialize_structs"), derive(Serialize))]
pub struct SamplingRuleRecord {
    /// <p>When the rule was created.</p>
    #[serde(rename = "CreatedAt")]
    #[serde(skip_serializing_if = "Option::is_none")]
    pub created_at: Option<f64>,
    /// <p>When the rule was last modified.</p>
    #[serde(rename = "ModifiedAt")]
    #[serde(skip_serializing_if = "Option::is_none")]
    pub modified_at: Option<f64>,
    /// <p>The sampling rule.</p>
    #[serde(rename = "SamplingRule")]
    #[serde(skip_serializing_if = "Option::is_none")]
    pub sampling_rule: Option<SamplingRule>,
}

/// <p>A document specifying changes to a sampling rule's configuration.</p>
#[derive(Default, Debug, Clone, PartialEq, Serialize)]
pub struct SamplingRuleUpdate {
    /// <p>Matches attributes derived from the request.</p>
    #[serde(rename = "Attributes")]
    #[serde(skip_serializing_if = "Option::is_none")]
    pub attributes: Option<::std::collections::HashMap<String, String>>,
    /// <p>The percentage of matching requests to instrument, after the reservoir is exhausted.</p>
    #[serde(rename = "FixedRate")]
    #[serde(skip_serializing_if = "Option::is_none")]
    pub fixed_rate: Option<f64>,
    /// <p>Matches the HTTP method of a request.</p>
    #[serde(rename = "HTTPMethod")]
    #[serde(skip_serializing_if = "Option::is_none")]
    pub http_method: Option<String>,
    /// <p>Matches the hostname from a request URL.</p>
    #[serde(rename = "Host")]
    #[serde(skip_serializing_if = "Option::is_none")]
    pub host: Option<String>,
    /// <p>The priority of the sampling rule.</p>
    #[serde(rename = "Priority")]
    #[serde(skip_serializing_if = "Option::is_none")]
    pub priority: Option<i64>,
    /// <p>A fixed number of matching requests to instrument per second, prior to applying the fixed rate. The reservoir is not used directly by services, but applies to all services using the rule collectively.</p>
    #[serde(rename = "ReservoirSize")]
    #[serde(skip_serializing_if = "Option::is_none")]
    pub reservoir_size: Option<i64>,
    /// <p>Matches the ARN of the AWS resource on which the service runs.</p>
    #[serde(rename = "ResourceARN")]
    #[serde(skip_serializing_if = "Option::is_none")]
    pub resource_arn: Option<String>,
    /// <p>The ARN of the sampling rule. Specify a rule by either name or ARN, but not both.</p>
    #[serde(rename = "RuleARN")]
    #[serde(skip_serializing_if = "Option::is_none")]
    pub rule_arn: Option<String>,
    /// <p>The name of the sampling rule. Specify a rule by either name or ARN, but not both.</p>
    #[serde(rename = "RuleName")]
    #[serde(skip_serializing_if = "Option::is_none")]
    pub rule_name: Option<String>,
    /// <p>Matches the <code>name</code> that the service uses to identify itself in segments.</p>
    #[serde(rename = "ServiceName")]
    #[serde(skip_serializing_if = "Option::is_none")]
    pub service_name: Option<String>,
    /// <p>Matches the <code>origin</code> that the service uses to identify its type in segments.</p>
    #[serde(rename = "ServiceType")]
    #[serde(skip_serializing_if = "Option::is_none")]
    pub service_type: Option<String>,
    /// <p>Matches the path from a request URL.</p>
    #[serde(rename = "URLPath")]
    #[serde(skip_serializing_if = "Option::is_none")]
    pub url_path: Option<String>,
}

/// <p>Aggregated request sampling data for a sampling rule across all services for a 10 second window.</p>
#[derive(Default, Debug, Clone, PartialEq, Deserialize)]
#[cfg_attr(any(test, feature = "serialize_structs"), derive(Serialize))]
pub struct SamplingStatisticSummary {
    /// <p>The number of requests recorded with borrowed reservoir quota.</p>
    #[serde(rename = "BorrowCount")]
    #[serde(skip_serializing_if = "Option::is_none")]
    pub borrow_count: Option<i64>,
    /// <p>The number of requests that matched the rule.</p>
    #[serde(rename = "RequestCount")]
    #[serde(skip_serializing_if = "Option::is_none")]
    pub request_count: Option<i64>,
    /// <p>The name of the sampling rule.</p>
    #[serde(rename = "RuleName")]
    #[serde(skip_serializing_if = "Option::is_none")]
    pub rule_name: Option<String>,
    /// <p>The number of requests recorded.</p>
    #[serde(rename = "SampledCount")]
    #[serde(skip_serializing_if = "Option::is_none")]
    pub sampled_count: Option<i64>,
    /// <p>The start time of the reporting window.</p>
    #[serde(rename = "Timestamp")]
    #[serde(skip_serializing_if = "Option::is_none")]
    pub timestamp: Option<f64>,
}

/// <p>Request sampling results for a single rule from a service. Results are for the last 10 seconds unless the service has been assigned a longer reporting interval after a previous call to <a>GetSamplingTargets</a>.</p>
#[derive(Default, Debug, Clone, PartialEq, Serialize)]
pub struct SamplingStatisticsDocument {
    /// <p>The number of requests recorded with borrowed reservoir quota.</p>
    #[serde(rename = "BorrowCount")]
    #[serde(skip_serializing_if = "Option::is_none")]
    pub borrow_count: Option<i64>,
    /// <p>A unique identifier for the service in hexadecimal.</p>
    #[serde(rename = "ClientID")]
    pub client_id: String,
    /// <p>The number of requests that matched the rule.</p>
    #[serde(rename = "RequestCount")]
    pub request_count: i64,
    /// <p>The name of the sampling rule.</p>
    #[serde(rename = "RuleName")]
    pub rule_name: String,
    /// <p>The number of requests recorded.</p>
    #[serde(rename = "SampledCount")]
    pub sampled_count: i64,
    /// <p>The current time.</p>
    #[serde(rename = "Timestamp")]
    pub timestamp: f64,
}

/// <p>The name and value of a sampling rule to apply to a trace summary.</p>
#[derive(Default, Debug, Clone, PartialEq, Serialize)]
pub struct SamplingStrategy {
    /// <p>The name of a sampling rule.</p>
    #[serde(rename = "Name")]
    #[serde(skip_serializing_if = "Option::is_none")]
    pub name: Option<String>,
    /// <p>The value of a sampling rule.</p>
    #[serde(rename = "Value")]
    #[serde(skip_serializing_if = "Option::is_none")]
    pub value: Option<f64>,
}

/// <p>Temporary changes to a sampling rule configuration. To meet the global sampling target for a rule, X-Ray calculates a new reservoir for each service based on the recent sampling results of all services that called <a>GetSamplingTargets</a>.</p>
#[derive(Default, Debug, Clone, PartialEq, Deserialize)]
#[cfg_attr(any(test, feature = "serialize_structs"), derive(Serialize))]
pub struct SamplingTargetDocument {
    /// <p>The percentage of matching requests to instrument, after the reservoir is exhausted.</p>
    #[serde(rename = "FixedRate")]
    #[serde(skip_serializing_if = "Option::is_none")]
    pub fixed_rate: Option<f64>,
    /// <p>The number of seconds for the service to wait before getting sampling targets again.</p>
    #[serde(rename = "Interval")]
    #[serde(skip_serializing_if = "Option::is_none")]
    pub interval: Option<i64>,
    /// <p>The number of requests per second that X-Ray allocated this service.</p>
    #[serde(rename = "ReservoirQuota")]
    #[serde(skip_serializing_if = "Option::is_none")]
    pub reservoir_quota: Option<i64>,
    /// <p>When the reservoir quota expires.</p>
    #[serde(rename = "ReservoirQuotaTTL")]
    #[serde(skip_serializing_if = "Option::is_none")]
    pub reservoir_quota_ttl: Option<f64>,
    /// <p>The name of the sampling rule.</p>
    #[serde(rename = "RuleName")]
    #[serde(skip_serializing_if = "Option::is_none")]
    pub rule_name: Option<String>,
}

/// <p>A segment from a trace that has been ingested by the X-Ray service. The segment can be compiled from documents uploaded with <a>PutTraceSegments</a>, or an <code>inferred</code> segment for a downstream service, generated from a subsegment sent by the service that called it.</p> <p>For the full segment document schema, see <a href="https://docs.aws.amazon.com/xray/latest/devguide/xray-api-segmentdocuments.html">AWS X-Ray Segment Documents</a> in the <i>AWS X-Ray Developer Guide</i>.</p>
#[derive(Default, Debug, Clone, PartialEq, Deserialize)]
#[cfg_attr(any(test, feature = "serialize_structs"), derive(Serialize))]
pub struct Segment {
    /// <p>The segment document.</p>
    #[serde(rename = "Document")]
    #[serde(skip_serializing_if = "Option::is_none")]
    pub document: Option<String>,
    /// <p>The segment's ID.</p>
    #[serde(rename = "Id")]
    #[serde(skip_serializing_if = "Option::is_none")]
    pub id: Option<String>,
}

/// <p>Information about an application that processed requests, users that made requests, or downstream services, resources and applications that an application used.</p>
#[derive(Default, Debug, Clone, PartialEq, Deserialize)]
#[cfg_attr(any(test, feature = "serialize_structs"), derive(Serialize))]
pub struct Service {
    /// <p>Identifier of the AWS account in which the service runs.</p>
    #[serde(rename = "AccountId")]
    #[serde(skip_serializing_if = "Option::is_none")]
    pub account_id: Option<String>,
    /// <p>A histogram that maps the spread of service durations.</p>
    #[serde(rename = "DurationHistogram")]
    #[serde(skip_serializing_if = "Option::is_none")]
    pub duration_histogram: Option<Vec<HistogramEntry>>,
    /// <p>Connections to downstream services.</p>
    #[serde(rename = "Edges")]
    #[serde(skip_serializing_if = "Option::is_none")]
    pub edges: Option<Vec<Edge>>,
    /// <p>The end time of the last segment that the service generated.</p>
    #[serde(rename = "EndTime")]
    #[serde(skip_serializing_if = "Option::is_none")]
    pub end_time: Option<f64>,
    /// <p>The canonical name of the service.</p>
    #[serde(rename = "Name")]
    #[serde(skip_serializing_if = "Option::is_none")]
    pub name: Option<String>,
    /// <p>A list of names for the service, including the canonical name.</p>
    #[serde(rename = "Names")]
    #[serde(skip_serializing_if = "Option::is_none")]
    pub names: Option<Vec<String>>,
    /// <p>Identifier for the service. Unique within the service map.</p>
    #[serde(rename = "ReferenceId")]
    #[serde(skip_serializing_if = "Option::is_none")]
    pub reference_id: Option<i64>,
    /// <p>A histogram that maps the spread of service response times.</p>
    #[serde(rename = "ResponseTimeHistogram")]
    #[serde(skip_serializing_if = "Option::is_none")]
    pub response_time_histogram: Option<Vec<HistogramEntry>>,
    /// <p>Indicates that the service was the first service to process a request.</p>
    #[serde(rename = "Root")]
    #[serde(skip_serializing_if = "Option::is_none")]
    pub root: Option<bool>,
    /// <p>The start time of the first segment that the service generated.</p>
    #[serde(rename = "StartTime")]
    #[serde(skip_serializing_if = "Option::is_none")]
    pub start_time: Option<f64>,
    /// <p>The service's state.</p>
    #[serde(rename = "State")]
    #[serde(skip_serializing_if = "Option::is_none")]
    pub state: Option<String>,
    /// <p>Aggregated statistics for the service.</p>
    #[serde(rename = "SummaryStatistics")]
    #[serde(skip_serializing_if = "Option::is_none")]
    pub summary_statistics: Option<ServiceStatistics>,
    /// <p><p>The type of service.</p> <ul> <li> <p>AWS Resource - The type of an AWS resource. For example, <code>AWS::EC2::Instance</code> for a application running on Amazon EC2 or <code>AWS::DynamoDB::Table</code> for an Amazon DynamoDB table that the application used.</p> </li> <li> <p>AWS Service - The type of an AWS service. For example, <code>AWS::DynamoDB</code> for downstream calls to Amazon DynamoDB that didn&#39;t target a specific table.</p> </li> <li> <p> <code>client</code> - Represents the clients that sent requests to a root service.</p> </li> <li> <p> <code>remote</code> - A downstream service of indeterminate type.</p> </li> </ul></p>
    #[serde(rename = "Type")]
    #[serde(skip_serializing_if = "Option::is_none")]
    pub type_: Option<String>,
}

/// <p><p/></p>
#[derive(Default, Debug, Clone, PartialEq, Deserialize)]
#[cfg_attr(any(test, feature = "serialize_structs"), derive(Serialize))]
pub struct ServiceId {
    /// <p><p/></p>
    #[serde(rename = "AccountId")]
    #[serde(skip_serializing_if = "Option::is_none")]
    pub account_id: Option<String>,
    /// <p><p/></p>
    #[serde(rename = "Name")]
    #[serde(skip_serializing_if = "Option::is_none")]
    pub name: Option<String>,
    /// <p><p/></p>
    #[serde(rename = "Names")]
    #[serde(skip_serializing_if = "Option::is_none")]
    pub names: Option<Vec<String>>,
    /// <p><p/></p>
    #[serde(rename = "Type")]
    #[serde(skip_serializing_if = "Option::is_none")]
    pub type_: Option<String>,
}

/// <p>Response statistics for a service.</p>
#[derive(Default, Debug, Clone, PartialEq, Deserialize)]
#[cfg_attr(any(test, feature = "serialize_structs"), derive(Serialize))]
pub struct ServiceStatistics {
    /// <p>Information about requests that failed with a 4xx Client Error status code.</p>
    #[serde(rename = "ErrorStatistics")]
    #[serde(skip_serializing_if = "Option::is_none")]
    pub error_statistics: Option<ErrorStatistics>,
    /// <p>Information about requests that failed with a 5xx Server Error status code.</p>
    #[serde(rename = "FaultStatistics")]
    #[serde(skip_serializing_if = "Option::is_none")]
    pub fault_statistics: Option<FaultStatistics>,
    /// <p>The number of requests that completed with a 2xx Success status code.</p>
    #[serde(rename = "OkCount")]
    #[serde(skip_serializing_if = "Option::is_none")]
    pub ok_count: Option<i64>,
    /// <p>The total number of completed requests.</p>
    #[serde(rename = "TotalCount")]
    #[serde(skip_serializing_if = "Option::is_none")]
    pub total_count: Option<i64>,
    /// <p>The aggregate response time of completed requests.</p>
    #[serde(rename = "TotalResponseTime")]
    #[serde(skip_serializing_if = "Option::is_none")]
    pub total_response_time: Option<f64>,
}

/// <p><p/></p>
#[derive(Default, Debug, Clone, PartialEq, Serialize)]
pub struct TelemetryRecord {
    /// <p><p/></p>
    #[serde(rename = "BackendConnectionErrors")]
    #[serde(skip_serializing_if = "Option::is_none")]
    pub backend_connection_errors: Option<BackendConnectionErrors>,
    /// <p><p/></p>
    #[serde(rename = "SegmentsReceivedCount")]
    #[serde(skip_serializing_if = "Option::is_none")]
    pub segments_received_count: Option<i64>,
    /// <p><p/></p>
    #[serde(rename = "SegmentsRejectedCount")]
    #[serde(skip_serializing_if = "Option::is_none")]
    pub segments_rejected_count: Option<i64>,
    /// <p><p/></p>
    #[serde(rename = "SegmentsSentCount")]
    #[serde(skip_serializing_if = "Option::is_none")]
    pub segments_sent_count: Option<i64>,
    /// <p><p/></p>
    #[serde(rename = "SegmentsSpilloverCount")]
    #[serde(skip_serializing_if = "Option::is_none")]
    pub segments_spillover_count: Option<i64>,
    /// <p><p/></p>
    #[serde(rename = "Timestamp")]
    pub timestamp: f64,
}

/// <p>A list of TimeSeriesStatistic structures.</p>
#[derive(Default, Debug, Clone, PartialEq, Deserialize)]
#[cfg_attr(any(test, feature = "serialize_structs"), derive(Serialize))]
pub struct TimeSeriesServiceStatistics {
    #[serde(rename = "EdgeSummaryStatistics")]
    #[serde(skip_serializing_if = "Option::is_none")]
    pub edge_summary_statistics: Option<EdgeStatistics>,
    /// <p>The response time histogram for the selected entities.</p>
    #[serde(rename = "ResponseTimeHistogram")]
    #[serde(skip_serializing_if = "Option::is_none")]
    pub response_time_histogram: Option<Vec<HistogramEntry>>,
    #[serde(rename = "ServiceSummaryStatistics")]
    #[serde(skip_serializing_if = "Option::is_none")]
    pub service_summary_statistics: Option<ServiceStatistics>,
    /// <p>Timestamp of the window for which statistics are aggregated.</p>
    #[serde(rename = "Timestamp")]
    #[serde(skip_serializing_if = "Option::is_none")]
    pub timestamp: Option<f64>,
}

/// <p>A collection of segment documents with matching trace IDs.</p>
#[derive(Default, Debug, Clone, PartialEq, Deserialize)]
#[cfg_attr(any(test, feature = "serialize_structs"), derive(Serialize))]
pub struct Trace {
    /// <p>The length of time in seconds between the start time of the root segment and the end time of the last segment that completed.</p>
    #[serde(rename = "Duration")]
    #[serde(skip_serializing_if = "Option::is_none")]
    pub duration: Option<f64>,
    /// <p>The unique identifier for the request that generated the trace's segments and subsegments.</p>
    #[serde(rename = "Id")]
    #[serde(skip_serializing_if = "Option::is_none")]
    pub id: Option<String>,
    /// <p>Segment documents for the segments and subsegments that comprise the trace.</p>
    #[serde(rename = "Segments")]
    #[serde(skip_serializing_if = "Option::is_none")]
    pub segments: Option<Vec<Segment>>,
}

/// <p>Metadata generated from the segment documents in a trace.</p>
#[derive(Default, Debug, Clone, PartialEq, Deserialize)]
#[cfg_attr(any(test, feature = "serialize_structs"), derive(Serialize))]
pub struct TraceSummary {
    /// <p>Annotations from the trace's segment documents.</p>
    #[serde(rename = "Annotations")]
    #[serde(skip_serializing_if = "Option::is_none")]
    pub annotations: Option<::std::collections::HashMap<String, Vec<ValueWithServiceIds>>>,
    /// <p>A list of availability zones for any zone corresponding to the trace segments.</p>
    #[serde(rename = "AvailabilityZones")]
    #[serde(skip_serializing_if = "Option::is_none")]
    pub availability_zones: Option<Vec<AvailabilityZoneDetail>>,
    /// <p>The length of time in seconds between the start time of the root segment and the end time of the last segment that completed.</p>
    #[serde(rename = "Duration")]
    #[serde(skip_serializing_if = "Option::is_none")]
    pub duration: Option<f64>,
    /// <p>The root of a trace.</p>
    #[serde(rename = "EntryPoint")]
    #[serde(skip_serializing_if = "Option::is_none")]
    pub entry_point: Option<ServiceId>,
    /// <p>A collection of ErrorRootCause structures corresponding to the trace segments.</p>
    #[serde(rename = "ErrorRootCauses")]
    #[serde(skip_serializing_if = "Option::is_none")]
    pub error_root_causes: Option<Vec<ErrorRootCause>>,
    /// <p>A collection of FaultRootCause structures corresponding to the the trace segments.</p>
    #[serde(rename = "FaultRootCauses")]
    #[serde(skip_serializing_if = "Option::is_none")]
    pub fault_root_causes: Option<Vec<FaultRootCause>>,
    /// <p>One or more of the segment documents has a 400 series error.</p>
    #[serde(rename = "HasError")]
    #[serde(skip_serializing_if = "Option::is_none")]
    pub has_error: Option<bool>,
    /// <p>One or more of the segment documents has a 500 series error.</p>
    #[serde(rename = "HasFault")]
    #[serde(skip_serializing_if = "Option::is_none")]
    pub has_fault: Option<bool>,
    /// <p>One or more of the segment documents has a 429 throttling error.</p>
    #[serde(rename = "HasThrottle")]
    #[serde(skip_serializing_if = "Option::is_none")]
    pub has_throttle: Option<bool>,
    /// <p>Information about the HTTP request served by the trace.</p>
    #[serde(rename = "Http")]
    #[serde(skip_serializing_if = "Option::is_none")]
    pub http: Option<Http>,
    /// <p>The unique identifier for the request that generated the trace's segments and subsegments.</p>
    #[serde(rename = "Id")]
    #[serde(skip_serializing_if = "Option::is_none")]
    pub id: Option<String>,
    /// <p>A list of EC2 instance IDs for any instance corresponding to the trace segments.</p>
    #[serde(rename = "InstanceIds")]
    #[serde(skip_serializing_if = "Option::is_none")]
    pub instance_ids: Option<Vec<InstanceIdDetail>>,
    /// <p>One or more of the segment documents is in progress.</p>
    #[serde(rename = "IsPartial")]
    #[serde(skip_serializing_if = "Option::is_none")]
    pub is_partial: Option<bool>,
    /// <p>The matched time stamp of a defined event.</p>
    #[serde(rename = "MatchedEventTime")]
    #[serde(skip_serializing_if = "Option::is_none")]
    pub matched_event_time: Option<f64>,
    /// <p>A list of resource ARNs for any resource corresponding to the trace segments.</p>
    #[serde(rename = "ResourceARNs")]
    #[serde(skip_serializing_if = "Option::is_none")]
    pub resource_ar_ns: Option<Vec<ResourceARNDetail>>,
    /// <p>The length of time in seconds between the start and end times of the root segment. If the service performs work asynchronously, the response time measures the time before the response is sent to the user, while the duration measures the amount of time before the last traced activity completes.</p>
    #[serde(rename = "ResponseTime")]
    #[serde(skip_serializing_if = "Option::is_none")]
    pub response_time: Option<f64>,
    /// <p>A collection of ResponseTimeRootCause structures corresponding to the trace segments.</p>
    #[serde(rename = "ResponseTimeRootCauses")]
    #[serde(skip_serializing_if = "Option::is_none")]
    pub response_time_root_causes: Option<Vec<ResponseTimeRootCause>>,
    /// <p>The revision number of a trace.</p>
    #[serde(rename = "Revision")]
    #[serde(skip_serializing_if = "Option::is_none")]
    pub revision: Option<i64>,
    /// <p>Service IDs from the trace's segment documents.</p>
    #[serde(rename = "ServiceIds")]
    #[serde(skip_serializing_if = "Option::is_none")]
    pub service_ids: Option<Vec<ServiceId>>,
    /// <p>Users from the trace's segment documents.</p>
    #[serde(rename = "Users")]
    #[serde(skip_serializing_if = "Option::is_none")]
    pub users: Option<Vec<TraceUser>>,
}

/// <p>Information about a user recorded in segment documents.</p>
#[derive(Default, Debug, Clone, PartialEq, Deserialize)]
#[cfg_attr(any(test, feature = "serialize_structs"), derive(Serialize))]
pub struct TraceUser {
    /// <p>Services that the user's request hit.</p>
    #[serde(rename = "ServiceIds")]
    #[serde(skip_serializing_if = "Option::is_none")]
    pub service_ids: Option<Vec<ServiceId>>,
    /// <p>The user's name.</p>
    #[serde(rename = "UserName")]
    #[serde(skip_serializing_if = "Option::is_none")]
    pub user_name: Option<String>,
}

/// <p>Sampling statistics from a call to <a>GetSamplingTargets</a> that X-Ray could not process.</p>
#[derive(Default, Debug, Clone, PartialEq, Deserialize)]
#[cfg_attr(any(test, feature = "serialize_structs"), derive(Serialize))]
pub struct UnprocessedStatistics {
    /// <p>The error code.</p>
    #[serde(rename = "ErrorCode")]
    #[serde(skip_serializing_if = "Option::is_none")]
    pub error_code: Option<String>,
    /// <p>The error message.</p>
    #[serde(rename = "Message")]
    #[serde(skip_serializing_if = "Option::is_none")]
    pub message: Option<String>,
    /// <p>The name of the sampling rule.</p>
    #[serde(rename = "RuleName")]
    #[serde(skip_serializing_if = "Option::is_none")]
    pub rule_name: Option<String>,
}

/// <p>Information about a segment that failed processing.</p>
#[derive(Default, Debug, Clone, PartialEq, Deserialize)]
#[cfg_attr(any(test, feature = "serialize_structs"), derive(Serialize))]
pub struct UnprocessedTraceSegment {
    /// <p>The error that caused processing to fail.</p>
    #[serde(rename = "ErrorCode")]
    #[serde(skip_serializing_if = "Option::is_none")]
    pub error_code: Option<String>,
    /// <p>The segment's ID.</p>
    #[serde(rename = "Id")]
    #[serde(skip_serializing_if = "Option::is_none")]
    pub id: Option<String>,
    /// <p>The error message.</p>
    #[serde(rename = "Message")]
    #[serde(skip_serializing_if = "Option::is_none")]
    pub message: Option<String>,
}

#[derive(Default, Debug, Clone, PartialEq, Serialize)]
pub struct UpdateGroupRequest {
    /// <p>The updated filter expression defining criteria by which to group traces.</p>
    #[serde(rename = "FilterExpression")]
    #[serde(skip_serializing_if = "Option::is_none")]
    pub filter_expression: Option<String>,
    /// <p>The ARN that was generated upon creation.</p>
    #[serde(rename = "GroupARN")]
    #[serde(skip_serializing_if = "Option::is_none")]
    pub group_arn: Option<String>,
    /// <p>The case-sensitive name of the group.</p>
    #[serde(rename = "GroupName")]
    #[serde(skip_serializing_if = "Option::is_none")]
    pub group_name: Option<String>,
}

#[derive(Default, Debug, Clone, PartialEq, Deserialize)]
#[cfg_attr(any(test, feature = "serialize_structs"), derive(Serialize))]
pub struct UpdateGroupResult {
    /// <p>The group that was updated. Contains the name of the group that was updated, the ARN of the group that was updated, and the updated filter expression assigned to the group.</p>
    #[serde(rename = "Group")]
    #[serde(skip_serializing_if = "Option::is_none")]
    pub group: Option<Group>,
}

#[derive(Default, Debug, Clone, PartialEq, Serialize)]
pub struct UpdateSamplingRuleRequest {
    /// <p>The rule and fields to change.</p>
    #[serde(rename = "SamplingRuleUpdate")]
    pub sampling_rule_update: SamplingRuleUpdate,
}

#[derive(Default, Debug, Clone, PartialEq, Deserialize)]
#[cfg_attr(any(test, feature = "serialize_structs"), derive(Serialize))]
pub struct UpdateSamplingRuleResult {
    /// <p>The updated rule definition and metadata.</p>
    #[serde(rename = "SamplingRuleRecord")]
    #[serde(skip_serializing_if = "Option::is_none")]
    pub sampling_rule_record: Option<SamplingRuleRecord>,
}

/// <p>Information about a segment annotation.</p>
#[derive(Default, Debug, Clone, PartialEq, Deserialize)]
#[cfg_attr(any(test, feature = "serialize_structs"), derive(Serialize))]
pub struct ValueWithServiceIds {
    /// <p>Values of the annotation.</p>
    #[serde(rename = "AnnotationValue")]
    #[serde(skip_serializing_if = "Option::is_none")]
    pub annotation_value: Option<AnnotationValue>,
    /// <p>Services to which the annotation applies.</p>
    #[serde(rename = "ServiceIds")]
    #[serde(skip_serializing_if = "Option::is_none")]
    pub service_ids: Option<Vec<ServiceId>>,
}

/// Errors returned by BatchGetTraces
#[derive(Debug, PartialEq)]
pub enum BatchGetTracesError {
    /// <p>The request is missing required parameters or has invalid parameters.</p>
    InvalidRequest(String),
    /// <p>The request exceeds the maximum number of requests per second.</p>
    Throttled(String),
}

impl BatchGetTracesError {
    pub fn from_response(res: BufferedHttpResponse) -> RusotoError<BatchGetTracesError> {
        if let Some(err) = proto::json::Error::parse_rest(&res) {
            match err.typ.as_str() {
                "InvalidRequestException" => {
                    return RusotoError::Service(BatchGetTracesError::InvalidRequest(err.msg))
                }
                "ThrottledException" => {
                    return RusotoError::Service(BatchGetTracesError::Throttled(err.msg))
                }
                "ValidationException" => return RusotoError::Validation(err.msg),
                _ => {}
            }
        }
        return RusotoError::Unknown(res);
    }
}
impl fmt::Display for BatchGetTracesError {
    fn fmt(&self, f: &mut fmt::Formatter) -> fmt::Result {
        write!(f, "{}", self.description())
    }
}
impl Error for BatchGetTracesError {
    fn description(&self) -> &str {
        match *self {
            BatchGetTracesError::InvalidRequest(ref cause) => cause,
            BatchGetTracesError::Throttled(ref cause) => cause,
        }
    }
}
/// Errors returned by CreateGroup
#[derive(Debug, PartialEq)]
pub enum CreateGroupError {
    /// <p>The request is missing required parameters or has invalid parameters.</p>
    InvalidRequest(String),
    /// <p>The request exceeds the maximum number of requests per second.</p>
    Throttled(String),
}

impl CreateGroupError {
    pub fn from_response(res: BufferedHttpResponse) -> RusotoError<CreateGroupError> {
        if let Some(err) = proto::json::Error::parse_rest(&res) {
            match err.typ.as_str() {
                "InvalidRequestException" => {
                    return RusotoError::Service(CreateGroupError::InvalidRequest(err.msg))
                }
                "ThrottledException" => {
                    return RusotoError::Service(CreateGroupError::Throttled(err.msg))
                }
                "ValidationException" => return RusotoError::Validation(err.msg),
                _ => {}
            }
        }
        return RusotoError::Unknown(res);
    }
}
impl fmt::Display for CreateGroupError {
    fn fmt(&self, f: &mut fmt::Formatter) -> fmt::Result {
        write!(f, "{}", self.description())
    }
}
impl Error for CreateGroupError {
    fn description(&self) -> &str {
        match *self {
            CreateGroupError::InvalidRequest(ref cause) => cause,
            CreateGroupError::Throttled(ref cause) => cause,
        }
    }
}
/// Errors returned by CreateSamplingRule
#[derive(Debug, PartialEq)]
pub enum CreateSamplingRuleError {
    /// <p>The request is missing required parameters or has invalid parameters.</p>
    InvalidRequest(String),
    /// <p>You have reached the maximum number of sampling rules.</p>
    RuleLimitExceeded(String),
    /// <p>The request exceeds the maximum number of requests per second.</p>
    Throttled(String),
}

impl CreateSamplingRuleError {
    pub fn from_response(res: BufferedHttpResponse) -> RusotoError<CreateSamplingRuleError> {
        if let Some(err) = proto::json::Error::parse_rest(&res) {
            match err.typ.as_str() {
                "InvalidRequestException" => {
                    return RusotoError::Service(CreateSamplingRuleError::InvalidRequest(err.msg))
                }
                "RuleLimitExceededException" => {
                    return RusotoError::Service(CreateSamplingRuleError::RuleLimitExceeded(
                        err.msg,
                    ))
                }
                "ThrottledException" => {
                    return RusotoError::Service(CreateSamplingRuleError::Throttled(err.msg))
                }
                "ValidationException" => return RusotoError::Validation(err.msg),
                _ => {}
            }
        }
        return RusotoError::Unknown(res);
    }
}
impl fmt::Display for CreateSamplingRuleError {
    fn fmt(&self, f: &mut fmt::Formatter) -> fmt::Result {
        write!(f, "{}", self.description())
    }
}
impl Error for CreateSamplingRuleError {
    fn description(&self) -> &str {
        match *self {
            CreateSamplingRuleError::InvalidRequest(ref cause) => cause,
            CreateSamplingRuleError::RuleLimitExceeded(ref cause) => cause,
            CreateSamplingRuleError::Throttled(ref cause) => cause,
        }
    }
}
/// Errors returned by DeleteGroup
#[derive(Debug, PartialEq)]
pub enum DeleteGroupError {
    /// <p>The request is missing required parameters or has invalid parameters.</p>
    InvalidRequest(String),
    /// <p>The request exceeds the maximum number of requests per second.</p>
    Throttled(String),
}

impl DeleteGroupError {
    pub fn from_response(res: BufferedHttpResponse) -> RusotoError<DeleteGroupError> {
        if let Some(err) = proto::json::Error::parse_rest(&res) {
            match err.typ.as_str() {
                "InvalidRequestException" => {
                    return RusotoError::Service(DeleteGroupError::InvalidRequest(err.msg))
                }
                "ThrottledException" => {
                    return RusotoError::Service(DeleteGroupError::Throttled(err.msg))
                }
                "ValidationException" => return RusotoError::Validation(err.msg),
                _ => {}
            }
        }
        return RusotoError::Unknown(res);
    }
}
impl fmt::Display for DeleteGroupError {
    fn fmt(&self, f: &mut fmt::Formatter) -> fmt::Result {
        write!(f, "{}", self.description())
    }
}
impl Error for DeleteGroupError {
    fn description(&self) -> &str {
        match *self {
            DeleteGroupError::InvalidRequest(ref cause) => cause,
            DeleteGroupError::Throttled(ref cause) => cause,
        }
    }
}
/// Errors returned by DeleteSamplingRule
#[derive(Debug, PartialEq)]
pub enum DeleteSamplingRuleError {
    /// <p>The request is missing required parameters or has invalid parameters.</p>
    InvalidRequest(String),
    /// <p>The request exceeds the maximum number of requests per second.</p>
    Throttled(String),
}

impl DeleteSamplingRuleError {
    pub fn from_response(res: BufferedHttpResponse) -> RusotoError<DeleteSamplingRuleError> {
        if let Some(err) = proto::json::Error::parse_rest(&res) {
            match err.typ.as_str() {
                "InvalidRequestException" => {
                    return RusotoError::Service(DeleteSamplingRuleError::InvalidRequest(err.msg))
                }
                "ThrottledException" => {
                    return RusotoError::Service(DeleteSamplingRuleError::Throttled(err.msg))
                }
                "ValidationException" => return RusotoError::Validation(err.msg),
                _ => {}
            }
        }
        return RusotoError::Unknown(res);
    }
}
impl fmt::Display for DeleteSamplingRuleError {
    fn fmt(&self, f: &mut fmt::Formatter) -> fmt::Result {
        write!(f, "{}", self.description())
    }
}
impl Error for DeleteSamplingRuleError {
    fn description(&self) -> &str {
        match *self {
            DeleteSamplingRuleError::InvalidRequest(ref cause) => cause,
            DeleteSamplingRuleError::Throttled(ref cause) => cause,
        }
    }
}
/// Errors returned by GetEncryptionConfig
#[derive(Debug, PartialEq)]
pub enum GetEncryptionConfigError {
    /// <p>The request is missing required parameters or has invalid parameters.</p>
    InvalidRequest(String),
    /// <p>The request exceeds the maximum number of requests per second.</p>
    Throttled(String),
}

impl GetEncryptionConfigError {
    pub fn from_response(res: BufferedHttpResponse) -> RusotoError<GetEncryptionConfigError> {
        if let Some(err) = proto::json::Error::parse_rest(&res) {
            match err.typ.as_str() {
                "InvalidRequestException" => {
                    return RusotoError::Service(GetEncryptionConfigError::InvalidRequest(err.msg))
                }
                "ThrottledException" => {
                    return RusotoError::Service(GetEncryptionConfigError::Throttled(err.msg))
                }
                "ValidationException" => return RusotoError::Validation(err.msg),
                _ => {}
            }
        }
        return RusotoError::Unknown(res);
    }
}
impl fmt::Display for GetEncryptionConfigError {
    fn fmt(&self, f: &mut fmt::Formatter) -> fmt::Result {
        write!(f, "{}", self.description())
    }
}
impl Error for GetEncryptionConfigError {
    fn description(&self) -> &str {
        match *self {
            GetEncryptionConfigError::InvalidRequest(ref cause) => cause,
            GetEncryptionConfigError::Throttled(ref cause) => cause,
        }
    }
}
/// Errors returned by GetGroup
#[derive(Debug, PartialEq)]
pub enum GetGroupError {
    /// <p>The request is missing required parameters or has invalid parameters.</p>
    InvalidRequest(String),
    /// <p>The request exceeds the maximum number of requests per second.</p>
    Throttled(String),
}

impl GetGroupError {
    pub fn from_response(res: BufferedHttpResponse) -> RusotoError<GetGroupError> {
        if let Some(err) = proto::json::Error::parse_rest(&res) {
            match err.typ.as_str() {
                "InvalidRequestException" => {
                    return RusotoError::Service(GetGroupError::InvalidRequest(err.msg))
                }
                "ThrottledException" => {
                    return RusotoError::Service(GetGroupError::Throttled(err.msg))
                }
                "ValidationException" => return RusotoError::Validation(err.msg),
                _ => {}
            }
        }
        return RusotoError::Unknown(res);
    }
}
impl fmt::Display for GetGroupError {
    fn fmt(&self, f: &mut fmt::Formatter) -> fmt::Result {
        write!(f, "{}", self.description())
    }
}
impl Error for GetGroupError {
    fn description(&self) -> &str {
        match *self {
            GetGroupError::InvalidRequest(ref cause) => cause,
            GetGroupError::Throttled(ref cause) => cause,
        }
    }
}
/// Errors returned by GetGroups
#[derive(Debug, PartialEq)]
pub enum GetGroupsError {
    /// <p>The request is missing required parameters or has invalid parameters.</p>
    InvalidRequest(String),
    /// <p>The request exceeds the maximum number of requests per second.</p>
    Throttled(String),
}

impl GetGroupsError {
    pub fn from_response(res: BufferedHttpResponse) -> RusotoError<GetGroupsError> {
        if let Some(err) = proto::json::Error::parse_rest(&res) {
            match err.typ.as_str() {
                "InvalidRequestException" => {
                    return RusotoError::Service(GetGroupsError::InvalidRequest(err.msg))
                }
                "ThrottledException" => {
                    return RusotoError::Service(GetGroupsError::Throttled(err.msg))
                }
                "ValidationException" => return RusotoError::Validation(err.msg),
                _ => {}
            }
        }
        return RusotoError::Unknown(res);
    }
}
impl fmt::Display for GetGroupsError {
    fn fmt(&self, f: &mut fmt::Formatter) -> fmt::Result {
        write!(f, "{}", self.description())
    }
}
impl Error for GetGroupsError {
    fn description(&self) -> &str {
        match *self {
            GetGroupsError::InvalidRequest(ref cause) => cause,
            GetGroupsError::Throttled(ref cause) => cause,
        }
    }
}
/// Errors returned by GetSamplingRules
#[derive(Debug, PartialEq)]
pub enum GetSamplingRulesError {
    /// <p>The request is missing required parameters or has invalid parameters.</p>
    InvalidRequest(String),
    /// <p>The request exceeds the maximum number of requests per second.</p>
    Throttled(String),
}

impl GetSamplingRulesError {
    pub fn from_response(res: BufferedHttpResponse) -> RusotoError<GetSamplingRulesError> {
        if let Some(err) = proto::json::Error::parse_rest(&res) {
            match err.typ.as_str() {
                "InvalidRequestException" => {
                    return RusotoError::Service(GetSamplingRulesError::InvalidRequest(err.msg))
                }
                "ThrottledException" => {
                    return RusotoError::Service(GetSamplingRulesError::Throttled(err.msg))
                }
                "ValidationException" => return RusotoError::Validation(err.msg),
                _ => {}
            }
        }
        return RusotoError::Unknown(res);
    }
}
impl fmt::Display for GetSamplingRulesError {
    fn fmt(&self, f: &mut fmt::Formatter) -> fmt::Result {
        write!(f, "{}", self.description())
    }
}
impl Error for GetSamplingRulesError {
    fn description(&self) -> &str {
        match *self {
            GetSamplingRulesError::InvalidRequest(ref cause) => cause,
            GetSamplingRulesError::Throttled(ref cause) => cause,
        }
    }
}
/// Errors returned by GetSamplingStatisticSummaries
#[derive(Debug, PartialEq)]
pub enum GetSamplingStatisticSummariesError {
    /// <p>The request is missing required parameters or has invalid parameters.</p>
    InvalidRequest(String),
    /// <p>The request exceeds the maximum number of requests per second.</p>
    Throttled(String),
}

impl GetSamplingStatisticSummariesError {
    pub fn from_response(
        res: BufferedHttpResponse,
    ) -> RusotoError<GetSamplingStatisticSummariesError> {
        if let Some(err) = proto::json::Error::parse_rest(&res) {
            match err.typ.as_str() {
                "InvalidRequestException" => {
                    return RusotoError::Service(
                        GetSamplingStatisticSummariesError::InvalidRequest(err.msg),
                    )
                }
                "ThrottledException" => {
                    return RusotoError::Service(GetSamplingStatisticSummariesError::Throttled(
                        err.msg,
                    ))
                }
                "ValidationException" => return RusotoError::Validation(err.msg),
                _ => {}
            }
        }
        return RusotoError::Unknown(res);
    }
}
impl fmt::Display for GetSamplingStatisticSummariesError {
    fn fmt(&self, f: &mut fmt::Formatter) -> fmt::Result {
        write!(f, "{}", self.description())
    }
}
impl Error for GetSamplingStatisticSummariesError {
    fn description(&self) -> &str {
        match *self {
            GetSamplingStatisticSummariesError::InvalidRequest(ref cause) => cause,
            GetSamplingStatisticSummariesError::Throttled(ref cause) => cause,
        }
    }
}
/// Errors returned by GetSamplingTargets
#[derive(Debug, PartialEq)]
pub enum GetSamplingTargetsError {
    /// <p>The request is missing required parameters or has invalid parameters.</p>
    InvalidRequest(String),
    /// <p>The request exceeds the maximum number of requests per second.</p>
    Throttled(String),
}

impl GetSamplingTargetsError {
    pub fn from_response(res: BufferedHttpResponse) -> RusotoError<GetSamplingTargetsError> {
        if let Some(err) = proto::json::Error::parse_rest(&res) {
            match err.typ.as_str() {
                "InvalidRequestException" => {
                    return RusotoError::Service(GetSamplingTargetsError::InvalidRequest(err.msg))
                }
                "ThrottledException" => {
                    return RusotoError::Service(GetSamplingTargetsError::Throttled(err.msg))
                }
                "ValidationException" => return RusotoError::Validation(err.msg),
                _ => {}
            }
        }
        return RusotoError::Unknown(res);
    }
}
impl fmt::Display for GetSamplingTargetsError {
    fn fmt(&self, f: &mut fmt::Formatter) -> fmt::Result {
        write!(f, "{}", self.description())
    }
}
impl Error for GetSamplingTargetsError {
    fn description(&self) -> &str {
        match *self {
            GetSamplingTargetsError::InvalidRequest(ref cause) => cause,
            GetSamplingTargetsError::Throttled(ref cause) => cause,
        }
    }
}
/// Errors returned by GetServiceGraph
#[derive(Debug, PartialEq)]
pub enum GetServiceGraphError {
    /// <p>The request is missing required parameters or has invalid parameters.</p>
    InvalidRequest(String),
    /// <p>The request exceeds the maximum number of requests per second.</p>
    Throttled(String),
}

impl GetServiceGraphError {
    pub fn from_response(res: BufferedHttpResponse) -> RusotoError<GetServiceGraphError> {
        if let Some(err) = proto::json::Error::parse_rest(&res) {
            match err.typ.as_str() {
                "InvalidRequestException" => {
                    return RusotoError::Service(GetServiceGraphError::InvalidRequest(err.msg))
                }
                "ThrottledException" => {
                    return RusotoError::Service(GetServiceGraphError::Throttled(err.msg))
                }
                "ValidationException" => return RusotoError::Validation(err.msg),
                _ => {}
            }
        }
        return RusotoError::Unknown(res);
    }
}
impl fmt::Display for GetServiceGraphError {
    fn fmt(&self, f: &mut fmt::Formatter) -> fmt::Result {
        write!(f, "{}", self.description())
    }
}
impl Error for GetServiceGraphError {
    fn description(&self) -> &str {
        match *self {
            GetServiceGraphError::InvalidRequest(ref cause) => cause,
            GetServiceGraphError::Throttled(ref cause) => cause,
        }
    }
}
/// Errors returned by GetTimeSeriesServiceStatistics
#[derive(Debug, PartialEq)]
pub enum GetTimeSeriesServiceStatisticsError {
    /// <p>The request is missing required parameters or has invalid parameters.</p>
    InvalidRequest(String),
    /// <p>The request exceeds the maximum number of requests per second.</p>
    Throttled(String),
}

impl GetTimeSeriesServiceStatisticsError {
    pub fn from_response(
        res: BufferedHttpResponse,
    ) -> RusotoError<GetTimeSeriesServiceStatisticsError> {
        if let Some(err) = proto::json::Error::parse_rest(&res) {
            match err.typ.as_str() {
                "InvalidRequestException" => {
                    return RusotoError::Service(
                        GetTimeSeriesServiceStatisticsError::InvalidRequest(err.msg),
                    )
                }
                "ThrottledException" => {
                    return RusotoError::Service(GetTimeSeriesServiceStatisticsError::Throttled(
                        err.msg,
                    ))
                }
                "ValidationException" => return RusotoError::Validation(err.msg),
                _ => {}
            }
        }
        return RusotoError::Unknown(res);
    }
}
impl fmt::Display for GetTimeSeriesServiceStatisticsError {
    fn fmt(&self, f: &mut fmt::Formatter) -> fmt::Result {
        write!(f, "{}", self.description())
    }
}
impl Error for GetTimeSeriesServiceStatisticsError {
    fn description(&self) -> &str {
        match *self {
            GetTimeSeriesServiceStatisticsError::InvalidRequest(ref cause) => cause,
            GetTimeSeriesServiceStatisticsError::Throttled(ref cause) => cause,
        }
    }
}
/// Errors returned by GetTraceGraph
#[derive(Debug, PartialEq)]
pub enum GetTraceGraphError {
    /// <p>The request is missing required parameters or has invalid parameters.</p>
    InvalidRequest(String),
    /// <p>The request exceeds the maximum number of requests per second.</p>
    Throttled(String),
}

impl GetTraceGraphError {
    pub fn from_response(res: BufferedHttpResponse) -> RusotoError<GetTraceGraphError> {
        if let Some(err) = proto::json::Error::parse_rest(&res) {
            match err.typ.as_str() {
                "InvalidRequestException" => {
                    return RusotoError::Service(GetTraceGraphError::InvalidRequest(err.msg))
                }
                "ThrottledException" => {
                    return RusotoError::Service(GetTraceGraphError::Throttled(err.msg))
                }
                "ValidationException" => return RusotoError::Validation(err.msg),
                _ => {}
            }
        }
        return RusotoError::Unknown(res);
    }
}
impl fmt::Display for GetTraceGraphError {
    fn fmt(&self, f: &mut fmt::Formatter) -> fmt::Result {
        write!(f, "{}", self.description())
    }
}
impl Error for GetTraceGraphError {
    fn description(&self) -> &str {
        match *self {
            GetTraceGraphError::InvalidRequest(ref cause) => cause,
            GetTraceGraphError::Throttled(ref cause) => cause,
        }
    }
}
/// Errors returned by GetTraceSummaries
#[derive(Debug, PartialEq)]
pub enum GetTraceSummariesError {
    /// <p>The request is missing required parameters or has invalid parameters.</p>
    InvalidRequest(String),
    /// <p>The request exceeds the maximum number of requests per second.</p>
    Throttled(String),
}

impl GetTraceSummariesError {
    pub fn from_response(res: BufferedHttpResponse) -> RusotoError<GetTraceSummariesError> {
        if let Some(err) = proto::json::Error::parse_rest(&res) {
            match err.typ.as_str() {
                "InvalidRequestException" => {
                    return RusotoError::Service(GetTraceSummariesError::InvalidRequest(err.msg))
                }
                "ThrottledException" => {
                    return RusotoError::Service(GetTraceSummariesError::Throttled(err.msg))
                }
                "ValidationException" => return RusotoError::Validation(err.msg),
                _ => {}
            }
        }
        return RusotoError::Unknown(res);
    }
}
impl fmt::Display for GetTraceSummariesError {
    fn fmt(&self, f: &mut fmt::Formatter) -> fmt::Result {
        write!(f, "{}", self.description())
    }
}
impl Error for GetTraceSummariesError {
    fn description(&self) -> &str {
        match *self {
            GetTraceSummariesError::InvalidRequest(ref cause) => cause,
            GetTraceSummariesError::Throttled(ref cause) => cause,
        }
    }
}
/// Errors returned by PutEncryptionConfig
#[derive(Debug, PartialEq)]
pub enum PutEncryptionConfigError {
    /// <p>The request is missing required parameters or has invalid parameters.</p>
    InvalidRequest(String),
    /// <p>The request exceeds the maximum number of requests per second.</p>
    Throttled(String),
}

impl PutEncryptionConfigError {
    pub fn from_response(res: BufferedHttpResponse) -> RusotoError<PutEncryptionConfigError> {
        if let Some(err) = proto::json::Error::parse_rest(&res) {
            match err.typ.as_str() {
                "InvalidRequestException" => {
                    return RusotoError::Service(PutEncryptionConfigError::InvalidRequest(err.msg))
                }
                "ThrottledException" => {
                    return RusotoError::Service(PutEncryptionConfigError::Throttled(err.msg))
                }
                "ValidationException" => return RusotoError::Validation(err.msg),
                _ => {}
            }
        }
        return RusotoError::Unknown(res);
    }
}
impl fmt::Display for PutEncryptionConfigError {
    fn fmt(&self, f: &mut fmt::Formatter) -> fmt::Result {
        write!(f, "{}", self.description())
    }
}
impl Error for PutEncryptionConfigError {
    fn description(&self) -> &str {
        match *self {
            PutEncryptionConfigError::InvalidRequest(ref cause) => cause,
            PutEncryptionConfigError::Throttled(ref cause) => cause,
        }
    }
}
/// Errors returned by PutTelemetryRecords
#[derive(Debug, PartialEq)]
pub enum PutTelemetryRecordsError {
    /// <p>The request is missing required parameters or has invalid parameters.</p>
    InvalidRequest(String),
    /// <p>The request exceeds the maximum number of requests per second.</p>
    Throttled(String),
}

impl PutTelemetryRecordsError {
    pub fn from_response(res: BufferedHttpResponse) -> RusotoError<PutTelemetryRecordsError> {
        if let Some(err) = proto::json::Error::parse_rest(&res) {
            match err.typ.as_str() {
                "InvalidRequestException" => {
                    return RusotoError::Service(PutTelemetryRecordsError::InvalidRequest(err.msg))
                }
                "ThrottledException" => {
                    return RusotoError::Service(PutTelemetryRecordsError::Throttled(err.msg))
                }
                "ValidationException" => return RusotoError::Validation(err.msg),
                _ => {}
            }
        }
        return RusotoError::Unknown(res);
    }
}
impl fmt::Display for PutTelemetryRecordsError {
    fn fmt(&self, f: &mut fmt::Formatter) -> fmt::Result {
        write!(f, "{}", self.description())
    }
}
impl Error for PutTelemetryRecordsError {
    fn description(&self) -> &str {
        match *self {
            PutTelemetryRecordsError::InvalidRequest(ref cause) => cause,
            PutTelemetryRecordsError::Throttled(ref cause) => cause,
        }
    }
}
/// Errors returned by PutTraceSegments
#[derive(Debug, PartialEq)]
pub enum PutTraceSegmentsError {
    /// <p>The request is missing required parameters or has invalid parameters.</p>
    InvalidRequest(String),
    /// <p>The request exceeds the maximum number of requests per second.</p>
    Throttled(String),
}

impl PutTraceSegmentsError {
    pub fn from_response(res: BufferedHttpResponse) -> RusotoError<PutTraceSegmentsError> {
        if let Some(err) = proto::json::Error::parse_rest(&res) {
            match err.typ.as_str() {
                "InvalidRequestException" => {
                    return RusotoError::Service(PutTraceSegmentsError::InvalidRequest(err.msg))
                }
                "ThrottledException" => {
                    return RusotoError::Service(PutTraceSegmentsError::Throttled(err.msg))
                }
                "ValidationException" => return RusotoError::Validation(err.msg),
                _ => {}
            }
        }
        return RusotoError::Unknown(res);
    }
}
impl fmt::Display for PutTraceSegmentsError {
    fn fmt(&self, f: &mut fmt::Formatter) -> fmt::Result {
        write!(f, "{}", self.description())
    }
}
impl Error for PutTraceSegmentsError {
    fn description(&self) -> &str {
        match *self {
            PutTraceSegmentsError::InvalidRequest(ref cause) => cause,
            PutTraceSegmentsError::Throttled(ref cause) => cause,
        }
    }
}
/// Errors returned by UpdateGroup
#[derive(Debug, PartialEq)]
pub enum UpdateGroupError {
    /// <p>The request is missing required parameters or has invalid parameters.</p>
    InvalidRequest(String),
    /// <p>The request exceeds the maximum number of requests per second.</p>
    Throttled(String),
}

impl UpdateGroupError {
    pub fn from_response(res: BufferedHttpResponse) -> RusotoError<UpdateGroupError> {
        if let Some(err) = proto::json::Error::parse_rest(&res) {
            match err.typ.as_str() {
                "InvalidRequestException" => {
                    return RusotoError::Service(UpdateGroupError::InvalidRequest(err.msg))
                }
                "ThrottledException" => {
                    return RusotoError::Service(UpdateGroupError::Throttled(err.msg))
                }
                "ValidationException" => return RusotoError::Validation(err.msg),
                _ => {}
            }
        }
        return RusotoError::Unknown(res);
    }
}
impl fmt::Display for UpdateGroupError {
    fn fmt(&self, f: &mut fmt::Formatter) -> fmt::Result {
        write!(f, "{}", self.description())
    }
}
impl Error for UpdateGroupError {
    fn description(&self) -> &str {
        match *self {
            UpdateGroupError::InvalidRequest(ref cause) => cause,
            UpdateGroupError::Throttled(ref cause) => cause,
        }
    }
}
/// Errors returned by UpdateSamplingRule
#[derive(Debug, PartialEq)]
pub enum UpdateSamplingRuleError {
    /// <p>The request is missing required parameters or has invalid parameters.</p>
    InvalidRequest(String),
    /// <p>The request exceeds the maximum number of requests per second.</p>
    Throttled(String),
}

impl UpdateSamplingRuleError {
    pub fn from_response(res: BufferedHttpResponse) -> RusotoError<UpdateSamplingRuleError> {
        if let Some(err) = proto::json::Error::parse_rest(&res) {
            match err.typ.as_str() {
                "InvalidRequestException" => {
                    return RusotoError::Service(UpdateSamplingRuleError::InvalidRequest(err.msg))
                }
                "ThrottledException" => {
                    return RusotoError::Service(UpdateSamplingRuleError::Throttled(err.msg))
                }
                "ValidationException" => return RusotoError::Validation(err.msg),
                _ => {}
            }
        }
        return RusotoError::Unknown(res);
    }
}
impl fmt::Display for UpdateSamplingRuleError {
    fn fmt(&self, f: &mut fmt::Formatter) -> fmt::Result {
        write!(f, "{}", self.description())
    }
}
impl Error for UpdateSamplingRuleError {
    fn description(&self) -> &str {
        match *self {
            UpdateSamplingRuleError::InvalidRequest(ref cause) => cause,
            UpdateSamplingRuleError::Throttled(ref cause) => cause,
        }
    }
}
/// Trait representing the capabilities of the AWS X-Ray API. AWS X-Ray clients implement this trait.
#[async_trait]
pub trait XRay {
    /// <p>Retrieves a list of traces specified by ID. Each trace is a collection of segment documents that originates from a single request. Use <code>GetTraceSummaries</code> to get a list of trace IDs.</p>
    async fn batch_get_traces(
        &self,
        input: BatchGetTracesRequest,
    ) -> Result<BatchGetTracesResult, RusotoError<BatchGetTracesError>>;

    /// <p>Creates a group resource with a name and a filter expression. </p>
    async fn create_group(
        &self,
        input: CreateGroupRequest,
    ) -> Result<CreateGroupResult, RusotoError<CreateGroupError>>;

    /// <p>Creates a rule to control sampling behavior for instrumented applications. Services retrieve rules with <a>GetSamplingRules</a>, and evaluate each rule in ascending order of <i>priority</i> for each request. If a rule matches, the service records a trace, borrowing it from the reservoir size. After 10 seconds, the service reports back to X-Ray with <a>GetSamplingTargets</a> to get updated versions of each in-use rule. The updated rule contains a trace quota that the service can use instead of borrowing from the reservoir.</p>
    async fn create_sampling_rule(
        &self,
        input: CreateSamplingRuleRequest,
    ) -> Result<CreateSamplingRuleResult, RusotoError<CreateSamplingRuleError>>;

    /// <p>Deletes a group resource.</p>
    async fn delete_group(
        &self,
        input: DeleteGroupRequest,
    ) -> Result<DeleteGroupResult, RusotoError<DeleteGroupError>>;

    /// <p>Deletes a sampling rule.</p>
    async fn delete_sampling_rule(
        &self,
        input: DeleteSamplingRuleRequest,
    ) -> Result<DeleteSamplingRuleResult, RusotoError<DeleteSamplingRuleError>>;

    /// <p>Retrieves the current encryption configuration for X-Ray data.</p>
    async fn get_encryption_config(
        &self,
    ) -> Result<GetEncryptionConfigResult, RusotoError<GetEncryptionConfigError>>;

    /// <p>Retrieves group resource details.</p>
    async fn get_group(
        &self,
        input: GetGroupRequest,
    ) -> Result<GetGroupResult, RusotoError<GetGroupError>>;

    /// <p>Retrieves all active group details.</p>
    async fn get_groups(
        &self,
        input: GetGroupsRequest,
    ) -> Result<GetGroupsResult, RusotoError<GetGroupsError>>;

    /// <p>Retrieves all sampling rules.</p>
    async fn get_sampling_rules(
        &self,
        input: GetSamplingRulesRequest,
    ) -> Result<GetSamplingRulesResult, RusotoError<GetSamplingRulesError>>;

    /// <p>Retrieves information about recent sampling results for all sampling rules.</p>
    async fn get_sampling_statistic_summaries(
        &self,
        input: GetSamplingStatisticSummariesRequest,
    ) -> Result<GetSamplingStatisticSummariesResult, RusotoError<GetSamplingStatisticSummariesError>>;

    /// <p>Requests a sampling quota for rules that the service is using to sample requests. </p>
    async fn get_sampling_targets(
        &self,
        input: GetSamplingTargetsRequest,
    ) -> Result<GetSamplingTargetsResult, RusotoError<GetSamplingTargetsError>>;

    /// <p>Retrieves a document that describes services that process incoming requests, and downstream services that they call as a result. Root services process incoming requests and make calls to downstream services. Root services are applications that use the AWS X-Ray SDK. Downstream services can be other applications, AWS resources, HTTP web APIs, or SQL databases.</p>
    async fn get_service_graph(
        &self,
        input: GetServiceGraphRequest,
    ) -> Result<GetServiceGraphResult, RusotoError<GetServiceGraphError>>;

    /// <p>Get an aggregation of service statistics defined by a specific time range.</p>
    async fn get_time_series_service_statistics(
        &self,
        input: GetTimeSeriesServiceStatisticsRequest,
    ) -> Result<
        GetTimeSeriesServiceStatisticsResult,
        RusotoError<GetTimeSeriesServiceStatisticsError>,
    >;

    /// <p>Retrieves a service graph for one or more specific trace IDs.</p>
    async fn get_trace_graph(
        &self,
        input: GetTraceGraphRequest,
    ) -> Result<GetTraceGraphResult, RusotoError<GetTraceGraphError>>;

    /// <p>Retrieves IDs and metadata for traces available for a specified time frame using an optional filter. To get the full traces, pass the trace IDs to <code>BatchGetTraces</code>.</p> <p>A filter expression can target traced requests that hit specific service nodes or edges, have errors, or come from a known user. For example, the following filter expression targets traces that pass through <code>api.example.com</code>:</p> <p> <code>service("api.example.com")</code> </p> <p>This filter expression finds traces that have an annotation named <code>account</code> with the value <code>12345</code>:</p> <p> <code>annotation.account = "12345"</code> </p> <p>For a full list of indexed fields and keywords that you can use in filter expressions, see <a href="https://docs.aws.amazon.com/xray/latest/devguide/xray-console-filters.html">Using Filter Expressions</a> in the <i>AWS X-Ray Developer Guide</i>.</p>
    async fn get_trace_summaries(
        &self,
        input: GetTraceSummariesRequest,
    ) -> Result<GetTraceSummariesResult, RusotoError<GetTraceSummariesError>>;

    /// <p>Updates the encryption configuration for X-Ray data.</p>
    async fn put_encryption_config(
        &self,
        input: PutEncryptionConfigRequest,
    ) -> Result<PutEncryptionConfigResult, RusotoError<PutEncryptionConfigError>>;

    /// <p>Used by the AWS X-Ray daemon to upload telemetry.</p>
    async fn put_telemetry_records(
        &self,
        input: PutTelemetryRecordsRequest,
    ) -> Result<PutTelemetryRecordsResult, RusotoError<PutTelemetryRecordsError>>;

    /// <p><p>Uploads segment documents to AWS X-Ray. The X-Ray SDK generates segment documents and sends them to the X-Ray daemon, which uploads them in batches. A segment document can be a completed segment, an in-progress segment, or an array of subsegments.</p> <p>Segments must include the following fields. For the full segment document schema, see <a href="https://docs.aws.amazon.com/xray/latest/devguide/xray-api-segmentdocuments.html">AWS X-Ray Segment Documents</a> in the <i>AWS X-Ray Developer Guide</i>.</p> <p class="title"> <b>Required Segment Document Fields</b> </p> <ul> <li> <p> <code>name</code> - The name of the service that handled the request.</p> </li> <li> <p> <code>id</code> - A 64-bit identifier for the segment, unique among segments in the same trace, in 16 hexadecimal digits.</p> </li> <li> <p> <code>trace<em>id</code> - A unique identifier that connects all segments and subsegments originating from a single client request.</p> </li> <li> <p> <code>start</em>time</code> - Time the segment or subsegment was created, in floating point seconds in epoch time, accurate to milliseconds. For example, <code>1480615200.010</code> or <code>1.480615200010E9</code>.</p> </li> <li> <p> <code>end<em>time</code> - Time the segment or subsegment was closed. For example, <code>1480615200.090</code> or <code>1.480615200090E9</code>. Specify either an <code>end</em>time</code> or <code>in<em>progress</code>.</p> </li> <li> <p> <code>in</em>progress</code> - Set to <code>true</code> instead of specifying an <code>end<em>time</code> to record that a segment has been started, but is not complete. Send an in progress segment when your application receives a request that will take a long time to serve, to trace the fact that the request was received. When the response is sent, send the complete segment to overwrite the in-progress segment.</p> </li> </ul> <p>A <code>trace</em>id</code> consists of three numbers separated by hyphens. For example, 1-58406520-a006649127e371903a2de979. This includes:</p> <p class="title"> <b>Trace ID Format</b> </p> <ul> <li> <p>The version number, i.e. <code>1</code>.</p> </li> <li> <p>The time of the original request, in Unix epoch time, in 8 hexadecimal digits. For example, 10:00AM December 2nd, 2016 PST in epoch time is <code>1480615200</code> seconds, or <code>58406520</code> in hexadecimal.</p> </li> <li> <p>A 96-bit identifier for the trace, globally unique, in 24 hexadecimal digits.</p> </li> </ul></p>
    async fn put_trace_segments(
        &self,
        input: PutTraceSegmentsRequest,
    ) -> Result<PutTraceSegmentsResult, RusotoError<PutTraceSegmentsError>>;

    /// <p>Updates a group resource.</p>
    async fn update_group(
        &self,
        input: UpdateGroupRequest,
    ) -> Result<UpdateGroupResult, RusotoError<UpdateGroupError>>;

    /// <p>Modifies a sampling rule's configuration.</p>
    async fn update_sampling_rule(
        &self,
        input: UpdateSamplingRuleRequest,
    ) -> Result<UpdateSamplingRuleResult, RusotoError<UpdateSamplingRuleError>>;
}
/// A client for the AWS X-Ray API.
#[derive(Clone)]
pub struct XRayClient {
    client: Client,
    region: region::Region,
}

impl XRayClient {
    /// Creates a client backed by the default tokio event loop.
    ///
    /// The client will use the default credentials provider and tls client.
    pub fn new(region: region::Region) -> XRayClient {
        Self::new_with_client(Client::shared(), region)
    }

    pub fn new_with<P, D>(
        request_dispatcher: D,
        credentials_provider: P,
        region: region::Region,
    ) -> XRayClient
    where
        P: ProvideAwsCredentials + Send + Sync + 'static,
        D: DispatchSignedRequest + Send + Sync + 'static,
    {
        Self::new_with_client(
            Client::new_with(credentials_provider, request_dispatcher),
            region,
        )
    }

    pub fn new_with_client(client: Client, region: region::Region) -> XRayClient {
        XRayClient { client, region }
    }
}

impl fmt::Debug for XRayClient {
    fn fmt(&self, f: &mut fmt::Formatter<'_>) -> fmt::Result {
        f.debug_struct("XRayClient")
            .field("region", &self.region)
            .finish()
    }
}

#[async_trait]
impl XRay for XRayClient {
    /// <p>Retrieves a list of traces specified by ID. Each trace is a collection of segment documents that originates from a single request. Use <code>GetTraceSummaries</code> to get a list of trace IDs.</p>
    async fn batch_get_traces(
        &self,
        input: BatchGetTracesRequest,
    ) -> Result<BatchGetTracesResult, RusotoError<BatchGetTracesError>> {
        let request_uri = "/Traces";

        let mut request = SignedRequest::new("POST", "xray", &self.region, &request_uri);
        request.set_content_type("application/x-amz-json-1.1".to_owned());

        let encoded = Some(serde_json::to_vec(&input).unwrap());
        request.set_payload(encoded);

        let mut response = self
            .client
            .sign_and_dispatch(request)
            .await
            .map_err(RusotoError::from)?;
        if response.status.is_success() {
            let response = response.buffer().await.map_err(RusotoError::HttpDispatch)?;
            let result = proto::json::ResponsePayload::new(&response)
                .deserialize::<BatchGetTracesResult, _>()?;

            Ok(result)
        } else {
            let response = response.buffer().await.map_err(RusotoError::HttpDispatch)?;
            Err(BatchGetTracesError::from_response(response))
        }
    }

    /// <p>Creates a group resource with a name and a filter expression. </p>
    async fn create_group(
        &self,
        input: CreateGroupRequest,
    ) -> Result<CreateGroupResult, RusotoError<CreateGroupError>> {
        let request_uri = "/CreateGroup";

        let mut request = SignedRequest::new("POST", "xray", &self.region, &request_uri);
        request.set_content_type("application/x-amz-json-1.1".to_owned());

        let encoded = Some(serde_json::to_vec(&input).unwrap());
        request.set_payload(encoded);

        let mut response = self
            .client
            .sign_and_dispatch(request)
            .await
            .map_err(RusotoError::from)?;
        if response.status.is_success() {
            let response = response.buffer().await.map_err(RusotoError::HttpDispatch)?;
            let result = proto::json::ResponsePayload::new(&response)
                .deserialize::<CreateGroupResult, _>()?;

            Ok(result)
        } else {
            let response = response.buffer().await.map_err(RusotoError::HttpDispatch)?;
            Err(CreateGroupError::from_response(response))
        }
    }

    /// <p>Creates a rule to control sampling behavior for instrumented applications. Services retrieve rules with <a>GetSamplingRules</a>, and evaluate each rule in ascending order of <i>priority</i> for each request. If a rule matches, the service records a trace, borrowing it from the reservoir size. After 10 seconds, the service reports back to X-Ray with <a>GetSamplingTargets</a> to get updated versions of each in-use rule. The updated rule contains a trace quota that the service can use instead of borrowing from the reservoir.</p>
    async fn create_sampling_rule(
        &self,
        input: CreateSamplingRuleRequest,
    ) -> Result<CreateSamplingRuleResult, RusotoError<CreateSamplingRuleError>> {
        let request_uri = "/CreateSamplingRule";

        let mut request = SignedRequest::new("POST", "xray", &self.region, &request_uri);
        request.set_content_type("application/x-amz-json-1.1".to_owned());

        let encoded = Some(serde_json::to_vec(&input).unwrap());
        request.set_payload(encoded);

        let mut response = self
            .client
            .sign_and_dispatch(request)
            .await
            .map_err(RusotoError::from)?;
        if response.status.is_success() {
            let response = response.buffer().await.map_err(RusotoError::HttpDispatch)?;
            let result = proto::json::ResponsePayload::new(&response)
                .deserialize::<CreateSamplingRuleResult, _>()?;

            Ok(result)
        } else {
            let response = response.buffer().await.map_err(RusotoError::HttpDispatch)?;
            Err(CreateSamplingRuleError::from_response(response))
        }
    }

    /// <p>Deletes a group resource.</p>
    async fn delete_group(
        &self,
        input: DeleteGroupRequest,
    ) -> Result<DeleteGroupResult, RusotoError<DeleteGroupError>> {
        let request_uri = "/DeleteGroup";

        let mut request = SignedRequest::new("POST", "xray", &self.region, &request_uri);
        request.set_content_type("application/x-amz-json-1.1".to_owned());

        let encoded = Some(serde_json::to_vec(&input).unwrap());
        request.set_payload(encoded);

        let mut response = self
            .client
            .sign_and_dispatch(request)
            .await
            .map_err(RusotoError::from)?;
        if response.status.is_success() {
            let response = response.buffer().await.map_err(RusotoError::HttpDispatch)?;
            let result = proto::json::ResponsePayload::new(&response)
                .deserialize::<DeleteGroupResult, _>()?;

            Ok(result)
        } else {
            let response = response.buffer().await.map_err(RusotoError::HttpDispatch)?;
            Err(DeleteGroupError::from_response(response))
        }
    }

    /// <p>Deletes a sampling rule.</p>
    async fn delete_sampling_rule(
        &self,
        input: DeleteSamplingRuleRequest,
    ) -> Result<DeleteSamplingRuleResult, RusotoError<DeleteSamplingRuleError>> {
        let request_uri = "/DeleteSamplingRule";

        let mut request = SignedRequest::new("POST", "xray", &self.region, &request_uri);
        request.set_content_type("application/x-amz-json-1.1".to_owned());

        let encoded = Some(serde_json::to_vec(&input).unwrap());
        request.set_payload(encoded);

        let mut response = self
            .client
            .sign_and_dispatch(request)
            .await
            .map_err(RusotoError::from)?;
        if response.status.is_success() {
            let response = response.buffer().await.map_err(RusotoError::HttpDispatch)?;
            let result = proto::json::ResponsePayload::new(&response)
                .deserialize::<DeleteSamplingRuleResult, _>()?;

            Ok(result)
        } else {
            let response = response.buffer().await.map_err(RusotoError::HttpDispatch)?;
            Err(DeleteSamplingRuleError::from_response(response))
        }
    }

    /// <p>Retrieves the current encryption configuration for X-Ray data.</p>
    async fn get_encryption_config(
        &self,
    ) -> Result<GetEncryptionConfigResult, RusotoError<GetEncryptionConfigError>> {
        let request_uri = "/EncryptionConfig";

        let mut request = SignedRequest::new("POST", "xray", &self.region, &request_uri);
        request.set_content_type("application/x-amz-json-1.1".to_owned());

        let mut response = self
            .client
            .sign_and_dispatch(request)
            .await
            .map_err(RusotoError::from)?;
        if response.status.is_success() {
            let response = response.buffer().await.map_err(RusotoError::HttpDispatch)?;
            let result = proto::json::ResponsePayload::new(&response)
                .deserialize::<GetEncryptionConfigResult, _>()?;

            Ok(result)
        } else {
            let response = response.buffer().await.map_err(RusotoError::HttpDispatch)?;
            Err(GetEncryptionConfigError::from_response(response))
        }
    }

    /// <p>Retrieves group resource details.</p>
    async fn get_group(
        &self,
        input: GetGroupRequest,
    ) -> Result<GetGroupResult, RusotoError<GetGroupError>> {
        let request_uri = "/GetGroup";

        let mut request = SignedRequest::new("POST", "xray", &self.region, &request_uri);
        request.set_content_type("application/x-amz-json-1.1".to_owned());

        let encoded = Some(serde_json::to_vec(&input).unwrap());
        request.set_payload(encoded);

        let mut response = self
            .client
            .sign_and_dispatch(request)
            .await
            .map_err(RusotoError::from)?;
        if response.status.is_success() {
            let response = response.buffer().await.map_err(RusotoError::HttpDispatch)?;
            let result =
                proto::json::ResponsePayload::new(&response).deserialize::<GetGroupResult, _>()?;

            Ok(result)
        } else {
            let response = response.buffer().await.map_err(RusotoError::HttpDispatch)?;
            Err(GetGroupError::from_response(response))
        }
    }

    /// <p>Retrieves all active group details.</p>
    async fn get_groups(
        &self,
        input: GetGroupsRequest,
    ) -> Result<GetGroupsResult, RusotoError<GetGroupsError>> {
        let request_uri = "/Groups";

        let mut request = SignedRequest::new("POST", "xray", &self.region, &request_uri);
        request.set_content_type("application/x-amz-json-1.1".to_owned());

        let encoded = Some(serde_json::to_vec(&input).unwrap());
        request.set_payload(encoded);

        let mut response = self
            .client
            .sign_and_dispatch(request)
            .await
            .map_err(RusotoError::from)?;
        if response.status.is_success() {
            let response = response.buffer().await.map_err(RusotoError::HttpDispatch)?;
            let result =
                proto::json::ResponsePayload::new(&response).deserialize::<GetGroupsResult, _>()?;

            Ok(result)
        } else {
            let response = response.buffer().await.map_err(RusotoError::HttpDispatch)?;
            Err(GetGroupsError::from_response(response))
        }
    }

    /// <p>Retrieves all sampling rules.</p>
    async fn get_sampling_rules(
        &self,
        input: GetSamplingRulesRequest,
    ) -> Result<GetSamplingRulesResult, RusotoError<GetSamplingRulesError>> {
        let request_uri = "/GetSamplingRules";

        let mut request = SignedRequest::new("POST", "xray", &self.region, &request_uri);
        request.set_content_type("application/x-amz-json-1.1".to_owned());

        let encoded = Some(serde_json::to_vec(&input).unwrap());
        request.set_payload(encoded);

        let mut response = self
            .client
            .sign_and_dispatch(request)
            .await
            .map_err(RusotoError::from)?;
        if response.status.is_success() {
            let response = response.buffer().await.map_err(RusotoError::HttpDispatch)?;
            let result = proto::json::ResponsePayload::new(&response)
                .deserialize::<GetSamplingRulesResult, _>()?;

            Ok(result)
        } else {
            let response = response.buffer().await.map_err(RusotoError::HttpDispatch)?;
            Err(GetSamplingRulesError::from_response(response))
        }
    }

    /// <p>Retrieves information about recent sampling results for all sampling rules.</p>
    async fn get_sampling_statistic_summaries(
        &self,
        input: GetSamplingStatisticSummariesRequest,
    ) -> Result<GetSamplingStatisticSummariesResult, RusotoError<GetSamplingStatisticSummariesError>>
    {
        let request_uri = "/SamplingStatisticSummaries";

        let mut request = SignedRequest::new("POST", "xray", &self.region, &request_uri);
        request.set_content_type("application/x-amz-json-1.1".to_owned());

        let encoded = Some(serde_json::to_vec(&input).unwrap());
        request.set_payload(encoded);

        let mut response = self
            .client
            .sign_and_dispatch(request)
            .await
            .map_err(RusotoError::from)?;
        if response.status.is_success() {
            let response = response.buffer().await.map_err(RusotoError::HttpDispatch)?;
            let result = proto::json::ResponsePayload::new(&response)
                .deserialize::<GetSamplingStatisticSummariesResult, _>()?;

            Ok(result)
        } else {
            let response = response.buffer().await.map_err(RusotoError::HttpDispatch)?;
            Err(GetSamplingStatisticSummariesError::from_response(response))
        }
    }

    /// <p>Requests a sampling quota for rules that the service is using to sample requests. </p>
    async fn get_sampling_targets(
        &self,
        input: GetSamplingTargetsRequest,
    ) -> Result<GetSamplingTargetsResult, RusotoError<GetSamplingTargetsError>> {
        let request_uri = "/SamplingTargets";

        let mut request = SignedRequest::new("POST", "xray", &self.region, &request_uri);
        request.set_content_type("application/x-amz-json-1.1".to_owned());

        let encoded = Some(serde_json::to_vec(&input).unwrap());
        request.set_payload(encoded);

        let mut response = self
            .client
            .sign_and_dispatch(request)
            .await
            .map_err(RusotoError::from)?;
        if response.status.is_success() {
            let response = response.buffer().await.map_err(RusotoError::HttpDispatch)?;
            let result = proto::json::ResponsePayload::new(&response)
                .deserialize::<GetSamplingTargetsResult, _>()?;

            Ok(result)
        } else {
            let response = response.buffer().await.map_err(RusotoError::HttpDispatch)?;
            Err(GetSamplingTargetsError::from_response(response))
        }
    }

    /// <p>Retrieves a document that describes services that process incoming requests, and downstream services that they call as a result. Root services process incoming requests and make calls to downstream services. Root services are applications that use the AWS X-Ray SDK. Downstream services can be other applications, AWS resources, HTTP web APIs, or SQL databases.</p>
    async fn get_service_graph(
        &self,
        input: GetServiceGraphRequest,
    ) -> Result<GetServiceGraphResult, RusotoError<GetServiceGraphError>> {
        let request_uri = "/ServiceGraph";

        let mut request = SignedRequest::new("POST", "xray", &self.region, &request_uri);
        request.set_content_type("application/x-amz-json-1.1".to_owned());

        let encoded = Some(serde_json::to_vec(&input).unwrap());
        request.set_payload(encoded);

        let mut response = self
            .client
            .sign_and_dispatch(request)
            .await
            .map_err(RusotoError::from)?;
        if response.status.is_success() {
            let response = response.buffer().await.map_err(RusotoError::HttpDispatch)?;
            let result = proto::json::ResponsePayload::new(&response)
                .deserialize::<GetServiceGraphResult, _>()?;

            Ok(result)
        } else {
            let response = response.buffer().await.map_err(RusotoError::HttpDispatch)?;
            Err(GetServiceGraphError::from_response(response))
        }
    }

    /// <p>Get an aggregation of service statistics defined by a specific time range.</p>
    async fn get_time_series_service_statistics(
        &self,
        input: GetTimeSeriesServiceStatisticsRequest,
    ) -> Result<
        GetTimeSeriesServiceStatisticsResult,
        RusotoError<GetTimeSeriesServiceStatisticsError>,
    > {
        let request_uri = "/TimeSeriesServiceStatistics";

        let mut request = SignedRequest::new("POST", "xray", &self.region, &request_uri);
        request.set_content_type("application/x-amz-json-1.1".to_owned());

        let encoded = Some(serde_json::to_vec(&input).unwrap());
        request.set_payload(encoded);

        let mut response = self
            .client
            .sign_and_dispatch(request)
            .await
            .map_err(RusotoError::from)?;
        if response.status.is_success() {
            let response = response.buffer().await.map_err(RusotoError::HttpDispatch)?;
            let result = proto::json::ResponsePayload::new(&response)
                .deserialize::<GetTimeSeriesServiceStatisticsResult, _>()?;

            Ok(result)
        } else {
            let response = response.buffer().await.map_err(RusotoError::HttpDispatch)?;
            Err(GetTimeSeriesServiceStatisticsError::from_response(response))
        }
    }

    /// <p>Retrieves a service graph for one or more specific trace IDs.</p>
    async fn get_trace_graph(
        &self,
        input: GetTraceGraphRequest,
    ) -> Result<GetTraceGraphResult, RusotoError<GetTraceGraphError>> {
        let request_uri = "/TraceGraph";

        let mut request = SignedRequest::new("POST", "xray", &self.region, &request_uri);
        request.set_content_type("application/x-amz-json-1.1".to_owned());

        let encoded = Some(serde_json::to_vec(&input).unwrap());
        request.set_payload(encoded);

        let mut response = self
            .client
            .sign_and_dispatch(request)
            .await
            .map_err(RusotoError::from)?;
        if response.status.is_success() {
            let response = response.buffer().await.map_err(RusotoError::HttpDispatch)?;
            let result = proto::json::ResponsePayload::new(&response)
                .deserialize::<GetTraceGraphResult, _>()?;

            Ok(result)
        } else {
            let response = response.buffer().await.map_err(RusotoError::HttpDispatch)?;
            Err(GetTraceGraphError::from_response(response))
        }
    }

    /// <p>Retrieves IDs and metadata for traces available for a specified time frame using an optional filter. To get the full traces, pass the trace IDs to <code>BatchGetTraces</code>.</p> <p>A filter expression can target traced requests that hit specific service nodes or edges, have errors, or come from a known user. For example, the following filter expression targets traces that pass through <code>api.example.com</code>:</p> <p> <code>service("api.example.com")</code> </p> <p>This filter expression finds traces that have an annotation named <code>account</code> with the value <code>12345</code>:</p> <p> <code>annotation.account = "12345"</code> </p> <p>For a full list of indexed fields and keywords that you can use in filter expressions, see <a href="https://docs.aws.amazon.com/xray/latest/devguide/xray-console-filters.html">Using Filter Expressions</a> in the <i>AWS X-Ray Developer Guide</i>.</p>
    async fn get_trace_summaries(
        &self,
        input: GetTraceSummariesRequest,
    ) -> Result<GetTraceSummariesResult, RusotoError<GetTraceSummariesError>> {
        let request_uri = "/TraceSummaries";

        let mut request = SignedRequest::new("POST", "xray", &self.region, &request_uri);
        request.set_content_type("application/x-amz-json-1.1".to_owned());

        let encoded = Some(serde_json::to_vec(&input).unwrap());
        request.set_payload(encoded);

        let mut response = self
            .client
            .sign_and_dispatch(request)
            .await
            .map_err(RusotoError::from)?;
        if response.status.is_success() {
            let response = response.buffer().await.map_err(RusotoError::HttpDispatch)?;
            let result = proto::json::ResponsePayload::new(&response)
                .deserialize::<GetTraceSummariesResult, _>()?;

            Ok(result)
        } else {
            let response = response.buffer().await.map_err(RusotoError::HttpDispatch)?;
            Err(GetTraceSummariesError::from_response(response))
        }
    }

    /// <p>Updates the encryption configuration for X-Ray data.</p>
    async fn put_encryption_config(
        &self,
        input: PutEncryptionConfigRequest,
    ) -> Result<PutEncryptionConfigResult, RusotoError<PutEncryptionConfigError>> {
        let request_uri = "/PutEncryptionConfig";

        let mut request = SignedRequest::new("POST", "xray", &self.region, &request_uri);
        request.set_content_type("application/x-amz-json-1.1".to_owned());

        let encoded = Some(serde_json::to_vec(&input).unwrap());
        request.set_payload(encoded);

        let mut response = self
            .client
            .sign_and_dispatch(request)
            .await
            .map_err(RusotoError::from)?;
        if response.status.is_success() {
            let response = response.buffer().await.map_err(RusotoError::HttpDispatch)?;
            let result = proto::json::ResponsePayload::new(&response)
                .deserialize::<PutEncryptionConfigResult, _>()?;

            Ok(result)
        } else {
            let response = response.buffer().await.map_err(RusotoError::HttpDispatch)?;
            Err(PutEncryptionConfigError::from_response(response))
        }
    }

    /// <p>Used by the AWS X-Ray daemon to upload telemetry.</p>
    async fn put_telemetry_records(
        &self,
        input: PutTelemetryRecordsRequest,
    ) -> Result<PutTelemetryRecordsResult, RusotoError<PutTelemetryRecordsError>> {
        let request_uri = "/TelemetryRecords";

        let mut request = SignedRequest::new("POST", "xray", &self.region, &request_uri);
        request.set_content_type("application/x-amz-json-1.1".to_owned());

        let encoded = Some(serde_json::to_vec(&input).unwrap());
        request.set_payload(encoded);

        let mut response = self
            .client
            .sign_and_dispatch(request)
            .await
            .map_err(RusotoError::from)?;
        if response.status.is_success() {
            let response = response.buffer().await.map_err(RusotoError::HttpDispatch)?;
            let result = proto::json::ResponsePayload::new(&response)
                .deserialize::<PutTelemetryRecordsResult, _>()?;

            Ok(result)
        } else {
            let response = response.buffer().await.map_err(RusotoError::HttpDispatch)?;
            Err(PutTelemetryRecordsError::from_response(response))
        }
    }

    /// <p><p>Uploads segment documents to AWS X-Ray. The X-Ray SDK generates segment documents and sends them to the X-Ray daemon, which uploads them in batches. A segment document can be a completed segment, an in-progress segment, or an array of subsegments.</p> <p>Segments must include the following fields. For the full segment document schema, see <a href="https://docs.aws.amazon.com/xray/latest/devguide/xray-api-segmentdocuments.html">AWS X-Ray Segment Documents</a> in the <i>AWS X-Ray Developer Guide</i>.</p> <p class="title"> <b>Required Segment Document Fields</b> </p> <ul> <li> <p> <code>name</code> - The name of the service that handled the request.</p> </li> <li> <p> <code>id</code> - A 64-bit identifier for the segment, unique among segments in the same trace, in 16 hexadecimal digits.</p> </li> <li> <p> <code>trace<em>id</code> - A unique identifier that connects all segments and subsegments originating from a single client request.</p> </li> <li> <p> <code>start</em>time</code> - Time the segment or subsegment was created, in floating point seconds in epoch time, accurate to milliseconds. For example, <code>1480615200.010</code> or <code>1.480615200010E9</code>.</p> </li> <li> <p> <code>end<em>time</code> - Time the segment or subsegment was closed. For example, <code>1480615200.090</code> or <code>1.480615200090E9</code>. Specify either an <code>end</em>time</code> or <code>in<em>progress</code>.</p> </li> <li> <p> <code>in</em>progress</code> - Set to <code>true</code> instead of specifying an <code>end<em>time</code> to record that a segment has been started, but is not complete. Send an in progress segment when your application receives a request that will take a long time to serve, to trace the fact that the request was received. When the response is sent, send the complete segment to overwrite the in-progress segment.</p> </li> </ul> <p>A <code>trace</em>id</code> consists of three numbers separated by hyphens. For example, 1-58406520-a006649127e371903a2de979. This includes:</p> <p class="title"> <b>Trace ID Format</b> </p> <ul> <li> <p>The version number, i.e. <code>1</code>.</p> </li> <li> <p>The time of the original request, in Unix epoch time, in 8 hexadecimal digits. For example, 10:00AM December 2nd, 2016 PST in epoch time is <code>1480615200</code> seconds, or <code>58406520</code> in hexadecimal.</p> </li> <li> <p>A 96-bit identifier for the trace, globally unique, in 24 hexadecimal digits.</p> </li> </ul></p>
    async fn put_trace_segments(
        &self,
        input: PutTraceSegmentsRequest,
    ) -> Result<PutTraceSegmentsResult, RusotoError<PutTraceSegmentsError>> {
        let request_uri = "/TraceSegments";

        let mut request = SignedRequest::new("POST", "xray", &self.region, &request_uri);
        request.set_content_type("application/x-amz-json-1.1".to_owned());

        let encoded = Some(serde_json::to_vec(&input).unwrap());
        request.set_payload(encoded);

        let mut response = self
            .client
            .sign_and_dispatch(request)
            .await
            .map_err(RusotoError::from)?;
        if response.status.is_success() {
            let response = response.buffer().await.map_err(RusotoError::HttpDispatch)?;
            let result = proto::json::ResponsePayload::new(&response)
                .deserialize::<PutTraceSegmentsResult, _>()?;

            Ok(result)
        } else {
            let response = response.buffer().await.map_err(RusotoError::HttpDispatch)?;
            Err(PutTraceSegmentsError::from_response(response))
        }
    }

    /// <p>Updates a group resource.</p>
    async fn update_group(
        &self,
        input: UpdateGroupRequest,
    ) -> Result<UpdateGroupResult, RusotoError<UpdateGroupError>> {
        let request_uri = "/UpdateGroup";

        let mut request = SignedRequest::new("POST", "xray", &self.region, &request_uri);
        request.set_content_type("application/x-amz-json-1.1".to_owned());

        let encoded = Some(serde_json::to_vec(&input).unwrap());
        request.set_payload(encoded);

        let mut response = self
            .client
            .sign_and_dispatch(request)
            .await
            .map_err(RusotoError::from)?;
        if response.status.is_success() {
            let response = response.buffer().await.map_err(RusotoError::HttpDispatch)?;
            let result = proto::json::ResponsePayload::new(&response)
                .deserialize::<UpdateGroupResult, _>()?;

            Ok(result)
        } else {
            let response = response.buffer().await.map_err(RusotoError::HttpDispatch)?;
            Err(UpdateGroupError::from_response(response))
        }
    }

    /// <p>Modifies a sampling rule's configuration.</p>
    async fn update_sampling_rule(
        &self,
        input: UpdateSamplingRuleRequest,
    ) -> Result<UpdateSamplingRuleResult, RusotoError<UpdateSamplingRuleError>> {
        let request_uri = "/UpdateSamplingRule";

        let mut request = SignedRequest::new("POST", "xray", &self.region, &request_uri);
        request.set_content_type("application/x-amz-json-1.1".to_owned());

        let encoded = Some(serde_json::to_vec(&input).unwrap());
        request.set_payload(encoded);

        let mut response = self
            .client
            .sign_and_dispatch(request)
            .await
            .map_err(RusotoError::from)?;
        if response.status.is_success() {
            let response = response.buffer().await.map_err(RusotoError::HttpDispatch)?;
            let result = proto::json::ResponsePayload::new(&response)
                .deserialize::<UpdateSamplingRuleResult, _>()?;

            Ok(result)
        } else {
            let response = response.buffer().await.map_err(RusotoError::HttpDispatch)?;
            Err(UpdateSamplingRuleError::from_response(response))
        }
    }
}<|MERGE_RESOLUTION|>--- conflicted
+++ resolved
@@ -11,26 +11,15 @@
 // =================================================================
 #![allow(warnings)]
 
-<<<<<<< HEAD
 use std::error::Error;
 use std::fmt;
 
 use async_trait::async_trait;
-=======
-use futures::future;
-use futures::Future;
->>>>>>> f58d1ce6
 use rusoto_core::credential::ProvideAwsCredentials;
 use rusoto_core::region;
 #[allow(warnings)]
 use rusoto_core::request::{BufferedHttpResponse, DispatchSignedRequest};
-<<<<<<< HEAD
 use rusoto_core::{Client, RusotoError};
-=======
-use rusoto_core::{Client, RusotoError, RusotoFuture};
-use std::error::Error;
-use std::fmt;
->>>>>>> f58d1ce6
 
 use rusoto_core::proto;
 use rusoto_core::signature::SignedRequest;
@@ -2494,14 +2483,6 @@
     }
 }
 
-impl fmt::Debug for XRayClient {
-    fn fmt(&self, f: &mut fmt::Formatter<'_>) -> fmt::Result {
-        f.debug_struct("XRayClient")
-            .field("region", &self.region)
-            .finish()
-    }
-}
-
 #[async_trait]
 impl XRay for XRayClient {
     /// <p>Retrieves a list of traces specified by ID. Each trace is a collection of segment documents that originates from a single request. Use <code>GetTraceSummaries</code> to get a list of trace IDs.</p>
