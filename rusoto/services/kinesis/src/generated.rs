// =================================================================
//
//                           * WARNING *
//
//                    This file is generated!
//
//  Changes made to this file will be overwritten. If changes are
//  required to the generated code, the service_crategen project
//  must be updated to generate the changes.
//
// =================================================================
#![allow(warnings)]

<<<<<<< HEAD
use std::error::Error;
use std::fmt;

use async_trait::async_trait;
=======
use futures::future;
use futures::Future;
>>>>>>> f58d1ce6
use rusoto_core::credential::ProvideAwsCredentials;
use rusoto_core::region;
#[allow(warnings)]
use rusoto_core::request::{BufferedHttpResponse, DispatchSignedRequest};
<<<<<<< HEAD
use rusoto_core::{Client, RusotoError};
=======
use rusoto_core::{Client, RusotoError, RusotoFuture};
use std::error::Error;
use std::fmt;
>>>>>>> f58d1ce6

use rusoto_core::proto;
use rusoto_core::signature::SignedRequest;
use serde::{Deserialize, Serialize};
use serde_json;
/// <p>Represents the input for <code>AddTagsToStream</code>.</p>
#[derive(Default, Debug, Clone, PartialEq, Serialize)]
pub struct AddTagsToStreamInput {
    /// <p>The name of the stream.</p>
    #[serde(rename = "StreamName")]
    pub stream_name: String,
    /// <p>A set of up to 10 key-value pairs to use to create the tags.</p>
    #[serde(rename = "Tags")]
    pub tags: ::std::collections::HashMap<String, String>,
}

/// <p>An object that represents the details of the consumer you registered.</p>
#[derive(Default, Debug, Clone, PartialEq, Deserialize)]
#[cfg_attr(any(test, feature = "serialize_structs"), derive(Serialize))]
pub struct Consumer {
    /// <p>When you register a consumer, Kinesis Data Streams generates an ARN for it. You need this ARN to be able to call <a>SubscribeToShard</a>.</p> <p>If you delete a consumer and then create a new one with the same name, it won't have the same ARN. That's because consumer ARNs contain the creation timestamp. This is important to keep in mind if you have IAM policies that reference consumer ARNs.</p>
    #[serde(rename = "ConsumerARN")]
    pub consumer_arn: String,
    /// <p><p/></p>
    #[serde(rename = "ConsumerCreationTimestamp")]
    pub consumer_creation_timestamp: f64,
    /// <p>The name of the consumer is something you choose when you register the consumer.</p>
    #[serde(rename = "ConsumerName")]
    pub consumer_name: String,
    /// <p>A consumer can't read data while in the <code>CREATING</code> or <code>DELETING</code> states.</p>
    #[serde(rename = "ConsumerStatus")]
    pub consumer_status: String,
}

/// <p>An object that represents the details of a registered consumer.</p>
#[derive(Default, Debug, Clone, PartialEq, Deserialize)]
#[cfg_attr(any(test, feature = "serialize_structs"), derive(Serialize))]
pub struct ConsumerDescription {
    /// <p>When you register a consumer, Kinesis Data Streams generates an ARN for it. You need this ARN to be able to call <a>SubscribeToShard</a>.</p> <p>If you delete a consumer and then create a new one with the same name, it won't have the same ARN. That's because consumer ARNs contain the creation timestamp. This is important to keep in mind if you have IAM policies that reference consumer ARNs.</p>
    #[serde(rename = "ConsumerARN")]
    pub consumer_arn: String,
    /// <p><p/></p>
    #[serde(rename = "ConsumerCreationTimestamp")]
    pub consumer_creation_timestamp: f64,
    /// <p>The name of the consumer is something you choose when you register the consumer.</p>
    #[serde(rename = "ConsumerName")]
    pub consumer_name: String,
    /// <p>A consumer can't read data while in the <code>CREATING</code> or <code>DELETING</code> states.</p>
    #[serde(rename = "ConsumerStatus")]
    pub consumer_status: String,
    /// <p>The ARN of the stream with which you registered the consumer.</p>
    #[serde(rename = "StreamARN")]
    pub stream_arn: String,
}

/// <p>Represents the input for <code>CreateStream</code>.</p>
#[derive(Default, Debug, Clone, PartialEq, Serialize)]
pub struct CreateStreamInput {
    /// <p>The number of shards that the stream will use. The throughput of the stream is a function of the number of shards; more shards are required for greater provisioned throughput.</p> <p>DefaultShardLimit;</p>
    #[serde(rename = "ShardCount")]
    pub shard_count: i64,
    /// <p>A name to identify the stream. The stream name is scoped to the AWS account used by the application that creates the stream. It is also scoped by AWS Region. That is, two streams in two different AWS accounts can have the same name. Two streams in the same AWS account but in two different Regions can also have the same name.</p>
    #[serde(rename = "StreamName")]
    pub stream_name: String,
}

/// <p>Represents the input for <a>DecreaseStreamRetentionPeriod</a>.</p>
#[derive(Default, Debug, Clone, PartialEq, Serialize)]
pub struct DecreaseStreamRetentionPeriodInput {
    /// <p>The new retention period of the stream, in hours. Must be less than the current retention period.</p>
    #[serde(rename = "RetentionPeriodHours")]
    pub retention_period_hours: i64,
    /// <p>The name of the stream to modify.</p>
    #[serde(rename = "StreamName")]
    pub stream_name: String,
}

/// <p>Represents the input for <a>DeleteStream</a>.</p>
#[derive(Default, Debug, Clone, PartialEq, Serialize)]
pub struct DeleteStreamInput {
    /// <p>If this parameter is unset (<code>null</code>) or if you set it to <code>false</code>, and the stream has registered consumers, the call to <code>DeleteStream</code> fails with a <code>ResourceInUseException</code>. </p>
    #[serde(rename = "EnforceConsumerDeletion")]
    #[serde(skip_serializing_if = "Option::is_none")]
    pub enforce_consumer_deletion: Option<bool>,
    /// <p>The name of the stream to delete.</p>
    #[serde(rename = "StreamName")]
    pub stream_name: String,
}

#[derive(Default, Debug, Clone, PartialEq, Serialize)]
pub struct DeregisterStreamConsumerInput {
    /// <p>The ARN returned by Kinesis Data Streams when you registered the consumer. If you don't know the ARN of the consumer that you want to deregister, you can use the ListStreamConsumers operation to get a list of the descriptions of all the consumers that are currently registered with a given data stream. The description of a consumer contains its ARN.</p>
    #[serde(rename = "ConsumerARN")]
    #[serde(skip_serializing_if = "Option::is_none")]
    pub consumer_arn: Option<String>,
    /// <p>The name that you gave to the consumer.</p>
    #[serde(rename = "ConsumerName")]
    #[serde(skip_serializing_if = "Option::is_none")]
    pub consumer_name: Option<String>,
    /// <p>The ARN of the Kinesis data stream that the consumer is registered with. For more information, see <a href="https://docs.aws.amazon.com/general/latest/gr/aws-arns-and-namespaces.html#arn-syntax-kinesis-streams">Amazon Resource Names (ARNs) and AWS Service Namespaces</a>.</p>
    #[serde(rename = "StreamARN")]
    #[serde(skip_serializing_if = "Option::is_none")]
    pub stream_arn: Option<String>,
}

#[derive(Default, Debug, Clone, PartialEq, Serialize)]
pub struct DescribeLimitsInput {}

#[derive(Default, Debug, Clone, PartialEq, Deserialize)]
#[cfg_attr(any(test, feature = "serialize_structs"), derive(Serialize))]
pub struct DescribeLimitsOutput {
    /// <p>The number of open shards.</p>
    #[serde(rename = "OpenShardCount")]
    pub open_shard_count: i64,
    /// <p>The maximum number of shards.</p>
    #[serde(rename = "ShardLimit")]
    pub shard_limit: i64,
}

#[derive(Default, Debug, Clone, PartialEq, Serialize)]
pub struct DescribeStreamConsumerInput {
    /// <p>The ARN returned by Kinesis Data Streams when you registered the consumer.</p>
    #[serde(rename = "ConsumerARN")]
    #[serde(skip_serializing_if = "Option::is_none")]
    pub consumer_arn: Option<String>,
    /// <p>The name that you gave to the consumer.</p>
    #[serde(rename = "ConsumerName")]
    #[serde(skip_serializing_if = "Option::is_none")]
    pub consumer_name: Option<String>,
    /// <p>The ARN of the Kinesis data stream that the consumer is registered with. For more information, see <a href="https://docs.aws.amazon.com/general/latest/gr/aws-arns-and-namespaces.html#arn-syntax-kinesis-streams">Amazon Resource Names (ARNs) and AWS Service Namespaces</a>.</p>
    #[serde(rename = "StreamARN")]
    #[serde(skip_serializing_if = "Option::is_none")]
    pub stream_arn: Option<String>,
}

#[derive(Default, Debug, Clone, PartialEq, Deserialize)]
#[cfg_attr(any(test, feature = "serialize_structs"), derive(Serialize))]
pub struct DescribeStreamConsumerOutput {
    /// <p>An object that represents the details of the consumer.</p>
    #[serde(rename = "ConsumerDescription")]
    pub consumer_description: ConsumerDescription,
}

/// <p>Represents the input for <code>DescribeStream</code>.</p>
#[derive(Default, Debug, Clone, PartialEq, Serialize)]
pub struct DescribeStreamInput {
    /// <p>The shard ID of the shard to start with.</p>
    #[serde(rename = "ExclusiveStartShardId")]
    #[serde(skip_serializing_if = "Option::is_none")]
    pub exclusive_start_shard_id: Option<String>,
    /// <p>The maximum number of shards to return in a single call. The default value is 100. If you specify a value greater than 100, at most 100 shards are returned.</p>
    #[serde(rename = "Limit")]
    #[serde(skip_serializing_if = "Option::is_none")]
    pub limit: Option<i64>,
    /// <p>The name of the stream to describe.</p>
    #[serde(rename = "StreamName")]
    pub stream_name: String,
}

/// <p>Represents the output for <code>DescribeStream</code>.</p>
#[derive(Default, Debug, Clone, PartialEq, Deserialize)]
#[cfg_attr(any(test, feature = "serialize_structs"), derive(Serialize))]
pub struct DescribeStreamOutput {
    /// <p>The current status of the stream, the stream Amazon Resource Name (ARN), an array of shard objects that comprise the stream, and whether there are more shards available.</p>
    #[serde(rename = "StreamDescription")]
    pub stream_description: StreamDescription,
}

#[derive(Default, Debug, Clone, PartialEq, Serialize)]
pub struct DescribeStreamSummaryInput {
    /// <p>The name of the stream to describe.</p>
    #[serde(rename = "StreamName")]
    pub stream_name: String,
}

#[derive(Default, Debug, Clone, PartialEq, Deserialize)]
#[cfg_attr(any(test, feature = "serialize_structs"), derive(Serialize))]
pub struct DescribeStreamSummaryOutput {
    /// <p>A <a>StreamDescriptionSummary</a> containing information about the stream.</p>
    #[serde(rename = "StreamDescriptionSummary")]
    pub stream_description_summary: StreamDescriptionSummary,
}

/// <p>Represents the input for <a>DisableEnhancedMonitoring</a>.</p>
#[derive(Default, Debug, Clone, PartialEq, Serialize)]
pub struct DisableEnhancedMonitoringInput {
    /// <p>List of shard-level metrics to disable.</p> <p>The following are the valid shard-level metrics. The value "<code>ALL</code>" disables every metric.</p> <ul> <li> <p> <code>IncomingBytes</code> </p> </li> <li> <p> <code>IncomingRecords</code> </p> </li> <li> <p> <code>OutgoingBytes</code> </p> </li> <li> <p> <code>OutgoingRecords</code> </p> </li> <li> <p> <code>WriteProvisionedThroughputExceeded</code> </p> </li> <li> <p> <code>ReadProvisionedThroughputExceeded</code> </p> </li> <li> <p> <code>IteratorAgeMilliseconds</code> </p> </li> <li> <p> <code>ALL</code> </p> </li> </ul> <p>For more information, see <a href="http://docs.aws.amazon.com/kinesis/latest/dev/monitoring-with-cloudwatch.html">Monitoring the Amazon Kinesis Data Streams Service with Amazon CloudWatch</a> in the <i>Amazon Kinesis Data Streams Developer Guide</i>.</p>
    #[serde(rename = "ShardLevelMetrics")]
    pub shard_level_metrics: Vec<String>,
    /// <p>The name of the Kinesis data stream for which to disable enhanced monitoring.</p>
    #[serde(rename = "StreamName")]
    pub stream_name: String,
}

/// <p>Represents the input for <a>EnableEnhancedMonitoring</a>.</p>
#[derive(Default, Debug, Clone, PartialEq, Serialize)]
pub struct EnableEnhancedMonitoringInput {
    /// <p>List of shard-level metrics to enable.</p> <p>The following are the valid shard-level metrics. The value "<code>ALL</code>" enables every metric.</p> <ul> <li> <p> <code>IncomingBytes</code> </p> </li> <li> <p> <code>IncomingRecords</code> </p> </li> <li> <p> <code>OutgoingBytes</code> </p> </li> <li> <p> <code>OutgoingRecords</code> </p> </li> <li> <p> <code>WriteProvisionedThroughputExceeded</code> </p> </li> <li> <p> <code>ReadProvisionedThroughputExceeded</code> </p> </li> <li> <p> <code>IteratorAgeMilliseconds</code> </p> </li> <li> <p> <code>ALL</code> </p> </li> </ul> <p>For more information, see <a href="http://docs.aws.amazon.com/kinesis/latest/dev/monitoring-with-cloudwatch.html">Monitoring the Amazon Kinesis Data Streams Service with Amazon CloudWatch</a> in the <i>Amazon Kinesis Data Streams Developer Guide</i>.</p>
    #[serde(rename = "ShardLevelMetrics")]
    pub shard_level_metrics: Vec<String>,
    /// <p>The name of the stream for which to enable enhanced monitoring.</p>
    #[serde(rename = "StreamName")]
    pub stream_name: String,
}

/// <p>Represents enhanced metrics types.</p>
#[derive(Default, Debug, Clone, PartialEq, Deserialize)]
#[cfg_attr(any(test, feature = "serialize_structs"), derive(Serialize))]
pub struct EnhancedMetrics {
    /// <p>List of shard-level metrics.</p> <p>The following are the valid shard-level metrics. The value "<code>ALL</code>" enhances every metric.</p> <ul> <li> <p> <code>IncomingBytes</code> </p> </li> <li> <p> <code>IncomingRecords</code> </p> </li> <li> <p> <code>OutgoingBytes</code> </p> </li> <li> <p> <code>OutgoingRecords</code> </p> </li> <li> <p> <code>WriteProvisionedThroughputExceeded</code> </p> </li> <li> <p> <code>ReadProvisionedThroughputExceeded</code> </p> </li> <li> <p> <code>IteratorAgeMilliseconds</code> </p> </li> <li> <p> <code>ALL</code> </p> </li> </ul> <p>For more information, see <a href="http://docs.aws.amazon.com/kinesis/latest/dev/monitoring-with-cloudwatch.html">Monitoring the Amazon Kinesis Data Streams Service with Amazon CloudWatch</a> in the <i>Amazon Kinesis Data Streams Developer Guide</i>.</p>
    #[serde(rename = "ShardLevelMetrics")]
    #[serde(skip_serializing_if = "Option::is_none")]
    pub shard_level_metrics: Option<Vec<String>>,
}

/// <p>Represents the output for <a>EnableEnhancedMonitoring</a> and <a>DisableEnhancedMonitoring</a>.</p>
#[derive(Default, Debug, Clone, PartialEq, Deserialize)]
#[cfg_attr(any(test, feature = "serialize_structs"), derive(Serialize))]
pub struct EnhancedMonitoringOutput {
    /// <p>Represents the current state of the metrics that are in the enhanced state before the operation.</p>
    #[serde(rename = "CurrentShardLevelMetrics")]
    #[serde(skip_serializing_if = "Option::is_none")]
    pub current_shard_level_metrics: Option<Vec<String>>,
    /// <p>Represents the list of all the metrics that would be in the enhanced state after the operation.</p>
    #[serde(rename = "DesiredShardLevelMetrics")]
    #[serde(skip_serializing_if = "Option::is_none")]
    pub desired_shard_level_metrics: Option<Vec<String>>,
    /// <p>The name of the Kinesis data stream.</p>
    #[serde(rename = "StreamName")]
    #[serde(skip_serializing_if = "Option::is_none")]
    pub stream_name: Option<String>,
}

/// <p>The provided iterator exceeds the maximum age allowed.</p>
#[derive(Default, Debug, Clone, PartialEq)]
pub struct ExpiredIteratorException {
    /// <p>A message that provides information about the error.</p>
    pub message: Option<String>,
}

/// <p>The pagination token passed to the operation is expired.</p>
#[derive(Default, Debug, Clone, PartialEq)]
pub struct ExpiredNextTokenException {
    pub message: Option<String>,
}

/// <p>Represents the input for <a>GetRecords</a>.</p>
#[derive(Default, Debug, Clone, PartialEq, Serialize)]
pub struct GetRecordsInput {
    /// <p>The maximum number of records to return. Specify a value of up to 10,000. If you specify a value that is greater than 10,000, <a>GetRecords</a> throws <code>InvalidArgumentException</code>.</p>
    #[serde(rename = "Limit")]
    #[serde(skip_serializing_if = "Option::is_none")]
    pub limit: Option<i64>,
    /// <p>The position in the shard from which you want to start sequentially reading data records. A shard iterator specifies this position using the sequence number of a data record in the shard.</p>
    #[serde(rename = "ShardIterator")]
    pub shard_iterator: String,
}

/// <p>Represents the output for <a>GetRecords</a>.</p>
#[derive(Default, Debug, Clone, PartialEq, Deserialize)]
#[cfg_attr(any(test, feature = "serialize_structs"), derive(Serialize))]
pub struct GetRecordsOutput {
    /// <p>The number of milliseconds the <a>GetRecords</a> response is from the tip of the stream, indicating how far behind current time the consumer is. A value of zero indicates that record processing is caught up, and there are no new records to process at this moment.</p>
    #[serde(rename = "MillisBehindLatest")]
    #[serde(skip_serializing_if = "Option::is_none")]
    pub millis_behind_latest: Option<i64>,
    /// <p>The next position in the shard from which to start sequentially reading data records. If set to <code>null</code>, the shard has been closed and the requested iterator does not return any more data. </p>
    #[serde(rename = "NextShardIterator")]
    #[serde(skip_serializing_if = "Option::is_none")]
    pub next_shard_iterator: Option<String>,
    /// <p>The data records retrieved from the shard.</p>
    #[serde(rename = "Records")]
    pub records: Vec<Record>,
}

/// <p>Represents the input for <code>GetShardIterator</code>.</p>
#[derive(Default, Debug, Clone, PartialEq, Serialize)]
pub struct GetShardIteratorInput {
    /// <p>The shard ID of the Kinesis Data Streams shard to get the iterator for.</p>
    #[serde(rename = "ShardId")]
    pub shard_id: String,
    /// <p><p>Determines how the shard iterator is used to start reading data records from the shard.</p> <p>The following are the valid Amazon Kinesis shard iterator types:</p> <ul> <li> <p>AT<em>SEQUENCE</em>NUMBER - Start reading from the position denoted by a specific sequence number, provided in the value <code>StartingSequenceNumber</code>.</p> </li> <li> <p>AFTER<em>SEQUENCE</em>NUMBER - Start reading right after the position denoted by a specific sequence number, provided in the value <code>StartingSequenceNumber</code>.</p> </li> <li> <p>AT<em>TIMESTAMP - Start reading from the position denoted by a specific time stamp, provided in the value <code>Timestamp</code>.</p> </li> <li> <p>TRIM</em>HORIZON - Start reading at the last untrimmed record in the shard in the system, which is the oldest data record in the shard.</p> </li> <li> <p>LATEST - Start reading just after the most recent record in the shard, so that you always read the most recent data in the shard.</p> </li> </ul></p>
    #[serde(rename = "ShardIteratorType")]
    pub shard_iterator_type: String,
    /// <p>The sequence number of the data record in the shard from which to start reading. Used with shard iterator type AT_SEQUENCE_NUMBER and AFTER_SEQUENCE_NUMBER.</p>
    #[serde(rename = "StartingSequenceNumber")]
    #[serde(skip_serializing_if = "Option::is_none")]
    pub starting_sequence_number: Option<String>,
    /// <p>The name of the Amazon Kinesis data stream.</p>
    #[serde(rename = "StreamName")]
    pub stream_name: String,
    /// <p>The time stamp of the data record from which to start reading. Used with shard iterator type AT_TIMESTAMP. A time stamp is the Unix epoch date with precision in milliseconds. For example, <code>2016-04-04T19:58:46.480-00:00</code> or <code>1459799926.480</code>. If a record with this exact time stamp does not exist, the iterator returned is for the next (later) record. If the time stamp is older than the current trim horizon, the iterator returned is for the oldest untrimmed data record (TRIM_HORIZON).</p>
    #[serde(rename = "Timestamp")]
    #[serde(skip_serializing_if = "Option::is_none")]
    pub timestamp: Option<f64>,
}

/// <p>Represents the output for <code>GetShardIterator</code>.</p>
#[derive(Default, Debug, Clone, PartialEq, Deserialize)]
#[cfg_attr(any(test, feature = "serialize_structs"), derive(Serialize))]
pub struct GetShardIteratorOutput {
    /// <p>The position in the shard from which to start reading data records sequentially. A shard iterator specifies this position using the sequence number of a data record in a shard.</p>
    #[serde(rename = "ShardIterator")]
    #[serde(skip_serializing_if = "Option::is_none")]
    pub shard_iterator: Option<String>,
}

/// <p>The range of possible hash key values for the shard, which is a set of ordered contiguous positive integers.</p>
#[derive(Default, Debug, Clone, PartialEq, Deserialize)]
#[cfg_attr(any(test, feature = "serialize_structs"), derive(Serialize))]
pub struct HashKeyRange {
    /// <p>The ending hash key of the hash key range.</p>
    #[serde(rename = "EndingHashKey")]
    pub ending_hash_key: String,
    /// <p>The starting hash key of the hash key range.</p>
    #[serde(rename = "StartingHashKey")]
    pub starting_hash_key: String,
}

/// <p>Represents the input for <a>IncreaseStreamRetentionPeriod</a>.</p>
#[derive(Default, Debug, Clone, PartialEq, Serialize)]
pub struct IncreaseStreamRetentionPeriodInput {
    /// <p>The new retention period of the stream, in hours. Must be more than the current retention period.</p>
    #[serde(rename = "RetentionPeriodHours")]
    pub retention_period_hours: i64,
    /// <p>The name of the stream to modify.</p>
    #[serde(rename = "StreamName")]
    pub stream_name: String,
}

#[derive(Default, Debug, Clone, PartialEq, Deserialize)]
#[cfg_attr(any(test, feature = "serialize_structs"), derive(Serialize))]
pub struct InternalFailureException {
    #[serde(rename = "message")]
    #[serde(skip_serializing_if = "Option::is_none")]
    pub message: Option<String>,
}

/// <p>A specified parameter exceeds its restrictions, is not supported, or can't be used. For more information, see the returned message.</p>
#[derive(Default, Debug, Clone, PartialEq)]
pub struct InvalidArgumentException {
    /// <p>A message that provides information about the error.</p>
    pub message: Option<String>,
}

/// <p>The ciphertext references a key that doesn't exist or that you don't have access to.</p>
#[derive(Default, Debug, Clone, PartialEq, Deserialize)]
#[cfg_attr(any(test, feature = "serialize_structs"), derive(Serialize))]
pub struct KMSAccessDeniedException {
    /// <p>A message that provides information about the error.</p>
    #[serde(rename = "message")]
    #[serde(skip_serializing_if = "Option::is_none")]
    pub message: Option<String>,
}

/// <p>The request was rejected because the specified customer master key (CMK) isn't enabled.</p>
#[derive(Default, Debug, Clone, PartialEq, Deserialize)]
#[cfg_attr(any(test, feature = "serialize_structs"), derive(Serialize))]
pub struct KMSDisabledException {
    /// <p>A message that provides information about the error.</p>
    #[serde(rename = "message")]
    #[serde(skip_serializing_if = "Option::is_none")]
    pub message: Option<String>,
}

/// <p>The request was rejected because the state of the specified resource isn't valid for this request. For more information, see <a href="http://docs.aws.amazon.com/kms/latest/developerguide/key-state.html">How Key State Affects Use of a Customer Master Key</a> in the <i>AWS Key Management Service Developer Guide</i>.</p>
#[derive(Default, Debug, Clone, PartialEq, Deserialize)]
#[cfg_attr(any(test, feature = "serialize_structs"), derive(Serialize))]
pub struct KMSInvalidStateException {
    /// <p>A message that provides information about the error.</p>
    #[serde(rename = "message")]
    #[serde(skip_serializing_if = "Option::is_none")]
    pub message: Option<String>,
}

/// <p>The request was rejected because the specified entity or resource can't be found.</p>
#[derive(Default, Debug, Clone, PartialEq, Deserialize)]
#[cfg_attr(any(test, feature = "serialize_structs"), derive(Serialize))]
pub struct KMSNotFoundException {
    /// <p>A message that provides information about the error.</p>
    #[serde(rename = "message")]
    #[serde(skip_serializing_if = "Option::is_none")]
    pub message: Option<String>,
}

/// <p>The AWS access key ID needs a subscription for the service.</p>
#[derive(Default, Debug, Clone, PartialEq, Deserialize)]
#[cfg_attr(any(test, feature = "serialize_structs"), derive(Serialize))]
pub struct KMSOptInRequired {
    /// <p>A message that provides information about the error.</p>
    #[serde(rename = "message")]
    #[serde(skip_serializing_if = "Option::is_none")]
    pub message: Option<String>,
}

/// <p>The request was denied due to request throttling. For more information about throttling, see <a href="http://docs.aws.amazon.com/kms/latest/developerguide/limits.html#requests-per-second">Limits</a> in the <i>AWS Key Management Service Developer Guide</i>.</p>
#[derive(Default, Debug, Clone, PartialEq, Deserialize)]
#[cfg_attr(any(test, feature = "serialize_structs"), derive(Serialize))]
pub struct KMSThrottlingException {
    /// <p>A message that provides information about the error.</p>
    #[serde(rename = "message")]
    #[serde(skip_serializing_if = "Option::is_none")]
    pub message: Option<String>,
}

/// <p>The requested resource exceeds the maximum number allowed, or the number of concurrent stream requests exceeds the maximum number allowed. </p>
#[derive(Default, Debug, Clone, PartialEq)]
pub struct LimitExceededException {
    /// <p>A message that provides information about the error.</p>
    pub message: Option<String>,
}

#[derive(Default, Debug, Clone, PartialEq, Serialize)]
pub struct ListShardsInput {
    /// <p>Specify this parameter to indicate that you want to list the shards starting with the shard whose ID immediately follows <code>ExclusiveStartShardId</code>.</p> <p>If you don't specify this parameter, the default behavior is for <code>ListShards</code> to list the shards starting with the first one in the stream.</p> <p>You cannot specify this parameter if you specify <code>NextToken</code>.</p>
    #[serde(rename = "ExclusiveStartShardId")]
    #[serde(skip_serializing_if = "Option::is_none")]
    pub exclusive_start_shard_id: Option<String>,
    /// <p>The maximum number of shards to return in a single call to <code>ListShards</code>. The minimum value you can specify for this parameter is 1, and the maximum is 1,000, which is also the default.</p> <p>When the number of shards to be listed is greater than the value of <code>MaxResults</code>, the response contains a <code>NextToken</code> value that you can use in a subsequent call to <code>ListShards</code> to list the next set of shards.</p>
    #[serde(rename = "MaxResults")]
    #[serde(skip_serializing_if = "Option::is_none")]
    pub max_results: Option<i64>,
    /// <p><p>When the number of shards in the data stream is greater than the default value for the <code>MaxResults</code> parameter, or if you explicitly specify a value for <code>MaxResults</code> that is less than the number of shards in the data stream, the response includes a pagination token named <code>NextToken</code>. You can specify this <code>NextToken</code> value in a subsequent call to <code>ListShards</code> to list the next set of shards.</p> <p>Don&#39;t specify <code>StreamName</code> or <code>StreamCreationTimestamp</code> if you specify <code>NextToken</code> because the latter unambiguously identifies the stream.</p> <p>You can optionally specify a value for the <code>MaxResults</code> parameter when you specify <code>NextToken</code>. If you specify a <code>MaxResults</code> value that is less than the number of shards that the operation returns if you don&#39;t specify <code>MaxResults</code>, the response will contain a new <code>NextToken</code> value. You can use the new <code>NextToken</code> value in a subsequent call to the <code>ListShards</code> operation.</p> <important> <p>Tokens expire after 300 seconds. When you obtain a value for <code>NextToken</code> in the response to a call to <code>ListShards</code>, you have 300 seconds to use that value. If you specify an expired token in a call to <code>ListShards</code>, you get <code>ExpiredNextTokenException</code>.</p> </important></p>
    #[serde(rename = "NextToken")]
    #[serde(skip_serializing_if = "Option::is_none")]
    pub next_token: Option<String>,
    /// <p>Specify this input parameter to distinguish data streams that have the same name. For example, if you create a data stream and then delete it, and you later create another data stream with the same name, you can use this input parameter to specify which of the two streams you want to list the shards for.</p> <p>You cannot specify this parameter if you specify the <code>NextToken</code> parameter.</p>
    #[serde(rename = "StreamCreationTimestamp")]
    #[serde(skip_serializing_if = "Option::is_none")]
    pub stream_creation_timestamp: Option<f64>,
    /// <p>The name of the data stream whose shards you want to list. </p> <p>You cannot specify this parameter if you specify the <code>NextToken</code> parameter.</p>
    #[serde(rename = "StreamName")]
    #[serde(skip_serializing_if = "Option::is_none")]
    pub stream_name: Option<String>,
}

#[derive(Default, Debug, Clone, PartialEq, Deserialize)]
#[cfg_attr(any(test, feature = "serialize_structs"), derive(Serialize))]
pub struct ListShardsOutput {
    /// <p><p>When the number of shards in the data stream is greater than the default value for the <code>MaxResults</code> parameter, or if you explicitly specify a value for <code>MaxResults</code> that is less than the number of shards in the data stream, the response includes a pagination token named <code>NextToken</code>. You can specify this <code>NextToken</code> value in a subsequent call to <code>ListShards</code> to list the next set of shards. For more information about the use of this pagination token when calling the <code>ListShards</code> operation, see <a>ListShardsInput$NextToken</a>.</p> <important> <p>Tokens expire after 300 seconds. When you obtain a value for <code>NextToken</code> in the response to a call to <code>ListShards</code>, you have 300 seconds to use that value. If you specify an expired token in a call to <code>ListShards</code>, you get <code>ExpiredNextTokenException</code>.</p> </important></p>
    #[serde(rename = "NextToken")]
    #[serde(skip_serializing_if = "Option::is_none")]
    pub next_token: Option<String>,
    /// <p>An array of JSON objects. Each object represents one shard and specifies the IDs of the shard, the shard's parent, and the shard that's adjacent to the shard's parent. Each object also contains the starting and ending hash keys and the starting and ending sequence numbers for the shard.</p>
    #[serde(rename = "Shards")]
    #[serde(skip_serializing_if = "Option::is_none")]
    pub shards: Option<Vec<Shard>>,
}

#[derive(Default, Debug, Clone, PartialEq, Serialize)]
pub struct ListStreamConsumersInput {
    /// <p>The maximum number of consumers that you want a single call of <code>ListStreamConsumers</code> to return.</p>
    #[serde(rename = "MaxResults")]
    #[serde(skip_serializing_if = "Option::is_none")]
    pub max_results: Option<i64>,
    /// <p><p>When the number of consumers that are registered with the data stream is greater than the default value for the <code>MaxResults</code> parameter, or if you explicitly specify a value for <code>MaxResults</code> that is less than the number of consumers that are registered with the data stream, the response includes a pagination token named <code>NextToken</code>. You can specify this <code>NextToken</code> value in a subsequent call to <code>ListStreamConsumers</code> to list the next set of registered consumers.</p> <p>Don&#39;t specify <code>StreamName</code> or <code>StreamCreationTimestamp</code> if you specify <code>NextToken</code> because the latter unambiguously identifies the stream.</p> <p>You can optionally specify a value for the <code>MaxResults</code> parameter when you specify <code>NextToken</code>. If you specify a <code>MaxResults</code> value that is less than the number of consumers that the operation returns if you don&#39;t specify <code>MaxResults</code>, the response will contain a new <code>NextToken</code> value. You can use the new <code>NextToken</code> value in a subsequent call to the <code>ListStreamConsumers</code> operation to list the next set of consumers.</p> <important> <p>Tokens expire after 300 seconds. When you obtain a value for <code>NextToken</code> in the response to a call to <code>ListStreamConsumers</code>, you have 300 seconds to use that value. If you specify an expired token in a call to <code>ListStreamConsumers</code>, you get <code>ExpiredNextTokenException</code>.</p> </important></p>
    #[serde(rename = "NextToken")]
    #[serde(skip_serializing_if = "Option::is_none")]
    pub next_token: Option<String>,
    /// <p>The ARN of the Kinesis data stream for which you want to list the registered consumers. For more information, see <a href="https://docs.aws.amazon.com/general/latest/gr/aws-arns-and-namespaces.html#arn-syntax-kinesis-streams">Amazon Resource Names (ARNs) and AWS Service Namespaces</a>.</p>
    #[serde(rename = "StreamARN")]
    pub stream_arn: String,
    /// <p>Specify this input parameter to distinguish data streams that have the same name. For example, if you create a data stream and then delete it, and you later create another data stream with the same name, you can use this input parameter to specify which of the two streams you want to list the consumers for. </p> <p>You can't specify this parameter if you specify the NextToken parameter. </p>
    #[serde(rename = "StreamCreationTimestamp")]
    #[serde(skip_serializing_if = "Option::is_none")]
    pub stream_creation_timestamp: Option<f64>,
}

#[derive(Default, Debug, Clone, PartialEq, Deserialize)]
#[cfg_attr(any(test, feature = "serialize_structs"), derive(Serialize))]
pub struct ListStreamConsumersOutput {
    /// <p>An array of JSON objects. Each object represents one registered consumer.</p>
    #[serde(rename = "Consumers")]
    #[serde(skip_serializing_if = "Option::is_none")]
    pub consumers: Option<Vec<Consumer>>,
    /// <p><p>When the number of consumers that are registered with the data stream is greater than the default value for the <code>MaxResults</code> parameter, or if you explicitly specify a value for <code>MaxResults</code> that is less than the number of registered consumers, the response includes a pagination token named <code>NextToken</code>. You can specify this <code>NextToken</code> value in a subsequent call to <code>ListStreamConsumers</code> to list the next set of registered consumers. For more information about the use of this pagination token when calling the <code>ListStreamConsumers</code> operation, see <a>ListStreamConsumersInput$NextToken</a>.</p> <important> <p>Tokens expire after 300 seconds. When you obtain a value for <code>NextToken</code> in the response to a call to <code>ListStreamConsumers</code>, you have 300 seconds to use that value. If you specify an expired token in a call to <code>ListStreamConsumers</code>, you get <code>ExpiredNextTokenException</code>.</p> </important></p>
    #[serde(rename = "NextToken")]
    #[serde(skip_serializing_if = "Option::is_none")]
    pub next_token: Option<String>,
}

/// <p>Represents the input for <code>ListStreams</code>.</p>
#[derive(Default, Debug, Clone, PartialEq, Serialize)]
pub struct ListStreamsInput {
    /// <p>The name of the stream to start the list with.</p>
    #[serde(rename = "ExclusiveStartStreamName")]
    #[serde(skip_serializing_if = "Option::is_none")]
    pub exclusive_start_stream_name: Option<String>,
    /// <p>The maximum number of streams to list.</p>
    #[serde(rename = "Limit")]
    #[serde(skip_serializing_if = "Option::is_none")]
    pub limit: Option<i64>,
}

/// <p>Represents the output for <code>ListStreams</code>.</p>
#[derive(Default, Debug, Clone, PartialEq, Deserialize)]
#[cfg_attr(any(test, feature = "serialize_structs"), derive(Serialize))]
pub struct ListStreamsOutput {
    /// <p>If set to <code>true</code>, there are more streams available to list.</p>
    #[serde(rename = "HasMoreStreams")]
    pub has_more_streams: bool,
    /// <p>The names of the streams that are associated with the AWS account making the <code>ListStreams</code> request.</p>
    #[serde(rename = "StreamNames")]
    pub stream_names: Vec<String>,
}

/// <p>Represents the input for <code>ListTagsForStream</code>.</p>
#[derive(Default, Debug, Clone, PartialEq, Serialize)]
pub struct ListTagsForStreamInput {
    /// <p>The key to use as the starting point for the list of tags. If this parameter is set, <code>ListTagsForStream</code> gets all tags that occur after <code>ExclusiveStartTagKey</code>. </p>
    #[serde(rename = "ExclusiveStartTagKey")]
    #[serde(skip_serializing_if = "Option::is_none")]
    pub exclusive_start_tag_key: Option<String>,
    /// <p>The number of tags to return. If this number is less than the total number of tags associated with the stream, <code>HasMoreTags</code> is set to <code>true</code>. To list additional tags, set <code>ExclusiveStartTagKey</code> to the last key in the response.</p>
    #[serde(rename = "Limit")]
    #[serde(skip_serializing_if = "Option::is_none")]
    pub limit: Option<i64>,
    /// <p>The name of the stream.</p>
    #[serde(rename = "StreamName")]
    pub stream_name: String,
}

/// <p>Represents the output for <code>ListTagsForStream</code>.</p>
#[derive(Default, Debug, Clone, PartialEq, Deserialize)]
#[cfg_attr(any(test, feature = "serialize_structs"), derive(Serialize))]
pub struct ListTagsForStreamOutput {
    /// <p>If set to <code>true</code>, more tags are available. To request additional tags, set <code>ExclusiveStartTagKey</code> to the key of the last tag returned.</p>
    #[serde(rename = "HasMoreTags")]
    pub has_more_tags: bool,
    /// <p>A list of tags associated with <code>StreamName</code>, starting with the first tag after <code>ExclusiveStartTagKey</code> and up to the specified <code>Limit</code>. </p>
    #[serde(rename = "Tags")]
    pub tags: Vec<Tag>,
}

/// <p>Represents the input for <code>MergeShards</code>.</p>
#[derive(Default, Debug, Clone, PartialEq, Serialize)]
pub struct MergeShardsInput {
    /// <p>The shard ID of the adjacent shard for the merge.</p>
    #[serde(rename = "AdjacentShardToMerge")]
    pub adjacent_shard_to_merge: String,
    /// <p>The shard ID of the shard to combine with the adjacent shard for the merge.</p>
    #[serde(rename = "ShardToMerge")]
    pub shard_to_merge: String,
    /// <p>The name of the stream for the merge.</p>
    #[serde(rename = "StreamName")]
    pub stream_name: String,
}

/// <p>The request rate for the stream is too high, or the requested data is too large for the available throughput. Reduce the frequency or size of your requests. For more information, see <a href="http://docs.aws.amazon.com/kinesis/latest/dev/service-sizes-and-limits.html">Streams Limits</a> in the <i>Amazon Kinesis Data Streams Developer Guide</i>, and <a href="http://docs.aws.amazon.com/general/latest/gr/api-retries.html">Error Retries and Exponential Backoff in AWS</a> in the <i>AWS General Reference</i>.</p>
#[derive(Default, Debug, Clone, PartialEq)]
pub struct ProvisionedThroughputExceededException {
    /// <p>A message that provides information about the error.</p>
    pub message: Option<String>,
}

/// <p>Represents the input for <code>PutRecord</code>.</p>
#[derive(Default, Debug, Clone, PartialEq, Serialize)]
pub struct PutRecordInput {
    /// <p>The data blob to put into the record, which is base64-encoded when the blob is serialized. When the data blob (the payload before base64-encoding) is added to the partition key size, the total size must not exceed the maximum record size (1 MB).</p>
    #[serde(rename = "Data")]
    #[serde(
        deserialize_with = "::rusoto_core::serialization::SerdeBlob::deserialize_blob",
        serialize_with = "::rusoto_core::serialization::SerdeBlob::serialize_blob",
        default
    )]
    pub data: bytes::Bytes,
    /// <p>The hash value used to explicitly determine the shard the data record is assigned to by overriding the partition key hash.</p>
    #[serde(rename = "ExplicitHashKey")]
    #[serde(skip_serializing_if = "Option::is_none")]
    pub explicit_hash_key: Option<String>,
    /// <p>Determines which shard in the stream the data record is assigned to. Partition keys are Unicode strings with a maximum length limit of 256 characters for each key. Amazon Kinesis Data Streams uses the partition key as input to a hash function that maps the partition key and associated data to a specific shard. Specifically, an MD5 hash function is used to map partition keys to 128-bit integer values and to map associated data records to shards. As a result of this hashing mechanism, all data records with the same partition key map to the same shard within the stream.</p>
    #[serde(rename = "PartitionKey")]
    pub partition_key: String,
    /// <p>Guarantees strictly increasing sequence numbers, for puts from the same client and to the same partition key. Usage: set the <code>SequenceNumberForOrdering</code> of record <i>n</i> to the sequence number of record <i>n-1</i> (as returned in the result when putting record <i>n-1</i>). If this parameter is not set, records are coarsely ordered based on arrival time.</p>
    #[serde(rename = "SequenceNumberForOrdering")]
    #[serde(skip_serializing_if = "Option::is_none")]
    pub sequence_number_for_ordering: Option<String>,
    /// <p>The name of the stream to put the data record into.</p>
    #[serde(rename = "StreamName")]
    pub stream_name: String,
}

/// <p>Represents the output for <code>PutRecord</code>.</p>
#[derive(Default, Debug, Clone, PartialEq, Deserialize)]
#[cfg_attr(any(test, feature = "serialize_structs"), derive(Serialize))]
pub struct PutRecordOutput {
    /// <p><p>The encryption type to use on the record. This parameter can be one of the following values:</p> <ul> <li> <p> <code>NONE</code>: Do not encrypt the records in the stream.</p> </li> <li> <p> <code>KMS</code>: Use server-side encryption on the records in the stream using a customer-managed AWS KMS key.</p> </li> </ul></p>
    #[serde(rename = "EncryptionType")]
    #[serde(skip_serializing_if = "Option::is_none")]
    pub encryption_type: Option<String>,
    /// <p>The sequence number identifier that was assigned to the put data record. The sequence number for the record is unique across all records in the stream. A sequence number is the identifier associated with every record put into the stream.</p>
    #[serde(rename = "SequenceNumber")]
    pub sequence_number: String,
    /// <p>The shard ID of the shard where the data record was placed.</p>
    #[serde(rename = "ShardId")]
    pub shard_id: String,
}

/// <p>A <code>PutRecords</code> request.</p>
#[derive(Default, Debug, Clone, PartialEq, Serialize)]
pub struct PutRecordsInput {
    /// <p>The records associated with the request.</p>
    #[serde(rename = "Records")]
    pub records: Vec<PutRecordsRequestEntry>,
    /// <p>The stream name associated with the request.</p>
    #[serde(rename = "StreamName")]
    pub stream_name: String,
}

/// <p> <code>PutRecords</code> results.</p>
#[derive(Default, Debug, Clone, PartialEq, Deserialize)]
#[cfg_attr(any(test, feature = "serialize_structs"), derive(Serialize))]
pub struct PutRecordsOutput {
    /// <p><p>The encryption type used on the records. This parameter can be one of the following values:</p> <ul> <li> <p> <code>NONE</code>: Do not encrypt the records.</p> </li> <li> <p> <code>KMS</code>: Use server-side encryption on the records using a customer-managed AWS KMS key.</p> </li> </ul></p>
    #[serde(rename = "EncryptionType")]
    #[serde(skip_serializing_if = "Option::is_none")]
    pub encryption_type: Option<String>,
    /// <p>The number of unsuccessfully processed records in a <code>PutRecords</code> request.</p>
    #[serde(rename = "FailedRecordCount")]
    #[serde(skip_serializing_if = "Option::is_none")]
    pub failed_record_count: Option<i64>,
    /// <p>An array of successfully and unsuccessfully processed record results, correlated with the request by natural ordering. A record that is successfully added to a stream includes <code>SequenceNumber</code> and <code>ShardId</code> in the result. A record that fails to be added to a stream includes <code>ErrorCode</code> and <code>ErrorMessage</code> in the result.</p>
    #[serde(rename = "Records")]
    pub records: Vec<PutRecordsResultEntry>,
}

/// <p>Represents the output for <code>PutRecords</code>.</p>
#[derive(Default, Debug, Clone, PartialEq, Serialize)]
pub struct PutRecordsRequestEntry {
    /// <p>The data blob to put into the record, which is base64-encoded when the blob is serialized. When the data blob (the payload before base64-encoding) is added to the partition key size, the total size must not exceed the maximum record size (1 MB).</p>
    #[serde(rename = "Data")]
    #[serde(
        deserialize_with = "::rusoto_core::serialization::SerdeBlob::deserialize_blob",
        serialize_with = "::rusoto_core::serialization::SerdeBlob::serialize_blob",
        default
    )]
    pub data: bytes::Bytes,
    /// <p>The hash value used to determine explicitly the shard that the data record is assigned to by overriding the partition key hash.</p>
    #[serde(rename = "ExplicitHashKey")]
    #[serde(skip_serializing_if = "Option::is_none")]
    pub explicit_hash_key: Option<String>,
    /// <p>Determines which shard in the stream the data record is assigned to. Partition keys are Unicode strings with a maximum length limit of 256 characters for each key. Amazon Kinesis Data Streams uses the partition key as input to a hash function that maps the partition key and associated data to a specific shard. Specifically, an MD5 hash function is used to map partition keys to 128-bit integer values and to map associated data records to shards. As a result of this hashing mechanism, all data records with the same partition key map to the same shard within the stream.</p>
    #[serde(rename = "PartitionKey")]
    pub partition_key: String,
}

/// <p>Represents the result of an individual record from a <code>PutRecords</code> request. A record that is successfully added to a stream includes <code>SequenceNumber</code> and <code>ShardId</code> in the result. A record that fails to be added to the stream includes <code>ErrorCode</code> and <code>ErrorMessage</code> in the result.</p>
#[derive(Default, Debug, Clone, PartialEq, Deserialize)]
#[cfg_attr(any(test, feature = "serialize_structs"), derive(Serialize))]
pub struct PutRecordsResultEntry {
    /// <p>The error code for an individual record result. <code>ErrorCodes</code> can be either <code>ProvisionedThroughputExceededException</code> or <code>InternalFailure</code>.</p>
    #[serde(rename = "ErrorCode")]
    #[serde(skip_serializing_if = "Option::is_none")]
    pub error_code: Option<String>,
    /// <p>The error message for an individual record result. An <code>ErrorCode</code> value of <code>ProvisionedThroughputExceededException</code> has an error message that includes the account ID, stream name, and shard ID. An <code>ErrorCode</code> value of <code>InternalFailure</code> has the error message <code>"Internal Service Failure"</code>.</p>
    #[serde(rename = "ErrorMessage")]
    #[serde(skip_serializing_if = "Option::is_none")]
    pub error_message: Option<String>,
    /// <p>The sequence number for an individual record result.</p>
    #[serde(rename = "SequenceNumber")]
    #[serde(skip_serializing_if = "Option::is_none")]
    pub sequence_number: Option<String>,
    /// <p>The shard ID for an individual record result.</p>
    #[serde(rename = "ShardId")]
    #[serde(skip_serializing_if = "Option::is_none")]
    pub shard_id: Option<String>,
}

/// <p>The unit of data of the Kinesis data stream, which is composed of a sequence number, a partition key, and a data blob.</p>
#[derive(Default, Debug, Clone, PartialEq, Deserialize)]
#[cfg_attr(any(test, feature = "serialize_structs"), derive(Serialize))]
pub struct Record {
    /// <p>The approximate time that the record was inserted into the stream.</p>
    #[serde(rename = "ApproximateArrivalTimestamp")]
    #[serde(skip_serializing_if = "Option::is_none")]
    pub approximate_arrival_timestamp: Option<f64>,
    /// <p>The data blob. The data in the blob is both opaque and immutable to Kinesis Data Streams, which does not inspect, interpret, or change the data in the blob in any way. When the data blob (the payload before base64-encoding) is added to the partition key size, the total size must not exceed the maximum record size (1 MB).</p>
    #[serde(rename = "Data")]
    #[serde(
        deserialize_with = "::rusoto_core::serialization::SerdeBlob::deserialize_blob",
        serialize_with = "::rusoto_core::serialization::SerdeBlob::serialize_blob",
        default
    )]
    pub data: bytes::Bytes,
    /// <p><p>The encryption type used on the record. This parameter can be one of the following values:</p> <ul> <li> <p> <code>NONE</code>: Do not encrypt the records in the stream.</p> </li> <li> <p> <code>KMS</code>: Use server-side encryption on the records in the stream using a customer-managed AWS KMS key.</p> </li> </ul></p>
    #[serde(rename = "EncryptionType")]
    #[serde(skip_serializing_if = "Option::is_none")]
    pub encryption_type: Option<String>,
    /// <p>Identifies which shard in the stream the data record is assigned to.</p>
    #[serde(rename = "PartitionKey")]
    pub partition_key: String,
    /// <p>The unique identifier of the record within its shard.</p>
    #[serde(rename = "SequenceNumber")]
    pub sequence_number: String,
}

#[derive(Default, Debug, Clone, PartialEq, Serialize)]
pub struct RegisterStreamConsumerInput {
    /// <p>For a given Kinesis data stream, each consumer must have a unique name. However, consumer names don't have to be unique across data streams.</p>
    #[serde(rename = "ConsumerName")]
    pub consumer_name: String,
    /// <p>The ARN of the Kinesis data stream that you want to register the consumer with. For more info, see <a href="https://docs.aws.amazon.com/general/latest/gr/aws-arns-and-namespaces.html#arn-syntax-kinesis-streams">Amazon Resource Names (ARNs) and AWS Service Namespaces</a>.</p>
    #[serde(rename = "StreamARN")]
    pub stream_arn: String,
}

#[derive(Default, Debug, Clone, PartialEq, Deserialize)]
#[cfg_attr(any(test, feature = "serialize_structs"), derive(Serialize))]
pub struct RegisterStreamConsumerOutput {
    /// <p>An object that represents the details of the consumer you registered. When you register a consumer, it gets an ARN that is generated by Kinesis Data Streams.</p>
    #[serde(rename = "Consumer")]
    pub consumer: Consumer,
}

/// <p>Represents the input for <code>RemoveTagsFromStream</code>.</p>
#[derive(Default, Debug, Clone, PartialEq, Serialize)]
pub struct RemoveTagsFromStreamInput {
    /// <p>The name of the stream.</p>
    #[serde(rename = "StreamName")]
    pub stream_name: String,
    /// <p>A list of tag keys. Each corresponding tag is removed from the stream.</p>
    #[serde(rename = "TagKeys")]
    pub tag_keys: Vec<String>,
}

/// <p>The resource is not available for this operation. For successful operation, the resource must be in the <code>ACTIVE</code> state.</p>
#[derive(Default, Debug, Clone, PartialEq, Deserialize)]
#[cfg_attr(any(test, feature = "serialize_structs"), derive(Serialize))]
pub struct ResourceInUseException {
    /// <p>A message that provides information about the error.</p>
    #[serde(rename = "message")]
    #[serde(skip_serializing_if = "Option::is_none")]
    pub message: Option<String>,
}

/// <p>The requested resource could not be found. The stream might not be specified correctly.</p>
#[derive(Default, Debug, Clone, PartialEq, Deserialize)]
#[cfg_attr(any(test, feature = "serialize_structs"), derive(Serialize))]
pub struct ResourceNotFoundException {
    /// <p>A message that provides information about the error.</p>
    #[serde(rename = "message")]
    #[serde(skip_serializing_if = "Option::is_none")]
    pub message: Option<String>,
}

/// <p>The range of possible sequence numbers for the shard.</p>
#[derive(Default, Debug, Clone, PartialEq, Deserialize)]
#[cfg_attr(any(test, feature = "serialize_structs"), derive(Serialize))]
pub struct SequenceNumberRange {
    /// <p>The ending sequence number for the range. Shards that are in the OPEN state have an ending sequence number of <code>null</code>.</p>
    #[serde(rename = "EndingSequenceNumber")]
    #[serde(skip_serializing_if = "Option::is_none")]
    pub ending_sequence_number: Option<String>,
    /// <p>The starting sequence number for the range.</p>
    #[serde(rename = "StartingSequenceNumber")]
    pub starting_sequence_number: String,
}

/// <p>A uniquely identified group of data records in a Kinesis data stream.</p>
#[derive(Default, Debug, Clone, PartialEq, Deserialize)]
#[cfg_attr(any(test, feature = "serialize_structs"), derive(Serialize))]
pub struct Shard {
    /// <p>The shard ID of the shard adjacent to the shard's parent.</p>
    #[serde(rename = "AdjacentParentShardId")]
    #[serde(skip_serializing_if = "Option::is_none")]
    pub adjacent_parent_shard_id: Option<String>,
    /// <p>The range of possible hash key values for the shard, which is a set of ordered contiguous positive integers.</p>
    #[serde(rename = "HashKeyRange")]
    pub hash_key_range: HashKeyRange,
    /// <p>The shard ID of the shard's parent.</p>
    #[serde(rename = "ParentShardId")]
    #[serde(skip_serializing_if = "Option::is_none")]
    pub parent_shard_id: Option<String>,
    /// <p>The range of possible sequence numbers for the shard.</p>
    #[serde(rename = "SequenceNumberRange")]
    pub sequence_number_range: SequenceNumberRange,
    /// <p>The unique identifier of the shard within the stream.</p>
    #[serde(rename = "ShardId")]
    pub shard_id: String,
}

/// <p>Represents the input for <code>SplitShard</code>.</p>
#[derive(Default, Debug, Clone, PartialEq, Serialize)]
pub struct SplitShardInput {
    /// <p>A hash key value for the starting hash key of one of the child shards created by the split. The hash key range for a given shard constitutes a set of ordered contiguous positive integers. The value for <code>NewStartingHashKey</code> must be in the range of hash keys being mapped into the shard. The <code>NewStartingHashKey</code> hash key value and all higher hash key values in hash key range are distributed to one of the child shards. All the lower hash key values in the range are distributed to the other child shard.</p>
    #[serde(rename = "NewStartingHashKey")]
    pub new_starting_hash_key: String,
    /// <p>The shard ID of the shard to split.</p>
    #[serde(rename = "ShardToSplit")]
    pub shard_to_split: String,
    /// <p>The name of the stream for the shard split.</p>
    #[serde(rename = "StreamName")]
    pub stream_name: String,
}

#[derive(Default, Debug, Clone, PartialEq, Serialize)]
pub struct StartStreamEncryptionInput {
    /// <p>The encryption type to use. The only valid value is <code>KMS</code>.</p>
    #[serde(rename = "EncryptionType")]
    pub encryption_type: String,
    /// <p><p>The GUID for the customer-managed AWS KMS key to use for encryption. This value can be a globally unique identifier, a fully specified Amazon Resource Name (ARN) to either an alias or a key, or an alias name prefixed by &quot;alias/&quot;.You can also use a master key owned by Kinesis Data Streams by specifying the alias <code>aws/kinesis</code>.</p> <ul> <li> <p>Key ARN example: <code>arn:aws:kms:us-east-1:123456789012:key/12345678-1234-1234-1234-123456789012</code> </p> </li> <li> <p>Alias ARN example: <code>arn:aws:kms:us-east-1:123456789012:alias/MyAliasName</code> </p> </li> <li> <p>Globally unique key ID example: <code>12345678-1234-1234-1234-123456789012</code> </p> </li> <li> <p>Alias name example: <code>alias/MyAliasName</code> </p> </li> <li> <p>Master key owned by Kinesis Data Streams: <code>alias/aws/kinesis</code> </p> </li> </ul></p>
    #[serde(rename = "KeyId")]
    pub key_id: String,
    /// <p>The name of the stream for which to start encrypting records.</p>
    #[serde(rename = "StreamName")]
    pub stream_name: String,
}

#[derive(Default, Debug, Clone, PartialEq, Serialize)]
pub struct StartingPosition {
    #[serde(rename = "SequenceNumber")]
    #[serde(skip_serializing_if = "Option::is_none")]
    pub sequence_number: Option<String>,
    #[serde(rename = "Timestamp")]
    #[serde(skip_serializing_if = "Option::is_none")]
    pub timestamp: Option<f64>,
    #[serde(rename = "Type")]
    pub type_: String,
}

#[derive(Default, Debug, Clone, PartialEq, Serialize)]
pub struct StopStreamEncryptionInput {
    /// <p>The encryption type. The only valid value is <code>KMS</code>.</p>
    #[serde(rename = "EncryptionType")]
    pub encryption_type: String,
    /// <p><p>The GUID for the customer-managed AWS KMS key to use for encryption. This value can be a globally unique identifier, a fully specified Amazon Resource Name (ARN) to either an alias or a key, or an alias name prefixed by &quot;alias/&quot;.You can also use a master key owned by Kinesis Data Streams by specifying the alias <code>aws/kinesis</code>.</p> <ul> <li> <p>Key ARN example: <code>arn:aws:kms:us-east-1:123456789012:key/12345678-1234-1234-1234-123456789012</code> </p> </li> <li> <p>Alias ARN example: <code>arn:aws:kms:us-east-1:123456789012:alias/MyAliasName</code> </p> </li> <li> <p>Globally unique key ID example: <code>12345678-1234-1234-1234-123456789012</code> </p> </li> <li> <p>Alias name example: <code>alias/MyAliasName</code> </p> </li> <li> <p>Master key owned by Kinesis Data Streams: <code>alias/aws/kinesis</code> </p> </li> </ul></p>
    #[serde(rename = "KeyId")]
    pub key_id: String,
    /// <p>The name of the stream on which to stop encrypting records.</p>
    #[serde(rename = "StreamName")]
    pub stream_name: String,
}

/// <p>Represents the output for <a>DescribeStream</a>.</p>
#[derive(Default, Debug, Clone, PartialEq, Deserialize)]
#[cfg_attr(any(test, feature = "serialize_structs"), derive(Serialize))]
pub struct StreamDescription {
    /// <p><p>The server-side encryption type used on the stream. This parameter can be one of the following values:</p> <ul> <li> <p> <code>NONE</code>: Do not encrypt the records in the stream.</p> </li> <li> <p> <code>KMS</code>: Use server-side encryption on the records in the stream using a customer-managed AWS KMS key.</p> </li> </ul></p>
    #[serde(rename = "EncryptionType")]
    #[serde(skip_serializing_if = "Option::is_none")]
    pub encryption_type: Option<String>,
    /// <p>Represents the current enhanced monitoring settings of the stream.</p>
    #[serde(rename = "EnhancedMonitoring")]
    pub enhanced_monitoring: Vec<EnhancedMetrics>,
    /// <p>If set to <code>true</code>, more shards in the stream are available to describe.</p>
    #[serde(rename = "HasMoreShards")]
    pub has_more_shards: bool,
    /// <p><p>The GUID for the customer-managed AWS KMS key to use for encryption. This value can be a globally unique identifier, a fully specified ARN to either an alias or a key, or an alias name prefixed by &quot;alias/&quot;.You can also use a master key owned by Kinesis Data Streams by specifying the alias <code>aws/kinesis</code>.</p> <ul> <li> <p>Key ARN example: <code>arn:aws:kms:us-east-1:123456789012:key/12345678-1234-1234-1234-123456789012</code> </p> </li> <li> <p>Alias ARN example: <code>arn:aws:kms:us-east-1:123456789012:alias/MyAliasName</code> </p> </li> <li> <p>Globally unique key ID example: <code>12345678-1234-1234-1234-123456789012</code> </p> </li> <li> <p>Alias name example: <code>alias/MyAliasName</code> </p> </li> <li> <p>Master key owned by Kinesis Data Streams: <code>alias/aws/kinesis</code> </p> </li> </ul></p>
    #[serde(rename = "KeyId")]
    #[serde(skip_serializing_if = "Option::is_none")]
    pub key_id: Option<String>,
    /// <p>The current retention period, in hours.</p>
    #[serde(rename = "RetentionPeriodHours")]
    pub retention_period_hours: i64,
    /// <p>The shards that comprise the stream.</p>
    #[serde(rename = "Shards")]
    pub shards: Vec<Shard>,
    /// <p>The Amazon Resource Name (ARN) for the stream being described.</p>
    #[serde(rename = "StreamARN")]
    pub stream_arn: String,
    /// <p>The approximate time that the stream was created.</p>
    #[serde(rename = "StreamCreationTimestamp")]
    pub stream_creation_timestamp: f64,
    /// <p>The name of the stream being described.</p>
    #[serde(rename = "StreamName")]
    pub stream_name: String,
    /// <p><p>The current status of the stream being described. The stream status is one of the following states:</p> <ul> <li> <p> <code>CREATING</code> - The stream is being created. Kinesis Data Streams immediately returns and sets <code>StreamStatus</code> to <code>CREATING</code>.</p> </li> <li> <p> <code>DELETING</code> - The stream is being deleted. The specified stream is in the <code>DELETING</code> state until Kinesis Data Streams completes the deletion.</p> </li> <li> <p> <code>ACTIVE</code> - The stream exists and is ready for read and write operations or deletion. You should perform read and write operations only on an <code>ACTIVE</code> stream.</p> </li> <li> <p> <code>UPDATING</code> - Shards in the stream are being merged or split. Read and write operations continue to work while the stream is in the <code>UPDATING</code> state.</p> </li> </ul></p>
    #[serde(rename = "StreamStatus")]
    pub stream_status: String,
}

/// <p>Represents the output for <a>DescribeStreamSummary</a> </p>
#[derive(Default, Debug, Clone, PartialEq, Deserialize)]
#[cfg_attr(any(test, feature = "serialize_structs"), derive(Serialize))]
pub struct StreamDescriptionSummary {
    /// <p>The number of enhanced fan-out consumers registered with the stream.</p>
    #[serde(rename = "ConsumerCount")]
    #[serde(skip_serializing_if = "Option::is_none")]
    pub consumer_count: Option<i64>,
    /// <p><p>The encryption type used. This value is one of the following:</p> <ul> <li> <p> <code>KMS</code> </p> </li> <li> <p> <code>NONE</code> </p> </li> </ul></p>
    #[serde(rename = "EncryptionType")]
    #[serde(skip_serializing_if = "Option::is_none")]
    pub encryption_type: Option<String>,
    /// <p>Represents the current enhanced monitoring settings of the stream.</p>
    #[serde(rename = "EnhancedMonitoring")]
    pub enhanced_monitoring: Vec<EnhancedMetrics>,
    /// <p><p>The GUID for the customer-managed AWS KMS key to use for encryption. This value can be a globally unique identifier, a fully specified ARN to either an alias or a key, or an alias name prefixed by &quot;alias/&quot;.You can also use a master key owned by Kinesis Data Streams by specifying the alias <code>aws/kinesis</code>.</p> <ul> <li> <p>Key ARN example: <code>arn:aws:kms:us-east-1:123456789012:key/12345678-1234-1234-1234-123456789012</code> </p> </li> <li> <p>Alias ARN example: <code> arn:aws:kms:us-east-1:123456789012:alias/MyAliasName</code> </p> </li> <li> <p>Globally unique key ID example: <code>12345678-1234-1234-1234-123456789012</code> </p> </li> <li> <p>Alias name example: <code>alias/MyAliasName</code> </p> </li> <li> <p>Master key owned by Kinesis Data Streams: <code>alias/aws/kinesis</code> </p> </li> </ul></p>
    #[serde(rename = "KeyId")]
    #[serde(skip_serializing_if = "Option::is_none")]
    pub key_id: Option<String>,
    /// <p>The number of open shards in the stream.</p>
    #[serde(rename = "OpenShardCount")]
    pub open_shard_count: i64,
    /// <p>The current retention period, in hours.</p>
    #[serde(rename = "RetentionPeriodHours")]
    pub retention_period_hours: i64,
    /// <p>The Amazon Resource Name (ARN) for the stream being described.</p>
    #[serde(rename = "StreamARN")]
    pub stream_arn: String,
    /// <p>The approximate time that the stream was created.</p>
    #[serde(rename = "StreamCreationTimestamp")]
    pub stream_creation_timestamp: f64,
    /// <p>The name of the stream being described.</p>
    #[serde(rename = "StreamName")]
    pub stream_name: String,
    /// <p><p>The current status of the stream being described. The stream status is one of the following states:</p> <ul> <li> <p> <code>CREATING</code> - The stream is being created. Kinesis Data Streams immediately returns and sets <code>StreamStatus</code> to <code>CREATING</code>.</p> </li> <li> <p> <code>DELETING</code> - The stream is being deleted. The specified stream is in the <code>DELETING</code> state until Kinesis Data Streams completes the deletion.</p> </li> <li> <p> <code>ACTIVE</code> - The stream exists and is ready for read and write operations or deletion. You should perform read and write operations only on an <code>ACTIVE</code> stream.</p> </li> <li> <p> <code>UPDATING</code> - Shards in the stream are being merged or split. Read and write operations continue to work while the stream is in the <code>UPDATING</code> state.</p> </li> </ul></p>
    #[serde(rename = "StreamStatus")]
    pub stream_status: String,
}

/// <p>After you call <a>SubscribeToShard</a>, Kinesis Data Streams sends events of this type to your consumer. </p>
#[derive(Default, Debug, Clone, PartialEq, Deserialize)]
#[cfg_attr(any(test, feature = "serialize_structs"), derive(Serialize))]
pub struct SubscribeToShardEvent {
    /// <p>Use this as <code>StartingSequenceNumber</code> in the next call to <a>SubscribeToShard</a>.</p>
    #[serde(rename = "ContinuationSequenceNumber")]
    pub continuation_sequence_number: String,
    /// <p>The number of milliseconds the read records are from the tip of the stream, indicating how far behind current time the consumer is. A value of zero indicates that record processing is caught up, and there are no new records to process at this moment.</p>
    #[serde(rename = "MillisBehindLatest")]
    pub millis_behind_latest: i64,
    /// <p><p/></p>
    #[serde(rename = "Records")]
    pub records: Vec<Record>,
}

#[derive(Default, Debug, Clone, PartialEq, Deserialize)]
#[cfg_attr(any(test, feature = "serialize_structs"), derive(Serialize))]
pub struct SubscribeToShardEventStream {
    #[serde(rename = "InternalFailureException")]
    #[serde(skip_serializing_if = "Option::is_none")]
    pub internal_failure_exception: Option<InternalFailureException>,
    #[serde(rename = "KMSAccessDeniedException")]
    #[serde(skip_serializing_if = "Option::is_none")]
    pub kms_access_denied_exception: Option<KMSAccessDeniedException>,
    #[serde(rename = "KMSDisabledException")]
    #[serde(skip_serializing_if = "Option::is_none")]
    pub kms_disabled_exception: Option<KMSDisabledException>,
    #[serde(rename = "KMSInvalidStateException")]
    #[serde(skip_serializing_if = "Option::is_none")]
    pub kms_invalid_state_exception: Option<KMSInvalidStateException>,
    #[serde(rename = "KMSNotFoundException")]
    #[serde(skip_serializing_if = "Option::is_none")]
    pub kms_not_found_exception: Option<KMSNotFoundException>,
    #[serde(rename = "KMSOptInRequired")]
    #[serde(skip_serializing_if = "Option::is_none")]
    pub kms_opt_in_required: Option<KMSOptInRequired>,
    #[serde(rename = "KMSThrottlingException")]
    #[serde(skip_serializing_if = "Option::is_none")]
    pub kms_throttling_exception: Option<KMSThrottlingException>,
    #[serde(rename = "ResourceInUseException")]
    #[serde(skip_serializing_if = "Option::is_none")]
    pub resource_in_use_exception: Option<ResourceInUseException>,
    #[serde(rename = "ResourceNotFoundException")]
    #[serde(skip_serializing_if = "Option::is_none")]
    pub resource_not_found_exception: Option<ResourceNotFoundException>,
    #[serde(rename = "SubscribeToShardEvent")]
    pub subscribe_to_shard_event: SubscribeToShardEvent,
}

#[derive(Default, Debug, Clone, PartialEq, Serialize)]
pub struct SubscribeToShardInput {
    /// <p>For this parameter, use the value you obtained when you called <a>RegisterStreamConsumer</a>.</p>
    #[serde(rename = "ConsumerARN")]
    pub consumer_arn: String,
    /// <p>The ID of the shard you want to subscribe to. To see a list of all the shards for a given stream, use <a>ListShards</a>.</p>
    #[serde(rename = "ShardId")]
    pub shard_id: String,
    #[serde(rename = "StartingPosition")]
    pub starting_position: StartingPosition,
}

#[derive(Default, Debug, Clone, PartialEq, Deserialize)]
#[cfg_attr(any(test, feature = "serialize_structs"), derive(Serialize))]
pub struct SubscribeToShardOutput {
    /// <p>The event stream that your consumer can use to read records from the shard.</p>
    #[serde(rename = "EventStream")]
    pub event_stream: SubscribeToShardEventStream,
}

/// <p>Metadata assigned to the stream, consisting of a key-value pair.</p>
#[derive(Default, Debug, Clone, PartialEq, Deserialize)]
#[cfg_attr(any(test, feature = "serialize_structs"), derive(Serialize))]
pub struct Tag {
    /// <p>A unique identifier for the tag. Maximum length: 128 characters. Valid characters: Unicode letters, digits, white space, _ . / = + - % @</p>
    #[serde(rename = "Key")]
    pub key: String,
    /// <p>An optional string, typically used to describe or define the tag. Maximum length: 256 characters. Valid characters: Unicode letters, digits, white space, _ . / = + - % @</p>
    #[serde(rename = "Value")]
    #[serde(skip_serializing_if = "Option::is_none")]
    pub value: Option<String>,
}

#[derive(Default, Debug, Clone, PartialEq, Serialize)]
pub struct UpdateShardCountInput {
    /// <p>The scaling type. Uniform scaling creates shards of equal size.</p>
    #[serde(rename = "ScalingType")]
    pub scaling_type: String,
    /// <p>The name of the stream.</p>
    #[serde(rename = "StreamName")]
    pub stream_name: String,
    /// <p>The new number of shards.</p>
    #[serde(rename = "TargetShardCount")]
    pub target_shard_count: i64,
}

#[derive(Default, Debug, Clone, PartialEq, Deserialize)]
#[cfg_attr(any(test, feature = "serialize_structs"), derive(Serialize))]
pub struct UpdateShardCountOutput {
    /// <p>The current number of shards.</p>
    #[serde(rename = "CurrentShardCount")]
    #[serde(skip_serializing_if = "Option::is_none")]
    pub current_shard_count: Option<i64>,
    /// <p>The name of the stream.</p>
    #[serde(rename = "StreamName")]
    #[serde(skip_serializing_if = "Option::is_none")]
    pub stream_name: Option<String>,
    /// <p>The updated number of shards.</p>
    #[serde(rename = "TargetShardCount")]
    #[serde(skip_serializing_if = "Option::is_none")]
    pub target_shard_count: Option<i64>,
}

/// Errors returned by AddTagsToStream
#[derive(Debug, PartialEq)]
pub enum AddTagsToStreamError {
    /// <p>A specified parameter exceeds its restrictions, is not supported, or can't be used. For more information, see the returned message.</p>
    InvalidArgument(String),
    /// <p>The requested resource exceeds the maximum number allowed, or the number of concurrent stream requests exceeds the maximum number allowed. </p>
    LimitExceeded(String),
    /// <p>The resource is not available for this operation. For successful operation, the resource must be in the <code>ACTIVE</code> state.</p>
    ResourceInUse(String),
    /// <p>The requested resource could not be found. The stream might not be specified correctly.</p>
    ResourceNotFound(String),
}

impl AddTagsToStreamError {
    pub fn from_response(res: BufferedHttpResponse) -> RusotoError<AddTagsToStreamError> {
        if let Some(err) = proto::json::Error::parse(&res) {
            match err.typ.as_str() {
                "InvalidArgumentException" => {
                    return RusotoError::Service(AddTagsToStreamError::InvalidArgument(err.msg))
                }
                "LimitExceededException" => {
                    return RusotoError::Service(AddTagsToStreamError::LimitExceeded(err.msg))
                }
                "ResourceInUseException" => {
                    return RusotoError::Service(AddTagsToStreamError::ResourceInUse(err.msg))
                }
                "ResourceNotFoundException" => {
                    return RusotoError::Service(AddTagsToStreamError::ResourceNotFound(err.msg))
                }
                "ValidationException" => return RusotoError::Validation(err.msg),
                _ => {}
            }
        }
        return RusotoError::Unknown(res);
    }
}
impl fmt::Display for AddTagsToStreamError {
    fn fmt(&self, f: &mut fmt::Formatter) -> fmt::Result {
        write!(f, "{}", self.description())
    }
}
impl Error for AddTagsToStreamError {
    fn description(&self) -> &str {
        match *self {
            AddTagsToStreamError::InvalidArgument(ref cause) => cause,
            AddTagsToStreamError::LimitExceeded(ref cause) => cause,
            AddTagsToStreamError::ResourceInUse(ref cause) => cause,
            AddTagsToStreamError::ResourceNotFound(ref cause) => cause,
        }
    }
}
/// Errors returned by CreateStream
#[derive(Debug, PartialEq)]
pub enum CreateStreamError {
    /// <p>A specified parameter exceeds its restrictions, is not supported, or can't be used. For more information, see the returned message.</p>
    InvalidArgument(String),
    /// <p>The requested resource exceeds the maximum number allowed, or the number of concurrent stream requests exceeds the maximum number allowed. </p>
    LimitExceeded(String),
    /// <p>The resource is not available for this operation. For successful operation, the resource must be in the <code>ACTIVE</code> state.</p>
    ResourceInUse(String),
}

impl CreateStreamError {
    pub fn from_response(res: BufferedHttpResponse) -> RusotoError<CreateStreamError> {
        if let Some(err) = proto::json::Error::parse(&res) {
            match err.typ.as_str() {
                "InvalidArgumentException" => {
                    return RusotoError::Service(CreateStreamError::InvalidArgument(err.msg))
                }
                "LimitExceededException" => {
                    return RusotoError::Service(CreateStreamError::LimitExceeded(err.msg))
                }
                "ResourceInUseException" => {
                    return RusotoError::Service(CreateStreamError::ResourceInUse(err.msg))
                }
                "ValidationException" => return RusotoError::Validation(err.msg),
                _ => {}
            }
        }
        return RusotoError::Unknown(res);
    }
}
impl fmt::Display for CreateStreamError {
    fn fmt(&self, f: &mut fmt::Formatter) -> fmt::Result {
        write!(f, "{}", self.description())
    }
}
impl Error for CreateStreamError {
    fn description(&self) -> &str {
        match *self {
            CreateStreamError::InvalidArgument(ref cause) => cause,
            CreateStreamError::LimitExceeded(ref cause) => cause,
            CreateStreamError::ResourceInUse(ref cause) => cause,
        }
    }
}
/// Errors returned by DecreaseStreamRetentionPeriod
#[derive(Debug, PartialEq)]
pub enum DecreaseStreamRetentionPeriodError {
    /// <p>A specified parameter exceeds its restrictions, is not supported, or can't be used. For more information, see the returned message.</p>
    InvalidArgument(String),
    /// <p>The requested resource exceeds the maximum number allowed, or the number of concurrent stream requests exceeds the maximum number allowed. </p>
    LimitExceeded(String),
    /// <p>The resource is not available for this operation. For successful operation, the resource must be in the <code>ACTIVE</code> state.</p>
    ResourceInUse(String),
    /// <p>The requested resource could not be found. The stream might not be specified correctly.</p>
    ResourceNotFound(String),
}

impl DecreaseStreamRetentionPeriodError {
    pub fn from_response(
        res: BufferedHttpResponse,
    ) -> RusotoError<DecreaseStreamRetentionPeriodError> {
        if let Some(err) = proto::json::Error::parse(&res) {
            match err.typ.as_str() {
                "InvalidArgumentException" => {
                    return RusotoError::Service(
                        DecreaseStreamRetentionPeriodError::InvalidArgument(err.msg),
                    )
                }
                "LimitExceededException" => {
                    return RusotoError::Service(DecreaseStreamRetentionPeriodError::LimitExceeded(
                        err.msg,
                    ))
                }
                "ResourceInUseException" => {
                    return RusotoError::Service(DecreaseStreamRetentionPeriodError::ResourceInUse(
                        err.msg,
                    ))
                }
                "ResourceNotFoundException" => {
                    return RusotoError::Service(
                        DecreaseStreamRetentionPeriodError::ResourceNotFound(err.msg),
                    )
                }
                "ValidationException" => return RusotoError::Validation(err.msg),
                _ => {}
            }
        }
        return RusotoError::Unknown(res);
    }
}
impl fmt::Display for DecreaseStreamRetentionPeriodError {
    fn fmt(&self, f: &mut fmt::Formatter) -> fmt::Result {
        write!(f, "{}", self.description())
    }
}
impl Error for DecreaseStreamRetentionPeriodError {
    fn description(&self) -> &str {
        match *self {
            DecreaseStreamRetentionPeriodError::InvalidArgument(ref cause) => cause,
            DecreaseStreamRetentionPeriodError::LimitExceeded(ref cause) => cause,
            DecreaseStreamRetentionPeriodError::ResourceInUse(ref cause) => cause,
            DecreaseStreamRetentionPeriodError::ResourceNotFound(ref cause) => cause,
        }
    }
}
/// Errors returned by DeleteStream
#[derive(Debug, PartialEq)]
pub enum DeleteStreamError {
    /// <p>The requested resource exceeds the maximum number allowed, or the number of concurrent stream requests exceeds the maximum number allowed. </p>
    LimitExceeded(String),
    /// <p>The resource is not available for this operation. For successful operation, the resource must be in the <code>ACTIVE</code> state.</p>
    ResourceInUse(String),
    /// <p>The requested resource could not be found. The stream might not be specified correctly.</p>
    ResourceNotFound(String),
}

impl DeleteStreamError {
    pub fn from_response(res: BufferedHttpResponse) -> RusotoError<DeleteStreamError> {
        if let Some(err) = proto::json::Error::parse(&res) {
            match err.typ.as_str() {
                "LimitExceededException" => {
                    return RusotoError::Service(DeleteStreamError::LimitExceeded(err.msg))
                }
                "ResourceInUseException" => {
                    return RusotoError::Service(DeleteStreamError::ResourceInUse(err.msg))
                }
                "ResourceNotFoundException" => {
                    return RusotoError::Service(DeleteStreamError::ResourceNotFound(err.msg))
                }
                "ValidationException" => return RusotoError::Validation(err.msg),
                _ => {}
            }
        }
        return RusotoError::Unknown(res);
    }
}
impl fmt::Display for DeleteStreamError {
    fn fmt(&self, f: &mut fmt::Formatter) -> fmt::Result {
        write!(f, "{}", self.description())
    }
}
impl Error for DeleteStreamError {
    fn description(&self) -> &str {
        match *self {
            DeleteStreamError::LimitExceeded(ref cause) => cause,
            DeleteStreamError::ResourceInUse(ref cause) => cause,
            DeleteStreamError::ResourceNotFound(ref cause) => cause,
        }
    }
}
/// Errors returned by DeregisterStreamConsumer
#[derive(Debug, PartialEq)]
pub enum DeregisterStreamConsumerError {
    /// <p>A specified parameter exceeds its restrictions, is not supported, or can't be used. For more information, see the returned message.</p>
    InvalidArgument(String),
    /// <p>The requested resource exceeds the maximum number allowed, or the number of concurrent stream requests exceeds the maximum number allowed. </p>
    LimitExceeded(String),
    /// <p>The requested resource could not be found. The stream might not be specified correctly.</p>
    ResourceNotFound(String),
}

impl DeregisterStreamConsumerError {
    pub fn from_response(res: BufferedHttpResponse) -> RusotoError<DeregisterStreamConsumerError> {
        if let Some(err) = proto::json::Error::parse(&res) {
            match err.typ.as_str() {
                "InvalidArgumentException" => {
                    return RusotoError::Service(DeregisterStreamConsumerError::InvalidArgument(
                        err.msg,
                    ))
                }
                "LimitExceededException" => {
                    return RusotoError::Service(DeregisterStreamConsumerError::LimitExceeded(
                        err.msg,
                    ))
                }
                "ResourceNotFoundException" => {
                    return RusotoError::Service(DeregisterStreamConsumerError::ResourceNotFound(
                        err.msg,
                    ))
                }
                "ValidationException" => return RusotoError::Validation(err.msg),
                _ => {}
            }
        }
        return RusotoError::Unknown(res);
    }
}
impl fmt::Display for DeregisterStreamConsumerError {
    fn fmt(&self, f: &mut fmt::Formatter) -> fmt::Result {
        write!(f, "{}", self.description())
    }
}
impl Error for DeregisterStreamConsumerError {
    fn description(&self) -> &str {
        match *self {
            DeregisterStreamConsumerError::InvalidArgument(ref cause) => cause,
            DeregisterStreamConsumerError::LimitExceeded(ref cause) => cause,
            DeregisterStreamConsumerError::ResourceNotFound(ref cause) => cause,
        }
    }
}
/// Errors returned by DescribeLimits
#[derive(Debug, PartialEq)]
pub enum DescribeLimitsError {
    /// <p>The requested resource exceeds the maximum number allowed, or the number of concurrent stream requests exceeds the maximum number allowed. </p>
    LimitExceeded(String),
}

impl DescribeLimitsError {
    pub fn from_response(res: BufferedHttpResponse) -> RusotoError<DescribeLimitsError> {
        if let Some(err) = proto::json::Error::parse(&res) {
            match err.typ.as_str() {
                "LimitExceededException" => {
                    return RusotoError::Service(DescribeLimitsError::LimitExceeded(err.msg))
                }
                "ValidationException" => return RusotoError::Validation(err.msg),
                _ => {}
            }
        }
        return RusotoError::Unknown(res);
    }
}
impl fmt::Display for DescribeLimitsError {
    fn fmt(&self, f: &mut fmt::Formatter) -> fmt::Result {
        write!(f, "{}", self.description())
    }
}
impl Error for DescribeLimitsError {
    fn description(&self) -> &str {
        match *self {
            DescribeLimitsError::LimitExceeded(ref cause) => cause,
        }
    }
}
/// Errors returned by DescribeStream
#[derive(Debug, PartialEq)]
pub enum DescribeStreamError {
    /// <p>The requested resource exceeds the maximum number allowed, or the number of concurrent stream requests exceeds the maximum number allowed. </p>
    LimitExceeded(String),
    /// <p>The requested resource could not be found. The stream might not be specified correctly.</p>
    ResourceNotFound(String),
}

impl DescribeStreamError {
    pub fn from_response(res: BufferedHttpResponse) -> RusotoError<DescribeStreamError> {
        if let Some(err) = proto::json::Error::parse(&res) {
            match err.typ.as_str() {
                "LimitExceededException" => {
                    return RusotoError::Service(DescribeStreamError::LimitExceeded(err.msg))
                }
                "ResourceNotFoundException" => {
                    return RusotoError::Service(DescribeStreamError::ResourceNotFound(err.msg))
                }
                "ValidationException" => return RusotoError::Validation(err.msg),
                _ => {}
            }
        }
        return RusotoError::Unknown(res);
    }
}
impl fmt::Display for DescribeStreamError {
    fn fmt(&self, f: &mut fmt::Formatter) -> fmt::Result {
        write!(f, "{}", self.description())
    }
}
impl Error for DescribeStreamError {
    fn description(&self) -> &str {
        match *self {
            DescribeStreamError::LimitExceeded(ref cause) => cause,
            DescribeStreamError::ResourceNotFound(ref cause) => cause,
        }
    }
}
/// Errors returned by DescribeStreamConsumer
#[derive(Debug, PartialEq)]
pub enum DescribeStreamConsumerError {
    /// <p>A specified parameter exceeds its restrictions, is not supported, or can't be used. For more information, see the returned message.</p>
    InvalidArgument(String),
    /// <p>The requested resource exceeds the maximum number allowed, or the number of concurrent stream requests exceeds the maximum number allowed. </p>
    LimitExceeded(String),
    /// <p>The requested resource could not be found. The stream might not be specified correctly.</p>
    ResourceNotFound(String),
}

impl DescribeStreamConsumerError {
    pub fn from_response(res: BufferedHttpResponse) -> RusotoError<DescribeStreamConsumerError> {
        if let Some(err) = proto::json::Error::parse(&res) {
            match err.typ.as_str() {
                "InvalidArgumentException" => {
                    return RusotoError::Service(DescribeStreamConsumerError::InvalidArgument(
                        err.msg,
                    ))
                }
                "LimitExceededException" => {
                    return RusotoError::Service(DescribeStreamConsumerError::LimitExceeded(
                        err.msg,
                    ))
                }
                "ResourceNotFoundException" => {
                    return RusotoError::Service(DescribeStreamConsumerError::ResourceNotFound(
                        err.msg,
                    ))
                }
                "ValidationException" => return RusotoError::Validation(err.msg),
                _ => {}
            }
        }
        return RusotoError::Unknown(res);
    }
}
impl fmt::Display for DescribeStreamConsumerError {
    fn fmt(&self, f: &mut fmt::Formatter) -> fmt::Result {
        write!(f, "{}", self.description())
    }
}
impl Error for DescribeStreamConsumerError {
    fn description(&self) -> &str {
        match *self {
            DescribeStreamConsumerError::InvalidArgument(ref cause) => cause,
            DescribeStreamConsumerError::LimitExceeded(ref cause) => cause,
            DescribeStreamConsumerError::ResourceNotFound(ref cause) => cause,
        }
    }
}
/// Errors returned by DescribeStreamSummary
#[derive(Debug, PartialEq)]
pub enum DescribeStreamSummaryError {
    /// <p>The requested resource exceeds the maximum number allowed, or the number of concurrent stream requests exceeds the maximum number allowed. </p>
    LimitExceeded(String),
    /// <p>The requested resource could not be found. The stream might not be specified correctly.</p>
    ResourceNotFound(String),
}

impl DescribeStreamSummaryError {
    pub fn from_response(res: BufferedHttpResponse) -> RusotoError<DescribeStreamSummaryError> {
        if let Some(err) = proto::json::Error::parse(&res) {
            match err.typ.as_str() {
                "LimitExceededException" => {
                    return RusotoError::Service(DescribeStreamSummaryError::LimitExceeded(err.msg))
                }
                "ResourceNotFoundException" => {
                    return RusotoError::Service(DescribeStreamSummaryError::ResourceNotFound(
                        err.msg,
                    ))
                }
                "ValidationException" => return RusotoError::Validation(err.msg),
                _ => {}
            }
        }
        return RusotoError::Unknown(res);
    }
}
impl fmt::Display for DescribeStreamSummaryError {
    fn fmt(&self, f: &mut fmt::Formatter) -> fmt::Result {
        write!(f, "{}", self.description())
    }
}
impl Error for DescribeStreamSummaryError {
    fn description(&self) -> &str {
        match *self {
            DescribeStreamSummaryError::LimitExceeded(ref cause) => cause,
            DescribeStreamSummaryError::ResourceNotFound(ref cause) => cause,
        }
    }
}
/// Errors returned by DisableEnhancedMonitoring
#[derive(Debug, PartialEq)]
pub enum DisableEnhancedMonitoringError {
    /// <p>A specified parameter exceeds its restrictions, is not supported, or can't be used. For more information, see the returned message.</p>
    InvalidArgument(String),
    /// <p>The requested resource exceeds the maximum number allowed, or the number of concurrent stream requests exceeds the maximum number allowed. </p>
    LimitExceeded(String),
    /// <p>The resource is not available for this operation. For successful operation, the resource must be in the <code>ACTIVE</code> state.</p>
    ResourceInUse(String),
    /// <p>The requested resource could not be found. The stream might not be specified correctly.</p>
    ResourceNotFound(String),
}

impl DisableEnhancedMonitoringError {
    pub fn from_response(res: BufferedHttpResponse) -> RusotoError<DisableEnhancedMonitoringError> {
        if let Some(err) = proto::json::Error::parse(&res) {
            match err.typ.as_str() {
                "InvalidArgumentException" => {
                    return RusotoError::Service(DisableEnhancedMonitoringError::InvalidArgument(
                        err.msg,
                    ))
                }
                "LimitExceededException" => {
                    return RusotoError::Service(DisableEnhancedMonitoringError::LimitExceeded(
                        err.msg,
                    ))
                }
                "ResourceInUseException" => {
                    return RusotoError::Service(DisableEnhancedMonitoringError::ResourceInUse(
                        err.msg,
                    ))
                }
                "ResourceNotFoundException" => {
                    return RusotoError::Service(DisableEnhancedMonitoringError::ResourceNotFound(
                        err.msg,
                    ))
                }
                "ValidationException" => return RusotoError::Validation(err.msg),
                _ => {}
            }
        }
        return RusotoError::Unknown(res);
    }
}
impl fmt::Display for DisableEnhancedMonitoringError {
    fn fmt(&self, f: &mut fmt::Formatter) -> fmt::Result {
        write!(f, "{}", self.description())
    }
}
impl Error for DisableEnhancedMonitoringError {
    fn description(&self) -> &str {
        match *self {
            DisableEnhancedMonitoringError::InvalidArgument(ref cause) => cause,
            DisableEnhancedMonitoringError::LimitExceeded(ref cause) => cause,
            DisableEnhancedMonitoringError::ResourceInUse(ref cause) => cause,
            DisableEnhancedMonitoringError::ResourceNotFound(ref cause) => cause,
        }
    }
}
/// Errors returned by EnableEnhancedMonitoring
#[derive(Debug, PartialEq)]
pub enum EnableEnhancedMonitoringError {
    /// <p>A specified parameter exceeds its restrictions, is not supported, or can't be used. For more information, see the returned message.</p>
    InvalidArgument(String),
    /// <p>The requested resource exceeds the maximum number allowed, or the number of concurrent stream requests exceeds the maximum number allowed. </p>
    LimitExceeded(String),
    /// <p>The resource is not available for this operation. For successful operation, the resource must be in the <code>ACTIVE</code> state.</p>
    ResourceInUse(String),
    /// <p>The requested resource could not be found. The stream might not be specified correctly.</p>
    ResourceNotFound(String),
}

impl EnableEnhancedMonitoringError {
    pub fn from_response(res: BufferedHttpResponse) -> RusotoError<EnableEnhancedMonitoringError> {
        if let Some(err) = proto::json::Error::parse(&res) {
            match err.typ.as_str() {
                "InvalidArgumentException" => {
                    return RusotoError::Service(EnableEnhancedMonitoringError::InvalidArgument(
                        err.msg,
                    ))
                }
                "LimitExceededException" => {
                    return RusotoError::Service(EnableEnhancedMonitoringError::LimitExceeded(
                        err.msg,
                    ))
                }
                "ResourceInUseException" => {
                    return RusotoError::Service(EnableEnhancedMonitoringError::ResourceInUse(
                        err.msg,
                    ))
                }
                "ResourceNotFoundException" => {
                    return RusotoError::Service(EnableEnhancedMonitoringError::ResourceNotFound(
                        err.msg,
                    ))
                }
                "ValidationException" => return RusotoError::Validation(err.msg),
                _ => {}
            }
        }
        return RusotoError::Unknown(res);
    }
}
impl fmt::Display for EnableEnhancedMonitoringError {
    fn fmt(&self, f: &mut fmt::Formatter) -> fmt::Result {
        write!(f, "{}", self.description())
    }
}
impl Error for EnableEnhancedMonitoringError {
    fn description(&self) -> &str {
        match *self {
            EnableEnhancedMonitoringError::InvalidArgument(ref cause) => cause,
            EnableEnhancedMonitoringError::LimitExceeded(ref cause) => cause,
            EnableEnhancedMonitoringError::ResourceInUse(ref cause) => cause,
            EnableEnhancedMonitoringError::ResourceNotFound(ref cause) => cause,
        }
    }
}
/// Errors returned by GetRecords
#[derive(Debug, PartialEq)]
pub enum GetRecordsError {
    /// <p>The provided iterator exceeds the maximum age allowed.</p>
    ExpiredIterator(String),
    /// <p>A specified parameter exceeds its restrictions, is not supported, or can't be used. For more information, see the returned message.</p>
    InvalidArgument(String),
    /// <p>The ciphertext references a key that doesn't exist or that you don't have access to.</p>
    KMSAccessDenied(String),
    /// <p>The request was rejected because the specified customer master key (CMK) isn't enabled.</p>
    KMSDisabled(String),
    /// <p>The request was rejected because the state of the specified resource isn't valid for this request. For more information, see <a href="http://docs.aws.amazon.com/kms/latest/developerguide/key-state.html">How Key State Affects Use of a Customer Master Key</a> in the <i>AWS Key Management Service Developer Guide</i>.</p>
    KMSInvalidState(String),
    /// <p>The request was rejected because the specified entity or resource can't be found.</p>
    KMSNotFound(String),
    /// <p>The AWS access key ID needs a subscription for the service.</p>
    KMSOptInRequired(String),
    /// <p>The request was denied due to request throttling. For more information about throttling, see <a href="http://docs.aws.amazon.com/kms/latest/developerguide/limits.html#requests-per-second">Limits</a> in the <i>AWS Key Management Service Developer Guide</i>.</p>
    KMSThrottling(String),
    /// <p>The request rate for the stream is too high, or the requested data is too large for the available throughput. Reduce the frequency or size of your requests. For more information, see <a href="http://docs.aws.amazon.com/kinesis/latest/dev/service-sizes-and-limits.html">Streams Limits</a> in the <i>Amazon Kinesis Data Streams Developer Guide</i>, and <a href="http://docs.aws.amazon.com/general/latest/gr/api-retries.html">Error Retries and Exponential Backoff in AWS</a> in the <i>AWS General Reference</i>.</p>
    ProvisionedThroughputExceeded(String),
    /// <p>The requested resource could not be found. The stream might not be specified correctly.</p>
    ResourceNotFound(String),
}

impl GetRecordsError {
    pub fn from_response(res: BufferedHttpResponse) -> RusotoError<GetRecordsError> {
        if let Some(err) = proto::json::Error::parse(&res) {
            match err.typ.as_str() {
                "ExpiredIteratorException" => {
                    return RusotoError::Service(GetRecordsError::ExpiredIterator(err.msg))
                }
                "InvalidArgumentException" => {
                    return RusotoError::Service(GetRecordsError::InvalidArgument(err.msg))
                }
                "KMSAccessDeniedException" => {
                    return RusotoError::Service(GetRecordsError::KMSAccessDenied(err.msg))
                }
                "KMSDisabledException" => {
                    return RusotoError::Service(GetRecordsError::KMSDisabled(err.msg))
                }
                "KMSInvalidStateException" => {
                    return RusotoError::Service(GetRecordsError::KMSInvalidState(err.msg))
                }
                "KMSNotFoundException" => {
                    return RusotoError::Service(GetRecordsError::KMSNotFound(err.msg))
                }
                "KMSOptInRequired" => {
                    return RusotoError::Service(GetRecordsError::KMSOptInRequired(err.msg))
                }
                "KMSThrottlingException" => {
                    return RusotoError::Service(GetRecordsError::KMSThrottling(err.msg))
                }
                "ProvisionedThroughputExceededException" => {
                    return RusotoError::Service(GetRecordsError::ProvisionedThroughputExceeded(
                        err.msg,
                    ))
                }
                "ResourceNotFoundException" => {
                    return RusotoError::Service(GetRecordsError::ResourceNotFound(err.msg))
                }
                "ValidationException" => return RusotoError::Validation(err.msg),
                _ => {}
            }
        }
        return RusotoError::Unknown(res);
    }
}
impl fmt::Display for GetRecordsError {
    fn fmt(&self, f: &mut fmt::Formatter) -> fmt::Result {
        write!(f, "{}", self.description())
    }
}
impl Error for GetRecordsError {
    fn description(&self) -> &str {
        match *self {
            GetRecordsError::ExpiredIterator(ref cause) => cause,
            GetRecordsError::InvalidArgument(ref cause) => cause,
            GetRecordsError::KMSAccessDenied(ref cause) => cause,
            GetRecordsError::KMSDisabled(ref cause) => cause,
            GetRecordsError::KMSInvalidState(ref cause) => cause,
            GetRecordsError::KMSNotFound(ref cause) => cause,
            GetRecordsError::KMSOptInRequired(ref cause) => cause,
            GetRecordsError::KMSThrottling(ref cause) => cause,
            GetRecordsError::ProvisionedThroughputExceeded(ref cause) => cause,
            GetRecordsError::ResourceNotFound(ref cause) => cause,
        }
    }
}
/// Errors returned by GetShardIterator
#[derive(Debug, PartialEq)]
pub enum GetShardIteratorError {
    /// <p>A specified parameter exceeds its restrictions, is not supported, or can't be used. For more information, see the returned message.</p>
    InvalidArgument(String),
    /// <p>The request rate for the stream is too high, or the requested data is too large for the available throughput. Reduce the frequency or size of your requests. For more information, see <a href="http://docs.aws.amazon.com/kinesis/latest/dev/service-sizes-and-limits.html">Streams Limits</a> in the <i>Amazon Kinesis Data Streams Developer Guide</i>, and <a href="http://docs.aws.amazon.com/general/latest/gr/api-retries.html">Error Retries and Exponential Backoff in AWS</a> in the <i>AWS General Reference</i>.</p>
    ProvisionedThroughputExceeded(String),
    /// <p>The requested resource could not be found. The stream might not be specified correctly.</p>
    ResourceNotFound(String),
}

impl GetShardIteratorError {
    pub fn from_response(res: BufferedHttpResponse) -> RusotoError<GetShardIteratorError> {
        if let Some(err) = proto::json::Error::parse(&res) {
            match err.typ.as_str() {
                "InvalidArgumentException" => {
                    return RusotoError::Service(GetShardIteratorError::InvalidArgument(err.msg))
                }
                "ProvisionedThroughputExceededException" => {
                    return RusotoError::Service(
                        GetShardIteratorError::ProvisionedThroughputExceeded(err.msg),
                    )
                }
                "ResourceNotFoundException" => {
                    return RusotoError::Service(GetShardIteratorError::ResourceNotFound(err.msg))
                }
                "ValidationException" => return RusotoError::Validation(err.msg),
                _ => {}
            }
        }
        return RusotoError::Unknown(res);
    }
}
impl fmt::Display for GetShardIteratorError {
    fn fmt(&self, f: &mut fmt::Formatter) -> fmt::Result {
        write!(f, "{}", self.description())
    }
}
impl Error for GetShardIteratorError {
    fn description(&self) -> &str {
        match *self {
            GetShardIteratorError::InvalidArgument(ref cause) => cause,
            GetShardIteratorError::ProvisionedThroughputExceeded(ref cause) => cause,
            GetShardIteratorError::ResourceNotFound(ref cause) => cause,
        }
    }
}
/// Errors returned by IncreaseStreamRetentionPeriod
#[derive(Debug, PartialEq)]
pub enum IncreaseStreamRetentionPeriodError {
    /// <p>A specified parameter exceeds its restrictions, is not supported, or can't be used. For more information, see the returned message.</p>
    InvalidArgument(String),
    /// <p>The requested resource exceeds the maximum number allowed, or the number of concurrent stream requests exceeds the maximum number allowed. </p>
    LimitExceeded(String),
    /// <p>The resource is not available for this operation. For successful operation, the resource must be in the <code>ACTIVE</code> state.</p>
    ResourceInUse(String),
    /// <p>The requested resource could not be found. The stream might not be specified correctly.</p>
    ResourceNotFound(String),
}

impl IncreaseStreamRetentionPeriodError {
    pub fn from_response(
        res: BufferedHttpResponse,
    ) -> RusotoError<IncreaseStreamRetentionPeriodError> {
        if let Some(err) = proto::json::Error::parse(&res) {
            match err.typ.as_str() {
                "InvalidArgumentException" => {
                    return RusotoError::Service(
                        IncreaseStreamRetentionPeriodError::InvalidArgument(err.msg),
                    )
                }
                "LimitExceededException" => {
                    return RusotoError::Service(IncreaseStreamRetentionPeriodError::LimitExceeded(
                        err.msg,
                    ))
                }
                "ResourceInUseException" => {
                    return RusotoError::Service(IncreaseStreamRetentionPeriodError::ResourceInUse(
                        err.msg,
                    ))
                }
                "ResourceNotFoundException" => {
                    return RusotoError::Service(
                        IncreaseStreamRetentionPeriodError::ResourceNotFound(err.msg),
                    )
                }
                "ValidationException" => return RusotoError::Validation(err.msg),
                _ => {}
            }
        }
        return RusotoError::Unknown(res);
    }
}
impl fmt::Display for IncreaseStreamRetentionPeriodError {
    fn fmt(&self, f: &mut fmt::Formatter) -> fmt::Result {
        write!(f, "{}", self.description())
    }
}
impl Error for IncreaseStreamRetentionPeriodError {
    fn description(&self) -> &str {
        match *self {
            IncreaseStreamRetentionPeriodError::InvalidArgument(ref cause) => cause,
            IncreaseStreamRetentionPeriodError::LimitExceeded(ref cause) => cause,
            IncreaseStreamRetentionPeriodError::ResourceInUse(ref cause) => cause,
            IncreaseStreamRetentionPeriodError::ResourceNotFound(ref cause) => cause,
        }
    }
}
/// Errors returned by ListShards
#[derive(Debug, PartialEq)]
pub enum ListShardsError {
    /// <p>The pagination token passed to the operation is expired.</p>
    ExpiredNextToken(String),
    /// <p>A specified parameter exceeds its restrictions, is not supported, or can't be used. For more information, see the returned message.</p>
    InvalidArgument(String),
    /// <p>The requested resource exceeds the maximum number allowed, or the number of concurrent stream requests exceeds the maximum number allowed. </p>
    LimitExceeded(String),
    /// <p>The resource is not available for this operation. For successful operation, the resource must be in the <code>ACTIVE</code> state.</p>
    ResourceInUse(String),
    /// <p>The requested resource could not be found. The stream might not be specified correctly.</p>
    ResourceNotFound(String),
}

impl ListShardsError {
    pub fn from_response(res: BufferedHttpResponse) -> RusotoError<ListShardsError> {
        if let Some(err) = proto::json::Error::parse(&res) {
            match err.typ.as_str() {
                "ExpiredNextTokenException" => {
                    return RusotoError::Service(ListShardsError::ExpiredNextToken(err.msg))
                }
                "InvalidArgumentException" => {
                    return RusotoError::Service(ListShardsError::InvalidArgument(err.msg))
                }
                "LimitExceededException" => {
                    return RusotoError::Service(ListShardsError::LimitExceeded(err.msg))
                }
                "ResourceInUseException" => {
                    return RusotoError::Service(ListShardsError::ResourceInUse(err.msg))
                }
                "ResourceNotFoundException" => {
                    return RusotoError::Service(ListShardsError::ResourceNotFound(err.msg))
                }
                "ValidationException" => return RusotoError::Validation(err.msg),
                _ => {}
            }
        }
        return RusotoError::Unknown(res);
    }
}
impl fmt::Display for ListShardsError {
    fn fmt(&self, f: &mut fmt::Formatter) -> fmt::Result {
        write!(f, "{}", self.description())
    }
}
impl Error for ListShardsError {
    fn description(&self) -> &str {
        match *self {
            ListShardsError::ExpiredNextToken(ref cause) => cause,
            ListShardsError::InvalidArgument(ref cause) => cause,
            ListShardsError::LimitExceeded(ref cause) => cause,
            ListShardsError::ResourceInUse(ref cause) => cause,
            ListShardsError::ResourceNotFound(ref cause) => cause,
        }
    }
}
/// Errors returned by ListStreamConsumers
#[derive(Debug, PartialEq)]
pub enum ListStreamConsumersError {
    /// <p>The pagination token passed to the operation is expired.</p>
    ExpiredNextToken(String),
    /// <p>A specified parameter exceeds its restrictions, is not supported, or can't be used. For more information, see the returned message.</p>
    InvalidArgument(String),
    /// <p>The requested resource exceeds the maximum number allowed, or the number of concurrent stream requests exceeds the maximum number allowed. </p>
    LimitExceeded(String),
    /// <p>The resource is not available for this operation. For successful operation, the resource must be in the <code>ACTIVE</code> state.</p>
    ResourceInUse(String),
    /// <p>The requested resource could not be found. The stream might not be specified correctly.</p>
    ResourceNotFound(String),
}

impl ListStreamConsumersError {
    pub fn from_response(res: BufferedHttpResponse) -> RusotoError<ListStreamConsumersError> {
        if let Some(err) = proto::json::Error::parse(&res) {
            match err.typ.as_str() {
                "ExpiredNextTokenException" => {
                    return RusotoError::Service(ListStreamConsumersError::ExpiredNextToken(
                        err.msg,
                    ))
                }
                "InvalidArgumentException" => {
                    return RusotoError::Service(ListStreamConsumersError::InvalidArgument(err.msg))
                }
                "LimitExceededException" => {
                    return RusotoError::Service(ListStreamConsumersError::LimitExceeded(err.msg))
                }
                "ResourceInUseException" => {
                    return RusotoError::Service(ListStreamConsumersError::ResourceInUse(err.msg))
                }
                "ResourceNotFoundException" => {
                    return RusotoError::Service(ListStreamConsumersError::ResourceNotFound(
                        err.msg,
                    ))
                }
                "ValidationException" => return RusotoError::Validation(err.msg),
                _ => {}
            }
        }
        return RusotoError::Unknown(res);
    }
}
impl fmt::Display for ListStreamConsumersError {
    fn fmt(&self, f: &mut fmt::Formatter) -> fmt::Result {
        write!(f, "{}", self.description())
    }
}
impl Error for ListStreamConsumersError {
    fn description(&self) -> &str {
        match *self {
            ListStreamConsumersError::ExpiredNextToken(ref cause) => cause,
            ListStreamConsumersError::InvalidArgument(ref cause) => cause,
            ListStreamConsumersError::LimitExceeded(ref cause) => cause,
            ListStreamConsumersError::ResourceInUse(ref cause) => cause,
            ListStreamConsumersError::ResourceNotFound(ref cause) => cause,
        }
    }
}
/// Errors returned by ListStreams
#[derive(Debug, PartialEq)]
pub enum ListStreamsError {
    /// <p>The requested resource exceeds the maximum number allowed, or the number of concurrent stream requests exceeds the maximum number allowed. </p>
    LimitExceeded(String),
}

impl ListStreamsError {
    pub fn from_response(res: BufferedHttpResponse) -> RusotoError<ListStreamsError> {
        if let Some(err) = proto::json::Error::parse(&res) {
            match err.typ.as_str() {
                "LimitExceededException" => {
                    return RusotoError::Service(ListStreamsError::LimitExceeded(err.msg))
                }
                "ValidationException" => return RusotoError::Validation(err.msg),
                _ => {}
            }
        }
        return RusotoError::Unknown(res);
    }
}
impl fmt::Display for ListStreamsError {
    fn fmt(&self, f: &mut fmt::Formatter) -> fmt::Result {
        write!(f, "{}", self.description())
    }
}
impl Error for ListStreamsError {
    fn description(&self) -> &str {
        match *self {
            ListStreamsError::LimitExceeded(ref cause) => cause,
        }
    }
}
/// Errors returned by ListTagsForStream
#[derive(Debug, PartialEq)]
pub enum ListTagsForStreamError {
    /// <p>A specified parameter exceeds its restrictions, is not supported, or can't be used. For more information, see the returned message.</p>
    InvalidArgument(String),
    /// <p>The requested resource exceeds the maximum number allowed, or the number of concurrent stream requests exceeds the maximum number allowed. </p>
    LimitExceeded(String),
    /// <p>The requested resource could not be found. The stream might not be specified correctly.</p>
    ResourceNotFound(String),
}

impl ListTagsForStreamError {
    pub fn from_response(res: BufferedHttpResponse) -> RusotoError<ListTagsForStreamError> {
        if let Some(err) = proto::json::Error::parse(&res) {
            match err.typ.as_str() {
                "InvalidArgumentException" => {
                    return RusotoError::Service(ListTagsForStreamError::InvalidArgument(err.msg))
                }
                "LimitExceededException" => {
                    return RusotoError::Service(ListTagsForStreamError::LimitExceeded(err.msg))
                }
                "ResourceNotFoundException" => {
                    return RusotoError::Service(ListTagsForStreamError::ResourceNotFound(err.msg))
                }
                "ValidationException" => return RusotoError::Validation(err.msg),
                _ => {}
            }
        }
        return RusotoError::Unknown(res);
    }
}
impl fmt::Display for ListTagsForStreamError {
    fn fmt(&self, f: &mut fmt::Formatter) -> fmt::Result {
        write!(f, "{}", self.description())
    }
}
impl Error for ListTagsForStreamError {
    fn description(&self) -> &str {
        match *self {
            ListTagsForStreamError::InvalidArgument(ref cause) => cause,
            ListTagsForStreamError::LimitExceeded(ref cause) => cause,
            ListTagsForStreamError::ResourceNotFound(ref cause) => cause,
        }
    }
}
/// Errors returned by MergeShards
#[derive(Debug, PartialEq)]
pub enum MergeShardsError {
    /// <p>A specified parameter exceeds its restrictions, is not supported, or can't be used. For more information, see the returned message.</p>
    InvalidArgument(String),
    /// <p>The requested resource exceeds the maximum number allowed, or the number of concurrent stream requests exceeds the maximum number allowed. </p>
    LimitExceeded(String),
    /// <p>The resource is not available for this operation. For successful operation, the resource must be in the <code>ACTIVE</code> state.</p>
    ResourceInUse(String),
    /// <p>The requested resource could not be found. The stream might not be specified correctly.</p>
    ResourceNotFound(String),
}

impl MergeShardsError {
    pub fn from_response(res: BufferedHttpResponse) -> RusotoError<MergeShardsError> {
        if let Some(err) = proto::json::Error::parse(&res) {
            match err.typ.as_str() {
                "InvalidArgumentException" => {
                    return RusotoError::Service(MergeShardsError::InvalidArgument(err.msg))
                }
                "LimitExceededException" => {
                    return RusotoError::Service(MergeShardsError::LimitExceeded(err.msg))
                }
                "ResourceInUseException" => {
                    return RusotoError::Service(MergeShardsError::ResourceInUse(err.msg))
                }
                "ResourceNotFoundException" => {
                    return RusotoError::Service(MergeShardsError::ResourceNotFound(err.msg))
                }
                "ValidationException" => return RusotoError::Validation(err.msg),
                _ => {}
            }
        }
        return RusotoError::Unknown(res);
    }
}
impl fmt::Display for MergeShardsError {
    fn fmt(&self, f: &mut fmt::Formatter) -> fmt::Result {
        write!(f, "{}", self.description())
    }
}
impl Error for MergeShardsError {
    fn description(&self) -> &str {
        match *self {
            MergeShardsError::InvalidArgument(ref cause) => cause,
            MergeShardsError::LimitExceeded(ref cause) => cause,
            MergeShardsError::ResourceInUse(ref cause) => cause,
            MergeShardsError::ResourceNotFound(ref cause) => cause,
        }
    }
}
/// Errors returned by PutRecord
#[derive(Debug, PartialEq)]
pub enum PutRecordError {
    /// <p>A specified parameter exceeds its restrictions, is not supported, or can't be used. For more information, see the returned message.</p>
    InvalidArgument(String),
    /// <p>The ciphertext references a key that doesn't exist or that you don't have access to.</p>
    KMSAccessDenied(String),
    /// <p>The request was rejected because the specified customer master key (CMK) isn't enabled.</p>
    KMSDisabled(String),
    /// <p>The request was rejected because the state of the specified resource isn't valid for this request. For more information, see <a href="http://docs.aws.amazon.com/kms/latest/developerguide/key-state.html">How Key State Affects Use of a Customer Master Key</a> in the <i>AWS Key Management Service Developer Guide</i>.</p>
    KMSInvalidState(String),
    /// <p>The request was rejected because the specified entity or resource can't be found.</p>
    KMSNotFound(String),
    /// <p>The AWS access key ID needs a subscription for the service.</p>
    KMSOptInRequired(String),
    /// <p>The request was denied due to request throttling. For more information about throttling, see <a href="http://docs.aws.amazon.com/kms/latest/developerguide/limits.html#requests-per-second">Limits</a> in the <i>AWS Key Management Service Developer Guide</i>.</p>
    KMSThrottling(String),
    /// <p>The request rate for the stream is too high, or the requested data is too large for the available throughput. Reduce the frequency or size of your requests. For more information, see <a href="http://docs.aws.amazon.com/kinesis/latest/dev/service-sizes-and-limits.html">Streams Limits</a> in the <i>Amazon Kinesis Data Streams Developer Guide</i>, and <a href="http://docs.aws.amazon.com/general/latest/gr/api-retries.html">Error Retries and Exponential Backoff in AWS</a> in the <i>AWS General Reference</i>.</p>
    ProvisionedThroughputExceeded(String),
    /// <p>The requested resource could not be found. The stream might not be specified correctly.</p>
    ResourceNotFound(String),
}

impl PutRecordError {
    pub fn from_response(res: BufferedHttpResponse) -> RusotoError<PutRecordError> {
        if let Some(err) = proto::json::Error::parse(&res) {
            match err.typ.as_str() {
                "InvalidArgumentException" => {
                    return RusotoError::Service(PutRecordError::InvalidArgument(err.msg))
                }
                "KMSAccessDeniedException" => {
                    return RusotoError::Service(PutRecordError::KMSAccessDenied(err.msg))
                }
                "KMSDisabledException" => {
                    return RusotoError::Service(PutRecordError::KMSDisabled(err.msg))
                }
                "KMSInvalidStateException" => {
                    return RusotoError::Service(PutRecordError::KMSInvalidState(err.msg))
                }
                "KMSNotFoundException" => {
                    return RusotoError::Service(PutRecordError::KMSNotFound(err.msg))
                }
                "KMSOptInRequired" => {
                    return RusotoError::Service(PutRecordError::KMSOptInRequired(err.msg))
                }
                "KMSThrottlingException" => {
                    return RusotoError::Service(PutRecordError::KMSThrottling(err.msg))
                }
                "ProvisionedThroughputExceededException" => {
                    return RusotoError::Service(PutRecordError::ProvisionedThroughputExceeded(
                        err.msg,
                    ))
                }
                "ResourceNotFoundException" => {
                    return RusotoError::Service(PutRecordError::ResourceNotFound(err.msg))
                }
                "ValidationException" => return RusotoError::Validation(err.msg),
                _ => {}
            }
        }
        return RusotoError::Unknown(res);
    }
}
impl fmt::Display for PutRecordError {
    fn fmt(&self, f: &mut fmt::Formatter) -> fmt::Result {
        write!(f, "{}", self.description())
    }
}
impl Error for PutRecordError {
    fn description(&self) -> &str {
        match *self {
            PutRecordError::InvalidArgument(ref cause) => cause,
            PutRecordError::KMSAccessDenied(ref cause) => cause,
            PutRecordError::KMSDisabled(ref cause) => cause,
            PutRecordError::KMSInvalidState(ref cause) => cause,
            PutRecordError::KMSNotFound(ref cause) => cause,
            PutRecordError::KMSOptInRequired(ref cause) => cause,
            PutRecordError::KMSThrottling(ref cause) => cause,
            PutRecordError::ProvisionedThroughputExceeded(ref cause) => cause,
            PutRecordError::ResourceNotFound(ref cause) => cause,
        }
    }
}
/// Errors returned by PutRecords
#[derive(Debug, PartialEq)]
pub enum PutRecordsError {
    /// <p>A specified parameter exceeds its restrictions, is not supported, or can't be used. For more information, see the returned message.</p>
    InvalidArgument(String),
    /// <p>The ciphertext references a key that doesn't exist or that you don't have access to.</p>
    KMSAccessDenied(String),
    /// <p>The request was rejected because the specified customer master key (CMK) isn't enabled.</p>
    KMSDisabled(String),
    /// <p>The request was rejected because the state of the specified resource isn't valid for this request. For more information, see <a href="http://docs.aws.amazon.com/kms/latest/developerguide/key-state.html">How Key State Affects Use of a Customer Master Key</a> in the <i>AWS Key Management Service Developer Guide</i>.</p>
    KMSInvalidState(String),
    /// <p>The request was rejected because the specified entity or resource can't be found.</p>
    KMSNotFound(String),
    /// <p>The AWS access key ID needs a subscription for the service.</p>
    KMSOptInRequired(String),
    /// <p>The request was denied due to request throttling. For more information about throttling, see <a href="http://docs.aws.amazon.com/kms/latest/developerguide/limits.html#requests-per-second">Limits</a> in the <i>AWS Key Management Service Developer Guide</i>.</p>
    KMSThrottling(String),
    /// <p>The request rate for the stream is too high, or the requested data is too large for the available throughput. Reduce the frequency or size of your requests. For more information, see <a href="http://docs.aws.amazon.com/kinesis/latest/dev/service-sizes-and-limits.html">Streams Limits</a> in the <i>Amazon Kinesis Data Streams Developer Guide</i>, and <a href="http://docs.aws.amazon.com/general/latest/gr/api-retries.html">Error Retries and Exponential Backoff in AWS</a> in the <i>AWS General Reference</i>.</p>
    ProvisionedThroughputExceeded(String),
    /// <p>The requested resource could not be found. The stream might not be specified correctly.</p>
    ResourceNotFound(String),
}

impl PutRecordsError {
    pub fn from_response(res: BufferedHttpResponse) -> RusotoError<PutRecordsError> {
        if let Some(err) = proto::json::Error::parse(&res) {
            match err.typ.as_str() {
                "InvalidArgumentException" => {
                    return RusotoError::Service(PutRecordsError::InvalidArgument(err.msg))
                }
                "KMSAccessDeniedException" => {
                    return RusotoError::Service(PutRecordsError::KMSAccessDenied(err.msg))
                }
                "KMSDisabledException" => {
                    return RusotoError::Service(PutRecordsError::KMSDisabled(err.msg))
                }
                "KMSInvalidStateException" => {
                    return RusotoError::Service(PutRecordsError::KMSInvalidState(err.msg))
                }
                "KMSNotFoundException" => {
                    return RusotoError::Service(PutRecordsError::KMSNotFound(err.msg))
                }
                "KMSOptInRequired" => {
                    return RusotoError::Service(PutRecordsError::KMSOptInRequired(err.msg))
                }
                "KMSThrottlingException" => {
                    return RusotoError::Service(PutRecordsError::KMSThrottling(err.msg))
                }
                "ProvisionedThroughputExceededException" => {
                    return RusotoError::Service(PutRecordsError::ProvisionedThroughputExceeded(
                        err.msg,
                    ))
                }
                "ResourceNotFoundException" => {
                    return RusotoError::Service(PutRecordsError::ResourceNotFound(err.msg))
                }
                "ValidationException" => return RusotoError::Validation(err.msg),
                _ => {}
            }
        }
        return RusotoError::Unknown(res);
    }
}
impl fmt::Display for PutRecordsError {
    fn fmt(&self, f: &mut fmt::Formatter) -> fmt::Result {
        write!(f, "{}", self.description())
    }
}
impl Error for PutRecordsError {
    fn description(&self) -> &str {
        match *self {
            PutRecordsError::InvalidArgument(ref cause) => cause,
            PutRecordsError::KMSAccessDenied(ref cause) => cause,
            PutRecordsError::KMSDisabled(ref cause) => cause,
            PutRecordsError::KMSInvalidState(ref cause) => cause,
            PutRecordsError::KMSNotFound(ref cause) => cause,
            PutRecordsError::KMSOptInRequired(ref cause) => cause,
            PutRecordsError::KMSThrottling(ref cause) => cause,
            PutRecordsError::ProvisionedThroughputExceeded(ref cause) => cause,
            PutRecordsError::ResourceNotFound(ref cause) => cause,
        }
    }
}
/// Errors returned by RegisterStreamConsumer
#[derive(Debug, PartialEq)]
pub enum RegisterStreamConsumerError {
    /// <p>A specified parameter exceeds its restrictions, is not supported, or can't be used. For more information, see the returned message.</p>
    InvalidArgument(String),
    /// <p>The requested resource exceeds the maximum number allowed, or the number of concurrent stream requests exceeds the maximum number allowed. </p>
    LimitExceeded(String),
    /// <p>The resource is not available for this operation. For successful operation, the resource must be in the <code>ACTIVE</code> state.</p>
    ResourceInUse(String),
    /// <p>The requested resource could not be found. The stream might not be specified correctly.</p>
    ResourceNotFound(String),
}

impl RegisterStreamConsumerError {
    pub fn from_response(res: BufferedHttpResponse) -> RusotoError<RegisterStreamConsumerError> {
        if let Some(err) = proto::json::Error::parse(&res) {
            match err.typ.as_str() {
                "InvalidArgumentException" => {
                    return RusotoError::Service(RegisterStreamConsumerError::InvalidArgument(
                        err.msg,
                    ))
                }
                "LimitExceededException" => {
                    return RusotoError::Service(RegisterStreamConsumerError::LimitExceeded(
                        err.msg,
                    ))
                }
                "ResourceInUseException" => {
                    return RusotoError::Service(RegisterStreamConsumerError::ResourceInUse(
                        err.msg,
                    ))
                }
                "ResourceNotFoundException" => {
                    return RusotoError::Service(RegisterStreamConsumerError::ResourceNotFound(
                        err.msg,
                    ))
                }
                "ValidationException" => return RusotoError::Validation(err.msg),
                _ => {}
            }
        }
        return RusotoError::Unknown(res);
    }
}
impl fmt::Display for RegisterStreamConsumerError {
    fn fmt(&self, f: &mut fmt::Formatter) -> fmt::Result {
        write!(f, "{}", self.description())
    }
}
impl Error for RegisterStreamConsumerError {
    fn description(&self) -> &str {
        match *self {
            RegisterStreamConsumerError::InvalidArgument(ref cause) => cause,
            RegisterStreamConsumerError::LimitExceeded(ref cause) => cause,
            RegisterStreamConsumerError::ResourceInUse(ref cause) => cause,
            RegisterStreamConsumerError::ResourceNotFound(ref cause) => cause,
        }
    }
}
/// Errors returned by RemoveTagsFromStream
#[derive(Debug, PartialEq)]
pub enum RemoveTagsFromStreamError {
    /// <p>A specified parameter exceeds its restrictions, is not supported, or can't be used. For more information, see the returned message.</p>
    InvalidArgument(String),
    /// <p>The requested resource exceeds the maximum number allowed, or the number of concurrent stream requests exceeds the maximum number allowed. </p>
    LimitExceeded(String),
    /// <p>The resource is not available for this operation. For successful operation, the resource must be in the <code>ACTIVE</code> state.</p>
    ResourceInUse(String),
    /// <p>The requested resource could not be found. The stream might not be specified correctly.</p>
    ResourceNotFound(String),
}

impl RemoveTagsFromStreamError {
    pub fn from_response(res: BufferedHttpResponse) -> RusotoError<RemoveTagsFromStreamError> {
        if let Some(err) = proto::json::Error::parse(&res) {
            match err.typ.as_str() {
                "InvalidArgumentException" => {
                    return RusotoError::Service(RemoveTagsFromStreamError::InvalidArgument(
                        err.msg,
                    ))
                }
                "LimitExceededException" => {
                    return RusotoError::Service(RemoveTagsFromStreamError::LimitExceeded(err.msg))
                }
                "ResourceInUseException" => {
                    return RusotoError::Service(RemoveTagsFromStreamError::ResourceInUse(err.msg))
                }
                "ResourceNotFoundException" => {
                    return RusotoError::Service(RemoveTagsFromStreamError::ResourceNotFound(
                        err.msg,
                    ))
                }
                "ValidationException" => return RusotoError::Validation(err.msg),
                _ => {}
            }
        }
        return RusotoError::Unknown(res);
    }
}
impl fmt::Display for RemoveTagsFromStreamError {
    fn fmt(&self, f: &mut fmt::Formatter) -> fmt::Result {
        write!(f, "{}", self.description())
    }
}
impl Error for RemoveTagsFromStreamError {
    fn description(&self) -> &str {
        match *self {
            RemoveTagsFromStreamError::InvalidArgument(ref cause) => cause,
            RemoveTagsFromStreamError::LimitExceeded(ref cause) => cause,
            RemoveTagsFromStreamError::ResourceInUse(ref cause) => cause,
            RemoveTagsFromStreamError::ResourceNotFound(ref cause) => cause,
        }
    }
}
/// Errors returned by SplitShard
#[derive(Debug, PartialEq)]
pub enum SplitShardError {
    /// <p>A specified parameter exceeds its restrictions, is not supported, or can't be used. For more information, see the returned message.</p>
    InvalidArgument(String),
    /// <p>The requested resource exceeds the maximum number allowed, or the number of concurrent stream requests exceeds the maximum number allowed. </p>
    LimitExceeded(String),
    /// <p>The resource is not available for this operation. For successful operation, the resource must be in the <code>ACTIVE</code> state.</p>
    ResourceInUse(String),
    /// <p>The requested resource could not be found. The stream might not be specified correctly.</p>
    ResourceNotFound(String),
}

impl SplitShardError {
    pub fn from_response(res: BufferedHttpResponse) -> RusotoError<SplitShardError> {
        if let Some(err) = proto::json::Error::parse(&res) {
            match err.typ.as_str() {
                "InvalidArgumentException" => {
                    return RusotoError::Service(SplitShardError::InvalidArgument(err.msg))
                }
                "LimitExceededException" => {
                    return RusotoError::Service(SplitShardError::LimitExceeded(err.msg))
                }
                "ResourceInUseException" => {
                    return RusotoError::Service(SplitShardError::ResourceInUse(err.msg))
                }
                "ResourceNotFoundException" => {
                    return RusotoError::Service(SplitShardError::ResourceNotFound(err.msg))
                }
                "ValidationException" => return RusotoError::Validation(err.msg),
                _ => {}
            }
        }
        return RusotoError::Unknown(res);
    }
}
impl fmt::Display for SplitShardError {
    fn fmt(&self, f: &mut fmt::Formatter) -> fmt::Result {
        write!(f, "{}", self.description())
    }
}
impl Error for SplitShardError {
    fn description(&self) -> &str {
        match *self {
            SplitShardError::InvalidArgument(ref cause) => cause,
            SplitShardError::LimitExceeded(ref cause) => cause,
            SplitShardError::ResourceInUse(ref cause) => cause,
            SplitShardError::ResourceNotFound(ref cause) => cause,
        }
    }
}
/// Errors returned by StartStreamEncryption
#[derive(Debug, PartialEq)]
pub enum StartStreamEncryptionError {
    /// <p>A specified parameter exceeds its restrictions, is not supported, or can't be used. For more information, see the returned message.</p>
    InvalidArgument(String),
    /// <p>The ciphertext references a key that doesn't exist or that you don't have access to.</p>
    KMSAccessDenied(String),
    /// <p>The request was rejected because the specified customer master key (CMK) isn't enabled.</p>
    KMSDisabled(String),
    /// <p>The request was rejected because the state of the specified resource isn't valid for this request. For more information, see <a href="http://docs.aws.amazon.com/kms/latest/developerguide/key-state.html">How Key State Affects Use of a Customer Master Key</a> in the <i>AWS Key Management Service Developer Guide</i>.</p>
    KMSInvalidState(String),
    /// <p>The request was rejected because the specified entity or resource can't be found.</p>
    KMSNotFound(String),
    /// <p>The AWS access key ID needs a subscription for the service.</p>
    KMSOptInRequired(String),
    /// <p>The request was denied due to request throttling. For more information about throttling, see <a href="http://docs.aws.amazon.com/kms/latest/developerguide/limits.html#requests-per-second">Limits</a> in the <i>AWS Key Management Service Developer Guide</i>.</p>
    KMSThrottling(String),
    /// <p>The requested resource exceeds the maximum number allowed, or the number of concurrent stream requests exceeds the maximum number allowed. </p>
    LimitExceeded(String),
    /// <p>The resource is not available for this operation. For successful operation, the resource must be in the <code>ACTIVE</code> state.</p>
    ResourceInUse(String),
    /// <p>The requested resource could not be found. The stream might not be specified correctly.</p>
    ResourceNotFound(String),
}

impl StartStreamEncryptionError {
    pub fn from_response(res: BufferedHttpResponse) -> RusotoError<StartStreamEncryptionError> {
        if let Some(err) = proto::json::Error::parse(&res) {
            match err.typ.as_str() {
                "InvalidArgumentException" => {
                    return RusotoError::Service(StartStreamEncryptionError::InvalidArgument(
                        err.msg,
                    ))
                }
                "KMSAccessDeniedException" => {
                    return RusotoError::Service(StartStreamEncryptionError::KMSAccessDenied(
                        err.msg,
                    ))
                }
                "KMSDisabledException" => {
                    return RusotoError::Service(StartStreamEncryptionError::KMSDisabled(err.msg))
                }
                "KMSInvalidStateException" => {
                    return RusotoError::Service(StartStreamEncryptionError::KMSInvalidState(
                        err.msg,
                    ))
                }
                "KMSNotFoundException" => {
                    return RusotoError::Service(StartStreamEncryptionError::KMSNotFound(err.msg))
                }
                "KMSOptInRequired" => {
                    return RusotoError::Service(StartStreamEncryptionError::KMSOptInRequired(
                        err.msg,
                    ))
                }
                "KMSThrottlingException" => {
                    return RusotoError::Service(StartStreamEncryptionError::KMSThrottling(err.msg))
                }
                "LimitExceededException" => {
                    return RusotoError::Service(StartStreamEncryptionError::LimitExceeded(err.msg))
                }
                "ResourceInUseException" => {
                    return RusotoError::Service(StartStreamEncryptionError::ResourceInUse(err.msg))
                }
                "ResourceNotFoundException" => {
                    return RusotoError::Service(StartStreamEncryptionError::ResourceNotFound(
                        err.msg,
                    ))
                }
                "ValidationException" => return RusotoError::Validation(err.msg),
                _ => {}
            }
        }
        return RusotoError::Unknown(res);
    }
}
impl fmt::Display for StartStreamEncryptionError {
    fn fmt(&self, f: &mut fmt::Formatter) -> fmt::Result {
        write!(f, "{}", self.description())
    }
}
impl Error for StartStreamEncryptionError {
    fn description(&self) -> &str {
        match *self {
            StartStreamEncryptionError::InvalidArgument(ref cause) => cause,
            StartStreamEncryptionError::KMSAccessDenied(ref cause) => cause,
            StartStreamEncryptionError::KMSDisabled(ref cause) => cause,
            StartStreamEncryptionError::KMSInvalidState(ref cause) => cause,
            StartStreamEncryptionError::KMSNotFound(ref cause) => cause,
            StartStreamEncryptionError::KMSOptInRequired(ref cause) => cause,
            StartStreamEncryptionError::KMSThrottling(ref cause) => cause,
            StartStreamEncryptionError::LimitExceeded(ref cause) => cause,
            StartStreamEncryptionError::ResourceInUse(ref cause) => cause,
            StartStreamEncryptionError::ResourceNotFound(ref cause) => cause,
        }
    }
}
/// Errors returned by StopStreamEncryption
#[derive(Debug, PartialEq)]
pub enum StopStreamEncryptionError {
    /// <p>A specified parameter exceeds its restrictions, is not supported, or can't be used. For more information, see the returned message.</p>
    InvalidArgument(String),
    /// <p>The requested resource exceeds the maximum number allowed, or the number of concurrent stream requests exceeds the maximum number allowed. </p>
    LimitExceeded(String),
    /// <p>The resource is not available for this operation. For successful operation, the resource must be in the <code>ACTIVE</code> state.</p>
    ResourceInUse(String),
    /// <p>The requested resource could not be found. The stream might not be specified correctly.</p>
    ResourceNotFound(String),
}

impl StopStreamEncryptionError {
    pub fn from_response(res: BufferedHttpResponse) -> RusotoError<StopStreamEncryptionError> {
        if let Some(err) = proto::json::Error::parse(&res) {
            match err.typ.as_str() {
                "InvalidArgumentException" => {
                    return RusotoError::Service(StopStreamEncryptionError::InvalidArgument(
                        err.msg,
                    ))
                }
                "LimitExceededException" => {
                    return RusotoError::Service(StopStreamEncryptionError::LimitExceeded(err.msg))
                }
                "ResourceInUseException" => {
                    return RusotoError::Service(StopStreamEncryptionError::ResourceInUse(err.msg))
                }
                "ResourceNotFoundException" => {
                    return RusotoError::Service(StopStreamEncryptionError::ResourceNotFound(
                        err.msg,
                    ))
                }
                "ValidationException" => return RusotoError::Validation(err.msg),
                _ => {}
            }
        }
        return RusotoError::Unknown(res);
    }
}
impl fmt::Display for StopStreamEncryptionError {
    fn fmt(&self, f: &mut fmt::Formatter) -> fmt::Result {
        write!(f, "{}", self.description())
    }
}
impl Error for StopStreamEncryptionError {
    fn description(&self) -> &str {
        match *self {
            StopStreamEncryptionError::InvalidArgument(ref cause) => cause,
            StopStreamEncryptionError::LimitExceeded(ref cause) => cause,
            StopStreamEncryptionError::ResourceInUse(ref cause) => cause,
            StopStreamEncryptionError::ResourceNotFound(ref cause) => cause,
        }
    }
}
/// Errors returned by SubscribeToShard
#[derive(Debug, PartialEq)]
pub enum SubscribeToShardError {
    /// <p>A specified parameter exceeds its restrictions, is not supported, or can't be used. For more information, see the returned message.</p>
    InvalidArgument(String),
    /// <p>The requested resource exceeds the maximum number allowed, or the number of concurrent stream requests exceeds the maximum number allowed. </p>
    LimitExceeded(String),
    /// <p>The resource is not available for this operation. For successful operation, the resource must be in the <code>ACTIVE</code> state.</p>
    ResourceInUse(String),
    /// <p>The requested resource could not be found. The stream might not be specified correctly.</p>
    ResourceNotFound(String),
}

impl SubscribeToShardError {
    pub fn from_response(res: BufferedHttpResponse) -> RusotoError<SubscribeToShardError> {
        if let Some(err) = proto::json::Error::parse(&res) {
            match err.typ.as_str() {
                "InvalidArgumentException" => {
                    return RusotoError::Service(SubscribeToShardError::InvalidArgument(err.msg))
                }
                "LimitExceededException" => {
                    return RusotoError::Service(SubscribeToShardError::LimitExceeded(err.msg))
                }
                "ResourceInUseException" => {
                    return RusotoError::Service(SubscribeToShardError::ResourceInUse(err.msg))
                }
                "ResourceNotFoundException" => {
                    return RusotoError::Service(SubscribeToShardError::ResourceNotFound(err.msg))
                }
                "ValidationException" => return RusotoError::Validation(err.msg),
                _ => {}
            }
        }
        return RusotoError::Unknown(res);
    }
}
impl fmt::Display for SubscribeToShardError {
    fn fmt(&self, f: &mut fmt::Formatter) -> fmt::Result {
        write!(f, "{}", self.description())
    }
}
impl Error for SubscribeToShardError {
    fn description(&self) -> &str {
        match *self {
            SubscribeToShardError::InvalidArgument(ref cause) => cause,
            SubscribeToShardError::LimitExceeded(ref cause) => cause,
            SubscribeToShardError::ResourceInUse(ref cause) => cause,
            SubscribeToShardError::ResourceNotFound(ref cause) => cause,
        }
    }
}
/// Errors returned by UpdateShardCount
#[derive(Debug, PartialEq)]
pub enum UpdateShardCountError {
    /// <p>A specified parameter exceeds its restrictions, is not supported, or can't be used. For more information, see the returned message.</p>
    InvalidArgument(String),
    /// <p>The requested resource exceeds the maximum number allowed, or the number of concurrent stream requests exceeds the maximum number allowed. </p>
    LimitExceeded(String),
    /// <p>The resource is not available for this operation. For successful operation, the resource must be in the <code>ACTIVE</code> state.</p>
    ResourceInUse(String),
    /// <p>The requested resource could not be found. The stream might not be specified correctly.</p>
    ResourceNotFound(String),
}

impl UpdateShardCountError {
    pub fn from_response(res: BufferedHttpResponse) -> RusotoError<UpdateShardCountError> {
        if let Some(err) = proto::json::Error::parse(&res) {
            match err.typ.as_str() {
                "InvalidArgumentException" => {
                    return RusotoError::Service(UpdateShardCountError::InvalidArgument(err.msg))
                }
                "LimitExceededException" => {
                    return RusotoError::Service(UpdateShardCountError::LimitExceeded(err.msg))
                }
                "ResourceInUseException" => {
                    return RusotoError::Service(UpdateShardCountError::ResourceInUse(err.msg))
                }
                "ResourceNotFoundException" => {
                    return RusotoError::Service(UpdateShardCountError::ResourceNotFound(err.msg))
                }
                "ValidationException" => return RusotoError::Validation(err.msg),
                _ => {}
            }
        }
        return RusotoError::Unknown(res);
    }
}
impl fmt::Display for UpdateShardCountError {
    fn fmt(&self, f: &mut fmt::Formatter) -> fmt::Result {
        write!(f, "{}", self.description())
    }
}
impl Error for UpdateShardCountError {
    fn description(&self) -> &str {
        match *self {
            UpdateShardCountError::InvalidArgument(ref cause) => cause,
            UpdateShardCountError::LimitExceeded(ref cause) => cause,
            UpdateShardCountError::ResourceInUse(ref cause) => cause,
            UpdateShardCountError::ResourceNotFound(ref cause) => cause,
        }
    }
}
/// Trait representing the capabilities of the Kinesis API. Kinesis clients implement this trait.
#[async_trait]
pub trait Kinesis {
    /// <p>Adds or updates tags for the specified Kinesis data stream. Each time you invoke this operation, you can specify up to 10 tags. If you want to add more than 10 tags to your stream, you can invoke this operation multiple times. In total, each stream can have up to 50 tags.</p> <p>If tags have already been assigned to the stream, <code>AddTagsToStream</code> overwrites any existing tags that correspond to the specified tag keys.</p> <p> <a>AddTagsToStream</a> has a limit of five transactions per second per account.</p>
    async fn add_tags_to_stream(
        &self,
        input: AddTagsToStreamInput,
    ) -> Result<(), RusotoError<AddTagsToStreamError>>;

    /// <p>Creates a Kinesis data stream. A stream captures and transports data records that are continuously emitted from different data sources or <i>producers</i>. Scale-out within a stream is explicitly supported by means of shards, which are uniquely identified groups of data records in a stream.</p> <p>You specify and control the number of shards that a stream is composed of. Each shard can support reads up to five transactions per second, up to a maximum data read total of 2 MB per second. Each shard can support writes up to 1,000 records per second, up to a maximum data write total of 1 MB per second. If the amount of data input increases or decreases, you can add or remove shards.</p> <p>The stream name identifies the stream. The name is scoped to the AWS account used by the application. It is also scoped by AWS Region. That is, two streams in two different accounts can have the same name, and two streams in the same account, but in two different Regions, can have the same name.</p> <p> <code>CreateStream</code> is an asynchronous operation. Upon receiving a <code>CreateStream</code> request, Kinesis Data Streams immediately returns and sets the stream status to <code>CREATING</code>. After the stream is created, Kinesis Data Streams sets the stream status to <code>ACTIVE</code>. You should perform read and write operations only on an <code>ACTIVE</code> stream. </p> <p>You receive a <code>LimitExceededException</code> when making a <code>CreateStream</code> request when you try to do one of the following:</p> <ul> <li> <p>Have more than five streams in the <code>CREATING</code> state at any point in time.</p> </li> <li> <p>Create more shards than are authorized for your account.</p> </li> </ul> <p>For the default shard limit for an AWS account, see <a href="http://docs.aws.amazon.com/kinesis/latest/dev/service-sizes-and-limits.html">Amazon Kinesis Data Streams Limits</a> in the <i>Amazon Kinesis Data Streams Developer Guide</i>. To increase this limit, <a href="http://docs.aws.amazon.com/general/latest/gr/aws_service_limits.html">contact AWS Support</a>.</p> <p>You can use <code>DescribeStream</code> to check the stream status, which is returned in <code>StreamStatus</code>.</p> <p> <a>CreateStream</a> has a limit of five transactions per second per account.</p>
    async fn create_stream(
        &self,
        input: CreateStreamInput,
    ) -> Result<(), RusotoError<CreateStreamError>>;

    /// <p>Decreases the Kinesis data stream's retention period, which is the length of time data records are accessible after they are added to the stream. The minimum value of a stream's retention period is 24 hours.</p> <p>This operation may result in lost data. For example, if the stream's retention period is 48 hours and is decreased to 24 hours, any data already in the stream that is older than 24 hours is inaccessible.</p>
    async fn decrease_stream_retention_period(
        &self,
        input: DecreaseStreamRetentionPeriodInput,
    ) -> Result<(), RusotoError<DecreaseStreamRetentionPeriodError>>;

    /// <p>Deletes a Kinesis data stream and all its shards and data. You must shut down any applications that are operating on the stream before you delete the stream. If an application attempts to operate on a deleted stream, it receives the exception <code>ResourceNotFoundException</code>.</p> <p>If the stream is in the <code>ACTIVE</code> state, you can delete it. After a <code>DeleteStream</code> request, the specified stream is in the <code>DELETING</code> state until Kinesis Data Streams completes the deletion.</p> <p> <b>Note:</b> Kinesis Data Streams might continue to accept data read and write operations, such as <a>PutRecord</a>, <a>PutRecords</a>, and <a>GetRecords</a>, on a stream in the <code>DELETING</code> state until the stream deletion is complete.</p> <p>When you delete a stream, any shards in that stream are also deleted, and any tags are dissociated from the stream.</p> <p>You can use the <a>DescribeStream</a> operation to check the state of the stream, which is returned in <code>StreamStatus</code>.</p> <p> <a>DeleteStream</a> has a limit of five transactions per second per account.</p>
    async fn delete_stream(
        &self,
        input: DeleteStreamInput,
    ) -> Result<(), RusotoError<DeleteStreamError>>;

    /// <p>To deregister a consumer, provide its ARN. Alternatively, you can provide the ARN of the data stream and the name you gave the consumer when you registered it. You may also provide all three parameters, as long as they don't conflict with each other. If you don't know the name or ARN of the consumer that you want to deregister, you can use the <a>ListStreamConsumers</a> operation to get a list of the descriptions of all the consumers that are currently registered with a given data stream. The description of a consumer contains its name and ARN.</p> <p>This operation has a limit of five transactions per second per account.</p>
    async fn deregister_stream_consumer(
        &self,
        input: DeregisterStreamConsumerInput,
    ) -> Result<(), RusotoError<DeregisterStreamConsumerError>>;

    /// <p>Describes the shard limits and usage for the account.</p> <p>If you update your account limits, the old limits might be returned for a few minutes.</p> <p>This operation has a limit of one transaction per second per account.</p>
    async fn describe_limits(
        &self,
    ) -> Result<DescribeLimitsOutput, RusotoError<DescribeLimitsError>>;

    /// <p>Describes the specified Kinesis data stream.</p> <p>The information returned includes the stream name, Amazon Resource Name (ARN), creation time, enhanced metric configuration, and shard map. The shard map is an array of shard objects. For each shard object, there is the hash key and sequence number ranges that the shard spans, and the IDs of any earlier shards that played in a role in creating the shard. Every record ingested in the stream is identified by a sequence number, which is assigned when the record is put into the stream.</p> <p>You can limit the number of shards returned by each call. For more information, see <a href="http://docs.aws.amazon.com/kinesis/latest/dev/kinesis-using-sdk-java-retrieve-shards.html">Retrieving Shards from a Stream</a> in the <i>Amazon Kinesis Data Streams Developer Guide</i>.</p> <p>There are no guarantees about the chronological order shards returned. To process shards in chronological order, use the ID of the parent shard to track the lineage to the oldest shard.</p> <p>This operation has a limit of 10 transactions per second per account.</p>
    async fn describe_stream(
        &self,
        input: DescribeStreamInput,
    ) -> Result<DescribeStreamOutput, RusotoError<DescribeStreamError>>;

    /// <p>To get the description of a registered consumer, provide the ARN of the consumer. Alternatively, you can provide the ARN of the data stream and the name you gave the consumer when you registered it. You may also provide all three parameters, as long as they don't conflict with each other. If you don't know the name or ARN of the consumer that you want to describe, you can use the <a>ListStreamConsumers</a> operation to get a list of the descriptions of all the consumers that are currently registered with a given data stream.</p> <p>This operation has a limit of 20 transactions per second per account.</p>
    async fn describe_stream_consumer(
        &self,
        input: DescribeStreamConsumerInput,
    ) -> Result<DescribeStreamConsumerOutput, RusotoError<DescribeStreamConsumerError>>;

    /// <p>Provides a summarized description of the specified Kinesis data stream without the shard list.</p> <p>The information returned includes the stream name, Amazon Resource Name (ARN), status, record retention period, approximate creation time, monitoring, encryption details, and open shard count. </p>
    async fn describe_stream_summary(
        &self,
        input: DescribeStreamSummaryInput,
    ) -> Result<DescribeStreamSummaryOutput, RusotoError<DescribeStreamSummaryError>>;

    /// <p>Disables enhanced monitoring.</p>
    async fn disable_enhanced_monitoring(
        &self,
        input: DisableEnhancedMonitoringInput,
    ) -> Result<EnhancedMonitoringOutput, RusotoError<DisableEnhancedMonitoringError>>;

    /// <p>Enables enhanced Kinesis data stream monitoring for shard-level metrics.</p>
    async fn enable_enhanced_monitoring(
        &self,
        input: EnableEnhancedMonitoringInput,
    ) -> Result<EnhancedMonitoringOutput, RusotoError<EnableEnhancedMonitoringError>>;

    /// <p>Gets data records from a Kinesis data stream's shard.</p> <p>Specify a shard iterator using the <code>ShardIterator</code> parameter. The shard iterator specifies the position in the shard from which you want to start reading data records sequentially. If there are no records available in the portion of the shard that the iterator points to, <a>GetRecords</a> returns an empty list. It might take multiple calls to get to a portion of the shard that contains records.</p> <p>You can scale by provisioning multiple shards per stream while considering service limits (for more information, see <a href="http://docs.aws.amazon.com/kinesis/latest/dev/service-sizes-and-limits.html">Amazon Kinesis Data Streams Limits</a> in the <i>Amazon Kinesis Data Streams Developer Guide</i>). Your application should have one thread per shard, each reading continuously from its stream. To read from a stream continually, call <a>GetRecords</a> in a loop. Use <a>GetShardIterator</a> to get the shard iterator to specify in the first <a>GetRecords</a> call. <a>GetRecords</a> returns a new shard iterator in <code>NextShardIterator</code>. Specify the shard iterator returned in <code>NextShardIterator</code> in subsequent calls to <a>GetRecords</a>. If the shard has been closed, the shard iterator can't return more data and <a>GetRecords</a> returns <code>null</code> in <code>NextShardIterator</code>. You can terminate the loop when the shard is closed, or when the shard iterator reaches the record with the sequence number or other attribute that marks it as the last record to process.</p> <p>Each data record can be up to 1 MiB in size, and each shard can read up to 2 MiB per second. You can ensure that your calls don't exceed the maximum supported size or throughput by using the <code>Limit</code> parameter to specify the maximum number of records that <a>GetRecords</a> can return. Consider your average record size when determining this limit. The maximum number of records that can be returned per call is 10,000.</p> <p>The size of the data returned by <a>GetRecords</a> varies depending on the utilization of the shard. The maximum size of data that <a>GetRecords</a> can return is 10 MiB. If a call returns this amount of data, subsequent calls made within the next 5 seconds throw <code>ProvisionedThroughputExceededException</code>. If there is insufficient provisioned throughput on the stream, subsequent calls made within the next 1 second throw <code>ProvisionedThroughputExceededException</code>. <a>GetRecords</a> doesn't return any data when it throws an exception. For this reason, we recommend that you wait 1 second between calls to <a>GetRecords</a>. However, it's possible that the application will get exceptions for longer than 1 second.</p> <p>To detect whether the application is falling behind in processing, you can use the <code>MillisBehindLatest</code> response attribute. You can also monitor the stream using CloudWatch metrics and other mechanisms (see <a href="http://docs.aws.amazon.com/kinesis/latest/dev/monitoring.html">Monitoring</a> in the <i>Amazon Kinesis Data Streams Developer Guide</i>).</p> <p>Each Amazon Kinesis record includes a value, <code>ApproximateArrivalTimestamp</code>, that is set when a stream successfully receives and stores a record. This is commonly referred to as a server-side time stamp, whereas a client-side time stamp is set when a data producer creates or sends the record to a stream (a data producer is any data source putting data records into a stream, for example with <a>PutRecords</a>). The time stamp has millisecond precision. There are no guarantees about the time stamp accuracy, or that the time stamp is always increasing. For example, records in a shard or across a stream might have time stamps that are out of order.</p> <p>This operation has a limit of five transactions per second per account.</p>
    async fn get_records(
        &self,
        input: GetRecordsInput,
    ) -> Result<GetRecordsOutput, RusotoError<GetRecordsError>>;

    /// <p>Gets an Amazon Kinesis shard iterator. A shard iterator expires 5 minutes after it is returned to the requester.</p> <p>A shard iterator specifies the shard position from which to start reading data records sequentially. The position is specified using the sequence number of a data record in a shard. A sequence number is the identifier associated with every record ingested in the stream, and is assigned when a record is put into the stream. Each stream has one or more shards.</p> <p>You must specify the shard iterator type. For example, you can set the <code>ShardIteratorType</code> parameter to read exactly from the position denoted by a specific sequence number by using the <code>AT_SEQUENCE_NUMBER</code> shard iterator type. Alternatively, the parameter can read right after the sequence number by using the <code>AFTER_SEQUENCE_NUMBER</code> shard iterator type, using sequence numbers returned by earlier calls to <a>PutRecord</a>, <a>PutRecords</a>, <a>GetRecords</a>, or <a>DescribeStream</a>. In the request, you can specify the shard iterator type <code>AT_TIMESTAMP</code> to read records from an arbitrary point in time, <code>TRIM_HORIZON</code> to cause <code>ShardIterator</code> to point to the last untrimmed record in the shard in the system (the oldest data record in the shard), or <code>LATEST</code> so that you always read the most recent data in the shard. </p> <p>When you read repeatedly from a stream, use a <a>GetShardIterator</a> request to get the first shard iterator for use in your first <a>GetRecords</a> request and for subsequent reads use the shard iterator returned by the <a>GetRecords</a> request in <code>NextShardIterator</code>. A new shard iterator is returned by every <a>GetRecords</a> request in <code>NextShardIterator</code>, which you use in the <code>ShardIterator</code> parameter of the next <a>GetRecords</a> request. </p> <p>If a <a>GetShardIterator</a> request is made too often, you receive a <code>ProvisionedThroughputExceededException</code>. For more information about throughput limits, see <a>GetRecords</a>, and <a href="http://docs.aws.amazon.com/kinesis/latest/dev/service-sizes-and-limits.html">Streams Limits</a> in the <i>Amazon Kinesis Data Streams Developer Guide</i>.</p> <p>If the shard is closed, <a>GetShardIterator</a> returns a valid iterator for the last sequence number of the shard. A shard can be closed as a result of using <a>SplitShard</a> or <a>MergeShards</a>.</p> <p> <a>GetShardIterator</a> has a limit of five transactions per second per account per open shard.</p>
    async fn get_shard_iterator(
        &self,
        input: GetShardIteratorInput,
    ) -> Result<GetShardIteratorOutput, RusotoError<GetShardIteratorError>>;

    /// <p>Increases the Kinesis data stream's retention period, which is the length of time data records are accessible after they are added to the stream. The maximum value of a stream's retention period is 168 hours (7 days).</p> <p>If you choose a longer stream retention period, this operation increases the time period during which records that have not yet expired are accessible. However, it does not make previous, expired data (older than the stream's previous retention period) accessible after the operation has been called. For example, if a stream's retention period is set to 24 hours and is increased to 168 hours, any data that is older than 24 hours remains inaccessible to consumer applications.</p>
    async fn increase_stream_retention_period(
        &self,
        input: IncreaseStreamRetentionPeriodInput,
    ) -> Result<(), RusotoError<IncreaseStreamRetentionPeriodError>>;

    /// <p><p>Lists the shards in a stream and provides information about each shard. This operation has a limit of 100 transactions per second per data stream.</p> <important> <p>This API is a new operation that is used by the Amazon Kinesis Client Library (KCL). If you have a fine-grained IAM policy that only allows specific operations, you must update your policy to allow calls to this API. For more information, see <a href="https://docs.aws.amazon.com/streams/latest/dev/controlling-access.html">Controlling Access to Amazon Kinesis Data Streams Resources Using IAM</a>.</p> </important></p>
    async fn list_shards(
        &self,
        input: ListShardsInput,
    ) -> Result<ListShardsOutput, RusotoError<ListShardsError>>;

    /// <p>Lists the consumers registered to receive data from a stream using enhanced fan-out, and provides information about each consumer.</p> <p>This operation has a limit of 10 transactions per second per account.</p>
    async fn list_stream_consumers(
        &self,
        input: ListStreamConsumersInput,
    ) -> Result<ListStreamConsumersOutput, RusotoError<ListStreamConsumersError>>;

    /// <p>Lists your Kinesis data streams.</p> <p>The number of streams may be too large to return from a single call to <code>ListStreams</code>. You can limit the number of returned streams using the <code>Limit</code> parameter. If you do not specify a value for the <code>Limit</code> parameter, Kinesis Data Streams uses the default limit, which is currently 10.</p> <p>You can detect if there are more streams available to list by using the <code>HasMoreStreams</code> flag from the returned output. If there are more streams available, you can request more streams by using the name of the last stream returned by the <code>ListStreams</code> request in the <code>ExclusiveStartStreamName</code> parameter in a subsequent request to <code>ListStreams</code>. The group of stream names returned by the subsequent request is then added to the list. You can continue this process until all the stream names have been collected in the list. </p> <p> <a>ListStreams</a> has a limit of five transactions per second per account.</p>
    async fn list_streams(
        &self,
        input: ListStreamsInput,
    ) -> Result<ListStreamsOutput, RusotoError<ListStreamsError>>;

    /// <p>Lists the tags for the specified Kinesis data stream. This operation has a limit of five transactions per second per account.</p>
    async fn list_tags_for_stream(
        &self,
        input: ListTagsForStreamInput,
    ) -> Result<ListTagsForStreamOutput, RusotoError<ListTagsForStreamError>>;

    /// <p>Merges two adjacent shards in a Kinesis data stream and combines them into a single shard to reduce the stream's capacity to ingest and transport data. Two shards are considered adjacent if the union of the hash key ranges for the two shards form a contiguous set with no gaps. For example, if you have two shards, one with a hash key range of 276...381 and the other with a hash key range of 382...454, then you could merge these two shards into a single shard that would have a hash key range of 276...454. After the merge, the single child shard receives data for all hash key values covered by the two parent shards.</p> <p> <code>MergeShards</code> is called when there is a need to reduce the overall capacity of a stream because of excess capacity that is not being used. You must specify the shard to be merged and the adjacent shard for a stream. For more information about merging shards, see <a href="http://docs.aws.amazon.com/kinesis/latest/dev/kinesis-using-sdk-java-resharding-merge.html">Merge Two Shards</a> in the <i>Amazon Kinesis Data Streams Developer Guide</i>.</p> <p>If the stream is in the <code>ACTIVE</code> state, you can call <code>MergeShards</code>. If a stream is in the <code>CREATING</code>, <code>UPDATING</code>, or <code>DELETING</code> state, <code>MergeShards</code> returns a <code>ResourceInUseException</code>. If the specified stream does not exist, <code>MergeShards</code> returns a <code>ResourceNotFoundException</code>. </p> <p>You can use <a>DescribeStream</a> to check the state of the stream, which is returned in <code>StreamStatus</code>.</p> <p> <code>MergeShards</code> is an asynchronous operation. Upon receiving a <code>MergeShards</code> request, Amazon Kinesis Data Streams immediately returns a response and sets the <code>StreamStatus</code> to <code>UPDATING</code>. After the operation is completed, Kinesis Data Streams sets the <code>StreamStatus</code> to <code>ACTIVE</code>. Read and write operations continue to work while the stream is in the <code>UPDATING</code> state. </p> <p>You use <a>DescribeStream</a> to determine the shard IDs that are specified in the <code>MergeShards</code> request. </p> <p>If you try to operate on too many streams in parallel using <a>CreateStream</a>, <a>DeleteStream</a>, <code>MergeShards</code>, or <a>SplitShard</a>, you receive a <code>LimitExceededException</code>. </p> <p> <code>MergeShards</code> has a limit of five transactions per second per account.</p>
    async fn merge_shards(
        &self,
        input: MergeShardsInput,
    ) -> Result<(), RusotoError<MergeShardsError>>;

    /// <p>Writes a single data record into an Amazon Kinesis data stream. Call <code>PutRecord</code> to send data into the stream for real-time ingestion and subsequent processing, one record at a time. Each shard can support writes up to 1,000 records per second, up to a maximum data write total of 1 MB per second.</p> <p>You must specify the name of the stream that captures, stores, and transports the data; a partition key; and the data blob itself.</p> <p>The data blob can be any type of data; for example, a segment from a log file, geographic/location data, website clickstream data, and so on.</p> <p>The partition key is used by Kinesis Data Streams to distribute data across shards. Kinesis Data Streams segregates the data records that belong to a stream into multiple shards, using the partition key associated with each data record to determine the shard to which a given data record belongs.</p> <p>Partition keys are Unicode strings, with a maximum length limit of 256 characters for each key. An MD5 hash function is used to map partition keys to 128-bit integer values and to map associated data records to shards using the hash key ranges of the shards. You can override hashing the partition key to determine the shard by explicitly specifying a hash value using the <code>ExplicitHashKey</code> parameter. For more information, see <a href="http://docs.aws.amazon.com/kinesis/latest/dev/developing-producers-with-sdk.html#kinesis-using-sdk-java-add-data-to-stream">Adding Data to a Stream</a> in the <i>Amazon Kinesis Data Streams Developer Guide</i>.</p> <p> <code>PutRecord</code> returns the shard ID of where the data record was placed and the sequence number that was assigned to the data record.</p> <p>Sequence numbers increase over time and are specific to a shard within a stream, not across all shards within a stream. To guarantee strictly increasing ordering, write serially to a shard and use the <code>SequenceNumberForOrdering</code> parameter. For more information, see <a href="http://docs.aws.amazon.com/kinesis/latest/dev/developing-producers-with-sdk.html#kinesis-using-sdk-java-add-data-to-stream">Adding Data to a Stream</a> in the <i>Amazon Kinesis Data Streams Developer Guide</i>.</p> <p>If a <code>PutRecord</code> request cannot be processed because of insufficient provisioned throughput on the shard involved in the request, <code>PutRecord</code> throws <code>ProvisionedThroughputExceededException</code>. </p> <p>By default, data records are accessible for 24 hours from the time that they are added to a stream. You can use <a>IncreaseStreamRetentionPeriod</a> or <a>DecreaseStreamRetentionPeriod</a> to modify this retention period.</p>
    async fn put_record(
        &self,
        input: PutRecordInput,
    ) -> Result<PutRecordOutput, RusotoError<PutRecordError>>;

    /// <p>Writes multiple data records into a Kinesis data stream in a single call (also referred to as a <code>PutRecords</code> request). Use this operation to send data into the stream for data ingestion and processing. </p> <p>Each <code>PutRecords</code> request can support up to 500 records. Each record in the request can be as large as 1 MB, up to a limit of 5 MB for the entire request, including partition keys. Each shard can support writes up to 1,000 records per second, up to a maximum data write total of 1 MB per second.</p> <p>You must specify the name of the stream that captures, stores, and transports the data; and an array of request <code>Records</code>, with each record in the array requiring a partition key and data blob. The record size limit applies to the total size of the partition key and data blob.</p> <p>The data blob can be any type of data; for example, a segment from a log file, geographic/location data, website clickstream data, and so on.</p> <p>The partition key is used by Kinesis Data Streams as input to a hash function that maps the partition key and associated data to a specific shard. An MD5 hash function is used to map partition keys to 128-bit integer values and to map associated data records to shards. As a result of this hashing mechanism, all data records with the same partition key map to the same shard within the stream. For more information, see <a href="http://docs.aws.amazon.com/kinesis/latest/dev/developing-producers-with-sdk.html#kinesis-using-sdk-java-add-data-to-stream">Adding Data to a Stream</a> in the <i>Amazon Kinesis Data Streams Developer Guide</i>.</p> <p>Each record in the <code>Records</code> array may include an optional parameter, <code>ExplicitHashKey</code>, which overrides the partition key to shard mapping. This parameter allows a data producer to determine explicitly the shard where the record is stored. For more information, see <a href="http://docs.aws.amazon.com/kinesis/latest/dev/developing-producers-with-sdk.html#kinesis-using-sdk-java-putrecords">Adding Multiple Records with PutRecords</a> in the <i>Amazon Kinesis Data Streams Developer Guide</i>.</p> <p>The <code>PutRecords</code> response includes an array of response <code>Records</code>. Each record in the response array directly correlates with a record in the request array using natural ordering, from the top to the bottom of the request and response. The response <code>Records</code> array always includes the same number of records as the request array.</p> <p>The response <code>Records</code> array includes both successfully and unsuccessfully processed records. Kinesis Data Streams attempts to process all records in each <code>PutRecords</code> request. A single record failure does not stop the processing of subsequent records.</p> <p>A successfully processed record includes <code>ShardId</code> and <code>SequenceNumber</code> values. The <code>ShardId</code> parameter identifies the shard in the stream where the record is stored. The <code>SequenceNumber</code> parameter is an identifier assigned to the put record, unique to all records in the stream.</p> <p>An unsuccessfully processed record includes <code>ErrorCode</code> and <code>ErrorMessage</code> values. <code>ErrorCode</code> reflects the type of error and can be one of the following values: <code>ProvisionedThroughputExceededException</code> or <code>InternalFailure</code>. <code>ErrorMessage</code> provides more detailed information about the <code>ProvisionedThroughputExceededException</code> exception including the account ID, stream name, and shard ID of the record that was throttled. For more information about partially successful responses, see <a href="http://docs.aws.amazon.com/kinesis/latest/dev/kinesis-using-sdk-java-add-data-to-stream.html#kinesis-using-sdk-java-putrecords">Adding Multiple Records with PutRecords</a> in the <i>Amazon Kinesis Data Streams Developer Guide</i>.</p> <p>By default, data records are accessible for 24 hours from the time that they are added to a stream. You can use <a>IncreaseStreamRetentionPeriod</a> or <a>DecreaseStreamRetentionPeriod</a> to modify this retention period.</p>
    async fn put_records(
        &self,
        input: PutRecordsInput,
    ) -> Result<PutRecordsOutput, RusotoError<PutRecordsError>>;

    /// <p>Registers a consumer with a Kinesis data stream. When you use this operation, the consumer you register can read data from the stream at a rate of up to 2 MiB per second. This rate is unaffected by the total number of consumers that read from the same stream.</p> <p>You can register up to 5 consumers per stream. A given consumer can only be registered with one stream.</p> <p>This operation has a limit of five transactions per second per account.</p>
    async fn register_stream_consumer(
        &self,
        input: RegisterStreamConsumerInput,
    ) -> Result<RegisterStreamConsumerOutput, RusotoError<RegisterStreamConsumerError>>;

    /// <p>Removes tags from the specified Kinesis data stream. Removed tags are deleted and cannot be recovered after this operation successfully completes.</p> <p>If you specify a tag that does not exist, it is ignored.</p> <p> <a>RemoveTagsFromStream</a> has a limit of five transactions per second per account.</p>
    async fn remove_tags_from_stream(
        &self,
        input: RemoveTagsFromStreamInput,
    ) -> Result<(), RusotoError<RemoveTagsFromStreamError>>;

    /// <p>Splits a shard into two new shards in the Kinesis data stream, to increase the stream's capacity to ingest and transport data. <code>SplitShard</code> is called when there is a need to increase the overall capacity of a stream because of an expected increase in the volume of data records being ingested. </p> <p>You can also use <code>SplitShard</code> when a shard appears to be approaching its maximum utilization; for example, the producers sending data into the specific shard are suddenly sending more than previously anticipated. You can also call <code>SplitShard</code> to increase stream capacity, so that more Kinesis Data Streams applications can simultaneously read data from the stream for real-time processing. </p> <p>You must specify the shard to be split and the new hash key, which is the position in the shard where the shard gets split in two. In many cases, the new hash key might be the average of the beginning and ending hash key, but it can be any hash key value in the range being mapped into the shard. For more information, see <a href="http://docs.aws.amazon.com/kinesis/latest/dev/kinesis-using-sdk-java-resharding-split.html">Split a Shard</a> in the <i>Amazon Kinesis Data Streams Developer Guide</i>.</p> <p>You can use <a>DescribeStream</a> to determine the shard ID and hash key values for the <code>ShardToSplit</code> and <code>NewStartingHashKey</code> parameters that are specified in the <code>SplitShard</code> request.</p> <p> <code>SplitShard</code> is an asynchronous operation. Upon receiving a <code>SplitShard</code> request, Kinesis Data Streams immediately returns a response and sets the stream status to <code>UPDATING</code>. After the operation is completed, Kinesis Data Streams sets the stream status to <code>ACTIVE</code>. Read and write operations continue to work while the stream is in the <code>UPDATING</code> state. </p> <p>You can use <code>DescribeStream</code> to check the status of the stream, which is returned in <code>StreamStatus</code>. If the stream is in the <code>ACTIVE</code> state, you can call <code>SplitShard</code>. If a stream is in <code>CREATING</code> or <code>UPDATING</code> or <code>DELETING</code> states, <code>DescribeStream</code> returns a <code>ResourceInUseException</code>.</p> <p>If the specified stream does not exist, <code>DescribeStream</code> returns a <code>ResourceNotFoundException</code>. If you try to create more shards than are authorized for your account, you receive a <code>LimitExceededException</code>. </p> <p>For the default shard limit for an AWS account, see <a href="http://docs.aws.amazon.com/kinesis/latest/dev/service-sizes-and-limits.html">Kinesis Data Streams Limits</a> in the <i>Amazon Kinesis Data Streams Developer Guide</i>. To increase this limit, <a href="http://docs.aws.amazon.com/general/latest/gr/aws_service_limits.html">contact AWS Support</a>.</p> <p>If you try to operate on too many streams simultaneously using <a>CreateStream</a>, <a>DeleteStream</a>, <a>MergeShards</a>, and/or <a>SplitShard</a>, you receive a <code>LimitExceededException</code>. </p> <p> <code>SplitShard</code> has a limit of five transactions per second per account.</p>
    async fn split_shard(&self, input: SplitShardInput)
        -> Result<(), RusotoError<SplitShardError>>;

    /// <p>Enables or updates server-side encryption using an AWS KMS key for a specified stream. </p> <p>Starting encryption is an asynchronous operation. Upon receiving the request, Kinesis Data Streams returns immediately and sets the status of the stream to <code>UPDATING</code>. After the update is complete, Kinesis Data Streams sets the status of the stream back to <code>ACTIVE</code>. Updating or applying encryption normally takes a few seconds to complete, but it can take minutes. You can continue to read and write data to your stream while its status is <code>UPDATING</code>. Once the status of the stream is <code>ACTIVE</code>, encryption begins for records written to the stream. </p> <p>API Limits: You can successfully apply a new AWS KMS key for server-side encryption 25 times in a rolling 24-hour period.</p> <p>Note: It can take up to 5 seconds after the stream is in an <code>ACTIVE</code> status before all records written to the stream are encrypted. After you enable encryption, you can verify that encryption is applied by inspecting the API response from <code>PutRecord</code> or <code>PutRecords</code>.</p>
    async fn start_stream_encryption(
        &self,
        input: StartStreamEncryptionInput,
    ) -> Result<(), RusotoError<StartStreamEncryptionError>>;

    /// <p>Disables server-side encryption for a specified stream. </p> <p>Stopping encryption is an asynchronous operation. Upon receiving the request, Kinesis Data Streams returns immediately and sets the status of the stream to <code>UPDATING</code>. After the update is complete, Kinesis Data Streams sets the status of the stream back to <code>ACTIVE</code>. Stopping encryption normally takes a few seconds to complete, but it can take minutes. You can continue to read and write data to your stream while its status is <code>UPDATING</code>. Once the status of the stream is <code>ACTIVE</code>, records written to the stream are no longer encrypted by Kinesis Data Streams. </p> <p>API Limits: You can successfully disable server-side encryption 25 times in a rolling 24-hour period. </p> <p>Note: It can take up to 5 seconds after the stream is in an <code>ACTIVE</code> status before all records written to the stream are no longer subject to encryption. After you disabled encryption, you can verify that encryption is not applied by inspecting the API response from <code>PutRecord</code> or <code>PutRecords</code>.</p>
    async fn stop_stream_encryption(
        &self,
        input: StopStreamEncryptionInput,
    ) -> Result<(), RusotoError<StopStreamEncryptionError>>;

    /// <p>Call this operation from your consumer after you call <a>RegisterStreamConsumer</a> to register the consumer with Kinesis Data Streams. If the call succeeds, your consumer starts receiving events of type <a>SubscribeToShardEvent</a> for up to 5 minutes, after which time you need to call <code>SubscribeToShard</code> again to renew the subscription if you want to continue to receive records.</p> <p>You can make one call to <code>SubscribeToShard</code> per second per <code>ConsumerARN</code>. If your call succeeds, and then you call the operation again less than 5 seconds later, the second call generates a <a>ResourceInUseException</a>. If you call the operation a second time more than 5 seconds after the first call succeeds, the second call succeeds and the first connection gets shut down.</p>
    async fn subscribe_to_shard(
        &self,
        input: SubscribeToShardInput,
    ) -> Result<SubscribeToShardOutput, RusotoError<SubscribeToShardError>>;

    /// <p>Updates the shard count of the specified stream to the specified number of shards.</p> <p>Updating the shard count is an asynchronous operation. Upon receiving the request, Kinesis Data Streams returns immediately and sets the status of the stream to <code>UPDATING</code>. After the update is complete, Kinesis Data Streams sets the status of the stream back to <code>ACTIVE</code>. Depending on the size of the stream, the scaling action could take a few minutes to complete. You can continue to read and write data to your stream while its status is <code>UPDATING</code>.</p> <p>To update the shard count, Kinesis Data Streams performs splits or merges on individual shards. This can cause short-lived shards to be created, in addition to the final shards. We recommend that you double or halve the shard count, as this results in the fewest number of splits or merges.</p> <p>This operation has the following default limits. By default, you cannot do the following:</p> <ul> <li> <p>Scale more than twice per rolling 24-hour period per stream</p> </li> <li> <p>Scale up to more than double your current shard count for a stream</p> </li> <li> <p>Scale down below half your current shard count for a stream</p> </li> <li> <p>Scale up to more than 500 shards in a stream</p> </li> <li> <p>Scale a stream with more than 500 shards down unless the result is less than 500 shards</p> </li> <li> <p>Scale up to more than the shard limit for your account</p> </li> </ul> <p>For the default limits for an AWS account, see <a href="http://docs.aws.amazon.com/kinesis/latest/dev/service-sizes-and-limits.html">Streams Limits</a> in the <i>Amazon Kinesis Data Streams Developer Guide</i>. To request an increase in the call rate limit, the shard limit for this API, or your overall shard limit, use the <a href="https://console.aws.amazon.com/support/v1#/case/create?issueType=service-limit-increase&amp;limitType=service-code-kinesis">limits form</a>.</p>
    async fn update_shard_count(
        &self,
        input: UpdateShardCountInput,
    ) -> Result<UpdateShardCountOutput, RusotoError<UpdateShardCountError>>;
}
/// A client for the Kinesis API.
#[derive(Clone)]
pub struct KinesisClient {
    client: Client,
    region: region::Region,
}

impl KinesisClient {
    /// Creates a client backed by the default tokio event loop.
    ///
    /// The client will use the default credentials provider and tls client.
    pub fn new(region: region::Region) -> KinesisClient {
        Self::new_with_client(Client::shared(), region)
    }

    pub fn new_with<P, D>(
        request_dispatcher: D,
        credentials_provider: P,
        region: region::Region,
    ) -> KinesisClient
    where
        P: ProvideAwsCredentials + Send + Sync + 'static,
        D: DispatchSignedRequest + Send + Sync + 'static,
    {
        Self::new_with_client(
            Client::new_with(credentials_provider, request_dispatcher),
            region,
        )
    }

    pub fn new_with_client(client: Client, region: region::Region) -> KinesisClient {
        KinesisClient { client, region }
    }
}

impl fmt::Debug for KinesisClient {
    fn fmt(&self, f: &mut fmt::Formatter<'_>) -> fmt::Result {
        f.debug_struct("KinesisClient")
            .field("region", &self.region)
            .finish()
    }
}

#[async_trait]
impl Kinesis for KinesisClient {
    /// <p>Adds or updates tags for the specified Kinesis data stream. Each time you invoke this operation, you can specify up to 10 tags. If you want to add more than 10 tags to your stream, you can invoke this operation multiple times. In total, each stream can have up to 50 tags.</p> <p>If tags have already been assigned to the stream, <code>AddTagsToStream</code> overwrites any existing tags that correspond to the specified tag keys.</p> <p> <a>AddTagsToStream</a> has a limit of five transactions per second per account.</p>
    async fn add_tags_to_stream(
        &self,
        input: AddTagsToStreamInput,
    ) -> Result<(), RusotoError<AddTagsToStreamError>> {
        let mut request = SignedRequest::new("POST", "kinesis", &self.region, "/");

        request.set_content_type("application/x-amz-json-1.1".to_owned());
        request.add_header("x-amz-target", "Kinesis_20131202.AddTagsToStream");
        let encoded = serde_json::to_string(&input).unwrap();
        request.set_payload(Some(encoded));

        let mut response = self
            .client
            .sign_and_dispatch(request)
            .await
            .map_err(RusotoError::from)?;
        if response.status.is_success() {
            Ok(std::mem::drop(response))
        } else {
            let try_response = response.buffer().await;
            let response = try_response.map_err(RusotoError::HttpDispatch)?;
            Err(AddTagsToStreamError::from_response(response))
        }
    }

    /// <p>Creates a Kinesis data stream. A stream captures and transports data records that are continuously emitted from different data sources or <i>producers</i>. Scale-out within a stream is explicitly supported by means of shards, which are uniquely identified groups of data records in a stream.</p> <p>You specify and control the number of shards that a stream is composed of. Each shard can support reads up to five transactions per second, up to a maximum data read total of 2 MB per second. Each shard can support writes up to 1,000 records per second, up to a maximum data write total of 1 MB per second. If the amount of data input increases or decreases, you can add or remove shards.</p> <p>The stream name identifies the stream. The name is scoped to the AWS account used by the application. It is also scoped by AWS Region. That is, two streams in two different accounts can have the same name, and two streams in the same account, but in two different Regions, can have the same name.</p> <p> <code>CreateStream</code> is an asynchronous operation. Upon receiving a <code>CreateStream</code> request, Kinesis Data Streams immediately returns and sets the stream status to <code>CREATING</code>. After the stream is created, Kinesis Data Streams sets the stream status to <code>ACTIVE</code>. You should perform read and write operations only on an <code>ACTIVE</code> stream. </p> <p>You receive a <code>LimitExceededException</code> when making a <code>CreateStream</code> request when you try to do one of the following:</p> <ul> <li> <p>Have more than five streams in the <code>CREATING</code> state at any point in time.</p> </li> <li> <p>Create more shards than are authorized for your account.</p> </li> </ul> <p>For the default shard limit for an AWS account, see <a href="http://docs.aws.amazon.com/kinesis/latest/dev/service-sizes-and-limits.html">Amazon Kinesis Data Streams Limits</a> in the <i>Amazon Kinesis Data Streams Developer Guide</i>. To increase this limit, <a href="http://docs.aws.amazon.com/general/latest/gr/aws_service_limits.html">contact AWS Support</a>.</p> <p>You can use <code>DescribeStream</code> to check the stream status, which is returned in <code>StreamStatus</code>.</p> <p> <a>CreateStream</a> has a limit of five transactions per second per account.</p>
    async fn create_stream(
        &self,
        input: CreateStreamInput,
    ) -> Result<(), RusotoError<CreateStreamError>> {
        let mut request = SignedRequest::new("POST", "kinesis", &self.region, "/");

        request.set_content_type("application/x-amz-json-1.1".to_owned());
        request.add_header("x-amz-target", "Kinesis_20131202.CreateStream");
        let encoded = serde_json::to_string(&input).unwrap();
        request.set_payload(Some(encoded));

        let mut response = self
            .client
            .sign_and_dispatch(request)
            .await
            .map_err(RusotoError::from)?;
        if response.status.is_success() {
            Ok(std::mem::drop(response))
        } else {
            let try_response = response.buffer().await;
            let response = try_response.map_err(RusotoError::HttpDispatch)?;
            Err(CreateStreamError::from_response(response))
        }
    }

    /// <p>Decreases the Kinesis data stream's retention period, which is the length of time data records are accessible after they are added to the stream. The minimum value of a stream's retention period is 24 hours.</p> <p>This operation may result in lost data. For example, if the stream's retention period is 48 hours and is decreased to 24 hours, any data already in the stream that is older than 24 hours is inaccessible.</p>
    async fn decrease_stream_retention_period(
        &self,
        input: DecreaseStreamRetentionPeriodInput,
    ) -> Result<(), RusotoError<DecreaseStreamRetentionPeriodError>> {
        let mut request = SignedRequest::new("POST", "kinesis", &self.region, "/");

        request.set_content_type("application/x-amz-json-1.1".to_owned());
        request.add_header(
            "x-amz-target",
            "Kinesis_20131202.DecreaseStreamRetentionPeriod",
        );
        let encoded = serde_json::to_string(&input).unwrap();
        request.set_payload(Some(encoded));

        let mut response = self
            .client
            .sign_and_dispatch(request)
            .await
            .map_err(RusotoError::from)?;
        if response.status.is_success() {
            Ok(std::mem::drop(response))
        } else {
            let try_response = response.buffer().await;
            let response = try_response.map_err(RusotoError::HttpDispatch)?;
            Err(DecreaseStreamRetentionPeriodError::from_response(response))
        }
    }

    /// <p>Deletes a Kinesis data stream and all its shards and data. You must shut down any applications that are operating on the stream before you delete the stream. If an application attempts to operate on a deleted stream, it receives the exception <code>ResourceNotFoundException</code>.</p> <p>If the stream is in the <code>ACTIVE</code> state, you can delete it. After a <code>DeleteStream</code> request, the specified stream is in the <code>DELETING</code> state until Kinesis Data Streams completes the deletion.</p> <p> <b>Note:</b> Kinesis Data Streams might continue to accept data read and write operations, such as <a>PutRecord</a>, <a>PutRecords</a>, and <a>GetRecords</a>, on a stream in the <code>DELETING</code> state until the stream deletion is complete.</p> <p>When you delete a stream, any shards in that stream are also deleted, and any tags are dissociated from the stream.</p> <p>You can use the <a>DescribeStream</a> operation to check the state of the stream, which is returned in <code>StreamStatus</code>.</p> <p> <a>DeleteStream</a> has a limit of five transactions per second per account.</p>
    async fn delete_stream(
        &self,
        input: DeleteStreamInput,
    ) -> Result<(), RusotoError<DeleteStreamError>> {
        let mut request = SignedRequest::new("POST", "kinesis", &self.region, "/");

        request.set_content_type("application/x-amz-json-1.1".to_owned());
        request.add_header("x-amz-target", "Kinesis_20131202.DeleteStream");
        let encoded = serde_json::to_string(&input).unwrap();
        request.set_payload(Some(encoded));

        let mut response = self
            .client
            .sign_and_dispatch(request)
            .await
            .map_err(RusotoError::from)?;
        if response.status.is_success() {
            Ok(std::mem::drop(response))
        } else {
            let try_response = response.buffer().await;
            let response = try_response.map_err(RusotoError::HttpDispatch)?;
            Err(DeleteStreamError::from_response(response))
        }
    }

    /// <p>To deregister a consumer, provide its ARN. Alternatively, you can provide the ARN of the data stream and the name you gave the consumer when you registered it. You may also provide all three parameters, as long as they don't conflict with each other. If you don't know the name or ARN of the consumer that you want to deregister, you can use the <a>ListStreamConsumers</a> operation to get a list of the descriptions of all the consumers that are currently registered with a given data stream. The description of a consumer contains its name and ARN.</p> <p>This operation has a limit of five transactions per second per account.</p>
    async fn deregister_stream_consumer(
        &self,
        input: DeregisterStreamConsumerInput,
    ) -> Result<(), RusotoError<DeregisterStreamConsumerError>> {
        let mut request = SignedRequest::new("POST", "kinesis", &self.region, "/");

        request.set_content_type("application/x-amz-json-1.1".to_owned());
        request.add_header("x-amz-target", "Kinesis_20131202.DeregisterStreamConsumer");
        let encoded = serde_json::to_string(&input).unwrap();
        request.set_payload(Some(encoded));

        let mut response = self
            .client
            .sign_and_dispatch(request)
            .await
            .map_err(RusotoError::from)?;
        if response.status.is_success() {
            Ok(std::mem::drop(response))
        } else {
            let try_response = response.buffer().await;
            let response = try_response.map_err(RusotoError::HttpDispatch)?;
            Err(DeregisterStreamConsumerError::from_response(response))
        }
    }

    /// <p>Describes the shard limits and usage for the account.</p> <p>If you update your account limits, the old limits might be returned for a few minutes.</p> <p>This operation has a limit of one transaction per second per account.</p>
    async fn describe_limits(
        &self,
    ) -> Result<DescribeLimitsOutput, RusotoError<DescribeLimitsError>> {
        let mut request = SignedRequest::new("POST", "kinesis", &self.region, "/");

        request.set_content_type("application/x-amz-json-1.1".to_owned());
        request.add_header("x-amz-target", "Kinesis_20131202.DescribeLimits");
        request.set_payload(Some(bytes::Bytes::from_static(b"{}")));

        let mut response = self
            .client
            .sign_and_dispatch(request)
            .await
            .map_err(RusotoError::from)?;
        if response.status.is_success() {
            let response = response.buffer().await.map_err(RusotoError::HttpDispatch)?;
            proto::json::ResponsePayload::new(&response).deserialize::<DescribeLimitsOutput, _>()
        } else {
            let try_response = response.buffer().await;
            let response = try_response.map_err(RusotoError::HttpDispatch)?;
            Err(DescribeLimitsError::from_response(response))
        }
    }

    /// <p>Describes the specified Kinesis data stream.</p> <p>The information returned includes the stream name, Amazon Resource Name (ARN), creation time, enhanced metric configuration, and shard map. The shard map is an array of shard objects. For each shard object, there is the hash key and sequence number ranges that the shard spans, and the IDs of any earlier shards that played in a role in creating the shard. Every record ingested in the stream is identified by a sequence number, which is assigned when the record is put into the stream.</p> <p>You can limit the number of shards returned by each call. For more information, see <a href="http://docs.aws.amazon.com/kinesis/latest/dev/kinesis-using-sdk-java-retrieve-shards.html">Retrieving Shards from a Stream</a> in the <i>Amazon Kinesis Data Streams Developer Guide</i>.</p> <p>There are no guarantees about the chronological order shards returned. To process shards in chronological order, use the ID of the parent shard to track the lineage to the oldest shard.</p> <p>This operation has a limit of 10 transactions per second per account.</p>
    async fn describe_stream(
        &self,
        input: DescribeStreamInput,
    ) -> Result<DescribeStreamOutput, RusotoError<DescribeStreamError>> {
        let mut request = SignedRequest::new("POST", "kinesis", &self.region, "/");

        request.set_content_type("application/x-amz-json-1.1".to_owned());
        request.add_header("x-amz-target", "Kinesis_20131202.DescribeStream");
        let encoded = serde_json::to_string(&input).unwrap();
        request.set_payload(Some(encoded));

        let mut response = self
            .client
            .sign_and_dispatch(request)
            .await
            .map_err(RusotoError::from)?;
        if response.status.is_success() {
            let response = response.buffer().await.map_err(RusotoError::HttpDispatch)?;
            proto::json::ResponsePayload::new(&response).deserialize::<DescribeStreamOutput, _>()
        } else {
            let try_response = response.buffer().await;
            let response = try_response.map_err(RusotoError::HttpDispatch)?;
            Err(DescribeStreamError::from_response(response))
        }
    }

    /// <p>To get the description of a registered consumer, provide the ARN of the consumer. Alternatively, you can provide the ARN of the data stream and the name you gave the consumer when you registered it. You may also provide all three parameters, as long as they don't conflict with each other. If you don't know the name or ARN of the consumer that you want to describe, you can use the <a>ListStreamConsumers</a> operation to get a list of the descriptions of all the consumers that are currently registered with a given data stream.</p> <p>This operation has a limit of 20 transactions per second per account.</p>
    async fn describe_stream_consumer(
        &self,
        input: DescribeStreamConsumerInput,
    ) -> Result<DescribeStreamConsumerOutput, RusotoError<DescribeStreamConsumerError>> {
        let mut request = SignedRequest::new("POST", "kinesis", &self.region, "/");

        request.set_content_type("application/x-amz-json-1.1".to_owned());
        request.add_header("x-amz-target", "Kinesis_20131202.DescribeStreamConsumer");
        let encoded = serde_json::to_string(&input).unwrap();
        request.set_payload(Some(encoded));

        let mut response = self
            .client
            .sign_and_dispatch(request)
            .await
            .map_err(RusotoError::from)?;
        if response.status.is_success() {
            let response = response.buffer().await.map_err(RusotoError::HttpDispatch)?;
            proto::json::ResponsePayload::new(&response)
                .deserialize::<DescribeStreamConsumerOutput, _>()
        } else {
            let try_response = response.buffer().await;
            let response = try_response.map_err(RusotoError::HttpDispatch)?;
            Err(DescribeStreamConsumerError::from_response(response))
        }
    }

    /// <p>Provides a summarized description of the specified Kinesis data stream without the shard list.</p> <p>The information returned includes the stream name, Amazon Resource Name (ARN), status, record retention period, approximate creation time, monitoring, encryption details, and open shard count. </p>
    async fn describe_stream_summary(
        &self,
        input: DescribeStreamSummaryInput,
    ) -> Result<DescribeStreamSummaryOutput, RusotoError<DescribeStreamSummaryError>> {
        let mut request = SignedRequest::new("POST", "kinesis", &self.region, "/");

        request.set_content_type("application/x-amz-json-1.1".to_owned());
        request.add_header("x-amz-target", "Kinesis_20131202.DescribeStreamSummary");
        let encoded = serde_json::to_string(&input).unwrap();
        request.set_payload(Some(encoded));

        let mut response = self
            .client
            .sign_and_dispatch(request)
            .await
            .map_err(RusotoError::from)?;
        if response.status.is_success() {
            let response = response.buffer().await.map_err(RusotoError::HttpDispatch)?;
            proto::json::ResponsePayload::new(&response)
                .deserialize::<DescribeStreamSummaryOutput, _>()
        } else {
            let try_response = response.buffer().await;
            let response = try_response.map_err(RusotoError::HttpDispatch)?;
            Err(DescribeStreamSummaryError::from_response(response))
        }
    }

    /// <p>Disables enhanced monitoring.</p>
    async fn disable_enhanced_monitoring(
        &self,
        input: DisableEnhancedMonitoringInput,
    ) -> Result<EnhancedMonitoringOutput, RusotoError<DisableEnhancedMonitoringError>> {
        let mut request = SignedRequest::new("POST", "kinesis", &self.region, "/");

        request.set_content_type("application/x-amz-json-1.1".to_owned());
        request.add_header("x-amz-target", "Kinesis_20131202.DisableEnhancedMonitoring");
        let encoded = serde_json::to_string(&input).unwrap();
        request.set_payload(Some(encoded));

        let mut response = self
            .client
            .sign_and_dispatch(request)
            .await
            .map_err(RusotoError::from)?;
        if response.status.is_success() {
            let response = response.buffer().await.map_err(RusotoError::HttpDispatch)?;
            proto::json::ResponsePayload::new(&response)
                .deserialize::<EnhancedMonitoringOutput, _>()
        } else {
            let try_response = response.buffer().await;
            let response = try_response.map_err(RusotoError::HttpDispatch)?;
            Err(DisableEnhancedMonitoringError::from_response(response))
        }
    }

    /// <p>Enables enhanced Kinesis data stream monitoring for shard-level metrics.</p>
    async fn enable_enhanced_monitoring(
        &self,
        input: EnableEnhancedMonitoringInput,
    ) -> Result<EnhancedMonitoringOutput, RusotoError<EnableEnhancedMonitoringError>> {
        let mut request = SignedRequest::new("POST", "kinesis", &self.region, "/");

        request.set_content_type("application/x-amz-json-1.1".to_owned());
        request.add_header("x-amz-target", "Kinesis_20131202.EnableEnhancedMonitoring");
        let encoded = serde_json::to_string(&input).unwrap();
        request.set_payload(Some(encoded));

        let mut response = self
            .client
            .sign_and_dispatch(request)
            .await
            .map_err(RusotoError::from)?;
        if response.status.is_success() {
            let response = response.buffer().await.map_err(RusotoError::HttpDispatch)?;
            proto::json::ResponsePayload::new(&response)
                .deserialize::<EnhancedMonitoringOutput, _>()
        } else {
            let try_response = response.buffer().await;
            let response = try_response.map_err(RusotoError::HttpDispatch)?;
            Err(EnableEnhancedMonitoringError::from_response(response))
        }
    }

    /// <p>Gets data records from a Kinesis data stream's shard.</p> <p>Specify a shard iterator using the <code>ShardIterator</code> parameter. The shard iterator specifies the position in the shard from which you want to start reading data records sequentially. If there are no records available in the portion of the shard that the iterator points to, <a>GetRecords</a> returns an empty list. It might take multiple calls to get to a portion of the shard that contains records.</p> <p>You can scale by provisioning multiple shards per stream while considering service limits (for more information, see <a href="http://docs.aws.amazon.com/kinesis/latest/dev/service-sizes-and-limits.html">Amazon Kinesis Data Streams Limits</a> in the <i>Amazon Kinesis Data Streams Developer Guide</i>). Your application should have one thread per shard, each reading continuously from its stream. To read from a stream continually, call <a>GetRecords</a> in a loop. Use <a>GetShardIterator</a> to get the shard iterator to specify in the first <a>GetRecords</a> call. <a>GetRecords</a> returns a new shard iterator in <code>NextShardIterator</code>. Specify the shard iterator returned in <code>NextShardIterator</code> in subsequent calls to <a>GetRecords</a>. If the shard has been closed, the shard iterator can't return more data and <a>GetRecords</a> returns <code>null</code> in <code>NextShardIterator</code>. You can terminate the loop when the shard is closed, or when the shard iterator reaches the record with the sequence number or other attribute that marks it as the last record to process.</p> <p>Each data record can be up to 1 MiB in size, and each shard can read up to 2 MiB per second. You can ensure that your calls don't exceed the maximum supported size or throughput by using the <code>Limit</code> parameter to specify the maximum number of records that <a>GetRecords</a> can return. Consider your average record size when determining this limit. The maximum number of records that can be returned per call is 10,000.</p> <p>The size of the data returned by <a>GetRecords</a> varies depending on the utilization of the shard. The maximum size of data that <a>GetRecords</a> can return is 10 MiB. If a call returns this amount of data, subsequent calls made within the next 5 seconds throw <code>ProvisionedThroughputExceededException</code>. If there is insufficient provisioned throughput on the stream, subsequent calls made within the next 1 second throw <code>ProvisionedThroughputExceededException</code>. <a>GetRecords</a> doesn't return any data when it throws an exception. For this reason, we recommend that you wait 1 second between calls to <a>GetRecords</a>. However, it's possible that the application will get exceptions for longer than 1 second.</p> <p>To detect whether the application is falling behind in processing, you can use the <code>MillisBehindLatest</code> response attribute. You can also monitor the stream using CloudWatch metrics and other mechanisms (see <a href="http://docs.aws.amazon.com/kinesis/latest/dev/monitoring.html">Monitoring</a> in the <i>Amazon Kinesis Data Streams Developer Guide</i>).</p> <p>Each Amazon Kinesis record includes a value, <code>ApproximateArrivalTimestamp</code>, that is set when a stream successfully receives and stores a record. This is commonly referred to as a server-side time stamp, whereas a client-side time stamp is set when a data producer creates or sends the record to a stream (a data producer is any data source putting data records into a stream, for example with <a>PutRecords</a>). The time stamp has millisecond precision. There are no guarantees about the time stamp accuracy, or that the time stamp is always increasing. For example, records in a shard or across a stream might have time stamps that are out of order.</p> <p>This operation has a limit of five transactions per second per account.</p>
    async fn get_records(
        &self,
        input: GetRecordsInput,
    ) -> Result<GetRecordsOutput, RusotoError<GetRecordsError>> {
        let mut request = SignedRequest::new("POST", "kinesis", &self.region, "/");

        request.set_content_type("application/x-amz-json-1.1".to_owned());
        request.add_header("x-amz-target", "Kinesis_20131202.GetRecords");
        let encoded = serde_json::to_string(&input).unwrap();
        request.set_payload(Some(encoded));

        let mut response = self
            .client
            .sign_and_dispatch(request)
            .await
            .map_err(RusotoError::from)?;
        if response.status.is_success() {
            let response = response.buffer().await.map_err(RusotoError::HttpDispatch)?;
            proto::json::ResponsePayload::new(&response).deserialize::<GetRecordsOutput, _>()
        } else {
            let try_response = response.buffer().await;
            let response = try_response.map_err(RusotoError::HttpDispatch)?;
            Err(GetRecordsError::from_response(response))
        }
    }

    /// <p>Gets an Amazon Kinesis shard iterator. A shard iterator expires 5 minutes after it is returned to the requester.</p> <p>A shard iterator specifies the shard position from which to start reading data records sequentially. The position is specified using the sequence number of a data record in a shard. A sequence number is the identifier associated with every record ingested in the stream, and is assigned when a record is put into the stream. Each stream has one or more shards.</p> <p>You must specify the shard iterator type. For example, you can set the <code>ShardIteratorType</code> parameter to read exactly from the position denoted by a specific sequence number by using the <code>AT_SEQUENCE_NUMBER</code> shard iterator type. Alternatively, the parameter can read right after the sequence number by using the <code>AFTER_SEQUENCE_NUMBER</code> shard iterator type, using sequence numbers returned by earlier calls to <a>PutRecord</a>, <a>PutRecords</a>, <a>GetRecords</a>, or <a>DescribeStream</a>. In the request, you can specify the shard iterator type <code>AT_TIMESTAMP</code> to read records from an arbitrary point in time, <code>TRIM_HORIZON</code> to cause <code>ShardIterator</code> to point to the last untrimmed record in the shard in the system (the oldest data record in the shard), or <code>LATEST</code> so that you always read the most recent data in the shard. </p> <p>When you read repeatedly from a stream, use a <a>GetShardIterator</a> request to get the first shard iterator for use in your first <a>GetRecords</a> request and for subsequent reads use the shard iterator returned by the <a>GetRecords</a> request in <code>NextShardIterator</code>. A new shard iterator is returned by every <a>GetRecords</a> request in <code>NextShardIterator</code>, which you use in the <code>ShardIterator</code> parameter of the next <a>GetRecords</a> request. </p> <p>If a <a>GetShardIterator</a> request is made too often, you receive a <code>ProvisionedThroughputExceededException</code>. For more information about throughput limits, see <a>GetRecords</a>, and <a href="http://docs.aws.amazon.com/kinesis/latest/dev/service-sizes-and-limits.html">Streams Limits</a> in the <i>Amazon Kinesis Data Streams Developer Guide</i>.</p> <p>If the shard is closed, <a>GetShardIterator</a> returns a valid iterator for the last sequence number of the shard. A shard can be closed as a result of using <a>SplitShard</a> or <a>MergeShards</a>.</p> <p> <a>GetShardIterator</a> has a limit of five transactions per second per account per open shard.</p>
    async fn get_shard_iterator(
        &self,
        input: GetShardIteratorInput,
    ) -> Result<GetShardIteratorOutput, RusotoError<GetShardIteratorError>> {
        let mut request = SignedRequest::new("POST", "kinesis", &self.region, "/");

        request.set_content_type("application/x-amz-json-1.1".to_owned());
        request.add_header("x-amz-target", "Kinesis_20131202.GetShardIterator");
        let encoded = serde_json::to_string(&input).unwrap();
        request.set_payload(Some(encoded));

        let mut response = self
            .client
            .sign_and_dispatch(request)
            .await
            .map_err(RusotoError::from)?;
        if response.status.is_success() {
            let response = response.buffer().await.map_err(RusotoError::HttpDispatch)?;
            proto::json::ResponsePayload::new(&response).deserialize::<GetShardIteratorOutput, _>()
        } else {
            let try_response = response.buffer().await;
            let response = try_response.map_err(RusotoError::HttpDispatch)?;
            Err(GetShardIteratorError::from_response(response))
        }
    }

    /// <p>Increases the Kinesis data stream's retention period, which is the length of time data records are accessible after they are added to the stream. The maximum value of a stream's retention period is 168 hours (7 days).</p> <p>If you choose a longer stream retention period, this operation increases the time period during which records that have not yet expired are accessible. However, it does not make previous, expired data (older than the stream's previous retention period) accessible after the operation has been called. For example, if a stream's retention period is set to 24 hours and is increased to 168 hours, any data that is older than 24 hours remains inaccessible to consumer applications.</p>
    async fn increase_stream_retention_period(
        &self,
        input: IncreaseStreamRetentionPeriodInput,
    ) -> Result<(), RusotoError<IncreaseStreamRetentionPeriodError>> {
        let mut request = SignedRequest::new("POST", "kinesis", &self.region, "/");

        request.set_content_type("application/x-amz-json-1.1".to_owned());
        request.add_header(
            "x-amz-target",
            "Kinesis_20131202.IncreaseStreamRetentionPeriod",
        );
        let encoded = serde_json::to_string(&input).unwrap();
        request.set_payload(Some(encoded));

        let mut response = self
            .client
            .sign_and_dispatch(request)
            .await
            .map_err(RusotoError::from)?;
        if response.status.is_success() {
            Ok(std::mem::drop(response))
        } else {
            let try_response = response.buffer().await;
            let response = try_response.map_err(RusotoError::HttpDispatch)?;
            Err(IncreaseStreamRetentionPeriodError::from_response(response))
        }
    }

    /// <p><p>Lists the shards in a stream and provides information about each shard. This operation has a limit of 100 transactions per second per data stream.</p> <important> <p>This API is a new operation that is used by the Amazon Kinesis Client Library (KCL). If you have a fine-grained IAM policy that only allows specific operations, you must update your policy to allow calls to this API. For more information, see <a href="https://docs.aws.amazon.com/streams/latest/dev/controlling-access.html">Controlling Access to Amazon Kinesis Data Streams Resources Using IAM</a>.</p> </important></p>
    async fn list_shards(
        &self,
        input: ListShardsInput,
    ) -> Result<ListShardsOutput, RusotoError<ListShardsError>> {
        let mut request = SignedRequest::new("POST", "kinesis", &self.region, "/");

        request.set_content_type("application/x-amz-json-1.1".to_owned());
        request.add_header("x-amz-target", "Kinesis_20131202.ListShards");
        let encoded = serde_json::to_string(&input).unwrap();
        request.set_payload(Some(encoded));

        let mut response = self
            .client
            .sign_and_dispatch(request)
            .await
            .map_err(RusotoError::from)?;
        if response.status.is_success() {
            let response = response.buffer().await.map_err(RusotoError::HttpDispatch)?;
            proto::json::ResponsePayload::new(&response).deserialize::<ListShardsOutput, _>()
        } else {
            let try_response = response.buffer().await;
            let response = try_response.map_err(RusotoError::HttpDispatch)?;
            Err(ListShardsError::from_response(response))
        }
    }

    /// <p>Lists the consumers registered to receive data from a stream using enhanced fan-out, and provides information about each consumer.</p> <p>This operation has a limit of 10 transactions per second per account.</p>
    async fn list_stream_consumers(
        &self,
        input: ListStreamConsumersInput,
    ) -> Result<ListStreamConsumersOutput, RusotoError<ListStreamConsumersError>> {
        let mut request = SignedRequest::new("POST", "kinesis", &self.region, "/");

        request.set_content_type("application/x-amz-json-1.1".to_owned());
        request.add_header("x-amz-target", "Kinesis_20131202.ListStreamConsumers");
        let encoded = serde_json::to_string(&input).unwrap();
        request.set_payload(Some(encoded));

        let mut response = self
            .client
            .sign_and_dispatch(request)
            .await
            .map_err(RusotoError::from)?;
        if response.status.is_success() {
            let response = response.buffer().await.map_err(RusotoError::HttpDispatch)?;
            proto::json::ResponsePayload::new(&response)
                .deserialize::<ListStreamConsumersOutput, _>()
        } else {
            let try_response = response.buffer().await;
            let response = try_response.map_err(RusotoError::HttpDispatch)?;
            Err(ListStreamConsumersError::from_response(response))
        }
    }

    /// <p>Lists your Kinesis data streams.</p> <p>The number of streams may be too large to return from a single call to <code>ListStreams</code>. You can limit the number of returned streams using the <code>Limit</code> parameter. If you do not specify a value for the <code>Limit</code> parameter, Kinesis Data Streams uses the default limit, which is currently 10.</p> <p>You can detect if there are more streams available to list by using the <code>HasMoreStreams</code> flag from the returned output. If there are more streams available, you can request more streams by using the name of the last stream returned by the <code>ListStreams</code> request in the <code>ExclusiveStartStreamName</code> parameter in a subsequent request to <code>ListStreams</code>. The group of stream names returned by the subsequent request is then added to the list. You can continue this process until all the stream names have been collected in the list. </p> <p> <a>ListStreams</a> has a limit of five transactions per second per account.</p>
    async fn list_streams(
        &self,
        input: ListStreamsInput,
    ) -> Result<ListStreamsOutput, RusotoError<ListStreamsError>> {
        let mut request = SignedRequest::new("POST", "kinesis", &self.region, "/");

        request.set_content_type("application/x-amz-json-1.1".to_owned());
        request.add_header("x-amz-target", "Kinesis_20131202.ListStreams");
        let encoded = serde_json::to_string(&input).unwrap();
        request.set_payload(Some(encoded));

        let mut response = self
            .client
            .sign_and_dispatch(request)
            .await
            .map_err(RusotoError::from)?;
        if response.status.is_success() {
            let response = response.buffer().await.map_err(RusotoError::HttpDispatch)?;
            proto::json::ResponsePayload::new(&response).deserialize::<ListStreamsOutput, _>()
        } else {
            let try_response = response.buffer().await;
            let response = try_response.map_err(RusotoError::HttpDispatch)?;
            Err(ListStreamsError::from_response(response))
        }
    }

    /// <p>Lists the tags for the specified Kinesis data stream. This operation has a limit of five transactions per second per account.</p>
    async fn list_tags_for_stream(
        &self,
        input: ListTagsForStreamInput,
    ) -> Result<ListTagsForStreamOutput, RusotoError<ListTagsForStreamError>> {
        let mut request = SignedRequest::new("POST", "kinesis", &self.region, "/");

        request.set_content_type("application/x-amz-json-1.1".to_owned());
        request.add_header("x-amz-target", "Kinesis_20131202.ListTagsForStream");
        let encoded = serde_json::to_string(&input).unwrap();
        request.set_payload(Some(encoded));

        let mut response = self
            .client
            .sign_and_dispatch(request)
            .await
            .map_err(RusotoError::from)?;
        if response.status.is_success() {
            let response = response.buffer().await.map_err(RusotoError::HttpDispatch)?;
            proto::json::ResponsePayload::new(&response).deserialize::<ListTagsForStreamOutput, _>()
        } else {
            let try_response = response.buffer().await;
            let response = try_response.map_err(RusotoError::HttpDispatch)?;
            Err(ListTagsForStreamError::from_response(response))
        }
    }

    /// <p>Merges two adjacent shards in a Kinesis data stream and combines them into a single shard to reduce the stream's capacity to ingest and transport data. Two shards are considered adjacent if the union of the hash key ranges for the two shards form a contiguous set with no gaps. For example, if you have two shards, one with a hash key range of 276...381 and the other with a hash key range of 382...454, then you could merge these two shards into a single shard that would have a hash key range of 276...454. After the merge, the single child shard receives data for all hash key values covered by the two parent shards.</p> <p> <code>MergeShards</code> is called when there is a need to reduce the overall capacity of a stream because of excess capacity that is not being used. You must specify the shard to be merged and the adjacent shard for a stream. For more information about merging shards, see <a href="http://docs.aws.amazon.com/kinesis/latest/dev/kinesis-using-sdk-java-resharding-merge.html">Merge Two Shards</a> in the <i>Amazon Kinesis Data Streams Developer Guide</i>.</p> <p>If the stream is in the <code>ACTIVE</code> state, you can call <code>MergeShards</code>. If a stream is in the <code>CREATING</code>, <code>UPDATING</code>, or <code>DELETING</code> state, <code>MergeShards</code> returns a <code>ResourceInUseException</code>. If the specified stream does not exist, <code>MergeShards</code> returns a <code>ResourceNotFoundException</code>. </p> <p>You can use <a>DescribeStream</a> to check the state of the stream, which is returned in <code>StreamStatus</code>.</p> <p> <code>MergeShards</code> is an asynchronous operation. Upon receiving a <code>MergeShards</code> request, Amazon Kinesis Data Streams immediately returns a response and sets the <code>StreamStatus</code> to <code>UPDATING</code>. After the operation is completed, Kinesis Data Streams sets the <code>StreamStatus</code> to <code>ACTIVE</code>. Read and write operations continue to work while the stream is in the <code>UPDATING</code> state. </p> <p>You use <a>DescribeStream</a> to determine the shard IDs that are specified in the <code>MergeShards</code> request. </p> <p>If you try to operate on too many streams in parallel using <a>CreateStream</a>, <a>DeleteStream</a>, <code>MergeShards</code>, or <a>SplitShard</a>, you receive a <code>LimitExceededException</code>. </p> <p> <code>MergeShards</code> has a limit of five transactions per second per account.</p>
    async fn merge_shards(
        &self,
        input: MergeShardsInput,
    ) -> Result<(), RusotoError<MergeShardsError>> {
        let mut request = SignedRequest::new("POST", "kinesis", &self.region, "/");

        request.set_content_type("application/x-amz-json-1.1".to_owned());
        request.add_header("x-amz-target", "Kinesis_20131202.MergeShards");
        let encoded = serde_json::to_string(&input).unwrap();
        request.set_payload(Some(encoded));

        let mut response = self
            .client
            .sign_and_dispatch(request)
            .await
            .map_err(RusotoError::from)?;
        if response.status.is_success() {
            Ok(std::mem::drop(response))
        } else {
            let try_response = response.buffer().await;
            let response = try_response.map_err(RusotoError::HttpDispatch)?;
            Err(MergeShardsError::from_response(response))
        }
    }

    /// <p>Writes a single data record into an Amazon Kinesis data stream. Call <code>PutRecord</code> to send data into the stream for real-time ingestion and subsequent processing, one record at a time. Each shard can support writes up to 1,000 records per second, up to a maximum data write total of 1 MB per second.</p> <p>You must specify the name of the stream that captures, stores, and transports the data; a partition key; and the data blob itself.</p> <p>The data blob can be any type of data; for example, a segment from a log file, geographic/location data, website clickstream data, and so on.</p> <p>The partition key is used by Kinesis Data Streams to distribute data across shards. Kinesis Data Streams segregates the data records that belong to a stream into multiple shards, using the partition key associated with each data record to determine the shard to which a given data record belongs.</p> <p>Partition keys are Unicode strings, with a maximum length limit of 256 characters for each key. An MD5 hash function is used to map partition keys to 128-bit integer values and to map associated data records to shards using the hash key ranges of the shards. You can override hashing the partition key to determine the shard by explicitly specifying a hash value using the <code>ExplicitHashKey</code> parameter. For more information, see <a href="http://docs.aws.amazon.com/kinesis/latest/dev/developing-producers-with-sdk.html#kinesis-using-sdk-java-add-data-to-stream">Adding Data to a Stream</a> in the <i>Amazon Kinesis Data Streams Developer Guide</i>.</p> <p> <code>PutRecord</code> returns the shard ID of where the data record was placed and the sequence number that was assigned to the data record.</p> <p>Sequence numbers increase over time and are specific to a shard within a stream, not across all shards within a stream. To guarantee strictly increasing ordering, write serially to a shard and use the <code>SequenceNumberForOrdering</code> parameter. For more information, see <a href="http://docs.aws.amazon.com/kinesis/latest/dev/developing-producers-with-sdk.html#kinesis-using-sdk-java-add-data-to-stream">Adding Data to a Stream</a> in the <i>Amazon Kinesis Data Streams Developer Guide</i>.</p> <p>If a <code>PutRecord</code> request cannot be processed because of insufficient provisioned throughput on the shard involved in the request, <code>PutRecord</code> throws <code>ProvisionedThroughputExceededException</code>. </p> <p>By default, data records are accessible for 24 hours from the time that they are added to a stream. You can use <a>IncreaseStreamRetentionPeriod</a> or <a>DecreaseStreamRetentionPeriod</a> to modify this retention period.</p>
    async fn put_record(
        &self,
        input: PutRecordInput,
    ) -> Result<PutRecordOutput, RusotoError<PutRecordError>> {
        let mut request = SignedRequest::new("POST", "kinesis", &self.region, "/");

        request.set_content_type("application/x-amz-json-1.1".to_owned());
        request.add_header("x-amz-target", "Kinesis_20131202.PutRecord");
        let encoded = serde_json::to_string(&input).unwrap();
        request.set_payload(Some(encoded));

        let mut response = self
            .client
            .sign_and_dispatch(request)
            .await
            .map_err(RusotoError::from)?;
        if response.status.is_success() {
            let response = response.buffer().await.map_err(RusotoError::HttpDispatch)?;
            proto::json::ResponsePayload::new(&response).deserialize::<PutRecordOutput, _>()
        } else {
            let try_response = response.buffer().await;
            let response = try_response.map_err(RusotoError::HttpDispatch)?;
            Err(PutRecordError::from_response(response))
        }
    }

    /// <p>Writes multiple data records into a Kinesis data stream in a single call (also referred to as a <code>PutRecords</code> request). Use this operation to send data into the stream for data ingestion and processing. </p> <p>Each <code>PutRecords</code> request can support up to 500 records. Each record in the request can be as large as 1 MB, up to a limit of 5 MB for the entire request, including partition keys. Each shard can support writes up to 1,000 records per second, up to a maximum data write total of 1 MB per second.</p> <p>You must specify the name of the stream that captures, stores, and transports the data; and an array of request <code>Records</code>, with each record in the array requiring a partition key and data blob. The record size limit applies to the total size of the partition key and data blob.</p> <p>The data blob can be any type of data; for example, a segment from a log file, geographic/location data, website clickstream data, and so on.</p> <p>The partition key is used by Kinesis Data Streams as input to a hash function that maps the partition key and associated data to a specific shard. An MD5 hash function is used to map partition keys to 128-bit integer values and to map associated data records to shards. As a result of this hashing mechanism, all data records with the same partition key map to the same shard within the stream. For more information, see <a href="http://docs.aws.amazon.com/kinesis/latest/dev/developing-producers-with-sdk.html#kinesis-using-sdk-java-add-data-to-stream">Adding Data to a Stream</a> in the <i>Amazon Kinesis Data Streams Developer Guide</i>.</p> <p>Each record in the <code>Records</code> array may include an optional parameter, <code>ExplicitHashKey</code>, which overrides the partition key to shard mapping. This parameter allows a data producer to determine explicitly the shard where the record is stored. For more information, see <a href="http://docs.aws.amazon.com/kinesis/latest/dev/developing-producers-with-sdk.html#kinesis-using-sdk-java-putrecords">Adding Multiple Records with PutRecords</a> in the <i>Amazon Kinesis Data Streams Developer Guide</i>.</p> <p>The <code>PutRecords</code> response includes an array of response <code>Records</code>. Each record in the response array directly correlates with a record in the request array using natural ordering, from the top to the bottom of the request and response. The response <code>Records</code> array always includes the same number of records as the request array.</p> <p>The response <code>Records</code> array includes both successfully and unsuccessfully processed records. Kinesis Data Streams attempts to process all records in each <code>PutRecords</code> request. A single record failure does not stop the processing of subsequent records.</p> <p>A successfully processed record includes <code>ShardId</code> and <code>SequenceNumber</code> values. The <code>ShardId</code> parameter identifies the shard in the stream where the record is stored. The <code>SequenceNumber</code> parameter is an identifier assigned to the put record, unique to all records in the stream.</p> <p>An unsuccessfully processed record includes <code>ErrorCode</code> and <code>ErrorMessage</code> values. <code>ErrorCode</code> reflects the type of error and can be one of the following values: <code>ProvisionedThroughputExceededException</code> or <code>InternalFailure</code>. <code>ErrorMessage</code> provides more detailed information about the <code>ProvisionedThroughputExceededException</code> exception including the account ID, stream name, and shard ID of the record that was throttled. For more information about partially successful responses, see <a href="http://docs.aws.amazon.com/kinesis/latest/dev/kinesis-using-sdk-java-add-data-to-stream.html#kinesis-using-sdk-java-putrecords">Adding Multiple Records with PutRecords</a> in the <i>Amazon Kinesis Data Streams Developer Guide</i>.</p> <p>By default, data records are accessible for 24 hours from the time that they are added to a stream. You can use <a>IncreaseStreamRetentionPeriod</a> or <a>DecreaseStreamRetentionPeriod</a> to modify this retention period.</p>
    async fn put_records(
        &self,
        input: PutRecordsInput,
    ) -> Result<PutRecordsOutput, RusotoError<PutRecordsError>> {
        let mut request = SignedRequest::new("POST", "kinesis", &self.region, "/");

        request.set_content_type("application/x-amz-json-1.1".to_owned());
        request.add_header("x-amz-target", "Kinesis_20131202.PutRecords");
        let encoded = serde_json::to_string(&input).unwrap();
        request.set_payload(Some(encoded));

        let mut response = self
            .client
            .sign_and_dispatch(request)
            .await
            .map_err(RusotoError::from)?;
        if response.status.is_success() {
            let response = response.buffer().await.map_err(RusotoError::HttpDispatch)?;
            proto::json::ResponsePayload::new(&response).deserialize::<PutRecordsOutput, _>()
        } else {
            let try_response = response.buffer().await;
            let response = try_response.map_err(RusotoError::HttpDispatch)?;
            Err(PutRecordsError::from_response(response))
        }
    }

    /// <p>Registers a consumer with a Kinesis data stream. When you use this operation, the consumer you register can read data from the stream at a rate of up to 2 MiB per second. This rate is unaffected by the total number of consumers that read from the same stream.</p> <p>You can register up to 5 consumers per stream. A given consumer can only be registered with one stream.</p> <p>This operation has a limit of five transactions per second per account.</p>
    async fn register_stream_consumer(
        &self,
        input: RegisterStreamConsumerInput,
    ) -> Result<RegisterStreamConsumerOutput, RusotoError<RegisterStreamConsumerError>> {
        let mut request = SignedRequest::new("POST", "kinesis", &self.region, "/");

        request.set_content_type("application/x-amz-json-1.1".to_owned());
        request.add_header("x-amz-target", "Kinesis_20131202.RegisterStreamConsumer");
        let encoded = serde_json::to_string(&input).unwrap();
        request.set_payload(Some(encoded));

        let mut response = self
            .client
            .sign_and_dispatch(request)
            .await
            .map_err(RusotoError::from)?;
        if response.status.is_success() {
            let response = response.buffer().await.map_err(RusotoError::HttpDispatch)?;
            proto::json::ResponsePayload::new(&response)
                .deserialize::<RegisterStreamConsumerOutput, _>()
        } else {
            let try_response = response.buffer().await;
            let response = try_response.map_err(RusotoError::HttpDispatch)?;
            Err(RegisterStreamConsumerError::from_response(response))
        }
    }

    /// <p>Removes tags from the specified Kinesis data stream. Removed tags are deleted and cannot be recovered after this operation successfully completes.</p> <p>If you specify a tag that does not exist, it is ignored.</p> <p> <a>RemoveTagsFromStream</a> has a limit of five transactions per second per account.</p>
    async fn remove_tags_from_stream(
        &self,
        input: RemoveTagsFromStreamInput,
    ) -> Result<(), RusotoError<RemoveTagsFromStreamError>> {
        let mut request = SignedRequest::new("POST", "kinesis", &self.region, "/");

        request.set_content_type("application/x-amz-json-1.1".to_owned());
        request.add_header("x-amz-target", "Kinesis_20131202.RemoveTagsFromStream");
        let encoded = serde_json::to_string(&input).unwrap();
        request.set_payload(Some(encoded));

        let mut response = self
            .client
            .sign_and_dispatch(request)
            .await
            .map_err(RusotoError::from)?;
        if response.status.is_success() {
            Ok(std::mem::drop(response))
        } else {
            let try_response = response.buffer().await;
            let response = try_response.map_err(RusotoError::HttpDispatch)?;
            Err(RemoveTagsFromStreamError::from_response(response))
        }
    }

    /// <p>Splits a shard into two new shards in the Kinesis data stream, to increase the stream's capacity to ingest and transport data. <code>SplitShard</code> is called when there is a need to increase the overall capacity of a stream because of an expected increase in the volume of data records being ingested. </p> <p>You can also use <code>SplitShard</code> when a shard appears to be approaching its maximum utilization; for example, the producers sending data into the specific shard are suddenly sending more than previously anticipated. You can also call <code>SplitShard</code> to increase stream capacity, so that more Kinesis Data Streams applications can simultaneously read data from the stream for real-time processing. </p> <p>You must specify the shard to be split and the new hash key, which is the position in the shard where the shard gets split in two. In many cases, the new hash key might be the average of the beginning and ending hash key, but it can be any hash key value in the range being mapped into the shard. For more information, see <a href="http://docs.aws.amazon.com/kinesis/latest/dev/kinesis-using-sdk-java-resharding-split.html">Split a Shard</a> in the <i>Amazon Kinesis Data Streams Developer Guide</i>.</p> <p>You can use <a>DescribeStream</a> to determine the shard ID and hash key values for the <code>ShardToSplit</code> and <code>NewStartingHashKey</code> parameters that are specified in the <code>SplitShard</code> request.</p> <p> <code>SplitShard</code> is an asynchronous operation. Upon receiving a <code>SplitShard</code> request, Kinesis Data Streams immediately returns a response and sets the stream status to <code>UPDATING</code>. After the operation is completed, Kinesis Data Streams sets the stream status to <code>ACTIVE</code>. Read and write operations continue to work while the stream is in the <code>UPDATING</code> state. </p> <p>You can use <code>DescribeStream</code> to check the status of the stream, which is returned in <code>StreamStatus</code>. If the stream is in the <code>ACTIVE</code> state, you can call <code>SplitShard</code>. If a stream is in <code>CREATING</code> or <code>UPDATING</code> or <code>DELETING</code> states, <code>DescribeStream</code> returns a <code>ResourceInUseException</code>.</p> <p>If the specified stream does not exist, <code>DescribeStream</code> returns a <code>ResourceNotFoundException</code>. If you try to create more shards than are authorized for your account, you receive a <code>LimitExceededException</code>. </p> <p>For the default shard limit for an AWS account, see <a href="http://docs.aws.amazon.com/kinesis/latest/dev/service-sizes-and-limits.html">Kinesis Data Streams Limits</a> in the <i>Amazon Kinesis Data Streams Developer Guide</i>. To increase this limit, <a href="http://docs.aws.amazon.com/general/latest/gr/aws_service_limits.html">contact AWS Support</a>.</p> <p>If you try to operate on too many streams simultaneously using <a>CreateStream</a>, <a>DeleteStream</a>, <a>MergeShards</a>, and/or <a>SplitShard</a>, you receive a <code>LimitExceededException</code>. </p> <p> <code>SplitShard</code> has a limit of five transactions per second per account.</p>
    async fn split_shard(
        &self,
        input: SplitShardInput,
    ) -> Result<(), RusotoError<SplitShardError>> {
        let mut request = SignedRequest::new("POST", "kinesis", &self.region, "/");

        request.set_content_type("application/x-amz-json-1.1".to_owned());
        request.add_header("x-amz-target", "Kinesis_20131202.SplitShard");
        let encoded = serde_json::to_string(&input).unwrap();
        request.set_payload(Some(encoded));

        let mut response = self
            .client
            .sign_and_dispatch(request)
            .await
            .map_err(RusotoError::from)?;
        if response.status.is_success() {
            Ok(std::mem::drop(response))
        } else {
            let try_response = response.buffer().await;
            let response = try_response.map_err(RusotoError::HttpDispatch)?;
            Err(SplitShardError::from_response(response))
        }
    }

    /// <p>Enables or updates server-side encryption using an AWS KMS key for a specified stream. </p> <p>Starting encryption is an asynchronous operation. Upon receiving the request, Kinesis Data Streams returns immediately and sets the status of the stream to <code>UPDATING</code>. After the update is complete, Kinesis Data Streams sets the status of the stream back to <code>ACTIVE</code>. Updating or applying encryption normally takes a few seconds to complete, but it can take minutes. You can continue to read and write data to your stream while its status is <code>UPDATING</code>. Once the status of the stream is <code>ACTIVE</code>, encryption begins for records written to the stream. </p> <p>API Limits: You can successfully apply a new AWS KMS key for server-side encryption 25 times in a rolling 24-hour period.</p> <p>Note: It can take up to 5 seconds after the stream is in an <code>ACTIVE</code> status before all records written to the stream are encrypted. After you enable encryption, you can verify that encryption is applied by inspecting the API response from <code>PutRecord</code> or <code>PutRecords</code>.</p>
    async fn start_stream_encryption(
        &self,
        input: StartStreamEncryptionInput,
    ) -> Result<(), RusotoError<StartStreamEncryptionError>> {
        let mut request = SignedRequest::new("POST", "kinesis", &self.region, "/");

        request.set_content_type("application/x-amz-json-1.1".to_owned());
        request.add_header("x-amz-target", "Kinesis_20131202.StartStreamEncryption");
        let encoded = serde_json::to_string(&input).unwrap();
        request.set_payload(Some(encoded));

        let mut response = self
            .client
            .sign_and_dispatch(request)
            .await
            .map_err(RusotoError::from)?;
        if response.status.is_success() {
            Ok(std::mem::drop(response))
        } else {
            let try_response = response.buffer().await;
            let response = try_response.map_err(RusotoError::HttpDispatch)?;
            Err(StartStreamEncryptionError::from_response(response))
        }
    }

    /// <p>Disables server-side encryption for a specified stream. </p> <p>Stopping encryption is an asynchronous operation. Upon receiving the request, Kinesis Data Streams returns immediately and sets the status of the stream to <code>UPDATING</code>. After the update is complete, Kinesis Data Streams sets the status of the stream back to <code>ACTIVE</code>. Stopping encryption normally takes a few seconds to complete, but it can take minutes. You can continue to read and write data to your stream while its status is <code>UPDATING</code>. Once the status of the stream is <code>ACTIVE</code>, records written to the stream are no longer encrypted by Kinesis Data Streams. </p> <p>API Limits: You can successfully disable server-side encryption 25 times in a rolling 24-hour period. </p> <p>Note: It can take up to 5 seconds after the stream is in an <code>ACTIVE</code> status before all records written to the stream are no longer subject to encryption. After you disabled encryption, you can verify that encryption is not applied by inspecting the API response from <code>PutRecord</code> or <code>PutRecords</code>.</p>
    async fn stop_stream_encryption(
        &self,
        input: StopStreamEncryptionInput,
    ) -> Result<(), RusotoError<StopStreamEncryptionError>> {
        let mut request = SignedRequest::new("POST", "kinesis", &self.region, "/");

        request.set_content_type("application/x-amz-json-1.1".to_owned());
        request.add_header("x-amz-target", "Kinesis_20131202.StopStreamEncryption");
        let encoded = serde_json::to_string(&input).unwrap();
        request.set_payload(Some(encoded));

        let mut response = self
            .client
            .sign_and_dispatch(request)
            .await
            .map_err(RusotoError::from)?;
        if response.status.is_success() {
            Ok(std::mem::drop(response))
        } else {
            let try_response = response.buffer().await;
            let response = try_response.map_err(RusotoError::HttpDispatch)?;
            Err(StopStreamEncryptionError::from_response(response))
        }
    }

    /// <p>Call this operation from your consumer after you call <a>RegisterStreamConsumer</a> to register the consumer with Kinesis Data Streams. If the call succeeds, your consumer starts receiving events of type <a>SubscribeToShardEvent</a> for up to 5 minutes, after which time you need to call <code>SubscribeToShard</code> again to renew the subscription if you want to continue to receive records.</p> <p>You can make one call to <code>SubscribeToShard</code> per second per <code>ConsumerARN</code>. If your call succeeds, and then you call the operation again less than 5 seconds later, the second call generates a <a>ResourceInUseException</a>. If you call the operation a second time more than 5 seconds after the first call succeeds, the second call succeeds and the first connection gets shut down.</p>
    async fn subscribe_to_shard(
        &self,
        input: SubscribeToShardInput,
    ) -> Result<SubscribeToShardOutput, RusotoError<SubscribeToShardError>> {
        let mut request = SignedRequest::new("POST", "kinesis", &self.region, "/");

        request.set_content_type("application/x-amz-json-1.1".to_owned());
        request.add_header("x-amz-target", "Kinesis_20131202.SubscribeToShard");
        let encoded = serde_json::to_string(&input).unwrap();
        request.set_payload(Some(encoded));

        let mut response = self
            .client
            .sign_and_dispatch(request)
            .await
            .map_err(RusotoError::from)?;
        if response.status.is_success() {
            let response = response.buffer().await.map_err(RusotoError::HttpDispatch)?;
            proto::json::ResponsePayload::new(&response).deserialize::<SubscribeToShardOutput, _>()
        } else {
            let try_response = response.buffer().await;
            let response = try_response.map_err(RusotoError::HttpDispatch)?;
            Err(SubscribeToShardError::from_response(response))
        }
    }

    /// <p>Updates the shard count of the specified stream to the specified number of shards.</p> <p>Updating the shard count is an asynchronous operation. Upon receiving the request, Kinesis Data Streams returns immediately and sets the status of the stream to <code>UPDATING</code>. After the update is complete, Kinesis Data Streams sets the status of the stream back to <code>ACTIVE</code>. Depending on the size of the stream, the scaling action could take a few minutes to complete. You can continue to read and write data to your stream while its status is <code>UPDATING</code>.</p> <p>To update the shard count, Kinesis Data Streams performs splits or merges on individual shards. This can cause short-lived shards to be created, in addition to the final shards. We recommend that you double or halve the shard count, as this results in the fewest number of splits or merges.</p> <p>This operation has the following default limits. By default, you cannot do the following:</p> <ul> <li> <p>Scale more than twice per rolling 24-hour period per stream</p> </li> <li> <p>Scale up to more than double your current shard count for a stream</p> </li> <li> <p>Scale down below half your current shard count for a stream</p> </li> <li> <p>Scale up to more than 500 shards in a stream</p> </li> <li> <p>Scale a stream with more than 500 shards down unless the result is less than 500 shards</p> </li> <li> <p>Scale up to more than the shard limit for your account</p> </li> </ul> <p>For the default limits for an AWS account, see <a href="http://docs.aws.amazon.com/kinesis/latest/dev/service-sizes-and-limits.html">Streams Limits</a> in the <i>Amazon Kinesis Data Streams Developer Guide</i>. To request an increase in the call rate limit, the shard limit for this API, or your overall shard limit, use the <a href="https://console.aws.amazon.com/support/v1#/case/create?issueType=service-limit-increase&amp;limitType=service-code-kinesis">limits form</a>.</p>
    async fn update_shard_count(
        &self,
        input: UpdateShardCountInput,
    ) -> Result<UpdateShardCountOutput, RusotoError<UpdateShardCountError>> {
        let mut request = SignedRequest::new("POST", "kinesis", &self.region, "/");

        request.set_content_type("application/x-amz-json-1.1".to_owned());
        request.add_header("x-amz-target", "Kinesis_20131202.UpdateShardCount");
        let encoded = serde_json::to_string(&input).unwrap();
        request.set_payload(Some(encoded));

        let mut response = self
            .client
            .sign_and_dispatch(request)
            .await
            .map_err(RusotoError::from)?;
        if response.status.is_success() {
            let response = response.buffer().await.map_err(RusotoError::HttpDispatch)?;
            proto::json::ResponsePayload::new(&response).deserialize::<UpdateShardCountOutput, _>()
        } else {
            let try_response = response.buffer().await;
            let response = try_response.map_err(RusotoError::HttpDispatch)?;
            Err(UpdateShardCountError::from_response(response))
        }
    }
}<|MERGE_RESOLUTION|>--- conflicted
+++ resolved
@@ -11,26 +11,15 @@
 // =================================================================
 #![allow(warnings)]
 
-<<<<<<< HEAD
 use std::error::Error;
 use std::fmt;
 
 use async_trait::async_trait;
-=======
-use futures::future;
-use futures::Future;
->>>>>>> f58d1ce6
 use rusoto_core::credential::ProvideAwsCredentials;
 use rusoto_core::region;
 #[allow(warnings)]
 use rusoto_core::request::{BufferedHttpResponse, DispatchSignedRequest};
-<<<<<<< HEAD
 use rusoto_core::{Client, RusotoError};
-=======
-use rusoto_core::{Client, RusotoError, RusotoFuture};
-use std::error::Error;
-use std::fmt;
->>>>>>> f58d1ce6
 
 use rusoto_core::proto;
 use rusoto_core::signature::SignedRequest;
@@ -2820,14 +2809,6 @@
     }
 }
 
-impl fmt::Debug for KinesisClient {
-    fn fmt(&self, f: &mut fmt::Formatter<'_>) -> fmt::Result {
-        f.debug_struct("KinesisClient")
-            .field("region", &self.region)
-            .finish()
-    }
-}
-
 #[async_trait]
 impl Kinesis for KinesisClient {
     /// <p>Adds or updates tags for the specified Kinesis data stream. Each time you invoke this operation, you can specify up to 10 tags. If you want to add more than 10 tags to your stream, you can invoke this operation multiple times. In total, each stream can have up to 50 tags.</p> <p>If tags have already been assigned to the stream, <code>AddTagsToStream</code> overwrites any existing tags that correspond to the specified tag keys.</p> <p> <a>AddTagsToStream</a> has a limit of five transactions per second per account.</p>
