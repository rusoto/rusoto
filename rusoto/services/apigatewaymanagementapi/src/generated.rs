--- conflicted
+++ resolved
@@ -9,71 +9,20 @@
 //  must be updated to generate the changes.
 //
 // =================================================================
-#![allow(warnings)]
 
-<<<<<<< HEAD
-use futures::future;
-use futures::Future;
-=======
 use std::error::Error;
 use std::fmt;
 
 use async_trait::async_trait;
->>>>>>> 62832c4b
 use rusoto_core::credential::ProvideAwsCredentials;
 use rusoto_core::region;
 #[allow(warnings)]
 use rusoto_core::request::{BufferedHttpResponse, DispatchSignedRequest};
-<<<<<<< HEAD
-use rusoto_core::{Client, RusotoError, RusotoFuture};
-use std::error::Error;
-use std::fmt;
-=======
 use rusoto_core::{Client, RusotoError};
->>>>>>> 62832c4b
 
 use rusoto_core::proto;
 use rusoto_core::signature::SignedRequest;
 use serde::{Deserialize, Serialize};
-#[derive(Default, Debug, Clone, PartialEq, Serialize)]
-pub struct DeleteConnectionRequest {
-    #[serde(rename = "ConnectionId")]
-    pub connection_id: String,
-}
-
-#[derive(Default, Debug, Clone, PartialEq, Serialize)]
-pub struct GetConnectionRequest {
-    #[serde(rename = "ConnectionId")]
-    pub connection_id: String,
-}
-
-#[derive(Default, Debug, Clone, PartialEq, Deserialize)]
-#[cfg_attr(any(test, feature = "serialize_structs"), derive(Serialize))]
-pub struct GetConnectionResponse {
-    /// <p>The time in ISO 8601 format for when the connection was established.</p>
-    #[serde(rename = "ConnectedAt")]
-    #[serde(skip_serializing_if = "Option::is_none")]
-    pub connected_at: Option<f64>,
-    #[serde(rename = "Identity")]
-    #[serde(skip_serializing_if = "Option::is_none")]
-    pub identity: Option<Identity>,
-    /// <p>The time in ISO 8601 format for when the connection was last active.</p>
-    #[serde(rename = "LastActiveAt")]
-    #[serde(skip_serializing_if = "Option::is_none")]
-    pub last_active_at: Option<f64>,
-}
-
-#[derive(Default, Debug, Clone, PartialEq, Deserialize)]
-#[cfg_attr(any(test, feature = "serialize_structs"), derive(Serialize))]
-pub struct Identity {
-    /// <p>The source IP address of the TCP connection making the request to API Gateway.</p>
-    #[serde(rename = "SourceIp")]
-    pub source_ip: String,
-    /// <p>The User Agent of the API caller.</p>
-    #[serde(rename = "UserAgent")]
-    pub user_agent: String,
-}
-
 #[derive(Default, Debug, Clone, PartialEq, Serialize)]
 pub struct PostToConnectionRequest {
     /// <p>The identifier of the connection that a specific client is using.</p>
@@ -89,94 +38,6 @@
     pub data: bytes::Bytes,
 }
 
-/// Errors returned by DeleteConnection
-#[derive(Debug, PartialEq)]
-pub enum DeleteConnectionError {
-    /// <p>The caller is not authorized to invoke this operation.</p>
-    Forbidden(String),
-    /// <p>The connection with the provided id no longer exists.</p>
-    Gone(String),
-    /// <p>The client is sending more than the allowed number of requests per unit of time or the WebSocket client side buffer is full.</p>
-    LimitExceeded(String),
-}
-
-impl DeleteConnectionError {
-    pub fn from_response(res: BufferedHttpResponse) -> RusotoError<DeleteConnectionError> {
-        if let Some(err) = proto::json::Error::parse_rest(&res) {
-            match err.typ.as_str() {
-                "ForbiddenException" => {
-                    return RusotoError::Service(DeleteConnectionError::Forbidden(err.msg))
-                }
-                "GoneException" => {
-                    return RusotoError::Service(DeleteConnectionError::Gone(err.msg))
-                }
-                "LimitExceededException" => {
-                    return RusotoError::Service(DeleteConnectionError::LimitExceeded(err.msg))
-                }
-                "ValidationException" => return RusotoError::Validation(err.msg),
-                _ => {}
-            }
-        }
-        return RusotoError::Unknown(res);
-    }
-}
-impl fmt::Display for DeleteConnectionError {
-    fn fmt(&self, f: &mut fmt::Formatter) -> fmt::Result {
-        write!(f, "{}", self.description())
-    }
-}
-impl Error for DeleteConnectionError {
-    fn description(&self) -> &str {
-        match *self {
-            DeleteConnectionError::Forbidden(ref cause) => cause,
-            DeleteConnectionError::Gone(ref cause) => cause,
-            DeleteConnectionError::LimitExceeded(ref cause) => cause,
-        }
-    }
-}
-/// Errors returned by GetConnection
-#[derive(Debug, PartialEq)]
-pub enum GetConnectionError {
-    /// <p>The caller is not authorized to invoke this operation.</p>
-    Forbidden(String),
-    /// <p>The connection with the provided id no longer exists.</p>
-    Gone(String),
-    /// <p>The client is sending more than the allowed number of requests per unit of time or the WebSocket client side buffer is full.</p>
-    LimitExceeded(String),
-}
-
-impl GetConnectionError {
-    pub fn from_response(res: BufferedHttpResponse) -> RusotoError<GetConnectionError> {
-        if let Some(err) = proto::json::Error::parse_rest(&res) {
-            match err.typ.as_str() {
-                "ForbiddenException" => {
-                    return RusotoError::Service(GetConnectionError::Forbidden(err.msg))
-                }
-                "GoneException" => return RusotoError::Service(GetConnectionError::Gone(err.msg)),
-                "LimitExceededException" => {
-                    return RusotoError::Service(GetConnectionError::LimitExceeded(err.msg))
-                }
-                "ValidationException" => return RusotoError::Validation(err.msg),
-                _ => {}
-            }
-        }
-        return RusotoError::Unknown(res);
-    }
-}
-impl fmt::Display for GetConnectionError {
-    fn fmt(&self, f: &mut fmt::Formatter) -> fmt::Result {
-        write!(f, "{}", self.description())
-    }
-}
-impl Error for GetConnectionError {
-    fn description(&self) -> &str {
-        match *self {
-            GetConnectionError::Forbidden(ref cause) => cause,
-            GetConnectionError::Gone(ref cause) => cause,
-            GetConnectionError::LimitExceeded(ref cause) => cause,
-        }
-    }
-}
 /// Errors returned by PostToConnection
 #[derive(Debug, PartialEq)]
 pub enum PostToConnectionError {
@@ -184,7 +45,7 @@
     Forbidden(String),
     /// <p>The connection with the provided id no longer exists.</p>
     Gone(String),
-    /// <p>The client is sending more than the allowed number of requests per unit of time or the WebSocket client side buffer is full.</p>
+    /// <p>The client is sending more than the allowed number of requests per unit of time.</p>
     LimitExceeded(String),
     /// <p>The data has exceeded the maximum size allowed.</p>
     PayloadTooLarge(String),
@@ -231,18 +92,6 @@
 /// Trait representing the capabilities of the AmazonApiGatewayManagementApi API. AmazonApiGatewayManagementApi clients implement this trait.
 #[async_trait]
 pub trait ApiGatewayManagementApi {
-    /// <p>Delete the connection with the provided id.</p>
-    fn delete_connection(
-        &self,
-        input: DeleteConnectionRequest,
-    ) -> RusotoFuture<(), DeleteConnectionError>;
-
-    /// <p>Get information about the connection with the provided id.</p>
-    fn get_connection(
-        &self,
-        input: GetConnectionRequest,
-    ) -> RusotoFuture<GetConnectionResponse, GetConnectionError>;
-
     /// <p>Sends the provided data to the specified connection.</p>
     async fn post_to_connection(
         &self,
@@ -261,7 +110,10 @@
     ///
     /// The client will use the default credentials provider and tls client.
     pub fn new(region: region::Region) -> ApiGatewayManagementApiClient {
-        Self::new_with_client(Client::shared(), region)
+        ApiGatewayManagementApiClient {
+            client: Client::shared(),
+            region,
+        }
     }
 
     pub fn new_with<P, D>(
@@ -273,93 +125,15 @@
         P: ProvideAwsCredentials + Send + Sync + 'static,
         D: DispatchSignedRequest + Send + Sync + 'static,
     {
-        Self::new_with_client(
-            Client::new_with(credentials_provider, request_dispatcher),
+        ApiGatewayManagementApiClient {
+            client: Client::new_with(credentials_provider, request_dispatcher),
             region,
-        )
-    }
-
-    pub fn new_with_client(
-        client: Client,
-        region: region::Region,
-    ) -> ApiGatewayManagementApiClient {
-        ApiGatewayManagementApiClient { client, region }
-    }
-}
-
-impl fmt::Debug for ApiGatewayManagementApiClient {
-    fn fmt(&self, f: &mut fmt::Formatter<'_>) -> fmt::Result {
-        f.debug_struct("ApiGatewayManagementApiClient")
-            .field("region", &self.region)
-            .finish()
+        }
     }
 }
 
 #[async_trait]
 impl ApiGatewayManagementApi for ApiGatewayManagementApiClient {
-    /// <p>Delete the connection with the provided id.</p>
-    fn delete_connection(
-        &self,
-        input: DeleteConnectionRequest,
-    ) -> RusotoFuture<(), DeleteConnectionError> {
-        let request_uri = format!(
-            "/@connections/{connection_id}",
-            connection_id = input.connection_id
-        );
-
-        let mut request = SignedRequest::new("DELETE", "execute-api", &self.region, &request_uri);
-        request.set_content_type("application/x-amz-json-1.1".to_owned());
-
-        self.client.sign_and_dispatch(request, |response| {
-            if response.status.as_u16() == 204 {
-                Box::new(response.buffer().from_err().and_then(|response| {
-                    let result = ::std::mem::drop(response);
-
-                    Ok(result)
-                }))
-            } else {
-                Box::new(
-                    response
-                        .buffer()
-                        .from_err()
-                        .and_then(|response| Err(DeleteConnectionError::from_response(response))),
-                )
-            }
-        })
-    }
-
-    /// <p>Get information about the connection with the provided id.</p>
-    fn get_connection(
-        &self,
-        input: GetConnectionRequest,
-    ) -> RusotoFuture<GetConnectionResponse, GetConnectionError> {
-        let request_uri = format!(
-            "/@connections/{connection_id}",
-            connection_id = input.connection_id
-        );
-
-        let mut request = SignedRequest::new("GET", "execute-api", &self.region, &request_uri);
-        request.set_content_type("application/x-amz-json-1.1".to_owned());
-
-        self.client.sign_and_dispatch(request, |response| {
-            if response.status.as_u16() == 200 {
-                Box::new(response.buffer().from_err().and_then(|response| {
-                    let result = proto::json::ResponsePayload::new(&response)
-                        .deserialize::<GetConnectionResponse, _>()?;
-
-                    Ok(result)
-                }))
-            } else {
-                Box::new(
-                    response
-                        .buffer()
-                        .from_err()
-                        .and_then(|response| Err(GetConnectionError::from_response(response))),
-                )
-            }
-        })
-    }
-
     /// <p>Sends the provided data to the specified connection.</p>
     async fn post_to_connection(
         &self,
