// =================================================================
//
//                           * WARNING *
//
//                    This file is generated!
//
//  Changes made to this file will be overwritten. If changes are
//  required to the generated code, the service_crategen project
//  must be updated to generate the changes.
//
// =================================================================
#![allow(warnings)]

<<<<<<< HEAD
use std::error::Error;
use std::fmt;

use async_trait::async_trait;
=======
use futures::future;
use futures::Future;
>>>>>>> f58d1ce6
use rusoto_core::credential::ProvideAwsCredentials;
use rusoto_core::region;
#[allow(warnings)]
use rusoto_core::request::{BufferedHttpResponse, DispatchSignedRequest};
<<<<<<< HEAD
use rusoto_core::{Client, RusotoError};
=======
use rusoto_core::{Client, RusotoError, RusotoFuture};
use std::error::Error;
use std::fmt;
>>>>>>> f58d1ce6

use rusoto_core::proto;
use rusoto_core::signature::SignedRequest;
use serde::{Deserialize, Serialize};
#[derive(Default, Debug, Clone, PartialEq, Serialize)]
pub struct DeleteConnectionRequest {
    #[serde(rename = "ConnectionId")]
    pub connection_id: String,
}

#[derive(Default, Debug, Clone, PartialEq, Serialize)]
pub struct GetConnectionRequest {
    #[serde(rename = "ConnectionId")]
    pub connection_id: String,
}

#[derive(Default, Debug, Clone, PartialEq, Deserialize)]
#[cfg_attr(any(test, feature = "serialize_structs"), derive(Serialize))]
pub struct GetConnectionResponse {
    /// <p>The time in ISO 8601 format for when the connection was established.</p>
    #[serde(rename = "ConnectedAt")]
    #[serde(skip_serializing_if = "Option::is_none")]
    pub connected_at: Option<f64>,
    #[serde(rename = "Identity")]
    #[serde(skip_serializing_if = "Option::is_none")]
    pub identity: Option<Identity>,
    /// <p>The time in ISO 8601 format for when the connection was last active.</p>
    #[serde(rename = "LastActiveAt")]
    #[serde(skip_serializing_if = "Option::is_none")]
    pub last_active_at: Option<f64>,
}

#[derive(Default, Debug, Clone, PartialEq, Deserialize)]
#[cfg_attr(any(test, feature = "serialize_structs"), derive(Serialize))]
pub struct Identity {
    /// <p>The source IP address of the TCP connection making the request to API Gateway.</p>
    #[serde(rename = "SourceIp")]
    pub source_ip: String,
    /// <p>The User Agent of the API caller.</p>
    #[serde(rename = "UserAgent")]
    pub user_agent: String,
}

#[derive(Default, Debug, Clone, PartialEq, Serialize)]
pub struct PostToConnectionRequest {
    /// <p>The identifier of the connection that a specific client is using.</p>
    #[serde(rename = "ConnectionId")]
    pub connection_id: String,
    /// <p>The data to be sent to the client specified by its connection id.</p>
    #[serde(rename = "Data")]
    #[serde(
        deserialize_with = "::rusoto_core::serialization::SerdeBlob::deserialize_blob",
        serialize_with = "::rusoto_core::serialization::SerdeBlob::serialize_blob",
        default
    )]
    pub data: bytes::Bytes,
}

/// Errors returned by DeleteConnection
#[derive(Debug, PartialEq)]
pub enum DeleteConnectionError {
    /// <p>The caller is not authorized to invoke this operation.</p>
    Forbidden(String),
    /// <p>The connection with the provided id no longer exists.</p>
    Gone(String),
    /// <p>The client is sending more than the allowed number of requests per unit of time or the WebSocket client side buffer is full.</p>
    LimitExceeded(String),
}

impl DeleteConnectionError {
    pub fn from_response(res: BufferedHttpResponse) -> RusotoError<DeleteConnectionError> {
        if let Some(err) = proto::json::Error::parse_rest(&res) {
            match err.typ.as_str() {
                "ForbiddenException" => {
                    return RusotoError::Service(DeleteConnectionError::Forbidden(err.msg))
                }
                "GoneException" => {
                    return RusotoError::Service(DeleteConnectionError::Gone(err.msg))
                }
                "LimitExceededException" => {
                    return RusotoError::Service(DeleteConnectionError::LimitExceeded(err.msg))
                }
                "ValidationException" => return RusotoError::Validation(err.msg),
                _ => {}
            }
        }
        return RusotoError::Unknown(res);
    }
}
impl fmt::Display for DeleteConnectionError {
    fn fmt(&self, f: &mut fmt::Formatter) -> fmt::Result {
        write!(f, "{}", self.description())
    }
}
impl Error for DeleteConnectionError {
    fn description(&self) -> &str {
        match *self {
            DeleteConnectionError::Forbidden(ref cause) => cause,
            DeleteConnectionError::Gone(ref cause) => cause,
            DeleteConnectionError::LimitExceeded(ref cause) => cause,
        }
    }
}
/// Errors returned by GetConnection
#[derive(Debug, PartialEq)]
pub enum GetConnectionError {
    /// <p>The caller is not authorized to invoke this operation.</p>
    Forbidden(String),
    /// <p>The connection with the provided id no longer exists.</p>
    Gone(String),
    /// <p>The client is sending more than the allowed number of requests per unit of time or the WebSocket client side buffer is full.</p>
    LimitExceeded(String),
}

impl GetConnectionError {
    pub fn from_response(res: BufferedHttpResponse) -> RusotoError<GetConnectionError> {
        if let Some(err) = proto::json::Error::parse_rest(&res) {
            match err.typ.as_str() {
                "ForbiddenException" => {
                    return RusotoError::Service(GetConnectionError::Forbidden(err.msg))
                }
                "GoneException" => return RusotoError::Service(GetConnectionError::Gone(err.msg)),
                "LimitExceededException" => {
                    return RusotoError::Service(GetConnectionError::LimitExceeded(err.msg))
                }
                "ValidationException" => return RusotoError::Validation(err.msg),
                _ => {}
            }
        }
        return RusotoError::Unknown(res);
    }
}
impl fmt::Display for GetConnectionError {
    fn fmt(&self, f: &mut fmt::Formatter) -> fmt::Result {
        write!(f, "{}", self.description())
    }
}
impl Error for GetConnectionError {
    fn description(&self) -> &str {
        match *self {
            GetConnectionError::Forbidden(ref cause) => cause,
            GetConnectionError::Gone(ref cause) => cause,
            GetConnectionError::LimitExceeded(ref cause) => cause,
        }
    }
}
/// Errors returned by PostToConnection
#[derive(Debug, PartialEq)]
pub enum PostToConnectionError {
    /// <p>The caller is not authorized to invoke this operation.</p>
    Forbidden(String),
    /// <p>The connection with the provided id no longer exists.</p>
    Gone(String),
    /// <p>The client is sending more than the allowed number of requests per unit of time or the WebSocket client side buffer is full.</p>
    LimitExceeded(String),
    /// <p>The data has exceeded the maximum size allowed.</p>
    PayloadTooLarge(String),
}

impl PostToConnectionError {
    pub fn from_response(res: BufferedHttpResponse) -> RusotoError<PostToConnectionError> {
        if let Some(err) = proto::json::Error::parse_rest(&res) {
            match err.typ.as_str() {
                "ForbiddenException" => {
                    return RusotoError::Service(PostToConnectionError::Forbidden(err.msg))
                }
                "GoneException" => {
                    return RusotoError::Service(PostToConnectionError::Gone(err.msg))
                }
                "LimitExceededException" => {
                    return RusotoError::Service(PostToConnectionError::LimitExceeded(err.msg))
                }
                "PayloadTooLargeException" => {
                    return RusotoError::Service(PostToConnectionError::PayloadTooLarge(err.msg))
                }
                "ValidationException" => return RusotoError::Validation(err.msg),
                _ => {}
            }
        }
        return RusotoError::Unknown(res);
    }
}
impl fmt::Display for PostToConnectionError {
    fn fmt(&self, f: &mut fmt::Formatter) -> fmt::Result {
        write!(f, "{}", self.description())
    }
}
impl Error for PostToConnectionError {
    fn description(&self) -> &str {
        match *self {
            PostToConnectionError::Forbidden(ref cause) => cause,
            PostToConnectionError::Gone(ref cause) => cause,
            PostToConnectionError::LimitExceeded(ref cause) => cause,
            PostToConnectionError::PayloadTooLarge(ref cause) => cause,
        }
    }
}
/// Trait representing the capabilities of the AmazonApiGatewayManagementApi API. AmazonApiGatewayManagementApi clients implement this trait.
#[async_trait]
pub trait ApiGatewayManagementApi {
    /// <p>Delete the connection with the provided id.</p>
    fn delete_connection(
        &self,
        input: DeleteConnectionRequest,
    ) -> RusotoFuture<(), DeleteConnectionError>;

    /// <p>Get information about the connection with the provided id.</p>
    fn get_connection(
        &self,
        input: GetConnectionRequest,
    ) -> RusotoFuture<GetConnectionResponse, GetConnectionError>;

    /// <p>Sends the provided data to the specified connection.</p>
    async fn post_to_connection(
        &self,
        input: PostToConnectionRequest,
    ) -> Result<(), RusotoError<PostToConnectionError>>;
}
/// A client for the AmazonApiGatewayManagementApi API.
#[derive(Clone)]
pub struct ApiGatewayManagementApiClient {
    client: Client,
    region: region::Region,
}

impl ApiGatewayManagementApiClient {
    /// Creates a client backed by the default tokio event loop.
    ///
    /// The client will use the default credentials provider and tls client.
    pub fn new(region: region::Region) -> ApiGatewayManagementApiClient {
        Self::new_with_client(Client::shared(), region)
    }

    pub fn new_with<P, D>(
        request_dispatcher: D,
        credentials_provider: P,
        region: region::Region,
    ) -> ApiGatewayManagementApiClient
    where
        P: ProvideAwsCredentials + Send + Sync + 'static,
        D: DispatchSignedRequest + Send + Sync + 'static,
    {
        Self::new_with_client(
            Client::new_with(credentials_provider, request_dispatcher),
            region,
        )
    }

    pub fn new_with_client(
        client: Client,
        region: region::Region,
    ) -> ApiGatewayManagementApiClient {
        ApiGatewayManagementApiClient { client, region }
    }
}

impl fmt::Debug for ApiGatewayManagementApiClient {
    fn fmt(&self, f: &mut fmt::Formatter<'_>) -> fmt::Result {
        f.debug_struct("ApiGatewayManagementApiClient")
            .field("region", &self.region)
            .finish()
    }
}

#[async_trait]
impl ApiGatewayManagementApi for ApiGatewayManagementApiClient {
    /// <p>Delete the connection with the provided id.</p>
    fn delete_connection(
        &self,
        input: DeleteConnectionRequest,
    ) -> RusotoFuture<(), DeleteConnectionError> {
        let request_uri = format!(
            "/@connections/{connection_id}",
            connection_id = input.connection_id
        );

        let mut request = SignedRequest::new("DELETE", "execute-api", &self.region, &request_uri);
        request.set_content_type("application/x-amz-json-1.1".to_owned());

        self.client.sign_and_dispatch(request, |response| {
            if response.status.as_u16() == 204 {
                Box::new(response.buffer().from_err().and_then(|response| {
                    let result = ::std::mem::drop(response);

                    Ok(result)
                }))
            } else {
                Box::new(
                    response
                        .buffer()
                        .from_err()
                        .and_then(|response| Err(DeleteConnectionError::from_response(response))),
                )
            }
        })
    }

    /// <p>Get information about the connection with the provided id.</p>
    fn get_connection(
        &self,
        input: GetConnectionRequest,
    ) -> RusotoFuture<GetConnectionResponse, GetConnectionError> {
        let request_uri = format!(
            "/@connections/{connection_id}",
            connection_id = input.connection_id
        );

        let mut request = SignedRequest::new("GET", "execute-api", &self.region, &request_uri);
        request.set_content_type("application/x-amz-json-1.1".to_owned());

        self.client.sign_and_dispatch(request, |response| {
            if response.status.as_u16() == 200 {
                Box::new(response.buffer().from_err().and_then(|response| {
                    let result = proto::json::ResponsePayload::new(&response)
                        .deserialize::<GetConnectionResponse, _>()?;

                    Ok(result)
                }))
            } else {
                Box::new(
                    response
                        .buffer()
                        .from_err()
                        .and_then(|response| Err(GetConnectionError::from_response(response))),
                )
            }
        })
    }

    /// <p>Sends the provided data to the specified connection.</p>
    async fn post_to_connection(
        &self,
        input: PostToConnectionRequest,
    ) -> Result<(), RusotoError<PostToConnectionError>> {
        let request_uri = format!(
            "/@connections/{connection_id}",
            connection_id = input.connection_id
        );

        let mut request = SignedRequest::new("POST", "execute-api", &self.region, &request_uri);
        request.set_content_type("application/x-amz-json-1.1".to_owned());

        let encoded = Some(input.data.to_owned());
        request.set_payload(encoded);

        let mut response = self
            .client
            .sign_and_dispatch(request)
            .await
            .map_err(RusotoError::from)?;
        if response.status.as_u16() == 200 {
            let response = response.buffer().await.map_err(RusotoError::HttpDispatch)?;
            let result = ::std::mem::drop(response);

            Ok(result)
        } else {
            let response = response.buffer().await.map_err(RusotoError::HttpDispatch)?;
            Err(PostToConnectionError::from_response(response))
        }
    }
}<|MERGE_RESOLUTION|>--- conflicted
+++ resolved
@@ -11,26 +11,15 @@
 // =================================================================
 #![allow(warnings)]
 
-<<<<<<< HEAD
 use std::error::Error;
 use std::fmt;
 
 use async_trait::async_trait;
-=======
-use futures::future;
-use futures::Future;
->>>>>>> f58d1ce6
 use rusoto_core::credential::ProvideAwsCredentials;
 use rusoto_core::region;
 #[allow(warnings)]
 use rusoto_core::request::{BufferedHttpResponse, DispatchSignedRequest};
-<<<<<<< HEAD
 use rusoto_core::{Client, RusotoError};
-=======
-use rusoto_core::{Client, RusotoError, RusotoFuture};
-use std::error::Error;
-use std::fmt;
->>>>>>> f58d1ce6
 
 use rusoto_core::proto;
 use rusoto_core::signature::SignedRequest;
@@ -232,16 +221,16 @@
 #[async_trait]
 pub trait ApiGatewayManagementApi {
     /// <p>Delete the connection with the provided id.</p>
-    fn delete_connection(
+    async fn delete_connection(
         &self,
         input: DeleteConnectionRequest,
-    ) -> RusotoFuture<(), DeleteConnectionError>;
+    ) -> Result<(), RusotoError<DeleteConnectionError>>;
 
     /// <p>Get information about the connection with the provided id.</p>
-    fn get_connection(
+    async fn get_connection(
         &self,
         input: GetConnectionRequest,
-    ) -> RusotoFuture<GetConnectionResponse, GetConnectionError>;
+    ) -> Result<GetConnectionResponse, RusotoError<GetConnectionError>>;
 
     /// <p>Sends the provided data to the specified connection.</p>
     async fn post_to_connection(
@@ -287,21 +276,13 @@
     }
 }
 
-impl fmt::Debug for ApiGatewayManagementApiClient {
-    fn fmt(&self, f: &mut fmt::Formatter<'_>) -> fmt::Result {
-        f.debug_struct("ApiGatewayManagementApiClient")
-            .field("region", &self.region)
-            .finish()
-    }
-}
-
 #[async_trait]
 impl ApiGatewayManagementApi for ApiGatewayManagementApiClient {
     /// <p>Delete the connection with the provided id.</p>
-    fn delete_connection(
+    async fn delete_connection(
         &self,
         input: DeleteConnectionRequest,
-    ) -> RusotoFuture<(), DeleteConnectionError> {
+    ) -> Result<(), RusotoError<DeleteConnectionError>> {
         let request_uri = format!(
             "/@connections/{connection_id}",
             connection_id = input.connection_id
@@ -310,29 +291,27 @@
         let mut request = SignedRequest::new("DELETE", "execute-api", &self.region, &request_uri);
         request.set_content_type("application/x-amz-json-1.1".to_owned());
 
-        self.client.sign_and_dispatch(request, |response| {
-            if response.status.as_u16() == 204 {
-                Box::new(response.buffer().from_err().and_then(|response| {
-                    let result = ::std::mem::drop(response);
-
-                    Ok(result)
-                }))
-            } else {
-                Box::new(
-                    response
-                        .buffer()
-                        .from_err()
-                        .and_then(|response| Err(DeleteConnectionError::from_response(response))),
-                )
-            }
-        })
+        let mut response = self
+            .client
+            .sign_and_dispatch(request)
+            .await
+            .map_err(RusotoError::from)?;
+        if response.status.as_u16() == 204 {
+            let response = response.buffer().await.map_err(RusotoError::HttpDispatch)?;
+            let result = ::std::mem::drop(response);
+
+            Ok(result)
+        } else {
+            let response = response.buffer().await.map_err(RusotoError::HttpDispatch)?;
+            Err(DeleteConnectionError::from_response(response))
+        }
     }
 
     /// <p>Get information about the connection with the provided id.</p>
-    fn get_connection(
+    async fn get_connection(
         &self,
         input: GetConnectionRequest,
-    ) -> RusotoFuture<GetConnectionResponse, GetConnectionError> {
+    ) -> Result<GetConnectionResponse, RusotoError<GetConnectionError>> {
         let request_uri = format!(
             "/@connections/{connection_id}",
             connection_id = input.connection_id
@@ -341,23 +320,21 @@
         let mut request = SignedRequest::new("GET", "execute-api", &self.region, &request_uri);
         request.set_content_type("application/x-amz-json-1.1".to_owned());
 
-        self.client.sign_and_dispatch(request, |response| {
-            if response.status.as_u16() == 200 {
-                Box::new(response.buffer().from_err().and_then(|response| {
-                    let result = proto::json::ResponsePayload::new(&response)
-                        .deserialize::<GetConnectionResponse, _>()?;
-
-                    Ok(result)
-                }))
-            } else {
-                Box::new(
-                    response
-                        .buffer()
-                        .from_err()
-                        .and_then(|response| Err(GetConnectionError::from_response(response))),
-                )
-            }
-        })
+        let mut response = self
+            .client
+            .sign_and_dispatch(request)
+            .await
+            .map_err(RusotoError::from)?;
+        if response.status.as_u16() == 200 {
+            let response = response.buffer().await.map_err(RusotoError::HttpDispatch)?;
+            let result = proto::json::ResponsePayload::new(&response)
+                .deserialize::<GetConnectionResponse, _>()?;
+
+            Ok(result)
+        } else {
+            let response = response.buffer().await.map_err(RusotoError::HttpDispatch)?;
+            Err(GetConnectionError::from_response(response))
+        }
     }
 
     /// <p>Sends the provided data to the specified connection.</p>
