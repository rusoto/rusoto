// =================================================================
//
//                           * WARNING *
//
//                    This file is generated!
//
//  Changes made to this file will be overwritten. If changes are
//  required to the generated code, the service_crategen project
//  must be updated to generate the changes.
//
// =================================================================
#![allow(warnings)]

<<<<<<< HEAD
use std::error::Error;
use std::fmt;

use async_trait::async_trait;
=======
use futures::future;
use futures::Future;
>>>>>>> f58d1ce6
use rusoto_core::credential::ProvideAwsCredentials;
use rusoto_core::region;
#[allow(warnings)]
use rusoto_core::request::{BufferedHttpResponse, DispatchSignedRequest};
<<<<<<< HEAD
use rusoto_core::{Client, RusotoError};
=======
use rusoto_core::{Client, RusotoError, RusotoFuture};
use std::error::Error;
use std::fmt;
>>>>>>> f58d1ce6

use rusoto_core::proto;
use rusoto_core::signature::SignedRequest;
use serde::{Deserialize, Serialize};
use serde_json;
/// <p>This section describes operations that you can perform on an AWS Elemental MediaStore container.</p>
#[derive(Default, Debug, Clone, PartialEq, Deserialize)]
#[cfg_attr(any(test, feature = "serialize_structs"), derive(Serialize))]
pub struct Container {
    /// <p>The Amazon Resource Name (ARN) of the container. The ARN has the following format:</p> <p>arn:aws:&lt;region&gt;:&lt;account that owns this container&gt;:container/&lt;name of container&gt; </p> <p>For example: arn:aws:mediastore:us-west-2:111122223333:container/movies </p>
    #[serde(rename = "ARN")]
    #[serde(skip_serializing_if = "Option::is_none")]
    pub arn: Option<String>,
    /// <p>The state of access logging on the container. This value is <code>false</code> by default, indicating that AWS Elemental MediaStore does not send access logs to Amazon CloudWatch Logs. When you enable access logging on the container, MediaStore changes this value to <code>true</code>, indicating that the service delivers access logs for objects stored in that container to CloudWatch Logs.</p>
    #[serde(rename = "AccessLoggingEnabled")]
    #[serde(skip_serializing_if = "Option::is_none")]
    pub access_logging_enabled: Option<bool>,
    /// <p>Unix timestamp.</p>
    #[serde(rename = "CreationTime")]
    #[serde(skip_serializing_if = "Option::is_none")]
    pub creation_time: Option<f64>,
    /// <p>The DNS endpoint of the container. Use the endpoint to identify the specific container when sending requests to the data plane. The service assigns this value when the container is created. Once the value has been assigned, it does not change.</p>
    #[serde(rename = "Endpoint")]
    #[serde(skip_serializing_if = "Option::is_none")]
    pub endpoint: Option<String>,
    /// <p>The name of the container.</p>
    #[serde(rename = "Name")]
    #[serde(skip_serializing_if = "Option::is_none")]
    pub name: Option<String>,
    /// <p>The status of container creation or deletion. The status is one of the following: <code>CREATING</code>, <code>ACTIVE</code>, or <code>DELETING</code>. While the service is creating the container, the status is <code>CREATING</code>. When the endpoint is available, the status changes to <code>ACTIVE</code>.</p>
    #[serde(rename = "Status")]
    #[serde(skip_serializing_if = "Option::is_none")]
    pub status: Option<String>,
}

/// <p>A rule for a CORS policy. You can add up to 100 rules to a CORS policy. If more than one rule applies, the service uses the first applicable rule listed.</p>
#[derive(Default, Debug, Clone, PartialEq, Serialize, Deserialize)]
pub struct CorsRule {
    /// <p>Specifies which headers are allowed in a preflight <code>OPTIONS</code> request through the <code>Access-Control-Request-Headers</code> header. Each header name that is specified in <code>Access-Control-Request-Headers</code> must have a corresponding entry in the rule. Only the headers that were requested are sent back. </p> <p>This element can contain only one wildcard character (*).</p>
    #[serde(rename = "AllowedHeaders")]
    pub allowed_headers: Vec<String>,
    /// <p>Identifies an HTTP method that the origin that is specified in the rule is allowed to execute.</p> <p>Each CORS rule must contain at least one <code>AllowedMethods</code> and one <code>AllowedOrigins</code> element.</p>
    #[serde(rename = "AllowedMethods")]
    #[serde(skip_serializing_if = "Option::is_none")]
    pub allowed_methods: Option<Vec<String>>,
    /// <p>One or more response headers that you want users to be able to access from their applications (for example, from a JavaScript <code>XMLHttpRequest</code> object).</p> <p>Each CORS rule must have at least one <code>AllowedOrigins</code> element. The string value can include only one wildcard character (*), for example, http://*.example.com. Additionally, you can specify only one wildcard character to allow cross-origin access for all origins.</p>
    #[serde(rename = "AllowedOrigins")]
    pub allowed_origins: Vec<String>,
    /// <p>One or more headers in the response that you want users to be able to access from their applications (for example, from a JavaScript <code>XMLHttpRequest</code> object).</p> <p>This element is optional for each rule.</p>
    #[serde(rename = "ExposeHeaders")]
    #[serde(skip_serializing_if = "Option::is_none")]
    pub expose_headers: Option<Vec<String>>,
    /// <p>The time in seconds that your browser caches the preflight response for the specified resource.</p> <p>A CORS rule can have only one <code>MaxAgeSeconds</code> element.</p>
    #[serde(rename = "MaxAgeSeconds")]
    #[serde(skip_serializing_if = "Option::is_none")]
    pub max_age_seconds: Option<i64>,
}

#[derive(Default, Debug, Clone, PartialEq, Serialize)]
pub struct CreateContainerInput {
    /// <p>The name for the container. The name must be from 1 to 255 characters. Container names must be unique to your AWS account within a specific region. As an example, you could create a container named <code>movies</code> in every region, as long as you don’t have an existing container with that name.</p>
    #[serde(rename = "ContainerName")]
    pub container_name: String,
    /// <p>An array of key:value pairs that you define. These values can be anything that you want. Typically, the tag key represents a category (such as "environment") and the tag value represents a specific value within that category (such as "test," "development," or "production"). You can add up to 50 tags to each container. For more information about tagging, including naming and usage conventions, see <a href="https://aws.amazon.com/documentation/mediastore/tagging">Tagging Resources in MediaStore</a>.</p>
    #[serde(rename = "Tags")]
    #[serde(skip_serializing_if = "Option::is_none")]
    pub tags: Option<Vec<Tag>>,
}

#[derive(Default, Debug, Clone, PartialEq, Deserialize)]
#[cfg_attr(any(test, feature = "serialize_structs"), derive(Serialize))]
pub struct CreateContainerOutput {
    /// <p>ContainerARN: The Amazon Resource Name (ARN) of the newly created container. The ARN has the following format: arn:aws:&lt;region&gt;:&lt;account that owns this container&gt;:container/&lt;name of container&gt;. For example: arn:aws:mediastore:us-west-2:111122223333:container/movies </p> <p>ContainerName: The container name as specified in the request.</p> <p>CreationTime: Unix time stamp.</p> <p>Status: The status of container creation or deletion. The status is one of the following: <code>CREATING</code>, <code>ACTIVE</code>, or <code>DELETING</code>. While the service is creating the container, the status is <code>CREATING</code>. When an endpoint is available, the status changes to <code>ACTIVE</code>.</p> <p>The return value does not include the container's endpoint. To make downstream requests, you must obtain this value by using <a>DescribeContainer</a> or <a>ListContainers</a>.</p>
    #[serde(rename = "Container")]
    pub container: Container,
}

#[derive(Default, Debug, Clone, PartialEq, Serialize)]
pub struct DeleteContainerInput {
    /// <p>The name of the container to delete. </p>
    #[serde(rename = "ContainerName")]
    pub container_name: String,
}

#[derive(Default, Debug, Clone, PartialEq, Deserialize)]
#[cfg_attr(any(test, feature = "serialize_structs"), derive(Serialize))]
pub struct DeleteContainerOutput {}

#[derive(Default, Debug, Clone, PartialEq, Serialize)]
pub struct DeleteContainerPolicyInput {
    /// <p>The name of the container that holds the policy.</p>
    #[serde(rename = "ContainerName")]
    pub container_name: String,
}

#[derive(Default, Debug, Clone, PartialEq, Deserialize)]
#[cfg_attr(any(test, feature = "serialize_structs"), derive(Serialize))]
pub struct DeleteContainerPolicyOutput {}

#[derive(Default, Debug, Clone, PartialEq, Serialize)]
pub struct DeleteCorsPolicyInput {
    /// <p>The name of the container to remove the policy from.</p>
    #[serde(rename = "ContainerName")]
    pub container_name: String,
}

#[derive(Default, Debug, Clone, PartialEq, Deserialize)]
#[cfg_attr(any(test, feature = "serialize_structs"), derive(Serialize))]
pub struct DeleteCorsPolicyOutput {}

#[derive(Default, Debug, Clone, PartialEq, Serialize)]
pub struct DeleteLifecyclePolicyInput {
    /// <p>The name of the container that holds the object lifecycle policy.</p>
    #[serde(rename = "ContainerName")]
    pub container_name: String,
}

#[derive(Default, Debug, Clone, PartialEq, Deserialize)]
#[cfg_attr(any(test, feature = "serialize_structs"), derive(Serialize))]
pub struct DeleteLifecyclePolicyOutput {}

#[derive(Default, Debug, Clone, PartialEq, Serialize)]
pub struct DescribeContainerInput {
    /// <p>The name of the container to query.</p>
    #[serde(rename = "ContainerName")]
    #[serde(skip_serializing_if = "Option::is_none")]
    pub container_name: Option<String>,
}

#[derive(Default, Debug, Clone, PartialEq, Deserialize)]
#[cfg_attr(any(test, feature = "serialize_structs"), derive(Serialize))]
pub struct DescribeContainerOutput {
    /// <p>The name of the queried container.</p>
    #[serde(rename = "Container")]
    #[serde(skip_serializing_if = "Option::is_none")]
    pub container: Option<Container>,
}

#[derive(Default, Debug, Clone, PartialEq, Serialize)]
pub struct GetContainerPolicyInput {
    /// <p>The name of the container. </p>
    #[serde(rename = "ContainerName")]
    pub container_name: String,
}

#[derive(Default, Debug, Clone, PartialEq, Deserialize)]
#[cfg_attr(any(test, feature = "serialize_structs"), derive(Serialize))]
pub struct GetContainerPolicyOutput {
    /// <p>The contents of the access policy.</p>
    #[serde(rename = "Policy")]
    pub policy: String,
}

#[derive(Default, Debug, Clone, PartialEq, Serialize)]
pub struct GetCorsPolicyInput {
    /// <p>The name of the container that the policy is assigned to.</p>
    #[serde(rename = "ContainerName")]
    pub container_name: String,
}

#[derive(Default, Debug, Clone, PartialEq, Deserialize)]
#[cfg_attr(any(test, feature = "serialize_structs"), derive(Serialize))]
pub struct GetCorsPolicyOutput {
    /// <p>The CORS policy assigned to the container.</p>
    #[serde(rename = "CorsPolicy")]
    pub cors_policy: Vec<CorsRule>,
}

#[derive(Default, Debug, Clone, PartialEq, Serialize)]
pub struct GetLifecyclePolicyInput {
    /// <p>The name of the container that the object lifecycle policy is assigned to.</p>
    #[serde(rename = "ContainerName")]
    pub container_name: String,
}

#[derive(Default, Debug, Clone, PartialEq, Deserialize)]
#[cfg_attr(any(test, feature = "serialize_structs"), derive(Serialize))]
pub struct GetLifecyclePolicyOutput {
    /// <p>The object lifecycle policy that is assigned to the container.</p>
    #[serde(rename = "LifecyclePolicy")]
    pub lifecycle_policy: String,
}

#[derive(Default, Debug, Clone, PartialEq, Serialize)]
pub struct ListContainersInput {
    /// <p>Enter the maximum number of containers in the response. Use from 1 to 255 characters. </p>
    #[serde(rename = "MaxResults")]
    #[serde(skip_serializing_if = "Option::is_none")]
    pub max_results: Option<i64>,
    /// <p>Only if you used <code>MaxResults</code> in the first command, enter the token (which was included in the previous response) to obtain the next set of containers. This token is included in a response only if there actually are more containers to list.</p>
    #[serde(rename = "NextToken")]
    #[serde(skip_serializing_if = "Option::is_none")]
    pub next_token: Option<String>,
}

#[derive(Default, Debug, Clone, PartialEq, Deserialize)]
#[cfg_attr(any(test, feature = "serialize_structs"), derive(Serialize))]
pub struct ListContainersOutput {
    /// <p>The names of the containers.</p>
    #[serde(rename = "Containers")]
    pub containers: Vec<Container>,
    /// <p> <code>NextToken</code> is the token to use in the next call to <code>ListContainers</code>. This token is returned only if you included the <code>MaxResults</code> tag in the original command, and only if there are still containers to return. </p>
    #[serde(rename = "NextToken")]
    #[serde(skip_serializing_if = "Option::is_none")]
    pub next_token: Option<String>,
}

#[derive(Default, Debug, Clone, PartialEq, Serialize)]
pub struct ListTagsForResourceInput {
    /// <p>The Amazon Resource Name (ARN) for the container.</p>
    #[serde(rename = "Resource")]
    pub resource: String,
}

#[derive(Default, Debug, Clone, PartialEq, Deserialize)]
#[cfg_attr(any(test, feature = "serialize_structs"), derive(Serialize))]
pub struct ListTagsForResourceOutput {
    /// <p>An array of key:value pairs that are assigned to the container.</p>
    #[serde(rename = "Tags")]
    #[serde(skip_serializing_if = "Option::is_none")]
    pub tags: Option<Vec<Tag>>,
}

#[derive(Default, Debug, Clone, PartialEq, Serialize)]
pub struct PutContainerPolicyInput {
    /// <p>The name of the container.</p>
    #[serde(rename = "ContainerName")]
    pub container_name: String,
    /// <p><p>The contents of the policy, which includes the following: </p> <ul> <li> <p>One <code>Version</code> tag</p> </li> <li> <p>One <code>Statement</code> tag that contains the standard tags for the policy.</p> </li> </ul></p>
    #[serde(rename = "Policy")]
    pub policy: String,
}

#[derive(Default, Debug, Clone, PartialEq, Deserialize)]
#[cfg_attr(any(test, feature = "serialize_structs"), derive(Serialize))]
pub struct PutContainerPolicyOutput {}

#[derive(Default, Debug, Clone, PartialEq, Serialize)]
pub struct PutCorsPolicyInput {
    /// <p>The name of the container that you want to assign the CORS policy to.</p>
    #[serde(rename = "ContainerName")]
    pub container_name: String,
    /// <p>The CORS policy to apply to the container. </p>
    #[serde(rename = "CorsPolicy")]
    pub cors_policy: Vec<CorsRule>,
}

#[derive(Default, Debug, Clone, PartialEq, Deserialize)]
#[cfg_attr(any(test, feature = "serialize_structs"), derive(Serialize))]
pub struct PutCorsPolicyOutput {}

#[derive(Default, Debug, Clone, PartialEq, Serialize)]
pub struct PutLifecyclePolicyInput {
    /// <p>The name of the container that you want to assign the object lifecycle policy to.</p>
    #[serde(rename = "ContainerName")]
    pub container_name: String,
    /// <p>The object lifecycle policy to apply to the container.</p>
    #[serde(rename = "LifecyclePolicy")]
    pub lifecycle_policy: String,
}

#[derive(Default, Debug, Clone, PartialEq, Deserialize)]
#[cfg_attr(any(test, feature = "serialize_structs"), derive(Serialize))]
pub struct PutLifecyclePolicyOutput {}

#[derive(Default, Debug, Clone, PartialEq, Serialize)]
pub struct StartAccessLoggingInput {
    /// <p>The name of the container that you want to start access logging on.</p>
    #[serde(rename = "ContainerName")]
    pub container_name: String,
}

#[derive(Default, Debug, Clone, PartialEq, Deserialize)]
#[cfg_attr(any(test, feature = "serialize_structs"), derive(Serialize))]
pub struct StartAccessLoggingOutput {}

#[derive(Default, Debug, Clone, PartialEq, Serialize)]
pub struct StopAccessLoggingInput {
    /// <p>The name of the container that you want to stop access logging on.</p>
    #[serde(rename = "ContainerName")]
    pub container_name: String,
}

#[derive(Default, Debug, Clone, PartialEq, Deserialize)]
#[cfg_attr(any(test, feature = "serialize_structs"), derive(Serialize))]
pub struct StopAccessLoggingOutput {}

/// <p>A collection of tags associated with a container. Each tag consists of a key:value pair, which can be anything you define. Typically, the tag key represents a category (such as "environment") and the tag value represents a specific value within that category (such as "test," "development," or "production"). You can add up to 50 tags to each container. For more information about tagging, including naming and usage conventions, see <a href="https://aws.amazon.com/documentation/mediastore/tagging">Tagging Resources in MediaStore</a>.</p>
#[derive(Default, Debug, Clone, PartialEq, Serialize, Deserialize)]
pub struct Tag {
    /// <p>Part of the key:value pair that defines a tag. You can use a tag key to describe a category of information, such as "customer." Tag keys are case-sensitive.</p>
    #[serde(rename = "Key")]
    #[serde(skip_serializing_if = "Option::is_none")]
    pub key: Option<String>,
    /// <p>Part of the key:value pair that defines a tag. You can use a tag value to describe a specific value within a category, such as "companyA" or "companyB." Tag values are case-sensitive.</p>
    #[serde(rename = "Value")]
    #[serde(skip_serializing_if = "Option::is_none")]
    pub value: Option<String>,
}

#[derive(Default, Debug, Clone, PartialEq, Serialize)]
pub struct TagResourceInput {
    /// <p>The Amazon Resource Name (ARN) for the container. </p>
    #[serde(rename = "Resource")]
    pub resource: String,
    /// <p>An array of key:value pairs that you want to add to the container. You need to specify only the tags that you want to add or update. For example, suppose a container already has two tags (customer:CompanyA and priority:High). You want to change the priority tag and also add a third tag (type:Contract). For TagResource, you specify the following tags: priority:Medium, type:Contract. The result is that your container has three tags: customer:CompanyA, priority:Medium, and type:Contract.</p>
    #[serde(rename = "Tags")]
    pub tags: Vec<Tag>,
}

#[derive(Default, Debug, Clone, PartialEq, Deserialize)]
#[cfg_attr(any(test, feature = "serialize_structs"), derive(Serialize))]
pub struct TagResourceOutput {}

#[derive(Default, Debug, Clone, PartialEq, Serialize)]
pub struct UntagResourceInput {
    /// <p>The Amazon Resource Name (ARN) for the container.</p>
    #[serde(rename = "Resource")]
    pub resource: String,
    /// <p>A comma-separated list of keys for tags that you want to remove from the container. For example, if your container has two tags (customer:CompanyA and priority:High) and you want to remove one of the tags (priority:High), you specify the key for the tag that you want to remove (priority).</p>
    #[serde(rename = "TagKeys")]
    pub tag_keys: Vec<String>,
}

#[derive(Default, Debug, Clone, PartialEq, Deserialize)]
#[cfg_attr(any(test, feature = "serialize_structs"), derive(Serialize))]
pub struct UntagResourceOutput {}

/// Errors returned by CreateContainer
#[derive(Debug, PartialEq)]
pub enum CreateContainerError {
    /// <p>The container that you specified in the request already exists or is being updated.</p>
    ContainerInUse(String),
    /// <p>The service is temporarily unavailable.</p>
    InternalServerError(String),
    /// <p>A service limit has been exceeded.</p>
    LimitExceeded(String),
}

impl CreateContainerError {
    pub fn from_response(res: BufferedHttpResponse) -> RusotoError<CreateContainerError> {
        if let Some(err) = proto::json::Error::parse(&res) {
            match err.typ.as_str() {
                "ContainerInUseException" => {
                    return RusotoError::Service(CreateContainerError::ContainerInUse(err.msg))
                }
                "InternalServerError" => {
                    return RusotoError::Service(CreateContainerError::InternalServerError(err.msg))
                }
                "LimitExceededException" => {
                    return RusotoError::Service(CreateContainerError::LimitExceeded(err.msg))
                }
                "ValidationException" => return RusotoError::Validation(err.msg),
                _ => {}
            }
        }
        return RusotoError::Unknown(res);
    }
}
impl fmt::Display for CreateContainerError {
    fn fmt(&self, f: &mut fmt::Formatter) -> fmt::Result {
        write!(f, "{}", self.description())
    }
}
impl Error for CreateContainerError {
    fn description(&self) -> &str {
        match *self {
            CreateContainerError::ContainerInUse(ref cause) => cause,
            CreateContainerError::InternalServerError(ref cause) => cause,
            CreateContainerError::LimitExceeded(ref cause) => cause,
        }
    }
}
/// Errors returned by DeleteContainer
#[derive(Debug, PartialEq)]
pub enum DeleteContainerError {
    /// <p>The container that you specified in the request already exists or is being updated.</p>
    ContainerInUse(String),
    /// <p>The container that you specified in the request does not exist.</p>
    ContainerNotFound(String),
    /// <p>The service is temporarily unavailable.</p>
    InternalServerError(String),
}

impl DeleteContainerError {
    pub fn from_response(res: BufferedHttpResponse) -> RusotoError<DeleteContainerError> {
        if let Some(err) = proto::json::Error::parse(&res) {
            match err.typ.as_str() {
                "ContainerInUseException" => {
                    return RusotoError::Service(DeleteContainerError::ContainerInUse(err.msg))
                }
                "ContainerNotFoundException" => {
                    return RusotoError::Service(DeleteContainerError::ContainerNotFound(err.msg))
                }
                "InternalServerError" => {
                    return RusotoError::Service(DeleteContainerError::InternalServerError(err.msg))
                }
                "ValidationException" => return RusotoError::Validation(err.msg),
                _ => {}
            }
        }
        return RusotoError::Unknown(res);
    }
}
impl fmt::Display for DeleteContainerError {
    fn fmt(&self, f: &mut fmt::Formatter) -> fmt::Result {
        write!(f, "{}", self.description())
    }
}
impl Error for DeleteContainerError {
    fn description(&self) -> &str {
        match *self {
            DeleteContainerError::ContainerInUse(ref cause) => cause,
            DeleteContainerError::ContainerNotFound(ref cause) => cause,
            DeleteContainerError::InternalServerError(ref cause) => cause,
        }
    }
}
/// Errors returned by DeleteContainerPolicy
#[derive(Debug, PartialEq)]
pub enum DeleteContainerPolicyError {
    /// <p>The container that you specified in the request already exists or is being updated.</p>
    ContainerInUse(String),
    /// <p>The container that you specified in the request does not exist.</p>
    ContainerNotFound(String),
    /// <p>The service is temporarily unavailable.</p>
    InternalServerError(String),
    /// <p>The policy that you specified in the request does not exist.</p>
    PolicyNotFound(String),
}

impl DeleteContainerPolicyError {
    pub fn from_response(res: BufferedHttpResponse) -> RusotoError<DeleteContainerPolicyError> {
        if let Some(err) = proto::json::Error::parse(&res) {
            match err.typ.as_str() {
                "ContainerInUseException" => {
                    return RusotoError::Service(DeleteContainerPolicyError::ContainerInUse(
                        err.msg,
                    ))
                }
                "ContainerNotFoundException" => {
                    return RusotoError::Service(DeleteContainerPolicyError::ContainerNotFound(
                        err.msg,
                    ))
                }
                "InternalServerError" => {
                    return RusotoError::Service(DeleteContainerPolicyError::InternalServerError(
                        err.msg,
                    ))
                }
                "PolicyNotFoundException" => {
                    return RusotoError::Service(DeleteContainerPolicyError::PolicyNotFound(
                        err.msg,
                    ))
                }
                "ValidationException" => return RusotoError::Validation(err.msg),
                _ => {}
            }
        }
        return RusotoError::Unknown(res);
    }
}
impl fmt::Display for DeleteContainerPolicyError {
    fn fmt(&self, f: &mut fmt::Formatter) -> fmt::Result {
        write!(f, "{}", self.description())
    }
}
impl Error for DeleteContainerPolicyError {
    fn description(&self) -> &str {
        match *self {
            DeleteContainerPolicyError::ContainerInUse(ref cause) => cause,
            DeleteContainerPolicyError::ContainerNotFound(ref cause) => cause,
            DeleteContainerPolicyError::InternalServerError(ref cause) => cause,
            DeleteContainerPolicyError::PolicyNotFound(ref cause) => cause,
        }
    }
}
/// Errors returned by DeleteCorsPolicy
#[derive(Debug, PartialEq)]
pub enum DeleteCorsPolicyError {
    /// <p>The container that you specified in the request already exists or is being updated.</p>
    ContainerInUse(String),
    /// <p>The container that you specified in the request does not exist.</p>
    ContainerNotFound(String),
    /// <p>The CORS policy that you specified in the request does not exist.</p>
    CorsPolicyNotFound(String),
    /// <p>The service is temporarily unavailable.</p>
    InternalServerError(String),
}

impl DeleteCorsPolicyError {
    pub fn from_response(res: BufferedHttpResponse) -> RusotoError<DeleteCorsPolicyError> {
        if let Some(err) = proto::json::Error::parse(&res) {
            match err.typ.as_str() {
                "ContainerInUseException" => {
                    return RusotoError::Service(DeleteCorsPolicyError::ContainerInUse(err.msg))
                }
                "ContainerNotFoundException" => {
                    return RusotoError::Service(DeleteCorsPolicyError::ContainerNotFound(err.msg))
                }
                "CorsPolicyNotFoundException" => {
                    return RusotoError::Service(DeleteCorsPolicyError::CorsPolicyNotFound(err.msg))
                }
                "InternalServerError" => {
                    return RusotoError::Service(DeleteCorsPolicyError::InternalServerError(
                        err.msg,
                    ))
                }
                "ValidationException" => return RusotoError::Validation(err.msg),
                _ => {}
            }
        }
        return RusotoError::Unknown(res);
    }
}
impl fmt::Display for DeleteCorsPolicyError {
    fn fmt(&self, f: &mut fmt::Formatter) -> fmt::Result {
        write!(f, "{}", self.description())
    }
}
impl Error for DeleteCorsPolicyError {
    fn description(&self) -> &str {
        match *self {
            DeleteCorsPolicyError::ContainerInUse(ref cause) => cause,
            DeleteCorsPolicyError::ContainerNotFound(ref cause) => cause,
            DeleteCorsPolicyError::CorsPolicyNotFound(ref cause) => cause,
            DeleteCorsPolicyError::InternalServerError(ref cause) => cause,
        }
    }
}
/// Errors returned by DeleteLifecyclePolicy
#[derive(Debug, PartialEq)]
pub enum DeleteLifecyclePolicyError {
    /// <p>The container that you specified in the request already exists or is being updated.</p>
    ContainerInUse(String),
    /// <p>The container that you specified in the request does not exist.</p>
    ContainerNotFound(String),
    /// <p>The service is temporarily unavailable.</p>
    InternalServerError(String),
    /// <p>The policy that you specified in the request does not exist.</p>
    PolicyNotFound(String),
}

impl DeleteLifecyclePolicyError {
    pub fn from_response(res: BufferedHttpResponse) -> RusotoError<DeleteLifecyclePolicyError> {
        if let Some(err) = proto::json::Error::parse(&res) {
            match err.typ.as_str() {
                "ContainerInUseException" => {
                    return RusotoError::Service(DeleteLifecyclePolicyError::ContainerInUse(
                        err.msg,
                    ))
                }
                "ContainerNotFoundException" => {
                    return RusotoError::Service(DeleteLifecyclePolicyError::ContainerNotFound(
                        err.msg,
                    ))
                }
                "InternalServerError" => {
                    return RusotoError::Service(DeleteLifecyclePolicyError::InternalServerError(
                        err.msg,
                    ))
                }
                "PolicyNotFoundException" => {
                    return RusotoError::Service(DeleteLifecyclePolicyError::PolicyNotFound(
                        err.msg,
                    ))
                }
                "ValidationException" => return RusotoError::Validation(err.msg),
                _ => {}
            }
        }
        return RusotoError::Unknown(res);
    }
}
impl fmt::Display for DeleteLifecyclePolicyError {
    fn fmt(&self, f: &mut fmt::Formatter) -> fmt::Result {
        write!(f, "{}", self.description())
    }
}
impl Error for DeleteLifecyclePolicyError {
    fn description(&self) -> &str {
        match *self {
            DeleteLifecyclePolicyError::ContainerInUse(ref cause) => cause,
            DeleteLifecyclePolicyError::ContainerNotFound(ref cause) => cause,
            DeleteLifecyclePolicyError::InternalServerError(ref cause) => cause,
            DeleteLifecyclePolicyError::PolicyNotFound(ref cause) => cause,
        }
    }
}
/// Errors returned by DescribeContainer
#[derive(Debug, PartialEq)]
pub enum DescribeContainerError {
    /// <p>The container that you specified in the request does not exist.</p>
    ContainerNotFound(String),
    /// <p>The service is temporarily unavailable.</p>
    InternalServerError(String),
}

impl DescribeContainerError {
    pub fn from_response(res: BufferedHttpResponse) -> RusotoError<DescribeContainerError> {
        if let Some(err) = proto::json::Error::parse(&res) {
            match err.typ.as_str() {
                "ContainerNotFoundException" => {
                    return RusotoError::Service(DescribeContainerError::ContainerNotFound(err.msg))
                }
                "InternalServerError" => {
                    return RusotoError::Service(DescribeContainerError::InternalServerError(
                        err.msg,
                    ))
                }
                "ValidationException" => return RusotoError::Validation(err.msg),
                _ => {}
            }
        }
        return RusotoError::Unknown(res);
    }
}
impl fmt::Display for DescribeContainerError {
    fn fmt(&self, f: &mut fmt::Formatter) -> fmt::Result {
        write!(f, "{}", self.description())
    }
}
impl Error for DescribeContainerError {
    fn description(&self) -> &str {
        match *self {
            DescribeContainerError::ContainerNotFound(ref cause) => cause,
            DescribeContainerError::InternalServerError(ref cause) => cause,
        }
    }
}
/// Errors returned by GetContainerPolicy
#[derive(Debug, PartialEq)]
pub enum GetContainerPolicyError {
    /// <p>The container that you specified in the request already exists or is being updated.</p>
    ContainerInUse(String),
    /// <p>The container that you specified in the request does not exist.</p>
    ContainerNotFound(String),
    /// <p>The service is temporarily unavailable.</p>
    InternalServerError(String),
    /// <p>The policy that you specified in the request does not exist.</p>
    PolicyNotFound(String),
}

impl GetContainerPolicyError {
    pub fn from_response(res: BufferedHttpResponse) -> RusotoError<GetContainerPolicyError> {
        if let Some(err) = proto::json::Error::parse(&res) {
            match err.typ.as_str() {
                "ContainerInUseException" => {
                    return RusotoError::Service(GetContainerPolicyError::ContainerInUse(err.msg))
                }
                "ContainerNotFoundException" => {
                    return RusotoError::Service(GetContainerPolicyError::ContainerNotFound(
                        err.msg,
                    ))
                }
                "InternalServerError" => {
                    return RusotoError::Service(GetContainerPolicyError::InternalServerError(
                        err.msg,
                    ))
                }
                "PolicyNotFoundException" => {
                    return RusotoError::Service(GetContainerPolicyError::PolicyNotFound(err.msg))
                }
                "ValidationException" => return RusotoError::Validation(err.msg),
                _ => {}
            }
        }
        return RusotoError::Unknown(res);
    }
}
impl fmt::Display for GetContainerPolicyError {
    fn fmt(&self, f: &mut fmt::Formatter) -> fmt::Result {
        write!(f, "{}", self.description())
    }
}
impl Error for GetContainerPolicyError {
    fn description(&self) -> &str {
        match *self {
            GetContainerPolicyError::ContainerInUse(ref cause) => cause,
            GetContainerPolicyError::ContainerNotFound(ref cause) => cause,
            GetContainerPolicyError::InternalServerError(ref cause) => cause,
            GetContainerPolicyError::PolicyNotFound(ref cause) => cause,
        }
    }
}
/// Errors returned by GetCorsPolicy
#[derive(Debug, PartialEq)]
pub enum GetCorsPolicyError {
    /// <p>The container that you specified in the request already exists or is being updated.</p>
    ContainerInUse(String),
    /// <p>The container that you specified in the request does not exist.</p>
    ContainerNotFound(String),
    /// <p>The CORS policy that you specified in the request does not exist.</p>
    CorsPolicyNotFound(String),
    /// <p>The service is temporarily unavailable.</p>
    InternalServerError(String),
}

impl GetCorsPolicyError {
    pub fn from_response(res: BufferedHttpResponse) -> RusotoError<GetCorsPolicyError> {
        if let Some(err) = proto::json::Error::parse(&res) {
            match err.typ.as_str() {
                "ContainerInUseException" => {
                    return RusotoError::Service(GetCorsPolicyError::ContainerInUse(err.msg))
                }
                "ContainerNotFoundException" => {
                    return RusotoError::Service(GetCorsPolicyError::ContainerNotFound(err.msg))
                }
                "CorsPolicyNotFoundException" => {
                    return RusotoError::Service(GetCorsPolicyError::CorsPolicyNotFound(err.msg))
                }
                "InternalServerError" => {
                    return RusotoError::Service(GetCorsPolicyError::InternalServerError(err.msg))
                }
                "ValidationException" => return RusotoError::Validation(err.msg),
                _ => {}
            }
        }
        return RusotoError::Unknown(res);
    }
}
impl fmt::Display for GetCorsPolicyError {
    fn fmt(&self, f: &mut fmt::Formatter) -> fmt::Result {
        write!(f, "{}", self.description())
    }
}
impl Error for GetCorsPolicyError {
    fn description(&self) -> &str {
        match *self {
            GetCorsPolicyError::ContainerInUse(ref cause) => cause,
            GetCorsPolicyError::ContainerNotFound(ref cause) => cause,
            GetCorsPolicyError::CorsPolicyNotFound(ref cause) => cause,
            GetCorsPolicyError::InternalServerError(ref cause) => cause,
        }
    }
}
/// Errors returned by GetLifecyclePolicy
#[derive(Debug, PartialEq)]
pub enum GetLifecyclePolicyError {
    /// <p>The container that you specified in the request already exists or is being updated.</p>
    ContainerInUse(String),
    /// <p>The container that you specified in the request does not exist.</p>
    ContainerNotFound(String),
    /// <p>The service is temporarily unavailable.</p>
    InternalServerError(String),
    /// <p>The policy that you specified in the request does not exist.</p>
    PolicyNotFound(String),
}

impl GetLifecyclePolicyError {
    pub fn from_response(res: BufferedHttpResponse) -> RusotoError<GetLifecyclePolicyError> {
        if let Some(err) = proto::json::Error::parse(&res) {
            match err.typ.as_str() {
                "ContainerInUseException" => {
                    return RusotoError::Service(GetLifecyclePolicyError::ContainerInUse(err.msg))
                }
                "ContainerNotFoundException" => {
                    return RusotoError::Service(GetLifecyclePolicyError::ContainerNotFound(
                        err.msg,
                    ))
                }
                "InternalServerError" => {
                    return RusotoError::Service(GetLifecyclePolicyError::InternalServerError(
                        err.msg,
                    ))
                }
                "PolicyNotFoundException" => {
                    return RusotoError::Service(GetLifecyclePolicyError::PolicyNotFound(err.msg))
                }
                "ValidationException" => return RusotoError::Validation(err.msg),
                _ => {}
            }
        }
        return RusotoError::Unknown(res);
    }
}
impl fmt::Display for GetLifecyclePolicyError {
    fn fmt(&self, f: &mut fmt::Formatter) -> fmt::Result {
        write!(f, "{}", self.description())
    }
}
impl Error for GetLifecyclePolicyError {
    fn description(&self) -> &str {
        match *self {
            GetLifecyclePolicyError::ContainerInUse(ref cause) => cause,
            GetLifecyclePolicyError::ContainerNotFound(ref cause) => cause,
            GetLifecyclePolicyError::InternalServerError(ref cause) => cause,
            GetLifecyclePolicyError::PolicyNotFound(ref cause) => cause,
        }
    }
}
/// Errors returned by ListContainers
#[derive(Debug, PartialEq)]
pub enum ListContainersError {
    /// <p>The service is temporarily unavailable.</p>
    InternalServerError(String),
}

impl ListContainersError {
    pub fn from_response(res: BufferedHttpResponse) -> RusotoError<ListContainersError> {
        if let Some(err) = proto::json::Error::parse(&res) {
            match err.typ.as_str() {
                "InternalServerError" => {
                    return RusotoError::Service(ListContainersError::InternalServerError(err.msg))
                }
                "ValidationException" => return RusotoError::Validation(err.msg),
                _ => {}
            }
        }
        return RusotoError::Unknown(res);
    }
}
impl fmt::Display for ListContainersError {
    fn fmt(&self, f: &mut fmt::Formatter) -> fmt::Result {
        write!(f, "{}", self.description())
    }
}
impl Error for ListContainersError {
    fn description(&self) -> &str {
        match *self {
            ListContainersError::InternalServerError(ref cause) => cause,
        }
    }
}
/// Errors returned by ListTagsForResource
#[derive(Debug, PartialEq)]
pub enum ListTagsForResourceError {
    /// <p>The container that you specified in the request already exists or is being updated.</p>
    ContainerInUse(String),
    /// <p>The container that you specified in the request does not exist.</p>
    ContainerNotFound(String),
    /// <p>The service is temporarily unavailable.</p>
    InternalServerError(String),
}

impl ListTagsForResourceError {
    pub fn from_response(res: BufferedHttpResponse) -> RusotoError<ListTagsForResourceError> {
        if let Some(err) = proto::json::Error::parse(&res) {
            match err.typ.as_str() {
                "ContainerInUseException" => {
                    return RusotoError::Service(ListTagsForResourceError::ContainerInUse(err.msg))
                }
                "ContainerNotFoundException" => {
                    return RusotoError::Service(ListTagsForResourceError::ContainerNotFound(
                        err.msg,
                    ))
                }
                "InternalServerError" => {
                    return RusotoError::Service(ListTagsForResourceError::InternalServerError(
                        err.msg,
                    ))
                }
                "ValidationException" => return RusotoError::Validation(err.msg),
                _ => {}
            }
        }
        return RusotoError::Unknown(res);
    }
}
impl fmt::Display for ListTagsForResourceError {
    fn fmt(&self, f: &mut fmt::Formatter) -> fmt::Result {
        write!(f, "{}", self.description())
    }
}
impl Error for ListTagsForResourceError {
    fn description(&self) -> &str {
        match *self {
            ListTagsForResourceError::ContainerInUse(ref cause) => cause,
            ListTagsForResourceError::ContainerNotFound(ref cause) => cause,
            ListTagsForResourceError::InternalServerError(ref cause) => cause,
        }
    }
}
/// Errors returned by PutContainerPolicy
#[derive(Debug, PartialEq)]
pub enum PutContainerPolicyError {
    /// <p>The container that you specified in the request already exists or is being updated.</p>
    ContainerInUse(String),
    /// <p>The container that you specified in the request does not exist.</p>
    ContainerNotFound(String),
    /// <p>The service is temporarily unavailable.</p>
    InternalServerError(String),
}

impl PutContainerPolicyError {
    pub fn from_response(res: BufferedHttpResponse) -> RusotoError<PutContainerPolicyError> {
        if let Some(err) = proto::json::Error::parse(&res) {
            match err.typ.as_str() {
                "ContainerInUseException" => {
                    return RusotoError::Service(PutContainerPolicyError::ContainerInUse(err.msg))
                }
                "ContainerNotFoundException" => {
                    return RusotoError::Service(PutContainerPolicyError::ContainerNotFound(
                        err.msg,
                    ))
                }
                "InternalServerError" => {
                    return RusotoError::Service(PutContainerPolicyError::InternalServerError(
                        err.msg,
                    ))
                }
                "ValidationException" => return RusotoError::Validation(err.msg),
                _ => {}
            }
        }
        return RusotoError::Unknown(res);
    }
}
impl fmt::Display for PutContainerPolicyError {
    fn fmt(&self, f: &mut fmt::Formatter) -> fmt::Result {
        write!(f, "{}", self.description())
    }
}
impl Error for PutContainerPolicyError {
    fn description(&self) -> &str {
        match *self {
            PutContainerPolicyError::ContainerInUse(ref cause) => cause,
            PutContainerPolicyError::ContainerNotFound(ref cause) => cause,
            PutContainerPolicyError::InternalServerError(ref cause) => cause,
        }
    }
}
/// Errors returned by PutCorsPolicy
#[derive(Debug, PartialEq)]
pub enum PutCorsPolicyError {
    /// <p>The container that you specified in the request already exists or is being updated.</p>
    ContainerInUse(String),
    /// <p>The container that you specified in the request does not exist.</p>
    ContainerNotFound(String),
    /// <p>The service is temporarily unavailable.</p>
    InternalServerError(String),
}

impl PutCorsPolicyError {
    pub fn from_response(res: BufferedHttpResponse) -> RusotoError<PutCorsPolicyError> {
        if let Some(err) = proto::json::Error::parse(&res) {
            match err.typ.as_str() {
                "ContainerInUseException" => {
                    return RusotoError::Service(PutCorsPolicyError::ContainerInUse(err.msg))
                }
                "ContainerNotFoundException" => {
                    return RusotoError::Service(PutCorsPolicyError::ContainerNotFound(err.msg))
                }
                "InternalServerError" => {
                    return RusotoError::Service(PutCorsPolicyError::InternalServerError(err.msg))
                }
                "ValidationException" => return RusotoError::Validation(err.msg),
                _ => {}
            }
        }
        return RusotoError::Unknown(res);
    }
}
impl fmt::Display for PutCorsPolicyError {
    fn fmt(&self, f: &mut fmt::Formatter) -> fmt::Result {
        write!(f, "{}", self.description())
    }
}
impl Error for PutCorsPolicyError {
    fn description(&self) -> &str {
        match *self {
            PutCorsPolicyError::ContainerInUse(ref cause) => cause,
            PutCorsPolicyError::ContainerNotFound(ref cause) => cause,
            PutCorsPolicyError::InternalServerError(ref cause) => cause,
        }
    }
}
/// Errors returned by PutLifecyclePolicy
#[derive(Debug, PartialEq)]
pub enum PutLifecyclePolicyError {
    /// <p>The container that you specified in the request already exists or is being updated.</p>
    ContainerInUse(String),
    /// <p>The container that you specified in the request does not exist.</p>
    ContainerNotFound(String),
    /// <p>The service is temporarily unavailable.</p>
    InternalServerError(String),
}

impl PutLifecyclePolicyError {
    pub fn from_response(res: BufferedHttpResponse) -> RusotoError<PutLifecyclePolicyError> {
        if let Some(err) = proto::json::Error::parse(&res) {
            match err.typ.as_str() {
                "ContainerInUseException" => {
                    return RusotoError::Service(PutLifecyclePolicyError::ContainerInUse(err.msg))
                }
                "ContainerNotFoundException" => {
                    return RusotoError::Service(PutLifecyclePolicyError::ContainerNotFound(
                        err.msg,
                    ))
                }
                "InternalServerError" => {
                    return RusotoError::Service(PutLifecyclePolicyError::InternalServerError(
                        err.msg,
                    ))
                }
                "ValidationException" => return RusotoError::Validation(err.msg),
                _ => {}
            }
        }
        return RusotoError::Unknown(res);
    }
}
impl fmt::Display for PutLifecyclePolicyError {
    fn fmt(&self, f: &mut fmt::Formatter) -> fmt::Result {
        write!(f, "{}", self.description())
    }
}
impl Error for PutLifecyclePolicyError {
    fn description(&self) -> &str {
        match *self {
            PutLifecyclePolicyError::ContainerInUse(ref cause) => cause,
            PutLifecyclePolicyError::ContainerNotFound(ref cause) => cause,
            PutLifecyclePolicyError::InternalServerError(ref cause) => cause,
        }
    }
}
/// Errors returned by StartAccessLogging
#[derive(Debug, PartialEq)]
pub enum StartAccessLoggingError {
    /// <p>The container that you specified in the request already exists or is being updated.</p>
    ContainerInUse(String),
    /// <p>The container that you specified in the request does not exist.</p>
    ContainerNotFound(String),
    /// <p>The service is temporarily unavailable.</p>
    InternalServerError(String),
}

impl StartAccessLoggingError {
    pub fn from_response(res: BufferedHttpResponse) -> RusotoError<StartAccessLoggingError> {
        if let Some(err) = proto::json::Error::parse(&res) {
            match err.typ.as_str() {
                "ContainerInUseException" => {
                    return RusotoError::Service(StartAccessLoggingError::ContainerInUse(err.msg))
                }
                "ContainerNotFoundException" => {
                    return RusotoError::Service(StartAccessLoggingError::ContainerNotFound(
                        err.msg,
                    ))
                }
                "InternalServerError" => {
                    return RusotoError::Service(StartAccessLoggingError::InternalServerError(
                        err.msg,
                    ))
                }
                "ValidationException" => return RusotoError::Validation(err.msg),
                _ => {}
            }
        }
        return RusotoError::Unknown(res);
    }
}
impl fmt::Display for StartAccessLoggingError {
    fn fmt(&self, f: &mut fmt::Formatter) -> fmt::Result {
        write!(f, "{}", self.description())
    }
}
impl Error for StartAccessLoggingError {
    fn description(&self) -> &str {
        match *self {
            StartAccessLoggingError::ContainerInUse(ref cause) => cause,
            StartAccessLoggingError::ContainerNotFound(ref cause) => cause,
            StartAccessLoggingError::InternalServerError(ref cause) => cause,
        }
    }
}
/// Errors returned by StopAccessLogging
#[derive(Debug, PartialEq)]
pub enum StopAccessLoggingError {
    /// <p>The container that you specified in the request already exists or is being updated.</p>
    ContainerInUse(String),
    /// <p>The container that you specified in the request does not exist.</p>
    ContainerNotFound(String),
    /// <p>The service is temporarily unavailable.</p>
    InternalServerError(String),
}

impl StopAccessLoggingError {
    pub fn from_response(res: BufferedHttpResponse) -> RusotoError<StopAccessLoggingError> {
        if let Some(err) = proto::json::Error::parse(&res) {
            match err.typ.as_str() {
                "ContainerInUseException" => {
                    return RusotoError::Service(StopAccessLoggingError::ContainerInUse(err.msg))
                }
                "ContainerNotFoundException" => {
                    return RusotoError::Service(StopAccessLoggingError::ContainerNotFound(err.msg))
                }
                "InternalServerError" => {
                    return RusotoError::Service(StopAccessLoggingError::InternalServerError(
                        err.msg,
                    ))
                }
                "ValidationException" => return RusotoError::Validation(err.msg),
                _ => {}
            }
        }
        return RusotoError::Unknown(res);
    }
}
impl fmt::Display for StopAccessLoggingError {
    fn fmt(&self, f: &mut fmt::Formatter) -> fmt::Result {
        write!(f, "{}", self.description())
    }
}
impl Error for StopAccessLoggingError {
    fn description(&self) -> &str {
        match *self {
            StopAccessLoggingError::ContainerInUse(ref cause) => cause,
            StopAccessLoggingError::ContainerNotFound(ref cause) => cause,
            StopAccessLoggingError::InternalServerError(ref cause) => cause,
        }
    }
}
/// Errors returned by TagResource
#[derive(Debug, PartialEq)]
pub enum TagResourceError {
    /// <p>The container that you specified in the request already exists or is being updated.</p>
    ContainerInUse(String),
    /// <p>The container that you specified in the request does not exist.</p>
    ContainerNotFound(String),
    /// <p>The service is temporarily unavailable.</p>
    InternalServerError(String),
}

impl TagResourceError {
    pub fn from_response(res: BufferedHttpResponse) -> RusotoError<TagResourceError> {
        if let Some(err) = proto::json::Error::parse(&res) {
            match err.typ.as_str() {
                "ContainerInUseException" => {
                    return RusotoError::Service(TagResourceError::ContainerInUse(err.msg))
                }
                "ContainerNotFoundException" => {
                    return RusotoError::Service(TagResourceError::ContainerNotFound(err.msg))
                }
                "InternalServerError" => {
                    return RusotoError::Service(TagResourceError::InternalServerError(err.msg))
                }
                "ValidationException" => return RusotoError::Validation(err.msg),
                _ => {}
            }
        }
        return RusotoError::Unknown(res);
    }
}
impl fmt::Display for TagResourceError {
    fn fmt(&self, f: &mut fmt::Formatter) -> fmt::Result {
        write!(f, "{}", self.description())
    }
}
impl Error for TagResourceError {
    fn description(&self) -> &str {
        match *self {
            TagResourceError::ContainerInUse(ref cause) => cause,
            TagResourceError::ContainerNotFound(ref cause) => cause,
            TagResourceError::InternalServerError(ref cause) => cause,
        }
    }
}
/// Errors returned by UntagResource
#[derive(Debug, PartialEq)]
pub enum UntagResourceError {
    /// <p>The container that you specified in the request already exists or is being updated.</p>
    ContainerInUse(String),
    /// <p>The container that you specified in the request does not exist.</p>
    ContainerNotFound(String),
    /// <p>The service is temporarily unavailable.</p>
    InternalServerError(String),
}

impl UntagResourceError {
    pub fn from_response(res: BufferedHttpResponse) -> RusotoError<UntagResourceError> {
        if let Some(err) = proto::json::Error::parse(&res) {
            match err.typ.as_str() {
                "ContainerInUseException" => {
                    return RusotoError::Service(UntagResourceError::ContainerInUse(err.msg))
                }
                "ContainerNotFoundException" => {
                    return RusotoError::Service(UntagResourceError::ContainerNotFound(err.msg))
                }
                "InternalServerError" => {
                    return RusotoError::Service(UntagResourceError::InternalServerError(err.msg))
                }
                "ValidationException" => return RusotoError::Validation(err.msg),
                _ => {}
            }
        }
        return RusotoError::Unknown(res);
    }
}
impl fmt::Display for UntagResourceError {
    fn fmt(&self, f: &mut fmt::Formatter) -> fmt::Result {
        write!(f, "{}", self.description())
    }
}
impl Error for UntagResourceError {
    fn description(&self) -> &str {
        match *self {
            UntagResourceError::ContainerInUse(ref cause) => cause,
            UntagResourceError::ContainerNotFound(ref cause) => cause,
            UntagResourceError::InternalServerError(ref cause) => cause,
        }
    }
}
/// Trait representing the capabilities of the MediaStore API. MediaStore clients implement this trait.
#[async_trait]
pub trait MediaStore {
    /// <p>Creates a storage container to hold objects. A container is similar to a bucket in the Amazon S3 service.</p>
    async fn create_container(
        &self,
        input: CreateContainerInput,
    ) -> Result<CreateContainerOutput, RusotoError<CreateContainerError>>;

    /// <p>Deletes the specified container. Before you make a <code>DeleteContainer</code> request, delete any objects in the container or in any folders in the container. You can delete only empty containers. </p>
    async fn delete_container(
        &self,
        input: DeleteContainerInput,
    ) -> Result<DeleteContainerOutput, RusotoError<DeleteContainerError>>;

    /// <p>Deletes the access policy that is associated with the specified container.</p>
    async fn delete_container_policy(
        &self,
        input: DeleteContainerPolicyInput,
    ) -> Result<DeleteContainerPolicyOutput, RusotoError<DeleteContainerPolicyError>>;

    /// <p>Deletes the cross-origin resource sharing (CORS) configuration information that is set for the container.</p> <p>To use this operation, you must have permission to perform the <code>MediaStore:DeleteCorsPolicy</code> action. The container owner has this permission by default and can grant this permission to others.</p>
    async fn delete_cors_policy(
        &self,
        input: DeleteCorsPolicyInput,
    ) -> Result<DeleteCorsPolicyOutput, RusotoError<DeleteCorsPolicyError>>;

    /// <p>Removes an object lifecycle policy from a container. It takes up to 20 minutes for the change to take effect.</p>
    async fn delete_lifecycle_policy(
        &self,
        input: DeleteLifecyclePolicyInput,
    ) -> Result<DeleteLifecyclePolicyOutput, RusotoError<DeleteLifecyclePolicyError>>;

    /// <p>Retrieves the properties of the requested container. This request is commonly used to retrieve the endpoint of a container. An endpoint is a value assigned by the service when a new container is created. A container's endpoint does not change after it has been assigned. The <code>DescribeContainer</code> request returns a single <code>Container</code> object based on <code>ContainerName</code>. To return all <code>Container</code> objects that are associated with a specified AWS account, use <a>ListContainers</a>.</p>
    async fn describe_container(
        &self,
        input: DescribeContainerInput,
    ) -> Result<DescribeContainerOutput, RusotoError<DescribeContainerError>>;

    /// <p>Retrieves the access policy for the specified container. For information about the data that is included in an access policy, see the <a href="https://aws.amazon.com/documentation/iam/">AWS Identity and Access Management User Guide</a>.</p>
    async fn get_container_policy(
        &self,
        input: GetContainerPolicyInput,
    ) -> Result<GetContainerPolicyOutput, RusotoError<GetContainerPolicyError>>;

    /// <p>Returns the cross-origin resource sharing (CORS) configuration information that is set for the container.</p> <p>To use this operation, you must have permission to perform the <code>MediaStore:GetCorsPolicy</code> action. By default, the container owner has this permission and can grant it to others.</p>
    async fn get_cors_policy(
        &self,
        input: GetCorsPolicyInput,
    ) -> Result<GetCorsPolicyOutput, RusotoError<GetCorsPolicyError>>;

    /// <p>Retrieves the object lifecycle policy that is assigned to a container.</p>
    async fn get_lifecycle_policy(
        &self,
        input: GetLifecyclePolicyInput,
    ) -> Result<GetLifecyclePolicyOutput, RusotoError<GetLifecyclePolicyError>>;

    /// <p>Lists the properties of all containers in AWS Elemental MediaStore. </p> <p>You can query to receive all the containers in one response. Or you can include the <code>MaxResults</code> parameter to receive a limited number of containers in each response. In this case, the response includes a token. To get the next set of containers, send the command again, this time with the <code>NextToken</code> parameter (with the returned token as its value). The next set of responses appears, with a token if there are still more containers to receive. </p> <p>See also <a>DescribeContainer</a>, which gets the properties of one container. </p>
    async fn list_containers(
        &self,
        input: ListContainersInput,
    ) -> Result<ListContainersOutput, RusotoError<ListContainersError>>;

    /// <p>Returns a list of the tags assigned to the specified container. </p>
    fn list_tags_for_resource(
        &self,
        input: ListTagsForResourceInput,
    ) -> RusotoFuture<ListTagsForResourceOutput, ListTagsForResourceError>;

    /// <p>Creates an access policy for the specified container to restrict the users and clients that can access it. For information about the data that is included in an access policy, see the <a href="https://aws.amazon.com/documentation/iam/">AWS Identity and Access Management User Guide</a>.</p> <p>For this release of the REST API, you can create only one policy for a container. If you enter <code>PutContainerPolicy</code> twice, the second command modifies the existing policy. </p>
    async fn put_container_policy(
        &self,
        input: PutContainerPolicyInput,
    ) -> Result<PutContainerPolicyOutput, RusotoError<PutContainerPolicyError>>;

    /// <p>Sets the cross-origin resource sharing (CORS) configuration on a container so that the container can service cross-origin requests. For example, you might want to enable a request whose origin is http://www.example.com to access your AWS Elemental MediaStore container at my.example.container.com by using the browser's XMLHttpRequest capability.</p> <p>To enable CORS on a container, you attach a CORS policy to the container. In the CORS policy, you configure rules that identify origins and the HTTP methods that can be executed on your container. The policy can contain up to 398,000 characters. You can add up to 100 rules to a CORS policy. If more than one rule applies, the service uses the first applicable rule listed.</p> <p>To learn more about CORS, see <a href="https://docs.aws.amazon.com/mediastore/latest/ug/cors-policy.html">Cross-Origin Resource Sharing (CORS) in AWS Elemental MediaStore</a>.</p>
    async fn put_cors_policy(
        &self,
        input: PutCorsPolicyInput,
    ) -> Result<PutCorsPolicyOutput, RusotoError<PutCorsPolicyError>>;

    /// <p>Writes an object lifecycle policy to a container. If the container already has an object lifecycle policy, the service replaces the existing policy with the new policy. It takes up to 20 minutes for the change to take effect.</p> <p>For information about how to construct an object lifecycle policy, see <a href="https://docs.aws.amazon.com/mediastore/latest/ug/policies-object-lifecycle-components.html">Components of an Object Lifecycle Policy</a>.</p>
    async fn put_lifecycle_policy(
        &self,
        input: PutLifecyclePolicyInput,
    ) -> Result<PutLifecyclePolicyOutput, RusotoError<PutLifecyclePolicyError>>;

    /// <p>Starts access logging on the specified container. When you enable access logging on a container, MediaStore delivers access logs for objects stored in that container to Amazon CloudWatch Logs.</p>
    async fn start_access_logging(
        &self,
        input: StartAccessLoggingInput,
    ) -> Result<StartAccessLoggingOutput, RusotoError<StartAccessLoggingError>>;

    /// <p>Stops access logging on the specified container. When you stop access logging on a container, MediaStore stops sending access logs to Amazon CloudWatch Logs. These access logs are not saved and are not retrievable.</p>
    async fn stop_access_logging(
        &self,
        input: StopAccessLoggingInput,
<<<<<<< HEAD
    ) -> Result<StopAccessLoggingOutput, RusotoError<StopAccessLoggingError>>;
=======
    ) -> RusotoFuture<StopAccessLoggingOutput, StopAccessLoggingError>;

    /// <p>Adds tags to the specified AWS Elemental MediaStore container. Tags are key:value pairs that you can associate with AWS resources. For example, the tag key might be "customer" and the tag value might be "companyA." You can specify one or more tags to add to each container. You can add up to 50 tags to each container. For more information about tagging, including naming and usage conventions, see <a href="https://aws.amazon.com/documentation/mediastore/tagging">Tagging Resources in MediaStore</a>.</p>
    fn tag_resource(
        &self,
        input: TagResourceInput,
    ) -> RusotoFuture<TagResourceOutput, TagResourceError>;

    /// <p>Removes tags from the specified container. You can specify one or more tags to remove. </p>
    fn untag_resource(
        &self,
        input: UntagResourceInput,
    ) -> RusotoFuture<UntagResourceOutput, UntagResourceError>;
>>>>>>> f58d1ce6
}
/// A client for the MediaStore API.
#[derive(Clone)]
pub struct MediaStoreClient {
    client: Client,
    region: region::Region,
}

impl MediaStoreClient {
    /// Creates a client backed by the default tokio event loop.
    ///
    /// The client will use the default credentials provider and tls client.
    pub fn new(region: region::Region) -> MediaStoreClient {
        Self::new_with_client(Client::shared(), region)
    }

    pub fn new_with<P, D>(
        request_dispatcher: D,
        credentials_provider: P,
        region: region::Region,
    ) -> MediaStoreClient
    where
        P: ProvideAwsCredentials + Send + Sync + 'static,
        D: DispatchSignedRequest + Send + Sync + 'static,
    {
        Self::new_with_client(
            Client::new_with(credentials_provider, request_dispatcher),
            region,
        )
    }

    pub fn new_with_client(client: Client, region: region::Region) -> MediaStoreClient {
        MediaStoreClient { client, region }
    }
}

impl fmt::Debug for MediaStoreClient {
    fn fmt(&self, f: &mut fmt::Formatter<'_>) -> fmt::Result {
        f.debug_struct("MediaStoreClient")
            .field("region", &self.region)
            .finish()
    }
}

#[async_trait]
impl MediaStore for MediaStoreClient {
    /// <p>Creates a storage container to hold objects. A container is similar to a bucket in the Amazon S3 service.</p>
    async fn create_container(
        &self,
        input: CreateContainerInput,
    ) -> Result<CreateContainerOutput, RusotoError<CreateContainerError>> {
        let mut request = SignedRequest::new("POST", "mediastore", &self.region, "/");

        request.set_content_type("application/x-amz-json-1.1".to_owned());
        request.add_header("x-amz-target", "MediaStore_20170901.CreateContainer");
        let encoded = serde_json::to_string(&input).unwrap();
        request.set_payload(Some(encoded));

        let mut response = self
            .client
            .sign_and_dispatch(request)
            .await
            .map_err(RusotoError::from)?;
        if response.status.is_success() {
            let response = response.buffer().await.map_err(RusotoError::HttpDispatch)?;
            proto::json::ResponsePayload::new(&response).deserialize::<CreateContainerOutput, _>()
        } else {
            let try_response = response.buffer().await;
            let response = try_response.map_err(RusotoError::HttpDispatch)?;
            Err(CreateContainerError::from_response(response))
        }
    }

    /// <p>Deletes the specified container. Before you make a <code>DeleteContainer</code> request, delete any objects in the container or in any folders in the container. You can delete only empty containers. </p>
    async fn delete_container(
        &self,
        input: DeleteContainerInput,
    ) -> Result<DeleteContainerOutput, RusotoError<DeleteContainerError>> {
        let mut request = SignedRequest::new("POST", "mediastore", &self.region, "/");

        request.set_content_type("application/x-amz-json-1.1".to_owned());
        request.add_header("x-amz-target", "MediaStore_20170901.DeleteContainer");
        let encoded = serde_json::to_string(&input).unwrap();
        request.set_payload(Some(encoded));

        let mut response = self
            .client
            .sign_and_dispatch(request)
            .await
            .map_err(RusotoError::from)?;
        if response.status.is_success() {
            let response = response.buffer().await.map_err(RusotoError::HttpDispatch)?;
            proto::json::ResponsePayload::new(&response).deserialize::<DeleteContainerOutput, _>()
        } else {
            let try_response = response.buffer().await;
            let response = try_response.map_err(RusotoError::HttpDispatch)?;
            Err(DeleteContainerError::from_response(response))
        }
    }

    /// <p>Deletes the access policy that is associated with the specified container.</p>
    async fn delete_container_policy(
        &self,
        input: DeleteContainerPolicyInput,
    ) -> Result<DeleteContainerPolicyOutput, RusotoError<DeleteContainerPolicyError>> {
        let mut request = SignedRequest::new("POST", "mediastore", &self.region, "/");

        request.set_content_type("application/x-amz-json-1.1".to_owned());
        request.add_header("x-amz-target", "MediaStore_20170901.DeleteContainerPolicy");
        let encoded = serde_json::to_string(&input).unwrap();
        request.set_payload(Some(encoded));

        let mut response = self
            .client
            .sign_and_dispatch(request)
            .await
            .map_err(RusotoError::from)?;
        if response.status.is_success() {
            let response = response.buffer().await.map_err(RusotoError::HttpDispatch)?;
            proto::json::ResponsePayload::new(&response)
                .deserialize::<DeleteContainerPolicyOutput, _>()
        } else {
            let try_response = response.buffer().await;
            let response = try_response.map_err(RusotoError::HttpDispatch)?;
            Err(DeleteContainerPolicyError::from_response(response))
        }
    }

    /// <p>Deletes the cross-origin resource sharing (CORS) configuration information that is set for the container.</p> <p>To use this operation, you must have permission to perform the <code>MediaStore:DeleteCorsPolicy</code> action. The container owner has this permission by default and can grant this permission to others.</p>
    async fn delete_cors_policy(
        &self,
        input: DeleteCorsPolicyInput,
    ) -> Result<DeleteCorsPolicyOutput, RusotoError<DeleteCorsPolicyError>> {
        let mut request = SignedRequest::new("POST", "mediastore", &self.region, "/");

        request.set_content_type("application/x-amz-json-1.1".to_owned());
        request.add_header("x-amz-target", "MediaStore_20170901.DeleteCorsPolicy");
        let encoded = serde_json::to_string(&input).unwrap();
        request.set_payload(Some(encoded));

        let mut response = self
            .client
            .sign_and_dispatch(request)
            .await
            .map_err(RusotoError::from)?;
        if response.status.is_success() {
            let response = response.buffer().await.map_err(RusotoError::HttpDispatch)?;
            proto::json::ResponsePayload::new(&response).deserialize::<DeleteCorsPolicyOutput, _>()
        } else {
            let try_response = response.buffer().await;
            let response = try_response.map_err(RusotoError::HttpDispatch)?;
            Err(DeleteCorsPolicyError::from_response(response))
        }
    }

    /// <p>Removes an object lifecycle policy from a container. It takes up to 20 minutes for the change to take effect.</p>
    async fn delete_lifecycle_policy(
        &self,
        input: DeleteLifecyclePolicyInput,
    ) -> Result<DeleteLifecyclePolicyOutput, RusotoError<DeleteLifecyclePolicyError>> {
        let mut request = SignedRequest::new("POST", "mediastore", &self.region, "/");

        request.set_content_type("application/x-amz-json-1.1".to_owned());
        request.add_header("x-amz-target", "MediaStore_20170901.DeleteLifecyclePolicy");
        let encoded = serde_json::to_string(&input).unwrap();
        request.set_payload(Some(encoded));

        let mut response = self
            .client
            .sign_and_dispatch(request)
            .await
            .map_err(RusotoError::from)?;
        if response.status.is_success() {
            let response = response.buffer().await.map_err(RusotoError::HttpDispatch)?;
            proto::json::ResponsePayload::new(&response)
                .deserialize::<DeleteLifecyclePolicyOutput, _>()
        } else {
            let try_response = response.buffer().await;
            let response = try_response.map_err(RusotoError::HttpDispatch)?;
            Err(DeleteLifecyclePolicyError::from_response(response))
        }
    }

    /// <p>Retrieves the properties of the requested container. This request is commonly used to retrieve the endpoint of a container. An endpoint is a value assigned by the service when a new container is created. A container's endpoint does not change after it has been assigned. The <code>DescribeContainer</code> request returns a single <code>Container</code> object based on <code>ContainerName</code>. To return all <code>Container</code> objects that are associated with a specified AWS account, use <a>ListContainers</a>.</p>
    async fn describe_container(
        &self,
        input: DescribeContainerInput,
    ) -> Result<DescribeContainerOutput, RusotoError<DescribeContainerError>> {
        let mut request = SignedRequest::new("POST", "mediastore", &self.region, "/");

        request.set_content_type("application/x-amz-json-1.1".to_owned());
        request.add_header("x-amz-target", "MediaStore_20170901.DescribeContainer");
        let encoded = serde_json::to_string(&input).unwrap();
        request.set_payload(Some(encoded));

        let mut response = self
            .client
            .sign_and_dispatch(request)
            .await
            .map_err(RusotoError::from)?;
        if response.status.is_success() {
            let response = response.buffer().await.map_err(RusotoError::HttpDispatch)?;
            proto::json::ResponsePayload::new(&response).deserialize::<DescribeContainerOutput, _>()
        } else {
            let try_response = response.buffer().await;
            let response = try_response.map_err(RusotoError::HttpDispatch)?;
            Err(DescribeContainerError::from_response(response))
        }
    }

    /// <p>Retrieves the access policy for the specified container. For information about the data that is included in an access policy, see the <a href="https://aws.amazon.com/documentation/iam/">AWS Identity and Access Management User Guide</a>.</p>
    async fn get_container_policy(
        &self,
        input: GetContainerPolicyInput,
    ) -> Result<GetContainerPolicyOutput, RusotoError<GetContainerPolicyError>> {
        let mut request = SignedRequest::new("POST", "mediastore", &self.region, "/");

        request.set_content_type("application/x-amz-json-1.1".to_owned());
        request.add_header("x-amz-target", "MediaStore_20170901.GetContainerPolicy");
        let encoded = serde_json::to_string(&input).unwrap();
        request.set_payload(Some(encoded));

        let mut response = self
            .client
            .sign_and_dispatch(request)
            .await
            .map_err(RusotoError::from)?;
        if response.status.is_success() {
            let response = response.buffer().await.map_err(RusotoError::HttpDispatch)?;
            proto::json::ResponsePayload::new(&response)
                .deserialize::<GetContainerPolicyOutput, _>()
        } else {
            let try_response = response.buffer().await;
            let response = try_response.map_err(RusotoError::HttpDispatch)?;
            Err(GetContainerPolicyError::from_response(response))
        }
    }

    /// <p>Returns the cross-origin resource sharing (CORS) configuration information that is set for the container.</p> <p>To use this operation, you must have permission to perform the <code>MediaStore:GetCorsPolicy</code> action. By default, the container owner has this permission and can grant it to others.</p>
    async fn get_cors_policy(
        &self,
        input: GetCorsPolicyInput,
    ) -> Result<GetCorsPolicyOutput, RusotoError<GetCorsPolicyError>> {
        let mut request = SignedRequest::new("POST", "mediastore", &self.region, "/");

        request.set_content_type("application/x-amz-json-1.1".to_owned());
        request.add_header("x-amz-target", "MediaStore_20170901.GetCorsPolicy");
        let encoded = serde_json::to_string(&input).unwrap();
        request.set_payload(Some(encoded));

        let mut response = self
            .client
            .sign_and_dispatch(request)
            .await
            .map_err(RusotoError::from)?;
        if response.status.is_success() {
            let response = response.buffer().await.map_err(RusotoError::HttpDispatch)?;
            proto::json::ResponsePayload::new(&response).deserialize::<GetCorsPolicyOutput, _>()
        } else {
            let try_response = response.buffer().await;
            let response = try_response.map_err(RusotoError::HttpDispatch)?;
            Err(GetCorsPolicyError::from_response(response))
        }
    }

    /// <p>Retrieves the object lifecycle policy that is assigned to a container.</p>
    async fn get_lifecycle_policy(
        &self,
        input: GetLifecyclePolicyInput,
    ) -> Result<GetLifecyclePolicyOutput, RusotoError<GetLifecyclePolicyError>> {
        let mut request = SignedRequest::new("POST", "mediastore", &self.region, "/");

        request.set_content_type("application/x-amz-json-1.1".to_owned());
        request.add_header("x-amz-target", "MediaStore_20170901.GetLifecyclePolicy");
        let encoded = serde_json::to_string(&input).unwrap();
        request.set_payload(Some(encoded));

        let mut response = self
            .client
            .sign_and_dispatch(request)
            .await
            .map_err(RusotoError::from)?;
        if response.status.is_success() {
            let response = response.buffer().await.map_err(RusotoError::HttpDispatch)?;
            proto::json::ResponsePayload::new(&response)
                .deserialize::<GetLifecyclePolicyOutput, _>()
        } else {
            let try_response = response.buffer().await;
            let response = try_response.map_err(RusotoError::HttpDispatch)?;
            Err(GetLifecyclePolicyError::from_response(response))
        }
    }

    /// <p>Lists the properties of all containers in AWS Elemental MediaStore. </p> <p>You can query to receive all the containers in one response. Or you can include the <code>MaxResults</code> parameter to receive a limited number of containers in each response. In this case, the response includes a token. To get the next set of containers, send the command again, this time with the <code>NextToken</code> parameter (with the returned token as its value). The next set of responses appears, with a token if there are still more containers to receive. </p> <p>See also <a>DescribeContainer</a>, which gets the properties of one container. </p>
    async fn list_containers(
        &self,
        input: ListContainersInput,
    ) -> Result<ListContainersOutput, RusotoError<ListContainersError>> {
        let mut request = SignedRequest::new("POST", "mediastore", &self.region, "/");

        request.set_content_type("application/x-amz-json-1.1".to_owned());
        request.add_header("x-amz-target", "MediaStore_20170901.ListContainers");
        let encoded = serde_json::to_string(&input).unwrap();
        request.set_payload(Some(encoded));

        let mut response = self
            .client
            .sign_and_dispatch(request)
            .await
            .map_err(RusotoError::from)?;
        if response.status.is_success() {
            let response = response.buffer().await.map_err(RusotoError::HttpDispatch)?;
            proto::json::ResponsePayload::new(&response).deserialize::<ListContainersOutput, _>()
        } else {
            let try_response = response.buffer().await;
            let response = try_response.map_err(RusotoError::HttpDispatch)?;
            Err(ListContainersError::from_response(response))
        }
    }

    /// <p>Returns a list of the tags assigned to the specified container. </p>
    fn list_tags_for_resource(
        &self,
        input: ListTagsForResourceInput,
    ) -> RusotoFuture<ListTagsForResourceOutput, ListTagsForResourceError> {
        let mut request = SignedRequest::new("POST", "mediastore", &self.region, "/");

        request.set_content_type("application/x-amz-json-1.1".to_owned());
        request.add_header("x-amz-target", "MediaStore_20170901.ListTagsForResource");
        let encoded = serde_json::to_string(&input).unwrap();
        request.set_payload(Some(encoded));

        self.client.sign_and_dispatch(request, |response| {
            if response.status.is_success() {
                Box::new(response.buffer().from_err().and_then(|response| {
                    proto::json::ResponsePayload::new(&response)
                        .deserialize::<ListTagsForResourceOutput, _>()
                }))
            } else {
                Box::new(
                    response.buffer().from_err().and_then(|response| {
                        Err(ListTagsForResourceError::from_response(response))
                    }),
                )
            }
        })
    }

    /// <p>Creates an access policy for the specified container to restrict the users and clients that can access it. For information about the data that is included in an access policy, see the <a href="https://aws.amazon.com/documentation/iam/">AWS Identity and Access Management User Guide</a>.</p> <p>For this release of the REST API, you can create only one policy for a container. If you enter <code>PutContainerPolicy</code> twice, the second command modifies the existing policy. </p>
    async fn put_container_policy(
        &self,
        input: PutContainerPolicyInput,
    ) -> Result<PutContainerPolicyOutput, RusotoError<PutContainerPolicyError>> {
        let mut request = SignedRequest::new("POST", "mediastore", &self.region, "/");

        request.set_content_type("application/x-amz-json-1.1".to_owned());
        request.add_header("x-amz-target", "MediaStore_20170901.PutContainerPolicy");
        let encoded = serde_json::to_string(&input).unwrap();
        request.set_payload(Some(encoded));

        let mut response = self
            .client
            .sign_and_dispatch(request)
            .await
            .map_err(RusotoError::from)?;
        if response.status.is_success() {
            let response = response.buffer().await.map_err(RusotoError::HttpDispatch)?;
            proto::json::ResponsePayload::new(&response)
                .deserialize::<PutContainerPolicyOutput, _>()
        } else {
            let try_response = response.buffer().await;
            let response = try_response.map_err(RusotoError::HttpDispatch)?;
            Err(PutContainerPolicyError::from_response(response))
        }
    }

    /// <p>Sets the cross-origin resource sharing (CORS) configuration on a container so that the container can service cross-origin requests. For example, you might want to enable a request whose origin is http://www.example.com to access your AWS Elemental MediaStore container at my.example.container.com by using the browser's XMLHttpRequest capability.</p> <p>To enable CORS on a container, you attach a CORS policy to the container. In the CORS policy, you configure rules that identify origins and the HTTP methods that can be executed on your container. The policy can contain up to 398,000 characters. You can add up to 100 rules to a CORS policy. If more than one rule applies, the service uses the first applicable rule listed.</p> <p>To learn more about CORS, see <a href="https://docs.aws.amazon.com/mediastore/latest/ug/cors-policy.html">Cross-Origin Resource Sharing (CORS) in AWS Elemental MediaStore</a>.</p>
    async fn put_cors_policy(
        &self,
        input: PutCorsPolicyInput,
    ) -> Result<PutCorsPolicyOutput, RusotoError<PutCorsPolicyError>> {
        let mut request = SignedRequest::new("POST", "mediastore", &self.region, "/");

        request.set_content_type("application/x-amz-json-1.1".to_owned());
        request.add_header("x-amz-target", "MediaStore_20170901.PutCorsPolicy");
        let encoded = serde_json::to_string(&input).unwrap();
        request.set_payload(Some(encoded));

        let mut response = self
            .client
            .sign_and_dispatch(request)
            .await
            .map_err(RusotoError::from)?;
        if response.status.is_success() {
            let response = response.buffer().await.map_err(RusotoError::HttpDispatch)?;
            proto::json::ResponsePayload::new(&response).deserialize::<PutCorsPolicyOutput, _>()
        } else {
            let try_response = response.buffer().await;
            let response = try_response.map_err(RusotoError::HttpDispatch)?;
            Err(PutCorsPolicyError::from_response(response))
        }
    }

    /// <p>Writes an object lifecycle policy to a container. If the container already has an object lifecycle policy, the service replaces the existing policy with the new policy. It takes up to 20 minutes for the change to take effect.</p> <p>For information about how to construct an object lifecycle policy, see <a href="https://docs.aws.amazon.com/mediastore/latest/ug/policies-object-lifecycle-components.html">Components of an Object Lifecycle Policy</a>.</p>
    async fn put_lifecycle_policy(
        &self,
        input: PutLifecyclePolicyInput,
    ) -> Result<PutLifecyclePolicyOutput, RusotoError<PutLifecyclePolicyError>> {
        let mut request = SignedRequest::new("POST", "mediastore", &self.region, "/");

        request.set_content_type("application/x-amz-json-1.1".to_owned());
        request.add_header("x-amz-target", "MediaStore_20170901.PutLifecyclePolicy");
        let encoded = serde_json::to_string(&input).unwrap();
        request.set_payload(Some(encoded));

        let mut response = self
            .client
            .sign_and_dispatch(request)
            .await
            .map_err(RusotoError::from)?;
        if response.status.is_success() {
            let response = response.buffer().await.map_err(RusotoError::HttpDispatch)?;
            proto::json::ResponsePayload::new(&response)
                .deserialize::<PutLifecyclePolicyOutput, _>()
        } else {
            let try_response = response.buffer().await;
            let response = try_response.map_err(RusotoError::HttpDispatch)?;
            Err(PutLifecyclePolicyError::from_response(response))
        }
    }

    /// <p>Starts access logging on the specified container. When you enable access logging on a container, MediaStore delivers access logs for objects stored in that container to Amazon CloudWatch Logs.</p>
    async fn start_access_logging(
        &self,
        input: StartAccessLoggingInput,
    ) -> Result<StartAccessLoggingOutput, RusotoError<StartAccessLoggingError>> {
        let mut request = SignedRequest::new("POST", "mediastore", &self.region, "/");

        request.set_content_type("application/x-amz-json-1.1".to_owned());
        request.add_header("x-amz-target", "MediaStore_20170901.StartAccessLogging");
        let encoded = serde_json::to_string(&input).unwrap();
        request.set_payload(Some(encoded));

        let mut response = self
            .client
            .sign_and_dispatch(request)
            .await
            .map_err(RusotoError::from)?;
        if response.status.is_success() {
            let response = response.buffer().await.map_err(RusotoError::HttpDispatch)?;
            proto::json::ResponsePayload::new(&response)
                .deserialize::<StartAccessLoggingOutput, _>()
        } else {
            let try_response = response.buffer().await;
            let response = try_response.map_err(RusotoError::HttpDispatch)?;
            Err(StartAccessLoggingError::from_response(response))
        }
    }

    /// <p>Stops access logging on the specified container. When you stop access logging on a container, MediaStore stops sending access logs to Amazon CloudWatch Logs. These access logs are not saved and are not retrievable.</p>
    async fn stop_access_logging(
        &self,
        input: StopAccessLoggingInput,
    ) -> Result<StopAccessLoggingOutput, RusotoError<StopAccessLoggingError>> {
        let mut request = SignedRequest::new("POST", "mediastore", &self.region, "/");

        request.set_content_type("application/x-amz-json-1.1".to_owned());
        request.add_header("x-amz-target", "MediaStore_20170901.StopAccessLogging");
        let encoded = serde_json::to_string(&input).unwrap();
        request.set_payload(Some(encoded));

        let mut response = self
            .client
            .sign_and_dispatch(request)
            .await
            .map_err(RusotoError::from)?;
        if response.status.is_success() {
            let response = response.buffer().await.map_err(RusotoError::HttpDispatch)?;
            proto::json::ResponsePayload::new(&response).deserialize::<StopAccessLoggingOutput, _>()
        } else {
            let try_response = response.buffer().await;
            let response = try_response.map_err(RusotoError::HttpDispatch)?;
            Err(StopAccessLoggingError::from_response(response))
        }
    }

    /// <p>Adds tags to the specified AWS Elemental MediaStore container. Tags are key:value pairs that you can associate with AWS resources. For example, the tag key might be "customer" and the tag value might be "companyA." You can specify one or more tags to add to each container. You can add up to 50 tags to each container. For more information about tagging, including naming and usage conventions, see <a href="https://aws.amazon.com/documentation/mediastore/tagging">Tagging Resources in MediaStore</a>.</p>
    fn tag_resource(
        &self,
        input: TagResourceInput,
    ) -> RusotoFuture<TagResourceOutput, TagResourceError> {
        let mut request = SignedRequest::new("POST", "mediastore", &self.region, "/");

        request.set_content_type("application/x-amz-json-1.1".to_owned());
        request.add_header("x-amz-target", "MediaStore_20170901.TagResource");
        let encoded = serde_json::to_string(&input).unwrap();
        request.set_payload(Some(encoded));

        self.client.sign_and_dispatch(request, |response| {
            if response.status.is_success() {
                Box::new(response.buffer().from_err().and_then(|response| {
                    proto::json::ResponsePayload::new(&response)
                        .deserialize::<TagResourceOutput, _>()
                }))
            } else {
                Box::new(
                    response
                        .buffer()
                        .from_err()
                        .and_then(|response| Err(TagResourceError::from_response(response))),
                )
            }
        })
    }

    /// <p>Removes tags from the specified container. You can specify one or more tags to remove. </p>
    fn untag_resource(
        &self,
        input: UntagResourceInput,
    ) -> RusotoFuture<UntagResourceOutput, UntagResourceError> {
        let mut request = SignedRequest::new("POST", "mediastore", &self.region, "/");

        request.set_content_type("application/x-amz-json-1.1".to_owned());
        request.add_header("x-amz-target", "MediaStore_20170901.UntagResource");
        let encoded = serde_json::to_string(&input).unwrap();
        request.set_payload(Some(encoded));

        self.client.sign_and_dispatch(request, |response| {
            if response.status.is_success() {
                Box::new(response.buffer().from_err().and_then(|response| {
                    proto::json::ResponsePayload::new(&response)
                        .deserialize::<UntagResourceOutput, _>()
                }))
            } else {
                Box::new(
                    response
                        .buffer()
                        .from_err()
                        .and_then(|response| Err(UntagResourceError::from_response(response))),
                )
            }
        })
    }
}<|MERGE_RESOLUTION|>--- conflicted
+++ resolved
@@ -11,26 +11,15 @@
 // =================================================================
 #![allow(warnings)]
 
-<<<<<<< HEAD
 use std::error::Error;
 use std::fmt;
 
 use async_trait::async_trait;
-=======
-use futures::future;
-use futures::Future;
->>>>>>> f58d1ce6
 use rusoto_core::credential::ProvideAwsCredentials;
 use rusoto_core::region;
 #[allow(warnings)]
 use rusoto_core::request::{BufferedHttpResponse, DispatchSignedRequest};
-<<<<<<< HEAD
 use rusoto_core::{Client, RusotoError};
-=======
-use rusoto_core::{Client, RusotoError, RusotoFuture};
-use std::error::Error;
-use std::fmt;
->>>>>>> f58d1ce6
 
 use rusoto_core::proto;
 use rusoto_core::signature::SignedRequest;
@@ -1297,10 +1286,10 @@
     ) -> Result<ListContainersOutput, RusotoError<ListContainersError>>;
 
     /// <p>Returns a list of the tags assigned to the specified container. </p>
-    fn list_tags_for_resource(
+    async fn list_tags_for_resource(
         &self,
         input: ListTagsForResourceInput,
-    ) -> RusotoFuture<ListTagsForResourceOutput, ListTagsForResourceError>;
+    ) -> Result<ListTagsForResourceOutput, RusotoError<ListTagsForResourceError>>;
 
     /// <p>Creates an access policy for the specified container to restrict the users and clients that can access it. For information about the data that is included in an access policy, see the <a href="https://aws.amazon.com/documentation/iam/">AWS Identity and Access Management User Guide</a>.</p> <p>For this release of the REST API, you can create only one policy for a container. If you enter <code>PutContainerPolicy</code> twice, the second command modifies the existing policy. </p>
     async fn put_container_policy(
@@ -1330,23 +1319,19 @@
     async fn stop_access_logging(
         &self,
         input: StopAccessLoggingInput,
-<<<<<<< HEAD
     ) -> Result<StopAccessLoggingOutput, RusotoError<StopAccessLoggingError>>;
-=======
-    ) -> RusotoFuture<StopAccessLoggingOutput, StopAccessLoggingError>;
 
     /// <p>Adds tags to the specified AWS Elemental MediaStore container. Tags are key:value pairs that you can associate with AWS resources. For example, the tag key might be "customer" and the tag value might be "companyA." You can specify one or more tags to add to each container. You can add up to 50 tags to each container. For more information about tagging, including naming and usage conventions, see <a href="https://aws.amazon.com/documentation/mediastore/tagging">Tagging Resources in MediaStore</a>.</p>
-    fn tag_resource(
+    async fn tag_resource(
         &self,
         input: TagResourceInput,
-    ) -> RusotoFuture<TagResourceOutput, TagResourceError>;
+    ) -> Result<TagResourceOutput, RusotoError<TagResourceError>>;
 
     /// <p>Removes tags from the specified container. You can specify one or more tags to remove. </p>
-    fn untag_resource(
+    async fn untag_resource(
         &self,
         input: UntagResourceInput,
-    ) -> RusotoFuture<UntagResourceOutput, UntagResourceError>;
->>>>>>> f58d1ce6
+    ) -> Result<UntagResourceOutput, RusotoError<UntagResourceError>>;
 }
 /// A client for the MediaStore API.
 #[derive(Clone)]
@@ -1383,14 +1368,6 @@
     }
 }
 
-impl fmt::Debug for MediaStoreClient {
-    fn fmt(&self, f: &mut fmt::Formatter<'_>) -> fmt::Result {
-        f.debug_struct("MediaStoreClient")
-            .field("region", &self.region)
-            .finish()
-    }
-}
-
 #[async_trait]
 impl MediaStore for MediaStoreClient {
     /// <p>Creates a storage container to hold objects. A container is similar to a bucket in the Amazon S3 service.</p>
@@ -1668,10 +1645,10 @@
     }
 
     /// <p>Returns a list of the tags assigned to the specified container. </p>
-    fn list_tags_for_resource(
+    async fn list_tags_for_resource(
         &self,
         input: ListTagsForResourceInput,
-    ) -> RusotoFuture<ListTagsForResourceOutput, ListTagsForResourceError> {
+    ) -> Result<ListTagsForResourceOutput, RusotoError<ListTagsForResourceError>> {
         let mut request = SignedRequest::new("POST", "mediastore", &self.region, "/");
 
         request.set_content_type("application/x-amz-json-1.1".to_owned());
@@ -1679,20 +1656,20 @@
         let encoded = serde_json::to_string(&input).unwrap();
         request.set_payload(Some(encoded));
 
-        self.client.sign_and_dispatch(request, |response| {
-            if response.status.is_success() {
-                Box::new(response.buffer().from_err().and_then(|response| {
-                    proto::json::ResponsePayload::new(&response)
-                        .deserialize::<ListTagsForResourceOutput, _>()
-                }))
-            } else {
-                Box::new(
-                    response.buffer().from_err().and_then(|response| {
-                        Err(ListTagsForResourceError::from_response(response))
-                    }),
-                )
-            }
-        })
+        let mut response = self
+            .client
+            .sign_and_dispatch(request)
+            .await
+            .map_err(RusotoError::from)?;
+        if response.status.is_success() {
+            let response = response.buffer().await.map_err(RusotoError::HttpDispatch)?;
+            proto::json::ResponsePayload::new(&response)
+                .deserialize::<ListTagsForResourceOutput, _>()
+        } else {
+            let try_response = response.buffer().await;
+            let response = try_response.map_err(RusotoError::HttpDispatch)?;
+            Err(ListTagsForResourceError::from_response(response))
+        }
     }
 
     /// <p>Creates an access policy for the specified container to restrict the users and clients that can access it. For information about the data that is included in an access policy, see the <a href="https://aws.amazon.com/documentation/iam/">AWS Identity and Access Management User Guide</a>.</p> <p>For this release of the REST API, you can create only one policy for a container. If you enter <code>PutContainerPolicy</code> twice, the second command modifies the existing policy. </p>
@@ -1834,10 +1811,10 @@
     }
 
     /// <p>Adds tags to the specified AWS Elemental MediaStore container. Tags are key:value pairs that you can associate with AWS resources. For example, the tag key might be "customer" and the tag value might be "companyA." You can specify one or more tags to add to each container. You can add up to 50 tags to each container. For more information about tagging, including naming and usage conventions, see <a href="https://aws.amazon.com/documentation/mediastore/tagging">Tagging Resources in MediaStore</a>.</p>
-    fn tag_resource(
+    async fn tag_resource(
         &self,
         input: TagResourceInput,
-    ) -> RusotoFuture<TagResourceOutput, TagResourceError> {
+    ) -> Result<TagResourceOutput, RusotoError<TagResourceError>> {
         let mut request = SignedRequest::new("POST", "mediastore", &self.region, "/");
 
         request.set_content_type("application/x-amz-json-1.1".to_owned());
@@ -1845,28 +1822,26 @@
         let encoded = serde_json::to_string(&input).unwrap();
         request.set_payload(Some(encoded));
 
-        self.client.sign_and_dispatch(request, |response| {
-            if response.status.is_success() {
-                Box::new(response.buffer().from_err().and_then(|response| {
-                    proto::json::ResponsePayload::new(&response)
-                        .deserialize::<TagResourceOutput, _>()
-                }))
-            } else {
-                Box::new(
-                    response
-                        .buffer()
-                        .from_err()
-                        .and_then(|response| Err(TagResourceError::from_response(response))),
-                )
-            }
-        })
+        let mut response = self
+            .client
+            .sign_and_dispatch(request)
+            .await
+            .map_err(RusotoError::from)?;
+        if response.status.is_success() {
+            let response = response.buffer().await.map_err(RusotoError::HttpDispatch)?;
+            proto::json::ResponsePayload::new(&response).deserialize::<TagResourceOutput, _>()
+        } else {
+            let try_response = response.buffer().await;
+            let response = try_response.map_err(RusotoError::HttpDispatch)?;
+            Err(TagResourceError::from_response(response))
+        }
     }
 
     /// <p>Removes tags from the specified container. You can specify one or more tags to remove. </p>
-    fn untag_resource(
+    async fn untag_resource(
         &self,
         input: UntagResourceInput,
-    ) -> RusotoFuture<UntagResourceOutput, UntagResourceError> {
+    ) -> Result<UntagResourceOutput, RusotoError<UntagResourceError>> {
         let mut request = SignedRequest::new("POST", "mediastore", &self.region, "/");
 
         request.set_content_type("application/x-amz-json-1.1".to_owned());
@@ -1874,20 +1849,18 @@
         let encoded = serde_json::to_string(&input).unwrap();
         request.set_payload(Some(encoded));
 
-        self.client.sign_and_dispatch(request, |response| {
-            if response.status.is_success() {
-                Box::new(response.buffer().from_err().and_then(|response| {
-                    proto::json::ResponsePayload::new(&response)
-                        .deserialize::<UntagResourceOutput, _>()
-                }))
-            } else {
-                Box::new(
-                    response
-                        .buffer()
-                        .from_err()
-                        .and_then(|response| Err(UntagResourceError::from_response(response))),
-                )
-            }
-        })
+        let mut response = self
+            .client
+            .sign_and_dispatch(request)
+            .await
+            .map_err(RusotoError::from)?;
+        if response.status.is_success() {
+            let response = response.buffer().await.map_err(RusotoError::HttpDispatch)?;
+            proto::json::ResponsePayload::new(&response).deserialize::<UntagResourceOutput, _>()
+        } else {
+            let try_response = response.buffer().await;
+            let response = try_response.map_err(RusotoError::HttpDispatch)?;
+            Err(UntagResourceError::from_response(response))
+        }
     }
 }