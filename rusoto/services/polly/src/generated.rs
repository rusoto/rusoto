// =================================================================
//
//                           * WARNING *
//
//                    This file is generated!
//
//  Changes made to this file will be overwritten. If changes are
//  required to the generated code, the service_crategen project
//  must be updated to generate the changes.
//
// =================================================================
#![allow(warnings)]

<<<<<<< HEAD
use std::error::Error;
use std::fmt;

use async_trait::async_trait;
=======
use futures::future;
use futures::Future;
>>>>>>> f58d1ce6
use rusoto_core::credential::ProvideAwsCredentials;
use rusoto_core::region;
#[allow(warnings)]
use rusoto_core::request::{BufferedHttpResponse, DispatchSignedRequest};
<<<<<<< HEAD
use rusoto_core::{Client, RusotoError};
=======
use rusoto_core::{Client, RusotoError, RusotoFuture};
use std::error::Error;
use std::fmt;
>>>>>>> f58d1ce6

use rusoto_core::param::{Params, ServiceParams};
use rusoto_core::proto;
use rusoto_core::signature::SignedRequest;
use serde::{Deserialize, Serialize};
use serde_json;
#[derive(Default, Debug, Clone, PartialEq, Serialize)]
pub struct DeleteLexiconInput {
    /// <p>The name of the lexicon to delete. Must be an existing lexicon in the region.</p>
    #[serde(rename = "Name")]
    pub name: String,
}

#[derive(Default, Debug, Clone, PartialEq, Deserialize)]
#[cfg_attr(any(test, feature = "serialize_structs"), derive(Serialize))]
pub struct DeleteLexiconOutput {}

#[derive(Default, Debug, Clone, PartialEq, Serialize)]
pub struct DescribeVoicesInput {
    /// <p>Specifies the engine (<code>standard</code> or <code>neural</code>) used by Amazon Polly when processing input text for speech synthesis. </p>
    #[serde(rename = "Engine")]
    #[serde(skip_serializing_if = "Option::is_none")]
    pub engine: Option<String>,
    /// <p>Boolean value indicating whether to return any bilingual voices that use the specified language as an additional language. For instance, if you request all languages that use US English (es-US), and there is an Italian voice that speaks both Italian (it-IT) and US English, that voice will be included if you specify <code>yes</code> but not if you specify <code>no</code>.</p>
    #[serde(rename = "IncludeAdditionalLanguageCodes")]
    #[serde(skip_serializing_if = "Option::is_none")]
    pub include_additional_language_codes: Option<bool>,
    /// <p> The language identification tag (ISO 639 code for the language name-ISO 3166 country code) for filtering the list of voices returned. If you don't specify this optional parameter, all available voices are returned. </p>
    #[serde(rename = "LanguageCode")]
    #[serde(skip_serializing_if = "Option::is_none")]
    pub language_code: Option<String>,
    /// <p>An opaque pagination token returned from the previous <code>DescribeVoices</code> operation. If present, this indicates where to continue the listing.</p>
    #[serde(rename = "NextToken")]
    #[serde(skip_serializing_if = "Option::is_none")]
    pub next_token: Option<String>,
}

#[derive(Default, Debug, Clone, PartialEq, Deserialize)]
#[cfg_attr(any(test, feature = "serialize_structs"), derive(Serialize))]
pub struct DescribeVoicesOutput {
    /// <p>The pagination token to use in the next request to continue the listing of voices. <code>NextToken</code> is returned only if the response is truncated.</p>
    #[serde(rename = "NextToken")]
    #[serde(skip_serializing_if = "Option::is_none")]
    pub next_token: Option<String>,
    /// <p>A list of voices with their properties.</p>
    #[serde(rename = "Voices")]
    #[serde(skip_serializing_if = "Option::is_none")]
    pub voices: Option<Vec<Voice>>,
}

#[derive(Default, Debug, Clone, PartialEq, Serialize)]
pub struct GetLexiconInput {
    /// <p>Name of the lexicon.</p>
    #[serde(rename = "Name")]
    pub name: String,
}

#[derive(Default, Debug, Clone, PartialEq, Deserialize)]
#[cfg_attr(any(test, feature = "serialize_structs"), derive(Serialize))]
pub struct GetLexiconOutput {
    /// <p>Lexicon object that provides name and the string content of the lexicon. </p>
    #[serde(rename = "Lexicon")]
    #[serde(skip_serializing_if = "Option::is_none")]
    pub lexicon: Option<Lexicon>,
    /// <p>Metadata of the lexicon, including phonetic alphabetic used, language code, lexicon ARN, number of lexemes defined in the lexicon, and size of lexicon in bytes.</p>
    #[serde(rename = "LexiconAttributes")]
    #[serde(skip_serializing_if = "Option::is_none")]
    pub lexicon_attributes: Option<LexiconAttributes>,
}

#[derive(Default, Debug, Clone, PartialEq, Serialize)]
pub struct GetSpeechSynthesisTaskInput {
    /// <p>The Amazon Polly generated identifier for a speech synthesis task.</p>
    #[serde(rename = "TaskId")]
    pub task_id: String,
}

#[derive(Default, Debug, Clone, PartialEq, Deserialize)]
#[cfg_attr(any(test, feature = "serialize_structs"), derive(Serialize))]
pub struct GetSpeechSynthesisTaskOutput {
    /// <p>SynthesisTask object that provides information from the requested task, including output format, creation time, task status, and so on.</p>
    #[serde(rename = "SynthesisTask")]
    #[serde(skip_serializing_if = "Option::is_none")]
    pub synthesis_task: Option<SynthesisTask>,
}

/// <p>Provides lexicon name and lexicon content in string format. For more information, see <a href="https://www.w3.org/TR/pronunciation-lexicon/">Pronunciation Lexicon Specification (PLS) Version 1.0</a>.</p>
#[derive(Default, Debug, Clone, PartialEq, Deserialize)]
#[cfg_attr(any(test, feature = "serialize_structs"), derive(Serialize))]
pub struct Lexicon {
    /// <p>Lexicon content in string format. The content of a lexicon must be in PLS format.</p>
    #[serde(rename = "Content")]
    #[serde(skip_serializing_if = "Option::is_none")]
    pub content: Option<String>,
    /// <p>Name of the lexicon.</p>
    #[serde(rename = "Name")]
    #[serde(skip_serializing_if = "Option::is_none")]
    pub name: Option<String>,
}

/// <p>Contains metadata describing the lexicon such as the number of lexemes, language code, and so on. For more information, see <a href="https://docs.aws.amazon.com/polly/latest/dg/managing-lexicons.html">Managing Lexicons</a>.</p>
#[derive(Default, Debug, Clone, PartialEq, Deserialize)]
#[cfg_attr(any(test, feature = "serialize_structs"), derive(Serialize))]
pub struct LexiconAttributes {
    /// <p>Phonetic alphabet used in the lexicon. Valid values are <code>ipa</code> and <code>x-sampa</code>.</p>
    #[serde(rename = "Alphabet")]
    #[serde(skip_serializing_if = "Option::is_none")]
    pub alphabet: Option<String>,
    /// <p>Language code that the lexicon applies to. A lexicon with a language code such as "en" would be applied to all English languages (en-GB, en-US, en-AUS, en-WLS, and so on.</p>
    #[serde(rename = "LanguageCode")]
    #[serde(skip_serializing_if = "Option::is_none")]
    pub language_code: Option<String>,
    /// <p>Date lexicon was last modified (a timestamp value).</p>
    #[serde(rename = "LastModified")]
    #[serde(skip_serializing_if = "Option::is_none")]
    pub last_modified: Option<f64>,
    /// <p>Number of lexemes in the lexicon.</p>
    #[serde(rename = "LexemesCount")]
    #[serde(skip_serializing_if = "Option::is_none")]
    pub lexemes_count: Option<i64>,
    /// <p>Amazon Resource Name (ARN) of the lexicon.</p>
    #[serde(rename = "LexiconArn")]
    #[serde(skip_serializing_if = "Option::is_none")]
    pub lexicon_arn: Option<String>,
    /// <p>Total size of the lexicon, in characters.</p>
    #[serde(rename = "Size")]
    #[serde(skip_serializing_if = "Option::is_none")]
    pub size: Option<i64>,
}

/// <p>Describes the content of the lexicon.</p>
#[derive(Default, Debug, Clone, PartialEq, Deserialize)]
#[cfg_attr(any(test, feature = "serialize_structs"), derive(Serialize))]
pub struct LexiconDescription {
    /// <p>Provides lexicon metadata.</p>
    #[serde(rename = "Attributes")]
    #[serde(skip_serializing_if = "Option::is_none")]
    pub attributes: Option<LexiconAttributes>,
    /// <p>Name of the lexicon.</p>
    #[serde(rename = "Name")]
    #[serde(skip_serializing_if = "Option::is_none")]
    pub name: Option<String>,
}

#[derive(Default, Debug, Clone, PartialEq, Serialize)]
pub struct ListLexiconsInput {
    /// <p>An opaque pagination token returned from previous <code>ListLexicons</code> operation. If present, indicates where to continue the list of lexicons.</p>
    #[serde(rename = "NextToken")]
    #[serde(skip_serializing_if = "Option::is_none")]
    pub next_token: Option<String>,
}

#[derive(Default, Debug, Clone, PartialEq, Deserialize)]
#[cfg_attr(any(test, feature = "serialize_structs"), derive(Serialize))]
pub struct ListLexiconsOutput {
    /// <p>A list of lexicon names and attributes.</p>
    #[serde(rename = "Lexicons")]
    #[serde(skip_serializing_if = "Option::is_none")]
    pub lexicons: Option<Vec<LexiconDescription>>,
    /// <p>The pagination token to use in the next request to continue the listing of lexicons. <code>NextToken</code> is returned only if the response is truncated.</p>
    #[serde(rename = "NextToken")]
    #[serde(skip_serializing_if = "Option::is_none")]
    pub next_token: Option<String>,
}

#[derive(Default, Debug, Clone, PartialEq, Serialize)]
pub struct ListSpeechSynthesisTasksInput {
    /// <p>Maximum number of speech synthesis tasks returned in a List operation.</p>
    #[serde(rename = "MaxResults")]
    #[serde(skip_serializing_if = "Option::is_none")]
    pub max_results: Option<i64>,
    /// <p>The pagination token to use in the next request to continue the listing of speech synthesis tasks. </p>
    #[serde(rename = "NextToken")]
    #[serde(skip_serializing_if = "Option::is_none")]
    pub next_token: Option<String>,
    /// <p>Status of the speech synthesis tasks returned in a List operation</p>
    #[serde(rename = "Status")]
    #[serde(skip_serializing_if = "Option::is_none")]
    pub status: Option<String>,
}

#[derive(Default, Debug, Clone, PartialEq, Deserialize)]
#[cfg_attr(any(test, feature = "serialize_structs"), derive(Serialize))]
pub struct ListSpeechSynthesisTasksOutput {
    /// <p>An opaque pagination token returned from the previous List operation in this request. If present, this indicates where to continue the listing.</p>
    #[serde(rename = "NextToken")]
    #[serde(skip_serializing_if = "Option::is_none")]
    pub next_token: Option<String>,
    /// <p>List of SynthesisTask objects that provides information from the specified task in the list request, including output format, creation time, task status, and so on.</p>
    #[serde(rename = "SynthesisTasks")]
    #[serde(skip_serializing_if = "Option::is_none")]
    pub synthesis_tasks: Option<Vec<SynthesisTask>>,
}

#[derive(Default, Debug, Clone, PartialEq, Serialize)]
pub struct PutLexiconInput {
    /// <p>Content of the PLS lexicon as string data.</p>
    #[serde(rename = "Content")]
    pub content: String,
    /// <p>Name of the lexicon. The name must follow the regular express format [0-9A-Za-z]{1,20}. That is, the name is a case-sensitive alphanumeric string up to 20 characters long. </p>
    #[serde(rename = "Name")]
    pub name: String,
}

#[derive(Default, Debug, Clone, PartialEq, Deserialize)]
#[cfg_attr(any(test, feature = "serialize_structs"), derive(Serialize))]
pub struct PutLexiconOutput {}

#[derive(Default, Debug, Clone, PartialEq, Serialize)]
pub struct StartSpeechSynthesisTaskInput {
    /// <p>Specifies the engine (<code>standard</code> or <code>neural</code>) for Amazon Polly to use when processing input text for speech synthesis. Using a voice that is not supported for the engine selected will result in an error.</p>
    #[serde(rename = "Engine")]
    #[serde(skip_serializing_if = "Option::is_none")]
    pub engine: Option<String>,
    /// <p>Optional language code for the Speech Synthesis request. This is only necessary if using a bilingual voice, such as Aditi, which can be used for either Indian English (en-IN) or Hindi (hi-IN). </p> <p>If a bilingual voice is used and no language code is specified, Amazon Polly will use the default language of the bilingual voice. The default language for any voice is the one returned by the <a href="https://docs.aws.amazon.com/polly/latest/dg/API_DescribeVoices.html">DescribeVoices</a> operation for the <code>LanguageCode</code> parameter. For example, if no language code is specified, Aditi will use Indian English rather than Hindi.</p>
    #[serde(rename = "LanguageCode")]
    #[serde(skip_serializing_if = "Option::is_none")]
    pub language_code: Option<String>,
    /// <p>List of one or more pronunciation lexicon names you want the service to apply during synthesis. Lexicons are applied only if the language of the lexicon is the same as the language of the voice. </p>
    #[serde(rename = "LexiconNames")]
    #[serde(skip_serializing_if = "Option::is_none")]
    pub lexicon_names: Option<Vec<String>>,
    /// <p>The format in which the returned output will be encoded. For audio stream, this will be mp3, ogg_vorbis, or pcm. For speech marks, this will be json. </p>
    #[serde(rename = "OutputFormat")]
    pub output_format: String,
    /// <p>Amazon S3 bucket name to which the output file will be saved.</p>
    #[serde(rename = "OutputS3BucketName")]
    pub output_s3_bucket_name: String,
    /// <p>The Amazon S3 key prefix for the output speech file.</p>
    #[serde(rename = "OutputS3KeyPrefix")]
    #[serde(skip_serializing_if = "Option::is_none")]
    pub output_s3_key_prefix: Option<String>,
    /// <p>The audio frequency specified in Hz.</p> <p>The valid values for mp3 and ogg_vorbis are "8000", "16000", "22050", and "24000". The default value for standard voices is "22050". The default value for neural voices is "24000".</p> <p>Valid values for pcm are "8000" and "16000" The default value is "16000". </p>
    #[serde(rename = "SampleRate")]
    #[serde(skip_serializing_if = "Option::is_none")]
    pub sample_rate: Option<String>,
    /// <p>ARN for the SNS topic optionally used for providing status notification for a speech synthesis task.</p>
    #[serde(rename = "SnsTopicArn")]
    #[serde(skip_serializing_if = "Option::is_none")]
    pub sns_topic_arn: Option<String>,
    /// <p>The type of speech marks returned for the input text.</p>
    #[serde(rename = "SpeechMarkTypes")]
    #[serde(skip_serializing_if = "Option::is_none")]
    pub speech_mark_types: Option<Vec<String>>,
    /// <p>The input text to synthesize. If you specify ssml as the TextType, follow the SSML format for the input text. </p>
    #[serde(rename = "Text")]
    pub text: String,
    /// <p>Specifies whether the input text is plain text or SSML. The default value is plain text. </p>
    #[serde(rename = "TextType")]
    #[serde(skip_serializing_if = "Option::is_none")]
    pub text_type: Option<String>,
    /// <p>Voice ID to use for the synthesis. </p>
    #[serde(rename = "VoiceId")]
    pub voice_id: String,
}

#[derive(Default, Debug, Clone, PartialEq, Deserialize)]
#[cfg_attr(any(test, feature = "serialize_structs"), derive(Serialize))]
pub struct StartSpeechSynthesisTaskOutput {
    /// <p>SynthesisTask object that provides information and attributes about a newly submitted speech synthesis task.</p>
    #[serde(rename = "SynthesisTask")]
    #[serde(skip_serializing_if = "Option::is_none")]
    pub synthesis_task: Option<SynthesisTask>,
}

/// <p>SynthesisTask object that provides information about a speech synthesis task.</p>
#[derive(Default, Debug, Clone, PartialEq, Deserialize)]
#[cfg_attr(any(test, feature = "serialize_structs"), derive(Serialize))]
pub struct SynthesisTask {
    /// <p>Timestamp for the time the synthesis task was started.</p>
    #[serde(rename = "CreationTime")]
    #[serde(skip_serializing_if = "Option::is_none")]
    pub creation_time: Option<f64>,
    /// <p>Specifies the engine (<code>standard</code> or <code>neural</code>) for Amazon Polly to use when processing input text for speech synthesis. Using a voice that is not supported for the engine selected will result in an error.</p>
    #[serde(rename = "Engine")]
    #[serde(skip_serializing_if = "Option::is_none")]
    pub engine: Option<String>,
    /// <p>Optional language code for a synthesis task. This is only necessary if using a bilingual voice, such as Aditi, which can be used for either Indian English (en-IN) or Hindi (hi-IN). </p> <p>If a bilingual voice is used and no language code is specified, Amazon Polly will use the default language of the bilingual voice. The default language for any voice is the one returned by the <a href="https://docs.aws.amazon.com/polly/latest/dg/API_DescribeVoices.html">DescribeVoices</a> operation for the <code>LanguageCode</code> parameter. For example, if no language code is specified, Aditi will use Indian English rather than Hindi.</p>
    #[serde(rename = "LanguageCode")]
    #[serde(skip_serializing_if = "Option::is_none")]
    pub language_code: Option<String>,
    /// <p>List of one or more pronunciation lexicon names you want the service to apply during synthesis. Lexicons are applied only if the language of the lexicon is the same as the language of the voice. </p>
    #[serde(rename = "LexiconNames")]
    #[serde(skip_serializing_if = "Option::is_none")]
    pub lexicon_names: Option<Vec<String>>,
    /// <p>The format in which the returned output will be encoded. For audio stream, this will be mp3, ogg_vorbis, or pcm. For speech marks, this will be json. </p>
    #[serde(rename = "OutputFormat")]
    #[serde(skip_serializing_if = "Option::is_none")]
    pub output_format: Option<String>,
    /// <p>Pathway for the output speech file.</p>
    #[serde(rename = "OutputUri")]
    #[serde(skip_serializing_if = "Option::is_none")]
    pub output_uri: Option<String>,
    /// <p>Number of billable characters synthesized.</p>
    #[serde(rename = "RequestCharacters")]
    #[serde(skip_serializing_if = "Option::is_none")]
    pub request_characters: Option<i64>,
    /// <p>The audio frequency specified in Hz.</p> <p>The valid values for mp3 and ogg_vorbis are "8000", "16000", "22050", and "24000". The default value for standard voices is "22050". The default value for neural voices is "24000".</p> <p>Valid values for pcm are "8000" and "16000" The default value is "16000". </p>
    #[serde(rename = "SampleRate")]
    #[serde(skip_serializing_if = "Option::is_none")]
    pub sample_rate: Option<String>,
    /// <p>ARN for the SNS topic optionally used for providing status notification for a speech synthesis task.</p>
    #[serde(rename = "SnsTopicArn")]
    #[serde(skip_serializing_if = "Option::is_none")]
    pub sns_topic_arn: Option<String>,
    /// <p>The type of speech marks returned for the input text.</p>
    #[serde(rename = "SpeechMarkTypes")]
    #[serde(skip_serializing_if = "Option::is_none")]
    pub speech_mark_types: Option<Vec<String>>,
    /// <p>The Amazon Polly generated identifier for a speech synthesis task.</p>
    #[serde(rename = "TaskId")]
    #[serde(skip_serializing_if = "Option::is_none")]
    pub task_id: Option<String>,
    /// <p>Current status of the individual speech synthesis task.</p>
    #[serde(rename = "TaskStatus")]
    #[serde(skip_serializing_if = "Option::is_none")]
    pub task_status: Option<String>,
    /// <p>Reason for the current status of a specific speech synthesis task, including errors if the task has failed.</p>
    #[serde(rename = "TaskStatusReason")]
    #[serde(skip_serializing_if = "Option::is_none")]
    pub task_status_reason: Option<String>,
    /// <p>Specifies whether the input text is plain text or SSML. The default value is plain text. </p>
    #[serde(rename = "TextType")]
    #[serde(skip_serializing_if = "Option::is_none")]
    pub text_type: Option<String>,
    /// <p>Voice ID to use for the synthesis. </p>
    #[serde(rename = "VoiceId")]
    #[serde(skip_serializing_if = "Option::is_none")]
    pub voice_id: Option<String>,
}

#[derive(Default, Debug, Clone, PartialEq, Serialize)]
pub struct SynthesizeSpeechInput {
    /// <p>Specifies the engine (<code>standard</code> or <code>neural</code>) for Amazon Polly to use when processing input text for speech synthesis. Using a voice that is not supported for the engine selected will result in an error.</p>
    #[serde(rename = "Engine")]
    #[serde(skip_serializing_if = "Option::is_none")]
    pub engine: Option<String>,
    /// <p>Optional language code for the Synthesize Speech request. This is only necessary if using a bilingual voice, such as Aditi, which can be used for either Indian English (en-IN) or Hindi (hi-IN). </p> <p>If a bilingual voice is used and no language code is specified, Amazon Polly will use the default language of the bilingual voice. The default language for any voice is the one returned by the <a href="https://docs.aws.amazon.com/polly/latest/dg/API_DescribeVoices.html">DescribeVoices</a> operation for the <code>LanguageCode</code> parameter. For example, if no language code is specified, Aditi will use Indian English rather than Hindi.</p>
    #[serde(rename = "LanguageCode")]
    #[serde(skip_serializing_if = "Option::is_none")]
    pub language_code: Option<String>,
    /// <p>List of one or more pronunciation lexicon names you want the service to apply during synthesis. Lexicons are applied only if the language of the lexicon is the same as the language of the voice. For information about storing lexicons, see <a href="https://docs.aws.amazon.com/polly/latest/dg/API_PutLexicon.html">PutLexicon</a>.</p>
    #[serde(rename = "LexiconNames")]
    #[serde(skip_serializing_if = "Option::is_none")]
    pub lexicon_names: Option<Vec<String>>,
    /// <p> The format in which the returned output will be encoded. For audio stream, this will be mp3, ogg_vorbis, or pcm. For speech marks, this will be json. </p> <p>When pcm is used, the content returned is audio/pcm in a signed 16-bit, 1 channel (mono), little-endian format. </p>
    #[serde(rename = "OutputFormat")]
    pub output_format: String,
    /// <p>The audio frequency specified in Hz.</p> <p>The valid values for mp3 and ogg_vorbis are "8000", "16000", "22050", and "24000". The default value for standard voices is "22050". The default value for neural voices is "24000".</p> <p>Valid values for pcm are "8000" and "16000" The default value is "16000". </p>
    #[serde(rename = "SampleRate")]
    #[serde(skip_serializing_if = "Option::is_none")]
    pub sample_rate: Option<String>,
    /// <p>The type of speech marks returned for the input text.</p>
    #[serde(rename = "SpeechMarkTypes")]
    #[serde(skip_serializing_if = "Option::is_none")]
    pub speech_mark_types: Option<Vec<String>>,
    /// <p> Input text to synthesize. If you specify <code>ssml</code> as the <code>TextType</code>, follow the SSML format for the input text. </p>
    #[serde(rename = "Text")]
    pub text: String,
    /// <p> Specifies whether the input text is plain text or SSML. The default value is plain text. For more information, see <a href="https://docs.aws.amazon.com/polly/latest/dg/ssml.html">Using SSML</a>.</p>
    #[serde(rename = "TextType")]
    #[serde(skip_serializing_if = "Option::is_none")]
    pub text_type: Option<String>,
    /// <p> Voice ID to use for the synthesis. You can get a list of available voice IDs by calling the <a href="https://docs.aws.amazon.com/polly/latest/dg/API_DescribeVoices.html">DescribeVoices</a> operation. </p>
    #[serde(rename = "VoiceId")]
    pub voice_id: String,
}

#[derive(Default, Debug, Clone, PartialEq)]
pub struct SynthesizeSpeechOutput {
    /// <p> Stream containing the synthesized speech. </p>
    pub audio_stream: Option<bytes::Bytes>,
    /// <p> Specifies the type audio stream. This should reflect the <code>OutputFormat</code> parameter in your request. </p> <ul> <li> <p> If you request <code>mp3</code> as the <code>OutputFormat</code>, the <code>ContentType</code> returned is audio/mpeg. </p> </li> <li> <p> If you request <code>ogg_vorbis</code> as the <code>OutputFormat</code>, the <code>ContentType</code> returned is audio/ogg. </p> </li> <li> <p> If you request <code>pcm</code> as the <code>OutputFormat</code>, the <code>ContentType</code> returned is audio/pcm in a signed 16-bit, 1 channel (mono), little-endian format. </p> </li> <li> <p>If you request <code>json</code> as the <code>OutputFormat</code>, the <code>ContentType</code> returned is audio/json.</p> </li> </ul> <p> </p>
    pub content_type: Option<String>,
    /// <p>Number of characters synthesized.</p>
    pub request_characters: Option<i64>,
}

/// <p>Description of the voice.</p>
#[derive(Default, Debug, Clone, PartialEq, Deserialize)]
#[cfg_attr(any(test, feature = "serialize_structs"), derive(Serialize))]
pub struct Voice {
    /// <p>Additional codes for languages available for the specified voice in addition to its default language. </p> <p>For example, the default language for Aditi is Indian English (en-IN) because it was first used for that language. Since Aditi is bilingual and fluent in both Indian English and Hindi, this parameter would show the code <code>hi-IN</code>.</p>
    #[serde(rename = "AdditionalLanguageCodes")]
    #[serde(skip_serializing_if = "Option::is_none")]
    pub additional_language_codes: Option<Vec<String>>,
    /// <p>Gender of the voice.</p>
    #[serde(rename = "Gender")]
    #[serde(skip_serializing_if = "Option::is_none")]
    pub gender: Option<String>,
    /// <p>Amazon Polly assigned voice ID. This is the ID that you specify when calling the <code>SynthesizeSpeech</code> operation.</p>
    #[serde(rename = "Id")]
    #[serde(skip_serializing_if = "Option::is_none")]
    pub id: Option<String>,
    /// <p>Language code of the voice.</p>
    #[serde(rename = "LanguageCode")]
    #[serde(skip_serializing_if = "Option::is_none")]
    pub language_code: Option<String>,
    /// <p>Human readable name of the language in English.</p>
    #[serde(rename = "LanguageName")]
    #[serde(skip_serializing_if = "Option::is_none")]
    pub language_name: Option<String>,
    /// <p>Name of the voice (for example, Salli, Kendra, etc.). This provides a human readable voice name that you might display in your application.</p>
    #[serde(rename = "Name")]
    #[serde(skip_serializing_if = "Option::is_none")]
    pub name: Option<String>,
    /// <p>Specifies which engines (<code>standard</code> or <code>neural</code>) that are supported by a given voice.</p>
    #[serde(rename = "SupportedEngines")]
    #[serde(skip_serializing_if = "Option::is_none")]
    pub supported_engines: Option<Vec<String>>,
}

/// Errors returned by DeleteLexicon
#[derive(Debug, PartialEq)]
pub enum DeleteLexiconError {
    /// <p>Amazon Polly can't find the specified lexicon. This could be caused by a lexicon that is missing, its name is misspelled or specifying a lexicon that is in a different region.</p> <p>Verify that the lexicon exists, is in the region (see <a>ListLexicons</a>) and that you spelled its name is spelled correctly. Then try again.</p>
    LexiconNotFound(String),
    /// <p>An unknown condition has caused a service failure.</p>
    ServiceFailure(String),
}

impl DeleteLexiconError {
    pub fn from_response(res: BufferedHttpResponse) -> RusotoError<DeleteLexiconError> {
        if let Some(err) = proto::json::Error::parse_rest(&res) {
            match err.typ.as_str() {
                "LexiconNotFoundException" => {
                    return RusotoError::Service(DeleteLexiconError::LexiconNotFound(err.msg))
                }
                "ServiceFailureException" => {
                    return RusotoError::Service(DeleteLexiconError::ServiceFailure(err.msg))
                }
                "ValidationException" => return RusotoError::Validation(err.msg),
                _ => {}
            }
        }
        return RusotoError::Unknown(res);
    }
}
impl fmt::Display for DeleteLexiconError {
    fn fmt(&self, f: &mut fmt::Formatter) -> fmt::Result {
        write!(f, "{}", self.description())
    }
}
impl Error for DeleteLexiconError {
    fn description(&self) -> &str {
        match *self {
            DeleteLexiconError::LexiconNotFound(ref cause) => cause,
            DeleteLexiconError::ServiceFailure(ref cause) => cause,
        }
    }
}
/// Errors returned by DescribeVoices
#[derive(Debug, PartialEq)]
pub enum DescribeVoicesError {
    /// <p>The NextToken is invalid. Verify that it's spelled correctly, and then try again.</p>
    InvalidNextToken(String),
    /// <p>An unknown condition has caused a service failure.</p>
    ServiceFailure(String),
}

impl DescribeVoicesError {
    pub fn from_response(res: BufferedHttpResponse) -> RusotoError<DescribeVoicesError> {
        if let Some(err) = proto::json::Error::parse_rest(&res) {
            match err.typ.as_str() {
                "InvalidNextTokenException" => {
                    return RusotoError::Service(DescribeVoicesError::InvalidNextToken(err.msg))
                }
                "ServiceFailureException" => {
                    return RusotoError::Service(DescribeVoicesError::ServiceFailure(err.msg))
                }
                "ValidationException" => return RusotoError::Validation(err.msg),
                _ => {}
            }
        }
        return RusotoError::Unknown(res);
    }
}
impl fmt::Display for DescribeVoicesError {
    fn fmt(&self, f: &mut fmt::Formatter) -> fmt::Result {
        write!(f, "{}", self.description())
    }
}
impl Error for DescribeVoicesError {
    fn description(&self) -> &str {
        match *self {
            DescribeVoicesError::InvalidNextToken(ref cause) => cause,
            DescribeVoicesError::ServiceFailure(ref cause) => cause,
        }
    }
}
/// Errors returned by GetLexicon
#[derive(Debug, PartialEq)]
pub enum GetLexiconError {
    /// <p>Amazon Polly can't find the specified lexicon. This could be caused by a lexicon that is missing, its name is misspelled or specifying a lexicon that is in a different region.</p> <p>Verify that the lexicon exists, is in the region (see <a>ListLexicons</a>) and that you spelled its name is spelled correctly. Then try again.</p>
    LexiconNotFound(String),
    /// <p>An unknown condition has caused a service failure.</p>
    ServiceFailure(String),
}

impl GetLexiconError {
    pub fn from_response(res: BufferedHttpResponse) -> RusotoError<GetLexiconError> {
        if let Some(err) = proto::json::Error::parse_rest(&res) {
            match err.typ.as_str() {
                "LexiconNotFoundException" => {
                    return RusotoError::Service(GetLexiconError::LexiconNotFound(err.msg))
                }
                "ServiceFailureException" => {
                    return RusotoError::Service(GetLexiconError::ServiceFailure(err.msg))
                }
                "ValidationException" => return RusotoError::Validation(err.msg),
                _ => {}
            }
        }
        return RusotoError::Unknown(res);
    }
}
impl fmt::Display for GetLexiconError {
    fn fmt(&self, f: &mut fmt::Formatter) -> fmt::Result {
        write!(f, "{}", self.description())
    }
}
impl Error for GetLexiconError {
    fn description(&self) -> &str {
        match *self {
            GetLexiconError::LexiconNotFound(ref cause) => cause,
            GetLexiconError::ServiceFailure(ref cause) => cause,
        }
    }
}
/// Errors returned by GetSpeechSynthesisTask
#[derive(Debug, PartialEq)]
pub enum GetSpeechSynthesisTaskError {
    /// <p>The provided Task ID is not valid. Please provide a valid Task ID and try again.</p>
    InvalidTaskId(String),
    /// <p>An unknown condition has caused a service failure.</p>
    ServiceFailure(String),
    /// <p>The Speech Synthesis task with requested Task ID cannot be found.</p>
    SynthesisTaskNotFound(String),
}

impl GetSpeechSynthesisTaskError {
    pub fn from_response(res: BufferedHttpResponse) -> RusotoError<GetSpeechSynthesisTaskError> {
        if let Some(err) = proto::json::Error::parse_rest(&res) {
            match err.typ.as_str() {
                "InvalidTaskIdException" => {
                    return RusotoError::Service(GetSpeechSynthesisTaskError::InvalidTaskId(
                        err.msg,
                    ))
                }
                "ServiceFailureException" => {
                    return RusotoError::Service(GetSpeechSynthesisTaskError::ServiceFailure(
                        err.msg,
                    ))
                }
                "SynthesisTaskNotFoundException" => {
                    return RusotoError::Service(
                        GetSpeechSynthesisTaskError::SynthesisTaskNotFound(err.msg),
                    )
                }
                "ValidationException" => return RusotoError::Validation(err.msg),
                _ => {}
            }
        }
        return RusotoError::Unknown(res);
    }
}
impl fmt::Display for GetSpeechSynthesisTaskError {
    fn fmt(&self, f: &mut fmt::Formatter) -> fmt::Result {
        write!(f, "{}", self.description())
    }
}
impl Error for GetSpeechSynthesisTaskError {
    fn description(&self) -> &str {
        match *self {
            GetSpeechSynthesisTaskError::InvalidTaskId(ref cause) => cause,
            GetSpeechSynthesisTaskError::ServiceFailure(ref cause) => cause,
            GetSpeechSynthesisTaskError::SynthesisTaskNotFound(ref cause) => cause,
        }
    }
}
/// Errors returned by ListLexicons
#[derive(Debug, PartialEq)]
pub enum ListLexiconsError {
    /// <p>The NextToken is invalid. Verify that it's spelled correctly, and then try again.</p>
    InvalidNextToken(String),
    /// <p>An unknown condition has caused a service failure.</p>
    ServiceFailure(String),
}

impl ListLexiconsError {
    pub fn from_response(res: BufferedHttpResponse) -> RusotoError<ListLexiconsError> {
        if let Some(err) = proto::json::Error::parse_rest(&res) {
            match err.typ.as_str() {
                "InvalidNextTokenException" => {
                    return RusotoError::Service(ListLexiconsError::InvalidNextToken(err.msg))
                }
                "ServiceFailureException" => {
                    return RusotoError::Service(ListLexiconsError::ServiceFailure(err.msg))
                }
                "ValidationException" => return RusotoError::Validation(err.msg),
                _ => {}
            }
        }
        return RusotoError::Unknown(res);
    }
}
impl fmt::Display for ListLexiconsError {
    fn fmt(&self, f: &mut fmt::Formatter) -> fmt::Result {
        write!(f, "{}", self.description())
    }
}
impl Error for ListLexiconsError {
    fn description(&self) -> &str {
        match *self {
            ListLexiconsError::InvalidNextToken(ref cause) => cause,
            ListLexiconsError::ServiceFailure(ref cause) => cause,
        }
    }
}
/// Errors returned by ListSpeechSynthesisTasks
#[derive(Debug, PartialEq)]
pub enum ListSpeechSynthesisTasksError {
    /// <p>The NextToken is invalid. Verify that it's spelled correctly, and then try again.</p>
    InvalidNextToken(String),
    /// <p>An unknown condition has caused a service failure.</p>
    ServiceFailure(String),
}

impl ListSpeechSynthesisTasksError {
    pub fn from_response(res: BufferedHttpResponse) -> RusotoError<ListSpeechSynthesisTasksError> {
        if let Some(err) = proto::json::Error::parse_rest(&res) {
            match err.typ.as_str() {
                "InvalidNextTokenException" => {
                    return RusotoError::Service(ListSpeechSynthesisTasksError::InvalidNextToken(
                        err.msg,
                    ))
                }
                "ServiceFailureException" => {
                    return RusotoError::Service(ListSpeechSynthesisTasksError::ServiceFailure(
                        err.msg,
                    ))
                }
                "ValidationException" => return RusotoError::Validation(err.msg),
                _ => {}
            }
        }
        return RusotoError::Unknown(res);
    }
}
impl fmt::Display for ListSpeechSynthesisTasksError {
    fn fmt(&self, f: &mut fmt::Formatter) -> fmt::Result {
        write!(f, "{}", self.description())
    }
}
impl Error for ListSpeechSynthesisTasksError {
    fn description(&self) -> &str {
        match *self {
            ListSpeechSynthesisTasksError::InvalidNextToken(ref cause) => cause,
            ListSpeechSynthesisTasksError::ServiceFailure(ref cause) => cause,
        }
    }
}
/// Errors returned by PutLexicon
#[derive(Debug, PartialEq)]
pub enum PutLexiconError {
    /// <p>Amazon Polly can't find the specified lexicon. Verify that the lexicon's name is spelled correctly, and then try again.</p>
    InvalidLexicon(String),
    /// <p>The maximum size of the specified lexicon would be exceeded by this operation.</p>
    LexiconSizeExceeded(String),
    /// <p>The maximum size of the lexeme would be exceeded by this operation.</p>
    MaxLexemeLengthExceeded(String),
    /// <p>The maximum number of lexicons would be exceeded by this operation.</p>
    MaxLexiconsNumberExceeded(String),
    /// <p>An unknown condition has caused a service failure.</p>
    ServiceFailure(String),
    /// <p>The alphabet specified by the lexicon is not a supported alphabet. Valid values are <code>x-sampa</code> and <code>ipa</code>.</p>
    UnsupportedPlsAlphabet(String),
    /// <p>The language specified in the lexicon is unsupported. For a list of supported languages, see <a href="https://docs.aws.amazon.com/polly/latest/dg/API_LexiconAttributes.html">Lexicon Attributes</a>.</p>
    UnsupportedPlsLanguage(String),
}

impl PutLexiconError {
    pub fn from_response(res: BufferedHttpResponse) -> RusotoError<PutLexiconError> {
        if let Some(err) = proto::json::Error::parse_rest(&res) {
            match err.typ.as_str() {
                "InvalidLexiconException" => {
                    return RusotoError::Service(PutLexiconError::InvalidLexicon(err.msg))
                }
                "LexiconSizeExceededException" => {
                    return RusotoError::Service(PutLexiconError::LexiconSizeExceeded(err.msg))
                }
                "MaxLexemeLengthExceededException" => {
                    return RusotoError::Service(PutLexiconError::MaxLexemeLengthExceeded(err.msg))
                }
                "MaxLexiconsNumberExceededException" => {
                    return RusotoError::Service(PutLexiconError::MaxLexiconsNumberExceeded(
                        err.msg,
                    ))
                }
                "ServiceFailureException" => {
                    return RusotoError::Service(PutLexiconError::ServiceFailure(err.msg))
                }
                "UnsupportedPlsAlphabetException" => {
                    return RusotoError::Service(PutLexiconError::UnsupportedPlsAlphabet(err.msg))
                }
                "UnsupportedPlsLanguageException" => {
                    return RusotoError::Service(PutLexiconError::UnsupportedPlsLanguage(err.msg))
                }
                "ValidationException" => return RusotoError::Validation(err.msg),
                _ => {}
            }
        }
        return RusotoError::Unknown(res);
    }
}
impl fmt::Display for PutLexiconError {
    fn fmt(&self, f: &mut fmt::Formatter) -> fmt::Result {
        write!(f, "{}", self.description())
    }
}
impl Error for PutLexiconError {
    fn description(&self) -> &str {
        match *self {
            PutLexiconError::InvalidLexicon(ref cause) => cause,
            PutLexiconError::LexiconSizeExceeded(ref cause) => cause,
            PutLexiconError::MaxLexemeLengthExceeded(ref cause) => cause,
            PutLexiconError::MaxLexiconsNumberExceeded(ref cause) => cause,
            PutLexiconError::ServiceFailure(ref cause) => cause,
            PutLexiconError::UnsupportedPlsAlphabet(ref cause) => cause,
            PutLexiconError::UnsupportedPlsLanguage(ref cause) => cause,
        }
    }
}
/// Errors returned by StartSpeechSynthesisTask
#[derive(Debug, PartialEq)]
pub enum StartSpeechSynthesisTaskError {
    /// <p>This engine is not compatible with the voice that you have designated. Choose a new voice that is compatible with the engine or change the engine and restart the operation.</p>
    EngineNotSupported(String),
    /// <p>The provided Amazon S3 bucket name is invalid. Please check your input with S3 bucket naming requirements and try again.</p>
    InvalidS3Bucket(String),
    /// <p>The provided Amazon S3 key prefix is invalid. Please provide a valid S3 object key name.</p>
    InvalidS3Key(String),
    /// <p>The specified sample rate is not valid.</p>
    InvalidSampleRate(String),
    /// <p>The provided SNS topic ARN is invalid. Please provide a valid SNS topic ARN and try again.</p>
    InvalidSnsTopicArn(String),
    /// <p>The SSML you provided is invalid. Verify the SSML syntax, spelling of tags and values, and then try again.</p>
    InvalidSsml(String),
    /// <p>The language specified is not currently supported by Amazon Polly in this capacity.</p>
    LanguageNotSupported(String),
    /// <p>Amazon Polly can't find the specified lexicon. This could be caused by a lexicon that is missing, its name is misspelled or specifying a lexicon that is in a different region.</p> <p>Verify that the lexicon exists, is in the region (see <a>ListLexicons</a>) and that you spelled its name is spelled correctly. Then try again.</p>
    LexiconNotFound(String),
    /// <p>Speech marks are not supported for the <code>OutputFormat</code> selected. Speech marks are only available for content in <code>json</code> format.</p>
    MarksNotSupportedForFormat(String),
    /// <p>An unknown condition has caused a service failure.</p>
    ServiceFailure(String),
    /// <p>SSML speech marks are not supported for plain text-type input.</p>
    SsmlMarksNotSupportedForTextType(String),
    /// <p>The value of the "Text" parameter is longer than the accepted limits. For the <code>SynthesizeSpeech</code> API, the limit for input text is a maximum of 6000 characters total, of which no more than 3000 can be billed characters. For the <code>StartSpeechSynthesisTask</code> API, the maximum is 200,000 characters, of which no more than 100,000 can be billed characters. SSML tags are not counted as billed characters.</p>
    TextLengthExceeded(String),
}

impl StartSpeechSynthesisTaskError {
    pub fn from_response(res: BufferedHttpResponse) -> RusotoError<StartSpeechSynthesisTaskError> {
        if let Some(err) = proto::json::Error::parse_rest(&res) {
            match err.typ.as_str() {
                "EngineNotSupportedException" => {
                    return RusotoError::Service(StartSpeechSynthesisTaskError::EngineNotSupported(
                        err.msg,
                    ))
                }
                "InvalidS3BucketException" => {
                    return RusotoError::Service(StartSpeechSynthesisTaskError::InvalidS3Bucket(
                        err.msg,
                    ))
                }
                "InvalidS3KeyException" => {
                    return RusotoError::Service(StartSpeechSynthesisTaskError::InvalidS3Key(
                        err.msg,
                    ))
                }
                "InvalidSampleRateException" => {
                    return RusotoError::Service(StartSpeechSynthesisTaskError::InvalidSampleRate(
                        err.msg,
                    ))
                }
                "InvalidSnsTopicArnException" => {
                    return RusotoError::Service(StartSpeechSynthesisTaskError::InvalidSnsTopicArn(
                        err.msg,
                    ))
                }
                "InvalidSsmlException" => {
                    return RusotoError::Service(StartSpeechSynthesisTaskError::InvalidSsml(
                        err.msg,
                    ))
                }
                "LanguageNotSupportedException" => {
                    return RusotoError::Service(
                        StartSpeechSynthesisTaskError::LanguageNotSupported(err.msg),
                    )
                }
                "LexiconNotFoundException" => {
                    return RusotoError::Service(StartSpeechSynthesisTaskError::LexiconNotFound(
                        err.msg,
                    ))
                }
                "MarksNotSupportedForFormatException" => {
                    return RusotoError::Service(
                        StartSpeechSynthesisTaskError::MarksNotSupportedForFormat(err.msg),
                    )
                }
                "ServiceFailureException" => {
                    return RusotoError::Service(StartSpeechSynthesisTaskError::ServiceFailure(
                        err.msg,
                    ))
                }
                "SsmlMarksNotSupportedForTextTypeException" => {
                    return RusotoError::Service(
                        StartSpeechSynthesisTaskError::SsmlMarksNotSupportedForTextType(err.msg),
                    )
                }
                "TextLengthExceededException" => {
                    return RusotoError::Service(StartSpeechSynthesisTaskError::TextLengthExceeded(
                        err.msg,
                    ))
                }
                "ValidationException" => return RusotoError::Validation(err.msg),
                _ => {}
            }
        }
        return RusotoError::Unknown(res);
    }
}
impl fmt::Display for StartSpeechSynthesisTaskError {
    fn fmt(&self, f: &mut fmt::Formatter) -> fmt::Result {
        write!(f, "{}", self.description())
    }
}
impl Error for StartSpeechSynthesisTaskError {
    fn description(&self) -> &str {
        match *self {
            StartSpeechSynthesisTaskError::EngineNotSupported(ref cause) => cause,
            StartSpeechSynthesisTaskError::InvalidS3Bucket(ref cause) => cause,
            StartSpeechSynthesisTaskError::InvalidS3Key(ref cause) => cause,
            StartSpeechSynthesisTaskError::InvalidSampleRate(ref cause) => cause,
            StartSpeechSynthesisTaskError::InvalidSnsTopicArn(ref cause) => cause,
            StartSpeechSynthesisTaskError::InvalidSsml(ref cause) => cause,
            StartSpeechSynthesisTaskError::LanguageNotSupported(ref cause) => cause,
            StartSpeechSynthesisTaskError::LexiconNotFound(ref cause) => cause,
            StartSpeechSynthesisTaskError::MarksNotSupportedForFormat(ref cause) => cause,
            StartSpeechSynthesisTaskError::ServiceFailure(ref cause) => cause,
            StartSpeechSynthesisTaskError::SsmlMarksNotSupportedForTextType(ref cause) => cause,
            StartSpeechSynthesisTaskError::TextLengthExceeded(ref cause) => cause,
        }
    }
}
/// Errors returned by SynthesizeSpeech
#[derive(Debug, PartialEq)]
pub enum SynthesizeSpeechError {
    /// <p>This engine is not compatible with the voice that you have designated. Choose a new voice that is compatible with the engine or change the engine and restart the operation.</p>
    EngineNotSupported(String),
    /// <p>The specified sample rate is not valid.</p>
    InvalidSampleRate(String),
    /// <p>The SSML you provided is invalid. Verify the SSML syntax, spelling of tags and values, and then try again.</p>
    InvalidSsml(String),
    /// <p>The language specified is not currently supported by Amazon Polly in this capacity.</p>
    LanguageNotSupported(String),
    /// <p>Amazon Polly can't find the specified lexicon. This could be caused by a lexicon that is missing, its name is misspelled or specifying a lexicon that is in a different region.</p> <p>Verify that the lexicon exists, is in the region (see <a>ListLexicons</a>) and that you spelled its name is spelled correctly. Then try again.</p>
    LexiconNotFound(String),
    /// <p>Speech marks are not supported for the <code>OutputFormat</code> selected. Speech marks are only available for content in <code>json</code> format.</p>
    MarksNotSupportedForFormat(String),
    /// <p>An unknown condition has caused a service failure.</p>
    ServiceFailure(String),
    /// <p>SSML speech marks are not supported for plain text-type input.</p>
    SsmlMarksNotSupportedForTextType(String),
    /// <p>The value of the "Text" parameter is longer than the accepted limits. For the <code>SynthesizeSpeech</code> API, the limit for input text is a maximum of 6000 characters total, of which no more than 3000 can be billed characters. For the <code>StartSpeechSynthesisTask</code> API, the maximum is 200,000 characters, of which no more than 100,000 can be billed characters. SSML tags are not counted as billed characters.</p>
    TextLengthExceeded(String),
}

impl SynthesizeSpeechError {
    pub fn from_response(res: BufferedHttpResponse) -> RusotoError<SynthesizeSpeechError> {
        if let Some(err) = proto::json::Error::parse_rest(&res) {
            match err.typ.as_str() {
                "EngineNotSupportedException" => {
                    return RusotoError::Service(SynthesizeSpeechError::EngineNotSupported(err.msg))
                }
                "InvalidSampleRateException" => {
                    return RusotoError::Service(SynthesizeSpeechError::InvalidSampleRate(err.msg))
                }
                "InvalidSsmlException" => {
                    return RusotoError::Service(SynthesizeSpeechError::InvalidSsml(err.msg))
                }
                "LanguageNotSupportedException" => {
                    return RusotoError::Service(SynthesizeSpeechError::LanguageNotSupported(
                        err.msg,
                    ))
                }
                "LexiconNotFoundException" => {
                    return RusotoError::Service(SynthesizeSpeechError::LexiconNotFound(err.msg))
                }
                "MarksNotSupportedForFormatException" => {
                    return RusotoError::Service(SynthesizeSpeechError::MarksNotSupportedForFormat(
                        err.msg,
                    ))
                }
                "ServiceFailureException" => {
                    return RusotoError::Service(SynthesizeSpeechError::ServiceFailure(err.msg))
                }
                "SsmlMarksNotSupportedForTextTypeException" => {
                    return RusotoError::Service(
                        SynthesizeSpeechError::SsmlMarksNotSupportedForTextType(err.msg),
                    )
                }
                "TextLengthExceededException" => {
                    return RusotoError::Service(SynthesizeSpeechError::TextLengthExceeded(err.msg))
                }
                "ValidationException" => return RusotoError::Validation(err.msg),
                _ => {}
            }
        }
        return RusotoError::Unknown(res);
    }
}
impl fmt::Display for SynthesizeSpeechError {
    fn fmt(&self, f: &mut fmt::Formatter) -> fmt::Result {
        write!(f, "{}", self.description())
    }
}
impl Error for SynthesizeSpeechError {
    fn description(&self) -> &str {
        match *self {
            SynthesizeSpeechError::EngineNotSupported(ref cause) => cause,
            SynthesizeSpeechError::InvalidSampleRate(ref cause) => cause,
            SynthesizeSpeechError::InvalidSsml(ref cause) => cause,
            SynthesizeSpeechError::LanguageNotSupported(ref cause) => cause,
            SynthesizeSpeechError::LexiconNotFound(ref cause) => cause,
            SynthesizeSpeechError::MarksNotSupportedForFormat(ref cause) => cause,
            SynthesizeSpeechError::ServiceFailure(ref cause) => cause,
            SynthesizeSpeechError::SsmlMarksNotSupportedForTextType(ref cause) => cause,
            SynthesizeSpeechError::TextLengthExceeded(ref cause) => cause,
        }
    }
}
/// Trait representing the capabilities of the Amazon Polly API. Amazon Polly clients implement this trait.
#[async_trait]
pub trait Polly {
<<<<<<< HEAD
    /// <p>Deletes the specified pronunciation lexicon stored in an AWS Region. A lexicon which has been deleted is not available for speech synthesis, nor is it possible to retrieve it using either the <code>GetLexicon</code> or <code>ListLexicon</code> APIs.</p> <p>For more information, see <a href="http://docs.aws.amazon.com/polly/latest/dg/managing-lexicons.html">Managing Lexicons</a>.</p>
    async fn delete_lexicon(
=======
    /// <p>Deletes the specified pronunciation lexicon stored in an AWS Region. A lexicon which has been deleted is not available for speech synthesis, nor is it possible to retrieve it using either the <code>GetLexicon</code> or <code>ListLexicon</code> APIs.</p> <p>For more information, see <a href="https://docs.aws.amazon.com/polly/latest/dg/managing-lexicons.html">Managing Lexicons</a>.</p>
    fn delete_lexicon(
>>>>>>> f58d1ce6
        &self,
        input: DeleteLexiconInput,
    ) -> Result<DeleteLexiconOutput, RusotoError<DeleteLexiconError>>;

    /// <p>Returns the list of voices that are available for use when requesting speech synthesis. Each voice speaks a specified language, is either male or female, and is identified by an ID, which is the ASCII version of the voice name. </p> <p>When synthesizing speech ( <code>SynthesizeSpeech</code> ), you provide the voice ID for the voice you want from the list of voices returned by <code>DescribeVoices</code>.</p> <p>For example, you want your news reader application to read news in a specific language, but giving a user the option to choose the voice. Using the <code>DescribeVoices</code> operation you can provide the user with a list of available voices to select from.</p> <p> You can optionally specify a language code to filter the available voices. For example, if you specify <code>en-US</code>, the operation returns a list of all available US English voices. </p> <p>This operation requires permissions to perform the <code>polly:DescribeVoices</code> action.</p>
    async fn describe_voices(
        &self,
        input: DescribeVoicesInput,
    ) -> Result<DescribeVoicesOutput, RusotoError<DescribeVoicesError>>;

<<<<<<< HEAD
    /// <p>Returns the content of the specified pronunciation lexicon stored in an AWS Region. For more information, see <a href="http://docs.aws.amazon.com/polly/latest/dg/managing-lexicons.html">Managing Lexicons</a>.</p>
    async fn get_lexicon(
=======
    /// <p>Returns the content of the specified pronunciation lexicon stored in an AWS Region. For more information, see <a href="https://docs.aws.amazon.com/polly/latest/dg/managing-lexicons.html">Managing Lexicons</a>.</p>
    fn get_lexicon(
>>>>>>> f58d1ce6
        &self,
        input: GetLexiconInput,
    ) -> Result<GetLexiconOutput, RusotoError<GetLexiconError>>;

    /// <p>Retrieves a specific SpeechSynthesisTask object based on its TaskID. This object contains information about the given speech synthesis task, including the status of the task, and a link to the S3 bucket containing the output of the task.</p>
    async fn get_speech_synthesis_task(
        &self,
        input: GetSpeechSynthesisTaskInput,
    ) -> Result<GetSpeechSynthesisTaskOutput, RusotoError<GetSpeechSynthesisTaskError>>;

<<<<<<< HEAD
    /// <p>Returns a list of pronunciation lexicons stored in an AWS Region. For more information, see <a href="http://docs.aws.amazon.com/polly/latest/dg/managing-lexicons.html">Managing Lexicons</a>.</p>
    async fn list_lexicons(
=======
    /// <p>Returns a list of pronunciation lexicons stored in an AWS Region. For more information, see <a href="https://docs.aws.amazon.com/polly/latest/dg/managing-lexicons.html">Managing Lexicons</a>.</p>
    fn list_lexicons(
>>>>>>> f58d1ce6
        &self,
        input: ListLexiconsInput,
    ) -> Result<ListLexiconsOutput, RusotoError<ListLexiconsError>>;

    /// <p>Returns a list of SpeechSynthesisTask objects ordered by their creation date. This operation can filter the tasks by their status, for example, allowing users to list only tasks that are completed.</p>
    async fn list_speech_synthesis_tasks(
        &self,
        input: ListSpeechSynthesisTasksInput,
    ) -> Result<ListSpeechSynthesisTasksOutput, RusotoError<ListSpeechSynthesisTasksError>>;

<<<<<<< HEAD
    /// <p>Stores a pronunciation lexicon in an AWS Region. If a lexicon with the same name already exists in the region, it is overwritten by the new lexicon. Lexicon operations have eventual consistency, therefore, it might take some time before the lexicon is available to the SynthesizeSpeech operation.</p> <p>For more information, see <a href="http://docs.aws.amazon.com/polly/latest/dg/managing-lexicons.html">Managing Lexicons</a>.</p>
    async fn put_lexicon(
=======
    /// <p>Stores a pronunciation lexicon in an AWS Region. If a lexicon with the same name already exists in the region, it is overwritten by the new lexicon. Lexicon operations have eventual consistency, therefore, it might take some time before the lexicon is available to the SynthesizeSpeech operation.</p> <p>For more information, see <a href="https://docs.aws.amazon.com/polly/latest/dg/managing-lexicons.html">Managing Lexicons</a>.</p>
    fn put_lexicon(
>>>>>>> f58d1ce6
        &self,
        input: PutLexiconInput,
    ) -> Result<PutLexiconOutput, RusotoError<PutLexiconError>>;

    /// <p>Allows the creation of an asynchronous synthesis task, by starting a new <code>SpeechSynthesisTask</code>. This operation requires all the standard information needed for speech synthesis, plus the name of an Amazon S3 bucket for the service to store the output of the synthesis task and two optional parameters (OutputS3KeyPrefix and SnsTopicArn). Once the synthesis task is created, this operation will return a SpeechSynthesisTask object, which will include an identifier of this task as well as the current status.</p>
    async fn start_speech_synthesis_task(
        &self,
        input: StartSpeechSynthesisTaskInput,
    ) -> Result<StartSpeechSynthesisTaskOutput, RusotoError<StartSpeechSynthesisTaskError>>;

<<<<<<< HEAD
    /// <p>Synthesizes UTF-8 input, plain text or SSML, to a stream of bytes. SSML input must be valid, well-formed SSML. Some alphabets might not be available with all the voices (for example, Cyrillic might not be read at all by English voices) unless phoneme mapping is used. For more information, see <a href="http://docs.aws.amazon.com/polly/latest/dg/how-text-to-speech-works.html">How it Works</a>.</p>
    async fn synthesize_speech(
=======
    /// <p>Synthesizes UTF-8 input, plain text or SSML, to a stream of bytes. SSML input must be valid, well-formed SSML. Some alphabets might not be available with all the voices (for example, Cyrillic might not be read at all by English voices) unless phoneme mapping is used. For more information, see <a href="https://docs.aws.amazon.com/polly/latest/dg/how-text-to-speech-works.html">How it Works</a>.</p>
    fn synthesize_speech(
>>>>>>> f58d1ce6
        &self,
        input: SynthesizeSpeechInput,
    ) -> Result<SynthesizeSpeechOutput, RusotoError<SynthesizeSpeechError>>;
}
/// A client for the Amazon Polly API.
#[derive(Clone)]
pub struct PollyClient {
    client: Client,
    region: region::Region,
}

impl PollyClient {
    /// Creates a client backed by the default tokio event loop.
    ///
    /// The client will use the default credentials provider and tls client.
    pub fn new(region: region::Region) -> PollyClient {
        Self::new_with_client(Client::shared(), region)
    }

    pub fn new_with<P, D>(
        request_dispatcher: D,
        credentials_provider: P,
        region: region::Region,
    ) -> PollyClient
    where
        P: ProvideAwsCredentials + Send + Sync + 'static,
        D: DispatchSignedRequest + Send + Sync + 'static,
    {
        Self::new_with_client(
            Client::new_with(credentials_provider, request_dispatcher),
            region,
        )
    }

    pub fn new_with_client(client: Client, region: region::Region) -> PollyClient {
        PollyClient { client, region }
    }
}

impl fmt::Debug for PollyClient {
    fn fmt(&self, f: &mut fmt::Formatter<'_>) -> fmt::Result {
        f.debug_struct("PollyClient")
            .field("region", &self.region)
            .finish()
    }
}

#[async_trait]
impl Polly for PollyClient {
<<<<<<< HEAD
    /// <p>Deletes the specified pronunciation lexicon stored in an AWS Region. A lexicon which has been deleted is not available for speech synthesis, nor is it possible to retrieve it using either the <code>GetLexicon</code> or <code>ListLexicon</code> APIs.</p> <p>For more information, see <a href="http://docs.aws.amazon.com/polly/latest/dg/managing-lexicons.html">Managing Lexicons</a>.</p>
    async fn delete_lexicon(
=======
    /// <p>Deletes the specified pronunciation lexicon stored in an AWS Region. A lexicon which has been deleted is not available for speech synthesis, nor is it possible to retrieve it using either the <code>GetLexicon</code> or <code>ListLexicon</code> APIs.</p> <p>For more information, see <a href="https://docs.aws.amazon.com/polly/latest/dg/managing-lexicons.html">Managing Lexicons</a>.</p>
    fn delete_lexicon(
>>>>>>> f58d1ce6
        &self,
        input: DeleteLexiconInput,
    ) -> Result<DeleteLexiconOutput, RusotoError<DeleteLexiconError>> {
        let request_uri = format!("/v1/lexicons/{lexicon_name}", lexicon_name = input.name);

        let mut request = SignedRequest::new("DELETE", "polly", &self.region, &request_uri);
        request.set_content_type("application/x-amz-json-1.1".to_owned());

        let mut response = self
            .client
            .sign_and_dispatch(request)
            .await
            .map_err(RusotoError::from)?;
        if response.status.as_u16() == 200 {
            let response = response.buffer().await.map_err(RusotoError::HttpDispatch)?;
            let result = proto::json::ResponsePayload::new(&response)
                .deserialize::<DeleteLexiconOutput, _>()?;

            Ok(result)
        } else {
            let response = response.buffer().await.map_err(RusotoError::HttpDispatch)?;
            Err(DeleteLexiconError::from_response(response))
        }
    }

    /// <p>Returns the list of voices that are available for use when requesting speech synthesis. Each voice speaks a specified language, is either male or female, and is identified by an ID, which is the ASCII version of the voice name. </p> <p>When synthesizing speech ( <code>SynthesizeSpeech</code> ), you provide the voice ID for the voice you want from the list of voices returned by <code>DescribeVoices</code>.</p> <p>For example, you want your news reader application to read news in a specific language, but giving a user the option to choose the voice. Using the <code>DescribeVoices</code> operation you can provide the user with a list of available voices to select from.</p> <p> You can optionally specify a language code to filter the available voices. For example, if you specify <code>en-US</code>, the operation returns a list of all available US English voices. </p> <p>This operation requires permissions to perform the <code>polly:DescribeVoices</code> action.</p>
    async fn describe_voices(
        &self,
        input: DescribeVoicesInput,
    ) -> Result<DescribeVoicesOutput, RusotoError<DescribeVoicesError>> {
        let request_uri = "/v1/voices";

        let mut request = SignedRequest::new("GET", "polly", &self.region, &request_uri);
        request.set_content_type("application/x-amz-json-1.1".to_owned());

        let mut params = Params::new();
        if let Some(ref x) = input.engine {
            params.put("Engine", x);
        }
        if let Some(ref x) = input.include_additional_language_codes {
            params.put("IncludeAdditionalLanguageCodes", x);
        }
        if let Some(ref x) = input.language_code {
            params.put("LanguageCode", x);
        }
        if let Some(ref x) = input.next_token {
            params.put("NextToken", x);
        }
        request.set_params(params);

        let mut response = self
            .client
            .sign_and_dispatch(request)
            .await
            .map_err(RusotoError::from)?;
        if response.status.as_u16() == 200 {
            let response = response.buffer().await.map_err(RusotoError::HttpDispatch)?;
            let result = proto::json::ResponsePayload::new(&response)
                .deserialize::<DescribeVoicesOutput, _>()?;

            Ok(result)
        } else {
            let response = response.buffer().await.map_err(RusotoError::HttpDispatch)?;
            Err(DescribeVoicesError::from_response(response))
        }
    }

<<<<<<< HEAD
    /// <p>Returns the content of the specified pronunciation lexicon stored in an AWS Region. For more information, see <a href="http://docs.aws.amazon.com/polly/latest/dg/managing-lexicons.html">Managing Lexicons</a>.</p>
    async fn get_lexicon(
=======
    /// <p>Returns the content of the specified pronunciation lexicon stored in an AWS Region. For more information, see <a href="https://docs.aws.amazon.com/polly/latest/dg/managing-lexicons.html">Managing Lexicons</a>.</p>
    fn get_lexicon(
>>>>>>> f58d1ce6
        &self,
        input: GetLexiconInput,
    ) -> Result<GetLexiconOutput, RusotoError<GetLexiconError>> {
        let request_uri = format!("/v1/lexicons/{lexicon_name}", lexicon_name = input.name);

        let mut request = SignedRequest::new("GET", "polly", &self.region, &request_uri);
        request.set_content_type("application/x-amz-json-1.1".to_owned());

        let mut response = self
            .client
            .sign_and_dispatch(request)
            .await
            .map_err(RusotoError::from)?;
        if response.status.as_u16() == 200 {
            let response = response.buffer().await.map_err(RusotoError::HttpDispatch)?;
            let result = proto::json::ResponsePayload::new(&response)
                .deserialize::<GetLexiconOutput, _>()?;

            Ok(result)
        } else {
            let response = response.buffer().await.map_err(RusotoError::HttpDispatch)?;
            Err(GetLexiconError::from_response(response))
        }
    }

    /// <p>Retrieves a specific SpeechSynthesisTask object based on its TaskID. This object contains information about the given speech synthesis task, including the status of the task, and a link to the S3 bucket containing the output of the task.</p>
    async fn get_speech_synthesis_task(
        &self,
        input: GetSpeechSynthesisTaskInput,
    ) -> Result<GetSpeechSynthesisTaskOutput, RusotoError<GetSpeechSynthesisTaskError>> {
        let request_uri = format!("/v1/synthesisTasks/{task_id}", task_id = input.task_id);

        let mut request = SignedRequest::new("GET", "polly", &self.region, &request_uri);
        request.set_content_type("application/x-amz-json-1.1".to_owned());

        let mut response = self
            .client
            .sign_and_dispatch(request)
            .await
            .map_err(RusotoError::from)?;
        if response.status.as_u16() == 200 {
            let response = response.buffer().await.map_err(RusotoError::HttpDispatch)?;
            let result = proto::json::ResponsePayload::new(&response)
                .deserialize::<GetSpeechSynthesisTaskOutput, _>()?;

            Ok(result)
        } else {
            let response = response.buffer().await.map_err(RusotoError::HttpDispatch)?;
            Err(GetSpeechSynthesisTaskError::from_response(response))
        }
    }

<<<<<<< HEAD
    /// <p>Returns a list of pronunciation lexicons stored in an AWS Region. For more information, see <a href="http://docs.aws.amazon.com/polly/latest/dg/managing-lexicons.html">Managing Lexicons</a>.</p>
    async fn list_lexicons(
=======
    /// <p>Returns a list of pronunciation lexicons stored in an AWS Region. For more information, see <a href="https://docs.aws.amazon.com/polly/latest/dg/managing-lexicons.html">Managing Lexicons</a>.</p>
    fn list_lexicons(
>>>>>>> f58d1ce6
        &self,
        input: ListLexiconsInput,
    ) -> Result<ListLexiconsOutput, RusotoError<ListLexiconsError>> {
        let request_uri = "/v1/lexicons";

        let mut request = SignedRequest::new("GET", "polly", &self.region, &request_uri);
        request.set_content_type("application/x-amz-json-1.1".to_owned());

        let mut params = Params::new();
        if let Some(ref x) = input.next_token {
            params.put("NextToken", x);
        }
        request.set_params(params);

        let mut response = self
            .client
            .sign_and_dispatch(request)
            .await
            .map_err(RusotoError::from)?;
        if response.status.as_u16() == 200 {
            let response = response.buffer().await.map_err(RusotoError::HttpDispatch)?;
            let result = proto::json::ResponsePayload::new(&response)
                .deserialize::<ListLexiconsOutput, _>()?;

            Ok(result)
        } else {
            let response = response.buffer().await.map_err(RusotoError::HttpDispatch)?;
            Err(ListLexiconsError::from_response(response))
        }
    }

    /// <p>Returns a list of SpeechSynthesisTask objects ordered by their creation date. This operation can filter the tasks by their status, for example, allowing users to list only tasks that are completed.</p>
    async fn list_speech_synthesis_tasks(
        &self,
        input: ListSpeechSynthesisTasksInput,
    ) -> Result<ListSpeechSynthesisTasksOutput, RusotoError<ListSpeechSynthesisTasksError>> {
        let request_uri = "/v1/synthesisTasks";

        let mut request = SignedRequest::new("GET", "polly", &self.region, &request_uri);
        request.set_content_type("application/x-amz-json-1.1".to_owned());

        let mut params = Params::new();
        if let Some(ref x) = input.max_results {
            params.put("MaxResults", x);
        }
        if let Some(ref x) = input.next_token {
            params.put("NextToken", x);
        }
        if let Some(ref x) = input.status {
            params.put("Status", x);
        }
        request.set_params(params);

        let mut response = self
            .client
            .sign_and_dispatch(request)
            .await
            .map_err(RusotoError::from)?;
        if response.status.as_u16() == 200 {
            let response = response.buffer().await.map_err(RusotoError::HttpDispatch)?;
            let result = proto::json::ResponsePayload::new(&response)
                .deserialize::<ListSpeechSynthesisTasksOutput, _>()?;

            Ok(result)
        } else {
            let response = response.buffer().await.map_err(RusotoError::HttpDispatch)?;
            Err(ListSpeechSynthesisTasksError::from_response(response))
        }
    }

<<<<<<< HEAD
    /// <p>Stores a pronunciation lexicon in an AWS Region. If a lexicon with the same name already exists in the region, it is overwritten by the new lexicon. Lexicon operations have eventual consistency, therefore, it might take some time before the lexicon is available to the SynthesizeSpeech operation.</p> <p>For more information, see <a href="http://docs.aws.amazon.com/polly/latest/dg/managing-lexicons.html">Managing Lexicons</a>.</p>
    async fn put_lexicon(
=======
    /// <p>Stores a pronunciation lexicon in an AWS Region. If a lexicon with the same name already exists in the region, it is overwritten by the new lexicon. Lexicon operations have eventual consistency, therefore, it might take some time before the lexicon is available to the SynthesizeSpeech operation.</p> <p>For more information, see <a href="https://docs.aws.amazon.com/polly/latest/dg/managing-lexicons.html">Managing Lexicons</a>.</p>
    fn put_lexicon(
>>>>>>> f58d1ce6
        &self,
        input: PutLexiconInput,
    ) -> Result<PutLexiconOutput, RusotoError<PutLexiconError>> {
        let request_uri = format!("/v1/lexicons/{lexicon_name}", lexicon_name = input.name);

        let mut request = SignedRequest::new("PUT", "polly", &self.region, &request_uri);
        request.set_content_type("application/x-amz-json-1.1".to_owned());

        let encoded = Some(serde_json::to_vec(&input).unwrap());
        request.set_payload(encoded);

        let mut response = self
            .client
            .sign_and_dispatch(request)
            .await
            .map_err(RusotoError::from)?;
        if response.status.as_u16() == 200 {
            let response = response.buffer().await.map_err(RusotoError::HttpDispatch)?;
            let result = proto::json::ResponsePayload::new(&response)
                .deserialize::<PutLexiconOutput, _>()?;

            Ok(result)
        } else {
            let response = response.buffer().await.map_err(RusotoError::HttpDispatch)?;
            Err(PutLexiconError::from_response(response))
        }
    }

    /// <p>Allows the creation of an asynchronous synthesis task, by starting a new <code>SpeechSynthesisTask</code>. This operation requires all the standard information needed for speech synthesis, plus the name of an Amazon S3 bucket for the service to store the output of the synthesis task and two optional parameters (OutputS3KeyPrefix and SnsTopicArn). Once the synthesis task is created, this operation will return a SpeechSynthesisTask object, which will include an identifier of this task as well as the current status.</p>
    async fn start_speech_synthesis_task(
        &self,
        input: StartSpeechSynthesisTaskInput,
    ) -> Result<StartSpeechSynthesisTaskOutput, RusotoError<StartSpeechSynthesisTaskError>> {
        let request_uri = "/v1/synthesisTasks";

        let mut request = SignedRequest::new("POST", "polly", &self.region, &request_uri);
        request.set_content_type("application/x-amz-json-1.1".to_owned());

        let encoded = Some(serde_json::to_vec(&input).unwrap());
        request.set_payload(encoded);

        let mut response = self
            .client
            .sign_and_dispatch(request)
            .await
            .map_err(RusotoError::from)?;
        if response.status.as_u16() == 200 {
            let response = response.buffer().await.map_err(RusotoError::HttpDispatch)?;
            let result = proto::json::ResponsePayload::new(&response)
                .deserialize::<StartSpeechSynthesisTaskOutput, _>()?;

            Ok(result)
        } else {
            let response = response.buffer().await.map_err(RusotoError::HttpDispatch)?;
            Err(StartSpeechSynthesisTaskError::from_response(response))
        }
    }

<<<<<<< HEAD
    /// <p>Synthesizes UTF-8 input, plain text or SSML, to a stream of bytes. SSML input must be valid, well-formed SSML. Some alphabets might not be available with all the voices (for example, Cyrillic might not be read at all by English voices) unless phoneme mapping is used. For more information, see <a href="http://docs.aws.amazon.com/polly/latest/dg/how-text-to-speech-works.html">How it Works</a>.</p>
    async fn synthesize_speech(
=======
    /// <p>Synthesizes UTF-8 input, plain text or SSML, to a stream of bytes. SSML input must be valid, well-formed SSML. Some alphabets might not be available with all the voices (for example, Cyrillic might not be read at all by English voices) unless phoneme mapping is used. For more information, see <a href="https://docs.aws.amazon.com/polly/latest/dg/how-text-to-speech-works.html">How it Works</a>.</p>
    fn synthesize_speech(
>>>>>>> f58d1ce6
        &self,
        input: SynthesizeSpeechInput,
    ) -> Result<SynthesizeSpeechOutput, RusotoError<SynthesizeSpeechError>> {
        let request_uri = "/v1/speech";

        let mut request = SignedRequest::new("POST", "polly", &self.region, &request_uri);
        request.set_content_type("application/x-amz-json-1.1".to_owned());

        let encoded = Some(serde_json::to_vec(&input).unwrap());
        request.set_payload(encoded);

        let mut response = self
            .client
            .sign_and_dispatch(request)
            .await
            .map_err(RusotoError::from)?;
        if response.status.as_u16() == 200 {
            let response = response.buffer().await.map_err(RusotoError::HttpDispatch)?;

            let mut result = SynthesizeSpeechOutput::default();
            result.audio_stream = Some(response.body);

            if let Some(content_type) = response.headers.get("Content-Type") {
                let value = content_type.to_owned();
                result.content_type = Some(value)
            };
            if let Some(request_characters) = response.headers.get("x-amzn-RequestCharacters") {
                let value = request_characters.to_owned();
                result.request_characters = Some(value.parse::<i64>().unwrap())
            };

            Ok(result)
        } else {
            let response = response.buffer().await.map_err(RusotoError::HttpDispatch)?;
            Err(SynthesizeSpeechError::from_response(response))
        }
    }
}<|MERGE_RESOLUTION|>--- conflicted
+++ resolved
@@ -11,26 +11,15 @@
 // =================================================================
 #![allow(warnings)]
 
-<<<<<<< HEAD
 use std::error::Error;
 use std::fmt;
 
 use async_trait::async_trait;
-=======
-use futures::future;
-use futures::Future;
->>>>>>> f58d1ce6
 use rusoto_core::credential::ProvideAwsCredentials;
 use rusoto_core::region;
 #[allow(warnings)]
 use rusoto_core::request::{BufferedHttpResponse, DispatchSignedRequest};
-<<<<<<< HEAD
 use rusoto_core::{Client, RusotoError};
-=======
-use rusoto_core::{Client, RusotoError, RusotoFuture};
-use std::error::Error;
-use std::fmt;
->>>>>>> f58d1ce6
 
 use rusoto_core::param::{Params, ServiceParams};
 use rusoto_core::proto;
@@ -977,13 +966,8 @@
 /// Trait representing the capabilities of the Amazon Polly API. Amazon Polly clients implement this trait.
 #[async_trait]
 pub trait Polly {
-<<<<<<< HEAD
-    /// <p>Deletes the specified pronunciation lexicon stored in an AWS Region. A lexicon which has been deleted is not available for speech synthesis, nor is it possible to retrieve it using either the <code>GetLexicon</code> or <code>ListLexicon</code> APIs.</p> <p>For more information, see <a href="http://docs.aws.amazon.com/polly/latest/dg/managing-lexicons.html">Managing Lexicons</a>.</p>
+    /// <p>Deletes the specified pronunciation lexicon stored in an AWS Region. A lexicon which has been deleted is not available for speech synthesis, nor is it possible to retrieve it using either the <code>GetLexicon</code> or <code>ListLexicon</code> APIs.</p> <p>For more information, see <a href="https://docs.aws.amazon.com/polly/latest/dg/managing-lexicons.html">Managing Lexicons</a>.</p>
     async fn delete_lexicon(
-=======
-    /// <p>Deletes the specified pronunciation lexicon stored in an AWS Region. A lexicon which has been deleted is not available for speech synthesis, nor is it possible to retrieve it using either the <code>GetLexicon</code> or <code>ListLexicon</code> APIs.</p> <p>For more information, see <a href="https://docs.aws.amazon.com/polly/latest/dg/managing-lexicons.html">Managing Lexicons</a>.</p>
-    fn delete_lexicon(
->>>>>>> f58d1ce6
         &self,
         input: DeleteLexiconInput,
     ) -> Result<DeleteLexiconOutput, RusotoError<DeleteLexiconError>>;
@@ -994,13 +978,8 @@
         input: DescribeVoicesInput,
     ) -> Result<DescribeVoicesOutput, RusotoError<DescribeVoicesError>>;
 
-<<<<<<< HEAD
-    /// <p>Returns the content of the specified pronunciation lexicon stored in an AWS Region. For more information, see <a href="http://docs.aws.amazon.com/polly/latest/dg/managing-lexicons.html">Managing Lexicons</a>.</p>
+    /// <p>Returns the content of the specified pronunciation lexicon stored in an AWS Region. For more information, see <a href="https://docs.aws.amazon.com/polly/latest/dg/managing-lexicons.html">Managing Lexicons</a>.</p>
     async fn get_lexicon(
-=======
-    /// <p>Returns the content of the specified pronunciation lexicon stored in an AWS Region. For more information, see <a href="https://docs.aws.amazon.com/polly/latest/dg/managing-lexicons.html">Managing Lexicons</a>.</p>
-    fn get_lexicon(
->>>>>>> f58d1ce6
         &self,
         input: GetLexiconInput,
     ) -> Result<GetLexiconOutput, RusotoError<GetLexiconError>>;
@@ -1011,13 +990,8 @@
         input: GetSpeechSynthesisTaskInput,
     ) -> Result<GetSpeechSynthesisTaskOutput, RusotoError<GetSpeechSynthesisTaskError>>;
 
-<<<<<<< HEAD
-    /// <p>Returns a list of pronunciation lexicons stored in an AWS Region. For more information, see <a href="http://docs.aws.amazon.com/polly/latest/dg/managing-lexicons.html">Managing Lexicons</a>.</p>
+    /// <p>Returns a list of pronunciation lexicons stored in an AWS Region. For more information, see <a href="https://docs.aws.amazon.com/polly/latest/dg/managing-lexicons.html">Managing Lexicons</a>.</p>
     async fn list_lexicons(
-=======
-    /// <p>Returns a list of pronunciation lexicons stored in an AWS Region. For more information, see <a href="https://docs.aws.amazon.com/polly/latest/dg/managing-lexicons.html">Managing Lexicons</a>.</p>
-    fn list_lexicons(
->>>>>>> f58d1ce6
         &self,
         input: ListLexiconsInput,
     ) -> Result<ListLexiconsOutput, RusotoError<ListLexiconsError>>;
@@ -1028,13 +1002,8 @@
         input: ListSpeechSynthesisTasksInput,
     ) -> Result<ListSpeechSynthesisTasksOutput, RusotoError<ListSpeechSynthesisTasksError>>;
 
-<<<<<<< HEAD
-    /// <p>Stores a pronunciation lexicon in an AWS Region. If a lexicon with the same name already exists in the region, it is overwritten by the new lexicon. Lexicon operations have eventual consistency, therefore, it might take some time before the lexicon is available to the SynthesizeSpeech operation.</p> <p>For more information, see <a href="http://docs.aws.amazon.com/polly/latest/dg/managing-lexicons.html">Managing Lexicons</a>.</p>
+    /// <p>Stores a pronunciation lexicon in an AWS Region. If a lexicon with the same name already exists in the region, it is overwritten by the new lexicon. Lexicon operations have eventual consistency, therefore, it might take some time before the lexicon is available to the SynthesizeSpeech operation.</p> <p>For more information, see <a href="https://docs.aws.amazon.com/polly/latest/dg/managing-lexicons.html">Managing Lexicons</a>.</p>
     async fn put_lexicon(
-=======
-    /// <p>Stores a pronunciation lexicon in an AWS Region. If a lexicon with the same name already exists in the region, it is overwritten by the new lexicon. Lexicon operations have eventual consistency, therefore, it might take some time before the lexicon is available to the SynthesizeSpeech operation.</p> <p>For more information, see <a href="https://docs.aws.amazon.com/polly/latest/dg/managing-lexicons.html">Managing Lexicons</a>.</p>
-    fn put_lexicon(
->>>>>>> f58d1ce6
         &self,
         input: PutLexiconInput,
     ) -> Result<PutLexiconOutput, RusotoError<PutLexiconError>>;
@@ -1045,13 +1014,8 @@
         input: StartSpeechSynthesisTaskInput,
     ) -> Result<StartSpeechSynthesisTaskOutput, RusotoError<StartSpeechSynthesisTaskError>>;
 
-<<<<<<< HEAD
-    /// <p>Synthesizes UTF-8 input, plain text or SSML, to a stream of bytes. SSML input must be valid, well-formed SSML. Some alphabets might not be available with all the voices (for example, Cyrillic might not be read at all by English voices) unless phoneme mapping is used. For more information, see <a href="http://docs.aws.amazon.com/polly/latest/dg/how-text-to-speech-works.html">How it Works</a>.</p>
+    /// <p>Synthesizes UTF-8 input, plain text or SSML, to a stream of bytes. SSML input must be valid, well-formed SSML. Some alphabets might not be available with all the voices (for example, Cyrillic might not be read at all by English voices) unless phoneme mapping is used. For more information, see <a href="https://docs.aws.amazon.com/polly/latest/dg/how-text-to-speech-works.html">How it Works</a>.</p>
     async fn synthesize_speech(
-=======
-    /// <p>Synthesizes UTF-8 input, plain text or SSML, to a stream of bytes. SSML input must be valid, well-formed SSML. Some alphabets might not be available with all the voices (for example, Cyrillic might not be read at all by English voices) unless phoneme mapping is used. For more information, see <a href="https://docs.aws.amazon.com/polly/latest/dg/how-text-to-speech-works.html">How it Works</a>.</p>
-    fn synthesize_speech(
->>>>>>> f58d1ce6
         &self,
         input: SynthesizeSpeechInput,
     ) -> Result<SynthesizeSpeechOutput, RusotoError<SynthesizeSpeechError>>;
@@ -1091,23 +1055,10 @@
     }
 }
 
-impl fmt::Debug for PollyClient {
-    fn fmt(&self, f: &mut fmt::Formatter<'_>) -> fmt::Result {
-        f.debug_struct("PollyClient")
-            .field("region", &self.region)
-            .finish()
-    }
-}
-
 #[async_trait]
 impl Polly for PollyClient {
-<<<<<<< HEAD
-    /// <p>Deletes the specified pronunciation lexicon stored in an AWS Region. A lexicon which has been deleted is not available for speech synthesis, nor is it possible to retrieve it using either the <code>GetLexicon</code> or <code>ListLexicon</code> APIs.</p> <p>For more information, see <a href="http://docs.aws.amazon.com/polly/latest/dg/managing-lexicons.html">Managing Lexicons</a>.</p>
+    /// <p>Deletes the specified pronunciation lexicon stored in an AWS Region. A lexicon which has been deleted is not available for speech synthesis, nor is it possible to retrieve it using either the <code>GetLexicon</code> or <code>ListLexicon</code> APIs.</p> <p>For more information, see <a href="https://docs.aws.amazon.com/polly/latest/dg/managing-lexicons.html">Managing Lexicons</a>.</p>
     async fn delete_lexicon(
-=======
-    /// <p>Deletes the specified pronunciation lexicon stored in an AWS Region. A lexicon which has been deleted is not available for speech synthesis, nor is it possible to retrieve it using either the <code>GetLexicon</code> or <code>ListLexicon</code> APIs.</p> <p>For more information, see <a href="https://docs.aws.amazon.com/polly/latest/dg/managing-lexicons.html">Managing Lexicons</a>.</p>
-    fn delete_lexicon(
->>>>>>> f58d1ce6
         &self,
         input: DeleteLexiconInput,
     ) -> Result<DeleteLexiconOutput, RusotoError<DeleteLexiconError>> {
@@ -1175,13 +1126,8 @@
         }
     }
 
-<<<<<<< HEAD
-    /// <p>Returns the content of the specified pronunciation lexicon stored in an AWS Region. For more information, see <a href="http://docs.aws.amazon.com/polly/latest/dg/managing-lexicons.html">Managing Lexicons</a>.</p>
+    /// <p>Returns the content of the specified pronunciation lexicon stored in an AWS Region. For more information, see <a href="https://docs.aws.amazon.com/polly/latest/dg/managing-lexicons.html">Managing Lexicons</a>.</p>
     async fn get_lexicon(
-=======
-    /// <p>Returns the content of the specified pronunciation lexicon stored in an AWS Region. For more information, see <a href="https://docs.aws.amazon.com/polly/latest/dg/managing-lexicons.html">Managing Lexicons</a>.</p>
-    fn get_lexicon(
->>>>>>> f58d1ce6
         &self,
         input: GetLexiconInput,
     ) -> Result<GetLexiconOutput, RusotoError<GetLexiconError>> {
@@ -1234,13 +1180,8 @@
         }
     }
 
-<<<<<<< HEAD
-    /// <p>Returns a list of pronunciation lexicons stored in an AWS Region. For more information, see <a href="http://docs.aws.amazon.com/polly/latest/dg/managing-lexicons.html">Managing Lexicons</a>.</p>
+    /// <p>Returns a list of pronunciation lexicons stored in an AWS Region. For more information, see <a href="https://docs.aws.amazon.com/polly/latest/dg/managing-lexicons.html">Managing Lexicons</a>.</p>
     async fn list_lexicons(
-=======
-    /// <p>Returns a list of pronunciation lexicons stored in an AWS Region. For more information, see <a href="https://docs.aws.amazon.com/polly/latest/dg/managing-lexicons.html">Managing Lexicons</a>.</p>
-    fn list_lexicons(
->>>>>>> f58d1ce6
         &self,
         input: ListLexiconsInput,
     ) -> Result<ListLexiconsOutput, RusotoError<ListLexiconsError>> {
@@ -1311,13 +1252,8 @@
         }
     }
 
-<<<<<<< HEAD
-    /// <p>Stores a pronunciation lexicon in an AWS Region. If a lexicon with the same name already exists in the region, it is overwritten by the new lexicon. Lexicon operations have eventual consistency, therefore, it might take some time before the lexicon is available to the SynthesizeSpeech operation.</p> <p>For more information, see <a href="http://docs.aws.amazon.com/polly/latest/dg/managing-lexicons.html">Managing Lexicons</a>.</p>
+    /// <p>Stores a pronunciation lexicon in an AWS Region. If a lexicon with the same name already exists in the region, it is overwritten by the new lexicon. Lexicon operations have eventual consistency, therefore, it might take some time before the lexicon is available to the SynthesizeSpeech operation.</p> <p>For more information, see <a href="https://docs.aws.amazon.com/polly/latest/dg/managing-lexicons.html">Managing Lexicons</a>.</p>
     async fn put_lexicon(
-=======
-    /// <p>Stores a pronunciation lexicon in an AWS Region. If a lexicon with the same name already exists in the region, it is overwritten by the new lexicon. Lexicon operations have eventual consistency, therefore, it might take some time before the lexicon is available to the SynthesizeSpeech operation.</p> <p>For more information, see <a href="https://docs.aws.amazon.com/polly/latest/dg/managing-lexicons.html">Managing Lexicons</a>.</p>
-    fn put_lexicon(
->>>>>>> f58d1ce6
         &self,
         input: PutLexiconInput,
     ) -> Result<PutLexiconOutput, RusotoError<PutLexiconError>> {
@@ -1376,13 +1312,8 @@
         }
     }
 
-<<<<<<< HEAD
-    /// <p>Synthesizes UTF-8 input, plain text or SSML, to a stream of bytes. SSML input must be valid, well-formed SSML. Some alphabets might not be available with all the voices (for example, Cyrillic might not be read at all by English voices) unless phoneme mapping is used. For more information, see <a href="http://docs.aws.amazon.com/polly/latest/dg/how-text-to-speech-works.html">How it Works</a>.</p>
+    /// <p>Synthesizes UTF-8 input, plain text or SSML, to a stream of bytes. SSML input must be valid, well-formed SSML. Some alphabets might not be available with all the voices (for example, Cyrillic might not be read at all by English voices) unless phoneme mapping is used. For more information, see <a href="https://docs.aws.amazon.com/polly/latest/dg/how-text-to-speech-works.html">How it Works</a>.</p>
     async fn synthesize_speech(
-=======
-    /// <p>Synthesizes UTF-8 input, plain text or SSML, to a stream of bytes. SSML input must be valid, well-formed SSML. Some alphabets might not be available with all the voices (for example, Cyrillic might not be read at all by English voices) unless phoneme mapping is used. For more information, see <a href="https://docs.aws.amazon.com/polly/latest/dg/how-text-to-speech-works.html">How it Works</a>.</p>
-    fn synthesize_speech(
->>>>>>> f58d1ce6
         &self,
         input: SynthesizeSpeechInput,
     ) -> Result<SynthesizeSpeechOutput, RusotoError<SynthesizeSpeechError>> {
