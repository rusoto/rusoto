// =================================================================
//
//                           * WARNING *
//
//                    This file is generated!
//
//  Changes made to this file will be overwritten. If changes are
//  required to the generated code, the service_crategen project
//  must be updated to generate the changes.
//
// =================================================================
#![allow(warnings)]

<<<<<<< HEAD
use futures::future;
use futures::Future;
=======
use std::error::Error;
use std::fmt;

use async_trait::async_trait;
>>>>>>> 62832c4b
use rusoto_core::credential::ProvideAwsCredentials;
use rusoto_core::region;
#[allow(warnings)]
use rusoto_core::request::{BufferedHttpResponse, DispatchSignedRequest};
<<<<<<< HEAD
use rusoto_core::{Client, RusotoError, RusotoFuture};
use std::error::Error;
use std::fmt;
=======
use rusoto_core::{Client, RusotoError};
>>>>>>> 62832c4b

use rusoto_core::param::{Params, ServiceParams};
use rusoto_core::proto;
use rusoto_core::signature::SignedRequest;
use serde::{Deserialize, Serialize};
use serde_json;
#[derive(Default, Debug, Clone, PartialEq, Serialize)]
pub struct DeleteLexiconInput {
    /// <p>The name of the lexicon to delete. Must be an existing lexicon in the region.</p>
    #[serde(rename = "Name")]
    pub name: String,
}

#[derive(Default, Debug, Clone, PartialEq, Deserialize)]
#[cfg_attr(any(test, feature = "serialize_structs"), derive(Serialize))]
pub struct DeleteLexiconOutput {}

#[derive(Default, Debug, Clone, PartialEq, Serialize)]
pub struct DescribeVoicesInput {
    /// <p>Specifies the engine (<code>standard</code> or <code>neural</code>) used by Amazon Polly when processing input text for speech synthesis. </p>
    #[serde(rename = "Engine")]
    #[serde(skip_serializing_if = "Option::is_none")]
    pub engine: Option<String>,
    /// <p>Boolean value indicating whether to return any bilingual voices that use the specified language as an additional language. For instance, if you request all languages that use US English (es-US), and there is an Italian voice that speaks both Italian (it-IT) and US English, that voice will be included if you specify <code>yes</code> but not if you specify <code>no</code>.</p>
    #[serde(rename = "IncludeAdditionalLanguageCodes")]
    #[serde(skip_serializing_if = "Option::is_none")]
    pub include_additional_language_codes: Option<bool>,
    /// <p> The language identification tag (ISO 639 code for the language name-ISO 3166 country code) for filtering the list of voices returned. If you don't specify this optional parameter, all available voices are returned. </p>
    #[serde(rename = "LanguageCode")]
    #[serde(skip_serializing_if = "Option::is_none")]
    pub language_code: Option<String>,
    /// <p>An opaque pagination token returned from the previous <code>DescribeVoices</code> operation. If present, this indicates where to continue the listing.</p>
    #[serde(rename = "NextToken")]
    #[serde(skip_serializing_if = "Option::is_none")]
    pub next_token: Option<String>,
}

#[derive(Default, Debug, Clone, PartialEq, Deserialize)]
#[cfg_attr(any(test, feature = "serialize_structs"), derive(Serialize))]
pub struct DescribeVoicesOutput {
    /// <p>The pagination token to use in the next request to continue the listing of voices. <code>NextToken</code> is returned only if the response is truncated.</p>
    #[serde(rename = "NextToken")]
    #[serde(skip_serializing_if = "Option::is_none")]
    pub next_token: Option<String>,
    /// <p>A list of voices with their properties.</p>
    #[serde(rename = "Voices")]
    #[serde(skip_serializing_if = "Option::is_none")]
    pub voices: Option<Vec<Voice>>,
}

#[derive(Default, Debug, Clone, PartialEq, Serialize)]
pub struct GetLexiconInput {
    /// <p>Name of the lexicon.</p>
    #[serde(rename = "Name")]
    pub name: String,
}

#[derive(Default, Debug, Clone, PartialEq, Deserialize)]
#[cfg_attr(any(test, feature = "serialize_structs"), derive(Serialize))]
pub struct GetLexiconOutput {
    /// <p>Lexicon object that provides name and the string content of the lexicon. </p>
    #[serde(rename = "Lexicon")]
    #[serde(skip_serializing_if = "Option::is_none")]
    pub lexicon: Option<Lexicon>,
    /// <p>Metadata of the lexicon, including phonetic alphabetic used, language code, lexicon ARN, number of lexemes defined in the lexicon, and size of lexicon in bytes.</p>
    #[serde(rename = "LexiconAttributes")]
    #[serde(skip_serializing_if = "Option::is_none")]
    pub lexicon_attributes: Option<LexiconAttributes>,
}

#[derive(Default, Debug, Clone, PartialEq, Serialize)]
pub struct GetSpeechSynthesisTaskInput {
    /// <p>The Amazon Polly generated identifier for a speech synthesis task.</p>
    #[serde(rename = "TaskId")]
    pub task_id: String,
}

#[derive(Default, Debug, Clone, PartialEq, Deserialize)]
#[cfg_attr(any(test, feature = "serialize_structs"), derive(Serialize))]
pub struct GetSpeechSynthesisTaskOutput {
    /// <p>SynthesisTask object that provides information from the requested task, including output format, creation time, task status, and so on.</p>
    #[serde(rename = "SynthesisTask")]
    #[serde(skip_serializing_if = "Option::is_none")]
    pub synthesis_task: Option<SynthesisTask>,
}

/// <p>Provides lexicon name and lexicon content in string format. For more information, see <a href="https://www.w3.org/TR/pronunciation-lexicon/">Pronunciation Lexicon Specification (PLS) Version 1.0</a>.</p>
#[derive(Default, Debug, Clone, PartialEq, Deserialize)]
#[cfg_attr(any(test, feature = "serialize_structs"), derive(Serialize))]
pub struct Lexicon {
    /// <p>Lexicon content in string format. The content of a lexicon must be in PLS format.</p>
    #[serde(rename = "Content")]
    #[serde(skip_serializing_if = "Option::is_none")]
    pub content: Option<String>,
    /// <p>Name of the lexicon.</p>
    #[serde(rename = "Name")]
    #[serde(skip_serializing_if = "Option::is_none")]
    pub name: Option<String>,
}

/// <p>Contains metadata describing the lexicon such as the number of lexemes, language code, and so on. For more information, see <a href="https://docs.aws.amazon.com/polly/latest/dg/managing-lexicons.html">Managing Lexicons</a>.</p>
#[derive(Default, Debug, Clone, PartialEq, Deserialize)]
#[cfg_attr(any(test, feature = "serialize_structs"), derive(Serialize))]
pub struct LexiconAttributes {
    /// <p>Phonetic alphabet used in the lexicon. Valid values are <code>ipa</code> and <code>x-sampa</code>.</p>
    #[serde(rename = "Alphabet")]
    #[serde(skip_serializing_if = "Option::is_none")]
    pub alphabet: Option<String>,
    /// <p>Language code that the lexicon applies to. A lexicon with a language code such as "en" would be applied to all English languages (en-GB, en-US, en-AUS, en-WLS, and so on.</p>
    #[serde(rename = "LanguageCode")]
    #[serde(skip_serializing_if = "Option::is_none")]
    pub language_code: Option<String>,
    /// <p>Date lexicon was last modified (a timestamp value).</p>
    #[serde(rename = "LastModified")]
    #[serde(skip_serializing_if = "Option::is_none")]
    pub last_modified: Option<f64>,
    /// <p>Number of lexemes in the lexicon.</p>
    #[serde(rename = "LexemesCount")]
    #[serde(skip_serializing_if = "Option::is_none")]
    pub lexemes_count: Option<i64>,
    /// <p>Amazon Resource Name (ARN) of the lexicon.</p>
    #[serde(rename = "LexiconArn")]
    #[serde(skip_serializing_if = "Option::is_none")]
    pub lexicon_arn: Option<String>,
    /// <p>Total size of the lexicon, in characters.</p>
    #[serde(rename = "Size")]
    #[serde(skip_serializing_if = "Option::is_none")]
    pub size: Option<i64>,
}

/// <p>Describes the content of the lexicon.</p>
#[derive(Default, Debug, Clone, PartialEq, Deserialize)]
#[cfg_attr(any(test, feature = "serialize_structs"), derive(Serialize))]
pub struct LexiconDescription {
    /// <p>Provides lexicon metadata.</p>
    #[serde(rename = "Attributes")]
    #[serde(skip_serializing_if = "Option::is_none")]
    pub attributes: Option<LexiconAttributes>,
    /// <p>Name of the lexicon.</p>
    #[serde(rename = "Name")]
    #[serde(skip_serializing_if = "Option::is_none")]
    pub name: Option<String>,
}

#[derive(Default, Debug, Clone, PartialEq, Serialize)]
pub struct ListLexiconsInput {
    /// <p>An opaque pagination token returned from previous <code>ListLexicons</code> operation. If present, indicates where to continue the list of lexicons.</p>
    #[serde(rename = "NextToken")]
    #[serde(skip_serializing_if = "Option::is_none")]
    pub next_token: Option<String>,
}

#[derive(Default, Debug, Clone, PartialEq, Deserialize)]
#[cfg_attr(any(test, feature = "serialize_structs"), derive(Serialize))]
pub struct ListLexiconsOutput {
    /// <p>A list of lexicon names and attributes.</p>
    #[serde(rename = "Lexicons")]
    #[serde(skip_serializing_if = "Option::is_none")]
    pub lexicons: Option<Vec<LexiconDescription>>,
    /// <p>The pagination token to use in the next request to continue the listing of lexicons. <code>NextToken</code> is returned only if the response is truncated.</p>
    #[serde(rename = "NextToken")]
    #[serde(skip_serializing_if = "Option::is_none")]
    pub next_token: Option<String>,
}

#[derive(Default, Debug, Clone, PartialEq, Serialize)]
pub struct ListSpeechSynthesisTasksInput {
    /// <p>Maximum number of speech synthesis tasks returned in a List operation.</p>
    #[serde(rename = "MaxResults")]
    #[serde(skip_serializing_if = "Option::is_none")]
    pub max_results: Option<i64>,
    /// <p>The pagination token to use in the next request to continue the listing of speech synthesis tasks. </p>
    #[serde(rename = "NextToken")]
    #[serde(skip_serializing_if = "Option::is_none")]
    pub next_token: Option<String>,
    /// <p>Status of the speech synthesis tasks returned in a List operation</p>
    #[serde(rename = "Status")]
    #[serde(skip_serializing_if = "Option::is_none")]
    pub status: Option<String>,
}

#[derive(Default, Debug, Clone, PartialEq, Deserialize)]
#[cfg_attr(any(test, feature = "serialize_structs"), derive(Serialize))]
pub struct ListSpeechSynthesisTasksOutput {
    /// <p>An opaque pagination token returned from the previous List operation in this request. If present, this indicates where to continue the listing.</p>
    #[serde(rename = "NextToken")]
    #[serde(skip_serializing_if = "Option::is_none")]
    pub next_token: Option<String>,
    /// <p>List of SynthesisTask objects that provides information from the specified task in the list request, including output format, creation time, task status, and so on.</p>
    #[serde(rename = "SynthesisTasks")]
    #[serde(skip_serializing_if = "Option::is_none")]
    pub synthesis_tasks: Option<Vec<SynthesisTask>>,
}

#[derive(Default, Debug, Clone, PartialEq, Serialize)]
pub struct PutLexiconInput {
    /// <p>Content of the PLS lexicon as string data.</p>
    #[serde(rename = "Content")]
    pub content: String,
    /// <p>Name of the lexicon. The name must follow the regular express format [0-9A-Za-z]{1,20}. That is, the name is a case-sensitive alphanumeric string up to 20 characters long. </p>
    #[serde(rename = "Name")]
    pub name: String,
}

#[derive(Default, Debug, Clone, PartialEq, Deserialize)]
#[cfg_attr(any(test, feature = "serialize_structs"), derive(Serialize))]
pub struct PutLexiconOutput {}

#[derive(Default, Debug, Clone, PartialEq, Serialize)]
pub struct StartSpeechSynthesisTaskInput {
    /// <p>Specifies the engine (<code>standard</code> or <code>neural</code>) for Amazon Polly to use when processing input text for speech synthesis. Using a voice that is not supported for the engine selected will result in an error.</p>
    #[serde(rename = "Engine")]
    #[serde(skip_serializing_if = "Option::is_none")]
    pub engine: Option<String>,
    /// <p>Optional language code for the Speech Synthesis request. This is only necessary if using a bilingual voice, such as Aditi, which can be used for either Indian English (en-IN) or Hindi (hi-IN). </p> <p>If a bilingual voice is used and no language code is specified, Amazon Polly will use the default language of the bilingual voice. The default language for any voice is the one returned by the <a href="https://docs.aws.amazon.com/polly/latest/dg/API_DescribeVoices.html">DescribeVoices</a> operation for the <code>LanguageCode</code> parameter. For example, if no language code is specified, Aditi will use Indian English rather than Hindi.</p>
    #[serde(rename = "LanguageCode")]
    #[serde(skip_serializing_if = "Option::is_none")]
    pub language_code: Option<String>,
    /// <p>List of one or more pronunciation lexicon names you want the service to apply during synthesis. Lexicons are applied only if the language of the lexicon is the same as the language of the voice. </p>
    #[serde(rename = "LexiconNames")]
    #[serde(skip_serializing_if = "Option::is_none")]
    pub lexicon_names: Option<Vec<String>>,
    /// <p>The format in which the returned output will be encoded. For audio stream, this will be mp3, ogg_vorbis, or pcm. For speech marks, this will be json. </p>
    #[serde(rename = "OutputFormat")]
    pub output_format: String,
    /// <p>Amazon S3 bucket name to which the output file will be saved.</p>
    #[serde(rename = "OutputS3BucketName")]
    pub output_s3_bucket_name: String,
    /// <p>The Amazon S3 key prefix for the output speech file.</p>
    #[serde(rename = "OutputS3KeyPrefix")]
    #[serde(skip_serializing_if = "Option::is_none")]
    pub output_s3_key_prefix: Option<String>,
    /// <p>The audio frequency specified in Hz.</p> <p>The valid values for mp3 and ogg_vorbis are "8000", "16000", "22050", and "24000". The default value for standard voices is "22050". The default value for neural voices is "24000".</p> <p>Valid values for pcm are "8000" and "16000" The default value is "16000". </p>
    #[serde(rename = "SampleRate")]
    #[serde(skip_serializing_if = "Option::is_none")]
    pub sample_rate: Option<String>,
    /// <p>ARN for the SNS topic optionally used for providing status notification for a speech synthesis task.</p>
    #[serde(rename = "SnsTopicArn")]
    #[serde(skip_serializing_if = "Option::is_none")]
    pub sns_topic_arn: Option<String>,
    /// <p>The type of speech marks returned for the input text.</p>
    #[serde(rename = "SpeechMarkTypes")]
    #[serde(skip_serializing_if = "Option::is_none")]
    pub speech_mark_types: Option<Vec<String>>,
    /// <p>The input text to synthesize. If you specify ssml as the TextType, follow the SSML format for the input text. </p>
    #[serde(rename = "Text")]
    pub text: String,
    /// <p>Specifies whether the input text is plain text or SSML. The default value is plain text. </p>
    #[serde(rename = "TextType")]
    #[serde(skip_serializing_if = "Option::is_none")]
    pub text_type: Option<String>,
    /// <p>Voice ID to use for the synthesis. </p>
    #[serde(rename = "VoiceId")]
    pub voice_id: String,
}

#[derive(Default, Debug, Clone, PartialEq, Deserialize)]
#[cfg_attr(any(test, feature = "serialize_structs"), derive(Serialize))]
pub struct StartSpeechSynthesisTaskOutput {
    /// <p>SynthesisTask object that provides information and attributes about a newly submitted speech synthesis task.</p>
    #[serde(rename = "SynthesisTask")]
    #[serde(skip_serializing_if = "Option::is_none")]
    pub synthesis_task: Option<SynthesisTask>,
}

/// <p>SynthesisTask object that provides information about a speech synthesis task.</p>
#[derive(Default, Debug, Clone, PartialEq, Deserialize)]
#[cfg_attr(any(test, feature = "serialize_structs"), derive(Serialize))]
pub struct SynthesisTask {
    /// <p>Timestamp for the time the synthesis task was started.</p>
    #[serde(rename = "CreationTime")]
    #[serde(skip_serializing_if = "Option::is_none")]
    pub creation_time: Option<f64>,
    /// <p>Specifies the engine (<code>standard</code> or <code>neural</code>) for Amazon Polly to use when processing input text for speech synthesis. Using a voice that is not supported for the engine selected will result in an error.</p>
    #[serde(rename = "Engine")]
    #[serde(skip_serializing_if = "Option::is_none")]
    pub engine: Option<String>,
    /// <p>Optional language code for a synthesis task. This is only necessary if using a bilingual voice, such as Aditi, which can be used for either Indian English (en-IN) or Hindi (hi-IN). </p> <p>If a bilingual voice is used and no language code is specified, Amazon Polly will use the default language of the bilingual voice. The default language for any voice is the one returned by the <a href="https://docs.aws.amazon.com/polly/latest/dg/API_DescribeVoices.html">DescribeVoices</a> operation for the <code>LanguageCode</code> parameter. For example, if no language code is specified, Aditi will use Indian English rather than Hindi.</p>
    #[serde(rename = "LanguageCode")]
    #[serde(skip_serializing_if = "Option::is_none")]
    pub language_code: Option<String>,
    /// <p>List of one or more pronunciation lexicon names you want the service to apply during synthesis. Lexicons are applied only if the language of the lexicon is the same as the language of the voice. </p>
    #[serde(rename = "LexiconNames")]
    #[serde(skip_serializing_if = "Option::is_none")]
    pub lexicon_names: Option<Vec<String>>,
    /// <p>The format in which the returned output will be encoded. For audio stream, this will be mp3, ogg_vorbis, or pcm. For speech marks, this will be json. </p>
    #[serde(rename = "OutputFormat")]
    #[serde(skip_serializing_if = "Option::is_none")]
    pub output_format: Option<String>,
    /// <p>Pathway for the output speech file.</p>
    #[serde(rename = "OutputUri")]
    #[serde(skip_serializing_if = "Option::is_none")]
    pub output_uri: Option<String>,
    /// <p>Number of billable characters synthesized.</p>
    #[serde(rename = "RequestCharacters")]
    #[serde(skip_serializing_if = "Option::is_none")]
    pub request_characters: Option<i64>,
    /// <p>The audio frequency specified in Hz.</p> <p>The valid values for mp3 and ogg_vorbis are "8000", "16000", "22050", and "24000". The default value for standard voices is "22050". The default value for neural voices is "24000".</p> <p>Valid values for pcm are "8000" and "16000" The default value is "16000". </p>
    #[serde(rename = "SampleRate")]
    #[serde(skip_serializing_if = "Option::is_none")]
    pub sample_rate: Option<String>,
    /// <p>ARN for the SNS topic optionally used for providing status notification for a speech synthesis task.</p>
    #[serde(rename = "SnsTopicArn")]
    #[serde(skip_serializing_if = "Option::is_none")]
    pub sns_topic_arn: Option<String>,
    /// <p>The type of speech marks returned for the input text.</p>
    #[serde(rename = "SpeechMarkTypes")]
    #[serde(skip_serializing_if = "Option::is_none")]
    pub speech_mark_types: Option<Vec<String>>,
    /// <p>The Amazon Polly generated identifier for a speech synthesis task.</p>
    #[serde(rename = "TaskId")]
    #[serde(skip_serializing_if = "Option::is_none")]
    pub task_id: Option<String>,
    /// <p>Current status of the individual speech synthesis task.</p>
    #[serde(rename = "TaskStatus")]
    #[serde(skip_serializing_if = "Option::is_none")]
    pub task_status: Option<String>,
    /// <p>Reason for the current status of a specific speech synthesis task, including errors if the task has failed.</p>
    #[serde(rename = "TaskStatusReason")]
    #[serde(skip_serializing_if = "Option::is_none")]
    pub task_status_reason: Option<String>,
    /// <p>Specifies whether the input text is plain text or SSML. The default value is plain text. </p>
    #[serde(rename = "TextType")]
    #[serde(skip_serializing_if = "Option::is_none")]
    pub text_type: Option<String>,
    /// <p>Voice ID to use for the synthesis. </p>
    #[serde(rename = "VoiceId")]
    #[serde(skip_serializing_if = "Option::is_none")]
    pub voice_id: Option<String>,
}

#[derive(Default, Debug, Clone, PartialEq, Serialize)]
pub struct SynthesizeSpeechInput {
    /// <p>Specifies the engine (<code>standard</code> or <code>neural</code>) for Amazon Polly to use when processing input text for speech synthesis. Using a voice that is not supported for the engine selected will result in an error.</p>
    #[serde(rename = "Engine")]
    #[serde(skip_serializing_if = "Option::is_none")]
    pub engine: Option<String>,
    /// <p>Optional language code for the Synthesize Speech request. This is only necessary if using a bilingual voice, such as Aditi, which can be used for either Indian English (en-IN) or Hindi (hi-IN). </p> <p>If a bilingual voice is used and no language code is specified, Amazon Polly will use the default language of the bilingual voice. The default language for any voice is the one returned by the <a href="https://docs.aws.amazon.com/polly/latest/dg/API_DescribeVoices.html">DescribeVoices</a> operation for the <code>LanguageCode</code> parameter. For example, if no language code is specified, Aditi will use Indian English rather than Hindi.</p>
    #[serde(rename = "LanguageCode")]
    #[serde(skip_serializing_if = "Option::is_none")]
    pub language_code: Option<String>,
    /// <p>List of one or more pronunciation lexicon names you want the service to apply during synthesis. Lexicons are applied only if the language of the lexicon is the same as the language of the voice. For information about storing lexicons, see <a href="https://docs.aws.amazon.com/polly/latest/dg/API_PutLexicon.html">PutLexicon</a>.</p>
    #[serde(rename = "LexiconNames")]
    #[serde(skip_serializing_if = "Option::is_none")]
    pub lexicon_names: Option<Vec<String>>,
    /// <p> The format in which the returned output will be encoded. For audio stream, this will be mp3, ogg_vorbis, or pcm. For speech marks, this will be json. </p> <p>When pcm is used, the content returned is audio/pcm in a signed 16-bit, 1 channel (mono), little-endian format. </p>
    #[serde(rename = "OutputFormat")]
    pub output_format: String,
    /// <p>The audio frequency specified in Hz.</p> <p>The valid values for mp3 and ogg_vorbis are "8000", "16000", "22050", and "24000". The default value for standard voices is "22050". The default value for neural voices is "24000".</p> <p>Valid values for pcm are "8000" and "16000" The default value is "16000". </p>
    #[serde(rename = "SampleRate")]
    #[serde(skip_serializing_if = "Option::is_none")]
    pub sample_rate: Option<String>,
    /// <p>The type of speech marks returned for the input text.</p>
    #[serde(rename = "SpeechMarkTypes")]
    #[serde(skip_serializing_if = "Option::is_none")]
    pub speech_mark_types: Option<Vec<String>>,
    /// <p> Input text to synthesize. If you specify <code>ssml</code> as the <code>TextType</code>, follow the SSML format for the input text. </p>
    #[serde(rename = "Text")]
    pub text: String,
    /// <p> Specifies whether the input text is plain text or SSML. The default value is plain text. For more information, see <a href="https://docs.aws.amazon.com/polly/latest/dg/ssml.html">Using SSML</a>.</p>
    #[serde(rename = "TextType")]
    #[serde(skip_serializing_if = "Option::is_none")]
    pub text_type: Option<String>,
    /// <p> Voice ID to use for the synthesis. You can get a list of available voice IDs by calling the <a href="https://docs.aws.amazon.com/polly/latest/dg/API_DescribeVoices.html">DescribeVoices</a> operation. </p>
    #[serde(rename = "VoiceId")]
    pub voice_id: String,
}

#[derive(Default, Debug, Clone, PartialEq)]
pub struct SynthesizeSpeechOutput {
    /// <p> Stream containing the synthesized speech. </p>
    pub audio_stream: Option<bytes::Bytes>,
    /// <p> Specifies the type audio stream. This should reflect the <code>OutputFormat</code> parameter in your request. </p> <ul> <li> <p> If you request <code>mp3</code> as the <code>OutputFormat</code>, the <code>ContentType</code> returned is audio/mpeg. </p> </li> <li> <p> If you request <code>ogg_vorbis</code> as the <code>OutputFormat</code>, the <code>ContentType</code> returned is audio/ogg. </p> </li> <li> <p> If you request <code>pcm</code> as the <code>OutputFormat</code>, the <code>ContentType</code> returned is audio/pcm in a signed 16-bit, 1 channel (mono), little-endian format. </p> </li> <li> <p>If you request <code>json</code> as the <code>OutputFormat</code>, the <code>ContentType</code> returned is audio/json.</p> </li> </ul> <p> </p>
    pub content_type: Option<String>,
    /// <p>Number of characters synthesized.</p>
    pub request_characters: Option<i64>,
}

/// <p>Description of the voice.</p>
#[derive(Default, Debug, Clone, PartialEq, Deserialize)]
#[cfg_attr(any(test, feature = "serialize_structs"), derive(Serialize))]
pub struct Voice {
    /// <p>Additional codes for languages available for the specified voice in addition to its default language. </p> <p>For example, the default language for Aditi is Indian English (en-IN) because it was first used for that language. Since Aditi is bilingual and fluent in both Indian English and Hindi, this parameter would show the code <code>hi-IN</code>.</p>
    #[serde(rename = "AdditionalLanguageCodes")]
    #[serde(skip_serializing_if = "Option::is_none")]
    pub additional_language_codes: Option<Vec<String>>,
    /// <p>Gender of the voice.</p>
    #[serde(rename = "Gender")]
    #[serde(skip_serializing_if = "Option::is_none")]
    pub gender: Option<String>,
    /// <p>Amazon Polly assigned voice ID. This is the ID that you specify when calling the <code>SynthesizeSpeech</code> operation.</p>
    #[serde(rename = "Id")]
    #[serde(skip_serializing_if = "Option::is_none")]
    pub id: Option<String>,
    /// <p>Language code of the voice.</p>
    #[serde(rename = "LanguageCode")]
    #[serde(skip_serializing_if = "Option::is_none")]
    pub language_code: Option<String>,
    /// <p>Human readable name of the language in English.</p>
    #[serde(rename = "LanguageName")]
    #[serde(skip_serializing_if = "Option::is_none")]
    pub language_name: Option<String>,
    /// <p>Name of the voice (for example, Salli, Kendra, etc.). This provides a human readable voice name that you might display in your application.</p>
    #[serde(rename = "Name")]
    #[serde(skip_serializing_if = "Option::is_none")]
    pub name: Option<String>,
    /// <p>Specifies which engines (<code>standard</code> or <code>neural</code>) that are supported by a given voice.</p>
    #[serde(rename = "SupportedEngines")]
    #[serde(skip_serializing_if = "Option::is_none")]
    pub supported_engines: Option<Vec<String>>,
}

/// Errors returned by DeleteLexicon
#[derive(Debug, PartialEq)]
pub enum DeleteLexiconError {
    /// <p>Amazon Polly can't find the specified lexicon. This could be caused by a lexicon that is missing, its name is misspelled or specifying a lexicon that is in a different region.</p> <p>Verify that the lexicon exists, is in the region (see <a>ListLexicons</a>) and that you spelled its name is spelled correctly. Then try again.</p>
    LexiconNotFound(String),
    /// <p>An unknown condition has caused a service failure.</p>
    ServiceFailure(String),
}

impl DeleteLexiconError {
    pub fn from_response(res: BufferedHttpResponse) -> RusotoError<DeleteLexiconError> {
        if let Some(err) = proto::json::Error::parse_rest(&res) {
            match err.typ.as_str() {
                "LexiconNotFoundException" => {
                    return RusotoError::Service(DeleteLexiconError::LexiconNotFound(err.msg))
                }
                "ServiceFailureException" => {
                    return RusotoError::Service(DeleteLexiconError::ServiceFailure(err.msg))
                }
                "ValidationException" => return RusotoError::Validation(err.msg),
                _ => {}
            }
        }
        return RusotoError::Unknown(res);
    }
}
impl fmt::Display for DeleteLexiconError {
    fn fmt(&self, f: &mut fmt::Formatter) -> fmt::Result {
        write!(f, "{}", self.description())
    }
}
impl Error for DeleteLexiconError {
    fn description(&self) -> &str {
        match *self {
            DeleteLexiconError::LexiconNotFound(ref cause) => cause,
            DeleteLexiconError::ServiceFailure(ref cause) => cause,
        }
    }
}
/// Errors returned by DescribeVoices
#[derive(Debug, PartialEq)]
pub enum DescribeVoicesError {
    /// <p>The NextToken is invalid. Verify that it's spelled correctly, and then try again.</p>
    InvalidNextToken(String),
    /// <p>An unknown condition has caused a service failure.</p>
    ServiceFailure(String),
}

impl DescribeVoicesError {
    pub fn from_response(res: BufferedHttpResponse) -> RusotoError<DescribeVoicesError> {
        if let Some(err) = proto::json::Error::parse_rest(&res) {
            match err.typ.as_str() {
                "InvalidNextTokenException" => {
                    return RusotoError::Service(DescribeVoicesError::InvalidNextToken(err.msg))
                }
                "ServiceFailureException" => {
                    return RusotoError::Service(DescribeVoicesError::ServiceFailure(err.msg))
                }
                "ValidationException" => return RusotoError::Validation(err.msg),
                _ => {}
            }
        }
        return RusotoError::Unknown(res);
    }
}
impl fmt::Display for DescribeVoicesError {
    fn fmt(&self, f: &mut fmt::Formatter) -> fmt::Result {
        write!(f, "{}", self.description())
    }
}
impl Error for DescribeVoicesError {
    fn description(&self) -> &str {
        match *self {
            DescribeVoicesError::InvalidNextToken(ref cause) => cause,
            DescribeVoicesError::ServiceFailure(ref cause) => cause,
        }
    }
}
/// Errors returned by GetLexicon
#[derive(Debug, PartialEq)]
pub enum GetLexiconError {
    /// <p>Amazon Polly can't find the specified lexicon. This could be caused by a lexicon that is missing, its name is misspelled or specifying a lexicon that is in a different region.</p> <p>Verify that the lexicon exists, is in the region (see <a>ListLexicons</a>) and that you spelled its name is spelled correctly. Then try again.</p>
    LexiconNotFound(String),
    /// <p>An unknown condition has caused a service failure.</p>
    ServiceFailure(String),
}

impl GetLexiconError {
    pub fn from_response(res: BufferedHttpResponse) -> RusotoError<GetLexiconError> {
        if let Some(err) = proto::json::Error::parse_rest(&res) {
            match err.typ.as_str() {
                "LexiconNotFoundException" => {
                    return RusotoError::Service(GetLexiconError::LexiconNotFound(err.msg))
                }
                "ServiceFailureException" => {
                    return RusotoError::Service(GetLexiconError::ServiceFailure(err.msg))
                }
                "ValidationException" => return RusotoError::Validation(err.msg),
                _ => {}
            }
        }
        return RusotoError::Unknown(res);
    }
}
impl fmt::Display for GetLexiconError {
    fn fmt(&self, f: &mut fmt::Formatter) -> fmt::Result {
        write!(f, "{}", self.description())
    }
}
impl Error for GetLexiconError {
    fn description(&self) -> &str {
        match *self {
            GetLexiconError::LexiconNotFound(ref cause) => cause,
            GetLexiconError::ServiceFailure(ref cause) => cause,
        }
    }
}
/// Errors returned by GetSpeechSynthesisTask
#[derive(Debug, PartialEq)]
pub enum GetSpeechSynthesisTaskError {
    /// <p>The provided Task ID is not valid. Please provide a valid Task ID and try again.</p>
    InvalidTaskId(String),
    /// <p>An unknown condition has caused a service failure.</p>
    ServiceFailure(String),
    /// <p>The Speech Synthesis task with requested Task ID cannot be found.</p>
    SynthesisTaskNotFound(String),
}

impl GetSpeechSynthesisTaskError {
    pub fn from_response(res: BufferedHttpResponse) -> RusotoError<GetSpeechSynthesisTaskError> {
        if let Some(err) = proto::json::Error::parse_rest(&res) {
            match err.typ.as_str() {
                "InvalidTaskIdException" => {
                    return RusotoError::Service(GetSpeechSynthesisTaskError::InvalidTaskId(
                        err.msg,
                    ))
                }
                "ServiceFailureException" => {
                    return RusotoError::Service(GetSpeechSynthesisTaskError::ServiceFailure(
                        err.msg,
                    ))
                }
                "SynthesisTaskNotFoundException" => {
                    return RusotoError::Service(
                        GetSpeechSynthesisTaskError::SynthesisTaskNotFound(err.msg),
                    )
                }
                "ValidationException" => return RusotoError::Validation(err.msg),
                _ => {}
            }
        }
        return RusotoError::Unknown(res);
    }
}
impl fmt::Display for GetSpeechSynthesisTaskError {
    fn fmt(&self, f: &mut fmt::Formatter) -> fmt::Result {
        write!(f, "{}", self.description())
    }
}
impl Error for GetSpeechSynthesisTaskError {
    fn description(&self) -> &str {
        match *self {
            GetSpeechSynthesisTaskError::InvalidTaskId(ref cause) => cause,
            GetSpeechSynthesisTaskError::ServiceFailure(ref cause) => cause,
            GetSpeechSynthesisTaskError::SynthesisTaskNotFound(ref cause) => cause,
        }
    }
}
/// Errors returned by ListLexicons
#[derive(Debug, PartialEq)]
pub enum ListLexiconsError {
    /// <p>The NextToken is invalid. Verify that it's spelled correctly, and then try again.</p>
    InvalidNextToken(String),
    /// <p>An unknown condition has caused a service failure.</p>
    ServiceFailure(String),
}

impl ListLexiconsError {
    pub fn from_response(res: BufferedHttpResponse) -> RusotoError<ListLexiconsError> {
        if let Some(err) = proto::json::Error::parse_rest(&res) {
            match err.typ.as_str() {
                "InvalidNextTokenException" => {
                    return RusotoError::Service(ListLexiconsError::InvalidNextToken(err.msg))
                }
                "ServiceFailureException" => {
                    return RusotoError::Service(ListLexiconsError::ServiceFailure(err.msg))
                }
                "ValidationException" => return RusotoError::Validation(err.msg),
                _ => {}
            }
        }
        return RusotoError::Unknown(res);
    }
}
impl fmt::Display for ListLexiconsError {
    fn fmt(&self, f: &mut fmt::Formatter) -> fmt::Result {
        write!(f, "{}", self.description())
    }
}
impl Error for ListLexiconsError {
    fn description(&self) -> &str {
        match *self {
            ListLexiconsError::InvalidNextToken(ref cause) => cause,
            ListLexiconsError::ServiceFailure(ref cause) => cause,
        }
    }
}
/// Errors returned by ListSpeechSynthesisTasks
#[derive(Debug, PartialEq)]
pub enum ListSpeechSynthesisTasksError {
    /// <p>The NextToken is invalid. Verify that it's spelled correctly, and then try again.</p>
    InvalidNextToken(String),
    /// <p>An unknown condition has caused a service failure.</p>
    ServiceFailure(String),
}

impl ListSpeechSynthesisTasksError {
    pub fn from_response(res: BufferedHttpResponse) -> RusotoError<ListSpeechSynthesisTasksError> {
        if let Some(err) = proto::json::Error::parse_rest(&res) {
            match err.typ.as_str() {
                "InvalidNextTokenException" => {
                    return RusotoError::Service(ListSpeechSynthesisTasksError::InvalidNextToken(
                        err.msg,
                    ))
                }
                "ServiceFailureException" => {
                    return RusotoError::Service(ListSpeechSynthesisTasksError::ServiceFailure(
                        err.msg,
                    ))
                }
                "ValidationException" => return RusotoError::Validation(err.msg),
                _ => {}
            }
        }
        return RusotoError::Unknown(res);
    }
}
impl fmt::Display for ListSpeechSynthesisTasksError {
    fn fmt(&self, f: &mut fmt::Formatter) -> fmt::Result {
        write!(f, "{}", self.description())
    }
}
impl Error for ListSpeechSynthesisTasksError {
    fn description(&self) -> &str {
        match *self {
            ListSpeechSynthesisTasksError::InvalidNextToken(ref cause) => cause,
            ListSpeechSynthesisTasksError::ServiceFailure(ref cause) => cause,
        }
    }
}
/// Errors returned by PutLexicon
#[derive(Debug, PartialEq)]
pub enum PutLexiconError {
    /// <p>Amazon Polly can't find the specified lexicon. Verify that the lexicon's name is spelled correctly, and then try again.</p>
    InvalidLexicon(String),
    /// <p>The maximum size of the specified lexicon would be exceeded by this operation.</p>
    LexiconSizeExceeded(String),
    /// <p>The maximum size of the lexeme would be exceeded by this operation.</p>
    MaxLexemeLengthExceeded(String),
    /// <p>The maximum number of lexicons would be exceeded by this operation.</p>
    MaxLexiconsNumberExceeded(String),
    /// <p>An unknown condition has caused a service failure.</p>
    ServiceFailure(String),
    /// <p>The alphabet specified by the lexicon is not a supported alphabet. Valid values are <code>x-sampa</code> and <code>ipa</code>.</p>
    UnsupportedPlsAlphabet(String),
    /// <p>The language specified in the lexicon is unsupported. For a list of supported languages, see <a href="https://docs.aws.amazon.com/polly/latest/dg/API_LexiconAttributes.html">Lexicon Attributes</a>.</p>
    UnsupportedPlsLanguage(String),
}

impl PutLexiconError {
    pub fn from_response(res: BufferedHttpResponse) -> RusotoError<PutLexiconError> {
        if let Some(err) = proto::json::Error::parse_rest(&res) {
            match err.typ.as_str() {
                "InvalidLexiconException" => {
                    return RusotoError::Service(PutLexiconError::InvalidLexicon(err.msg))
                }
                "LexiconSizeExceededException" => {
                    return RusotoError::Service(PutLexiconError::LexiconSizeExceeded(err.msg))
                }
                "MaxLexemeLengthExceededException" => {
                    return RusotoError::Service(PutLexiconError::MaxLexemeLengthExceeded(err.msg))
                }
                "MaxLexiconsNumberExceededException" => {
                    return RusotoError::Service(PutLexiconError::MaxLexiconsNumberExceeded(
                        err.msg,
                    ))
                }
                "ServiceFailureException" => {
                    return RusotoError::Service(PutLexiconError::ServiceFailure(err.msg))
                }
                "UnsupportedPlsAlphabetException" => {
                    return RusotoError::Service(PutLexiconError::UnsupportedPlsAlphabet(err.msg))
                }
                "UnsupportedPlsLanguageException" => {
                    return RusotoError::Service(PutLexiconError::UnsupportedPlsLanguage(err.msg))
                }
                "ValidationException" => return RusotoError::Validation(err.msg),
                _ => {}
            }
        }
        return RusotoError::Unknown(res);
    }
}
impl fmt::Display for PutLexiconError {
    fn fmt(&self, f: &mut fmt::Formatter) -> fmt::Result {
        write!(f, "{}", self.description())
    }
}
impl Error for PutLexiconError {
    fn description(&self) -> &str {
        match *self {
            PutLexiconError::InvalidLexicon(ref cause) => cause,
            PutLexiconError::LexiconSizeExceeded(ref cause) => cause,
            PutLexiconError::MaxLexemeLengthExceeded(ref cause) => cause,
            PutLexiconError::MaxLexiconsNumberExceeded(ref cause) => cause,
            PutLexiconError::ServiceFailure(ref cause) => cause,
            PutLexiconError::UnsupportedPlsAlphabet(ref cause) => cause,
            PutLexiconError::UnsupportedPlsLanguage(ref cause) => cause,
        }
    }
}
/// Errors returned by StartSpeechSynthesisTask
#[derive(Debug, PartialEq)]
pub enum StartSpeechSynthesisTaskError {
    /// <p>This engine is not compatible with the voice that you have designated. Choose a new voice that is compatible with the engine or change the engine and restart the operation.</p>
    EngineNotSupported(String),
    /// <p>The provided Amazon S3 bucket name is invalid. Please check your input with S3 bucket naming requirements and try again.</p>
    InvalidS3Bucket(String),
    /// <p>The provided Amazon S3 key prefix is invalid. Please provide a valid S3 object key name.</p>
    InvalidS3Key(String),
    /// <p>The specified sample rate is not valid.</p>
    InvalidSampleRate(String),
    /// <p>The provided SNS topic ARN is invalid. Please provide a valid SNS topic ARN and try again.</p>
    InvalidSnsTopicArn(String),
    /// <p>The SSML you provided is invalid. Verify the SSML syntax, spelling of tags and values, and then try again.</p>
    InvalidSsml(String),
    /// <p>The language specified is not currently supported by Amazon Polly in this capacity.</p>
    LanguageNotSupported(String),
    /// <p>Amazon Polly can't find the specified lexicon. This could be caused by a lexicon that is missing, its name is misspelled or specifying a lexicon that is in a different region.</p> <p>Verify that the lexicon exists, is in the region (see <a>ListLexicons</a>) and that you spelled its name is spelled correctly. Then try again.</p>
    LexiconNotFound(String),
    /// <p>Speech marks are not supported for the <code>OutputFormat</code> selected. Speech marks are only available for content in <code>json</code> format.</p>
    MarksNotSupportedForFormat(String),
    /// <p>An unknown condition has caused a service failure.</p>
    ServiceFailure(String),
    /// <p>SSML speech marks are not supported for plain text-type input.</p>
    SsmlMarksNotSupportedForTextType(String),
    /// <p>The value of the "Text" parameter is longer than the accepted limits. For the <code>SynthesizeSpeech</code> API, the limit for input text is a maximum of 6000 characters total, of which no more than 3000 can be billed characters. For the <code>StartSpeechSynthesisTask</code> API, the maximum is 200,000 characters, of which no more than 100,000 can be billed characters. SSML tags are not counted as billed characters.</p>
    TextLengthExceeded(String),
}

impl StartSpeechSynthesisTaskError {
    pub fn from_response(res: BufferedHttpResponse) -> RusotoError<StartSpeechSynthesisTaskError> {
        if let Some(err) = proto::json::Error::parse_rest(&res) {
            match err.typ.as_str() {
                "EngineNotSupportedException" => {
                    return RusotoError::Service(StartSpeechSynthesisTaskError::EngineNotSupported(
                        err.msg,
                    ))
                }
                "InvalidS3BucketException" => {
                    return RusotoError::Service(StartSpeechSynthesisTaskError::InvalidS3Bucket(
                        err.msg,
                    ))
                }
                "InvalidS3KeyException" => {
                    return RusotoError::Service(StartSpeechSynthesisTaskError::InvalidS3Key(
                        err.msg,
                    ))
                }
                "InvalidSampleRateException" => {
                    return RusotoError::Service(StartSpeechSynthesisTaskError::InvalidSampleRate(
                        err.msg,
                    ))
                }
                "InvalidSnsTopicArnException" => {
                    return RusotoError::Service(StartSpeechSynthesisTaskError::InvalidSnsTopicArn(
                        err.msg,
                    ))
                }
                "InvalidSsmlException" => {
                    return RusotoError::Service(StartSpeechSynthesisTaskError::InvalidSsml(
                        err.msg,
                    ))
                }
                "LanguageNotSupportedException" => {
                    return RusotoError::Service(
                        StartSpeechSynthesisTaskError::LanguageNotSupported(err.msg),
                    )
                }
                "LexiconNotFoundException" => {
                    return RusotoError::Service(StartSpeechSynthesisTaskError::LexiconNotFound(
                        err.msg,
                    ))
                }
                "MarksNotSupportedForFormatException" => {
                    return RusotoError::Service(
                        StartSpeechSynthesisTaskError::MarksNotSupportedForFormat(err.msg),
                    )
                }
                "ServiceFailureException" => {
                    return RusotoError::Service(StartSpeechSynthesisTaskError::ServiceFailure(
                        err.msg,
                    ))
                }
                "SsmlMarksNotSupportedForTextTypeException" => {
                    return RusotoError::Service(
                        StartSpeechSynthesisTaskError::SsmlMarksNotSupportedForTextType(err.msg),
                    )
                }
                "TextLengthExceededException" => {
                    return RusotoError::Service(StartSpeechSynthesisTaskError::TextLengthExceeded(
                        err.msg,
                    ))
                }
                "ValidationException" => return RusotoError::Validation(err.msg),
                _ => {}
            }
        }
        return RusotoError::Unknown(res);
    }
}
impl fmt::Display for StartSpeechSynthesisTaskError {
    fn fmt(&self, f: &mut fmt::Formatter) -> fmt::Result {
        write!(f, "{}", self.description())
    }
}
impl Error for StartSpeechSynthesisTaskError {
    fn description(&self) -> &str {
        match *self {
            StartSpeechSynthesisTaskError::EngineNotSupported(ref cause) => cause,
            StartSpeechSynthesisTaskError::InvalidS3Bucket(ref cause) => cause,
            StartSpeechSynthesisTaskError::InvalidS3Key(ref cause) => cause,
            StartSpeechSynthesisTaskError::InvalidSampleRate(ref cause) => cause,
            StartSpeechSynthesisTaskError::InvalidSnsTopicArn(ref cause) => cause,
            StartSpeechSynthesisTaskError::InvalidSsml(ref cause) => cause,
            StartSpeechSynthesisTaskError::LanguageNotSupported(ref cause) => cause,
            StartSpeechSynthesisTaskError::LexiconNotFound(ref cause) => cause,
            StartSpeechSynthesisTaskError::MarksNotSupportedForFormat(ref cause) => cause,
            StartSpeechSynthesisTaskError::ServiceFailure(ref cause) => cause,
            StartSpeechSynthesisTaskError::SsmlMarksNotSupportedForTextType(ref cause) => cause,
            StartSpeechSynthesisTaskError::TextLengthExceeded(ref cause) => cause,
        }
    }
}
/// Errors returned by SynthesizeSpeech
#[derive(Debug, PartialEq)]
pub enum SynthesizeSpeechError {
    /// <p>This engine is not compatible with the voice that you have designated. Choose a new voice that is compatible with the engine or change the engine and restart the operation.</p>
    EngineNotSupported(String),
    /// <p>The specified sample rate is not valid.</p>
    InvalidSampleRate(String),
    /// <p>The SSML you provided is invalid. Verify the SSML syntax, spelling of tags and values, and then try again.</p>
    InvalidSsml(String),
    /// <p>The language specified is not currently supported by Amazon Polly in this capacity.</p>
    LanguageNotSupported(String),
    /// <p>Amazon Polly can't find the specified lexicon. This could be caused by a lexicon that is missing, its name is misspelled or specifying a lexicon that is in a different region.</p> <p>Verify that the lexicon exists, is in the region (see <a>ListLexicons</a>) and that you spelled its name is spelled correctly. Then try again.</p>
    LexiconNotFound(String),
    /// <p>Speech marks are not supported for the <code>OutputFormat</code> selected. Speech marks are only available for content in <code>json</code> format.</p>
    MarksNotSupportedForFormat(String),
    /// <p>An unknown condition has caused a service failure.</p>
    ServiceFailure(String),
    /// <p>SSML speech marks are not supported for plain text-type input.</p>
    SsmlMarksNotSupportedForTextType(String),
    /// <p>The value of the "Text" parameter is longer than the accepted limits. For the <code>SynthesizeSpeech</code> API, the limit for input text is a maximum of 6000 characters total, of which no more than 3000 can be billed characters. For the <code>StartSpeechSynthesisTask</code> API, the maximum is 200,000 characters, of which no more than 100,000 can be billed characters. SSML tags are not counted as billed characters.</p>
    TextLengthExceeded(String),
}

impl SynthesizeSpeechError {
    pub fn from_response(res: BufferedHttpResponse) -> RusotoError<SynthesizeSpeechError> {
        if let Some(err) = proto::json::Error::parse_rest(&res) {
            match err.typ.as_str() {
                "EngineNotSupportedException" => {
                    return RusotoError::Service(SynthesizeSpeechError::EngineNotSupported(err.msg))
                }
                "InvalidSampleRateException" => {
                    return RusotoError::Service(SynthesizeSpeechError::InvalidSampleRate(err.msg))
                }
                "InvalidSsmlException" => {
                    return RusotoError::Service(SynthesizeSpeechError::InvalidSsml(err.msg))
                }
                "LanguageNotSupportedException" => {
                    return RusotoError::Service(SynthesizeSpeechError::LanguageNotSupported(
                        err.msg,
                    ))
                }
                "LexiconNotFoundException" => {
                    return RusotoError::Service(SynthesizeSpeechError::LexiconNotFound(err.msg))
                }
                "MarksNotSupportedForFormatException" => {
                    return RusotoError::Service(SynthesizeSpeechError::MarksNotSupportedForFormat(
                        err.msg,
                    ))
                }
                "ServiceFailureException" => {
                    return RusotoError::Service(SynthesizeSpeechError::ServiceFailure(err.msg))
                }
                "SsmlMarksNotSupportedForTextTypeException" => {
                    return RusotoError::Service(
                        SynthesizeSpeechError::SsmlMarksNotSupportedForTextType(err.msg),
                    )
                }
                "TextLengthExceededException" => {
                    return RusotoError::Service(SynthesizeSpeechError::TextLengthExceeded(err.msg))
                }
                "ValidationException" => return RusotoError::Validation(err.msg),
                _ => {}
            }
        }
        return RusotoError::Unknown(res);
    }
}
impl fmt::Display for SynthesizeSpeechError {
    fn fmt(&self, f: &mut fmt::Formatter) -> fmt::Result {
        write!(f, "{}", self.description())
    }
}
impl Error for SynthesizeSpeechError {
    fn description(&self) -> &str {
        match *self {
            SynthesizeSpeechError::EngineNotSupported(ref cause) => cause,
            SynthesizeSpeechError::InvalidSampleRate(ref cause) => cause,
            SynthesizeSpeechError::InvalidSsml(ref cause) => cause,
            SynthesizeSpeechError::LanguageNotSupported(ref cause) => cause,
            SynthesizeSpeechError::LexiconNotFound(ref cause) => cause,
            SynthesizeSpeechError::MarksNotSupportedForFormat(ref cause) => cause,
            SynthesizeSpeechError::ServiceFailure(ref cause) => cause,
            SynthesizeSpeechError::SsmlMarksNotSupportedForTextType(ref cause) => cause,
            SynthesizeSpeechError::TextLengthExceeded(ref cause) => cause,
        }
    }
}
/// Trait representing the capabilities of the Amazon Polly API. Amazon Polly clients implement this trait.
#[async_trait]
pub trait Polly {
<<<<<<< HEAD
    /// <p>Deletes the specified pronunciation lexicon stored in an AWS Region. A lexicon which has been deleted is not available for speech synthesis, nor is it possible to retrieve it using either the <code>GetLexicon</code> or <code>ListLexicon</code> APIs.</p> <p>For more information, see <a href="https://docs.aws.amazon.com/polly/latest/dg/managing-lexicons.html">Managing Lexicons</a>.</p>
    fn delete_lexicon(
=======
    /// <p>Deletes the specified pronunciation lexicon stored in an AWS Region. A lexicon which has been deleted is not available for speech synthesis, nor is it possible to retrieve it using either the <code>GetLexicon</code> or <code>ListLexicon</code> APIs.</p> <p>For more information, see <a href="http://docs.aws.amazon.com/polly/latest/dg/managing-lexicons.html">Managing Lexicons</a>.</p>
    async fn delete_lexicon(
>>>>>>> 62832c4b
        &self,
        input: DeleteLexiconInput,
    ) -> Result<DeleteLexiconOutput, RusotoError<DeleteLexiconError>>;

    /// <p>Returns the list of voices that are available for use when requesting speech synthesis. Each voice speaks a specified language, is either male or female, and is identified by an ID, which is the ASCII version of the voice name. </p> <p>When synthesizing speech ( <code>SynthesizeSpeech</code> ), you provide the voice ID for the voice you want from the list of voices returned by <code>DescribeVoices</code>.</p> <p>For example, you want your news reader application to read news in a specific language, but giving a user the option to choose the voice. Using the <code>DescribeVoices</code> operation you can provide the user with a list of available voices to select from.</p> <p> You can optionally specify a language code to filter the available voices. For example, if you specify <code>en-US</code>, the operation returns a list of all available US English voices. </p> <p>This operation requires permissions to perform the <code>polly:DescribeVoices</code> action.</p>
    async fn describe_voices(
        &self,
        input: DescribeVoicesInput,
    ) -> Result<DescribeVoicesOutput, RusotoError<DescribeVoicesError>>;

<<<<<<< HEAD
    /// <p>Returns the content of the specified pronunciation lexicon stored in an AWS Region. For more information, see <a href="https://docs.aws.amazon.com/polly/latest/dg/managing-lexicons.html">Managing Lexicons</a>.</p>
    fn get_lexicon(
=======
    /// <p>Returns the content of the specified pronunciation lexicon stored in an AWS Region. For more information, see <a href="http://docs.aws.amazon.com/polly/latest/dg/managing-lexicons.html">Managing Lexicons</a>.</p>
    async fn get_lexicon(
>>>>>>> 62832c4b
        &self,
        input: GetLexiconInput,
    ) -> Result<GetLexiconOutput, RusotoError<GetLexiconError>>;

    /// <p>Retrieves a specific SpeechSynthesisTask object based on its TaskID. This object contains information about the given speech synthesis task, including the status of the task, and a link to the S3 bucket containing the output of the task.</p>
    async fn get_speech_synthesis_task(
        &self,
        input: GetSpeechSynthesisTaskInput,
    ) -> Result<GetSpeechSynthesisTaskOutput, RusotoError<GetSpeechSynthesisTaskError>>;

<<<<<<< HEAD
    /// <p>Returns a list of pronunciation lexicons stored in an AWS Region. For more information, see <a href="https://docs.aws.amazon.com/polly/latest/dg/managing-lexicons.html">Managing Lexicons</a>.</p>
    fn list_lexicons(
=======
    /// <p>Returns a list of pronunciation lexicons stored in an AWS Region. For more information, see <a href="http://docs.aws.amazon.com/polly/latest/dg/managing-lexicons.html">Managing Lexicons</a>.</p>
    async fn list_lexicons(
>>>>>>> 62832c4b
        &self,
        input: ListLexiconsInput,
    ) -> Result<ListLexiconsOutput, RusotoError<ListLexiconsError>>;

    /// <p>Returns a list of SpeechSynthesisTask objects ordered by their creation date. This operation can filter the tasks by their status, for example, allowing users to list only tasks that are completed.</p>
    async fn list_speech_synthesis_tasks(
        &self,
        input: ListSpeechSynthesisTasksInput,
    ) -> Result<ListSpeechSynthesisTasksOutput, RusotoError<ListSpeechSynthesisTasksError>>;

<<<<<<< HEAD
    /// <p>Stores a pronunciation lexicon in an AWS Region. If a lexicon with the same name already exists in the region, it is overwritten by the new lexicon. Lexicon operations have eventual consistency, therefore, it might take some time before the lexicon is available to the SynthesizeSpeech operation.</p> <p>For more information, see <a href="https://docs.aws.amazon.com/polly/latest/dg/managing-lexicons.html">Managing Lexicons</a>.</p>
    fn put_lexicon(
=======
    /// <p>Stores a pronunciation lexicon in an AWS Region. If a lexicon with the same name already exists in the region, it is overwritten by the new lexicon. Lexicon operations have eventual consistency, therefore, it might take some time before the lexicon is available to the SynthesizeSpeech operation.</p> <p>For more information, see <a href="http://docs.aws.amazon.com/polly/latest/dg/managing-lexicons.html">Managing Lexicons</a>.</p>
    async fn put_lexicon(
>>>>>>> 62832c4b
        &self,
        input: PutLexiconInput,
    ) -> Result<PutLexiconOutput, RusotoError<PutLexiconError>>;

    /// <p>Allows the creation of an asynchronous synthesis task, by starting a new <code>SpeechSynthesisTask</code>. This operation requires all the standard information needed for speech synthesis, plus the name of an Amazon S3 bucket for the service to store the output of the synthesis task and two optional parameters (OutputS3KeyPrefix and SnsTopicArn). Once the synthesis task is created, this operation will return a SpeechSynthesisTask object, which will include an identifier of this task as well as the current status.</p>
    async fn start_speech_synthesis_task(
        &self,
        input: StartSpeechSynthesisTaskInput,
    ) -> Result<StartSpeechSynthesisTaskOutput, RusotoError<StartSpeechSynthesisTaskError>>;

<<<<<<< HEAD
    /// <p>Synthesizes UTF-8 input, plain text or SSML, to a stream of bytes. SSML input must be valid, well-formed SSML. Some alphabets might not be available with all the voices (for example, Cyrillic might not be read at all by English voices) unless phoneme mapping is used. For more information, see <a href="https://docs.aws.amazon.com/polly/latest/dg/how-text-to-speech-works.html">How it Works</a>.</p>
    fn synthesize_speech(
=======
    /// <p>Synthesizes UTF-8 input, plain text or SSML, to a stream of bytes. SSML input must be valid, well-formed SSML. Some alphabets might not be available with all the voices (for example, Cyrillic might not be read at all by English voices) unless phoneme mapping is used. For more information, see <a href="http://docs.aws.amazon.com/polly/latest/dg/how-text-to-speech-works.html">How it Works</a>.</p>
    async fn synthesize_speech(
>>>>>>> 62832c4b
        &self,
        input: SynthesizeSpeechInput,
    ) -> Result<SynthesizeSpeechOutput, RusotoError<SynthesizeSpeechError>>;
}
/// A client for the Amazon Polly API.
#[derive(Clone)]
pub struct PollyClient {
    client: Client,
    region: region::Region,
}

impl PollyClient {
    /// Creates a client backed by the default tokio event loop.
    ///
    /// The client will use the default credentials provider and tls client.
    pub fn new(region: region::Region) -> PollyClient {
        Self::new_with_client(Client::shared(), region)
    }

    pub fn new_with<P, D>(
        request_dispatcher: D,
        credentials_provider: P,
        region: region::Region,
    ) -> PollyClient
    where
        P: ProvideAwsCredentials + Send + Sync + 'static,
        D: DispatchSignedRequest + Send + Sync + 'static,
    {
        Self::new_with_client(
            Client::new_with(credentials_provider, request_dispatcher),
            region,
        )
    }

    pub fn new_with_client(client: Client, region: region::Region) -> PollyClient {
        PollyClient { client, region }
    }
}

impl fmt::Debug for PollyClient {
    fn fmt(&self, f: &mut fmt::Formatter<'_>) -> fmt::Result {
        f.debug_struct("PollyClient")
            .field("region", &self.region)
            .finish()
    }
}

#[async_trait]
impl Polly for PollyClient {
<<<<<<< HEAD
    /// <p>Deletes the specified pronunciation lexicon stored in an AWS Region. A lexicon which has been deleted is not available for speech synthesis, nor is it possible to retrieve it using either the <code>GetLexicon</code> or <code>ListLexicon</code> APIs.</p> <p>For more information, see <a href="https://docs.aws.amazon.com/polly/latest/dg/managing-lexicons.html">Managing Lexicons</a>.</p>
    fn delete_lexicon(
=======
    /// <p>Deletes the specified pronunciation lexicon stored in an AWS Region. A lexicon which has been deleted is not available for speech synthesis, nor is it possible to retrieve it using either the <code>GetLexicon</code> or <code>ListLexicon</code> APIs.</p> <p>For more information, see <a href="http://docs.aws.amazon.com/polly/latest/dg/managing-lexicons.html">Managing Lexicons</a>.</p>
    async fn delete_lexicon(
>>>>>>> 62832c4b
        &self,
        input: DeleteLexiconInput,
    ) -> Result<DeleteLexiconOutput, RusotoError<DeleteLexiconError>> {
        let request_uri = format!("/v1/lexicons/{lexicon_name}", lexicon_name = input.name);

        let mut request = SignedRequest::new("DELETE", "polly", &self.region, &request_uri);
        request.set_content_type("application/x-amz-json-1.1".to_owned());

        let mut response = self
            .client
            .sign_and_dispatch(request)
            .await
            .map_err(RusotoError::from)?;
        if response.status.as_u16() == 200 {
            let response = response.buffer().await.map_err(RusotoError::HttpDispatch)?;
            let result = proto::json::ResponsePayload::new(&response)
                .deserialize::<DeleteLexiconOutput, _>()?;

            Ok(result)
        } else {
            let response = response.buffer().await.map_err(RusotoError::HttpDispatch)?;
            Err(DeleteLexiconError::from_response(response))
        }
    }

    /// <p>Returns the list of voices that are available for use when requesting speech synthesis. Each voice speaks a specified language, is either male or female, and is identified by an ID, which is the ASCII version of the voice name. </p> <p>When synthesizing speech ( <code>SynthesizeSpeech</code> ), you provide the voice ID for the voice you want from the list of voices returned by <code>DescribeVoices</code>.</p> <p>For example, you want your news reader application to read news in a specific language, but giving a user the option to choose the voice. Using the <code>DescribeVoices</code> operation you can provide the user with a list of available voices to select from.</p> <p> You can optionally specify a language code to filter the available voices. For example, if you specify <code>en-US</code>, the operation returns a list of all available US English voices. </p> <p>This operation requires permissions to perform the <code>polly:DescribeVoices</code> action.</p>
    async fn describe_voices(
        &self,
        input: DescribeVoicesInput,
    ) -> Result<DescribeVoicesOutput, RusotoError<DescribeVoicesError>> {
        let request_uri = "/v1/voices";

        let mut request = SignedRequest::new("GET", "polly", &self.region, &request_uri);
        request.set_content_type("application/x-amz-json-1.1".to_owned());

        let mut params = Params::new();
        if let Some(ref x) = input.engine {
            params.put("Engine", x);
        }
        if let Some(ref x) = input.include_additional_language_codes {
            params.put("IncludeAdditionalLanguageCodes", x);
        }
        if let Some(ref x) = input.language_code {
            params.put("LanguageCode", x);
        }
        if let Some(ref x) = input.next_token {
            params.put("NextToken", x);
        }
        request.set_params(params);

        let mut response = self
            .client
            .sign_and_dispatch(request)
            .await
            .map_err(RusotoError::from)?;
        if response.status.as_u16() == 200 {
            let response = response.buffer().await.map_err(RusotoError::HttpDispatch)?;
            let result = proto::json::ResponsePayload::new(&response)
                .deserialize::<DescribeVoicesOutput, _>()?;

            Ok(result)
        } else {
            let response = response.buffer().await.map_err(RusotoError::HttpDispatch)?;
            Err(DescribeVoicesError::from_response(response))
        }
    }

<<<<<<< HEAD
    /// <p>Returns the content of the specified pronunciation lexicon stored in an AWS Region. For more information, see <a href="https://docs.aws.amazon.com/polly/latest/dg/managing-lexicons.html">Managing Lexicons</a>.</p>
    fn get_lexicon(
=======
    /// <p>Returns the content of the specified pronunciation lexicon stored in an AWS Region. For more information, see <a href="http://docs.aws.amazon.com/polly/latest/dg/managing-lexicons.html">Managing Lexicons</a>.</p>
    async fn get_lexicon(
>>>>>>> 62832c4b
        &self,
        input: GetLexiconInput,
    ) -> Result<GetLexiconOutput, RusotoError<GetLexiconError>> {
        let request_uri = format!("/v1/lexicons/{lexicon_name}", lexicon_name = input.name);

        let mut request = SignedRequest::new("GET", "polly", &self.region, &request_uri);
        request.set_content_type("application/x-amz-json-1.1".to_owned());

        let mut response = self
            .client
            .sign_and_dispatch(request)
            .await
            .map_err(RusotoError::from)?;
        if response.status.as_u16() == 200 {
            let response = response.buffer().await.map_err(RusotoError::HttpDispatch)?;
            let result = proto::json::ResponsePayload::new(&response)
                .deserialize::<GetLexiconOutput, _>()?;

            Ok(result)
        } else {
            let response = response.buffer().await.map_err(RusotoError::HttpDispatch)?;
            Err(GetLexiconError::from_response(response))
        }
    }

    /// <p>Retrieves a specific SpeechSynthesisTask object based on its TaskID. This object contains information about the given speech synthesis task, including the status of the task, and a link to the S3 bucket containing the output of the task.</p>
    async fn get_speech_synthesis_task(
        &self,
        input: GetSpeechSynthesisTaskInput,
    ) -> Result<GetSpeechSynthesisTaskOutput, RusotoError<GetSpeechSynthesisTaskError>> {
        let request_uri = format!("/v1/synthesisTasks/{task_id}", task_id = input.task_id);

        let mut request = SignedRequest::new("GET", "polly", &self.region, &request_uri);
        request.set_content_type("application/x-amz-json-1.1".to_owned());

        let mut response = self
            .client
            .sign_and_dispatch(request)
            .await
            .map_err(RusotoError::from)?;
        if response.status.as_u16() == 200 {
            let response = response.buffer().await.map_err(RusotoError::HttpDispatch)?;
            let result = proto::json::ResponsePayload::new(&response)
                .deserialize::<GetSpeechSynthesisTaskOutput, _>()?;

            Ok(result)
        } else {
            let response = response.buffer().await.map_err(RusotoError::HttpDispatch)?;
            Err(GetSpeechSynthesisTaskError::from_response(response))
        }
    }

<<<<<<< HEAD
    /// <p>Returns a list of pronunciation lexicons stored in an AWS Region. For more information, see <a href="https://docs.aws.amazon.com/polly/latest/dg/managing-lexicons.html">Managing Lexicons</a>.</p>
    fn list_lexicons(
=======
    /// <p>Returns a list of pronunciation lexicons stored in an AWS Region. For more information, see <a href="http://docs.aws.amazon.com/polly/latest/dg/managing-lexicons.html">Managing Lexicons</a>.</p>
    async fn list_lexicons(
>>>>>>> 62832c4b
        &self,
        input: ListLexiconsInput,
    ) -> Result<ListLexiconsOutput, RusotoError<ListLexiconsError>> {
        let request_uri = "/v1/lexicons";

        let mut request = SignedRequest::new("GET", "polly", &self.region, &request_uri);
        request.set_content_type("application/x-amz-json-1.1".to_owned());

        let mut params = Params::new();
        if let Some(ref x) = input.next_token {
            params.put("NextToken", x);
        }
        request.set_params(params);

        let mut response = self
            .client
            .sign_and_dispatch(request)
            .await
            .map_err(RusotoError::from)?;
        if response.status.as_u16() == 200 {
            let response = response.buffer().await.map_err(RusotoError::HttpDispatch)?;
            let result = proto::json::ResponsePayload::new(&response)
                .deserialize::<ListLexiconsOutput, _>()?;

            Ok(result)
        } else {
            let response = response.buffer().await.map_err(RusotoError::HttpDispatch)?;
            Err(ListLexiconsError::from_response(response))
        }
    }

    /// <p>Returns a list of SpeechSynthesisTask objects ordered by their creation date. This operation can filter the tasks by their status, for example, allowing users to list only tasks that are completed.</p>
    async fn list_speech_synthesis_tasks(
        &self,
        input: ListSpeechSynthesisTasksInput,
    ) -> Result<ListSpeechSynthesisTasksOutput, RusotoError<ListSpeechSynthesisTasksError>> {
        let request_uri = "/v1/synthesisTasks";

        let mut request = SignedRequest::new("GET", "polly", &self.region, &request_uri);
        request.set_content_type("application/x-amz-json-1.1".to_owned());

        let mut params = Params::new();
        if let Some(ref x) = input.max_results {
            params.put("MaxResults", x);
        }
        if let Some(ref x) = input.next_token {
            params.put("NextToken", x);
        }
        if let Some(ref x) = input.status {
            params.put("Status", x);
        }
        request.set_params(params);

        let mut response = self
            .client
            .sign_and_dispatch(request)
            .await
            .map_err(RusotoError::from)?;
        if response.status.as_u16() == 200 {
            let response = response.buffer().await.map_err(RusotoError::HttpDispatch)?;
            let result = proto::json::ResponsePayload::new(&response)
                .deserialize::<ListSpeechSynthesisTasksOutput, _>()?;

            Ok(result)
        } else {
            let response = response.buffer().await.map_err(RusotoError::HttpDispatch)?;
            Err(ListSpeechSynthesisTasksError::from_response(response))
        }
    }

<<<<<<< HEAD
    /// <p>Stores a pronunciation lexicon in an AWS Region. If a lexicon with the same name already exists in the region, it is overwritten by the new lexicon. Lexicon operations have eventual consistency, therefore, it might take some time before the lexicon is available to the SynthesizeSpeech operation.</p> <p>For more information, see <a href="https://docs.aws.amazon.com/polly/latest/dg/managing-lexicons.html">Managing Lexicons</a>.</p>
    fn put_lexicon(
=======
    /// <p>Stores a pronunciation lexicon in an AWS Region. If a lexicon with the same name already exists in the region, it is overwritten by the new lexicon. Lexicon operations have eventual consistency, therefore, it might take some time before the lexicon is available to the SynthesizeSpeech operation.</p> <p>For more information, see <a href="http://docs.aws.amazon.com/polly/latest/dg/managing-lexicons.html">Managing Lexicons</a>.</p>
    async fn put_lexicon(
>>>>>>> 62832c4b
        &self,
        input: PutLexiconInput,
    ) -> Result<PutLexiconOutput, RusotoError<PutLexiconError>> {
        let request_uri = format!("/v1/lexicons/{lexicon_name}", lexicon_name = input.name);

        let mut request = SignedRequest::new("PUT", "polly", &self.region, &request_uri);
        request.set_content_type("application/x-amz-json-1.1".to_owned());

        let encoded = Some(serde_json::to_vec(&input).unwrap());
        request.set_payload(encoded);

        let mut response = self
            .client
            .sign_and_dispatch(request)
            .await
            .map_err(RusotoError::from)?;
        if response.status.as_u16() == 200 {
            let response = response.buffer().await.map_err(RusotoError::HttpDispatch)?;
            let result = proto::json::ResponsePayload::new(&response)
                .deserialize::<PutLexiconOutput, _>()?;

            Ok(result)
        } else {
            let response = response.buffer().await.map_err(RusotoError::HttpDispatch)?;
            Err(PutLexiconError::from_response(response))
        }
    }

    /// <p>Allows the creation of an asynchronous synthesis task, by starting a new <code>SpeechSynthesisTask</code>. This operation requires all the standard information needed for speech synthesis, plus the name of an Amazon S3 bucket for the service to store the output of the synthesis task and two optional parameters (OutputS3KeyPrefix and SnsTopicArn). Once the synthesis task is created, this operation will return a SpeechSynthesisTask object, which will include an identifier of this task as well as the current status.</p>
    async fn start_speech_synthesis_task(
        &self,
        input: StartSpeechSynthesisTaskInput,
    ) -> Result<StartSpeechSynthesisTaskOutput, RusotoError<StartSpeechSynthesisTaskError>> {
        let request_uri = "/v1/synthesisTasks";

        let mut request = SignedRequest::new("POST", "polly", &self.region, &request_uri);
        request.set_content_type("application/x-amz-json-1.1".to_owned());

        let encoded = Some(serde_json::to_vec(&input).unwrap());
        request.set_payload(encoded);

        let mut response = self
            .client
            .sign_and_dispatch(request)
            .await
            .map_err(RusotoError::from)?;
        if response.status.as_u16() == 200 {
            let response = response.buffer().await.map_err(RusotoError::HttpDispatch)?;
            let result = proto::json::ResponsePayload::new(&response)
                .deserialize::<StartSpeechSynthesisTaskOutput, _>()?;

            Ok(result)
        } else {
            let response = response.buffer().await.map_err(RusotoError::HttpDispatch)?;
            Err(StartSpeechSynthesisTaskError::from_response(response))
        }
    }

<<<<<<< HEAD
    /// <p>Synthesizes UTF-8 input, plain text or SSML, to a stream of bytes. SSML input must be valid, well-formed SSML. Some alphabets might not be available with all the voices (for example, Cyrillic might not be read at all by English voices) unless phoneme mapping is used. For more information, see <a href="https://docs.aws.amazon.com/polly/latest/dg/how-text-to-speech-works.html">How it Works</a>.</p>
    fn synthesize_speech(
=======
    /// <p>Synthesizes UTF-8 input, plain text or SSML, to a stream of bytes. SSML input must be valid, well-formed SSML. Some alphabets might not be available with all the voices (for example, Cyrillic might not be read at all by English voices) unless phoneme mapping is used. For more information, see <a href="http://docs.aws.amazon.com/polly/latest/dg/how-text-to-speech-works.html">How it Works</a>.</p>
    async fn synthesize_speech(
>>>>>>> 62832c4b
        &self,
        input: SynthesizeSpeechInput,
    ) -> Result<SynthesizeSpeechOutput, RusotoError<SynthesizeSpeechError>> {
        let request_uri = "/v1/speech";

        let mut request = SignedRequest::new("POST", "polly", &self.region, &request_uri);
        request.set_content_type("application/x-amz-json-1.1".to_owned());

        let encoded = Some(serde_json::to_vec(&input).unwrap());
        request.set_payload(encoded);

        let mut response = self
            .client
            .sign_and_dispatch(request)
            .await
            .map_err(RusotoError::from)?;
        if response.status.as_u16() == 200 {
            let response = response.buffer().await.map_err(RusotoError::HttpDispatch)?;

            let mut result = SynthesizeSpeechOutput::default();
            result.audio_stream = Some(response.body);

            if let Some(content_type) = response.headers.get("Content-Type") {
                let value = content_type.to_owned();
                result.content_type = Some(value)
            };
            if let Some(request_characters) = response.headers.get("x-amzn-RequestCharacters") {
                let value = request_characters.to_owned();
                result.request_characters = Some(value.parse::<i64>().unwrap())
            };

            Ok(result)
        } else {
            let response = response.buffer().await.map_err(RusotoError::HttpDispatch)?;
            Err(SynthesizeSpeechError::from_response(response))
        }
    }
}<|MERGE_RESOLUTION|>--- conflicted
+++ resolved
@@ -9,28 +9,16 @@
 //  must be updated to generate the changes.
 //
 // =================================================================
-#![allow(warnings)]
-
-<<<<<<< HEAD
-use futures::future;
-use futures::Future;
-=======
+
 use std::error::Error;
 use std::fmt;
 
 use async_trait::async_trait;
->>>>>>> 62832c4b
 use rusoto_core::credential::ProvideAwsCredentials;
 use rusoto_core::region;
 #[allow(warnings)]
 use rusoto_core::request::{BufferedHttpResponse, DispatchSignedRequest};
-<<<<<<< HEAD
-use rusoto_core::{Client, RusotoError, RusotoFuture};
-use std::error::Error;
-use std::fmt;
-=======
 use rusoto_core::{Client, RusotoError};
->>>>>>> 62832c4b
 
 use rusoto_core::param::{Params, ServiceParams};
 use rusoto_core::proto;
@@ -45,15 +33,11 @@
 }
 
 #[derive(Default, Debug, Clone, PartialEq, Deserialize)]
-#[cfg_attr(any(test, feature = "serialize_structs"), derive(Serialize))]
+#[cfg_attr(test, derive(Serialize))]
 pub struct DeleteLexiconOutput {}
 
 #[derive(Default, Debug, Clone, PartialEq, Serialize)]
 pub struct DescribeVoicesInput {
-    /// <p>Specifies the engine (<code>standard</code> or <code>neural</code>) used by Amazon Polly when processing input text for speech synthesis. </p>
-    #[serde(rename = "Engine")]
-    #[serde(skip_serializing_if = "Option::is_none")]
-    pub engine: Option<String>,
     /// <p>Boolean value indicating whether to return any bilingual voices that use the specified language as an additional language. For instance, if you request all languages that use US English (es-US), and there is an Italian voice that speaks both Italian (it-IT) and US English, that voice will be included if you specify <code>yes</code> but not if you specify <code>no</code>.</p>
     #[serde(rename = "IncludeAdditionalLanguageCodes")]
     #[serde(skip_serializing_if = "Option::is_none")]
@@ -69,7 +53,7 @@
 }
 
 #[derive(Default, Debug, Clone, PartialEq, Deserialize)]
-#[cfg_attr(any(test, feature = "serialize_structs"), derive(Serialize))]
+#[cfg_attr(test, derive(Serialize))]
 pub struct DescribeVoicesOutput {
     /// <p>The pagination token to use in the next request to continue the listing of voices. <code>NextToken</code> is returned only if the response is truncated.</p>
     #[serde(rename = "NextToken")]
@@ -89,7 +73,7 @@
 }
 
 #[derive(Default, Debug, Clone, PartialEq, Deserialize)]
-#[cfg_attr(any(test, feature = "serialize_structs"), derive(Serialize))]
+#[cfg_attr(test, derive(Serialize))]
 pub struct GetLexiconOutput {
     /// <p>Lexicon object that provides name and the string content of the lexicon. </p>
     #[serde(rename = "Lexicon")]
@@ -109,7 +93,7 @@
 }
 
 #[derive(Default, Debug, Clone, PartialEq, Deserialize)]
-#[cfg_attr(any(test, feature = "serialize_structs"), derive(Serialize))]
+#[cfg_attr(test, derive(Serialize))]
 pub struct GetSpeechSynthesisTaskOutput {
     /// <p>SynthesisTask object that provides information from the requested task, including output format, creation time, task status, and so on.</p>
     #[serde(rename = "SynthesisTask")]
@@ -119,7 +103,7 @@
 
 /// <p>Provides lexicon name and lexicon content in string format. For more information, see <a href="https://www.w3.org/TR/pronunciation-lexicon/">Pronunciation Lexicon Specification (PLS) Version 1.0</a>.</p>
 #[derive(Default, Debug, Clone, PartialEq, Deserialize)]
-#[cfg_attr(any(test, feature = "serialize_structs"), derive(Serialize))]
+#[cfg_attr(test, derive(Serialize))]
 pub struct Lexicon {
     /// <p>Lexicon content in string format. The content of a lexicon must be in PLS format.</p>
     #[serde(rename = "Content")]
@@ -131,9 +115,9 @@
     pub name: Option<String>,
 }
 
-/// <p>Contains metadata describing the lexicon such as the number of lexemes, language code, and so on. For more information, see <a href="https://docs.aws.amazon.com/polly/latest/dg/managing-lexicons.html">Managing Lexicons</a>.</p>
+/// <p>Contains metadata describing the lexicon such as the number of lexemes, language code, and so on. For more information, see <a href="http://docs.aws.amazon.com/polly/latest/dg/managing-lexicons.html">Managing Lexicons</a>.</p>
 #[derive(Default, Debug, Clone, PartialEq, Deserialize)]
-#[cfg_attr(any(test, feature = "serialize_structs"), derive(Serialize))]
+#[cfg_attr(test, derive(Serialize))]
 pub struct LexiconAttributes {
     /// <p>Phonetic alphabet used in the lexicon. Valid values are <code>ipa</code> and <code>x-sampa</code>.</p>
     #[serde(rename = "Alphabet")]
@@ -163,7 +147,7 @@
 
 /// <p>Describes the content of the lexicon.</p>
 #[derive(Default, Debug, Clone, PartialEq, Deserialize)]
-#[cfg_attr(any(test, feature = "serialize_structs"), derive(Serialize))]
+#[cfg_attr(test, derive(Serialize))]
 pub struct LexiconDescription {
     /// <p>Provides lexicon metadata.</p>
     #[serde(rename = "Attributes")]
@@ -184,7 +168,7 @@
 }
 
 #[derive(Default, Debug, Clone, PartialEq, Deserialize)]
-#[cfg_attr(any(test, feature = "serialize_structs"), derive(Serialize))]
+#[cfg_attr(test, derive(Serialize))]
 pub struct ListLexiconsOutput {
     /// <p>A list of lexicon names and attributes.</p>
     #[serde(rename = "Lexicons")]
@@ -213,7 +197,7 @@
 }
 
 #[derive(Default, Debug, Clone, PartialEq, Deserialize)]
-#[cfg_attr(any(test, feature = "serialize_structs"), derive(Serialize))]
+#[cfg_attr(test, derive(Serialize))]
 pub struct ListSpeechSynthesisTasksOutput {
     /// <p>An opaque pagination token returned from the previous List operation in this request. If present, this indicates where to continue the listing.</p>
     #[serde(rename = "NextToken")]
@@ -236,15 +220,11 @@
 }
 
 #[derive(Default, Debug, Clone, PartialEq, Deserialize)]
-#[cfg_attr(any(test, feature = "serialize_structs"), derive(Serialize))]
+#[cfg_attr(test, derive(Serialize))]
 pub struct PutLexiconOutput {}
 
 #[derive(Default, Debug, Clone, PartialEq, Serialize)]
 pub struct StartSpeechSynthesisTaskInput {
-    /// <p>Specifies the engine (<code>standard</code> or <code>neural</code>) for Amazon Polly to use when processing input text for speech synthesis. Using a voice that is not supported for the engine selected will result in an error.</p>
-    #[serde(rename = "Engine")]
-    #[serde(skip_serializing_if = "Option::is_none")]
-    pub engine: Option<String>,
     /// <p>Optional language code for the Speech Synthesis request. This is only necessary if using a bilingual voice, such as Aditi, which can be used for either Indian English (en-IN) or Hindi (hi-IN). </p> <p>If a bilingual voice is used and no language code is specified, Amazon Polly will use the default language of the bilingual voice. The default language for any voice is the one returned by the <a href="https://docs.aws.amazon.com/polly/latest/dg/API_DescribeVoices.html">DescribeVoices</a> operation for the <code>LanguageCode</code> parameter. For example, if no language code is specified, Aditi will use Indian English rather than Hindi.</p>
     #[serde(rename = "LanguageCode")]
     #[serde(skip_serializing_if = "Option::is_none")]
@@ -263,7 +243,7 @@
     #[serde(rename = "OutputS3KeyPrefix")]
     #[serde(skip_serializing_if = "Option::is_none")]
     pub output_s3_key_prefix: Option<String>,
-    /// <p>The audio frequency specified in Hz.</p> <p>The valid values for mp3 and ogg_vorbis are "8000", "16000", "22050", and "24000". The default value for standard voices is "22050". The default value for neural voices is "24000".</p> <p>Valid values for pcm are "8000" and "16000" The default value is "16000". </p>
+    /// <p>The audio frequency specified in Hz.</p> <p>The valid values for mp3 and ogg_vorbis are "8000", "16000", and "22050". The default value is "22050".</p> <p>Valid values for pcm are "8000" and "16000" The default value is "16000". </p>
     #[serde(rename = "SampleRate")]
     #[serde(skip_serializing_if = "Option::is_none")]
     pub sample_rate: Option<String>,
@@ -288,7 +268,7 @@
 }
 
 #[derive(Default, Debug, Clone, PartialEq, Deserialize)]
-#[cfg_attr(any(test, feature = "serialize_structs"), derive(Serialize))]
+#[cfg_attr(test, derive(Serialize))]
 pub struct StartSpeechSynthesisTaskOutput {
     /// <p>SynthesisTask object that provides information and attributes about a newly submitted speech synthesis task.</p>
     #[serde(rename = "SynthesisTask")]
@@ -298,16 +278,12 @@
 
 /// <p>SynthesisTask object that provides information about a speech synthesis task.</p>
 #[derive(Default, Debug, Clone, PartialEq, Deserialize)]
-#[cfg_attr(any(test, feature = "serialize_structs"), derive(Serialize))]
+#[cfg_attr(test, derive(Serialize))]
 pub struct SynthesisTask {
     /// <p>Timestamp for the time the synthesis task was started.</p>
     #[serde(rename = "CreationTime")]
     #[serde(skip_serializing_if = "Option::is_none")]
     pub creation_time: Option<f64>,
-    /// <p>Specifies the engine (<code>standard</code> or <code>neural</code>) for Amazon Polly to use when processing input text for speech synthesis. Using a voice that is not supported for the engine selected will result in an error.</p>
-    #[serde(rename = "Engine")]
-    #[serde(skip_serializing_if = "Option::is_none")]
-    pub engine: Option<String>,
     /// <p>Optional language code for a synthesis task. This is only necessary if using a bilingual voice, such as Aditi, which can be used for either Indian English (en-IN) or Hindi (hi-IN). </p> <p>If a bilingual voice is used and no language code is specified, Amazon Polly will use the default language of the bilingual voice. The default language for any voice is the one returned by the <a href="https://docs.aws.amazon.com/polly/latest/dg/API_DescribeVoices.html">DescribeVoices</a> operation for the <code>LanguageCode</code> parameter. For example, if no language code is specified, Aditi will use Indian English rather than Hindi.</p>
     #[serde(rename = "LanguageCode")]
     #[serde(skip_serializing_if = "Option::is_none")]
@@ -328,7 +304,7 @@
     #[serde(rename = "RequestCharacters")]
     #[serde(skip_serializing_if = "Option::is_none")]
     pub request_characters: Option<i64>,
-    /// <p>The audio frequency specified in Hz.</p> <p>The valid values for mp3 and ogg_vorbis are "8000", "16000", "22050", and "24000". The default value for standard voices is "22050". The default value for neural voices is "24000".</p> <p>Valid values for pcm are "8000" and "16000" The default value is "16000". </p>
+    /// <p>The audio frequency specified in Hz.</p> <p>The valid values for mp3 and ogg_vorbis are "8000", "16000", and "22050". The default value is "22050".</p> <p>Valid values for pcm are "8000" and "16000" The default value is "16000". </p>
     #[serde(rename = "SampleRate")]
     #[serde(skip_serializing_if = "Option::is_none")]
     pub sample_rate: Option<String>,
@@ -364,22 +340,18 @@
 
 #[derive(Default, Debug, Clone, PartialEq, Serialize)]
 pub struct SynthesizeSpeechInput {
-    /// <p>Specifies the engine (<code>standard</code> or <code>neural</code>) for Amazon Polly to use when processing input text for speech synthesis. Using a voice that is not supported for the engine selected will result in an error.</p>
-    #[serde(rename = "Engine")]
-    #[serde(skip_serializing_if = "Option::is_none")]
-    pub engine: Option<String>,
     /// <p>Optional language code for the Synthesize Speech request. This is only necessary if using a bilingual voice, such as Aditi, which can be used for either Indian English (en-IN) or Hindi (hi-IN). </p> <p>If a bilingual voice is used and no language code is specified, Amazon Polly will use the default language of the bilingual voice. The default language for any voice is the one returned by the <a href="https://docs.aws.amazon.com/polly/latest/dg/API_DescribeVoices.html">DescribeVoices</a> operation for the <code>LanguageCode</code> parameter. For example, if no language code is specified, Aditi will use Indian English rather than Hindi.</p>
     #[serde(rename = "LanguageCode")]
     #[serde(skip_serializing_if = "Option::is_none")]
     pub language_code: Option<String>,
-    /// <p>List of one or more pronunciation lexicon names you want the service to apply during synthesis. Lexicons are applied only if the language of the lexicon is the same as the language of the voice. For information about storing lexicons, see <a href="https://docs.aws.amazon.com/polly/latest/dg/API_PutLexicon.html">PutLexicon</a>.</p>
+    /// <p>List of one or more pronunciation lexicon names you want the service to apply during synthesis. Lexicons are applied only if the language of the lexicon is the same as the language of the voice. For information about storing lexicons, see <a href="http://docs.aws.amazon.com/polly/latest/dg/API_PutLexicon.html">PutLexicon</a>.</p>
     #[serde(rename = "LexiconNames")]
     #[serde(skip_serializing_if = "Option::is_none")]
     pub lexicon_names: Option<Vec<String>>,
     /// <p> The format in which the returned output will be encoded. For audio stream, this will be mp3, ogg_vorbis, or pcm. For speech marks, this will be json. </p> <p>When pcm is used, the content returned is audio/pcm in a signed 16-bit, 1 channel (mono), little-endian format. </p>
     #[serde(rename = "OutputFormat")]
     pub output_format: String,
-    /// <p>The audio frequency specified in Hz.</p> <p>The valid values for mp3 and ogg_vorbis are "8000", "16000", "22050", and "24000". The default value for standard voices is "22050". The default value for neural voices is "24000".</p> <p>Valid values for pcm are "8000" and "16000" The default value is "16000". </p>
+    /// <p> The audio frequency specified in Hz. </p> <p>The valid values for <code>mp3</code> and <code>ogg_vorbis</code> are "8000", "16000", and "22050". The default value is "22050". </p> <p> Valid values for <code>pcm</code> are "8000" and "16000" The default value is "16000". </p>
     #[serde(rename = "SampleRate")]
     #[serde(skip_serializing_if = "Option::is_none")]
     pub sample_rate: Option<String>,
@@ -390,11 +362,11 @@
     /// <p> Input text to synthesize. If you specify <code>ssml</code> as the <code>TextType</code>, follow the SSML format for the input text. </p>
     #[serde(rename = "Text")]
     pub text: String,
-    /// <p> Specifies whether the input text is plain text or SSML. The default value is plain text. For more information, see <a href="https://docs.aws.amazon.com/polly/latest/dg/ssml.html">Using SSML</a>.</p>
+    /// <p> Specifies whether the input text is plain text or SSML. The default value is plain text. For more information, see <a href="http://docs.aws.amazon.com/polly/latest/dg/ssml.html">Using SSML</a>.</p>
     #[serde(rename = "TextType")]
     #[serde(skip_serializing_if = "Option::is_none")]
     pub text_type: Option<String>,
-    /// <p> Voice ID to use for the synthesis. You can get a list of available voice IDs by calling the <a href="https://docs.aws.amazon.com/polly/latest/dg/API_DescribeVoices.html">DescribeVoices</a> operation. </p>
+    /// <p> Voice ID to use for the synthesis. You can get a list of available voice IDs by calling the <a href="http://docs.aws.amazon.com/polly/latest/dg/API_DescribeVoices.html">DescribeVoices</a> operation. </p>
     #[serde(rename = "VoiceId")]
     pub voice_id: String,
 }
@@ -411,7 +383,7 @@
 
 /// <p>Description of the voice.</p>
 #[derive(Default, Debug, Clone, PartialEq, Deserialize)]
-#[cfg_attr(any(test, feature = "serialize_structs"), derive(Serialize))]
+#[cfg_attr(test, derive(Serialize))]
 pub struct Voice {
     /// <p>Additional codes for languages available for the specified voice in addition to its default language. </p> <p>For example, the default language for Aditi is Indian English (en-IN) because it was first used for that language. Since Aditi is bilingual and fluent in both Indian English and Hindi, this parameter would show the code <code>hi-IN</code>.</p>
     #[serde(rename = "AdditionalLanguageCodes")]
@@ -437,10 +409,6 @@
     #[serde(rename = "Name")]
     #[serde(skip_serializing_if = "Option::is_none")]
     pub name: Option<String>,
-    /// <p>Specifies which engines (<code>standard</code> or <code>neural</code>) that are supported by a given voice.</p>
-    #[serde(rename = "SupportedEngines")]
-    #[serde(skip_serializing_if = "Option::is_none")]
-    pub supported_engines: Option<Vec<String>>,
 }
 
 /// Errors returned by DeleteLexicon
@@ -708,7 +676,7 @@
     ServiceFailure(String),
     /// <p>The alphabet specified by the lexicon is not a supported alphabet. Valid values are <code>x-sampa</code> and <code>ipa</code>.</p>
     UnsupportedPlsAlphabet(String),
-    /// <p>The language specified in the lexicon is unsupported. For a list of supported languages, see <a href="https://docs.aws.amazon.com/polly/latest/dg/API_LexiconAttributes.html">Lexicon Attributes</a>.</p>
+    /// <p>The language specified in the lexicon is unsupported. For a list of supported languages, see <a href="http://docs.aws.amazon.com/polly/latest/dg/API_LexiconAttributes.html">Lexicon Attributes</a>.</p>
     UnsupportedPlsLanguage(String),
 }
 
@@ -767,8 +735,6 @@
 /// Errors returned by StartSpeechSynthesisTask
 #[derive(Debug, PartialEq)]
 pub enum StartSpeechSynthesisTaskError {
-    /// <p>This engine is not compatible with the voice that you have designated. Choose a new voice that is compatible with the engine or change the engine and restart the operation.</p>
-    EngineNotSupported(String),
     /// <p>The provided Amazon S3 bucket name is invalid. Please check your input with S3 bucket naming requirements and try again.</p>
     InvalidS3Bucket(String),
     /// <p>The provided Amazon S3 key prefix is invalid. Please provide a valid S3 object key name.</p>
@@ -797,11 +763,6 @@
     pub fn from_response(res: BufferedHttpResponse) -> RusotoError<StartSpeechSynthesisTaskError> {
         if let Some(err) = proto::json::Error::parse_rest(&res) {
             match err.typ.as_str() {
-                "EngineNotSupportedException" => {
-                    return RusotoError::Service(StartSpeechSynthesisTaskError::EngineNotSupported(
-                        err.msg,
-                    ))
-                }
                 "InvalidS3BucketException" => {
                     return RusotoError::Service(StartSpeechSynthesisTaskError::InvalidS3Bucket(
                         err.msg,
@@ -872,7 +833,6 @@
 impl Error for StartSpeechSynthesisTaskError {
     fn description(&self) -> &str {
         match *self {
-            StartSpeechSynthesisTaskError::EngineNotSupported(ref cause) => cause,
             StartSpeechSynthesisTaskError::InvalidS3Bucket(ref cause) => cause,
             StartSpeechSynthesisTaskError::InvalidS3Key(ref cause) => cause,
             StartSpeechSynthesisTaskError::InvalidSampleRate(ref cause) => cause,
@@ -890,8 +850,6 @@
 /// Errors returned by SynthesizeSpeech
 #[derive(Debug, PartialEq)]
 pub enum SynthesizeSpeechError {
-    /// <p>This engine is not compatible with the voice that you have designated. Choose a new voice that is compatible with the engine or change the engine and restart the operation.</p>
-    EngineNotSupported(String),
     /// <p>The specified sample rate is not valid.</p>
     InvalidSampleRate(String),
     /// <p>The SSML you provided is invalid. Verify the SSML syntax, spelling of tags and values, and then try again.</p>
@@ -914,9 +872,6 @@
     pub fn from_response(res: BufferedHttpResponse) -> RusotoError<SynthesizeSpeechError> {
         if let Some(err) = proto::json::Error::parse_rest(&res) {
             match err.typ.as_str() {
-                "EngineNotSupportedException" => {
-                    return RusotoError::Service(SynthesizeSpeechError::EngineNotSupported(err.msg))
-                }
                 "InvalidSampleRateException" => {
                     return RusotoError::Service(SynthesizeSpeechError::InvalidSampleRate(err.msg))
                 }
@@ -962,7 +917,6 @@
 impl Error for SynthesizeSpeechError {
     fn description(&self) -> &str {
         match *self {
-            SynthesizeSpeechError::EngineNotSupported(ref cause) => cause,
             SynthesizeSpeechError::InvalidSampleRate(ref cause) => cause,
             SynthesizeSpeechError::InvalidSsml(ref cause) => cause,
             SynthesizeSpeechError::LanguageNotSupported(ref cause) => cause,
@@ -977,13 +931,8 @@
 /// Trait representing the capabilities of the Amazon Polly API. Amazon Polly clients implement this trait.
 #[async_trait]
 pub trait Polly {
-<<<<<<< HEAD
-    /// <p>Deletes the specified pronunciation lexicon stored in an AWS Region. A lexicon which has been deleted is not available for speech synthesis, nor is it possible to retrieve it using either the <code>GetLexicon</code> or <code>ListLexicon</code> APIs.</p> <p>For more information, see <a href="https://docs.aws.amazon.com/polly/latest/dg/managing-lexicons.html">Managing Lexicons</a>.</p>
-    fn delete_lexicon(
-=======
     /// <p>Deletes the specified pronunciation lexicon stored in an AWS Region. A lexicon which has been deleted is not available for speech synthesis, nor is it possible to retrieve it using either the <code>GetLexicon</code> or <code>ListLexicon</code> APIs.</p> <p>For more information, see <a href="http://docs.aws.amazon.com/polly/latest/dg/managing-lexicons.html">Managing Lexicons</a>.</p>
     async fn delete_lexicon(
->>>>>>> 62832c4b
         &self,
         input: DeleteLexiconInput,
     ) -> Result<DeleteLexiconOutput, RusotoError<DeleteLexiconError>>;
@@ -994,13 +943,8 @@
         input: DescribeVoicesInput,
     ) -> Result<DescribeVoicesOutput, RusotoError<DescribeVoicesError>>;
 
-<<<<<<< HEAD
-    /// <p>Returns the content of the specified pronunciation lexicon stored in an AWS Region. For more information, see <a href="https://docs.aws.amazon.com/polly/latest/dg/managing-lexicons.html">Managing Lexicons</a>.</p>
-    fn get_lexicon(
-=======
     /// <p>Returns the content of the specified pronunciation lexicon stored in an AWS Region. For more information, see <a href="http://docs.aws.amazon.com/polly/latest/dg/managing-lexicons.html">Managing Lexicons</a>.</p>
     async fn get_lexicon(
->>>>>>> 62832c4b
         &self,
         input: GetLexiconInput,
     ) -> Result<GetLexiconOutput, RusotoError<GetLexiconError>>;
@@ -1011,13 +955,8 @@
         input: GetSpeechSynthesisTaskInput,
     ) -> Result<GetSpeechSynthesisTaskOutput, RusotoError<GetSpeechSynthesisTaskError>>;
 
-<<<<<<< HEAD
-    /// <p>Returns a list of pronunciation lexicons stored in an AWS Region. For more information, see <a href="https://docs.aws.amazon.com/polly/latest/dg/managing-lexicons.html">Managing Lexicons</a>.</p>
-    fn list_lexicons(
-=======
     /// <p>Returns a list of pronunciation lexicons stored in an AWS Region. For more information, see <a href="http://docs.aws.amazon.com/polly/latest/dg/managing-lexicons.html">Managing Lexicons</a>.</p>
     async fn list_lexicons(
->>>>>>> 62832c4b
         &self,
         input: ListLexiconsInput,
     ) -> Result<ListLexiconsOutput, RusotoError<ListLexiconsError>>;
@@ -1028,13 +967,8 @@
         input: ListSpeechSynthesisTasksInput,
     ) -> Result<ListSpeechSynthesisTasksOutput, RusotoError<ListSpeechSynthesisTasksError>>;
 
-<<<<<<< HEAD
-    /// <p>Stores a pronunciation lexicon in an AWS Region. If a lexicon with the same name already exists in the region, it is overwritten by the new lexicon. Lexicon operations have eventual consistency, therefore, it might take some time before the lexicon is available to the SynthesizeSpeech operation.</p> <p>For more information, see <a href="https://docs.aws.amazon.com/polly/latest/dg/managing-lexicons.html">Managing Lexicons</a>.</p>
-    fn put_lexicon(
-=======
     /// <p>Stores a pronunciation lexicon in an AWS Region. If a lexicon with the same name already exists in the region, it is overwritten by the new lexicon. Lexicon operations have eventual consistency, therefore, it might take some time before the lexicon is available to the SynthesizeSpeech operation.</p> <p>For more information, see <a href="http://docs.aws.amazon.com/polly/latest/dg/managing-lexicons.html">Managing Lexicons</a>.</p>
     async fn put_lexicon(
->>>>>>> 62832c4b
         &self,
         input: PutLexiconInput,
     ) -> Result<PutLexiconOutput, RusotoError<PutLexiconError>>;
@@ -1045,13 +979,8 @@
         input: StartSpeechSynthesisTaskInput,
     ) -> Result<StartSpeechSynthesisTaskOutput, RusotoError<StartSpeechSynthesisTaskError>>;
 
-<<<<<<< HEAD
-    /// <p>Synthesizes UTF-8 input, plain text or SSML, to a stream of bytes. SSML input must be valid, well-formed SSML. Some alphabets might not be available with all the voices (for example, Cyrillic might not be read at all by English voices) unless phoneme mapping is used. For more information, see <a href="https://docs.aws.amazon.com/polly/latest/dg/how-text-to-speech-works.html">How it Works</a>.</p>
-    fn synthesize_speech(
-=======
     /// <p>Synthesizes UTF-8 input, plain text or SSML, to a stream of bytes. SSML input must be valid, well-formed SSML. Some alphabets might not be available with all the voices (for example, Cyrillic might not be read at all by English voices) unless phoneme mapping is used. For more information, see <a href="http://docs.aws.amazon.com/polly/latest/dg/how-text-to-speech-works.html">How it Works</a>.</p>
     async fn synthesize_speech(
->>>>>>> 62832c4b
         &self,
         input: SynthesizeSpeechInput,
     ) -> Result<SynthesizeSpeechOutput, RusotoError<SynthesizeSpeechError>>;
@@ -1068,7 +997,10 @@
     ///
     /// The client will use the default credentials provider and tls client.
     pub fn new(region: region::Region) -> PollyClient {
-        Self::new_with_client(Client::shared(), region)
+        PollyClient {
+            client: Client::shared(),
+            region,
+        }
     }
 
     pub fn new_with<P, D>(
@@ -1080,34 +1012,17 @@
         P: ProvideAwsCredentials + Send + Sync + 'static,
         D: DispatchSignedRequest + Send + Sync + 'static,
     {
-        Self::new_with_client(
-            Client::new_with(credentials_provider, request_dispatcher),
+        PollyClient {
+            client: Client::new_with(credentials_provider, request_dispatcher),
             region,
-        )
-    }
-
-    pub fn new_with_client(client: Client, region: region::Region) -> PollyClient {
-        PollyClient { client, region }
-    }
-}
-
-impl fmt::Debug for PollyClient {
-    fn fmt(&self, f: &mut fmt::Formatter<'_>) -> fmt::Result {
-        f.debug_struct("PollyClient")
-            .field("region", &self.region)
-            .finish()
+        }
     }
 }
 
 #[async_trait]
 impl Polly for PollyClient {
-<<<<<<< HEAD
-    /// <p>Deletes the specified pronunciation lexicon stored in an AWS Region. A lexicon which has been deleted is not available for speech synthesis, nor is it possible to retrieve it using either the <code>GetLexicon</code> or <code>ListLexicon</code> APIs.</p> <p>For more information, see <a href="https://docs.aws.amazon.com/polly/latest/dg/managing-lexicons.html">Managing Lexicons</a>.</p>
-    fn delete_lexicon(
-=======
     /// <p>Deletes the specified pronunciation lexicon stored in an AWS Region. A lexicon which has been deleted is not available for speech synthesis, nor is it possible to retrieve it using either the <code>GetLexicon</code> or <code>ListLexicon</code> APIs.</p> <p>For more information, see <a href="http://docs.aws.amazon.com/polly/latest/dg/managing-lexicons.html">Managing Lexicons</a>.</p>
     async fn delete_lexicon(
->>>>>>> 62832c4b
         &self,
         input: DeleteLexiconInput,
     ) -> Result<DeleteLexiconOutput, RusotoError<DeleteLexiconError>> {
@@ -1144,9 +1059,6 @@
         request.set_content_type("application/x-amz-json-1.1".to_owned());
 
         let mut params = Params::new();
-        if let Some(ref x) = input.engine {
-            params.put("Engine", x);
-        }
         if let Some(ref x) = input.include_additional_language_codes {
             params.put("IncludeAdditionalLanguageCodes", x);
         }
@@ -1175,13 +1087,8 @@
         }
     }
 
-<<<<<<< HEAD
-    /// <p>Returns the content of the specified pronunciation lexicon stored in an AWS Region. For more information, see <a href="https://docs.aws.amazon.com/polly/latest/dg/managing-lexicons.html">Managing Lexicons</a>.</p>
-    fn get_lexicon(
-=======
     /// <p>Returns the content of the specified pronunciation lexicon stored in an AWS Region. For more information, see <a href="http://docs.aws.amazon.com/polly/latest/dg/managing-lexicons.html">Managing Lexicons</a>.</p>
     async fn get_lexicon(
->>>>>>> 62832c4b
         &self,
         input: GetLexiconInput,
     ) -> Result<GetLexiconOutput, RusotoError<GetLexiconError>> {
@@ -1234,13 +1141,8 @@
         }
     }
 
-<<<<<<< HEAD
-    /// <p>Returns a list of pronunciation lexicons stored in an AWS Region. For more information, see <a href="https://docs.aws.amazon.com/polly/latest/dg/managing-lexicons.html">Managing Lexicons</a>.</p>
-    fn list_lexicons(
-=======
     /// <p>Returns a list of pronunciation lexicons stored in an AWS Region. For more information, see <a href="http://docs.aws.amazon.com/polly/latest/dg/managing-lexicons.html">Managing Lexicons</a>.</p>
     async fn list_lexicons(
->>>>>>> 62832c4b
         &self,
         input: ListLexiconsInput,
     ) -> Result<ListLexiconsOutput, RusotoError<ListLexiconsError>> {
@@ -1311,13 +1213,8 @@
         }
     }
 
-<<<<<<< HEAD
-    /// <p>Stores a pronunciation lexicon in an AWS Region. If a lexicon with the same name already exists in the region, it is overwritten by the new lexicon. Lexicon operations have eventual consistency, therefore, it might take some time before the lexicon is available to the SynthesizeSpeech operation.</p> <p>For more information, see <a href="https://docs.aws.amazon.com/polly/latest/dg/managing-lexicons.html">Managing Lexicons</a>.</p>
-    fn put_lexicon(
-=======
     /// <p>Stores a pronunciation lexicon in an AWS Region. If a lexicon with the same name already exists in the region, it is overwritten by the new lexicon. Lexicon operations have eventual consistency, therefore, it might take some time before the lexicon is available to the SynthesizeSpeech operation.</p> <p>For more information, see <a href="http://docs.aws.amazon.com/polly/latest/dg/managing-lexicons.html">Managing Lexicons</a>.</p>
     async fn put_lexicon(
->>>>>>> 62832c4b
         &self,
         input: PutLexiconInput,
     ) -> Result<PutLexiconOutput, RusotoError<PutLexiconError>> {
@@ -1376,13 +1273,8 @@
         }
     }
 
-<<<<<<< HEAD
-    /// <p>Synthesizes UTF-8 input, plain text or SSML, to a stream of bytes. SSML input must be valid, well-formed SSML. Some alphabets might not be available with all the voices (for example, Cyrillic might not be read at all by English voices) unless phoneme mapping is used. For more information, see <a href="https://docs.aws.amazon.com/polly/latest/dg/how-text-to-speech-works.html">How it Works</a>.</p>
-    fn synthesize_speech(
-=======
     /// <p>Synthesizes UTF-8 input, plain text or SSML, to a stream of bytes. SSML input must be valid, well-formed SSML. Some alphabets might not be available with all the voices (for example, Cyrillic might not be read at all by English voices) unless phoneme mapping is used. For more information, see <a href="http://docs.aws.amazon.com/polly/latest/dg/how-text-to-speech-works.html">How it Works</a>.</p>
     async fn synthesize_speech(
->>>>>>> 62832c4b
         &self,
         input: SynthesizeSpeechInput,
     ) -> Result<SynthesizeSpeechOutput, RusotoError<SynthesizeSpeechError>> {
