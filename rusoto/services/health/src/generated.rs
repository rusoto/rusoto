--- conflicted
+++ resolved
@@ -11,26 +11,15 @@
 // =================================================================
 #![allow(warnings)]
 
-<<<<<<< HEAD
 use std::error::Error;
 use std::fmt;
 
 use async_trait::async_trait;
-=======
-use futures::future;
-use futures::Future;
->>>>>>> f58d1ce6
 use rusoto_core::credential::ProvideAwsCredentials;
 use rusoto_core::region;
 #[allow(warnings)]
 use rusoto_core::request::{BufferedHttpResponse, DispatchSignedRequest};
-<<<<<<< HEAD
 use rusoto_core::{Client, RusotoError};
-=======
-use rusoto_core::{Client, RusotoError, RusotoFuture};
-use std::error::Error;
-use std::fmt;
->>>>>>> f58d1ce6
 
 use rusoto_core::proto;
 use rusoto_core::signature::SignedRequest;
@@ -765,14 +754,6 @@
     }
 }
 
-impl fmt::Debug for AWSHealthClient {
-    fn fmt(&self, f: &mut fmt::Formatter<'_>) -> fmt::Result {
-        f.debug_struct("AWSHealthClient")
-            .field("region", &self.region)
-            .finish()
-    }
-}
-
 #[async_trait]
 impl AWSHealth for AWSHealthClient {
     /// <p>Returns a list of entities that have been affected by the specified events, based on the specified filter criteria. Entities can refer to individual customer resources, groups of customer resources, or any other construct, depending on the AWS service. Events that have impact beyond that of the affected entities, or where the extent of impact is unknown, include at least one entity indicating this.</p> <p>At least one event ARN is required. Results are sorted by the <code>lastUpdatedTime</code> of the entity, starting with the most recent.</p>
