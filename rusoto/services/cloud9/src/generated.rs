// =================================================================
//
//                           * WARNING *
//
//                    This file is generated!
//
//  Changes made to this file will be overwritten. If changes are
//  required to the generated code, the service_crategen project
//  must be updated to generate the changes.
//
// =================================================================
#![allow(warnings)]

<<<<<<< HEAD
use std::error::Error;
use std::fmt;

use async_trait::async_trait;
=======
use futures::future;
use futures::Future;
>>>>>>> f58d1ce6
use rusoto_core::credential::ProvideAwsCredentials;
use rusoto_core::region;
#[allow(warnings)]
use rusoto_core::request::{BufferedHttpResponse, DispatchSignedRequest};
<<<<<<< HEAD
use rusoto_core::{Client, RusotoError};
=======
use rusoto_core::{Client, RusotoError, RusotoFuture};
use std::error::Error;
use std::fmt;
>>>>>>> f58d1ce6

use rusoto_core::proto;
use rusoto_core::signature::SignedRequest;
use serde::{Deserialize, Serialize};
use serde_json;
#[derive(Default, Debug, Clone, PartialEq, Serialize)]
pub struct CreateEnvironmentEC2Request {
    /// <p>The number of minutes until the running instance is shut down after the environment has last been used.</p>
    #[serde(rename = "automaticStopTimeMinutes")]
    #[serde(skip_serializing_if = "Option::is_none")]
    pub automatic_stop_time_minutes: Option<i64>,
    /// <p>A unique, case-sensitive string that helps AWS Cloud9 to ensure this operation completes no more than one time.</p> <p>For more information, see <a href="http://docs.aws.amazon.com/AWSEC2/latest/APIReference/Run_Instance_Idempotency.html">Client Tokens</a> in the <i>Amazon EC2 API Reference</i>.</p>
    #[serde(rename = "clientRequestToken")]
    #[serde(skip_serializing_if = "Option::is_none")]
    pub client_request_token: Option<String>,
    /// <p>The description of the environment to create.</p>
    #[serde(rename = "description")]
    #[serde(skip_serializing_if = "Option::is_none")]
    pub description: Option<String>,
    /// <p>The type of instance to connect to the environment (for example, <code>t2.micro</code>).</p>
    #[serde(rename = "instanceType")]
    pub instance_type: String,
    /// <p>The name of the environment to create.</p> <p>This name is visible to other AWS IAM users in the same AWS account.</p>
    #[serde(rename = "name")]
    pub name: String,
    /// <p>The Amazon Resource Name (ARN) of the environment owner. This ARN can be the ARN of any AWS IAM principal. If this value is not specified, the ARN defaults to this environment's creator.</p>
    #[serde(rename = "ownerArn")]
    #[serde(skip_serializing_if = "Option::is_none")]
    pub owner_arn: Option<String>,
    /// <p>The ID of the subnet in Amazon VPC that AWS Cloud9 will use to communicate with the Amazon EC2 instance.</p>
    #[serde(rename = "subnetId")]
    #[serde(skip_serializing_if = "Option::is_none")]
    pub subnet_id: Option<String>,
}

#[derive(Default, Debug, Clone, PartialEq, Deserialize)]
#[cfg_attr(any(test, feature = "serialize_structs"), derive(Serialize))]
pub struct CreateEnvironmentEC2Result {
    /// <p>The ID of the environment that was created.</p>
    #[serde(rename = "environmentId")]
    #[serde(skip_serializing_if = "Option::is_none")]
    pub environment_id: Option<String>,
}

#[derive(Default, Debug, Clone, PartialEq, Serialize)]
pub struct CreateEnvironmentMembershipRequest {
    /// <p>The ID of the environment that contains the environment member you want to add.</p>
    #[serde(rename = "environmentId")]
    pub environment_id: String,
    /// <p><p>The type of environment member permissions you want to associate with this environment member. Available values include:</p> <ul> <li> <p> <code>read-only</code>: Has read-only access to the environment.</p> </li> <li> <p> <code>read-write</code>: Has read-write access to the environment.</p> </li> </ul></p>
    #[serde(rename = "permissions")]
    pub permissions: String,
    /// <p>The Amazon Resource Name (ARN) of the environment member you want to add.</p>
    #[serde(rename = "userArn")]
    pub user_arn: String,
}

#[derive(Default, Debug, Clone, PartialEq, Deserialize)]
#[cfg_attr(any(test, feature = "serialize_structs"), derive(Serialize))]
pub struct CreateEnvironmentMembershipResult {
    /// <p>Information about the environment member that was added.</p>
    #[serde(rename = "membership")]
    #[serde(skip_serializing_if = "Option::is_none")]
    pub membership: Option<EnvironmentMember>,
}

#[derive(Default, Debug, Clone, PartialEq, Serialize)]
pub struct DeleteEnvironmentMembershipRequest {
    /// <p>The ID of the environment to delete the environment member from.</p>
    #[serde(rename = "environmentId")]
    pub environment_id: String,
    /// <p>The Amazon Resource Name (ARN) of the environment member to delete from the environment.</p>
    #[serde(rename = "userArn")]
    pub user_arn: String,
}

#[derive(Default, Debug, Clone, PartialEq, Deserialize)]
#[cfg_attr(any(test, feature = "serialize_structs"), derive(Serialize))]
pub struct DeleteEnvironmentMembershipResult {}

#[derive(Default, Debug, Clone, PartialEq, Serialize)]
pub struct DeleteEnvironmentRequest {
    /// <p>The ID of the environment to delete.</p>
    #[serde(rename = "environmentId")]
    pub environment_id: String,
}

#[derive(Default, Debug, Clone, PartialEq, Deserialize)]
#[cfg_attr(any(test, feature = "serialize_structs"), derive(Serialize))]
pub struct DeleteEnvironmentResult {}

#[derive(Default, Debug, Clone, PartialEq, Serialize)]
pub struct DescribeEnvironmentMembershipsRequest {
    /// <p>The ID of the environment to get environment member information about.</p>
    #[serde(rename = "environmentId")]
    #[serde(skip_serializing_if = "Option::is_none")]
    pub environment_id: Option<String>,
    /// <p>The maximum number of environment members to get information about.</p>
    #[serde(rename = "maxResults")]
    #[serde(skip_serializing_if = "Option::is_none")]
    pub max_results: Option<i64>,
    /// <p>During a previous call, if there are more than 25 items in the list, only the first 25 items are returned, along with a unique string called a <i>next token</i>. To get the next batch of items in the list, call this operation again, adding the next token to the call. To get all of the items in the list, keep calling this operation with each subsequent next token that is returned, until no more next tokens are returned.</p>
    #[serde(rename = "nextToken")]
    #[serde(skip_serializing_if = "Option::is_none")]
    pub next_token: Option<String>,
    /// <p>The type of environment member permissions to get information about. Available values include:</p> <ul> <li> <p> <code>owner</code>: Owns the environment.</p> </li> <li> <p> <code>read-only</code>: Has read-only access to the environment.</p> </li> <li> <p> <code>read-write</code>: Has read-write access to the environment.</p> </li> </ul> <p>If no value is specified, information about all environment members are returned.</p>
    #[serde(rename = "permissions")]
    #[serde(skip_serializing_if = "Option::is_none")]
    pub permissions: Option<Vec<String>>,
    /// <p>The Amazon Resource Name (ARN) of an individual environment member to get information about. If no value is specified, information about all environment members are returned.</p>
    #[serde(rename = "userArn")]
    #[serde(skip_serializing_if = "Option::is_none")]
    pub user_arn: Option<String>,
}

#[derive(Default, Debug, Clone, PartialEq, Deserialize)]
#[cfg_attr(any(test, feature = "serialize_structs"), derive(Serialize))]
pub struct DescribeEnvironmentMembershipsResult {
    /// <p>Information about the environment members for the environment.</p>
    #[serde(rename = "memberships")]
    #[serde(skip_serializing_if = "Option::is_none")]
    pub memberships: Option<Vec<EnvironmentMember>>,
    /// <p>If there are more than 25 items in the list, only the first 25 items are returned, along with a unique string called a <i>next token</i>. To get the next batch of items in the list, call this operation again, adding the next token to the call.</p>
    #[serde(rename = "nextToken")]
    #[serde(skip_serializing_if = "Option::is_none")]
    pub next_token: Option<String>,
}

#[derive(Default, Debug, Clone, PartialEq, Serialize)]
pub struct DescribeEnvironmentStatusRequest {
    /// <p>The ID of the environment to get status information about.</p>
    #[serde(rename = "environmentId")]
    pub environment_id: String,
}

#[derive(Default, Debug, Clone, PartialEq, Deserialize)]
#[cfg_attr(any(test, feature = "serialize_structs"), derive(Serialize))]
pub struct DescribeEnvironmentStatusResult {
    /// <p>Any informational message about the status of the environment.</p>
    #[serde(rename = "message")]
    #[serde(skip_serializing_if = "Option::is_none")]
    pub message: Option<String>,
    /// <p><p>The status of the environment. Available values include:</p> <ul> <li> <p> <code>connecting</code>: The environment is connecting.</p> </li> <li> <p> <code>creating</code>: The environment is being created.</p> </li> <li> <p> <code>deleting</code>: The environment is being deleted.</p> </li> <li> <p> <code>error</code>: The environment is in an error state.</p> </li> <li> <p> <code>ready</code>: The environment is ready.</p> </li> <li> <p> <code>stopped</code>: The environment is stopped.</p> </li> <li> <p> <code>stopping</code>: The environment is stopping.</p> </li> </ul></p>
    #[serde(rename = "status")]
    #[serde(skip_serializing_if = "Option::is_none")]
    pub status: Option<String>,
}

#[derive(Default, Debug, Clone, PartialEq, Serialize)]
pub struct DescribeEnvironmentsRequest {
    /// <p>The IDs of individual environments to get information about.</p>
    #[serde(rename = "environmentIds")]
    pub environment_ids: Vec<String>,
}

#[derive(Default, Debug, Clone, PartialEq, Deserialize)]
#[cfg_attr(any(test, feature = "serialize_structs"), derive(Serialize))]
pub struct DescribeEnvironmentsResult {
    /// <p>Information about the environments that are returned.</p>
    #[serde(rename = "environments")]
    #[serde(skip_serializing_if = "Option::is_none")]
    pub environments: Option<Vec<Environment>>,
}

/// <p>Information about an AWS Cloud9 development environment.</p>
#[derive(Default, Debug, Clone, PartialEq, Deserialize)]
#[cfg_attr(any(test, feature = "serialize_structs"), derive(Serialize))]
pub struct Environment {
    /// <p>The Amazon Resource Name (ARN) of the environment.</p>
    #[serde(rename = "arn")]
    #[serde(skip_serializing_if = "Option::is_none")]
    pub arn: Option<String>,
    /// <p>The description for the environment.</p>
    #[serde(rename = "description")]
    #[serde(skip_serializing_if = "Option::is_none")]
    pub description: Option<String>,
    /// <p>The ID of the environment.</p>
    #[serde(rename = "id")]
    #[serde(skip_serializing_if = "Option::is_none")]
    pub id: Option<String>,
    /// <p>The state of the environment in its creation or deletion lifecycle.</p>
    #[serde(rename = "lifecycle")]
    #[serde(skip_serializing_if = "Option::is_none")]
    pub lifecycle: Option<EnvironmentLifecycle>,
    /// <p>The name of the environment.</p>
    #[serde(rename = "name")]
    #[serde(skip_serializing_if = "Option::is_none")]
    pub name: Option<String>,
    /// <p>The Amazon Resource Name (ARN) of the environment owner.</p>
    #[serde(rename = "ownerArn")]
    #[serde(skip_serializing_if = "Option::is_none")]
    pub owner_arn: Option<String>,
    /// <p><p>The type of environment. Valid values include the following:</p> <ul> <li> <p> <code>ec2</code>: An Amazon Elastic Compute Cloud (Amazon EC2) instance connects to the environment.</p> </li> <li> <p> <code>ssh</code>: Your own server connects to the environment.</p> </li> </ul></p>
    #[serde(rename = "type")]
    #[serde(skip_serializing_if = "Option::is_none")]
    pub type_: Option<String>,
}

/// <p>Information about the current creation or deletion lifecycle state of an AWS Cloud9 development environment.</p>
#[derive(Default, Debug, Clone, PartialEq, Deserialize)]
#[cfg_attr(any(test, feature = "serialize_structs"), derive(Serialize))]
pub struct EnvironmentLifecycle {
    /// <p>If the environment failed to delete, the Amazon Resource Name (ARN) of the related AWS resource.</p>
    #[serde(rename = "failureResource")]
    #[serde(skip_serializing_if = "Option::is_none")]
    pub failure_resource: Option<String>,
    /// <p>Any informational message about the lifecycle state of the environment.</p>
    #[serde(rename = "reason")]
    #[serde(skip_serializing_if = "Option::is_none")]
    pub reason: Option<String>,
    /// <p><p>The current creation or deletion lifecycle state of the environment.</p> <ul> <li> <p> <code>CREATED</code>: The environment was successfully created.</p> </li> <li> <p> <code>DELETE_FAILED</code>: The environment failed to delete.</p> </li> <li> <p> <code>DELETING</code>: The environment is in the process of being deleted.</p> </li> </ul></p>
    #[serde(rename = "status")]
    #[serde(skip_serializing_if = "Option::is_none")]
    pub status: Option<String>,
}

/// <p>Information about an environment member for an AWS Cloud9 development environment.</p>
#[derive(Default, Debug, Clone, PartialEq, Deserialize)]
#[cfg_attr(any(test, feature = "serialize_structs"), derive(Serialize))]
pub struct EnvironmentMember {
    /// <p>The ID of the environment for the environment member.</p>
    #[serde(rename = "environmentId")]
    #[serde(skip_serializing_if = "Option::is_none")]
    pub environment_id: Option<String>,
    /// <p>The time, expressed in epoch time format, when the environment member last opened the environment.</p>
    #[serde(rename = "lastAccess")]
    #[serde(skip_serializing_if = "Option::is_none")]
    pub last_access: Option<f64>,
    /// <p><p>The type of environment member permissions associated with this environment member. Available values include:</p> <ul> <li> <p> <code>owner</code>: Owns the environment.</p> </li> <li> <p> <code>read-only</code>: Has read-only access to the environment.</p> </li> <li> <p> <code>read-write</code>: Has read-write access to the environment.</p> </li> </ul></p>
    #[serde(rename = "permissions")]
    #[serde(skip_serializing_if = "Option::is_none")]
    pub permissions: Option<String>,
    /// <p>The Amazon Resource Name (ARN) of the environment member.</p>
    #[serde(rename = "userArn")]
    #[serde(skip_serializing_if = "Option::is_none")]
    pub user_arn: Option<String>,
    /// <p>The user ID in AWS Identity and Access Management (AWS IAM) of the environment member.</p>
    #[serde(rename = "userId")]
    #[serde(skip_serializing_if = "Option::is_none")]
    pub user_id: Option<String>,
}

#[derive(Default, Debug, Clone, PartialEq, Serialize)]
pub struct ListEnvironmentsRequest {
    /// <p>The maximum number of environments to get identifiers for.</p>
    #[serde(rename = "maxResults")]
    #[serde(skip_serializing_if = "Option::is_none")]
    pub max_results: Option<i64>,
    /// <p>During a previous call, if there are more than 25 items in the list, only the first 25 items are returned, along with a unique string called a <i>next token</i>. To get the next batch of items in the list, call this operation again, adding the next token to the call. To get all of the items in the list, keep calling this operation with each subsequent next token that is returned, until no more next tokens are returned.</p>
    #[serde(rename = "nextToken")]
    #[serde(skip_serializing_if = "Option::is_none")]
    pub next_token: Option<String>,
}

#[derive(Default, Debug, Clone, PartialEq, Deserialize)]
#[cfg_attr(any(test, feature = "serialize_structs"), derive(Serialize))]
pub struct ListEnvironmentsResult {
    /// <p>The list of environment identifiers.</p>
    #[serde(rename = "environmentIds")]
    #[serde(skip_serializing_if = "Option::is_none")]
    pub environment_ids: Option<Vec<String>>,
    /// <p>If there are more than 25 items in the list, only the first 25 items are returned, along with a unique string called a <i>next token</i>. To get the next batch of items in the list, call this operation again, adding the next token to the call.</p>
    #[serde(rename = "nextToken")]
    #[serde(skip_serializing_if = "Option::is_none")]
    pub next_token: Option<String>,
}

#[derive(Default, Debug, Clone, PartialEq, Serialize)]
pub struct UpdateEnvironmentMembershipRequest {
    /// <p>The ID of the environment for the environment member whose settings you want to change.</p>
    #[serde(rename = "environmentId")]
    pub environment_id: String,
    /// <p><p>The replacement type of environment member permissions you want to associate with this environment member. Available values include:</p> <ul> <li> <p> <code>read-only</code>: Has read-only access to the environment.</p> </li> <li> <p> <code>read-write</code>: Has read-write access to the environment.</p> </li> </ul></p>
    #[serde(rename = "permissions")]
    pub permissions: String,
    /// <p>The Amazon Resource Name (ARN) of the environment member whose settings you want to change.</p>
    #[serde(rename = "userArn")]
    pub user_arn: String,
}

#[derive(Default, Debug, Clone, PartialEq, Deserialize)]
#[cfg_attr(any(test, feature = "serialize_structs"), derive(Serialize))]
pub struct UpdateEnvironmentMembershipResult {
    /// <p>Information about the environment member whose settings were changed.</p>
    #[serde(rename = "membership")]
    #[serde(skip_serializing_if = "Option::is_none")]
    pub membership: Option<EnvironmentMember>,
}

#[derive(Default, Debug, Clone, PartialEq, Serialize)]
pub struct UpdateEnvironmentRequest {
    /// <p>Any new or replacement description for the environment.</p>
    #[serde(rename = "description")]
    #[serde(skip_serializing_if = "Option::is_none")]
    pub description: Option<String>,
    /// <p>The ID of the environment to change settings.</p>
    #[serde(rename = "environmentId")]
    pub environment_id: String,
    /// <p>A replacement name for the environment.</p>
    #[serde(rename = "name")]
    #[serde(skip_serializing_if = "Option::is_none")]
    pub name: Option<String>,
}

#[derive(Default, Debug, Clone, PartialEq, Deserialize)]
#[cfg_attr(any(test, feature = "serialize_structs"), derive(Serialize))]
pub struct UpdateEnvironmentResult {}

/// Errors returned by CreateEnvironmentEC2
#[derive(Debug, PartialEq)]
pub enum CreateEnvironmentEC2Error {
    /// <p>The target request is invalid.</p>
    BadRequest(String),
    /// <p>A conflict occurred.</p>
    Conflict(String),
    /// <p>An access permissions issue occurred.</p>
    Forbidden(String),
    /// <p>An internal server error occurred.</p>
    InternalServerError(String),
    /// <p>A service limit was exceeded.</p>
    LimitExceeded(String),
    /// <p>The target resource cannot be found.</p>
    NotFound(String),
    /// <p>Too many service requests were made over the given time period.</p>
    TooManyRequests(String),
}

impl CreateEnvironmentEC2Error {
    pub fn from_response(res: BufferedHttpResponse) -> RusotoError<CreateEnvironmentEC2Error> {
        if let Some(err) = proto::json::Error::parse(&res) {
            match err.typ.as_str() {
                "BadRequestException" => {
                    return RusotoError::Service(CreateEnvironmentEC2Error::BadRequest(err.msg))
                }
                "ConflictException" => {
                    return RusotoError::Service(CreateEnvironmentEC2Error::Conflict(err.msg))
                }
                "ForbiddenException" => {
                    return RusotoError::Service(CreateEnvironmentEC2Error::Forbidden(err.msg))
                }
                "InternalServerErrorException" => {
                    return RusotoError::Service(CreateEnvironmentEC2Error::InternalServerError(
                        err.msg,
                    ))
                }
                "LimitExceededException" => {
                    return RusotoError::Service(CreateEnvironmentEC2Error::LimitExceeded(err.msg))
                }
                "NotFoundException" => {
                    return RusotoError::Service(CreateEnvironmentEC2Error::NotFound(err.msg))
                }
                "TooManyRequestsException" => {
                    return RusotoError::Service(CreateEnvironmentEC2Error::TooManyRequests(
                        err.msg,
                    ))
                }
                "ValidationException" => return RusotoError::Validation(err.msg),
                _ => {}
            }
        }
        return RusotoError::Unknown(res);
    }
}
impl fmt::Display for CreateEnvironmentEC2Error {
    fn fmt(&self, f: &mut fmt::Formatter) -> fmt::Result {
        write!(f, "{}", self.description())
    }
}
impl Error for CreateEnvironmentEC2Error {
    fn description(&self) -> &str {
        match *self {
            CreateEnvironmentEC2Error::BadRequest(ref cause) => cause,
            CreateEnvironmentEC2Error::Conflict(ref cause) => cause,
            CreateEnvironmentEC2Error::Forbidden(ref cause) => cause,
            CreateEnvironmentEC2Error::InternalServerError(ref cause) => cause,
            CreateEnvironmentEC2Error::LimitExceeded(ref cause) => cause,
            CreateEnvironmentEC2Error::NotFound(ref cause) => cause,
            CreateEnvironmentEC2Error::TooManyRequests(ref cause) => cause,
        }
    }
}
/// Errors returned by CreateEnvironmentMembership
#[derive(Debug, PartialEq)]
pub enum CreateEnvironmentMembershipError {
    /// <p>The target request is invalid.</p>
    BadRequest(String),
    /// <p>A conflict occurred.</p>
    Conflict(String),
    /// <p>An access permissions issue occurred.</p>
    Forbidden(String),
    /// <p>An internal server error occurred.</p>
    InternalServerError(String),
    /// <p>A service limit was exceeded.</p>
    LimitExceeded(String),
    /// <p>The target resource cannot be found.</p>
    NotFound(String),
    /// <p>Too many service requests were made over the given time period.</p>
    TooManyRequests(String),
}

impl CreateEnvironmentMembershipError {
    pub fn from_response(
        res: BufferedHttpResponse,
    ) -> RusotoError<CreateEnvironmentMembershipError> {
        if let Some(err) = proto::json::Error::parse(&res) {
            match err.typ.as_str() {
                "BadRequestException" => {
                    return RusotoError::Service(CreateEnvironmentMembershipError::BadRequest(
                        err.msg,
                    ))
                }
                "ConflictException" => {
                    return RusotoError::Service(CreateEnvironmentMembershipError::Conflict(
                        err.msg,
                    ))
                }
                "ForbiddenException" => {
                    return RusotoError::Service(CreateEnvironmentMembershipError::Forbidden(
                        err.msg,
                    ))
                }
                "InternalServerErrorException" => {
                    return RusotoError::Service(
                        CreateEnvironmentMembershipError::InternalServerError(err.msg),
                    )
                }
                "LimitExceededException" => {
                    return RusotoError::Service(CreateEnvironmentMembershipError::LimitExceeded(
                        err.msg,
                    ))
                }
                "NotFoundException" => {
                    return RusotoError::Service(CreateEnvironmentMembershipError::NotFound(
                        err.msg,
                    ))
                }
                "TooManyRequestsException" => {
                    return RusotoError::Service(CreateEnvironmentMembershipError::TooManyRequests(
                        err.msg,
                    ))
                }
                "ValidationException" => return RusotoError::Validation(err.msg),
                _ => {}
            }
        }
        return RusotoError::Unknown(res);
    }
}
impl fmt::Display for CreateEnvironmentMembershipError {
    fn fmt(&self, f: &mut fmt::Formatter) -> fmt::Result {
        write!(f, "{}", self.description())
    }
}
impl Error for CreateEnvironmentMembershipError {
    fn description(&self) -> &str {
        match *self {
            CreateEnvironmentMembershipError::BadRequest(ref cause) => cause,
            CreateEnvironmentMembershipError::Conflict(ref cause) => cause,
            CreateEnvironmentMembershipError::Forbidden(ref cause) => cause,
            CreateEnvironmentMembershipError::InternalServerError(ref cause) => cause,
            CreateEnvironmentMembershipError::LimitExceeded(ref cause) => cause,
            CreateEnvironmentMembershipError::NotFound(ref cause) => cause,
            CreateEnvironmentMembershipError::TooManyRequests(ref cause) => cause,
        }
    }
}
/// Errors returned by DeleteEnvironment
#[derive(Debug, PartialEq)]
pub enum DeleteEnvironmentError {
    /// <p>The target request is invalid.</p>
    BadRequest(String),
    /// <p>A conflict occurred.</p>
    Conflict(String),
    /// <p>An access permissions issue occurred.</p>
    Forbidden(String),
    /// <p>An internal server error occurred.</p>
    InternalServerError(String),
    /// <p>A service limit was exceeded.</p>
    LimitExceeded(String),
    /// <p>The target resource cannot be found.</p>
    NotFound(String),
    /// <p>Too many service requests were made over the given time period.</p>
    TooManyRequests(String),
}

impl DeleteEnvironmentError {
    pub fn from_response(res: BufferedHttpResponse) -> RusotoError<DeleteEnvironmentError> {
        if let Some(err) = proto::json::Error::parse(&res) {
            match err.typ.as_str() {
                "BadRequestException" => {
                    return RusotoError::Service(DeleteEnvironmentError::BadRequest(err.msg))
                }
                "ConflictException" => {
                    return RusotoError::Service(DeleteEnvironmentError::Conflict(err.msg))
                }
                "ForbiddenException" => {
                    return RusotoError::Service(DeleteEnvironmentError::Forbidden(err.msg))
                }
                "InternalServerErrorException" => {
                    return RusotoError::Service(DeleteEnvironmentError::InternalServerError(
                        err.msg,
                    ))
                }
                "LimitExceededException" => {
                    return RusotoError::Service(DeleteEnvironmentError::LimitExceeded(err.msg))
                }
                "NotFoundException" => {
                    return RusotoError::Service(DeleteEnvironmentError::NotFound(err.msg))
                }
                "TooManyRequestsException" => {
                    return RusotoError::Service(DeleteEnvironmentError::TooManyRequests(err.msg))
                }
                "ValidationException" => return RusotoError::Validation(err.msg),
                _ => {}
            }
        }
        return RusotoError::Unknown(res);
    }
}
impl fmt::Display for DeleteEnvironmentError {
    fn fmt(&self, f: &mut fmt::Formatter) -> fmt::Result {
        write!(f, "{}", self.description())
    }
}
impl Error for DeleteEnvironmentError {
    fn description(&self) -> &str {
        match *self {
            DeleteEnvironmentError::BadRequest(ref cause) => cause,
            DeleteEnvironmentError::Conflict(ref cause) => cause,
            DeleteEnvironmentError::Forbidden(ref cause) => cause,
            DeleteEnvironmentError::InternalServerError(ref cause) => cause,
            DeleteEnvironmentError::LimitExceeded(ref cause) => cause,
            DeleteEnvironmentError::NotFound(ref cause) => cause,
            DeleteEnvironmentError::TooManyRequests(ref cause) => cause,
        }
    }
}
/// Errors returned by DeleteEnvironmentMembership
#[derive(Debug, PartialEq)]
pub enum DeleteEnvironmentMembershipError {
    /// <p>The target request is invalid.</p>
    BadRequest(String),
    /// <p>A conflict occurred.</p>
    Conflict(String),
    /// <p>An access permissions issue occurred.</p>
    Forbidden(String),
    /// <p>An internal server error occurred.</p>
    InternalServerError(String),
    /// <p>A service limit was exceeded.</p>
    LimitExceeded(String),
    /// <p>The target resource cannot be found.</p>
    NotFound(String),
    /// <p>Too many service requests were made over the given time period.</p>
    TooManyRequests(String),
}

impl DeleteEnvironmentMembershipError {
    pub fn from_response(
        res: BufferedHttpResponse,
    ) -> RusotoError<DeleteEnvironmentMembershipError> {
        if let Some(err) = proto::json::Error::parse(&res) {
            match err.typ.as_str() {
                "BadRequestException" => {
                    return RusotoError::Service(DeleteEnvironmentMembershipError::BadRequest(
                        err.msg,
                    ))
                }
                "ConflictException" => {
                    return RusotoError::Service(DeleteEnvironmentMembershipError::Conflict(
                        err.msg,
                    ))
                }
                "ForbiddenException" => {
                    return RusotoError::Service(DeleteEnvironmentMembershipError::Forbidden(
                        err.msg,
                    ))
                }
                "InternalServerErrorException" => {
                    return RusotoError::Service(
                        DeleteEnvironmentMembershipError::InternalServerError(err.msg),
                    )
                }
                "LimitExceededException" => {
                    return RusotoError::Service(DeleteEnvironmentMembershipError::LimitExceeded(
                        err.msg,
                    ))
                }
                "NotFoundException" => {
                    return RusotoError::Service(DeleteEnvironmentMembershipError::NotFound(
                        err.msg,
                    ))
                }
                "TooManyRequestsException" => {
                    return RusotoError::Service(DeleteEnvironmentMembershipError::TooManyRequests(
                        err.msg,
                    ))
                }
                "ValidationException" => return RusotoError::Validation(err.msg),
                _ => {}
            }
        }
        return RusotoError::Unknown(res);
    }
}
impl fmt::Display for DeleteEnvironmentMembershipError {
    fn fmt(&self, f: &mut fmt::Formatter) -> fmt::Result {
        write!(f, "{}", self.description())
    }
}
impl Error for DeleteEnvironmentMembershipError {
    fn description(&self) -> &str {
        match *self {
            DeleteEnvironmentMembershipError::BadRequest(ref cause) => cause,
            DeleteEnvironmentMembershipError::Conflict(ref cause) => cause,
            DeleteEnvironmentMembershipError::Forbidden(ref cause) => cause,
            DeleteEnvironmentMembershipError::InternalServerError(ref cause) => cause,
            DeleteEnvironmentMembershipError::LimitExceeded(ref cause) => cause,
            DeleteEnvironmentMembershipError::NotFound(ref cause) => cause,
            DeleteEnvironmentMembershipError::TooManyRequests(ref cause) => cause,
        }
    }
}
/// Errors returned by DescribeEnvironmentMemberships
#[derive(Debug, PartialEq)]
pub enum DescribeEnvironmentMembershipsError {
    /// <p>The target request is invalid.</p>
    BadRequest(String),
    /// <p>A conflict occurred.</p>
    Conflict(String),
    /// <p>An access permissions issue occurred.</p>
    Forbidden(String),
    /// <p>An internal server error occurred.</p>
    InternalServerError(String),
    /// <p>A service limit was exceeded.</p>
    LimitExceeded(String),
    /// <p>The target resource cannot be found.</p>
    NotFound(String),
    /// <p>Too many service requests were made over the given time period.</p>
    TooManyRequests(String),
}

impl DescribeEnvironmentMembershipsError {
    pub fn from_response(
        res: BufferedHttpResponse,
    ) -> RusotoError<DescribeEnvironmentMembershipsError> {
        if let Some(err) = proto::json::Error::parse(&res) {
            match err.typ.as_str() {
                "BadRequestException" => {
                    return RusotoError::Service(DescribeEnvironmentMembershipsError::BadRequest(
                        err.msg,
                    ))
                }
                "ConflictException" => {
                    return RusotoError::Service(DescribeEnvironmentMembershipsError::Conflict(
                        err.msg,
                    ))
                }
                "ForbiddenException" => {
                    return RusotoError::Service(DescribeEnvironmentMembershipsError::Forbidden(
                        err.msg,
                    ))
                }
                "InternalServerErrorException" => {
                    return RusotoError::Service(
                        DescribeEnvironmentMembershipsError::InternalServerError(err.msg),
                    )
                }
                "LimitExceededException" => {
                    return RusotoError::Service(
                        DescribeEnvironmentMembershipsError::LimitExceeded(err.msg),
                    )
                }
                "NotFoundException" => {
                    return RusotoError::Service(DescribeEnvironmentMembershipsError::NotFound(
                        err.msg,
                    ))
                }
                "TooManyRequestsException" => {
                    return RusotoError::Service(
                        DescribeEnvironmentMembershipsError::TooManyRequests(err.msg),
                    )
                }
                "ValidationException" => return RusotoError::Validation(err.msg),
                _ => {}
            }
        }
        return RusotoError::Unknown(res);
    }
}
impl fmt::Display for DescribeEnvironmentMembershipsError {
    fn fmt(&self, f: &mut fmt::Formatter) -> fmt::Result {
        write!(f, "{}", self.description())
    }
}
impl Error for DescribeEnvironmentMembershipsError {
    fn description(&self) -> &str {
        match *self {
            DescribeEnvironmentMembershipsError::BadRequest(ref cause) => cause,
            DescribeEnvironmentMembershipsError::Conflict(ref cause) => cause,
            DescribeEnvironmentMembershipsError::Forbidden(ref cause) => cause,
            DescribeEnvironmentMembershipsError::InternalServerError(ref cause) => cause,
            DescribeEnvironmentMembershipsError::LimitExceeded(ref cause) => cause,
            DescribeEnvironmentMembershipsError::NotFound(ref cause) => cause,
            DescribeEnvironmentMembershipsError::TooManyRequests(ref cause) => cause,
        }
    }
}
/// Errors returned by DescribeEnvironmentStatus
#[derive(Debug, PartialEq)]
pub enum DescribeEnvironmentStatusError {
    /// <p>The target request is invalid.</p>
    BadRequest(String),
    /// <p>A conflict occurred.</p>
    Conflict(String),
    /// <p>An access permissions issue occurred.</p>
    Forbidden(String),
    /// <p>An internal server error occurred.</p>
    InternalServerError(String),
    /// <p>A service limit was exceeded.</p>
    LimitExceeded(String),
    /// <p>The target resource cannot be found.</p>
    NotFound(String),
    /// <p>Too many service requests were made over the given time period.</p>
    TooManyRequests(String),
}

impl DescribeEnvironmentStatusError {
    pub fn from_response(res: BufferedHttpResponse) -> RusotoError<DescribeEnvironmentStatusError> {
        if let Some(err) = proto::json::Error::parse(&res) {
            match err.typ.as_str() {
                "BadRequestException" => {
                    return RusotoError::Service(DescribeEnvironmentStatusError::BadRequest(
                        err.msg,
                    ))
                }
                "ConflictException" => {
                    return RusotoError::Service(DescribeEnvironmentStatusError::Conflict(err.msg))
                }
                "ForbiddenException" => {
                    return RusotoError::Service(DescribeEnvironmentStatusError::Forbidden(err.msg))
                }
                "InternalServerErrorException" => {
                    return RusotoError::Service(
                        DescribeEnvironmentStatusError::InternalServerError(err.msg),
                    )
                }
                "LimitExceededException" => {
                    return RusotoError::Service(DescribeEnvironmentStatusError::LimitExceeded(
                        err.msg,
                    ))
                }
                "NotFoundException" => {
                    return RusotoError::Service(DescribeEnvironmentStatusError::NotFound(err.msg))
                }
                "TooManyRequestsException" => {
                    return RusotoError::Service(DescribeEnvironmentStatusError::TooManyRequests(
                        err.msg,
                    ))
                }
                "ValidationException" => return RusotoError::Validation(err.msg),
                _ => {}
            }
        }
        return RusotoError::Unknown(res);
    }
}
impl fmt::Display for DescribeEnvironmentStatusError {
    fn fmt(&self, f: &mut fmt::Formatter) -> fmt::Result {
        write!(f, "{}", self.description())
    }
}
impl Error for DescribeEnvironmentStatusError {
    fn description(&self) -> &str {
        match *self {
            DescribeEnvironmentStatusError::BadRequest(ref cause) => cause,
            DescribeEnvironmentStatusError::Conflict(ref cause) => cause,
            DescribeEnvironmentStatusError::Forbidden(ref cause) => cause,
            DescribeEnvironmentStatusError::InternalServerError(ref cause) => cause,
            DescribeEnvironmentStatusError::LimitExceeded(ref cause) => cause,
            DescribeEnvironmentStatusError::NotFound(ref cause) => cause,
            DescribeEnvironmentStatusError::TooManyRequests(ref cause) => cause,
        }
    }
}
/// Errors returned by DescribeEnvironments
#[derive(Debug, PartialEq)]
pub enum DescribeEnvironmentsError {
    /// <p>The target request is invalid.</p>
    BadRequest(String),
    /// <p>A conflict occurred.</p>
    Conflict(String),
    /// <p>An access permissions issue occurred.</p>
    Forbidden(String),
    /// <p>An internal server error occurred.</p>
    InternalServerError(String),
    /// <p>A service limit was exceeded.</p>
    LimitExceeded(String),
    /// <p>The target resource cannot be found.</p>
    NotFound(String),
    /// <p>Too many service requests were made over the given time period.</p>
    TooManyRequests(String),
}

impl DescribeEnvironmentsError {
    pub fn from_response(res: BufferedHttpResponse) -> RusotoError<DescribeEnvironmentsError> {
        if let Some(err) = proto::json::Error::parse(&res) {
            match err.typ.as_str() {
                "BadRequestException" => {
                    return RusotoError::Service(DescribeEnvironmentsError::BadRequest(err.msg))
                }
                "ConflictException" => {
                    return RusotoError::Service(DescribeEnvironmentsError::Conflict(err.msg))
                }
                "ForbiddenException" => {
                    return RusotoError::Service(DescribeEnvironmentsError::Forbidden(err.msg))
                }
                "InternalServerErrorException" => {
                    return RusotoError::Service(DescribeEnvironmentsError::InternalServerError(
                        err.msg,
                    ))
                }
                "LimitExceededException" => {
                    return RusotoError::Service(DescribeEnvironmentsError::LimitExceeded(err.msg))
                }
                "NotFoundException" => {
                    return RusotoError::Service(DescribeEnvironmentsError::NotFound(err.msg))
                }
                "TooManyRequestsException" => {
                    return RusotoError::Service(DescribeEnvironmentsError::TooManyRequests(
                        err.msg,
                    ))
                }
                "ValidationException" => return RusotoError::Validation(err.msg),
                _ => {}
            }
        }
        return RusotoError::Unknown(res);
    }
}
impl fmt::Display for DescribeEnvironmentsError {
    fn fmt(&self, f: &mut fmt::Formatter) -> fmt::Result {
        write!(f, "{}", self.description())
    }
}
impl Error for DescribeEnvironmentsError {
    fn description(&self) -> &str {
        match *self {
            DescribeEnvironmentsError::BadRequest(ref cause) => cause,
            DescribeEnvironmentsError::Conflict(ref cause) => cause,
            DescribeEnvironmentsError::Forbidden(ref cause) => cause,
            DescribeEnvironmentsError::InternalServerError(ref cause) => cause,
            DescribeEnvironmentsError::LimitExceeded(ref cause) => cause,
            DescribeEnvironmentsError::NotFound(ref cause) => cause,
            DescribeEnvironmentsError::TooManyRequests(ref cause) => cause,
        }
    }
}
/// Errors returned by ListEnvironments
#[derive(Debug, PartialEq)]
pub enum ListEnvironmentsError {
    /// <p>The target request is invalid.</p>
    BadRequest(String),
    /// <p>A conflict occurred.</p>
    Conflict(String),
    /// <p>An access permissions issue occurred.</p>
    Forbidden(String),
    /// <p>An internal server error occurred.</p>
    InternalServerError(String),
    /// <p>A service limit was exceeded.</p>
    LimitExceeded(String),
    /// <p>The target resource cannot be found.</p>
    NotFound(String),
    /// <p>Too many service requests were made over the given time period.</p>
    TooManyRequests(String),
}

impl ListEnvironmentsError {
    pub fn from_response(res: BufferedHttpResponse) -> RusotoError<ListEnvironmentsError> {
        if let Some(err) = proto::json::Error::parse(&res) {
            match err.typ.as_str() {
                "BadRequestException" => {
                    return RusotoError::Service(ListEnvironmentsError::BadRequest(err.msg))
                }
                "ConflictException" => {
                    return RusotoError::Service(ListEnvironmentsError::Conflict(err.msg))
                }
                "ForbiddenException" => {
                    return RusotoError::Service(ListEnvironmentsError::Forbidden(err.msg))
                }
                "InternalServerErrorException" => {
                    return RusotoError::Service(ListEnvironmentsError::InternalServerError(
                        err.msg,
                    ))
                }
                "LimitExceededException" => {
                    return RusotoError::Service(ListEnvironmentsError::LimitExceeded(err.msg))
                }
                "NotFoundException" => {
                    return RusotoError::Service(ListEnvironmentsError::NotFound(err.msg))
                }
                "TooManyRequestsException" => {
                    return RusotoError::Service(ListEnvironmentsError::TooManyRequests(err.msg))
                }
                "ValidationException" => return RusotoError::Validation(err.msg),
                _ => {}
            }
        }
        return RusotoError::Unknown(res);
    }
}
impl fmt::Display for ListEnvironmentsError {
    fn fmt(&self, f: &mut fmt::Formatter) -> fmt::Result {
        write!(f, "{}", self.description())
    }
}
impl Error for ListEnvironmentsError {
    fn description(&self) -> &str {
        match *self {
            ListEnvironmentsError::BadRequest(ref cause) => cause,
            ListEnvironmentsError::Conflict(ref cause) => cause,
            ListEnvironmentsError::Forbidden(ref cause) => cause,
            ListEnvironmentsError::InternalServerError(ref cause) => cause,
            ListEnvironmentsError::LimitExceeded(ref cause) => cause,
            ListEnvironmentsError::NotFound(ref cause) => cause,
            ListEnvironmentsError::TooManyRequests(ref cause) => cause,
        }
    }
}
/// Errors returned by UpdateEnvironment
#[derive(Debug, PartialEq)]
pub enum UpdateEnvironmentError {
    /// <p>The target request is invalid.</p>
    BadRequest(String),
    /// <p>A conflict occurred.</p>
    Conflict(String),
    /// <p>An access permissions issue occurred.</p>
    Forbidden(String),
    /// <p>An internal server error occurred.</p>
    InternalServerError(String),
    /// <p>A service limit was exceeded.</p>
    LimitExceeded(String),
    /// <p>The target resource cannot be found.</p>
    NotFound(String),
    /// <p>Too many service requests were made over the given time period.</p>
    TooManyRequests(String),
}

impl UpdateEnvironmentError {
    pub fn from_response(res: BufferedHttpResponse) -> RusotoError<UpdateEnvironmentError> {
        if let Some(err) = proto::json::Error::parse(&res) {
            match err.typ.as_str() {
                "BadRequestException" => {
                    return RusotoError::Service(UpdateEnvironmentError::BadRequest(err.msg))
                }
                "ConflictException" => {
                    return RusotoError::Service(UpdateEnvironmentError::Conflict(err.msg))
                }
                "ForbiddenException" => {
                    return RusotoError::Service(UpdateEnvironmentError::Forbidden(err.msg))
                }
                "InternalServerErrorException" => {
                    return RusotoError::Service(UpdateEnvironmentError::InternalServerError(
                        err.msg,
                    ))
                }
                "LimitExceededException" => {
                    return RusotoError::Service(UpdateEnvironmentError::LimitExceeded(err.msg))
                }
                "NotFoundException" => {
                    return RusotoError::Service(UpdateEnvironmentError::NotFound(err.msg))
                }
                "TooManyRequestsException" => {
                    return RusotoError::Service(UpdateEnvironmentError::TooManyRequests(err.msg))
                }
                "ValidationException" => return RusotoError::Validation(err.msg),
                _ => {}
            }
        }
        return RusotoError::Unknown(res);
    }
}
impl fmt::Display for UpdateEnvironmentError {
    fn fmt(&self, f: &mut fmt::Formatter) -> fmt::Result {
        write!(f, "{}", self.description())
    }
}
impl Error for UpdateEnvironmentError {
    fn description(&self) -> &str {
        match *self {
            UpdateEnvironmentError::BadRequest(ref cause) => cause,
            UpdateEnvironmentError::Conflict(ref cause) => cause,
            UpdateEnvironmentError::Forbidden(ref cause) => cause,
            UpdateEnvironmentError::InternalServerError(ref cause) => cause,
            UpdateEnvironmentError::LimitExceeded(ref cause) => cause,
            UpdateEnvironmentError::NotFound(ref cause) => cause,
            UpdateEnvironmentError::TooManyRequests(ref cause) => cause,
        }
    }
}
/// Errors returned by UpdateEnvironmentMembership
#[derive(Debug, PartialEq)]
pub enum UpdateEnvironmentMembershipError {
    /// <p>The target request is invalid.</p>
    BadRequest(String),
    /// <p>A conflict occurred.</p>
    Conflict(String),
    /// <p>An access permissions issue occurred.</p>
    Forbidden(String),
    /// <p>An internal server error occurred.</p>
    InternalServerError(String),
    /// <p>A service limit was exceeded.</p>
    LimitExceeded(String),
    /// <p>The target resource cannot be found.</p>
    NotFound(String),
    /// <p>Too many service requests were made over the given time period.</p>
    TooManyRequests(String),
}

impl UpdateEnvironmentMembershipError {
    pub fn from_response(
        res: BufferedHttpResponse,
    ) -> RusotoError<UpdateEnvironmentMembershipError> {
        if let Some(err) = proto::json::Error::parse(&res) {
            match err.typ.as_str() {
                "BadRequestException" => {
                    return RusotoError::Service(UpdateEnvironmentMembershipError::BadRequest(
                        err.msg,
                    ))
                }
                "ConflictException" => {
                    return RusotoError::Service(UpdateEnvironmentMembershipError::Conflict(
                        err.msg,
                    ))
                }
                "ForbiddenException" => {
                    return RusotoError::Service(UpdateEnvironmentMembershipError::Forbidden(
                        err.msg,
                    ))
                }
                "InternalServerErrorException" => {
                    return RusotoError::Service(
                        UpdateEnvironmentMembershipError::InternalServerError(err.msg),
                    )
                }
                "LimitExceededException" => {
                    return RusotoError::Service(UpdateEnvironmentMembershipError::LimitExceeded(
                        err.msg,
                    ))
                }
                "NotFoundException" => {
                    return RusotoError::Service(UpdateEnvironmentMembershipError::NotFound(
                        err.msg,
                    ))
                }
                "TooManyRequestsException" => {
                    return RusotoError::Service(UpdateEnvironmentMembershipError::TooManyRequests(
                        err.msg,
                    ))
                }
                "ValidationException" => return RusotoError::Validation(err.msg),
                _ => {}
            }
        }
        return RusotoError::Unknown(res);
    }
}
impl fmt::Display for UpdateEnvironmentMembershipError {
    fn fmt(&self, f: &mut fmt::Formatter) -> fmt::Result {
        write!(f, "{}", self.description())
    }
}
impl Error for UpdateEnvironmentMembershipError {
    fn description(&self) -> &str {
        match *self {
            UpdateEnvironmentMembershipError::BadRequest(ref cause) => cause,
            UpdateEnvironmentMembershipError::Conflict(ref cause) => cause,
            UpdateEnvironmentMembershipError::Forbidden(ref cause) => cause,
            UpdateEnvironmentMembershipError::InternalServerError(ref cause) => cause,
            UpdateEnvironmentMembershipError::LimitExceeded(ref cause) => cause,
            UpdateEnvironmentMembershipError::NotFound(ref cause) => cause,
            UpdateEnvironmentMembershipError::TooManyRequests(ref cause) => cause,
        }
    }
}
/// Trait representing the capabilities of the AWS Cloud9 API. AWS Cloud9 clients implement this trait.
#[async_trait]
pub trait Cloud9 {
    /// <p>Creates an AWS Cloud9 development environment, launches an Amazon Elastic Compute Cloud (Amazon EC2) instance, and then connects from the instance to the environment.</p>
    async fn create_environment_ec2(
        &self,
        input: CreateEnvironmentEC2Request,
    ) -> Result<CreateEnvironmentEC2Result, RusotoError<CreateEnvironmentEC2Error>>;

    /// <p>Adds an environment member to an AWS Cloud9 development environment.</p>
    async fn create_environment_membership(
        &self,
        input: CreateEnvironmentMembershipRequest,
    ) -> Result<CreateEnvironmentMembershipResult, RusotoError<CreateEnvironmentMembershipError>>;

    /// <p>Deletes an AWS Cloud9 development environment. If an Amazon EC2 instance is connected to the environment, also terminates the instance.</p>
    async fn delete_environment(
        &self,
        input: DeleteEnvironmentRequest,
    ) -> Result<DeleteEnvironmentResult, RusotoError<DeleteEnvironmentError>>;

    /// <p>Deletes an environment member from an AWS Cloud9 development environment.</p>
    async fn delete_environment_membership(
        &self,
        input: DeleteEnvironmentMembershipRequest,
    ) -> Result<DeleteEnvironmentMembershipResult, RusotoError<DeleteEnvironmentMembershipError>>;

    /// <p>Gets information about environment members for an AWS Cloud9 development environment.</p>
    async fn describe_environment_memberships(
        &self,
        input: DescribeEnvironmentMembershipsRequest,
    ) -> Result<
        DescribeEnvironmentMembershipsResult,
        RusotoError<DescribeEnvironmentMembershipsError>,
    >;

    /// <p>Gets status information for an AWS Cloud9 development environment.</p>
    async fn describe_environment_status(
        &self,
        input: DescribeEnvironmentStatusRequest,
    ) -> Result<DescribeEnvironmentStatusResult, RusotoError<DescribeEnvironmentStatusError>>;

    /// <p>Gets information about AWS Cloud9 development environments.</p>
    async fn describe_environments(
        &self,
        input: DescribeEnvironmentsRequest,
    ) -> Result<DescribeEnvironmentsResult, RusotoError<DescribeEnvironmentsError>>;

    /// <p>Gets a list of AWS Cloud9 development environment identifiers.</p>
    async fn list_environments(
        &self,
        input: ListEnvironmentsRequest,
    ) -> Result<ListEnvironmentsResult, RusotoError<ListEnvironmentsError>>;

    /// <p>Changes the settings of an existing AWS Cloud9 development environment.</p>
    async fn update_environment(
        &self,
        input: UpdateEnvironmentRequest,
    ) -> Result<UpdateEnvironmentResult, RusotoError<UpdateEnvironmentError>>;

    /// <p>Changes the settings of an existing environment member for an AWS Cloud9 development environment.</p>
    async fn update_environment_membership(
        &self,
        input: UpdateEnvironmentMembershipRequest,
    ) -> Result<UpdateEnvironmentMembershipResult, RusotoError<UpdateEnvironmentMembershipError>>;
}
/// A client for the AWS Cloud9 API.
#[derive(Clone)]
pub struct Cloud9Client {
    client: Client,
    region: region::Region,
}

impl Cloud9Client {
    /// Creates a client backed by the default tokio event loop.
    ///
    /// The client will use the default credentials provider and tls client.
    pub fn new(region: region::Region) -> Cloud9Client {
        Self::new_with_client(Client::shared(), region)
    }

    pub fn new_with<P, D>(
        request_dispatcher: D,
        credentials_provider: P,
        region: region::Region,
    ) -> Cloud9Client
    where
        P: ProvideAwsCredentials + Send + Sync + 'static,
        D: DispatchSignedRequest + Send + Sync + 'static,
    {
        Self::new_with_client(
            Client::new_with(credentials_provider, request_dispatcher),
            region,
        )
    }

    pub fn new_with_client(client: Client, region: region::Region) -> Cloud9Client {
        Cloud9Client { client, region }
    }
}

impl fmt::Debug for Cloud9Client {
    fn fmt(&self, f: &mut fmt::Formatter<'_>) -> fmt::Result {
        f.debug_struct("Cloud9Client")
            .field("region", &self.region)
            .finish()
    }
}

#[async_trait]
impl Cloud9 for Cloud9Client {
    /// <p>Creates an AWS Cloud9 development environment, launches an Amazon Elastic Compute Cloud (Amazon EC2) instance, and then connects from the instance to the environment.</p>
    async fn create_environment_ec2(
        &self,
        input: CreateEnvironmentEC2Request,
    ) -> Result<CreateEnvironmentEC2Result, RusotoError<CreateEnvironmentEC2Error>> {
        let mut request = SignedRequest::new("POST", "cloud9", &self.region, "/");

        request.set_content_type("application/x-amz-json-1.1".to_owned());
        request.add_header(
            "x-amz-target",
            "AWSCloud9WorkspaceManagementService.CreateEnvironmentEC2",
        );
        let encoded = serde_json::to_string(&input).unwrap();
        request.set_payload(Some(encoded));

        let mut response = self
            .client
            .sign_and_dispatch(request)
            .await
            .map_err(RusotoError::from)?;
        if response.status.is_success() {
            let response = response.buffer().await.map_err(RusotoError::HttpDispatch)?;
            proto::json::ResponsePayload::new(&response)
                .deserialize::<CreateEnvironmentEC2Result, _>()
        } else {
            let try_response = response.buffer().await;
            let response = try_response.map_err(RusotoError::HttpDispatch)?;
            Err(CreateEnvironmentEC2Error::from_response(response))
        }
    }

    /// <p>Adds an environment member to an AWS Cloud9 development environment.</p>
    async fn create_environment_membership(
        &self,
        input: CreateEnvironmentMembershipRequest,
    ) -> Result<CreateEnvironmentMembershipResult, RusotoError<CreateEnvironmentMembershipError>>
    {
        let mut request = SignedRequest::new("POST", "cloud9", &self.region, "/");

        request.set_content_type("application/x-amz-json-1.1".to_owned());
        request.add_header(
            "x-amz-target",
            "AWSCloud9WorkspaceManagementService.CreateEnvironmentMembership",
        );
        let encoded = serde_json::to_string(&input).unwrap();
        request.set_payload(Some(encoded));

        let mut response = self
            .client
            .sign_and_dispatch(request)
            .await
            .map_err(RusotoError::from)?;
        if response.status.is_success() {
            let response = response.buffer().await.map_err(RusotoError::HttpDispatch)?;
            proto::json::ResponsePayload::new(&response)
                .deserialize::<CreateEnvironmentMembershipResult, _>()
        } else {
            let try_response = response.buffer().await;
            let response = try_response.map_err(RusotoError::HttpDispatch)?;
            Err(CreateEnvironmentMembershipError::from_response(response))
        }
    }

    /// <p>Deletes an AWS Cloud9 development environment. If an Amazon EC2 instance is connected to the environment, also terminates the instance.</p>
    async fn delete_environment(
        &self,
        input: DeleteEnvironmentRequest,
    ) -> Result<DeleteEnvironmentResult, RusotoError<DeleteEnvironmentError>> {
        let mut request = SignedRequest::new("POST", "cloud9", &self.region, "/");

        request.set_content_type("application/x-amz-json-1.1".to_owned());
        request.add_header(
            "x-amz-target",
            "AWSCloud9WorkspaceManagementService.DeleteEnvironment",
        );
        let encoded = serde_json::to_string(&input).unwrap();
        request.set_payload(Some(encoded));

        let mut response = self
            .client
            .sign_and_dispatch(request)
            .await
            .map_err(RusotoError::from)?;
        if response.status.is_success() {
            let response = response.buffer().await.map_err(RusotoError::HttpDispatch)?;
            proto::json::ResponsePayload::new(&response).deserialize::<DeleteEnvironmentResult, _>()
        } else {
            let try_response = response.buffer().await;
            let response = try_response.map_err(RusotoError::HttpDispatch)?;
            Err(DeleteEnvironmentError::from_response(response))
        }
    }

    /// <p>Deletes an environment member from an AWS Cloud9 development environment.</p>
    async fn delete_environment_membership(
        &self,
        input: DeleteEnvironmentMembershipRequest,
    ) -> Result<DeleteEnvironmentMembershipResult, RusotoError<DeleteEnvironmentMembershipError>>
    {
        let mut request = SignedRequest::new("POST", "cloud9", &self.region, "/");

        request.set_content_type("application/x-amz-json-1.1".to_owned());
        request.add_header(
            "x-amz-target",
            "AWSCloud9WorkspaceManagementService.DeleteEnvironmentMembership",
        );
        let encoded = serde_json::to_string(&input).unwrap();
        request.set_payload(Some(encoded));

        let mut response = self
            .client
            .sign_and_dispatch(request)
            .await
            .map_err(RusotoError::from)?;
        if response.status.is_success() {
            let response = response.buffer().await.map_err(RusotoError::HttpDispatch)?;
            proto::json::ResponsePayload::new(&response)
                .deserialize::<DeleteEnvironmentMembershipResult, _>()
        } else {
            let try_response = response.buffer().await;
            let response = try_response.map_err(RusotoError::HttpDispatch)?;
            Err(DeleteEnvironmentMembershipError::from_response(response))
        }
    }

    /// <p>Gets information about environment members for an AWS Cloud9 development environment.</p>
    async fn describe_environment_memberships(
        &self,
        input: DescribeEnvironmentMembershipsRequest,
    ) -> Result<
        DescribeEnvironmentMembershipsResult,
        RusotoError<DescribeEnvironmentMembershipsError>,
    > {
        let mut request = SignedRequest::new("POST", "cloud9", &self.region, "/");

        request.set_content_type("application/x-amz-json-1.1".to_owned());
        request.add_header(
            "x-amz-target",
            "AWSCloud9WorkspaceManagementService.DescribeEnvironmentMemberships",
        );
        let encoded = serde_json::to_string(&input).unwrap();
        request.set_payload(Some(encoded));

        let mut response = self
            .client
            .sign_and_dispatch(request)
            .await
            .map_err(RusotoError::from)?;
        if response.status.is_success() {
            let response = response.buffer().await.map_err(RusotoError::HttpDispatch)?;
            proto::json::ResponsePayload::new(&response)
                .deserialize::<DescribeEnvironmentMembershipsResult, _>()
        } else {
            let try_response = response.buffer().await;
            let response = try_response.map_err(RusotoError::HttpDispatch)?;
            Err(DescribeEnvironmentMembershipsError::from_response(response))
        }
    }

    /// <p>Gets status information for an AWS Cloud9 development environment.</p>
    async fn describe_environment_status(
        &self,
        input: DescribeEnvironmentStatusRequest,
    ) -> Result<DescribeEnvironmentStatusResult, RusotoError<DescribeEnvironmentStatusError>> {
        let mut request = SignedRequest::new("POST", "cloud9", &self.region, "/");

        request.set_content_type("application/x-amz-json-1.1".to_owned());
        request.add_header(
            "x-amz-target",
            "AWSCloud9WorkspaceManagementService.DescribeEnvironmentStatus",
        );
        let encoded = serde_json::to_string(&input).unwrap();
        request.set_payload(Some(encoded));

        let mut response = self
            .client
            .sign_and_dispatch(request)
            .await
            .map_err(RusotoError::from)?;
        if response.status.is_success() {
            let response = response.buffer().await.map_err(RusotoError::HttpDispatch)?;
            proto::json::ResponsePayload::new(&response)
                .deserialize::<DescribeEnvironmentStatusResult, _>()
        } else {
            let try_response = response.buffer().await;
            let response = try_response.map_err(RusotoError::HttpDispatch)?;
            Err(DescribeEnvironmentStatusError::from_response(response))
        }
    }

    /// <p>Gets information about AWS Cloud9 development environments.</p>
    async fn describe_environments(
        &self,
        input: DescribeEnvironmentsRequest,
    ) -> Result<DescribeEnvironmentsResult, RusotoError<DescribeEnvironmentsError>> {
        let mut request = SignedRequest::new("POST", "cloud9", &self.region, "/");

        request.set_content_type("application/x-amz-json-1.1".to_owned());
        request.add_header(
            "x-amz-target",
            "AWSCloud9WorkspaceManagementService.DescribeEnvironments",
        );
        let encoded = serde_json::to_string(&input).unwrap();
        request.set_payload(Some(encoded));

        let mut response = self
            .client
            .sign_and_dispatch(request)
            .await
            .map_err(RusotoError::from)?;
        if response.status.is_success() {
            let response = response.buffer().await.map_err(RusotoError::HttpDispatch)?;
            proto::json::ResponsePayload::new(&response)
                .deserialize::<DescribeEnvironmentsResult, _>()
        } else {
            let try_response = response.buffer().await;
            let response = try_response.map_err(RusotoError::HttpDispatch)?;
            Err(DescribeEnvironmentsError::from_response(response))
        }
    }

    /// <p>Gets a list of AWS Cloud9 development environment identifiers.</p>
    async fn list_environments(
        &self,
        input: ListEnvironmentsRequest,
    ) -> Result<ListEnvironmentsResult, RusotoError<ListEnvironmentsError>> {
        let mut request = SignedRequest::new("POST", "cloud9", &self.region, "/");

        request.set_content_type("application/x-amz-json-1.1".to_owned());
        request.add_header(
            "x-amz-target",
            "AWSCloud9WorkspaceManagementService.ListEnvironments",
        );
        let encoded = serde_json::to_string(&input).unwrap();
        request.set_payload(Some(encoded));

        let mut response = self
            .client
            .sign_and_dispatch(request)
            .await
            .map_err(RusotoError::from)?;
        if response.status.is_success() {
            let response = response.buffer().await.map_err(RusotoError::HttpDispatch)?;
            proto::json::ResponsePayload::new(&response).deserialize::<ListEnvironmentsResult, _>()
        } else {
            let try_response = response.buffer().await;
            let response = try_response.map_err(RusotoError::HttpDispatch)?;
            Err(ListEnvironmentsError::from_response(response))
        }
    }

    /// <p>Changes the settings of an existing AWS Cloud9 development environment.</p>
    async fn update_environment(
        &self,
        input: UpdateEnvironmentRequest,
    ) -> Result<UpdateEnvironmentResult, RusotoError<UpdateEnvironmentError>> {
        let mut request = SignedRequest::new("POST", "cloud9", &self.region, "/");

        request.set_content_type("application/x-amz-json-1.1".to_owned());
        request.add_header(
            "x-amz-target",
            "AWSCloud9WorkspaceManagementService.UpdateEnvironment",
        );
        let encoded = serde_json::to_string(&input).unwrap();
        request.set_payload(Some(encoded));

        let mut response = self
            .client
            .sign_and_dispatch(request)
            .await
            .map_err(RusotoError::from)?;
        if response.status.is_success() {
            let response = response.buffer().await.map_err(RusotoError::HttpDispatch)?;
            proto::json::ResponsePayload::new(&response).deserialize::<UpdateEnvironmentResult, _>()
        } else {
            let try_response = response.buffer().await;
            let response = try_response.map_err(RusotoError::HttpDispatch)?;
            Err(UpdateEnvironmentError::from_response(response))
        }
    }

    /// <p>Changes the settings of an existing environment member for an AWS Cloud9 development environment.</p>
    async fn update_environment_membership(
        &self,
        input: UpdateEnvironmentMembershipRequest,
    ) -> Result<UpdateEnvironmentMembershipResult, RusotoError<UpdateEnvironmentMembershipError>>
    {
        let mut request = SignedRequest::new("POST", "cloud9", &self.region, "/");

        request.set_content_type("application/x-amz-json-1.1".to_owned());
        request.add_header(
            "x-amz-target",
            "AWSCloud9WorkspaceManagementService.UpdateEnvironmentMembership",
        );
        let encoded = serde_json::to_string(&input).unwrap();
        request.set_payload(Some(encoded));

        let mut response = self
            .client
            .sign_and_dispatch(request)
            .await
            .map_err(RusotoError::from)?;
        if response.status.is_success() {
            let response = response.buffer().await.map_err(RusotoError::HttpDispatch)?;
            proto::json::ResponsePayload::new(&response)
                .deserialize::<UpdateEnvironmentMembershipResult, _>()
        } else {
            let try_response = response.buffer().await;
            let response = try_response.map_err(RusotoError::HttpDispatch)?;
            Err(UpdateEnvironmentMembershipError::from_response(response))
        }
    }
}<|MERGE_RESOLUTION|>--- conflicted
+++ resolved
@@ -11,26 +11,15 @@
 // =================================================================
 #![allow(warnings)]
 
-<<<<<<< HEAD
 use std::error::Error;
 use std::fmt;
 
 use async_trait::async_trait;
-=======
-use futures::future;
-use futures::Future;
->>>>>>> f58d1ce6
 use rusoto_core::credential::ProvideAwsCredentials;
 use rusoto_core::region;
 #[allow(warnings)]
 use rusoto_core::request::{BufferedHttpResponse, DispatchSignedRequest};
-<<<<<<< HEAD
 use rusoto_core::{Client, RusotoError};
-=======
-use rusoto_core::{Client, RusotoError, RusotoFuture};
-use std::error::Error;
-use std::fmt;
->>>>>>> f58d1ce6
 
 use rusoto_core::proto;
 use rusoto_core::signature::SignedRequest;
@@ -1216,14 +1205,6 @@
     }
 }
 
-impl fmt::Debug for Cloud9Client {
-    fn fmt(&self, f: &mut fmt::Formatter<'_>) -> fmt::Result {
-        f.debug_struct("Cloud9Client")
-            .field("region", &self.region)
-            .finish()
-    }
-}
-
 #[async_trait]
 impl Cloud9 for Cloud9Client {
     /// <p>Creates an AWS Cloud9 development environment, launches an Amazon Elastic Compute Cloud (Amazon EC2) instance, and then connects from the instance to the environment.</p>
