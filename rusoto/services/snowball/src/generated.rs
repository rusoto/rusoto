// =================================================================
//
//                           * WARNING *
//
//                    This file is generated!
//
//  Changes made to this file will be overwritten. If changes are
//  required to the generated code, the service_crategen project
//  must be updated to generate the changes.
//
// =================================================================
#![allow(warnings)]

<<<<<<< HEAD
use std::error::Error;
use std::fmt;

use async_trait::async_trait;
=======
use futures::future;
use futures::Future;
>>>>>>> f58d1ce6
use rusoto_core::credential::ProvideAwsCredentials;
use rusoto_core::region;
#[allow(warnings)]
use rusoto_core::request::{BufferedHttpResponse, DispatchSignedRequest};
<<<<<<< HEAD
use rusoto_core::{Client, RusotoError};
=======
use rusoto_core::{Client, RusotoError, RusotoFuture};
use std::error::Error;
use std::fmt;
>>>>>>> f58d1ce6

use rusoto_core::proto;
use rusoto_core::signature::SignedRequest;
use serde::{Deserialize, Serialize};
use serde_json;
/// <p>The address that you want the Snowball or Snowballs associated with a specific job to be shipped to. Addresses are validated at the time of creation. The address you provide must be located within the serviceable area of your region. Although no individual elements of the <code>Address</code> are required, if the address is invalid or unsupported, then an exception is thrown.</p>
#[derive(Default, Debug, Clone, PartialEq, Serialize, Deserialize)]
pub struct Address {
    /// <p>The unique ID for an address.</p>
    #[serde(rename = "AddressId")]
    #[serde(skip_serializing_if = "Option::is_none")]
    pub address_id: Option<String>,
    /// <p>The city in an address that a Snowball is to be delivered to.</p>
    #[serde(rename = "City")]
    #[serde(skip_serializing_if = "Option::is_none")]
    pub city: Option<String>,
    /// <p>The name of the company to receive a Snowball at an address.</p>
    #[serde(rename = "Company")]
    #[serde(skip_serializing_if = "Option::is_none")]
    pub company: Option<String>,
    /// <p>The country in an address that a Snowball is to be delivered to.</p>
    #[serde(rename = "Country")]
    #[serde(skip_serializing_if = "Option::is_none")]
    pub country: Option<String>,
    /// <p>If the address you are creating is a primary address, then set this option to true. This field is not supported in most regions.</p>
    #[serde(rename = "IsRestricted")]
    #[serde(skip_serializing_if = "Option::is_none")]
    pub is_restricted: Option<bool>,
    /// <p>This field is no longer used and the value is ignored.</p>
    #[serde(rename = "Landmark")]
    #[serde(skip_serializing_if = "Option::is_none")]
    pub landmark: Option<String>,
    /// <p>The name of a person to receive a Snowball at an address.</p>
    #[serde(rename = "Name")]
    #[serde(skip_serializing_if = "Option::is_none")]
    pub name: Option<String>,
    /// <p>The phone number associated with an address that a Snowball is to be delivered to.</p>
    #[serde(rename = "PhoneNumber")]
    #[serde(skip_serializing_if = "Option::is_none")]
    pub phone_number: Option<String>,
    /// <p>The postal code in an address that a Snowball is to be delivered to.</p>
    #[serde(rename = "PostalCode")]
    #[serde(skip_serializing_if = "Option::is_none")]
    pub postal_code: Option<String>,
    /// <p>This field is no longer used and the value is ignored.</p>
    #[serde(rename = "PrefectureOrDistrict")]
    #[serde(skip_serializing_if = "Option::is_none")]
    pub prefecture_or_district: Option<String>,
    /// <p>The state or province in an address that a Snowball is to be delivered to.</p>
    #[serde(rename = "StateOrProvince")]
    #[serde(skip_serializing_if = "Option::is_none")]
    pub state_or_province: Option<String>,
    /// <p>The first line in a street address that a Snowball is to be delivered to.</p>
    #[serde(rename = "Street1")]
    #[serde(skip_serializing_if = "Option::is_none")]
    pub street_1: Option<String>,
    /// <p>The second line in a street address that a Snowball is to be delivered to.</p>
    #[serde(rename = "Street2")]
    #[serde(skip_serializing_if = "Option::is_none")]
    pub street_2: Option<String>,
    /// <p>The third line in a street address that a Snowball is to be delivered to.</p>
    #[serde(rename = "Street3")]
    #[serde(skip_serializing_if = "Option::is_none")]
    pub street_3: Option<String>,
}

#[derive(Default, Debug, Clone, PartialEq, Serialize)]
pub struct CancelClusterRequest {
    /// <p>The 39-character ID for the cluster that you want to cancel, for example <code>CID123e4567-e89b-12d3-a456-426655440000</code>.</p>
    #[serde(rename = "ClusterId")]
    pub cluster_id: String,
}

#[derive(Default, Debug, Clone, PartialEq, Deserialize)]
#[cfg_attr(any(test, feature = "serialize_structs"), derive(Serialize))]
pub struct CancelClusterResult {}

#[derive(Default, Debug, Clone, PartialEq, Serialize)]
pub struct CancelJobRequest {
    /// <p>The 39-character job ID for the job that you want to cancel, for example <code>JID123e4567-e89b-12d3-a456-426655440000</code>.</p>
    #[serde(rename = "JobId")]
    pub job_id: String,
}

#[derive(Default, Debug, Clone, PartialEq, Deserialize)]
#[cfg_attr(any(test, feature = "serialize_structs"), derive(Serialize))]
pub struct CancelJobResult {}

/// <p>Contains a cluster's state, a cluster's ID, and other important information.</p>
#[derive(Default, Debug, Clone, PartialEq, Deserialize)]
#[cfg_attr(any(test, feature = "serialize_structs"), derive(Serialize))]
pub struct ClusterListEntry {
    /// <p>The 39-character ID for the cluster that you want to list, for example <code>CID123e4567-e89b-12d3-a456-426655440000</code>.</p>
    #[serde(rename = "ClusterId")]
    #[serde(skip_serializing_if = "Option::is_none")]
    pub cluster_id: Option<String>,
    /// <p>The current state of this cluster. For information about the state of a specific node, see <a>JobListEntry$JobState</a>.</p>
    #[serde(rename = "ClusterState")]
    #[serde(skip_serializing_if = "Option::is_none")]
    pub cluster_state: Option<String>,
    /// <p>The creation date for this cluster.</p>
    #[serde(rename = "CreationDate")]
    #[serde(skip_serializing_if = "Option::is_none")]
    pub creation_date: Option<f64>,
    /// <p>Defines an optional description of the cluster, for example <code>Environmental Data Cluster-01</code>.</p>
    #[serde(rename = "Description")]
    #[serde(skip_serializing_if = "Option::is_none")]
    pub description: Option<String>,
}

/// <p>Contains metadata about a specific cluster.</p>
#[derive(Default, Debug, Clone, PartialEq, Deserialize)]
#[cfg_attr(any(test, feature = "serialize_structs"), derive(Serialize))]
pub struct ClusterMetadata {
    /// <p>The automatically generated ID for a specific address.</p>
    #[serde(rename = "AddressId")]
    #[serde(skip_serializing_if = "Option::is_none")]
    pub address_id: Option<String>,
    /// <p>The automatically generated ID for a cluster.</p>
    #[serde(rename = "ClusterId")]
    #[serde(skip_serializing_if = "Option::is_none")]
    pub cluster_id: Option<String>,
    /// <p>The current status of the cluster.</p>
    #[serde(rename = "ClusterState")]
    #[serde(skip_serializing_if = "Option::is_none")]
    pub cluster_state: Option<String>,
    /// <p>The creation date for this cluster.</p>
    #[serde(rename = "CreationDate")]
    #[serde(skip_serializing_if = "Option::is_none")]
    pub creation_date: Option<f64>,
    /// <p>The optional description of the cluster.</p>
    #[serde(rename = "Description")]
    #[serde(skip_serializing_if = "Option::is_none")]
    pub description: Option<String>,
    /// <p>The ID of the address that you want a cluster shipped to, after it will be shipped to its primary address. This field is not supported in most regions.</p>
    #[serde(rename = "ForwardingAddressId")]
    #[serde(skip_serializing_if = "Option::is_none")]
    pub forwarding_address_id: Option<String>,
    /// <p>The type of job for this cluster. Currently, the only job type supported for clusters is <code>LOCAL_USE</code>.</p>
    #[serde(rename = "JobType")]
    #[serde(skip_serializing_if = "Option::is_none")]
    pub job_type: Option<String>,
    /// <p>The <code>KmsKeyARN</code> Amazon Resource Name (ARN) associated with this cluster. This ARN was created using the <a href="http://docs.aws.amazon.com/kms/latest/APIReference/API_CreateKey.html">CreateKey</a> API action in AWS Key Management Service (AWS KMS).</p>
    #[serde(rename = "KmsKeyARN")]
    #[serde(skip_serializing_if = "Option::is_none")]
    pub kms_key_arn: Option<String>,
    /// <p>The Amazon Simple Notification Service (Amazon SNS) notification settings for this cluster.</p>
    #[serde(rename = "Notification")]
    #[serde(skip_serializing_if = "Option::is_none")]
    pub notification: Option<Notification>,
    /// <p>The arrays of <a>JobResource</a> objects that can include updated <a>S3Resource</a> objects or <a>LambdaResource</a> objects.</p>
    #[serde(rename = "Resources")]
    #[serde(skip_serializing_if = "Option::is_none")]
    pub resources: Option<JobResource>,
    /// <p>The role ARN associated with this cluster. This ARN was created using the <a href="http://docs.aws.amazon.com/IAM/latest/APIReference/API_CreateRole.html">CreateRole</a> API action in AWS Identity and Access Management (IAM).</p>
    #[serde(rename = "RoleARN")]
    #[serde(skip_serializing_if = "Option::is_none")]
    pub role_arn: Option<String>,
    /// <p><p>The shipping speed for each node in this cluster. This speed doesn&#39;t dictate how soon you&#39;ll get each device, rather it represents how quickly each device moves to its destination while in transit. Regional shipping speeds are as follows:</p> <ul> <li> <p>In Australia, you have access to express shipping. Typically, devices shipped express are delivered in about a day.</p> </li> <li> <p>In the European Union (EU), you have access to express shipping. Typically, devices shipped express are delivered in about a day. In addition, most countries in the EU have access to standard shipping, which typically takes less than a week, one way.</p> </li> <li> <p>In India, devices are delivered in one to seven days.</p> </li> <li> <p>In the US, you have access to one-day shipping and two-day shipping.</p> </li> </ul></p>
    #[serde(rename = "ShippingOption")]
    #[serde(skip_serializing_if = "Option::is_none")]
    pub shipping_option: Option<String>,
    /// <p>The type of AWS Snowball device to use for this cluster. The only supported device types for cluster jobs are <code>EDGE</code>, <code>EDGE_C</code>, and <code>EDGE_CG</code>.</p>
    #[serde(rename = "SnowballType")]
    #[serde(skip_serializing_if = "Option::is_none")]
    pub snowball_type: Option<String>,
}

/// <p>A JSON-formatted object that describes a compatible Amazon Machine Image (AMI). For more information on compatible AMIs, see <a href="http://docs.aws.amazon.com/snowball/latest/developer-guide/using-ec2.html">Using Amazon EC2 Compute Instances</a> in the <i>AWS Snowball Developer Guide</i>.</p>
#[derive(Default, Debug, Clone, PartialEq, Deserialize)]
#[cfg_attr(any(test, feature = "serialize_structs"), derive(Serialize))]
pub struct CompatibleImage {
    /// <p>The unique identifier for an individual Snowball Edge AMI.</p>
    #[serde(rename = "AmiId")]
    #[serde(skip_serializing_if = "Option::is_none")]
    pub ami_id: Option<String>,
    /// <p>The optional name of a compatible image.</p>
    #[serde(rename = "Name")]
    #[serde(skip_serializing_if = "Option::is_none")]
    pub name: Option<String>,
}

#[derive(Default, Debug, Clone, PartialEq, Serialize)]
pub struct CreateAddressRequest {
    /// <p>The address that you want the Snowball shipped to.</p>
    #[serde(rename = "Address")]
    pub address: Address,
}

#[derive(Default, Debug, Clone, PartialEq, Deserialize)]
#[cfg_attr(any(test, feature = "serialize_structs"), derive(Serialize))]
pub struct CreateAddressResult {
    /// <p>The automatically generated ID for a specific address. You'll use this ID when you create a job to specify which address you want the Snowball for that job shipped to.</p>
    #[serde(rename = "AddressId")]
    #[serde(skip_serializing_if = "Option::is_none")]
    pub address_id: Option<String>,
}

#[derive(Default, Debug, Clone, PartialEq, Serialize)]
pub struct CreateClusterRequest {
    /// <p>The ID for the address that you want the cluster shipped to.</p>
    #[serde(rename = "AddressId")]
    pub address_id: String,
    /// <p>An optional description of this specific cluster, for example <code>Environmental Data Cluster-01</code>.</p>
    #[serde(rename = "Description")]
    #[serde(skip_serializing_if = "Option::is_none")]
    pub description: Option<String>,
    /// <p>The forwarding address ID for a cluster. This field is not supported in most regions.</p>
    #[serde(rename = "ForwardingAddressId")]
    #[serde(skip_serializing_if = "Option::is_none")]
    pub forwarding_address_id: Option<String>,
    /// <p>The type of job for this cluster. Currently, the only job type supported for clusters is <code>LOCAL_USE</code>.</p>
    #[serde(rename = "JobType")]
    pub job_type: String,
    /// <p>The <code>KmsKeyARN</code> value that you want to associate with this cluster. <code>KmsKeyARN</code> values are created by using the <a href="http://docs.aws.amazon.com/kms/latest/APIReference/API_CreateKey.html">CreateKey</a> API action in AWS Key Management Service (AWS KMS). </p>
    #[serde(rename = "KmsKeyARN")]
    #[serde(skip_serializing_if = "Option::is_none")]
    pub kms_key_arn: Option<String>,
    /// <p>The Amazon Simple Notification Service (Amazon SNS) notification settings for this cluster.</p>
    #[serde(rename = "Notification")]
    #[serde(skip_serializing_if = "Option::is_none")]
    pub notification: Option<Notification>,
    /// <p>The resources associated with the cluster job. These resources include Amazon S3 buckets and optional AWS Lambda functions written in the Python language. </p>
    #[serde(rename = "Resources")]
    pub resources: JobResource,
    /// <p>The <code>RoleARN</code> that you want to associate with this cluster. <code>RoleArn</code> values are created by using the <a href="http://docs.aws.amazon.com/IAM/latest/APIReference/API_CreateRole.html">CreateRole</a> API action in AWS Identity and Access Management (IAM).</p>
    #[serde(rename = "RoleARN")]
    pub role_arn: String,
    /// <p><p>The shipping speed for each node in this cluster. This speed doesn&#39;t dictate how soon you&#39;ll get each Snowball Edge device, rather it represents how quickly each device moves to its destination while in transit. Regional shipping speeds are as follows:</p> <ul> <li> <p>In Australia, you have access to express shipping. Typically, devices shipped express are delivered in about a day.</p> </li> <li> <p>In the European Union (EU), you have access to express shipping. Typically, Snowball Edges shipped express are delivered in about a day. In addition, most countries in the EU have access to standard shipping, which typically takes less than a week, one way.</p> </li> <li> <p>In India, devices are delivered in one to seven days.</p> </li> <li> <p>In the US, you have access to one-day shipping and two-day shipping.</p> </li> </ul></p>
    #[serde(rename = "ShippingOption")]
    pub shipping_option: String,
    /// <p>The type of AWS Snowball device to use for this cluster. The only supported device types for cluster jobs are <code>EDGE</code>, <code>EDGE_C</code>, and <code>EDGE_CG</code>.</p>
    #[serde(rename = "SnowballType")]
    #[serde(skip_serializing_if = "Option::is_none")]
    pub snowball_type: Option<String>,
}

#[derive(Default, Debug, Clone, PartialEq, Deserialize)]
#[cfg_attr(any(test, feature = "serialize_structs"), derive(Serialize))]
pub struct CreateClusterResult {
    /// <p>The automatically generated ID for a cluster.</p>
    #[serde(rename = "ClusterId")]
    #[serde(skip_serializing_if = "Option::is_none")]
    pub cluster_id: Option<String>,
}

#[derive(Default, Debug, Clone, PartialEq, Serialize)]
pub struct CreateJobRequest {
    /// <p>The ID for the address that you want the Snowball shipped to.</p>
    #[serde(rename = "AddressId")]
    #[serde(skip_serializing_if = "Option::is_none")]
    pub address_id: Option<String>,
    /// <p>The ID of a cluster. If you're creating a job for a node in a cluster, you need to provide only this <code>clusterId</code> value. The other job attributes are inherited from the cluster.</p>
    #[serde(rename = "ClusterId")]
    #[serde(skip_serializing_if = "Option::is_none")]
    pub cluster_id: Option<String>,
    /// <p>Defines an optional description of this specific job, for example <code>Important Photos 2016-08-11</code>.</p>
    #[serde(rename = "Description")]
    #[serde(skip_serializing_if = "Option::is_none")]
    pub description: Option<String>,
    /// <p>The forwarding address ID for a job. This field is not supported in most regions.</p>
    #[serde(rename = "ForwardingAddressId")]
    #[serde(skip_serializing_if = "Option::is_none")]
    pub forwarding_address_id: Option<String>,
    /// <p>Defines the type of job that you're creating. </p>
    #[serde(rename = "JobType")]
    #[serde(skip_serializing_if = "Option::is_none")]
    pub job_type: Option<String>,
    /// <p>The <code>KmsKeyARN</code> that you want to associate with this job. <code>KmsKeyARN</code>s are created using the <a href="http://docs.aws.amazon.com/kms/latest/APIReference/API_CreateKey.html">CreateKey</a> AWS Key Management Service (KMS) API action.</p>
    #[serde(rename = "KmsKeyARN")]
    #[serde(skip_serializing_if = "Option::is_none")]
    pub kms_key_arn: Option<String>,
    /// <p>Defines the Amazon Simple Notification Service (Amazon SNS) notification settings for this job.</p>
    #[serde(rename = "Notification")]
    #[serde(skip_serializing_if = "Option::is_none")]
    pub notification: Option<Notification>,
    /// <p>Defines the Amazon S3 buckets associated with this job.</p> <p>With <code>IMPORT</code> jobs, you specify the bucket or buckets that your transferred data will be imported into.</p> <p>With <code>EXPORT</code> jobs, you specify the bucket or buckets that your transferred data will be exported from. Optionally, you can also specify a <code>KeyRange</code> value. If you choose to export a range, you define the length of the range by providing either an inclusive <code>BeginMarker</code> value, an inclusive <code>EndMarker</code> value, or both. Ranges are UTF-8 binary sorted.</p>
    #[serde(rename = "Resources")]
    #[serde(skip_serializing_if = "Option::is_none")]
    pub resources: Option<JobResource>,
    /// <p>The <code>RoleARN</code> that you want to associate with this job. <code>RoleArn</code>s are created using the <a href="http://docs.aws.amazon.com/IAM/latest/APIReference/API_CreateRole.html">CreateRole</a> AWS Identity and Access Management (IAM) API action.</p>
    #[serde(rename = "RoleARN")]
    #[serde(skip_serializing_if = "Option::is_none")]
    pub role_arn: Option<String>,
    /// <p><p>The shipping speed for this job. This speed doesn&#39;t dictate how soon you&#39;ll get the Snowball, rather it represents how quickly the Snowball moves to its destination while in transit. Regional shipping speeds are as follows:</p> <ul> <li> <p>In Australia, you have access to express shipping. Typically, Snowballs shipped express are delivered in about a day.</p> </li> <li> <p>In the European Union (EU), you have access to express shipping. Typically, Snowballs shipped express are delivered in about a day. In addition, most countries in the EU have access to standard shipping, which typically takes less than a week, one way.</p> </li> <li> <p>In India, Snowballs are delivered in one to seven days.</p> </li> <li> <p>In the US, you have access to one-day shipping and two-day shipping.</p> </li> </ul></p>
    #[serde(rename = "ShippingOption")]
    #[serde(skip_serializing_if = "Option::is_none")]
    pub shipping_option: Option<String>,
    /// <p>If your job is being created in one of the US regions, you have the option of specifying what size Snowball you'd like for this job. In all other regions, Snowballs come with 80 TB in storage capacity.</p>
    #[serde(rename = "SnowballCapacityPreference")]
    #[serde(skip_serializing_if = "Option::is_none")]
    pub snowball_capacity_preference: Option<String>,
    /// <p>The type of AWS Snowball device to use for this job. The only supported device types for cluster jobs are <code>EDGE</code>, <code>EDGE_C</code>, and <code>EDGE_CG</code>.</p>
    #[serde(rename = "SnowballType")]
    #[serde(skip_serializing_if = "Option::is_none")]
    pub snowball_type: Option<String>,
}

#[derive(Default, Debug, Clone, PartialEq, Deserialize)]
#[cfg_attr(any(test, feature = "serialize_structs"), derive(Serialize))]
pub struct CreateJobResult {
    /// <p>The automatically generated ID for a job, for example <code>JID123e4567-e89b-12d3-a456-426655440000</code>.</p>
    #[serde(rename = "JobId")]
    #[serde(skip_serializing_if = "Option::is_none")]
    pub job_id: Option<String>,
}

/// <p>Defines the real-time status of a Snowball's data transfer while the device is at AWS. This data is only available while a job has a <code>JobState</code> value of <code>InProgress</code>, for both import and export jobs.</p>
#[derive(Default, Debug, Clone, PartialEq, Deserialize)]
#[cfg_attr(any(test, feature = "serialize_structs"), derive(Serialize))]
pub struct DataTransfer {
    /// <p>The number of bytes transferred between a Snowball and Amazon S3.</p>
    #[serde(rename = "BytesTransferred")]
    #[serde(skip_serializing_if = "Option::is_none")]
    pub bytes_transferred: Option<i64>,
    /// <p>The number of objects transferred between a Snowball and Amazon S3.</p>
    #[serde(rename = "ObjectsTransferred")]
    #[serde(skip_serializing_if = "Option::is_none")]
    pub objects_transferred: Option<i64>,
    /// <p>The total bytes of data for a transfer between a Snowball and Amazon S3. This value is set to 0 (zero) until all the keys that will be transferred have been listed.</p>
    #[serde(rename = "TotalBytes")]
    #[serde(skip_serializing_if = "Option::is_none")]
    pub total_bytes: Option<i64>,
    /// <p>The total number of objects for a transfer between a Snowball and Amazon S3. This value is set to 0 (zero) until all the keys that will be transferred have been listed.</p>
    #[serde(rename = "TotalObjects")]
    #[serde(skip_serializing_if = "Option::is_none")]
    pub total_objects: Option<i64>,
}

#[derive(Default, Debug, Clone, PartialEq, Serialize)]
pub struct DescribeAddressRequest {
    /// <p>The automatically generated ID for a specific address.</p>
    #[serde(rename = "AddressId")]
    pub address_id: String,
}

#[derive(Default, Debug, Clone, PartialEq, Deserialize)]
#[cfg_attr(any(test, feature = "serialize_structs"), derive(Serialize))]
pub struct DescribeAddressResult {
    /// <p>The address that you want the Snowball or Snowballs associated with a specific job to be shipped to.</p>
    #[serde(rename = "Address")]
    #[serde(skip_serializing_if = "Option::is_none")]
    pub address: Option<Address>,
}

#[derive(Default, Debug, Clone, PartialEq, Serialize)]
pub struct DescribeAddressesRequest {
    /// <p>The number of <code>ADDRESS</code> objects to return.</p>
    #[serde(rename = "MaxResults")]
    #[serde(skip_serializing_if = "Option::is_none")]
    pub max_results: Option<i64>,
    /// <p>HTTP requests are stateless. To identify what object comes "next" in the list of <code>ADDRESS</code> objects, you have the option of specifying a value for <code>NextToken</code> as the starting point for your list of returned addresses.</p>
    #[serde(rename = "NextToken")]
    #[serde(skip_serializing_if = "Option::is_none")]
    pub next_token: Option<String>,
}

#[derive(Default, Debug, Clone, PartialEq, Deserialize)]
#[cfg_attr(any(test, feature = "serialize_structs"), derive(Serialize))]
pub struct DescribeAddressesResult {
    /// <p>The Snowball shipping addresses that were created for this account.</p>
    #[serde(rename = "Addresses")]
    #[serde(skip_serializing_if = "Option::is_none")]
    pub addresses: Option<Vec<Address>>,
    /// <p>HTTP requests are stateless. If you use the automatically generated <code>NextToken</code> value in your next <code>DescribeAddresses</code> call, your list of returned addresses will start from this point in the array.</p>
    #[serde(rename = "NextToken")]
    #[serde(skip_serializing_if = "Option::is_none")]
    pub next_token: Option<String>,
}

#[derive(Default, Debug, Clone, PartialEq, Serialize)]
pub struct DescribeClusterRequest {
    /// <p>The automatically generated ID for a cluster.</p>
    #[serde(rename = "ClusterId")]
    pub cluster_id: String,
}

#[derive(Default, Debug, Clone, PartialEq, Deserialize)]
#[cfg_attr(any(test, feature = "serialize_structs"), derive(Serialize))]
pub struct DescribeClusterResult {
    /// <p>Information about a specific cluster, including shipping information, cluster status, and other important metadata.</p>
    #[serde(rename = "ClusterMetadata")]
    #[serde(skip_serializing_if = "Option::is_none")]
    pub cluster_metadata: Option<ClusterMetadata>,
}

#[derive(Default, Debug, Clone, PartialEq, Serialize)]
pub struct DescribeJobRequest {
    /// <p>The automatically generated ID for a job, for example <code>JID123e4567-e89b-12d3-a456-426655440000</code>.</p>
    #[serde(rename = "JobId")]
    pub job_id: String,
}

#[derive(Default, Debug, Clone, PartialEq, Deserialize)]
#[cfg_attr(any(test, feature = "serialize_structs"), derive(Serialize))]
pub struct DescribeJobResult {
    /// <p>Information about a specific job, including shipping information, job status, and other important metadata.</p>
    #[serde(rename = "JobMetadata")]
    #[serde(skip_serializing_if = "Option::is_none")]
    pub job_metadata: Option<JobMetadata>,
    /// <p>Information about a specific job part (in the case of an export job), including shipping information, job status, and other important metadata.</p>
    #[serde(rename = "SubJobMetadata")]
    #[serde(skip_serializing_if = "Option::is_none")]
    pub sub_job_metadata: Option<Vec<JobMetadata>>,
}

/// <p>A JSON-formatted object that contains the IDs for an Amazon Machine Image (AMI), including the Amazon EC2 AMI ID and the Snowball Edge AMI ID. Each AMI has these two IDs to simplify identifying the AMI in both the AWS Cloud and on the device.</p>
#[derive(Default, Debug, Clone, PartialEq, Serialize, Deserialize)]
pub struct Ec2AmiResource {
    /// <p>The ID of the AMI in Amazon EC2.</p>
    #[serde(rename = "AmiId")]
    pub ami_id: String,
    /// <p>The ID of the AMI on the supported device.</p>
    #[serde(rename = "SnowballAmiId")]
    #[serde(skip_serializing_if = "Option::is_none")]
    pub snowball_ami_id: Option<String>,
}

/// <p>The container for the <a>EventTriggerDefinition$EventResourceARN</a>.</p>
#[derive(Default, Debug, Clone, PartialEq, Serialize, Deserialize)]
pub struct EventTriggerDefinition {
    /// <p>The Amazon Resource Name (ARN) for any local Amazon S3 resource that is an AWS Lambda function's event trigger associated with this job.</p>
    #[serde(rename = "EventResourceARN")]
    #[serde(skip_serializing_if = "Option::is_none")]
    pub event_resource_arn: Option<String>,
}

#[derive(Default, Debug, Clone, PartialEq, Serialize)]
pub struct GetJobManifestRequest {
    /// <p>The ID for a job that you want to get the manifest file for, for example <code>JID123e4567-e89b-12d3-a456-426655440000</code>.</p>
    #[serde(rename = "JobId")]
    pub job_id: String,
}

#[derive(Default, Debug, Clone, PartialEq, Deserialize)]
#[cfg_attr(any(test, feature = "serialize_structs"), derive(Serialize))]
pub struct GetJobManifestResult {
    /// <p>The Amazon S3 presigned URL for the manifest file associated with the specified <code>JobId</code> value.</p>
    #[serde(rename = "ManifestURI")]
    #[serde(skip_serializing_if = "Option::is_none")]
    pub manifest_uri: Option<String>,
}

#[derive(Default, Debug, Clone, PartialEq, Serialize)]
pub struct GetJobUnlockCodeRequest {
    /// <p>The ID for the job that you want to get the <code>UnlockCode</code> value for, for example <code>JID123e4567-e89b-12d3-a456-426655440000</code>.</p>
    #[serde(rename = "JobId")]
    pub job_id: String,
}

#[derive(Default, Debug, Clone, PartialEq, Deserialize)]
#[cfg_attr(any(test, feature = "serialize_structs"), derive(Serialize))]
pub struct GetJobUnlockCodeResult {
    /// <p>The <code>UnlockCode</code> value for the specified job. The <code>UnlockCode</code> value can be accessed for up to 90 days after the job has been created.</p>
    #[serde(rename = "UnlockCode")]
    #[serde(skip_serializing_if = "Option::is_none")]
    pub unlock_code: Option<String>,
}

#[derive(Default, Debug, Clone, PartialEq, Serialize)]
pub struct GetSnowballUsageRequest {}

#[derive(Default, Debug, Clone, PartialEq, Deserialize)]
#[cfg_attr(any(test, feature = "serialize_structs"), derive(Serialize))]
pub struct GetSnowballUsageResult {
    /// <p>The service limit for number of Snowballs this account can have at once. The default service limit is 1 (one).</p>
    #[serde(rename = "SnowballLimit")]
    #[serde(skip_serializing_if = "Option::is_none")]
    pub snowball_limit: Option<i64>,
    /// <p>The number of Snowballs that this account is currently using.</p>
    #[serde(rename = "SnowballsInUse")]
    #[serde(skip_serializing_if = "Option::is_none")]
    pub snowballs_in_use: Option<i64>,
}

/// <p>Each <code>JobListEntry</code> object contains a job's state, a job's ID, and a value that indicates whether the job is a job part, in the case of an export job.</p>
#[derive(Default, Debug, Clone, PartialEq, Deserialize)]
#[cfg_attr(any(test, feature = "serialize_structs"), derive(Serialize))]
pub struct JobListEntry {
    /// <p>The creation date for this job.</p>
    #[serde(rename = "CreationDate")]
    #[serde(skip_serializing_if = "Option::is_none")]
    pub creation_date: Option<f64>,
    /// <p>The optional description of this specific job, for example <code>Important Photos 2016-08-11</code>.</p>
    #[serde(rename = "Description")]
    #[serde(skip_serializing_if = "Option::is_none")]
    pub description: Option<String>,
    /// <p>A value that indicates that this job is a master job. A master job represents a successful request to create an export job. Master jobs aren't associated with any Snowballs. Instead, each master job will have at least one job part, and each job part is associated with a Snowball. It might take some time before the job parts associated with a particular master job are listed, because they are created after the master job is created.</p>
    #[serde(rename = "IsMaster")]
    #[serde(skip_serializing_if = "Option::is_none")]
    pub is_master: Option<bool>,
    /// <p>The automatically generated ID for a job, for example <code>JID123e4567-e89b-12d3-a456-426655440000</code>.</p>
    #[serde(rename = "JobId")]
    #[serde(skip_serializing_if = "Option::is_none")]
    pub job_id: Option<String>,
    /// <p>The current state of this job.</p>
    #[serde(rename = "JobState")]
    #[serde(skip_serializing_if = "Option::is_none")]
    pub job_state: Option<String>,
    /// <p>The type of job.</p>
    #[serde(rename = "JobType")]
    #[serde(skip_serializing_if = "Option::is_none")]
    pub job_type: Option<String>,
    /// <p>The type of device used with this job.</p>
    #[serde(rename = "SnowballType")]
    #[serde(skip_serializing_if = "Option::is_none")]
    pub snowball_type: Option<String>,
}

/// <p>Contains job logs. Whenever Snowball is used to import data into or export data out of Amazon S3, you'll have the option of downloading a PDF job report. Job logs are returned as a part of the response syntax of the <code>DescribeJob</code> action in the <code>JobMetadata</code> data type. The job logs can be accessed for up to 60 minutes after this request has been made. To access any of the job logs after 60 minutes have passed, you'll have to make another call to the <code>DescribeJob</code> action.</p> <p>For import jobs, the PDF job report becomes available at the end of the import process. For export jobs, your job report typically becomes available while the Snowball for your job part is being delivered to you.</p> <p>The job report provides you insight into the state of your Amazon S3 data transfer. The report includes details about your job or job part for your records.</p> <p>For deeper visibility into the status of your transferred objects, you can look at the two associated logs: a success log and a failure log. The logs are saved in comma-separated value (CSV) format, and the name of each log includes the ID of the job or job part that the log describes.</p>
#[derive(Default, Debug, Clone, PartialEq, Deserialize)]
#[cfg_attr(any(test, feature = "serialize_structs"), derive(Serialize))]
pub struct JobLogs {
    /// <p>A link to an Amazon S3 presigned URL where the job completion report is located.</p>
    #[serde(rename = "JobCompletionReportURI")]
    #[serde(skip_serializing_if = "Option::is_none")]
    pub job_completion_report_uri: Option<String>,
    /// <p>A link to an Amazon S3 presigned URL where the job failure log is located.</p>
    #[serde(rename = "JobFailureLogURI")]
    #[serde(skip_serializing_if = "Option::is_none")]
    pub job_failure_log_uri: Option<String>,
    /// <p>A link to an Amazon S3 presigned URL where the job success log is located.</p>
    #[serde(rename = "JobSuccessLogURI")]
    #[serde(skip_serializing_if = "Option::is_none")]
    pub job_success_log_uri: Option<String>,
}

/// <p>Contains information about a specific job including shipping information, job status, and other important metadata. This information is returned as a part of the response syntax of the <code>DescribeJob</code> action.</p>
#[derive(Default, Debug, Clone, PartialEq, Deserialize)]
#[cfg_attr(any(test, feature = "serialize_structs"), derive(Serialize))]
pub struct JobMetadata {
    /// <p>The ID for the address that you want the Snowball shipped to.</p>
    #[serde(rename = "AddressId")]
    #[serde(skip_serializing_if = "Option::is_none")]
    pub address_id: Option<String>,
    /// <p>The 39-character ID for the cluster, for example <code>CID123e4567-e89b-12d3-a456-426655440000</code>.</p>
    #[serde(rename = "ClusterId")]
    #[serde(skip_serializing_if = "Option::is_none")]
    pub cluster_id: Option<String>,
    /// <p>The creation date for this job.</p>
    #[serde(rename = "CreationDate")]
    #[serde(skip_serializing_if = "Option::is_none")]
    pub creation_date: Option<f64>,
    /// <p>A value that defines the real-time status of a Snowball's data transfer while the device is at AWS. This data is only available while a job has a <code>JobState</code> value of <code>InProgress</code>, for both import and export jobs.</p>
    #[serde(rename = "DataTransferProgress")]
    #[serde(skip_serializing_if = "Option::is_none")]
    pub data_transfer_progress: Option<DataTransfer>,
    /// <p>The description of the job, provided at job creation.</p>
    #[serde(rename = "Description")]
    #[serde(skip_serializing_if = "Option::is_none")]
    pub description: Option<String>,
    /// <p>The ID of the address that you want a job shipped to, after it will be shipped to its primary address. This field is not supported in most regions.</p>
    #[serde(rename = "ForwardingAddressId")]
    #[serde(skip_serializing_if = "Option::is_none")]
    pub forwarding_address_id: Option<String>,
    /// <p>The automatically generated ID for a job, for example <code>JID123e4567-e89b-12d3-a456-426655440000</code>.</p>
    #[serde(rename = "JobId")]
    #[serde(skip_serializing_if = "Option::is_none")]
    pub job_id: Option<String>,
    /// <p>Links to Amazon S3 presigned URLs for the job report and logs. For import jobs, the PDF job report becomes available at the end of the import process. For export jobs, your job report typically becomes available while the Snowball for your job part is being delivered to you.</p>
    #[serde(rename = "JobLogInfo")]
    #[serde(skip_serializing_if = "Option::is_none")]
    pub job_log_info: Option<JobLogs>,
    /// <p>The current status of the jobs.</p>
    #[serde(rename = "JobState")]
    #[serde(skip_serializing_if = "Option::is_none")]
    pub job_state: Option<String>,
    /// <p>The type of job.</p>
    #[serde(rename = "JobType")]
    #[serde(skip_serializing_if = "Option::is_none")]
    pub job_type: Option<String>,
    /// <p>The Amazon Resource Name (ARN) for the AWS Key Management Service (AWS KMS) key associated with this job. This ARN was created using the <a href="http://docs.aws.amazon.com/kms/latest/APIReference/API_CreateKey.html">CreateKey</a> API action in AWS KMS.</p>
    #[serde(rename = "KmsKeyARN")]
    #[serde(skip_serializing_if = "Option::is_none")]
    pub kms_key_arn: Option<String>,
    /// <p>The Amazon Simple Notification Service (Amazon SNS) notification settings associated with a specific job. The <code>Notification</code> object is returned as a part of the response syntax of the <code>DescribeJob</code> action in the <code>JobMetadata</code> data type.</p>
    #[serde(rename = "Notification")]
    #[serde(skip_serializing_if = "Option::is_none")]
    pub notification: Option<Notification>,
    /// <p>An array of <code>S3Resource</code> objects. Each <code>S3Resource</code> object represents an Amazon S3 bucket that your transferred data will be exported from or imported into.</p>
    #[serde(rename = "Resources")]
    #[serde(skip_serializing_if = "Option::is_none")]
    pub resources: Option<JobResource>,
    /// <p>The role ARN associated with this job. This ARN was created using the <a href="http://docs.aws.amazon.com/IAM/latest/APIReference/API_CreateRole.html">CreateRole</a> API action in AWS Identity and Access Management (IAM).</p>
    #[serde(rename = "RoleARN")]
    #[serde(skip_serializing_if = "Option::is_none")]
    pub role_arn: Option<String>,
    /// <p>A job's shipping information, including inbound and outbound tracking numbers and shipping speed options.</p>
    #[serde(rename = "ShippingDetails")]
    #[serde(skip_serializing_if = "Option::is_none")]
    pub shipping_details: Option<ShippingDetails>,
    /// <p>The Snowball capacity preference for this job, specified at job creation. In US regions, you can choose between 50 TB and 80 TB Snowballs. All other regions use 80 TB capacity Snowballs.</p>
    #[serde(rename = "SnowballCapacityPreference")]
    #[serde(skip_serializing_if = "Option::is_none")]
    pub snowball_capacity_preference: Option<String>,
    /// <p>The type of device used with this job.</p>
    #[serde(rename = "SnowballType")]
    #[serde(skip_serializing_if = "Option::is_none")]
    pub snowball_type: Option<String>,
}

/// <p>Contains an array of AWS resource objects. Each object represents an Amazon S3 bucket, an AWS Lambda function, or an Amazon Machine Image (AMI) based on Amazon EC2 that is associated with a particular job.</p>
#[derive(Default, Debug, Clone, PartialEq, Serialize, Deserialize)]
pub struct JobResource {
    /// <p>The Amazon Machine Images (AMIs) associated with this job.</p>
    #[serde(rename = "Ec2AmiResources")]
    #[serde(skip_serializing_if = "Option::is_none")]
    pub ec_2_ami_resources: Option<Vec<Ec2AmiResource>>,
    /// <p>The Python-language Lambda functions for this job.</p>
    #[serde(rename = "LambdaResources")]
    #[serde(skip_serializing_if = "Option::is_none")]
    pub lambda_resources: Option<Vec<LambdaResource>>,
    /// <p>An array of <code>S3Resource</code> objects.</p>
    #[serde(rename = "S3Resources")]
    #[serde(skip_serializing_if = "Option::is_none")]
    pub s3_resources: Option<Vec<S3Resource>>,
}

/// <p>Contains a key range. For export jobs, a <code>S3Resource</code> object can have an optional <code>KeyRange</code> value. The length of the range is defined at job creation, and has either an inclusive <code>BeginMarker</code>, an inclusive <code>EndMarker</code>, or both. Ranges are UTF-8 binary sorted.</p>
#[derive(Default, Debug, Clone, PartialEq, Serialize, Deserialize)]
pub struct KeyRange {
    /// <p>The key that starts an optional key range for an export job. Ranges are inclusive and UTF-8 binary sorted.</p>
    #[serde(rename = "BeginMarker")]
    #[serde(skip_serializing_if = "Option::is_none")]
    pub begin_marker: Option<String>,
    /// <p>The key that ends an optional key range for an export job. Ranges are inclusive and UTF-8 binary sorted.</p>
    #[serde(rename = "EndMarker")]
    #[serde(skip_serializing_if = "Option::is_none")]
    pub end_marker: Option<String>,
}

/// <p>Identifies </p>
#[derive(Default, Debug, Clone, PartialEq, Serialize, Deserialize)]
pub struct LambdaResource {
    /// <p>The array of ARNs for <a>S3Resource</a> objects to trigger the <a>LambdaResource</a> objects associated with this job.</p>
    #[serde(rename = "EventTriggers")]
    #[serde(skip_serializing_if = "Option::is_none")]
    pub event_triggers: Option<Vec<EventTriggerDefinition>>,
    /// <p>An Amazon Resource Name (ARN) that represents an AWS Lambda function to be triggered by PUT object actions on the associated local Amazon S3 resource.</p>
    #[serde(rename = "LambdaArn")]
    #[serde(skip_serializing_if = "Option::is_none")]
    pub lambda_arn: Option<String>,
}

#[derive(Default, Debug, Clone, PartialEq, Serialize)]
pub struct ListClusterJobsRequest {
    /// <p>The 39-character ID for the cluster that you want to list, for example <code>CID123e4567-e89b-12d3-a456-426655440000</code>.</p>
    #[serde(rename = "ClusterId")]
    pub cluster_id: String,
    /// <p>The number of <code>JobListEntry</code> objects to return.</p>
    #[serde(rename = "MaxResults")]
    #[serde(skip_serializing_if = "Option::is_none")]
    pub max_results: Option<i64>,
    /// <p>HTTP requests are stateless. To identify what object comes "next" in the list of <code>JobListEntry</code> objects, you have the option of specifying <code>NextToken</code> as the starting point for your returned list.</p>
    #[serde(rename = "NextToken")]
    #[serde(skip_serializing_if = "Option::is_none")]
    pub next_token: Option<String>,
}

#[derive(Default, Debug, Clone, PartialEq, Deserialize)]
#[cfg_attr(any(test, feature = "serialize_structs"), derive(Serialize))]
pub struct ListClusterJobsResult {
    /// <p>Each <code>JobListEntry</code> object contains a job's state, a job's ID, and a value that indicates whether the job is a job part, in the case of export jobs. </p>
    #[serde(rename = "JobListEntries")]
    #[serde(skip_serializing_if = "Option::is_none")]
    pub job_list_entries: Option<Vec<JobListEntry>>,
    /// <p>HTTP requests are stateless. If you use the automatically generated <code>NextToken</code> value in your next <code>ListClusterJobsResult</code> call, your list of returned jobs will start from this point in the array.</p>
    #[serde(rename = "NextToken")]
    #[serde(skip_serializing_if = "Option::is_none")]
    pub next_token: Option<String>,
}

#[derive(Default, Debug, Clone, PartialEq, Serialize)]
pub struct ListClustersRequest {
    /// <p>The number of <code>ClusterListEntry</code> objects to return.</p>
    #[serde(rename = "MaxResults")]
    #[serde(skip_serializing_if = "Option::is_none")]
    pub max_results: Option<i64>,
    /// <p>HTTP requests are stateless. To identify what object comes "next" in the list of <code>ClusterListEntry</code> objects, you have the option of specifying <code>NextToken</code> as the starting point for your returned list.</p>
    #[serde(rename = "NextToken")]
    #[serde(skip_serializing_if = "Option::is_none")]
    pub next_token: Option<String>,
}

#[derive(Default, Debug, Clone, PartialEq, Deserialize)]
#[cfg_attr(any(test, feature = "serialize_structs"), derive(Serialize))]
pub struct ListClustersResult {
    /// <p>Each <code>ClusterListEntry</code> object contains a cluster's state, a cluster's ID, and other important status information.</p>
    #[serde(rename = "ClusterListEntries")]
    #[serde(skip_serializing_if = "Option::is_none")]
    pub cluster_list_entries: Option<Vec<ClusterListEntry>>,
    /// <p>HTTP requests are stateless. If you use the automatically generated <code>NextToken</code> value in your next <code>ClusterListEntry</code> call, your list of returned clusters will start from this point in the array.</p>
    #[serde(rename = "NextToken")]
    #[serde(skip_serializing_if = "Option::is_none")]
    pub next_token: Option<String>,
}

#[derive(Default, Debug, Clone, PartialEq, Serialize)]
pub struct ListCompatibleImagesRequest {
    /// <p>The maximum number of results for the list of compatible images. Currently, each supported device can store 10 AMIs.</p>
    #[serde(rename = "MaxResults")]
    #[serde(skip_serializing_if = "Option::is_none")]
    pub max_results: Option<i64>,
    /// <p>HTTP requests are stateless. To identify what object comes "next" in the list of compatible images, you can specify a value for <code>NextToken</code> as the starting point for your list of returned images.</p>
    #[serde(rename = "NextToken")]
    #[serde(skip_serializing_if = "Option::is_none")]
    pub next_token: Option<String>,
}

#[derive(Default, Debug, Clone, PartialEq, Deserialize)]
#[cfg_attr(any(test, feature = "serialize_structs"), derive(Serialize))]
pub struct ListCompatibleImagesResult {
    /// <p>A JSON-formatted object that describes a compatible AMI.</p>
    #[serde(rename = "CompatibleImages")]
    #[serde(skip_serializing_if = "Option::is_none")]
    pub compatible_images: Option<Vec<CompatibleImage>>,
    /// <p>Because HTTP requests are stateless, this is the starting point for your next list of returned images.</p>
    #[serde(rename = "NextToken")]
    #[serde(skip_serializing_if = "Option::is_none")]
    pub next_token: Option<String>,
}

#[derive(Default, Debug, Clone, PartialEq, Serialize)]
pub struct ListJobsRequest {
    /// <p>The number of <code>JobListEntry</code> objects to return.</p>
    #[serde(rename = "MaxResults")]
    #[serde(skip_serializing_if = "Option::is_none")]
    pub max_results: Option<i64>,
    /// <p>HTTP requests are stateless. To identify what object comes "next" in the list of <code>JobListEntry</code> objects, you have the option of specifying <code>NextToken</code> as the starting point for your returned list.</p>
    #[serde(rename = "NextToken")]
    #[serde(skip_serializing_if = "Option::is_none")]
    pub next_token: Option<String>,
}

#[derive(Default, Debug, Clone, PartialEq, Deserialize)]
#[cfg_attr(any(test, feature = "serialize_structs"), derive(Serialize))]
pub struct ListJobsResult {
    /// <p>Each <code>JobListEntry</code> object contains a job's state, a job's ID, and a value that indicates whether the job is a job part, in the case of export jobs. </p>
    #[serde(rename = "JobListEntries")]
    #[serde(skip_serializing_if = "Option::is_none")]
    pub job_list_entries: Option<Vec<JobListEntry>>,
    /// <p>HTTP requests are stateless. If you use this automatically generated <code>NextToken</code> value in your next <code>ListJobs</code> call, your returned <code>JobListEntry</code> objects will start from this point in the array.</p>
    #[serde(rename = "NextToken")]
    #[serde(skip_serializing_if = "Option::is_none")]
    pub next_token: Option<String>,
}

/// <p>The Amazon Simple Notification Service (Amazon SNS) notification settings associated with a specific job. The <code>Notification</code> object is returned as a part of the response syntax of the <code>DescribeJob</code> action in the <code>JobMetadata</code> data type.</p> <p>When the notification settings are defined during job creation, you can choose to notify based on a specific set of job states using the <code>JobStatesToNotify</code> array of strings, or you can specify that you want to have Amazon SNS notifications sent out for all job states with <code>NotifyAll</code> set to true.</p>
#[derive(Default, Debug, Clone, PartialEq, Serialize, Deserialize)]
pub struct Notification {
    /// <p>The list of job states that will trigger a notification for this job.</p>
    #[serde(rename = "JobStatesToNotify")]
    #[serde(skip_serializing_if = "Option::is_none")]
    pub job_states_to_notify: Option<Vec<String>>,
    /// <p>Any change in job state will trigger a notification for this job.</p>
    #[serde(rename = "NotifyAll")]
    #[serde(skip_serializing_if = "Option::is_none")]
    pub notify_all: Option<bool>,
    /// <p>The new SNS <code>TopicArn</code> that you want to associate with this job. You can create Amazon Resource Names (ARNs) for topics by using the <a href="http://docs.aws.amazon.com/sns/latest/api/API_CreateTopic.html">CreateTopic</a> Amazon SNS API action.</p> <p>You can subscribe email addresses to an Amazon SNS topic through the AWS Management Console, or by using the <a href="http://docs.aws.amazon.com/sns/latest/api/API_Subscribe.html">Subscribe</a> AWS Simple Notification Service (SNS) API action.</p>
    #[serde(rename = "SnsTopicARN")]
    #[serde(skip_serializing_if = "Option::is_none")]
    pub sns_topic_arn: Option<String>,
}

/// <p>Each <code>S3Resource</code> object represents an Amazon S3 bucket that your transferred data will be exported from or imported into. For export jobs, this object can have an optional <code>KeyRange</code> value. The length of the range is defined at job creation, and has either an inclusive <code>BeginMarker</code>, an inclusive <code>EndMarker</code>, or both. Ranges are UTF-8 binary sorted.</p>
#[derive(Default, Debug, Clone, PartialEq, Serialize, Deserialize)]
pub struct S3Resource {
    /// <p>The Amazon Resource Name (ARN) of an Amazon S3 bucket.</p>
    #[serde(rename = "BucketArn")]
    #[serde(skip_serializing_if = "Option::is_none")]
    pub bucket_arn: Option<String>,
    /// <p>For export jobs, you can provide an optional <code>KeyRange</code> within a specific Amazon S3 bucket. The length of the range is defined at job creation, and has either an inclusive <code>BeginMarker</code>, an inclusive <code>EndMarker</code>, or both. Ranges are UTF-8 binary sorted.</p>
    #[serde(rename = "KeyRange")]
    #[serde(skip_serializing_if = "Option::is_none")]
    pub key_range: Option<KeyRange>,
}

/// <p>The <code>Status</code> and <code>TrackingNumber</code> information for an inbound or outbound shipment.</p>
#[derive(Default, Debug, Clone, PartialEq, Deserialize)]
#[cfg_attr(any(test, feature = "serialize_structs"), derive(Serialize))]
pub struct Shipment {
    /// <p>Status information for a shipment.</p>
    #[serde(rename = "Status")]
    #[serde(skip_serializing_if = "Option::is_none")]
    pub status: Option<String>,
    /// <p>The tracking number for this job. Using this tracking number with your region's carrier's website, you can track a Snowball as the carrier transports it.</p> <p>For India, the carrier is Amazon Logistics. For all other regions, UPS is the carrier.</p>
    #[serde(rename = "TrackingNumber")]
    #[serde(skip_serializing_if = "Option::is_none")]
    pub tracking_number: Option<String>,
}

/// <p>A job's shipping information, including inbound and outbound tracking numbers and shipping speed options.</p>
#[derive(Default, Debug, Clone, PartialEq, Deserialize)]
#[cfg_attr(any(test, feature = "serialize_structs"), derive(Serialize))]
pub struct ShippingDetails {
    /// <p>The <code>Status</code> and <code>TrackingNumber</code> values for a Snowball being returned to AWS for a particular job.</p>
    #[serde(rename = "InboundShipment")]
    #[serde(skip_serializing_if = "Option::is_none")]
    pub inbound_shipment: Option<Shipment>,
    /// <p>The <code>Status</code> and <code>TrackingNumber</code> values for a Snowball being delivered to the address that you specified for a particular job.</p>
    #[serde(rename = "OutboundShipment")]
    #[serde(skip_serializing_if = "Option::is_none")]
    pub outbound_shipment: Option<Shipment>,
    /// <p><p>The shipping speed for a particular job. This speed doesn&#39;t dictate how soon you&#39;ll get the Snowball from the job&#39;s creation date. This speed represents how quickly it moves to its destination while in transit. Regional shipping speeds are as follows:</p> <ul> <li> <p>In Australia, you have access to express shipping. Typically, Snowballs shipped express are delivered in about a day.</p> </li> <li> <p>In the European Union (EU), you have access to express shipping. Typically, Snowballs shipped express are delivered in about a day. In addition, most countries in the EU have access to standard shipping, which typically takes less than a week, one way.</p> </li> <li> <p>In India, Snowballs are delivered in one to seven days.</p> </li> <li> <p>In the United States of America (US), you have access to one-day shipping and two-day shipping.</p> </li> </ul></p>
    #[serde(rename = "ShippingOption")]
    #[serde(skip_serializing_if = "Option::is_none")]
    pub shipping_option: Option<String>,
}

#[derive(Default, Debug, Clone, PartialEq, Serialize)]
pub struct UpdateClusterRequest {
    /// <p>The ID of the updated <a>Address</a> object.</p>
    #[serde(rename = "AddressId")]
    #[serde(skip_serializing_if = "Option::is_none")]
    pub address_id: Option<String>,
    /// <p>The cluster ID of the cluster that you want to update, for example <code>CID123e4567-e89b-12d3-a456-426655440000</code>.</p>
    #[serde(rename = "ClusterId")]
    pub cluster_id: String,
    /// <p>The updated description of this cluster.</p>
    #[serde(rename = "Description")]
    #[serde(skip_serializing_if = "Option::is_none")]
    pub description: Option<String>,
    /// <p>The updated ID for the forwarding address for a cluster. This field is not supported in most regions.</p>
    #[serde(rename = "ForwardingAddressId")]
    #[serde(skip_serializing_if = "Option::is_none")]
    pub forwarding_address_id: Option<String>,
    /// <p>The new or updated <a>Notification</a> object.</p>
    #[serde(rename = "Notification")]
    #[serde(skip_serializing_if = "Option::is_none")]
    pub notification: Option<Notification>,
    /// <p>The updated arrays of <a>JobResource</a> objects that can include updated <a>S3Resource</a> objects or <a>LambdaResource</a> objects.</p>
    #[serde(rename = "Resources")]
    #[serde(skip_serializing_if = "Option::is_none")]
    pub resources: Option<JobResource>,
    /// <p>The new role Amazon Resource Name (ARN) that you want to associate with this cluster. To create a role ARN, use the <a href="http://docs.aws.amazon.com/IAM/latest/APIReference/API_CreateRole.html">CreateRole</a> API action in AWS Identity and Access Management (IAM).</p>
    #[serde(rename = "RoleARN")]
    #[serde(skip_serializing_if = "Option::is_none")]
    pub role_arn: Option<String>,
    /// <p>The updated shipping option value of this cluster's <a>ShippingDetails</a> object.</p>
    #[serde(rename = "ShippingOption")]
    #[serde(skip_serializing_if = "Option::is_none")]
    pub shipping_option: Option<String>,
}

#[derive(Default, Debug, Clone, PartialEq, Deserialize)]
#[cfg_attr(any(test, feature = "serialize_structs"), derive(Serialize))]
pub struct UpdateClusterResult {}

#[derive(Default, Debug, Clone, PartialEq, Serialize)]
pub struct UpdateJobRequest {
    /// <p>The ID of the updated <a>Address</a> object.</p>
    #[serde(rename = "AddressId")]
    #[serde(skip_serializing_if = "Option::is_none")]
    pub address_id: Option<String>,
    /// <p>The updated description of this job's <a>JobMetadata</a> object.</p>
    #[serde(rename = "Description")]
    #[serde(skip_serializing_if = "Option::is_none")]
    pub description: Option<String>,
    /// <p>The updated ID for the forwarding address for a job. This field is not supported in most regions.</p>
    #[serde(rename = "ForwardingAddressId")]
    #[serde(skip_serializing_if = "Option::is_none")]
    pub forwarding_address_id: Option<String>,
    /// <p>The job ID of the job that you want to update, for example <code>JID123e4567-e89b-12d3-a456-426655440000</code>.</p>
    #[serde(rename = "JobId")]
    pub job_id: String,
    /// <p>The new or updated <a>Notification</a> object.</p>
    #[serde(rename = "Notification")]
    #[serde(skip_serializing_if = "Option::is_none")]
    pub notification: Option<Notification>,
    /// <p>The updated <code>JobResource</code> object, or the updated <a>JobResource</a> object. </p>
    #[serde(rename = "Resources")]
    #[serde(skip_serializing_if = "Option::is_none")]
    pub resources: Option<JobResource>,
    /// <p>The new role Amazon Resource Name (ARN) that you want to associate with this job. To create a role ARN, use the <a href="http://docs.aws.amazon.com/IAM/latest/APIReference/API_CreateRole.html">CreateRole</a>AWS Identity and Access Management (IAM) API action.</p>
    #[serde(rename = "RoleARN")]
    #[serde(skip_serializing_if = "Option::is_none")]
    pub role_arn: Option<String>,
    /// <p>The updated shipping option value of this job's <a>ShippingDetails</a> object.</p>
    #[serde(rename = "ShippingOption")]
    #[serde(skip_serializing_if = "Option::is_none")]
    pub shipping_option: Option<String>,
    /// <p>The updated <code>SnowballCapacityPreference</code> of this job's <a>JobMetadata</a> object. The 50 TB Snowballs are only available in the US regions.</p>
    #[serde(rename = "SnowballCapacityPreference")]
    #[serde(skip_serializing_if = "Option::is_none")]
    pub snowball_capacity_preference: Option<String>,
}

#[derive(Default, Debug, Clone, PartialEq, Deserialize)]
#[cfg_attr(any(test, feature = "serialize_structs"), derive(Serialize))]
pub struct UpdateJobResult {}

/// Errors returned by CancelCluster
#[derive(Debug, PartialEq)]
pub enum CancelClusterError {
    /// <p>The action can't be performed because the job's current state doesn't allow that action to be performed.</p>
    InvalidJobState(String),
    /// <p>The specified resource can't be found. Check the information you provided in your last request, and try again.</p>
    InvalidResource(String),
    /// <p>The provided AWS Key Management Service key lacks the permissions to perform the specified <a>CreateJob</a> or <a>UpdateJob</a> action.</p>
    KMSRequestFailed(String),
}

impl CancelClusterError {
    pub fn from_response(res: BufferedHttpResponse) -> RusotoError<CancelClusterError> {
        if let Some(err) = proto::json::Error::parse(&res) {
            match err.typ.as_str() {
                "InvalidJobStateException" => {
                    return RusotoError::Service(CancelClusterError::InvalidJobState(err.msg))
                }
                "InvalidResourceException" => {
                    return RusotoError::Service(CancelClusterError::InvalidResource(err.msg))
                }
                "KMSRequestFailedException" => {
                    return RusotoError::Service(CancelClusterError::KMSRequestFailed(err.msg))
                }
                "ValidationException" => return RusotoError::Validation(err.msg),
                _ => {}
            }
        }
        return RusotoError::Unknown(res);
    }
}
impl fmt::Display for CancelClusterError {
    fn fmt(&self, f: &mut fmt::Formatter) -> fmt::Result {
        write!(f, "{}", self.description())
    }
}
impl Error for CancelClusterError {
    fn description(&self) -> &str {
        match *self {
            CancelClusterError::InvalidJobState(ref cause) => cause,
            CancelClusterError::InvalidResource(ref cause) => cause,
            CancelClusterError::KMSRequestFailed(ref cause) => cause,
        }
    }
}
/// Errors returned by CancelJob
#[derive(Debug, PartialEq)]
pub enum CancelJobError {
    /// <p>The action can't be performed because the job's current state doesn't allow that action to be performed.</p>
    InvalidJobState(String),
    /// <p>The specified resource can't be found. Check the information you provided in your last request, and try again.</p>
    InvalidResource(String),
    /// <p>The provided AWS Key Management Service key lacks the permissions to perform the specified <a>CreateJob</a> or <a>UpdateJob</a> action.</p>
    KMSRequestFailed(String),
}

impl CancelJobError {
    pub fn from_response(res: BufferedHttpResponse) -> RusotoError<CancelJobError> {
        if let Some(err) = proto::json::Error::parse(&res) {
            match err.typ.as_str() {
                "InvalidJobStateException" => {
                    return RusotoError::Service(CancelJobError::InvalidJobState(err.msg))
                }
                "InvalidResourceException" => {
                    return RusotoError::Service(CancelJobError::InvalidResource(err.msg))
                }
                "KMSRequestFailedException" => {
                    return RusotoError::Service(CancelJobError::KMSRequestFailed(err.msg))
                }
                "ValidationException" => return RusotoError::Validation(err.msg),
                _ => {}
            }
        }
        return RusotoError::Unknown(res);
    }
}
impl fmt::Display for CancelJobError {
    fn fmt(&self, f: &mut fmt::Formatter) -> fmt::Result {
        write!(f, "{}", self.description())
    }
}
impl Error for CancelJobError {
    fn description(&self) -> &str {
        match *self {
            CancelJobError::InvalidJobState(ref cause) => cause,
            CancelJobError::InvalidResource(ref cause) => cause,
            CancelJobError::KMSRequestFailed(ref cause) => cause,
        }
    }
}
/// Errors returned by CreateAddress
#[derive(Debug, PartialEq)]
pub enum CreateAddressError {
    /// <p>The address provided was invalid. Check the address with your region's carrier, and try again.</p>
    InvalidAddress(String),
    /// <p>The address is either outside the serviceable area for your region, or an error occurred. Check the address with your region's carrier and try again. If the issue persists, contact AWS Support.</p>
    UnsupportedAddress(String),
}

impl CreateAddressError {
    pub fn from_response(res: BufferedHttpResponse) -> RusotoError<CreateAddressError> {
        if let Some(err) = proto::json::Error::parse(&res) {
            match err.typ.as_str() {
                "InvalidAddressException" => {
                    return RusotoError::Service(CreateAddressError::InvalidAddress(err.msg))
                }
                "UnsupportedAddressException" => {
                    return RusotoError::Service(CreateAddressError::UnsupportedAddress(err.msg))
                }
                "ValidationException" => return RusotoError::Validation(err.msg),
                _ => {}
            }
        }
        return RusotoError::Unknown(res);
    }
}
impl fmt::Display for CreateAddressError {
    fn fmt(&self, f: &mut fmt::Formatter) -> fmt::Result {
        write!(f, "{}", self.description())
    }
}
impl Error for CreateAddressError {
    fn description(&self) -> &str {
        match *self {
            CreateAddressError::InvalidAddress(ref cause) => cause,
            CreateAddressError::UnsupportedAddress(ref cause) => cause,
        }
    }
}
/// Errors returned by CreateCluster
#[derive(Debug, PartialEq)]
pub enum CreateClusterError {
    /// <p>Your IAM user lacks the necessary Amazon EC2 permissions to perform the attempted action.</p>
    Ec2RequestFailed(String),
    /// <p>Job or cluster creation failed. One ore more inputs were invalid. Confirm that the <a>CreateClusterRequest$SnowballType</a> value supports your <a>CreateJobRequest$JobType</a>, and try again.</p>
    InvalidInputCombination(String),
    /// <p>The specified resource can't be found. Check the information you provided in your last request, and try again.</p>
    InvalidResource(String),
    /// <p>The provided AWS Key Management Service key lacks the permissions to perform the specified <a>CreateJob</a> or <a>UpdateJob</a> action.</p>
    KMSRequestFailed(String),
}

impl CreateClusterError {
    pub fn from_response(res: BufferedHttpResponse) -> RusotoError<CreateClusterError> {
        if let Some(err) = proto::json::Error::parse(&res) {
            match err.typ.as_str() {
                "Ec2RequestFailedException" => {
                    return RusotoError::Service(CreateClusterError::Ec2RequestFailed(err.msg))
                }
                "InvalidInputCombinationException" => {
                    return RusotoError::Service(CreateClusterError::InvalidInputCombination(
                        err.msg,
                    ))
                }
                "InvalidResourceException" => {
                    return RusotoError::Service(CreateClusterError::InvalidResource(err.msg))
                }
                "KMSRequestFailedException" => {
                    return RusotoError::Service(CreateClusterError::KMSRequestFailed(err.msg))
                }
                "ValidationException" => return RusotoError::Validation(err.msg),
                _ => {}
            }
        }
        return RusotoError::Unknown(res);
    }
}
impl fmt::Display for CreateClusterError {
    fn fmt(&self, f: &mut fmt::Formatter) -> fmt::Result {
        write!(f, "{}", self.description())
    }
}
impl Error for CreateClusterError {
    fn description(&self) -> &str {
        match *self {
            CreateClusterError::Ec2RequestFailed(ref cause) => cause,
            CreateClusterError::InvalidInputCombination(ref cause) => cause,
            CreateClusterError::InvalidResource(ref cause) => cause,
            CreateClusterError::KMSRequestFailed(ref cause) => cause,
        }
    }
}
/// Errors returned by CreateJob
#[derive(Debug, PartialEq)]
pub enum CreateJobError {
    /// <p>Job creation failed. Currently, clusters support five nodes. If you have less than five nodes for your cluster and you have more nodes to create for this cluster, try again and create jobs until your cluster has exactly five notes.</p>
    ClusterLimitExceeded(String),
    /// <p>Your IAM user lacks the necessary Amazon EC2 permissions to perform the attempted action.</p>
    Ec2RequestFailed(String),
    /// <p>Job or cluster creation failed. One ore more inputs were invalid. Confirm that the <a>CreateClusterRequest$SnowballType</a> value supports your <a>CreateJobRequest$JobType</a>, and try again.</p>
    InvalidInputCombination(String),
    /// <p>The specified resource can't be found. Check the information you provided in your last request, and try again.</p>
    InvalidResource(String),
    /// <p>The provided AWS Key Management Service key lacks the permissions to perform the specified <a>CreateJob</a> or <a>UpdateJob</a> action.</p>
    KMSRequestFailed(String),
}

impl CreateJobError {
    pub fn from_response(res: BufferedHttpResponse) -> RusotoError<CreateJobError> {
        if let Some(err) = proto::json::Error::parse(&res) {
            match err.typ.as_str() {
                "ClusterLimitExceededException" => {
                    return RusotoError::Service(CreateJobError::ClusterLimitExceeded(err.msg))
                }
                "Ec2RequestFailedException" => {
                    return RusotoError::Service(CreateJobError::Ec2RequestFailed(err.msg))
                }
                "InvalidInputCombinationException" => {
                    return RusotoError::Service(CreateJobError::InvalidInputCombination(err.msg))
                }
                "InvalidResourceException" => {
                    return RusotoError::Service(CreateJobError::InvalidResource(err.msg))
                }
                "KMSRequestFailedException" => {
                    return RusotoError::Service(CreateJobError::KMSRequestFailed(err.msg))
                }
                "ValidationException" => return RusotoError::Validation(err.msg),
                _ => {}
            }
        }
        return RusotoError::Unknown(res);
    }
}
impl fmt::Display for CreateJobError {
    fn fmt(&self, f: &mut fmt::Formatter) -> fmt::Result {
        write!(f, "{}", self.description())
    }
}
impl Error for CreateJobError {
    fn description(&self) -> &str {
        match *self {
            CreateJobError::ClusterLimitExceeded(ref cause) => cause,
            CreateJobError::Ec2RequestFailed(ref cause) => cause,
            CreateJobError::InvalidInputCombination(ref cause) => cause,
            CreateJobError::InvalidResource(ref cause) => cause,
            CreateJobError::KMSRequestFailed(ref cause) => cause,
        }
    }
}
/// Errors returned by DescribeAddress
#[derive(Debug, PartialEq)]
pub enum DescribeAddressError {
    /// <p>The specified resource can't be found. Check the information you provided in your last request, and try again.</p>
    InvalidResource(String),
}

impl DescribeAddressError {
    pub fn from_response(res: BufferedHttpResponse) -> RusotoError<DescribeAddressError> {
        if let Some(err) = proto::json::Error::parse(&res) {
            match err.typ.as_str() {
                "InvalidResourceException" => {
                    return RusotoError::Service(DescribeAddressError::InvalidResource(err.msg))
                }
                "ValidationException" => return RusotoError::Validation(err.msg),
                _ => {}
            }
        }
        return RusotoError::Unknown(res);
    }
}
impl fmt::Display for DescribeAddressError {
    fn fmt(&self, f: &mut fmt::Formatter) -> fmt::Result {
        write!(f, "{}", self.description())
    }
}
impl Error for DescribeAddressError {
    fn description(&self) -> &str {
        match *self {
            DescribeAddressError::InvalidResource(ref cause) => cause,
        }
    }
}
/// Errors returned by DescribeAddresses
#[derive(Debug, PartialEq)]
pub enum DescribeAddressesError {
    /// <p>The <code>NextToken</code> string was altered unexpectedly, and the operation has stopped. Run the operation without changing the <code>NextToken</code> string, and try again.</p>
    InvalidNextToken(String),
    /// <p>The specified resource can't be found. Check the information you provided in your last request, and try again.</p>
    InvalidResource(String),
}

impl DescribeAddressesError {
    pub fn from_response(res: BufferedHttpResponse) -> RusotoError<DescribeAddressesError> {
        if let Some(err) = proto::json::Error::parse(&res) {
            match err.typ.as_str() {
                "InvalidNextTokenException" => {
                    return RusotoError::Service(DescribeAddressesError::InvalidNextToken(err.msg))
                }
                "InvalidResourceException" => {
                    return RusotoError::Service(DescribeAddressesError::InvalidResource(err.msg))
                }
                "ValidationException" => return RusotoError::Validation(err.msg),
                _ => {}
            }
        }
        return RusotoError::Unknown(res);
    }
}
impl fmt::Display for DescribeAddressesError {
    fn fmt(&self, f: &mut fmt::Formatter) -> fmt::Result {
        write!(f, "{}", self.description())
    }
}
impl Error for DescribeAddressesError {
    fn description(&self) -> &str {
        match *self {
            DescribeAddressesError::InvalidNextToken(ref cause) => cause,
            DescribeAddressesError::InvalidResource(ref cause) => cause,
        }
    }
}
/// Errors returned by DescribeCluster
#[derive(Debug, PartialEq)]
pub enum DescribeClusterError {
    /// <p>The specified resource can't be found. Check the information you provided in your last request, and try again.</p>
    InvalidResource(String),
}

impl DescribeClusterError {
    pub fn from_response(res: BufferedHttpResponse) -> RusotoError<DescribeClusterError> {
        if let Some(err) = proto::json::Error::parse(&res) {
            match err.typ.as_str() {
                "InvalidResourceException" => {
                    return RusotoError::Service(DescribeClusterError::InvalidResource(err.msg))
                }
                "ValidationException" => return RusotoError::Validation(err.msg),
                _ => {}
            }
        }
        return RusotoError::Unknown(res);
    }
}
impl fmt::Display for DescribeClusterError {
    fn fmt(&self, f: &mut fmt::Formatter) -> fmt::Result {
        write!(f, "{}", self.description())
    }
}
impl Error for DescribeClusterError {
    fn description(&self) -> &str {
        match *self {
            DescribeClusterError::InvalidResource(ref cause) => cause,
        }
    }
}
/// Errors returned by DescribeJob
#[derive(Debug, PartialEq)]
pub enum DescribeJobError {
    /// <p>The specified resource can't be found. Check the information you provided in your last request, and try again.</p>
    InvalidResource(String),
}

impl DescribeJobError {
    pub fn from_response(res: BufferedHttpResponse) -> RusotoError<DescribeJobError> {
        if let Some(err) = proto::json::Error::parse(&res) {
            match err.typ.as_str() {
                "InvalidResourceException" => {
                    return RusotoError::Service(DescribeJobError::InvalidResource(err.msg))
                }
                "ValidationException" => return RusotoError::Validation(err.msg),
                _ => {}
            }
        }
        return RusotoError::Unknown(res);
    }
}
impl fmt::Display for DescribeJobError {
    fn fmt(&self, f: &mut fmt::Formatter) -> fmt::Result {
        write!(f, "{}", self.description())
    }
}
impl Error for DescribeJobError {
    fn description(&self) -> &str {
        match *self {
            DescribeJobError::InvalidResource(ref cause) => cause,
        }
    }
}
/// Errors returned by GetJobManifest
#[derive(Debug, PartialEq)]
pub enum GetJobManifestError {
    /// <p>The action can't be performed because the job's current state doesn't allow that action to be performed.</p>
    InvalidJobState(String),
    /// <p>The specified resource can't be found. Check the information you provided in your last request, and try again.</p>
    InvalidResource(String),
}

impl GetJobManifestError {
    pub fn from_response(res: BufferedHttpResponse) -> RusotoError<GetJobManifestError> {
        if let Some(err) = proto::json::Error::parse(&res) {
            match err.typ.as_str() {
                "InvalidJobStateException" => {
                    return RusotoError::Service(GetJobManifestError::InvalidJobState(err.msg))
                }
                "InvalidResourceException" => {
                    return RusotoError::Service(GetJobManifestError::InvalidResource(err.msg))
                }
                "ValidationException" => return RusotoError::Validation(err.msg),
                _ => {}
            }
        }
        return RusotoError::Unknown(res);
    }
}
impl fmt::Display for GetJobManifestError {
    fn fmt(&self, f: &mut fmt::Formatter) -> fmt::Result {
        write!(f, "{}", self.description())
    }
}
impl Error for GetJobManifestError {
    fn description(&self) -> &str {
        match *self {
            GetJobManifestError::InvalidJobState(ref cause) => cause,
            GetJobManifestError::InvalidResource(ref cause) => cause,
        }
    }
}
/// Errors returned by GetJobUnlockCode
#[derive(Debug, PartialEq)]
pub enum GetJobUnlockCodeError {
    /// <p>The action can't be performed because the job's current state doesn't allow that action to be performed.</p>
    InvalidJobState(String),
    /// <p>The specified resource can't be found. Check the information you provided in your last request, and try again.</p>
    InvalidResource(String),
}

impl GetJobUnlockCodeError {
    pub fn from_response(res: BufferedHttpResponse) -> RusotoError<GetJobUnlockCodeError> {
        if let Some(err) = proto::json::Error::parse(&res) {
            match err.typ.as_str() {
                "InvalidJobStateException" => {
                    return RusotoError::Service(GetJobUnlockCodeError::InvalidJobState(err.msg))
                }
                "InvalidResourceException" => {
                    return RusotoError::Service(GetJobUnlockCodeError::InvalidResource(err.msg))
                }
                "ValidationException" => return RusotoError::Validation(err.msg),
                _ => {}
            }
        }
        return RusotoError::Unknown(res);
    }
}
impl fmt::Display for GetJobUnlockCodeError {
    fn fmt(&self, f: &mut fmt::Formatter) -> fmt::Result {
        write!(f, "{}", self.description())
    }
}
impl Error for GetJobUnlockCodeError {
    fn description(&self) -> &str {
        match *self {
            GetJobUnlockCodeError::InvalidJobState(ref cause) => cause,
            GetJobUnlockCodeError::InvalidResource(ref cause) => cause,
        }
    }
}
/// Errors returned by GetSnowballUsage
#[derive(Debug, PartialEq)]
pub enum GetSnowballUsageError {}

impl GetSnowballUsageError {
    pub fn from_response(res: BufferedHttpResponse) -> RusotoError<GetSnowballUsageError> {
        if let Some(err) = proto::json::Error::parse(&res) {
            match err.typ.as_str() {
                "ValidationException" => return RusotoError::Validation(err.msg),
                _ => {}
            }
        }
        return RusotoError::Unknown(res);
    }
}
impl fmt::Display for GetSnowballUsageError {
    fn fmt(&self, f: &mut fmt::Formatter) -> fmt::Result {
        write!(f, "{}", self.description())
    }
}
impl Error for GetSnowballUsageError {
    fn description(&self) -> &str {
        match *self {}
    }
}
/// Errors returned by ListClusterJobs
#[derive(Debug, PartialEq)]
pub enum ListClusterJobsError {
    /// <p>The <code>NextToken</code> string was altered unexpectedly, and the operation has stopped. Run the operation without changing the <code>NextToken</code> string, and try again.</p>
    InvalidNextToken(String),
    /// <p>The specified resource can't be found. Check the information you provided in your last request, and try again.</p>
    InvalidResource(String),
}

impl ListClusterJobsError {
    pub fn from_response(res: BufferedHttpResponse) -> RusotoError<ListClusterJobsError> {
        if let Some(err) = proto::json::Error::parse(&res) {
            match err.typ.as_str() {
                "InvalidNextTokenException" => {
                    return RusotoError::Service(ListClusterJobsError::InvalidNextToken(err.msg))
                }
                "InvalidResourceException" => {
                    return RusotoError::Service(ListClusterJobsError::InvalidResource(err.msg))
                }
                "ValidationException" => return RusotoError::Validation(err.msg),
                _ => {}
            }
        }
        return RusotoError::Unknown(res);
    }
}
impl fmt::Display for ListClusterJobsError {
    fn fmt(&self, f: &mut fmt::Formatter) -> fmt::Result {
        write!(f, "{}", self.description())
    }
}
impl Error for ListClusterJobsError {
    fn description(&self) -> &str {
        match *self {
            ListClusterJobsError::InvalidNextToken(ref cause) => cause,
            ListClusterJobsError::InvalidResource(ref cause) => cause,
        }
    }
}
/// Errors returned by ListClusters
#[derive(Debug, PartialEq)]
pub enum ListClustersError {
    /// <p>The <code>NextToken</code> string was altered unexpectedly, and the operation has stopped. Run the operation without changing the <code>NextToken</code> string, and try again.</p>
    InvalidNextToken(String),
}

impl ListClustersError {
    pub fn from_response(res: BufferedHttpResponse) -> RusotoError<ListClustersError> {
        if let Some(err) = proto::json::Error::parse(&res) {
            match err.typ.as_str() {
                "InvalidNextTokenException" => {
                    return RusotoError::Service(ListClustersError::InvalidNextToken(err.msg))
                }
                "ValidationException" => return RusotoError::Validation(err.msg),
                _ => {}
            }
        }
        return RusotoError::Unknown(res);
    }
}
impl fmt::Display for ListClustersError {
    fn fmt(&self, f: &mut fmt::Formatter) -> fmt::Result {
        write!(f, "{}", self.description())
    }
}
impl Error for ListClustersError {
    fn description(&self) -> &str {
        match *self {
            ListClustersError::InvalidNextToken(ref cause) => cause,
        }
    }
}
/// Errors returned by ListCompatibleImages
#[derive(Debug, PartialEq)]
pub enum ListCompatibleImagesError {
    /// <p>Your IAM user lacks the necessary Amazon EC2 permissions to perform the attempted action.</p>
    Ec2RequestFailed(String),
    /// <p>The <code>NextToken</code> string was altered unexpectedly, and the operation has stopped. Run the operation without changing the <code>NextToken</code> string, and try again.</p>
    InvalidNextToken(String),
}

impl ListCompatibleImagesError {
    pub fn from_response(res: BufferedHttpResponse) -> RusotoError<ListCompatibleImagesError> {
        if let Some(err) = proto::json::Error::parse(&res) {
            match err.typ.as_str() {
                "Ec2RequestFailedException" => {
                    return RusotoError::Service(ListCompatibleImagesError::Ec2RequestFailed(
                        err.msg,
                    ))
                }
                "InvalidNextTokenException" => {
                    return RusotoError::Service(ListCompatibleImagesError::InvalidNextToken(
                        err.msg,
                    ))
                }
                "ValidationException" => return RusotoError::Validation(err.msg),
                _ => {}
            }
        }
        return RusotoError::Unknown(res);
    }
}
impl fmt::Display for ListCompatibleImagesError {
    fn fmt(&self, f: &mut fmt::Formatter) -> fmt::Result {
        write!(f, "{}", self.description())
    }
}
impl Error for ListCompatibleImagesError {
    fn description(&self) -> &str {
        match *self {
            ListCompatibleImagesError::Ec2RequestFailed(ref cause) => cause,
            ListCompatibleImagesError::InvalidNextToken(ref cause) => cause,
        }
    }
}
/// Errors returned by ListJobs
#[derive(Debug, PartialEq)]
pub enum ListJobsError {
    /// <p>The <code>NextToken</code> string was altered unexpectedly, and the operation has stopped. Run the operation without changing the <code>NextToken</code> string, and try again.</p>
    InvalidNextToken(String),
}

impl ListJobsError {
    pub fn from_response(res: BufferedHttpResponse) -> RusotoError<ListJobsError> {
        if let Some(err) = proto::json::Error::parse(&res) {
            match err.typ.as_str() {
                "InvalidNextTokenException" => {
                    return RusotoError::Service(ListJobsError::InvalidNextToken(err.msg))
                }
                "ValidationException" => return RusotoError::Validation(err.msg),
                _ => {}
            }
        }
        return RusotoError::Unknown(res);
    }
}
impl fmt::Display for ListJobsError {
    fn fmt(&self, f: &mut fmt::Formatter) -> fmt::Result {
        write!(f, "{}", self.description())
    }
}
impl Error for ListJobsError {
    fn description(&self) -> &str {
        match *self {
            ListJobsError::InvalidNextToken(ref cause) => cause,
        }
    }
}
/// Errors returned by UpdateCluster
#[derive(Debug, PartialEq)]
pub enum UpdateClusterError {
    /// <p>Your IAM user lacks the necessary Amazon EC2 permissions to perform the attempted action.</p>
    Ec2RequestFailed(String),
    /// <p>Job or cluster creation failed. One ore more inputs were invalid. Confirm that the <a>CreateClusterRequest$SnowballType</a> value supports your <a>CreateJobRequest$JobType</a>, and try again.</p>
    InvalidInputCombination(String),
    /// <p>The action can't be performed because the job's current state doesn't allow that action to be performed.</p>
    InvalidJobState(String),
    /// <p>The specified resource can't be found. Check the information you provided in your last request, and try again.</p>
    InvalidResource(String),
    /// <p>The provided AWS Key Management Service key lacks the permissions to perform the specified <a>CreateJob</a> or <a>UpdateJob</a> action.</p>
    KMSRequestFailed(String),
}

impl UpdateClusterError {
    pub fn from_response(res: BufferedHttpResponse) -> RusotoError<UpdateClusterError> {
        if let Some(err) = proto::json::Error::parse(&res) {
            match err.typ.as_str() {
                "Ec2RequestFailedException" => {
                    return RusotoError::Service(UpdateClusterError::Ec2RequestFailed(err.msg))
                }
                "InvalidInputCombinationException" => {
                    return RusotoError::Service(UpdateClusterError::InvalidInputCombination(
                        err.msg,
                    ))
                }
                "InvalidJobStateException" => {
                    return RusotoError::Service(UpdateClusterError::InvalidJobState(err.msg))
                }
                "InvalidResourceException" => {
                    return RusotoError::Service(UpdateClusterError::InvalidResource(err.msg))
                }
                "KMSRequestFailedException" => {
                    return RusotoError::Service(UpdateClusterError::KMSRequestFailed(err.msg))
                }
                "ValidationException" => return RusotoError::Validation(err.msg),
                _ => {}
            }
        }
        return RusotoError::Unknown(res);
    }
}
impl fmt::Display for UpdateClusterError {
    fn fmt(&self, f: &mut fmt::Formatter) -> fmt::Result {
        write!(f, "{}", self.description())
    }
}
impl Error for UpdateClusterError {
    fn description(&self) -> &str {
        match *self {
            UpdateClusterError::Ec2RequestFailed(ref cause) => cause,
            UpdateClusterError::InvalidInputCombination(ref cause) => cause,
            UpdateClusterError::InvalidJobState(ref cause) => cause,
            UpdateClusterError::InvalidResource(ref cause) => cause,
            UpdateClusterError::KMSRequestFailed(ref cause) => cause,
        }
    }
}
/// Errors returned by UpdateJob
#[derive(Debug, PartialEq)]
pub enum UpdateJobError {
    /// <p>Job creation failed. Currently, clusters support five nodes. If you have less than five nodes for your cluster and you have more nodes to create for this cluster, try again and create jobs until your cluster has exactly five notes.</p>
    ClusterLimitExceeded(String),
    /// <p>Your IAM user lacks the necessary Amazon EC2 permissions to perform the attempted action.</p>
    Ec2RequestFailed(String),
    /// <p>Job or cluster creation failed. One ore more inputs were invalid. Confirm that the <a>CreateClusterRequest$SnowballType</a> value supports your <a>CreateJobRequest$JobType</a>, and try again.</p>
    InvalidInputCombination(String),
    /// <p>The action can't be performed because the job's current state doesn't allow that action to be performed.</p>
    InvalidJobState(String),
    /// <p>The specified resource can't be found. Check the information you provided in your last request, and try again.</p>
    InvalidResource(String),
    /// <p>The provided AWS Key Management Service key lacks the permissions to perform the specified <a>CreateJob</a> or <a>UpdateJob</a> action.</p>
    KMSRequestFailed(String),
}

impl UpdateJobError {
    pub fn from_response(res: BufferedHttpResponse) -> RusotoError<UpdateJobError> {
        if let Some(err) = proto::json::Error::parse(&res) {
            match err.typ.as_str() {
                "ClusterLimitExceededException" => {
                    return RusotoError::Service(UpdateJobError::ClusterLimitExceeded(err.msg))
                }
                "Ec2RequestFailedException" => {
                    return RusotoError::Service(UpdateJobError::Ec2RequestFailed(err.msg))
                }
                "InvalidInputCombinationException" => {
                    return RusotoError::Service(UpdateJobError::InvalidInputCombination(err.msg))
                }
                "InvalidJobStateException" => {
                    return RusotoError::Service(UpdateJobError::InvalidJobState(err.msg))
                }
                "InvalidResourceException" => {
                    return RusotoError::Service(UpdateJobError::InvalidResource(err.msg))
                }
                "KMSRequestFailedException" => {
                    return RusotoError::Service(UpdateJobError::KMSRequestFailed(err.msg))
                }
                "ValidationException" => return RusotoError::Validation(err.msg),
                _ => {}
            }
        }
        return RusotoError::Unknown(res);
    }
}
impl fmt::Display for UpdateJobError {
    fn fmt(&self, f: &mut fmt::Formatter) -> fmt::Result {
        write!(f, "{}", self.description())
    }
}
impl Error for UpdateJobError {
    fn description(&self) -> &str {
        match *self {
            UpdateJobError::ClusterLimitExceeded(ref cause) => cause,
            UpdateJobError::Ec2RequestFailed(ref cause) => cause,
            UpdateJobError::InvalidInputCombination(ref cause) => cause,
            UpdateJobError::InvalidJobState(ref cause) => cause,
            UpdateJobError::InvalidResource(ref cause) => cause,
            UpdateJobError::KMSRequestFailed(ref cause) => cause,
        }
    }
}
/// Trait representing the capabilities of the Amazon Snowball API. Amazon Snowball clients implement this trait.
#[async_trait]
pub trait Snowball {
    /// <p>Cancels a cluster job. You can only cancel a cluster job while it's in the <code>AwaitingQuorum</code> status. You'll have at least an hour after creating a cluster job to cancel it.</p>
    async fn cancel_cluster(
        &self,
        input: CancelClusterRequest,
    ) -> Result<CancelClusterResult, RusotoError<CancelClusterError>>;

    /// <p>Cancels the specified job. You can only cancel a job before its <code>JobState</code> value changes to <code>PreparingAppliance</code>. Requesting the <code>ListJobs</code> or <code>DescribeJob</code> action returns a job's <code>JobState</code> as part of the response element data returned.</p>
    async fn cancel_job(
        &self,
        input: CancelJobRequest,
    ) -> Result<CancelJobResult, RusotoError<CancelJobError>>;

    /// <p>Creates an address for a Snowball to be shipped to. In most regions, addresses are validated at the time of creation. The address you provide must be located within the serviceable area of your region. If the address is invalid or unsupported, then an exception is thrown.</p>
    async fn create_address(
        &self,
        input: CreateAddressRequest,
    ) -> Result<CreateAddressResult, RusotoError<CreateAddressError>>;

    /// <p>Creates an empty cluster. Each cluster supports five nodes. You use the <a>CreateJob</a> action separately to create the jobs for each of these nodes. The cluster does not ship until these five node jobs have been created.</p>
    async fn create_cluster(
        &self,
        input: CreateClusterRequest,
    ) -> Result<CreateClusterResult, RusotoError<CreateClusterError>>;

    /// <p>Creates a job to import or export data between Amazon S3 and your on-premises data center. Your AWS account must have the right trust policies and permissions in place to create a job for Snowball. If you're creating a job for a node in a cluster, you only need to provide the <code>clusterId</code> value; the other job attributes are inherited from the cluster. </p>
    async fn create_job(
        &self,
        input: CreateJobRequest,
    ) -> Result<CreateJobResult, RusotoError<CreateJobError>>;

    /// <p>Takes an <code>AddressId</code> and returns specific details about that address in the form of an <code>Address</code> object.</p>
    async fn describe_address(
        &self,
        input: DescribeAddressRequest,
    ) -> Result<DescribeAddressResult, RusotoError<DescribeAddressError>>;

    /// <p>Returns a specified number of <code>ADDRESS</code> objects. Calling this API in one of the US regions will return addresses from the list of all addresses associated with this account in all US regions.</p>
    async fn describe_addresses(
        &self,
        input: DescribeAddressesRequest,
    ) -> Result<DescribeAddressesResult, RusotoError<DescribeAddressesError>>;

    /// <p>Returns information about a specific cluster including shipping information, cluster status, and other important metadata.</p>
    async fn describe_cluster(
        &self,
        input: DescribeClusterRequest,
    ) -> Result<DescribeClusterResult, RusotoError<DescribeClusterError>>;

    /// <p>Returns information about a specific job including shipping information, job status, and other important metadata. </p>
    async fn describe_job(
        &self,
        input: DescribeJobRequest,
    ) -> Result<DescribeJobResult, RusotoError<DescribeJobError>>;

    /// <p>Returns a link to an Amazon S3 presigned URL for the manifest file associated with the specified <code>JobId</code> value. You can access the manifest file for up to 60 minutes after this request has been made. To access the manifest file after 60 minutes have passed, you'll have to make another call to the <code>GetJobManifest</code> action.</p> <p>The manifest is an encrypted file that you can download after your job enters the <code>WithCustomer</code> status. The manifest is decrypted by using the <code>UnlockCode</code> code value, when you pass both values to the Snowball through the Snowball client when the client is started for the first time.</p> <p>As a best practice, we recommend that you don't save a copy of an <code>UnlockCode</code> value in the same location as the manifest file for that job. Saving these separately helps prevent unauthorized parties from gaining access to the Snowball associated with that job.</p> <p>The credentials of a given job, including its manifest file and unlock code, expire 90 days after the job is created.</p>
    async fn get_job_manifest(
        &self,
        input: GetJobManifestRequest,
    ) -> Result<GetJobManifestResult, RusotoError<GetJobManifestError>>;

    /// <p>Returns the <code>UnlockCode</code> code value for the specified job. A particular <code>UnlockCode</code> value can be accessed for up to 90 days after the associated job has been created.</p> <p>The <code>UnlockCode</code> value is a 29-character code with 25 alphanumeric characters and 4 hyphens. This code is used to decrypt the manifest file when it is passed along with the manifest to the Snowball through the Snowball client when the client is started for the first time.</p> <p>As a best practice, we recommend that you don't save a copy of the <code>UnlockCode</code> in the same location as the manifest file for that job. Saving these separately helps prevent unauthorized parties from gaining access to the Snowball associated with that job.</p>
    async fn get_job_unlock_code(
        &self,
        input: GetJobUnlockCodeRequest,
    ) -> Result<GetJobUnlockCodeResult, RusotoError<GetJobUnlockCodeError>>;

    /// <p>Returns information about the Snowball service limit for your account, and also the number of Snowballs your account has in use.</p> <p>The default service limit for the number of Snowballs that you can have at one time is 1. If you want to increase your service limit, contact AWS Support.</p>
    async fn get_snowball_usage(
        &self,
    ) -> Result<GetSnowballUsageResult, RusotoError<GetSnowballUsageError>>;

    /// <p>Returns an array of <code>JobListEntry</code> objects of the specified length. Each <code>JobListEntry</code> object is for a job in the specified cluster and contains a job's state, a job's ID, and other information.</p>
    async fn list_cluster_jobs(
        &self,
        input: ListClusterJobsRequest,
    ) -> Result<ListClusterJobsResult, RusotoError<ListClusterJobsError>>;

    /// <p>Returns an array of <code>ClusterListEntry</code> objects of the specified length. Each <code>ClusterListEntry</code> object contains a cluster's state, a cluster's ID, and other important status information.</p>
    async fn list_clusters(
        &self,
        input: ListClustersRequest,
    ) -> Result<ListClustersResult, RusotoError<ListClustersError>>;

    /// <p>This action returns a list of the different Amazon EC2 Amazon Machine Images (AMIs) that are owned by your AWS account that would be supported for use on <code>EDGE</code>, <code>EDGE_C</code>, and <code>EDGE_CG</code> devices. For more information on compatible AMIs, see <a href="http://docs.aws.amazon.com/snowball/latest/developer-guide/using-ec2.html">Using Amazon EC2 Compute Instances</a> in the <i>AWS Snowball Developer Guide</i>.</p>
    async fn list_compatible_images(
        &self,
        input: ListCompatibleImagesRequest,
    ) -> Result<ListCompatibleImagesResult, RusotoError<ListCompatibleImagesError>>;

    /// <p>Returns an array of <code>JobListEntry</code> objects of the specified length. Each <code>JobListEntry</code> object contains a job's state, a job's ID, and a value that indicates whether the job is a job part, in the case of export jobs. Calling this API action in one of the US regions will return jobs from the list of all jobs associated with this account in all US regions.</p>
    async fn list_jobs(
        &self,
        input: ListJobsRequest,
    ) -> Result<ListJobsResult, RusotoError<ListJobsError>>;

    /// <p>While a cluster's <code>ClusterState</code> value is in the <code>AwaitingQuorum</code> state, you can update some of the information associated with a cluster. Once the cluster changes to a different job state, usually 60 minutes after the cluster being created, this action is no longer available.</p>
    async fn update_cluster(
        &self,
        input: UpdateClusterRequest,
    ) -> Result<UpdateClusterResult, RusotoError<UpdateClusterError>>;

    /// <p>While a job's <code>JobState</code> value is <code>New</code>, you can update some of the information associated with a job. Once the job changes to a different job state, usually within 60 minutes of the job being created, this action is no longer available.</p>
    async fn update_job(
        &self,
        input: UpdateJobRequest,
    ) -> Result<UpdateJobResult, RusotoError<UpdateJobError>>;
}
/// A client for the Amazon Snowball API.
#[derive(Clone)]
pub struct SnowballClient {
    client: Client,
    region: region::Region,
}

impl SnowballClient {
    /// Creates a client backed by the default tokio event loop.
    ///
    /// The client will use the default credentials provider and tls client.
    pub fn new(region: region::Region) -> SnowballClient {
        Self::new_with_client(Client::shared(), region)
    }

    pub fn new_with<P, D>(
        request_dispatcher: D,
        credentials_provider: P,
        region: region::Region,
    ) -> SnowballClient
    where
        P: ProvideAwsCredentials + Send + Sync + 'static,
        D: DispatchSignedRequest + Send + Sync + 'static,
    {
        Self::new_with_client(
            Client::new_with(credentials_provider, request_dispatcher),
            region,
        )
    }

    pub fn new_with_client(client: Client, region: region::Region) -> SnowballClient {
        SnowballClient { client, region }
    }
}

impl fmt::Debug for SnowballClient {
    fn fmt(&self, f: &mut fmt::Formatter<'_>) -> fmt::Result {
        f.debug_struct("SnowballClient")
            .field("region", &self.region)
            .finish()
    }
}

#[async_trait]
impl Snowball for SnowballClient {
    /// <p>Cancels a cluster job. You can only cancel a cluster job while it's in the <code>AwaitingQuorum</code> status. You'll have at least an hour after creating a cluster job to cancel it.</p>
    async fn cancel_cluster(
        &self,
        input: CancelClusterRequest,
    ) -> Result<CancelClusterResult, RusotoError<CancelClusterError>> {
        let mut request = SignedRequest::new("POST", "snowball", &self.region, "/");

        request.set_content_type("application/x-amz-json-1.1".to_owned());
        request.add_header(
            "x-amz-target",
            "AWSIESnowballJobManagementService.CancelCluster",
        );
        let encoded = serde_json::to_string(&input).unwrap();
        request.set_payload(Some(encoded));

        let mut response = self
            .client
            .sign_and_dispatch(request)
            .await
            .map_err(RusotoError::from)?;
        if response.status.is_success() {
            let response = response.buffer().await.map_err(RusotoError::HttpDispatch)?;
            proto::json::ResponsePayload::new(&response).deserialize::<CancelClusterResult, _>()
        } else {
            let try_response = response.buffer().await;
            let response = try_response.map_err(RusotoError::HttpDispatch)?;
            Err(CancelClusterError::from_response(response))
        }
    }

    /// <p>Cancels the specified job. You can only cancel a job before its <code>JobState</code> value changes to <code>PreparingAppliance</code>. Requesting the <code>ListJobs</code> or <code>DescribeJob</code> action returns a job's <code>JobState</code> as part of the response element data returned.</p>
    async fn cancel_job(
        &self,
        input: CancelJobRequest,
    ) -> Result<CancelJobResult, RusotoError<CancelJobError>> {
        let mut request = SignedRequest::new("POST", "snowball", &self.region, "/");

        request.set_content_type("application/x-amz-json-1.1".to_owned());
        request.add_header(
            "x-amz-target",
            "AWSIESnowballJobManagementService.CancelJob",
        );
        let encoded = serde_json::to_string(&input).unwrap();
        request.set_payload(Some(encoded));

        let mut response = self
            .client
            .sign_and_dispatch(request)
            .await
            .map_err(RusotoError::from)?;
        if response.status.is_success() {
            let response = response.buffer().await.map_err(RusotoError::HttpDispatch)?;
            proto::json::ResponsePayload::new(&response).deserialize::<CancelJobResult, _>()
        } else {
            let try_response = response.buffer().await;
            let response = try_response.map_err(RusotoError::HttpDispatch)?;
            Err(CancelJobError::from_response(response))
        }
    }

    /// <p>Creates an address for a Snowball to be shipped to. In most regions, addresses are validated at the time of creation. The address you provide must be located within the serviceable area of your region. If the address is invalid or unsupported, then an exception is thrown.</p>
    async fn create_address(
        &self,
        input: CreateAddressRequest,
    ) -> Result<CreateAddressResult, RusotoError<CreateAddressError>> {
        let mut request = SignedRequest::new("POST", "snowball", &self.region, "/");

        request.set_content_type("application/x-amz-json-1.1".to_owned());
        request.add_header(
            "x-amz-target",
            "AWSIESnowballJobManagementService.CreateAddress",
        );
        let encoded = serde_json::to_string(&input).unwrap();
        request.set_payload(Some(encoded));

        let mut response = self
            .client
            .sign_and_dispatch(request)
            .await
            .map_err(RusotoError::from)?;
        if response.status.is_success() {
            let response = response.buffer().await.map_err(RusotoError::HttpDispatch)?;
            proto::json::ResponsePayload::new(&response).deserialize::<CreateAddressResult, _>()
        } else {
            let try_response = response.buffer().await;
            let response = try_response.map_err(RusotoError::HttpDispatch)?;
            Err(CreateAddressError::from_response(response))
        }
    }

    /// <p>Creates an empty cluster. Each cluster supports five nodes. You use the <a>CreateJob</a> action separately to create the jobs for each of these nodes. The cluster does not ship until these five node jobs have been created.</p>
    async fn create_cluster(
        &self,
        input: CreateClusterRequest,
    ) -> Result<CreateClusterResult, RusotoError<CreateClusterError>> {
        let mut request = SignedRequest::new("POST", "snowball", &self.region, "/");

        request.set_content_type("application/x-amz-json-1.1".to_owned());
        request.add_header(
            "x-amz-target",
            "AWSIESnowballJobManagementService.CreateCluster",
        );
        let encoded = serde_json::to_string(&input).unwrap();
        request.set_payload(Some(encoded));

        let mut response = self
            .client
            .sign_and_dispatch(request)
            .await
            .map_err(RusotoError::from)?;
        if response.status.is_success() {
            let response = response.buffer().await.map_err(RusotoError::HttpDispatch)?;
            proto::json::ResponsePayload::new(&response).deserialize::<CreateClusterResult, _>()
        } else {
            let try_response = response.buffer().await;
            let response = try_response.map_err(RusotoError::HttpDispatch)?;
            Err(CreateClusterError::from_response(response))
        }
    }

    /// <p>Creates a job to import or export data between Amazon S3 and your on-premises data center. Your AWS account must have the right trust policies and permissions in place to create a job for Snowball. If you're creating a job for a node in a cluster, you only need to provide the <code>clusterId</code> value; the other job attributes are inherited from the cluster. </p>
    async fn create_job(
        &self,
        input: CreateJobRequest,
    ) -> Result<CreateJobResult, RusotoError<CreateJobError>> {
        let mut request = SignedRequest::new("POST", "snowball", &self.region, "/");

        request.set_content_type("application/x-amz-json-1.1".to_owned());
        request.add_header(
            "x-amz-target",
            "AWSIESnowballJobManagementService.CreateJob",
        );
        let encoded = serde_json::to_string(&input).unwrap();
        request.set_payload(Some(encoded));

        let mut response = self
            .client
            .sign_and_dispatch(request)
            .await
            .map_err(RusotoError::from)?;
        if response.status.is_success() {
            let response = response.buffer().await.map_err(RusotoError::HttpDispatch)?;
            proto::json::ResponsePayload::new(&response).deserialize::<CreateJobResult, _>()
        } else {
            let try_response = response.buffer().await;
            let response = try_response.map_err(RusotoError::HttpDispatch)?;
            Err(CreateJobError::from_response(response))
        }
    }

    /// <p>Takes an <code>AddressId</code> and returns specific details about that address in the form of an <code>Address</code> object.</p>
    async fn describe_address(
        &self,
        input: DescribeAddressRequest,
    ) -> Result<DescribeAddressResult, RusotoError<DescribeAddressError>> {
        let mut request = SignedRequest::new("POST", "snowball", &self.region, "/");

        request.set_content_type("application/x-amz-json-1.1".to_owned());
        request.add_header(
            "x-amz-target",
            "AWSIESnowballJobManagementService.DescribeAddress",
        );
        let encoded = serde_json::to_string(&input).unwrap();
        request.set_payload(Some(encoded));

        let mut response = self
            .client
            .sign_and_dispatch(request)
            .await
            .map_err(RusotoError::from)?;
        if response.status.is_success() {
            let response = response.buffer().await.map_err(RusotoError::HttpDispatch)?;
            proto::json::ResponsePayload::new(&response).deserialize::<DescribeAddressResult, _>()
        } else {
            let try_response = response.buffer().await;
            let response = try_response.map_err(RusotoError::HttpDispatch)?;
            Err(DescribeAddressError::from_response(response))
        }
    }

    /// <p>Returns a specified number of <code>ADDRESS</code> objects. Calling this API in one of the US regions will return addresses from the list of all addresses associated with this account in all US regions.</p>
    async fn describe_addresses(
        &self,
        input: DescribeAddressesRequest,
    ) -> Result<DescribeAddressesResult, RusotoError<DescribeAddressesError>> {
        let mut request = SignedRequest::new("POST", "snowball", &self.region, "/");

        request.set_content_type("application/x-amz-json-1.1".to_owned());
        request.add_header(
            "x-amz-target",
            "AWSIESnowballJobManagementService.DescribeAddresses",
        );
        let encoded = serde_json::to_string(&input).unwrap();
        request.set_payload(Some(encoded));

        let mut response = self
            .client
            .sign_and_dispatch(request)
            .await
            .map_err(RusotoError::from)?;
        if response.status.is_success() {
            let response = response.buffer().await.map_err(RusotoError::HttpDispatch)?;
            proto::json::ResponsePayload::new(&response).deserialize::<DescribeAddressesResult, _>()
        } else {
            let try_response = response.buffer().await;
            let response = try_response.map_err(RusotoError::HttpDispatch)?;
            Err(DescribeAddressesError::from_response(response))
        }
    }

    /// <p>Returns information about a specific cluster including shipping information, cluster status, and other important metadata.</p>
    async fn describe_cluster(
        &self,
        input: DescribeClusterRequest,
    ) -> Result<DescribeClusterResult, RusotoError<DescribeClusterError>> {
        let mut request = SignedRequest::new("POST", "snowball", &self.region, "/");

        request.set_content_type("application/x-amz-json-1.1".to_owned());
        request.add_header(
            "x-amz-target",
            "AWSIESnowballJobManagementService.DescribeCluster",
        );
        let encoded = serde_json::to_string(&input).unwrap();
        request.set_payload(Some(encoded));

        let mut response = self
            .client
            .sign_and_dispatch(request)
            .await
            .map_err(RusotoError::from)?;
        if response.status.is_success() {
            let response = response.buffer().await.map_err(RusotoError::HttpDispatch)?;
            proto::json::ResponsePayload::new(&response).deserialize::<DescribeClusterResult, _>()
        } else {
            let try_response = response.buffer().await;
            let response = try_response.map_err(RusotoError::HttpDispatch)?;
            Err(DescribeClusterError::from_response(response))
        }
    }

    /// <p>Returns information about a specific job including shipping information, job status, and other important metadata. </p>
    async fn describe_job(
        &self,
        input: DescribeJobRequest,
    ) -> Result<DescribeJobResult, RusotoError<DescribeJobError>> {
        let mut request = SignedRequest::new("POST", "snowball", &self.region, "/");

        request.set_content_type("application/x-amz-json-1.1".to_owned());
        request.add_header(
            "x-amz-target",
            "AWSIESnowballJobManagementService.DescribeJob",
        );
        let encoded = serde_json::to_string(&input).unwrap();
        request.set_payload(Some(encoded));

        let mut response = self
            .client
            .sign_and_dispatch(request)
            .await
            .map_err(RusotoError::from)?;
        if response.status.is_success() {
            let response = response.buffer().await.map_err(RusotoError::HttpDispatch)?;
            proto::json::ResponsePayload::new(&response).deserialize::<DescribeJobResult, _>()
        } else {
            let try_response = response.buffer().await;
            let response = try_response.map_err(RusotoError::HttpDispatch)?;
            Err(DescribeJobError::from_response(response))
        }
    }

    /// <p>Returns a link to an Amazon S3 presigned URL for the manifest file associated with the specified <code>JobId</code> value. You can access the manifest file for up to 60 minutes after this request has been made. To access the manifest file after 60 minutes have passed, you'll have to make another call to the <code>GetJobManifest</code> action.</p> <p>The manifest is an encrypted file that you can download after your job enters the <code>WithCustomer</code> status. The manifest is decrypted by using the <code>UnlockCode</code> code value, when you pass both values to the Snowball through the Snowball client when the client is started for the first time.</p> <p>As a best practice, we recommend that you don't save a copy of an <code>UnlockCode</code> value in the same location as the manifest file for that job. Saving these separately helps prevent unauthorized parties from gaining access to the Snowball associated with that job.</p> <p>The credentials of a given job, including its manifest file and unlock code, expire 90 days after the job is created.</p>
    async fn get_job_manifest(
        &self,
        input: GetJobManifestRequest,
    ) -> Result<GetJobManifestResult, RusotoError<GetJobManifestError>> {
        let mut request = SignedRequest::new("POST", "snowball", &self.region, "/");

        request.set_content_type("application/x-amz-json-1.1".to_owned());
        request.add_header(
            "x-amz-target",
            "AWSIESnowballJobManagementService.GetJobManifest",
        );
        let encoded = serde_json::to_string(&input).unwrap();
        request.set_payload(Some(encoded));

        let mut response = self
            .client
            .sign_and_dispatch(request)
            .await
            .map_err(RusotoError::from)?;
        if response.status.is_success() {
            let response = response.buffer().await.map_err(RusotoError::HttpDispatch)?;
            proto::json::ResponsePayload::new(&response).deserialize::<GetJobManifestResult, _>()
        } else {
            let try_response = response.buffer().await;
            let response = try_response.map_err(RusotoError::HttpDispatch)?;
            Err(GetJobManifestError::from_response(response))
        }
    }

    /// <p>Returns the <code>UnlockCode</code> code value for the specified job. A particular <code>UnlockCode</code> value can be accessed for up to 90 days after the associated job has been created.</p> <p>The <code>UnlockCode</code> value is a 29-character code with 25 alphanumeric characters and 4 hyphens. This code is used to decrypt the manifest file when it is passed along with the manifest to the Snowball through the Snowball client when the client is started for the first time.</p> <p>As a best practice, we recommend that you don't save a copy of the <code>UnlockCode</code> in the same location as the manifest file for that job. Saving these separately helps prevent unauthorized parties from gaining access to the Snowball associated with that job.</p>
    async fn get_job_unlock_code(
        &self,
        input: GetJobUnlockCodeRequest,
    ) -> Result<GetJobUnlockCodeResult, RusotoError<GetJobUnlockCodeError>> {
        let mut request = SignedRequest::new("POST", "snowball", &self.region, "/");

        request.set_content_type("application/x-amz-json-1.1".to_owned());
        request.add_header(
            "x-amz-target",
            "AWSIESnowballJobManagementService.GetJobUnlockCode",
        );
        let encoded = serde_json::to_string(&input).unwrap();
        request.set_payload(Some(encoded));

        let mut response = self
            .client
            .sign_and_dispatch(request)
            .await
            .map_err(RusotoError::from)?;
        if response.status.is_success() {
            let response = response.buffer().await.map_err(RusotoError::HttpDispatch)?;
            proto::json::ResponsePayload::new(&response).deserialize::<GetJobUnlockCodeResult, _>()
        } else {
            let try_response = response.buffer().await;
            let response = try_response.map_err(RusotoError::HttpDispatch)?;
            Err(GetJobUnlockCodeError::from_response(response))
        }
    }

    /// <p>Returns information about the Snowball service limit for your account, and also the number of Snowballs your account has in use.</p> <p>The default service limit for the number of Snowballs that you can have at one time is 1. If you want to increase your service limit, contact AWS Support.</p>
    async fn get_snowball_usage(
        &self,
    ) -> Result<GetSnowballUsageResult, RusotoError<GetSnowballUsageError>> {
        let mut request = SignedRequest::new("POST", "snowball", &self.region, "/");

        request.set_content_type("application/x-amz-json-1.1".to_owned());
        request.add_header(
            "x-amz-target",
            "AWSIESnowballJobManagementService.GetSnowballUsage",
        );
        request.set_payload(Some(bytes::Bytes::from_static(b"{}")));

        let mut response = self
            .client
            .sign_and_dispatch(request)
            .await
            .map_err(RusotoError::from)?;
        if response.status.is_success() {
            let response = response.buffer().await.map_err(RusotoError::HttpDispatch)?;
            proto::json::ResponsePayload::new(&response).deserialize::<GetSnowballUsageResult, _>()
        } else {
            let try_response = response.buffer().await;
            let response = try_response.map_err(RusotoError::HttpDispatch)?;
            Err(GetSnowballUsageError::from_response(response))
        }
    }

    /// <p>Returns an array of <code>JobListEntry</code> objects of the specified length. Each <code>JobListEntry</code> object is for a job in the specified cluster and contains a job's state, a job's ID, and other information.</p>
    async fn list_cluster_jobs(
        &self,
        input: ListClusterJobsRequest,
    ) -> Result<ListClusterJobsResult, RusotoError<ListClusterJobsError>> {
        let mut request = SignedRequest::new("POST", "snowball", &self.region, "/");

        request.set_content_type("application/x-amz-json-1.1".to_owned());
        request.add_header(
            "x-amz-target",
            "AWSIESnowballJobManagementService.ListClusterJobs",
        );
        let encoded = serde_json::to_string(&input).unwrap();
        request.set_payload(Some(encoded));

        let mut response = self
            .client
            .sign_and_dispatch(request)
            .await
            .map_err(RusotoError::from)?;
        if response.status.is_success() {
            let response = response.buffer().await.map_err(RusotoError::HttpDispatch)?;
            proto::json::ResponsePayload::new(&response).deserialize::<ListClusterJobsResult, _>()
        } else {
            let try_response = response.buffer().await;
            let response = try_response.map_err(RusotoError::HttpDispatch)?;
            Err(ListClusterJobsError::from_response(response))
        }
    }

    /// <p>Returns an array of <code>ClusterListEntry</code> objects of the specified length. Each <code>ClusterListEntry</code> object contains a cluster's state, a cluster's ID, and other important status information.</p>
    async fn list_clusters(
        &self,
        input: ListClustersRequest,
    ) -> Result<ListClustersResult, RusotoError<ListClustersError>> {
        let mut request = SignedRequest::new("POST", "snowball", &self.region, "/");

        request.set_content_type("application/x-amz-json-1.1".to_owned());
        request.add_header(
            "x-amz-target",
            "AWSIESnowballJobManagementService.ListClusters",
        );
        let encoded = serde_json::to_string(&input).unwrap();
        request.set_payload(Some(encoded));

        let mut response = self
            .client
            .sign_and_dispatch(request)
            .await
            .map_err(RusotoError::from)?;
        if response.status.is_success() {
            let response = response.buffer().await.map_err(RusotoError::HttpDispatch)?;
            proto::json::ResponsePayload::new(&response).deserialize::<ListClustersResult, _>()
        } else {
            let try_response = response.buffer().await;
            let response = try_response.map_err(RusotoError::HttpDispatch)?;
            Err(ListClustersError::from_response(response))
        }
    }

    /// <p>This action returns a list of the different Amazon EC2 Amazon Machine Images (AMIs) that are owned by your AWS account that would be supported for use on <code>EDGE</code>, <code>EDGE_C</code>, and <code>EDGE_CG</code> devices. For more information on compatible AMIs, see <a href="http://docs.aws.amazon.com/snowball/latest/developer-guide/using-ec2.html">Using Amazon EC2 Compute Instances</a> in the <i>AWS Snowball Developer Guide</i>.</p>
    async fn list_compatible_images(
        &self,
        input: ListCompatibleImagesRequest,
    ) -> Result<ListCompatibleImagesResult, RusotoError<ListCompatibleImagesError>> {
        let mut request = SignedRequest::new("POST", "snowball", &self.region, "/");

        request.set_content_type("application/x-amz-json-1.1".to_owned());
        request.add_header(
            "x-amz-target",
            "AWSIESnowballJobManagementService.ListCompatibleImages",
        );
        let encoded = serde_json::to_string(&input).unwrap();
        request.set_payload(Some(encoded));

        let mut response = self
            .client
            .sign_and_dispatch(request)
            .await
            .map_err(RusotoError::from)?;
        if response.status.is_success() {
            let response = response.buffer().await.map_err(RusotoError::HttpDispatch)?;
            proto::json::ResponsePayload::new(&response)
                .deserialize::<ListCompatibleImagesResult, _>()
        } else {
            let try_response = response.buffer().await;
            let response = try_response.map_err(RusotoError::HttpDispatch)?;
            Err(ListCompatibleImagesError::from_response(response))
        }
    }

    /// <p>Returns an array of <code>JobListEntry</code> objects of the specified length. Each <code>JobListEntry</code> object contains a job's state, a job's ID, and a value that indicates whether the job is a job part, in the case of export jobs. Calling this API action in one of the US regions will return jobs from the list of all jobs associated with this account in all US regions.</p>
    async fn list_jobs(
        &self,
        input: ListJobsRequest,
    ) -> Result<ListJobsResult, RusotoError<ListJobsError>> {
        let mut request = SignedRequest::new("POST", "snowball", &self.region, "/");

        request.set_content_type("application/x-amz-json-1.1".to_owned());
        request.add_header("x-amz-target", "AWSIESnowballJobManagementService.ListJobs");
        let encoded = serde_json::to_string(&input).unwrap();
        request.set_payload(Some(encoded));

        let mut response = self
            .client
            .sign_and_dispatch(request)
            .await
            .map_err(RusotoError::from)?;
        if response.status.is_success() {
            let response = response.buffer().await.map_err(RusotoError::HttpDispatch)?;
            proto::json::ResponsePayload::new(&response).deserialize::<ListJobsResult, _>()
        } else {
            let try_response = response.buffer().await;
            let response = try_response.map_err(RusotoError::HttpDispatch)?;
            Err(ListJobsError::from_response(response))
        }
    }

    /// <p>While a cluster's <code>ClusterState</code> value is in the <code>AwaitingQuorum</code> state, you can update some of the information associated with a cluster. Once the cluster changes to a different job state, usually 60 minutes after the cluster being created, this action is no longer available.</p>
    async fn update_cluster(
        &self,
        input: UpdateClusterRequest,
    ) -> Result<UpdateClusterResult, RusotoError<UpdateClusterError>> {
        let mut request = SignedRequest::new("POST", "snowball", &self.region, "/");

        request.set_content_type("application/x-amz-json-1.1".to_owned());
        request.add_header(
            "x-amz-target",
            "AWSIESnowballJobManagementService.UpdateCluster",
        );
        let encoded = serde_json::to_string(&input).unwrap();
        request.set_payload(Some(encoded));

        let mut response = self
            .client
            .sign_and_dispatch(request)
            .await
            .map_err(RusotoError::from)?;
        if response.status.is_success() {
            let response = response.buffer().await.map_err(RusotoError::HttpDispatch)?;
            proto::json::ResponsePayload::new(&response).deserialize::<UpdateClusterResult, _>()
        } else {
            let try_response = response.buffer().await;
            let response = try_response.map_err(RusotoError::HttpDispatch)?;
            Err(UpdateClusterError::from_response(response))
        }
    }

    /// <p>While a job's <code>JobState</code> value is <code>New</code>, you can update some of the information associated with a job. Once the job changes to a different job state, usually within 60 minutes of the job being created, this action is no longer available.</p>
    async fn update_job(
        &self,
        input: UpdateJobRequest,
    ) -> Result<UpdateJobResult, RusotoError<UpdateJobError>> {
        let mut request = SignedRequest::new("POST", "snowball", &self.region, "/");

        request.set_content_type("application/x-amz-json-1.1".to_owned());
        request.add_header(
            "x-amz-target",
            "AWSIESnowballJobManagementService.UpdateJob",
        );
        let encoded = serde_json::to_string(&input).unwrap();
        request.set_payload(Some(encoded));

        let mut response = self
            .client
            .sign_and_dispatch(request)
            .await
            .map_err(RusotoError::from)?;
        if response.status.is_success() {
            let response = response.buffer().await.map_err(RusotoError::HttpDispatch)?;
            proto::json::ResponsePayload::new(&response).deserialize::<UpdateJobResult, _>()
        } else {
            let try_response = response.buffer().await;
            let response = try_response.map_err(RusotoError::HttpDispatch)?;
            Err(UpdateJobError::from_response(response))
        }
    }
}<|MERGE_RESOLUTION|>--- conflicted
+++ resolved
@@ -11,26 +11,15 @@
 // =================================================================
 #![allow(warnings)]
 
-<<<<<<< HEAD
 use std::error::Error;
 use std::fmt;
 
 use async_trait::async_trait;
-=======
-use futures::future;
-use futures::Future;
->>>>>>> f58d1ce6
 use rusoto_core::credential::ProvideAwsCredentials;
 use rusoto_core::region;
 #[allow(warnings)]
 use rusoto_core::request::{BufferedHttpResponse, DispatchSignedRequest};
-<<<<<<< HEAD
 use rusoto_core::{Client, RusotoError};
-=======
-use rusoto_core::{Client, RusotoError, RusotoFuture};
-use std::error::Error;
-use std::fmt;
->>>>>>> f58d1ce6
 
 use rusoto_core::proto;
 use rusoto_core::signature::SignedRequest;
@@ -1817,14 +1806,6 @@
     }
 }
 
-impl fmt::Debug for SnowballClient {
-    fn fmt(&self, f: &mut fmt::Formatter<'_>) -> fmt::Result {
-        f.debug_struct("SnowballClient")
-            .field("region", &self.region)
-            .finish()
-    }
-}
-
 #[async_trait]
 impl Snowball for SnowballClient {
     /// <p>Cancels a cluster job. You can only cancel a cluster job while it's in the <code>AwaitingQuorum</code> status. You'll have at least an hour after creating a cluster job to cancel it.</p>
