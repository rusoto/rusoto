--- conflicted
+++ resolved
@@ -13,15 +13,11 @@
 
 use std::fmt;
 use std::error::Error;
-<<<<<<< HEAD
 use std::io;
 use std::io::Read;
-use rusoto_core::request::HttpDispatchError;
-=======
 
 use rusoto_core::region;
 use rusoto_core::request::{DispatchSignedRequest, HttpDispatchError};
->>>>>>> 481a9285
 use rusoto_core::credential::{CredentialsError, ProvideAwsCredentials};
 
 use serde_json;
@@ -2498,8 +2494,7 @@
         let mut response = try!(self.dispatcher.dispatch(&request));
 
         match response.status {
-<<<<<<< HEAD
-            StatusCode::Ok => {
+            ::hyper::status::StatusCode::Ok => {
                 let mut body: Vec<u8> = Vec::new();
                 try!(response.body.read_to_end(&mut body));
                 Ok(serde_json::from_str::<AddTagsResponse>(String::from_utf8_lossy(&body).as_ref())
@@ -2509,12 +2504,6 @@
                 let mut body: Vec<u8> = Vec::new();
                 try!(response.body.read_to_end(&mut body));
                 Err(AddTagsError::from_body(String::from_utf8_lossy(&body).as_ref()))
-=======
-            ::hyper::status::StatusCode::Ok => {
-                Ok(serde_json::from_str::<AddTagsResponse>(String::from_utf8_lossy(&response.body)
-                                                               .as_ref())
-                           .unwrap())
->>>>>>> 481a9285
             }
         }
     }
@@ -2537,8 +2526,7 @@
         let mut response = try!(self.dispatcher.dispatch(&request));
 
         match response.status {
-<<<<<<< HEAD
-            StatusCode::Ok => {
+            ::hyper::status::StatusCode::Ok => {
                 let mut body: Vec<u8> = Vec::new();
                 try!(response.body.read_to_end(&mut body));
                 Ok(serde_json::from_str::<CreateTrailResponse>(String::from_utf8_lossy(&body)
@@ -2550,12 +2538,6 @@
                 try!(response.body.read_to_end(&mut body));
                 Err(CreateTrailError::from_body(String::from_utf8_lossy(&body).as_ref()))
             }
-=======
-            ::hyper::status::StatusCode::Ok => {
-                            Ok(serde_json::from_str::<CreateTrailResponse>(String::from_utf8_lossy(&response.body).as_ref()).unwrap())
-                        }
-            _ => Err(CreateTrailError::from_body(String::from_utf8_lossy(&response.body).as_ref())),
->>>>>>> 481a9285
         }
     }
 
@@ -2577,8 +2559,7 @@
         let mut response = try!(self.dispatcher.dispatch(&request));
 
         match response.status {
-<<<<<<< HEAD
-            StatusCode::Ok => {
+            ::hyper::status::StatusCode::Ok => {
                 let mut body: Vec<u8> = Vec::new();
                 try!(response.body.read_to_end(&mut body));
                 Ok(serde_json::from_str::<DeleteTrailResponse>(String::from_utf8_lossy(&body)
@@ -2590,12 +2571,6 @@
                 try!(response.body.read_to_end(&mut body));
                 Err(DeleteTrailError::from_body(String::from_utf8_lossy(&body).as_ref()))
             }
-=======
-            ::hyper::status::StatusCode::Ok => {
-                            Ok(serde_json::from_str::<DeleteTrailResponse>(String::from_utf8_lossy(&response.body).as_ref()).unwrap())
-                        }
-            _ => Err(DeleteTrailError::from_body(String::from_utf8_lossy(&response.body).as_ref())),
->>>>>>> 481a9285
         }
     }
 
@@ -2617,19 +2592,13 @@
         let mut response = try!(self.dispatcher.dispatch(&request));
 
         match response.status {
-<<<<<<< HEAD
-            StatusCode::Ok => {
+            ::hyper::status::StatusCode::Ok => {
                 let mut body: Vec<u8> = Vec::new();
                 try!(response.body.read_to_end(&mut body));
                 Ok(serde_json::from_str::<DescribeTrailsResponse>(String::from_utf8_lossy(&body)
                                                                       .as_ref())
                            .unwrap())
             }
-=======
-            ::hyper::status::StatusCode::Ok => {
-                            Ok(serde_json::from_str::<DescribeTrailsResponse>(String::from_utf8_lossy(&response.body).as_ref()).unwrap())
-                        }
->>>>>>> 481a9285
             _ => {
                 let mut body: Vec<u8> = Vec::new();
                 try!(response.body.read_to_end(&mut body));
@@ -2655,17 +2624,11 @@
         let mut response = try!(self.dispatcher.dispatch(&request));
 
         match response.status {
-<<<<<<< HEAD
-            StatusCode::Ok => {
+            ::hyper::status::StatusCode::Ok => {
                 let mut body: Vec<u8> = Vec::new();
                 try!(response.body.read_to_end(&mut body));
                 Ok(serde_json::from_str::<GetEventSelectorsResponse>(String::from_utf8_lossy(&body).as_ref()).unwrap())
             }
-=======
-            ::hyper::status::StatusCode::Ok => {
-                            Ok(serde_json::from_str::<GetEventSelectorsResponse>(String::from_utf8_lossy(&response.body).as_ref()).unwrap())
-                        }
->>>>>>> 481a9285
             _ => {
                 let mut body: Vec<u8> = Vec::new();
                 try!(response.body.read_to_end(&mut body));
@@ -2692,19 +2655,13 @@
         let mut response = try!(self.dispatcher.dispatch(&request));
 
         match response.status {
-<<<<<<< HEAD
-            StatusCode::Ok => {
+            ::hyper::status::StatusCode::Ok => {
                 let mut body: Vec<u8> = Vec::new();
                 try!(response.body.read_to_end(&mut body));
                 Ok(serde_json::from_str::<GetTrailStatusResponse>(String::from_utf8_lossy(&body)
                                                                       .as_ref())
                            .unwrap())
             }
-=======
-            ::hyper::status::StatusCode::Ok => {
-                            Ok(serde_json::from_str::<GetTrailStatusResponse>(String::from_utf8_lossy(&response.body).as_ref()).unwrap())
-                        }
->>>>>>> 481a9285
             _ => {
                 let mut body: Vec<u8> = Vec::new();
                 try!(response.body.read_to_end(&mut body));
@@ -2731,19 +2688,13 @@
         let mut response = try!(self.dispatcher.dispatch(&request));
 
         match response.status {
-<<<<<<< HEAD
-            StatusCode::Ok => {
+            ::hyper::status::StatusCode::Ok => {
                 let mut body: Vec<u8> = Vec::new();
                 try!(response.body.read_to_end(&mut body));
                 Ok(serde_json::from_str::<ListPublicKeysResponse>(String::from_utf8_lossy(&body)
                                                                       .as_ref())
                            .unwrap())
             }
-=======
-            ::hyper::status::StatusCode::Ok => {
-                            Ok(serde_json::from_str::<ListPublicKeysResponse>(String::from_utf8_lossy(&response.body).as_ref()).unwrap())
-                        }
->>>>>>> 481a9285
             _ => {
                 let mut body: Vec<u8> = Vec::new();
                 try!(response.body.read_to_end(&mut body));
@@ -2768,8 +2719,7 @@
         let mut response = try!(self.dispatcher.dispatch(&request));
 
         match response.status {
-<<<<<<< HEAD
-            StatusCode::Ok => {
+            ::hyper::status::StatusCode::Ok => {
                 let mut body: Vec<u8> = Vec::new();
                 try!(response.body.read_to_end(&mut body));
                 Ok(serde_json::from_str::<ListTagsResponse>(String::from_utf8_lossy(&body)
@@ -2781,12 +2731,6 @@
                 try!(response.body.read_to_end(&mut body));
                 Err(ListTagsError::from_body(String::from_utf8_lossy(&body).as_ref()))
             }
-=======
-            ::hyper::status::StatusCode::Ok => {
-                            Ok(serde_json::from_str::<ListTagsResponse>(String::from_utf8_lossy(&response.body).as_ref()).unwrap())
-                        }
-            _ => Err(ListTagsError::from_body(String::from_utf8_lossy(&response.body).as_ref())),
->>>>>>> 481a9285
         }
     }
 
@@ -2808,19 +2752,13 @@
         let mut response = try!(self.dispatcher.dispatch(&request));
 
         match response.status {
-<<<<<<< HEAD
-            StatusCode::Ok => {
+            ::hyper::status::StatusCode::Ok => {
                 let mut body: Vec<u8> = Vec::new();
                 try!(response.body.read_to_end(&mut body));
                 Ok(serde_json::from_str::<LookupEventsResponse>(String::from_utf8_lossy(&body)
                                                                     .as_ref())
                            .unwrap())
             }
-=======
-            ::hyper::status::StatusCode::Ok => {
-                            Ok(serde_json::from_str::<LookupEventsResponse>(String::from_utf8_lossy(&response.body).as_ref()).unwrap())
-                        }
->>>>>>> 481a9285
             _ => {
                 let mut body: Vec<u8> = Vec::new();
                 try!(response.body.read_to_end(&mut body));
@@ -2846,17 +2784,11 @@
         let mut response = try!(self.dispatcher.dispatch(&request));
 
         match response.status {
-<<<<<<< HEAD
-            StatusCode::Ok => {
+            ::hyper::status::StatusCode::Ok => {
                 let mut body: Vec<u8> = Vec::new();
                 try!(response.body.read_to_end(&mut body));
                 Ok(serde_json::from_str::<PutEventSelectorsResponse>(String::from_utf8_lossy(&body).as_ref()).unwrap())
             }
-=======
-            ::hyper::status::StatusCode::Ok => {
-                            Ok(serde_json::from_str::<PutEventSelectorsResponse>(String::from_utf8_lossy(&response.body).as_ref()).unwrap())
-                        }
->>>>>>> 481a9285
             _ => {
                 let mut body: Vec<u8> = Vec::new();
                 try!(response.body.read_to_end(&mut body));
@@ -2883,8 +2815,7 @@
         let mut response = try!(self.dispatcher.dispatch(&request));
 
         match response.status {
-<<<<<<< HEAD
-            StatusCode::Ok => {
+            ::hyper::status::StatusCode::Ok => {
                 let mut body: Vec<u8> = Vec::new();
                 try!(response.body.read_to_end(&mut body));
                 Ok(serde_json::from_str::<RemoveTagsResponse>(String::from_utf8_lossy(&body)
@@ -2896,12 +2827,6 @@
                 try!(response.body.read_to_end(&mut body));
                 Err(RemoveTagsError::from_body(String::from_utf8_lossy(&body).as_ref()))
             }
-=======
-            ::hyper::status::StatusCode::Ok => {
-                            Ok(serde_json::from_str::<RemoveTagsResponse>(String::from_utf8_lossy(&response.body).as_ref()).unwrap())
-                        }
-            _ => Err(RemoveTagsError::from_body(String::from_utf8_lossy(&response.body).as_ref())),
->>>>>>> 481a9285
         }
     }
 
@@ -2923,19 +2848,13 @@
         let mut response = try!(self.dispatcher.dispatch(&request));
 
         match response.status {
-<<<<<<< HEAD
-            StatusCode::Ok => {
+            ::hyper::status::StatusCode::Ok => {
                 let mut body: Vec<u8> = Vec::new();
                 try!(response.body.read_to_end(&mut body));
                 Ok(serde_json::from_str::<StartLoggingResponse>(String::from_utf8_lossy(&body)
                                                                     .as_ref())
                            .unwrap())
             }
-=======
-            ::hyper::status::StatusCode::Ok => {
-                            Ok(serde_json::from_str::<StartLoggingResponse>(String::from_utf8_lossy(&response.body).as_ref()).unwrap())
-                        }
->>>>>>> 481a9285
             _ => {
                 let mut body: Vec<u8> = Vec::new();
                 try!(response.body.read_to_end(&mut body));
@@ -2962,8 +2881,7 @@
         let mut response = try!(self.dispatcher.dispatch(&request));
 
         match response.status {
-<<<<<<< HEAD
-            StatusCode::Ok => {
+            ::hyper::status::StatusCode::Ok => {
                 let mut body: Vec<u8> = Vec::new();
                 try!(response.body.read_to_end(&mut body));
                 Ok(serde_json::from_str::<StopLoggingResponse>(String::from_utf8_lossy(&body)
@@ -2975,12 +2893,6 @@
                 try!(response.body.read_to_end(&mut body));
                 Err(StopLoggingError::from_body(String::from_utf8_lossy(&body).as_ref()))
             }
-=======
-            ::hyper::status::StatusCode::Ok => {
-                            Ok(serde_json::from_str::<StopLoggingResponse>(String::from_utf8_lossy(&response.body).as_ref()).unwrap())
-                        }
-            _ => Err(StopLoggingError::from_body(String::from_utf8_lossy(&response.body).as_ref())),
->>>>>>> 481a9285
         }
     }
 
@@ -3002,8 +2914,7 @@
         let mut response = try!(self.dispatcher.dispatch(&request));
 
         match response.status {
-<<<<<<< HEAD
-            StatusCode::Ok => {
+            ::hyper::status::StatusCode::Ok => {
                 let mut body: Vec<u8> = Vec::new();
                 try!(response.body.read_to_end(&mut body));
                 Ok(serde_json::from_str::<UpdateTrailResponse>(String::from_utf8_lossy(&body)
@@ -3015,12 +2926,6 @@
                 try!(response.body.read_to_end(&mut body));
                 Err(UpdateTrailError::from_body(String::from_utf8_lossy(&body).as_ref()))
             }
-=======
-            ::hyper::status::StatusCode::Ok => {
-                            Ok(serde_json::from_str::<UpdateTrailResponse>(String::from_utf8_lossy(&response.body).as_ref()).unwrap())
-                        }
-            _ => Err(UpdateTrailError::from_body(String::from_utf8_lossy(&response.body).as_ref())),
->>>>>>> 481a9285
         }
     }
 }
