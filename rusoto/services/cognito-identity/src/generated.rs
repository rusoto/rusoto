--- conflicted
+++ resolved
@@ -11,26 +11,15 @@
 // =================================================================
 #![allow(warnings)]
 
-<<<<<<< HEAD
 use std::error::Error;
 use std::fmt;
 
 use async_trait::async_trait;
-=======
-use futures::future;
-use futures::Future;
->>>>>>> f58d1ce6
 use rusoto_core::credential::ProvideAwsCredentials;
 use rusoto_core::region;
 #[allow(warnings)]
 use rusoto_core::request::{BufferedHttpResponse, DispatchSignedRequest};
-<<<<<<< HEAD
 use rusoto_core::{Client, RusotoError};
-=======
-use rusoto_core::{Client, RusotoError, RusotoFuture};
-use std::error::Error;
-use std::fmt;
->>>>>>> f58d1ce6
 
 use rusoto_core::proto;
 use rusoto_core::signature::SignedRequest;
@@ -2229,14 +2218,6 @@
     }
 }
 
-impl fmt::Debug for CognitoIdentityClient {
-    fn fmt(&self, f: &mut fmt::Formatter<'_>) -> fmt::Result {
-        f.debug_struct("CognitoIdentityClient")
-            .field("region", &self.region)
-            .finish()
-    }
-}
-
 #[async_trait]
 impl CognitoIdentity for CognitoIdentityClient {
     /// <p>Creates a new identity pool. The identity pool is a store of user identity information that is specific to your AWS account. The limit on identity pools is 60 per account. The keys for <code>SupportedLoginProviders</code> are as follows:</p> <ul> <li> <p>Facebook: <code>graph.facebook.com</code> </p> </li> <li> <p>Google: <code>accounts.google.com</code> </p> </li> <li> <p>Amazon: <code>www.amazon.com</code> </p> </li> <li> <p>Twitter: <code>api.twitter.com</code> </p> </li> <li> <p>Digits: <code>www.digits.com</code> </p> </li> </ul> <p>You must use AWS Developer credentials to call this API.</p>
