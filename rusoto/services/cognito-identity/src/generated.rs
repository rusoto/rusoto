// =================================================================
//
//                           * WARNING *
//
//                    This file is generated!
//
//  Changes made to this file will be overwritten. If changes are
//  required to the generated code, the service_crategen project
//  must be updated to generate the changes.
//
// =================================================================
#![allow(warnings)]

<<<<<<< HEAD
use futures::future;
use futures::Future;
=======
use std::error::Error;
use std::fmt;

use async_trait::async_trait;
>>>>>>> 62832c4b
use rusoto_core::credential::ProvideAwsCredentials;
use rusoto_core::region;
#[allow(warnings)]
use rusoto_core::request::{BufferedHttpResponse, DispatchSignedRequest};
<<<<<<< HEAD
use rusoto_core::{Client, RusotoError, RusotoFuture};
use std::error::Error;
use std::fmt;
=======
use rusoto_core::{Client, RusotoError};
>>>>>>> 62832c4b

use rusoto_core::proto;
use rusoto_core::signature::SignedRequest;
use serde::{Deserialize, Serialize};
use serde_json;
/// <p>A provider representing an Amazon Cognito user pool and its client ID.</p>
#[derive(Default, Debug, Clone, PartialEq, Serialize, Deserialize)]
pub struct CognitoIdentityProvider {
    /// <p>The client ID for the Amazon Cognito user pool.</p>
    #[serde(rename = "ClientId")]
    #[serde(skip_serializing_if = "Option::is_none")]
    pub client_id: Option<String>,
    /// <p>The provider name for an Amazon Cognito user pool. For example, <code>cognito-idp.us-east-1.amazonaws.com/us-east-1_123456789</code>.</p>
    #[serde(rename = "ProviderName")]
    #[serde(skip_serializing_if = "Option::is_none")]
    pub provider_name: Option<String>,
    /// <p>TRUE if server-side token validation is enabled for the identity provider’s token.</p> <p>Once you set <code>ServerSideTokenCheck</code> to TRUE for an identity pool, that identity pool will check with the integrated user pools to make sure that the user has not been globally signed out or deleted before the identity pool provides an OIDC token or AWS credentials for the user.</p> <p>If the user is signed out or deleted, the identity pool will return a 400 Not Authorized error.</p>
    #[serde(rename = "ServerSideTokenCheck")]
    #[serde(skip_serializing_if = "Option::is_none")]
    pub server_side_token_check: Option<bool>,
}

/// <p>Input to the CreateIdentityPool action.</p>
#[derive(Default, Debug, Clone, PartialEq, Serialize)]
pub struct CreateIdentityPoolInput {
    /// <p>Enables or disables the Basic (Classic) authentication flow. For more information, see <a href="https://docs.aws.amazon.com/cognito/latest/developerguide/authentication-flow.html">Identity Pools (Federated Identities) Authentication Flow</a> in the <i>Amazon Cognito Developer Guide</i>.</p>
    #[serde(rename = "AllowClassicFlow")]
    #[serde(skip_serializing_if = "Option::is_none")]
    pub allow_classic_flow: Option<bool>,
    /// <p>TRUE if the identity pool supports unauthenticated logins.</p>
    #[serde(rename = "AllowUnauthenticatedIdentities")]
    pub allow_unauthenticated_identities: bool,
    /// <p>An array of Amazon Cognito user pools and their client IDs.</p>
    #[serde(rename = "CognitoIdentityProviders")]
    #[serde(skip_serializing_if = "Option::is_none")]
    pub cognito_identity_providers: Option<Vec<CognitoIdentityProvider>>,
    /// <p>The "domain" by which Cognito will refer to your users. This name acts as a placeholder that allows your backend and the Cognito service to communicate about the developer provider. For the <code>DeveloperProviderName</code>, you can use letters as well as period (<code>.</code>), underscore (<code>_</code>), and dash (<code>-</code>).</p> <p>Once you have set a developer provider name, you cannot change it. Please take care in setting this parameter.</p>
    #[serde(rename = "DeveloperProviderName")]
    #[serde(skip_serializing_if = "Option::is_none")]
    pub developer_provider_name: Option<String>,
    /// <p>A string that you provide.</p>
    #[serde(rename = "IdentityPoolName")]
    pub identity_pool_name: String,
    /// <p>Tags to assign to the identity pool. A tag is a label that you can apply to identity pools to categorize and manage them in different ways, such as by purpose, owner, environment, or other criteria.</p>
    #[serde(rename = "IdentityPoolTags")]
    #[serde(skip_serializing_if = "Option::is_none")]
    pub identity_pool_tags: Option<::std::collections::HashMap<String, String>>,
    /// <p>A list of OpendID Connect provider ARNs.</p>
    #[serde(rename = "OpenIdConnectProviderARNs")]
    #[serde(skip_serializing_if = "Option::is_none")]
    pub open_id_connect_provider_ar_ns: Option<Vec<String>>,
    /// <p>An array of Amazon Resource Names (ARNs) of the SAML provider for your identity pool.</p>
    #[serde(rename = "SamlProviderARNs")]
    #[serde(skip_serializing_if = "Option::is_none")]
    pub saml_provider_ar_ns: Option<Vec<String>>,
    /// <p>Optional key:value pairs mapping provider names to provider app IDs.</p>
    #[serde(rename = "SupportedLoginProviders")]
    #[serde(skip_serializing_if = "Option::is_none")]
    pub supported_login_providers: Option<::std::collections::HashMap<String, String>>,
}

/// <p>Credentials for the provided identity ID.</p>
#[derive(Default, Debug, Clone, PartialEq, Deserialize)]
#[cfg_attr(any(test, feature = "serialize_structs"), derive(Serialize))]
pub struct Credentials {
    /// <p>The Access Key portion of the credentials.</p>
    #[serde(rename = "AccessKeyId")]
    #[serde(skip_serializing_if = "Option::is_none")]
    pub access_key_id: Option<String>,
    /// <p>The date at which these credentials will expire.</p>
    #[serde(rename = "Expiration")]
    #[serde(skip_serializing_if = "Option::is_none")]
    pub expiration: Option<f64>,
    /// <p>The Secret Access Key portion of the credentials</p>
    #[serde(rename = "SecretKey")]
    #[serde(skip_serializing_if = "Option::is_none")]
    pub secret_key: Option<String>,
    /// <p>The Session Token portion of the credentials</p>
    #[serde(rename = "SessionToken")]
    #[serde(skip_serializing_if = "Option::is_none")]
    pub session_token: Option<String>,
}

/// <p>Input to the <code>DeleteIdentities</code> action.</p>
#[derive(Default, Debug, Clone, PartialEq, Serialize)]
pub struct DeleteIdentitiesInput {
    /// <p>A list of 1-60 identities that you want to delete.</p>
    #[serde(rename = "IdentityIdsToDelete")]
    pub identity_ids_to_delete: Vec<String>,
}

/// <p>Returned in response to a successful <code>DeleteIdentities</code> operation.</p>
#[derive(Default, Debug, Clone, PartialEq, Deserialize)]
#[cfg_attr(any(test, feature = "serialize_structs"), derive(Serialize))]
pub struct DeleteIdentitiesResponse {
    /// <p>An array of UnprocessedIdentityId objects, each of which contains an ErrorCode and IdentityId.</p>
    #[serde(rename = "UnprocessedIdentityIds")]
    #[serde(skip_serializing_if = "Option::is_none")]
    pub unprocessed_identity_ids: Option<Vec<UnprocessedIdentityId>>,
}

/// <p>Input to the DeleteIdentityPool action.</p>
#[derive(Default, Debug, Clone, PartialEq, Serialize)]
pub struct DeleteIdentityPoolInput {
    /// <p>An identity pool ID in the format REGION:GUID.</p>
    #[serde(rename = "IdentityPoolId")]
    pub identity_pool_id: String,
}

/// <p>Input to the <code>DescribeIdentity</code> action.</p>
#[derive(Default, Debug, Clone, PartialEq, Serialize)]
pub struct DescribeIdentityInput {
    /// <p>A unique identifier in the format REGION:GUID.</p>
    #[serde(rename = "IdentityId")]
    pub identity_id: String,
}

/// <p>Input to the DescribeIdentityPool action.</p>
#[derive(Default, Debug, Clone, PartialEq, Serialize)]
pub struct DescribeIdentityPoolInput {
    /// <p>An identity pool ID in the format REGION:GUID.</p>
    #[serde(rename = "IdentityPoolId")]
    pub identity_pool_id: String,
}

/// <p>Input to the <code>GetCredentialsForIdentity</code> action.</p>
#[derive(Default, Debug, Clone, PartialEq, Serialize)]
pub struct GetCredentialsForIdentityInput {
    /// <p>The Amazon Resource Name (ARN) of the role to be assumed when multiple roles were received in the token from the identity provider. For example, a SAML-based identity provider. This parameter is optional for identity providers that do not support role customization.</p>
    #[serde(rename = "CustomRoleArn")]
    #[serde(skip_serializing_if = "Option::is_none")]
    pub custom_role_arn: Option<String>,
    /// <p>A unique identifier in the format REGION:GUID.</p>
    #[serde(rename = "IdentityId")]
    pub identity_id: String,
    /// <p>A set of optional name-value pairs that map provider names to provider tokens. The name-value pair will follow the syntax "provider_name": "provider_user_identifier".</p> <p>Logins should not be specified when trying to get credentials for an unauthenticated identity.</p> <p>The Logins parameter is required when using identities associated with external identity providers such as FaceBook. For examples of <code>Logins</code> maps, see the code examples in the <a href="http://docs.aws.amazon.com/cognito/latest/developerguide/external-identity-providers.html">External Identity Providers</a> section of the Amazon Cognito Developer Guide.</p>
    #[serde(rename = "Logins")]
    #[serde(skip_serializing_if = "Option::is_none")]
    pub logins: Option<::std::collections::HashMap<String, String>>,
}

/// <p>Returned in response to a successful <code>GetCredentialsForIdentity</code> operation.</p>
#[derive(Default, Debug, Clone, PartialEq, Deserialize)]
#[cfg_attr(any(test, feature = "serialize_structs"), derive(Serialize))]
pub struct GetCredentialsForIdentityResponse {
    /// <p>Credentials for the provided identity ID.</p>
    #[serde(rename = "Credentials")]
    #[serde(skip_serializing_if = "Option::is_none")]
    pub credentials: Option<Credentials>,
    /// <p>A unique identifier in the format REGION:GUID.</p>
    #[serde(rename = "IdentityId")]
    #[serde(skip_serializing_if = "Option::is_none")]
    pub identity_id: Option<String>,
}

/// <p>Input to the GetId action.</p>
#[derive(Default, Debug, Clone, PartialEq, Serialize)]
pub struct GetIdInput {
    /// <p>A standard AWS account ID (9+ digits).</p>
    #[serde(rename = "AccountId")]
    #[serde(skip_serializing_if = "Option::is_none")]
    pub account_id: Option<String>,
    /// <p>An identity pool ID in the format REGION:GUID.</p>
    #[serde(rename = "IdentityPoolId")]
    pub identity_pool_id: String,
    /// <p><p>A set of optional name-value pairs that map provider names to provider tokens. The available provider names for <code>Logins</code> are as follows:</p> <ul> <li> <p>Facebook: <code>graph.facebook.com</code> </p> </li> <li> <p>Amazon Cognito user pool: <code>cognito-idp.&lt;region&gt;.amazonaws.com/&lt;YOUR<em>USER</em>POOL<em>ID&gt;</code>, for example, <code>cognito-idp.us-east-1.amazonaws.com/us-east-1</em>123456789</code>. </p> </li> <li> <p>Google: <code>accounts.google.com</code> </p> </li> <li> <p>Amazon: <code>www.amazon.com</code> </p> </li> <li> <p>Twitter: <code>api.twitter.com</code> </p> </li> <li> <p>Digits: <code>www.digits.com</code> </p> </li> </ul></p>
    #[serde(rename = "Logins")]
    #[serde(skip_serializing_if = "Option::is_none")]
    pub logins: Option<::std::collections::HashMap<String, String>>,
}

/// <p>Returned in response to a GetId request.</p>
#[derive(Default, Debug, Clone, PartialEq, Deserialize)]
#[cfg_attr(any(test, feature = "serialize_structs"), derive(Serialize))]
pub struct GetIdResponse {
    /// <p>A unique identifier in the format REGION:GUID.</p>
    #[serde(rename = "IdentityId")]
    #[serde(skip_serializing_if = "Option::is_none")]
    pub identity_id: Option<String>,
}

/// <p>Input to the <code>GetIdentityPoolRoles</code> action.</p>
#[derive(Default, Debug, Clone, PartialEq, Serialize)]
pub struct GetIdentityPoolRolesInput {
    /// <p>An identity pool ID in the format REGION:GUID.</p>
    #[serde(rename = "IdentityPoolId")]
    pub identity_pool_id: String,
}

/// <p>Returned in response to a successful <code>GetIdentityPoolRoles</code> operation.</p>
#[derive(Default, Debug, Clone, PartialEq, Deserialize)]
#[cfg_attr(any(test, feature = "serialize_structs"), derive(Serialize))]
pub struct GetIdentityPoolRolesResponse {
    /// <p>An identity pool ID in the format REGION:GUID.</p>
    #[serde(rename = "IdentityPoolId")]
    #[serde(skip_serializing_if = "Option::is_none")]
    pub identity_pool_id: Option<String>,
    /// <p>How users for a specific identity provider are to mapped to roles. This is a String-to-<a>RoleMapping</a> object map. The string identifies the identity provider, for example, "graph.facebook.com" or "cognito-idp.us-east-1.amazonaws.com/us-east-1_abcdefghi:app_client_id".</p>
    #[serde(rename = "RoleMappings")]
    #[serde(skip_serializing_if = "Option::is_none")]
    pub role_mappings: Option<::std::collections::HashMap<String, RoleMapping>>,
    /// <p>The map of roles associated with this pool. Currently only authenticated and unauthenticated roles are supported.</p>
    #[serde(rename = "Roles")]
    #[serde(skip_serializing_if = "Option::is_none")]
    pub roles: Option<::std::collections::HashMap<String, String>>,
}

/// <p>Input to the <code>GetOpenIdTokenForDeveloperIdentity</code> action.</p>
#[derive(Default, Debug, Clone, PartialEq, Serialize)]
pub struct GetOpenIdTokenForDeveloperIdentityInput {
    /// <p>A unique identifier in the format REGION:GUID.</p>
    #[serde(rename = "IdentityId")]
    #[serde(skip_serializing_if = "Option::is_none")]
    pub identity_id: Option<String>,
    /// <p>An identity pool ID in the format REGION:GUID.</p>
    #[serde(rename = "IdentityPoolId")]
    pub identity_pool_id: String,
    /// <p>A set of optional name-value pairs that map provider names to provider tokens. Each name-value pair represents a user from a public provider or developer provider. If the user is from a developer provider, the name-value pair will follow the syntax <code>"developer_provider_name": "developer_user_identifier"</code>. The developer provider is the "domain" by which Cognito will refer to your users; you provided this domain while creating/updating the identity pool. The developer user identifier is an identifier from your backend that uniquely identifies a user. When you create an identity pool, you can specify the supported logins.</p>
    #[serde(rename = "Logins")]
    pub logins: ::std::collections::HashMap<String, String>,
    /// <p><p>The expiration time of the token, in seconds. You can specify a custom expiration time for the token so that you can cache it. If you don&#39;t provide an expiration time, the token is valid for 15 minutes. You can exchange the token with Amazon STS for temporary AWS credentials, which are valid for a maximum of one hour. The maximum token duration you can set is 24 hours. You should take care in setting the expiration time for a token, as there are significant security implications: an attacker could use a leaked token to access your AWS resources for the token&#39;s duration.</p> <note> <p>Please provide for a small grace period, usually no more than 5 minutes, to account for clock skew.</p> </note></p>
    #[serde(rename = "TokenDuration")]
    #[serde(skip_serializing_if = "Option::is_none")]
    pub token_duration: Option<i64>,
}

/// <p>Returned in response to a successful <code>GetOpenIdTokenForDeveloperIdentity</code> request.</p>
#[derive(Default, Debug, Clone, PartialEq, Deserialize)]
#[cfg_attr(any(test, feature = "serialize_structs"), derive(Serialize))]
pub struct GetOpenIdTokenForDeveloperIdentityResponse {
    /// <p>A unique identifier in the format REGION:GUID.</p>
    #[serde(rename = "IdentityId")]
    #[serde(skip_serializing_if = "Option::is_none")]
    pub identity_id: Option<String>,
    /// <p>An OpenID token.</p>
    #[serde(rename = "Token")]
    #[serde(skip_serializing_if = "Option::is_none")]
    pub token: Option<String>,
}

/// <p>Input to the GetOpenIdToken action.</p>
#[derive(Default, Debug, Clone, PartialEq, Serialize)]
pub struct GetOpenIdTokenInput {
    /// <p>A unique identifier in the format REGION:GUID.</p>
    #[serde(rename = "IdentityId")]
    pub identity_id: String,
    /// <p>A set of optional name-value pairs that map provider names to provider tokens. When using graph.facebook.com and www.amazon.com, supply the access_token returned from the provider's authflow. For accounts.google.com, an Amazon Cognito user pool provider, or any other OpenId Connect provider, always include the <code>id_token</code>.</p>
    #[serde(rename = "Logins")]
    #[serde(skip_serializing_if = "Option::is_none")]
    pub logins: Option<::std::collections::HashMap<String, String>>,
}

/// <p>Returned in response to a successful GetOpenIdToken request.</p>
#[derive(Default, Debug, Clone, PartialEq, Deserialize)]
#[cfg_attr(any(test, feature = "serialize_structs"), derive(Serialize))]
pub struct GetOpenIdTokenResponse {
    /// <p>A unique identifier in the format REGION:GUID. Note that the IdentityId returned may not match the one passed on input.</p>
    #[serde(rename = "IdentityId")]
    #[serde(skip_serializing_if = "Option::is_none")]
    pub identity_id: Option<String>,
    /// <p>An OpenID token, valid for 10 minutes.</p>
    #[serde(rename = "Token")]
    #[serde(skip_serializing_if = "Option::is_none")]
    pub token: Option<String>,
}

/// <p>A description of the identity.</p>
#[derive(Default, Debug, Clone, PartialEq, Deserialize)]
#[cfg_attr(any(test, feature = "serialize_structs"), derive(Serialize))]
pub struct IdentityDescription {
    /// <p>Date on which the identity was created.</p>
    #[serde(rename = "CreationDate")]
    #[serde(skip_serializing_if = "Option::is_none")]
    pub creation_date: Option<f64>,
    /// <p>A unique identifier in the format REGION:GUID.</p>
    #[serde(rename = "IdentityId")]
    #[serde(skip_serializing_if = "Option::is_none")]
    pub identity_id: Option<String>,
    /// <p>Date on which the identity was last modified.</p>
    #[serde(rename = "LastModifiedDate")]
    #[serde(skip_serializing_if = "Option::is_none")]
    pub last_modified_date: Option<f64>,
    /// <p>The provider names.</p>
    #[serde(rename = "Logins")]
    #[serde(skip_serializing_if = "Option::is_none")]
    pub logins: Option<Vec<String>>,
}

/// <p>An object representing an Amazon Cognito identity pool.</p>
#[derive(Default, Debug, Clone, PartialEq, Serialize, Deserialize)]
pub struct IdentityPool {
    /// <p>Enables or disables the Basic (Classic) authentication flow. For more information, see <a href="https://docs.aws.amazon.com/cognito/latest/developerguide/authentication-flow.html">Identity Pools (Federated Identities) Authentication Flow</a> in the <i>Amazon Cognito Developer Guide</i>.</p>
    #[serde(rename = "AllowClassicFlow")]
    #[serde(skip_serializing_if = "Option::is_none")]
    pub allow_classic_flow: Option<bool>,
    /// <p>TRUE if the identity pool supports unauthenticated logins.</p>
    #[serde(rename = "AllowUnauthenticatedIdentities")]
    pub allow_unauthenticated_identities: bool,
    /// <p>A list representing an Amazon Cognito user pool and its client ID.</p>
    #[serde(rename = "CognitoIdentityProviders")]
    #[serde(skip_serializing_if = "Option::is_none")]
    pub cognito_identity_providers: Option<Vec<CognitoIdentityProvider>>,
    /// <p>The "domain" by which Cognito will refer to your users.</p>
    #[serde(rename = "DeveloperProviderName")]
    #[serde(skip_serializing_if = "Option::is_none")]
    pub developer_provider_name: Option<String>,
    /// <p>An identity pool ID in the format REGION:GUID.</p>
    #[serde(rename = "IdentityPoolId")]
    pub identity_pool_id: String,
    /// <p>A string that you provide.</p>
    #[serde(rename = "IdentityPoolName")]
    pub identity_pool_name: String,
    /// <p>The tags that are assigned to the identity pool. A tag is a label that you can apply to identity pools to categorize and manage them in different ways, such as by purpose, owner, environment, or other criteria.</p>
    #[serde(rename = "IdentityPoolTags")]
    #[serde(skip_serializing_if = "Option::is_none")]
    pub identity_pool_tags: Option<::std::collections::HashMap<String, String>>,
    /// <p>A list of OpendID Connect provider ARNs.</p>
    #[serde(rename = "OpenIdConnectProviderARNs")]
    #[serde(skip_serializing_if = "Option::is_none")]
    pub open_id_connect_provider_ar_ns: Option<Vec<String>>,
    /// <p>An array of Amazon Resource Names (ARNs) of the SAML provider for your identity pool.</p>
    #[serde(rename = "SamlProviderARNs")]
    #[serde(skip_serializing_if = "Option::is_none")]
    pub saml_provider_ar_ns: Option<Vec<String>>,
    /// <p>Optional key:value pairs mapping provider names to provider app IDs.</p>
    #[serde(rename = "SupportedLoginProviders")]
    #[serde(skip_serializing_if = "Option::is_none")]
    pub supported_login_providers: Option<::std::collections::HashMap<String, String>>,
}

/// <p>A description of the identity pool.</p>
#[derive(Default, Debug, Clone, PartialEq, Deserialize)]
#[cfg_attr(any(test, feature = "serialize_structs"), derive(Serialize))]
pub struct IdentityPoolShortDescription {
    /// <p>An identity pool ID in the format REGION:GUID.</p>
    #[serde(rename = "IdentityPoolId")]
    #[serde(skip_serializing_if = "Option::is_none")]
    pub identity_pool_id: Option<String>,
    /// <p>A string that you provide.</p>
    #[serde(rename = "IdentityPoolName")]
    #[serde(skip_serializing_if = "Option::is_none")]
    pub identity_pool_name: Option<String>,
}

/// <p>Input to the ListIdentities action.</p>
#[derive(Default, Debug, Clone, PartialEq, Serialize)]
pub struct ListIdentitiesInput {
    /// <p>An optional boolean parameter that allows you to hide disabled identities. If omitted, the ListIdentities API will include disabled identities in the response.</p>
    #[serde(rename = "HideDisabled")]
    #[serde(skip_serializing_if = "Option::is_none")]
    pub hide_disabled: Option<bool>,
    /// <p>An identity pool ID in the format REGION:GUID.</p>
    #[serde(rename = "IdentityPoolId")]
    pub identity_pool_id: String,
    /// <p>The maximum number of identities to return.</p>
    #[serde(rename = "MaxResults")]
    pub max_results: i64,
    /// <p>A pagination token.</p>
    #[serde(rename = "NextToken")]
    #[serde(skip_serializing_if = "Option::is_none")]
    pub next_token: Option<String>,
}

/// <p>The response to a ListIdentities request.</p>
#[derive(Default, Debug, Clone, PartialEq, Deserialize)]
#[cfg_attr(any(test, feature = "serialize_structs"), derive(Serialize))]
pub struct ListIdentitiesResponse {
    /// <p>An object containing a set of identities and associated mappings.</p>
    #[serde(rename = "Identities")]
    #[serde(skip_serializing_if = "Option::is_none")]
    pub identities: Option<Vec<IdentityDescription>>,
    /// <p>An identity pool ID in the format REGION:GUID.</p>
    #[serde(rename = "IdentityPoolId")]
    #[serde(skip_serializing_if = "Option::is_none")]
    pub identity_pool_id: Option<String>,
    /// <p>A pagination token.</p>
    #[serde(rename = "NextToken")]
    #[serde(skip_serializing_if = "Option::is_none")]
    pub next_token: Option<String>,
}

/// <p>Input to the ListIdentityPools action.</p>
#[derive(Default, Debug, Clone, PartialEq, Serialize)]
pub struct ListIdentityPoolsInput {
    /// <p>The maximum number of identities to return.</p>
    #[serde(rename = "MaxResults")]
    pub max_results: i64,
    /// <p>A pagination token.</p>
    #[serde(rename = "NextToken")]
    #[serde(skip_serializing_if = "Option::is_none")]
    pub next_token: Option<String>,
}

/// <p>The result of a successful ListIdentityPools action.</p>
#[derive(Default, Debug, Clone, PartialEq, Deserialize)]
#[cfg_attr(any(test, feature = "serialize_structs"), derive(Serialize))]
pub struct ListIdentityPoolsResponse {
    /// <p>The identity pools returned by the ListIdentityPools action.</p>
    #[serde(rename = "IdentityPools")]
    #[serde(skip_serializing_if = "Option::is_none")]
    pub identity_pools: Option<Vec<IdentityPoolShortDescription>>,
    /// <p>A pagination token.</p>
    #[serde(rename = "NextToken")]
    #[serde(skip_serializing_if = "Option::is_none")]
    pub next_token: Option<String>,
}

#[derive(Default, Debug, Clone, PartialEq, Serialize)]
pub struct ListTagsForResourceInput {
    /// <p>The Amazon Resource Name (ARN) of the identity pool that the tags are assigned to.</p>
    #[serde(rename = "ResourceArn")]
    pub resource_arn: String,
}

#[derive(Default, Debug, Clone, PartialEq, Deserialize)]
#[cfg_attr(any(test, feature = "serialize_structs"), derive(Serialize))]
pub struct ListTagsForResourceResponse {
    /// <p>The tags that are assigned to the identity pool.</p>
    #[serde(rename = "Tags")]
    #[serde(skip_serializing_if = "Option::is_none")]
    pub tags: Option<::std::collections::HashMap<String, String>>,
}

/// <p>Input to the <code>LookupDeveloperIdentityInput</code> action.</p>
#[derive(Default, Debug, Clone, PartialEq, Serialize)]
pub struct LookupDeveloperIdentityInput {
    /// <p>A unique ID used by your backend authentication process to identify a user. Typically, a developer identity provider would issue many developer user identifiers, in keeping with the number of users.</p>
    #[serde(rename = "DeveloperUserIdentifier")]
    #[serde(skip_serializing_if = "Option::is_none")]
    pub developer_user_identifier: Option<String>,
    /// <p>A unique identifier in the format REGION:GUID.</p>
    #[serde(rename = "IdentityId")]
    #[serde(skip_serializing_if = "Option::is_none")]
    pub identity_id: Option<String>,
    /// <p>An identity pool ID in the format REGION:GUID.</p>
    #[serde(rename = "IdentityPoolId")]
    pub identity_pool_id: String,
    /// <p>The maximum number of identities to return.</p>
    #[serde(rename = "MaxResults")]
    #[serde(skip_serializing_if = "Option::is_none")]
    pub max_results: Option<i64>,
    /// <p>A pagination token. The first call you make will have <code>NextToken</code> set to null. After that the service will return <code>NextToken</code> values as needed. For example, let's say you make a request with <code>MaxResults</code> set to 10, and there are 20 matches in the database. The service will return a pagination token as a part of the response. This token can be used to call the API again and get results starting from the 11th match.</p>
    #[serde(rename = "NextToken")]
    #[serde(skip_serializing_if = "Option::is_none")]
    pub next_token: Option<String>,
}

/// <p>Returned in response to a successful <code>LookupDeveloperIdentity</code> action.</p>
#[derive(Default, Debug, Clone, PartialEq, Deserialize)]
#[cfg_attr(any(test, feature = "serialize_structs"), derive(Serialize))]
pub struct LookupDeveloperIdentityResponse {
    /// <p>This is the list of developer user identifiers associated with an identity ID. Cognito supports the association of multiple developer user identifiers with an identity ID.</p>
    #[serde(rename = "DeveloperUserIdentifierList")]
    #[serde(skip_serializing_if = "Option::is_none")]
    pub developer_user_identifier_list: Option<Vec<String>>,
    /// <p>A unique identifier in the format REGION:GUID.</p>
    #[serde(rename = "IdentityId")]
    #[serde(skip_serializing_if = "Option::is_none")]
    pub identity_id: Option<String>,
    /// <p>A pagination token. The first call you make will have <code>NextToken</code> set to null. After that the service will return <code>NextToken</code> values as needed. For example, let's say you make a request with <code>MaxResults</code> set to 10, and there are 20 matches in the database. The service will return a pagination token as a part of the response. This token can be used to call the API again and get results starting from the 11th match.</p>
    #[serde(rename = "NextToken")]
    #[serde(skip_serializing_if = "Option::is_none")]
    pub next_token: Option<String>,
}

/// <p>A rule that maps a claim name, a claim value, and a match type to a role ARN.</p>
#[derive(Default, Debug, Clone, PartialEq, Serialize, Deserialize)]
pub struct MappingRule {
    /// <p>The claim name that must be present in the token, for example, "isAdmin" or "paid".</p>
    #[serde(rename = "Claim")]
    pub claim: String,
    /// <p>The match condition that specifies how closely the claim value in the IdP token must match <code>Value</code>.</p>
    #[serde(rename = "MatchType")]
    pub match_type: String,
    /// <p>The role ARN.</p>
    #[serde(rename = "RoleARN")]
    pub role_arn: String,
    /// <p>A brief string that the claim must match, for example, "paid" or "yes".</p>
    #[serde(rename = "Value")]
    pub value: String,
}

/// <p>Input to the <code>MergeDeveloperIdentities</code> action.</p>
#[derive(Default, Debug, Clone, PartialEq, Serialize)]
pub struct MergeDeveloperIdentitiesInput {
    /// <p>User identifier for the destination user. The value should be a <code>DeveloperUserIdentifier</code>.</p>
    #[serde(rename = "DestinationUserIdentifier")]
    pub destination_user_identifier: String,
    /// <p>The "domain" by which Cognito will refer to your users. This is a (pseudo) domain name that you provide while creating an identity pool. This name acts as a placeholder that allows your backend and the Cognito service to communicate about the developer provider. For the <code>DeveloperProviderName</code>, you can use letters as well as period (.), underscore (_), and dash (-).</p>
    #[serde(rename = "DeveloperProviderName")]
    pub developer_provider_name: String,
    /// <p>An identity pool ID in the format REGION:GUID.</p>
    #[serde(rename = "IdentityPoolId")]
    pub identity_pool_id: String,
    /// <p>User identifier for the source user. The value should be a <code>DeveloperUserIdentifier</code>.</p>
    #[serde(rename = "SourceUserIdentifier")]
    pub source_user_identifier: String,
}

/// <p>Returned in response to a successful <code>MergeDeveloperIdentities</code> action.</p>
#[derive(Default, Debug, Clone, PartialEq, Deserialize)]
#[cfg_attr(any(test, feature = "serialize_structs"), derive(Serialize))]
pub struct MergeDeveloperIdentitiesResponse {
    /// <p>A unique identifier in the format REGION:GUID.</p>
    #[serde(rename = "IdentityId")]
    #[serde(skip_serializing_if = "Option::is_none")]
    pub identity_id: Option<String>,
}

/// <p>A role mapping.</p>
#[derive(Default, Debug, Clone, PartialEq, Serialize, Deserialize)]
pub struct RoleMapping {
    /// <p>If you specify Token or Rules as the <code>Type</code>, <code>AmbiguousRoleResolution</code> is required.</p> <p>Specifies the action to be taken if either no rules match the claim value for the <code>Rules</code> type, or there is no <code>cognito:preferred_role</code> claim and there are multiple <code>cognito:roles</code> matches for the <code>Token</code> type.</p>
    #[serde(rename = "AmbiguousRoleResolution")]
    #[serde(skip_serializing_if = "Option::is_none")]
    pub ambiguous_role_resolution: Option<String>,
    /// <p>The rules to be used for mapping users to roles.</p> <p>If you specify Rules as the role mapping type, <code>RulesConfiguration</code> is required.</p>
    #[serde(rename = "RulesConfiguration")]
    #[serde(skip_serializing_if = "Option::is_none")]
    pub rules_configuration: Option<RulesConfigurationType>,
    /// <p>The role mapping type. Token will use <code>cognito:roles</code> and <code>cognito:preferred_role</code> claims from the Cognito identity provider token to map groups to roles. Rules will attempt to match claims from the token to map to a role.</p>
    #[serde(rename = "Type")]
    pub type_: String,
}

/// <p>A container for rules.</p>
#[derive(Default, Debug, Clone, PartialEq, Serialize, Deserialize)]
pub struct RulesConfigurationType {
    /// <p>An array of rules. You can specify up to 25 rules per identity provider.</p> <p>Rules are evaluated in order. The first one to match specifies the role.</p>
    #[serde(rename = "Rules")]
    pub rules: Vec<MappingRule>,
}

/// <p>Input to the <code>SetIdentityPoolRoles</code> action.</p>
#[derive(Default, Debug, Clone, PartialEq, Serialize)]
pub struct SetIdentityPoolRolesInput {
    /// <p>An identity pool ID in the format REGION:GUID.</p>
    #[serde(rename = "IdentityPoolId")]
    pub identity_pool_id: String,
    /// <p>How users for a specific identity provider are to mapped to roles. This is a string to <a>RoleMapping</a> object map. The string identifies the identity provider, for example, "graph.facebook.com" or "cognito-idp-east-1.amazonaws.com/us-east-1_abcdefghi:app_client_id".</p> <p>Up to 25 rules can be specified per identity provider.</p>
    #[serde(rename = "RoleMappings")]
    #[serde(skip_serializing_if = "Option::is_none")]
    pub role_mappings: Option<::std::collections::HashMap<String, RoleMapping>>,
    /// <p>The map of roles associated with this pool. For a given role, the key will be either "authenticated" or "unauthenticated" and the value will be the Role ARN.</p>
    #[serde(rename = "Roles")]
    pub roles: ::std::collections::HashMap<String, String>,
}

#[derive(Default, Debug, Clone, PartialEq, Serialize)]
pub struct TagResourceInput {
    /// <p>The Amazon Resource Name (ARN) of the identity pool to assign the tags to.</p>
    #[serde(rename = "ResourceArn")]
    pub resource_arn: String,
    /// <p>The tags to assign to the identity pool.</p>
    #[serde(rename = "Tags")]
    pub tags: ::std::collections::HashMap<String, String>,
}

#[derive(Default, Debug, Clone, PartialEq, Deserialize)]
#[cfg_attr(any(test, feature = "serialize_structs"), derive(Serialize))]
pub struct TagResourceResponse {}

/// <p>Input to the <code>UnlinkDeveloperIdentity</code> action.</p>
#[derive(Default, Debug, Clone, PartialEq, Serialize)]
pub struct UnlinkDeveloperIdentityInput {
    /// <p>The "domain" by which Cognito will refer to your users.</p>
    #[serde(rename = "DeveloperProviderName")]
    pub developer_provider_name: String,
    /// <p>A unique ID used by your backend authentication process to identify a user.</p>
    #[serde(rename = "DeveloperUserIdentifier")]
    pub developer_user_identifier: String,
    /// <p>A unique identifier in the format REGION:GUID.</p>
    #[serde(rename = "IdentityId")]
    pub identity_id: String,
    /// <p>An identity pool ID in the format REGION:GUID.</p>
    #[serde(rename = "IdentityPoolId")]
    pub identity_pool_id: String,
}

/// <p>Input to the UnlinkIdentity action.</p>
#[derive(Default, Debug, Clone, PartialEq, Serialize)]
pub struct UnlinkIdentityInput {
    /// <p>A unique identifier in the format REGION:GUID.</p>
    #[serde(rename = "IdentityId")]
    pub identity_id: String,
    /// <p>A set of optional name-value pairs that map provider names to provider tokens.</p>
    #[serde(rename = "Logins")]
    pub logins: ::std::collections::HashMap<String, String>,
    /// <p>Provider names to unlink from this identity.</p>
    #[serde(rename = "LoginsToRemove")]
    pub logins_to_remove: Vec<String>,
}

/// <p>An array of UnprocessedIdentityId objects, each of which contains an ErrorCode and IdentityId.</p>
#[derive(Default, Debug, Clone, PartialEq, Deserialize)]
#[cfg_attr(any(test, feature = "serialize_structs"), derive(Serialize))]
pub struct UnprocessedIdentityId {
    /// <p>The error code indicating the type of error that occurred.</p>
    #[serde(rename = "ErrorCode")]
    #[serde(skip_serializing_if = "Option::is_none")]
    pub error_code: Option<String>,
    /// <p>A unique identifier in the format REGION:GUID.</p>
    #[serde(rename = "IdentityId")]
    #[serde(skip_serializing_if = "Option::is_none")]
    pub identity_id: Option<String>,
}

#[derive(Default, Debug, Clone, PartialEq, Serialize)]
pub struct UntagResourceInput {
    /// <p>The Amazon Resource Name (ARN) of the identity pool that the tags are assigned to.</p>
    #[serde(rename = "ResourceArn")]
    pub resource_arn: String,
    /// <p>The keys of the tags to remove from the user pool.</p>
    #[serde(rename = "TagKeys")]
    pub tag_keys: Vec<String>,
}

#[derive(Default, Debug, Clone, PartialEq, Deserialize)]
#[cfg_attr(any(test, feature = "serialize_structs"), derive(Serialize))]
pub struct UntagResourceResponse {}

/// Errors returned by CreateIdentityPool
#[derive(Debug, PartialEq)]
pub enum CreateIdentityPoolError {
    /// <p>Thrown when the service encounters an error during processing the request.</p>
    InternalError(String),
    /// <p>Thrown for missing or bad input parameter(s).</p>
    InvalidParameter(String),
    /// <p>Thrown when the total number of user pools has exceeded a preset limit.</p>
    LimitExceeded(String),
    /// <p>Thrown when a user is not authorized to access the requested resource.</p>
    NotAuthorized(String),
    /// <p>Thrown when a user tries to use a login which is already linked to another account.</p>
    ResourceConflict(String),
    /// <p>Thrown when a request is throttled.</p>
    TooManyRequests(String),
}

impl CreateIdentityPoolError {
    pub fn from_response(res: BufferedHttpResponse) -> RusotoError<CreateIdentityPoolError> {
        if let Some(err) = proto::json::Error::parse(&res) {
            match err.typ.as_str() {
                "InternalErrorException" => {
                    return RusotoError::Service(CreateIdentityPoolError::InternalError(err.msg))
                }
                "InvalidParameterException" => {
                    return RusotoError::Service(CreateIdentityPoolError::InvalidParameter(err.msg))
                }
                "LimitExceededException" => {
                    return RusotoError::Service(CreateIdentityPoolError::LimitExceeded(err.msg))
                }
                "NotAuthorizedException" => {
                    return RusotoError::Service(CreateIdentityPoolError::NotAuthorized(err.msg))
                }
                "ResourceConflictException" => {
                    return RusotoError::Service(CreateIdentityPoolError::ResourceConflict(err.msg))
                }
                "TooManyRequestsException" => {
                    return RusotoError::Service(CreateIdentityPoolError::TooManyRequests(err.msg))
                }
                "ValidationException" => return RusotoError::Validation(err.msg),
                _ => {}
            }
        }
        return RusotoError::Unknown(res);
    }
}
impl fmt::Display for CreateIdentityPoolError {
    fn fmt(&self, f: &mut fmt::Formatter) -> fmt::Result {
        write!(f, "{}", self.description())
    }
}
impl Error for CreateIdentityPoolError {
    fn description(&self) -> &str {
        match *self {
            CreateIdentityPoolError::InternalError(ref cause) => cause,
            CreateIdentityPoolError::InvalidParameter(ref cause) => cause,
            CreateIdentityPoolError::LimitExceeded(ref cause) => cause,
            CreateIdentityPoolError::NotAuthorized(ref cause) => cause,
            CreateIdentityPoolError::ResourceConflict(ref cause) => cause,
            CreateIdentityPoolError::TooManyRequests(ref cause) => cause,
        }
    }
}
/// Errors returned by DeleteIdentities
#[derive(Debug, PartialEq)]
pub enum DeleteIdentitiesError {
    /// <p>Thrown when the service encounters an error during processing the request.</p>
    InternalError(String),
    /// <p>Thrown for missing or bad input parameter(s).</p>
    InvalidParameter(String),
    /// <p>Thrown when a request is throttled.</p>
    TooManyRequests(String),
}

impl DeleteIdentitiesError {
    pub fn from_response(res: BufferedHttpResponse) -> RusotoError<DeleteIdentitiesError> {
        if let Some(err) = proto::json::Error::parse(&res) {
            match err.typ.as_str() {
                "InternalErrorException" => {
                    return RusotoError::Service(DeleteIdentitiesError::InternalError(err.msg))
                }
                "InvalidParameterException" => {
                    return RusotoError::Service(DeleteIdentitiesError::InvalidParameter(err.msg))
                }
                "TooManyRequestsException" => {
                    return RusotoError::Service(DeleteIdentitiesError::TooManyRequests(err.msg))
                }
                "ValidationException" => return RusotoError::Validation(err.msg),
                _ => {}
            }
        }
        return RusotoError::Unknown(res);
    }
}
impl fmt::Display for DeleteIdentitiesError {
    fn fmt(&self, f: &mut fmt::Formatter) -> fmt::Result {
        write!(f, "{}", self.description())
    }
}
impl Error for DeleteIdentitiesError {
    fn description(&self) -> &str {
        match *self {
            DeleteIdentitiesError::InternalError(ref cause) => cause,
            DeleteIdentitiesError::InvalidParameter(ref cause) => cause,
            DeleteIdentitiesError::TooManyRequests(ref cause) => cause,
        }
    }
}
/// Errors returned by DeleteIdentityPool
#[derive(Debug, PartialEq)]
pub enum DeleteIdentityPoolError {
    /// <p>Thrown when the service encounters an error during processing the request.</p>
    InternalError(String),
    /// <p>Thrown for missing or bad input parameter(s).</p>
    InvalidParameter(String),
    /// <p>Thrown when a user is not authorized to access the requested resource.</p>
    NotAuthorized(String),
    /// <p>Thrown when the requested resource (for example, a dataset or record) does not exist.</p>
    ResourceNotFound(String),
    /// <p>Thrown when a request is throttled.</p>
    TooManyRequests(String),
}

impl DeleteIdentityPoolError {
    pub fn from_response(res: BufferedHttpResponse) -> RusotoError<DeleteIdentityPoolError> {
        if let Some(err) = proto::json::Error::parse(&res) {
            match err.typ.as_str() {
                "InternalErrorException" => {
                    return RusotoError::Service(DeleteIdentityPoolError::InternalError(err.msg))
                }
                "InvalidParameterException" => {
                    return RusotoError::Service(DeleteIdentityPoolError::InvalidParameter(err.msg))
                }
                "NotAuthorizedException" => {
                    return RusotoError::Service(DeleteIdentityPoolError::NotAuthorized(err.msg))
                }
                "ResourceNotFoundException" => {
                    return RusotoError::Service(DeleteIdentityPoolError::ResourceNotFound(err.msg))
                }
                "TooManyRequestsException" => {
                    return RusotoError::Service(DeleteIdentityPoolError::TooManyRequests(err.msg))
                }
                "ValidationException" => return RusotoError::Validation(err.msg),
                _ => {}
            }
        }
        return RusotoError::Unknown(res);
    }
}
impl fmt::Display for DeleteIdentityPoolError {
    fn fmt(&self, f: &mut fmt::Formatter) -> fmt::Result {
        write!(f, "{}", self.description())
    }
}
impl Error for DeleteIdentityPoolError {
    fn description(&self) -> &str {
        match *self {
            DeleteIdentityPoolError::InternalError(ref cause) => cause,
            DeleteIdentityPoolError::InvalidParameter(ref cause) => cause,
            DeleteIdentityPoolError::NotAuthorized(ref cause) => cause,
            DeleteIdentityPoolError::ResourceNotFound(ref cause) => cause,
            DeleteIdentityPoolError::TooManyRequests(ref cause) => cause,
        }
    }
}
/// Errors returned by DescribeIdentity
#[derive(Debug, PartialEq)]
pub enum DescribeIdentityError {
    /// <p>Thrown when the service encounters an error during processing the request.</p>
    InternalError(String),
    /// <p>Thrown for missing or bad input parameter(s).</p>
    InvalidParameter(String),
    /// <p>Thrown when a user is not authorized to access the requested resource.</p>
    NotAuthorized(String),
    /// <p>Thrown when the requested resource (for example, a dataset or record) does not exist.</p>
    ResourceNotFound(String),
    /// <p>Thrown when a request is throttled.</p>
    TooManyRequests(String),
}

impl DescribeIdentityError {
    pub fn from_response(res: BufferedHttpResponse) -> RusotoError<DescribeIdentityError> {
        if let Some(err) = proto::json::Error::parse(&res) {
            match err.typ.as_str() {
                "InternalErrorException" => {
                    return RusotoError::Service(DescribeIdentityError::InternalError(err.msg))
                }
                "InvalidParameterException" => {
                    return RusotoError::Service(DescribeIdentityError::InvalidParameter(err.msg))
                }
                "NotAuthorizedException" => {
                    return RusotoError::Service(DescribeIdentityError::NotAuthorized(err.msg))
                }
                "ResourceNotFoundException" => {
                    return RusotoError::Service(DescribeIdentityError::ResourceNotFound(err.msg))
                }
                "TooManyRequestsException" => {
                    return RusotoError::Service(DescribeIdentityError::TooManyRequests(err.msg))
                }
                "ValidationException" => return RusotoError::Validation(err.msg),
                _ => {}
            }
        }
        return RusotoError::Unknown(res);
    }
}
impl fmt::Display for DescribeIdentityError {
    fn fmt(&self, f: &mut fmt::Formatter) -> fmt::Result {
        write!(f, "{}", self.description())
    }
}
impl Error for DescribeIdentityError {
    fn description(&self) -> &str {
        match *self {
            DescribeIdentityError::InternalError(ref cause) => cause,
            DescribeIdentityError::InvalidParameter(ref cause) => cause,
            DescribeIdentityError::NotAuthorized(ref cause) => cause,
            DescribeIdentityError::ResourceNotFound(ref cause) => cause,
            DescribeIdentityError::TooManyRequests(ref cause) => cause,
        }
    }
}
/// Errors returned by DescribeIdentityPool
#[derive(Debug, PartialEq)]
pub enum DescribeIdentityPoolError {
    /// <p>Thrown when the service encounters an error during processing the request.</p>
    InternalError(String),
    /// <p>Thrown for missing or bad input parameter(s).</p>
    InvalidParameter(String),
    /// <p>Thrown when a user is not authorized to access the requested resource.</p>
    NotAuthorized(String),
    /// <p>Thrown when the requested resource (for example, a dataset or record) does not exist.</p>
    ResourceNotFound(String),
    /// <p>Thrown when a request is throttled.</p>
    TooManyRequests(String),
}

impl DescribeIdentityPoolError {
    pub fn from_response(res: BufferedHttpResponse) -> RusotoError<DescribeIdentityPoolError> {
        if let Some(err) = proto::json::Error::parse(&res) {
            match err.typ.as_str() {
                "InternalErrorException" => {
                    return RusotoError::Service(DescribeIdentityPoolError::InternalError(err.msg))
                }
                "InvalidParameterException" => {
                    return RusotoError::Service(DescribeIdentityPoolError::InvalidParameter(
                        err.msg,
                    ))
                }
                "NotAuthorizedException" => {
                    return RusotoError::Service(DescribeIdentityPoolError::NotAuthorized(err.msg))
                }
                "ResourceNotFoundException" => {
                    return RusotoError::Service(DescribeIdentityPoolError::ResourceNotFound(
                        err.msg,
                    ))
                }
                "TooManyRequestsException" => {
                    return RusotoError::Service(DescribeIdentityPoolError::TooManyRequests(
                        err.msg,
                    ))
                }
                "ValidationException" => return RusotoError::Validation(err.msg),
                _ => {}
            }
        }
        return RusotoError::Unknown(res);
    }
}
impl fmt::Display for DescribeIdentityPoolError {
    fn fmt(&self, f: &mut fmt::Formatter) -> fmt::Result {
        write!(f, "{}", self.description())
    }
}
impl Error for DescribeIdentityPoolError {
    fn description(&self) -> &str {
        match *self {
            DescribeIdentityPoolError::InternalError(ref cause) => cause,
            DescribeIdentityPoolError::InvalidParameter(ref cause) => cause,
            DescribeIdentityPoolError::NotAuthorized(ref cause) => cause,
            DescribeIdentityPoolError::ResourceNotFound(ref cause) => cause,
            DescribeIdentityPoolError::TooManyRequests(ref cause) => cause,
        }
    }
}
/// Errors returned by GetCredentialsForIdentity
#[derive(Debug, PartialEq)]
pub enum GetCredentialsForIdentityError {
    /// <p>An exception thrown when a dependent service such as Facebook or Twitter is not responding</p>
    ExternalService(String),
    /// <p>Thrown when the service encounters an error during processing the request.</p>
    InternalError(String),
    /// <p>Thrown if the identity pool has no role associated for the given auth type (auth/unauth) or if the AssumeRole fails.</p>
    InvalidIdentityPoolConfiguration(String),
    /// <p>Thrown for missing or bad input parameter(s).</p>
    InvalidParameter(String),
    /// <p>Thrown when a user is not authorized to access the requested resource.</p>
    NotAuthorized(String),
    /// <p>Thrown when a user tries to use a login which is already linked to another account.</p>
    ResourceConflict(String),
    /// <p>Thrown when the requested resource (for example, a dataset or record) does not exist.</p>
    ResourceNotFound(String),
    /// <p>Thrown when a request is throttled.</p>
    TooManyRequests(String),
}

impl GetCredentialsForIdentityError {
    pub fn from_response(res: BufferedHttpResponse) -> RusotoError<GetCredentialsForIdentityError> {
        if let Some(err) = proto::json::Error::parse(&res) {
            match err.typ.as_str() {
                "ExternalServiceException" => {
                    return RusotoError::Service(GetCredentialsForIdentityError::ExternalService(
                        err.msg,
                    ))
                }
                "InternalErrorException" => {
                    return RusotoError::Service(GetCredentialsForIdentityError::InternalError(
                        err.msg,
                    ))
                }
                "InvalidIdentityPoolConfigurationException" => {
                    return RusotoError::Service(
                        GetCredentialsForIdentityError::InvalidIdentityPoolConfiguration(err.msg),
                    )
                }
                "InvalidParameterException" => {
                    return RusotoError::Service(GetCredentialsForIdentityError::InvalidParameter(
                        err.msg,
                    ))
                }
                "NotAuthorizedException" => {
                    return RusotoError::Service(GetCredentialsForIdentityError::NotAuthorized(
                        err.msg,
                    ))
                }
                "ResourceConflictException" => {
                    return RusotoError::Service(GetCredentialsForIdentityError::ResourceConflict(
                        err.msg,
                    ))
                }
                "ResourceNotFoundException" => {
                    return RusotoError::Service(GetCredentialsForIdentityError::ResourceNotFound(
                        err.msg,
                    ))
                }
                "TooManyRequestsException" => {
                    return RusotoError::Service(GetCredentialsForIdentityError::TooManyRequests(
                        err.msg,
                    ))
                }
                "ValidationException" => return RusotoError::Validation(err.msg),
                _ => {}
            }
        }
        return RusotoError::Unknown(res);
    }
}
impl fmt::Display for GetCredentialsForIdentityError {
    fn fmt(&self, f: &mut fmt::Formatter) -> fmt::Result {
        write!(f, "{}", self.description())
    }
}
impl Error for GetCredentialsForIdentityError {
    fn description(&self) -> &str {
        match *self {
            GetCredentialsForIdentityError::ExternalService(ref cause) => cause,
            GetCredentialsForIdentityError::InternalError(ref cause) => cause,
            GetCredentialsForIdentityError::InvalidIdentityPoolConfiguration(ref cause) => cause,
            GetCredentialsForIdentityError::InvalidParameter(ref cause) => cause,
            GetCredentialsForIdentityError::NotAuthorized(ref cause) => cause,
            GetCredentialsForIdentityError::ResourceConflict(ref cause) => cause,
            GetCredentialsForIdentityError::ResourceNotFound(ref cause) => cause,
            GetCredentialsForIdentityError::TooManyRequests(ref cause) => cause,
        }
    }
}
/// Errors returned by GetId
#[derive(Debug, PartialEq)]
pub enum GetIdError {
    /// <p>An exception thrown when a dependent service such as Facebook or Twitter is not responding</p>
    ExternalService(String),
    /// <p>Thrown when the service encounters an error during processing the request.</p>
    InternalError(String),
    /// <p>Thrown for missing or bad input parameter(s).</p>
    InvalidParameter(String),
    /// <p>Thrown when the total number of user pools has exceeded a preset limit.</p>
    LimitExceeded(String),
    /// <p>Thrown when a user is not authorized to access the requested resource.</p>
    NotAuthorized(String),
    /// <p>Thrown when a user tries to use a login which is already linked to another account.</p>
    ResourceConflict(String),
    /// <p>Thrown when the requested resource (for example, a dataset or record) does not exist.</p>
    ResourceNotFound(String),
    /// <p>Thrown when a request is throttled.</p>
    TooManyRequests(String),
}

impl GetIdError {
    pub fn from_response(res: BufferedHttpResponse) -> RusotoError<GetIdError> {
        if let Some(err) = proto::json::Error::parse(&res) {
            match err.typ.as_str() {
                "ExternalServiceException" => {
                    return RusotoError::Service(GetIdError::ExternalService(err.msg))
                }
                "InternalErrorException" => {
                    return RusotoError::Service(GetIdError::InternalError(err.msg))
                }
                "InvalidParameterException" => {
                    return RusotoError::Service(GetIdError::InvalidParameter(err.msg))
                }
                "LimitExceededException" => {
                    return RusotoError::Service(GetIdError::LimitExceeded(err.msg))
                }
                "NotAuthorizedException" => {
                    return RusotoError::Service(GetIdError::NotAuthorized(err.msg))
                }
                "ResourceConflictException" => {
                    return RusotoError::Service(GetIdError::ResourceConflict(err.msg))
                }
                "ResourceNotFoundException" => {
                    return RusotoError::Service(GetIdError::ResourceNotFound(err.msg))
                }
                "TooManyRequestsException" => {
                    return RusotoError::Service(GetIdError::TooManyRequests(err.msg))
                }
                "ValidationException" => return RusotoError::Validation(err.msg),
                _ => {}
            }
        }
        return RusotoError::Unknown(res);
    }
}
impl fmt::Display for GetIdError {
    fn fmt(&self, f: &mut fmt::Formatter) -> fmt::Result {
        write!(f, "{}", self.description())
    }
}
impl Error for GetIdError {
    fn description(&self) -> &str {
        match *self {
            GetIdError::ExternalService(ref cause) => cause,
            GetIdError::InternalError(ref cause) => cause,
            GetIdError::InvalidParameter(ref cause) => cause,
            GetIdError::LimitExceeded(ref cause) => cause,
            GetIdError::NotAuthorized(ref cause) => cause,
            GetIdError::ResourceConflict(ref cause) => cause,
            GetIdError::ResourceNotFound(ref cause) => cause,
            GetIdError::TooManyRequests(ref cause) => cause,
        }
    }
}
/// Errors returned by GetIdentityPoolRoles
#[derive(Debug, PartialEq)]
pub enum GetIdentityPoolRolesError {
    /// <p>Thrown when the service encounters an error during processing the request.</p>
    InternalError(String),
    /// <p>Thrown for missing or bad input parameter(s).</p>
    InvalidParameter(String),
    /// <p>Thrown when a user is not authorized to access the requested resource.</p>
    NotAuthorized(String),
    /// <p>Thrown when a user tries to use a login which is already linked to another account.</p>
    ResourceConflict(String),
    /// <p>Thrown when the requested resource (for example, a dataset or record) does not exist.</p>
    ResourceNotFound(String),
    /// <p>Thrown when a request is throttled.</p>
    TooManyRequests(String),
}

impl GetIdentityPoolRolesError {
    pub fn from_response(res: BufferedHttpResponse) -> RusotoError<GetIdentityPoolRolesError> {
        if let Some(err) = proto::json::Error::parse(&res) {
            match err.typ.as_str() {
                "InternalErrorException" => {
                    return RusotoError::Service(GetIdentityPoolRolesError::InternalError(err.msg))
                }
                "InvalidParameterException" => {
                    return RusotoError::Service(GetIdentityPoolRolesError::InvalidParameter(
                        err.msg,
                    ))
                }
                "NotAuthorizedException" => {
                    return RusotoError::Service(GetIdentityPoolRolesError::NotAuthorized(err.msg))
                }
                "ResourceConflictException" => {
                    return RusotoError::Service(GetIdentityPoolRolesError::ResourceConflict(
                        err.msg,
                    ))
                }
                "ResourceNotFoundException" => {
                    return RusotoError::Service(GetIdentityPoolRolesError::ResourceNotFound(
                        err.msg,
                    ))
                }
                "TooManyRequestsException" => {
                    return RusotoError::Service(GetIdentityPoolRolesError::TooManyRequests(
                        err.msg,
                    ))
                }
                "ValidationException" => return RusotoError::Validation(err.msg),
                _ => {}
            }
        }
        return RusotoError::Unknown(res);
    }
}
impl fmt::Display for GetIdentityPoolRolesError {
    fn fmt(&self, f: &mut fmt::Formatter) -> fmt::Result {
        write!(f, "{}", self.description())
    }
}
impl Error for GetIdentityPoolRolesError {
    fn description(&self) -> &str {
        match *self {
            GetIdentityPoolRolesError::InternalError(ref cause) => cause,
            GetIdentityPoolRolesError::InvalidParameter(ref cause) => cause,
            GetIdentityPoolRolesError::NotAuthorized(ref cause) => cause,
            GetIdentityPoolRolesError::ResourceConflict(ref cause) => cause,
            GetIdentityPoolRolesError::ResourceNotFound(ref cause) => cause,
            GetIdentityPoolRolesError::TooManyRequests(ref cause) => cause,
        }
    }
}
/// Errors returned by GetOpenIdToken
#[derive(Debug, PartialEq)]
pub enum GetOpenIdTokenError {
    /// <p>An exception thrown when a dependent service such as Facebook or Twitter is not responding</p>
    ExternalService(String),
    /// <p>Thrown when the service encounters an error during processing the request.</p>
    InternalError(String),
    /// <p>Thrown for missing or bad input parameter(s).</p>
    InvalidParameter(String),
    /// <p>Thrown when a user is not authorized to access the requested resource.</p>
    NotAuthorized(String),
    /// <p>Thrown when a user tries to use a login which is already linked to another account.</p>
    ResourceConflict(String),
    /// <p>Thrown when the requested resource (for example, a dataset or record) does not exist.</p>
    ResourceNotFound(String),
    /// <p>Thrown when a request is throttled.</p>
    TooManyRequests(String),
}

impl GetOpenIdTokenError {
    pub fn from_response(res: BufferedHttpResponse) -> RusotoError<GetOpenIdTokenError> {
        if let Some(err) = proto::json::Error::parse(&res) {
            match err.typ.as_str() {
                "ExternalServiceException" => {
                    return RusotoError::Service(GetOpenIdTokenError::ExternalService(err.msg))
                }
                "InternalErrorException" => {
                    return RusotoError::Service(GetOpenIdTokenError::InternalError(err.msg))
                }
                "InvalidParameterException" => {
                    return RusotoError::Service(GetOpenIdTokenError::InvalidParameter(err.msg))
                }
                "NotAuthorizedException" => {
                    return RusotoError::Service(GetOpenIdTokenError::NotAuthorized(err.msg))
                }
                "ResourceConflictException" => {
                    return RusotoError::Service(GetOpenIdTokenError::ResourceConflict(err.msg))
                }
                "ResourceNotFoundException" => {
                    return RusotoError::Service(GetOpenIdTokenError::ResourceNotFound(err.msg))
                }
                "TooManyRequestsException" => {
                    return RusotoError::Service(GetOpenIdTokenError::TooManyRequests(err.msg))
                }
                "ValidationException" => return RusotoError::Validation(err.msg),
                _ => {}
            }
        }
        return RusotoError::Unknown(res);
    }
}
impl fmt::Display for GetOpenIdTokenError {
    fn fmt(&self, f: &mut fmt::Formatter) -> fmt::Result {
        write!(f, "{}", self.description())
    }
}
impl Error for GetOpenIdTokenError {
    fn description(&self) -> &str {
        match *self {
            GetOpenIdTokenError::ExternalService(ref cause) => cause,
            GetOpenIdTokenError::InternalError(ref cause) => cause,
            GetOpenIdTokenError::InvalidParameter(ref cause) => cause,
            GetOpenIdTokenError::NotAuthorized(ref cause) => cause,
            GetOpenIdTokenError::ResourceConflict(ref cause) => cause,
            GetOpenIdTokenError::ResourceNotFound(ref cause) => cause,
            GetOpenIdTokenError::TooManyRequests(ref cause) => cause,
        }
    }
}
/// Errors returned by GetOpenIdTokenForDeveloperIdentity
#[derive(Debug, PartialEq)]
pub enum GetOpenIdTokenForDeveloperIdentityError {
    /// <p>The provided developer user identifier is already registered with Cognito under a different identity ID.</p>
    DeveloperUserAlreadyRegistered(String),
    /// <p>Thrown when the service encounters an error during processing the request.</p>
    InternalError(String),
    /// <p>Thrown for missing or bad input parameter(s).</p>
    InvalidParameter(String),
    /// <p>Thrown when a user is not authorized to access the requested resource.</p>
    NotAuthorized(String),
    /// <p>Thrown when a user tries to use a login which is already linked to another account.</p>
    ResourceConflict(String),
    /// <p>Thrown when the requested resource (for example, a dataset or record) does not exist.</p>
    ResourceNotFound(String),
    /// <p>Thrown when a request is throttled.</p>
    TooManyRequests(String),
}

impl GetOpenIdTokenForDeveloperIdentityError {
    pub fn from_response(
        res: BufferedHttpResponse,
    ) -> RusotoError<GetOpenIdTokenForDeveloperIdentityError> {
        if let Some(err) = proto::json::Error::parse(&res) {
            match err.typ.as_str() {
                "DeveloperUserAlreadyRegisteredException" => {
                    return RusotoError::Service(
                        GetOpenIdTokenForDeveloperIdentityError::DeveloperUserAlreadyRegistered(
                            err.msg,
                        ),
                    )
                }
                "InternalErrorException" => {
                    return RusotoError::Service(
                        GetOpenIdTokenForDeveloperIdentityError::InternalError(err.msg),
                    )
                }
                "InvalidParameterException" => {
                    return RusotoError::Service(
                        GetOpenIdTokenForDeveloperIdentityError::InvalidParameter(err.msg),
                    )
                }
                "NotAuthorizedException" => {
                    return RusotoError::Service(
                        GetOpenIdTokenForDeveloperIdentityError::NotAuthorized(err.msg),
                    )
                }
                "ResourceConflictException" => {
                    return RusotoError::Service(
                        GetOpenIdTokenForDeveloperIdentityError::ResourceConflict(err.msg),
                    )
                }
                "ResourceNotFoundException" => {
                    return RusotoError::Service(
                        GetOpenIdTokenForDeveloperIdentityError::ResourceNotFound(err.msg),
                    )
                }
                "TooManyRequestsException" => {
                    return RusotoError::Service(
                        GetOpenIdTokenForDeveloperIdentityError::TooManyRequests(err.msg),
                    )
                }
                "ValidationException" => return RusotoError::Validation(err.msg),
                _ => {}
            }
        }
        return RusotoError::Unknown(res);
    }
}
impl fmt::Display for GetOpenIdTokenForDeveloperIdentityError {
    fn fmt(&self, f: &mut fmt::Formatter) -> fmt::Result {
        write!(f, "{}", self.description())
    }
}
impl Error for GetOpenIdTokenForDeveloperIdentityError {
    fn description(&self) -> &str {
        match *self {
            GetOpenIdTokenForDeveloperIdentityError::DeveloperUserAlreadyRegistered(ref cause) => {
                cause
            }
            GetOpenIdTokenForDeveloperIdentityError::InternalError(ref cause) => cause,
            GetOpenIdTokenForDeveloperIdentityError::InvalidParameter(ref cause) => cause,
            GetOpenIdTokenForDeveloperIdentityError::NotAuthorized(ref cause) => cause,
            GetOpenIdTokenForDeveloperIdentityError::ResourceConflict(ref cause) => cause,
            GetOpenIdTokenForDeveloperIdentityError::ResourceNotFound(ref cause) => cause,
            GetOpenIdTokenForDeveloperIdentityError::TooManyRequests(ref cause) => cause,
        }
    }
}
/// Errors returned by ListIdentities
#[derive(Debug, PartialEq)]
pub enum ListIdentitiesError {
    /// <p>Thrown when the service encounters an error during processing the request.</p>
    InternalError(String),
    /// <p>Thrown for missing or bad input parameter(s).</p>
    InvalidParameter(String),
    /// <p>Thrown when a user is not authorized to access the requested resource.</p>
    NotAuthorized(String),
    /// <p>Thrown when the requested resource (for example, a dataset or record) does not exist.</p>
    ResourceNotFound(String),
    /// <p>Thrown when a request is throttled.</p>
    TooManyRequests(String),
}

impl ListIdentitiesError {
    pub fn from_response(res: BufferedHttpResponse) -> RusotoError<ListIdentitiesError> {
        if let Some(err) = proto::json::Error::parse(&res) {
            match err.typ.as_str() {
                "InternalErrorException" => {
                    return RusotoError::Service(ListIdentitiesError::InternalError(err.msg))
                }
                "InvalidParameterException" => {
                    return RusotoError::Service(ListIdentitiesError::InvalidParameter(err.msg))
                }
                "NotAuthorizedException" => {
                    return RusotoError::Service(ListIdentitiesError::NotAuthorized(err.msg))
                }
                "ResourceNotFoundException" => {
                    return RusotoError::Service(ListIdentitiesError::ResourceNotFound(err.msg))
                }
                "TooManyRequestsException" => {
                    return RusotoError::Service(ListIdentitiesError::TooManyRequests(err.msg))
                }
                "ValidationException" => return RusotoError::Validation(err.msg),
                _ => {}
            }
        }
        return RusotoError::Unknown(res);
    }
}
impl fmt::Display for ListIdentitiesError {
    fn fmt(&self, f: &mut fmt::Formatter) -> fmt::Result {
        write!(f, "{}", self.description())
    }
}
impl Error for ListIdentitiesError {
    fn description(&self) -> &str {
        match *self {
            ListIdentitiesError::InternalError(ref cause) => cause,
            ListIdentitiesError::InvalidParameter(ref cause) => cause,
            ListIdentitiesError::NotAuthorized(ref cause) => cause,
            ListIdentitiesError::ResourceNotFound(ref cause) => cause,
            ListIdentitiesError::TooManyRequests(ref cause) => cause,
        }
    }
}
/// Errors returned by ListIdentityPools
#[derive(Debug, PartialEq)]
pub enum ListIdentityPoolsError {
    /// <p>Thrown when the service encounters an error during processing the request.</p>
    InternalError(String),
    /// <p>Thrown for missing or bad input parameter(s).</p>
    InvalidParameter(String),
    /// <p>Thrown when a user is not authorized to access the requested resource.</p>
    NotAuthorized(String),
    /// <p>Thrown when the requested resource (for example, a dataset or record) does not exist.</p>
    ResourceNotFound(String),
    /// <p>Thrown when a request is throttled.</p>
    TooManyRequests(String),
}

impl ListIdentityPoolsError {
    pub fn from_response(res: BufferedHttpResponse) -> RusotoError<ListIdentityPoolsError> {
        if let Some(err) = proto::json::Error::parse(&res) {
            match err.typ.as_str() {
                "InternalErrorException" => {
                    return RusotoError::Service(ListIdentityPoolsError::InternalError(err.msg))
                }
                "InvalidParameterException" => {
                    return RusotoError::Service(ListIdentityPoolsError::InvalidParameter(err.msg))
                }
                "NotAuthorizedException" => {
                    return RusotoError::Service(ListIdentityPoolsError::NotAuthorized(err.msg))
                }
                "ResourceNotFoundException" => {
                    return RusotoError::Service(ListIdentityPoolsError::ResourceNotFound(err.msg))
                }
                "TooManyRequestsException" => {
                    return RusotoError::Service(ListIdentityPoolsError::TooManyRequests(err.msg))
                }
                "ValidationException" => return RusotoError::Validation(err.msg),
                _ => {}
            }
        }
        return RusotoError::Unknown(res);
    }
}
impl fmt::Display for ListIdentityPoolsError {
    fn fmt(&self, f: &mut fmt::Formatter) -> fmt::Result {
        write!(f, "{}", self.description())
    }
}
impl Error for ListIdentityPoolsError {
    fn description(&self) -> &str {
        match *self {
            ListIdentityPoolsError::InternalError(ref cause) => cause,
            ListIdentityPoolsError::InvalidParameter(ref cause) => cause,
            ListIdentityPoolsError::NotAuthorized(ref cause) => cause,
            ListIdentityPoolsError::ResourceNotFound(ref cause) => cause,
            ListIdentityPoolsError::TooManyRequests(ref cause) => cause,
        }
    }
}
/// Errors returned by ListTagsForResource
#[derive(Debug, PartialEq)]
pub enum ListTagsForResourceError {
    /// <p>Thrown when the service encounters an error during processing the request.</p>
    InternalError(String),
    /// <p>Thrown for missing or bad input parameter(s).</p>
    InvalidParameter(String),
    /// <p>Thrown when a user is not authorized to access the requested resource.</p>
    NotAuthorized(String),
    /// <p>Thrown when the requested resource (for example, a dataset or record) does not exist.</p>
    ResourceNotFound(String),
    /// <p>Thrown when a request is throttled.</p>
    TooManyRequests(String),
}

impl ListTagsForResourceError {
    pub fn from_response(res: BufferedHttpResponse) -> RusotoError<ListTagsForResourceError> {
        if let Some(err) = proto::json::Error::parse(&res) {
            match err.typ.as_str() {
                "InternalErrorException" => {
                    return RusotoError::Service(ListTagsForResourceError::InternalError(err.msg))
                }
                "InvalidParameterException" => {
                    return RusotoError::Service(ListTagsForResourceError::InvalidParameter(
                        err.msg,
                    ))
                }
                "NotAuthorizedException" => {
                    return RusotoError::Service(ListTagsForResourceError::NotAuthorized(err.msg))
                }
                "ResourceNotFoundException" => {
                    return RusotoError::Service(ListTagsForResourceError::ResourceNotFound(
                        err.msg,
                    ))
                }
                "TooManyRequestsException" => {
                    return RusotoError::Service(ListTagsForResourceError::TooManyRequests(err.msg))
                }
                "ValidationException" => return RusotoError::Validation(err.msg),
                _ => {}
            }
        }
        return RusotoError::Unknown(res);
    }
}
impl fmt::Display for ListTagsForResourceError {
    fn fmt(&self, f: &mut fmt::Formatter) -> fmt::Result {
        write!(f, "{}", self.description())
    }
}
impl Error for ListTagsForResourceError {
    fn description(&self) -> &str {
        match *self {
            ListTagsForResourceError::InternalError(ref cause) => cause,
            ListTagsForResourceError::InvalidParameter(ref cause) => cause,
            ListTagsForResourceError::NotAuthorized(ref cause) => cause,
            ListTagsForResourceError::ResourceNotFound(ref cause) => cause,
            ListTagsForResourceError::TooManyRequests(ref cause) => cause,
        }
    }
}
/// Errors returned by LookupDeveloperIdentity
#[derive(Debug, PartialEq)]
pub enum LookupDeveloperIdentityError {
    /// <p>Thrown when the service encounters an error during processing the request.</p>
    InternalError(String),
    /// <p>Thrown for missing or bad input parameter(s).</p>
    InvalidParameter(String),
    /// <p>Thrown when a user is not authorized to access the requested resource.</p>
    NotAuthorized(String),
    /// <p>Thrown when a user tries to use a login which is already linked to another account.</p>
    ResourceConflict(String),
    /// <p>Thrown when the requested resource (for example, a dataset or record) does not exist.</p>
    ResourceNotFound(String),
    /// <p>Thrown when a request is throttled.</p>
    TooManyRequests(String),
}

impl LookupDeveloperIdentityError {
    pub fn from_response(res: BufferedHttpResponse) -> RusotoError<LookupDeveloperIdentityError> {
        if let Some(err) = proto::json::Error::parse(&res) {
            match err.typ.as_str() {
                "InternalErrorException" => {
                    return RusotoError::Service(LookupDeveloperIdentityError::InternalError(
                        err.msg,
                    ))
                }
                "InvalidParameterException" => {
                    return RusotoError::Service(LookupDeveloperIdentityError::InvalidParameter(
                        err.msg,
                    ))
                }
                "NotAuthorizedException" => {
                    return RusotoError::Service(LookupDeveloperIdentityError::NotAuthorized(
                        err.msg,
                    ))
                }
                "ResourceConflictException" => {
                    return RusotoError::Service(LookupDeveloperIdentityError::ResourceConflict(
                        err.msg,
                    ))
                }
                "ResourceNotFoundException" => {
                    return RusotoError::Service(LookupDeveloperIdentityError::ResourceNotFound(
                        err.msg,
                    ))
                }
                "TooManyRequestsException" => {
                    return RusotoError::Service(LookupDeveloperIdentityError::TooManyRequests(
                        err.msg,
                    ))
                }
                "ValidationException" => return RusotoError::Validation(err.msg),
                _ => {}
            }
        }
        return RusotoError::Unknown(res);
    }
}
impl fmt::Display for LookupDeveloperIdentityError {
    fn fmt(&self, f: &mut fmt::Formatter) -> fmt::Result {
        write!(f, "{}", self.description())
    }
}
impl Error for LookupDeveloperIdentityError {
    fn description(&self) -> &str {
        match *self {
            LookupDeveloperIdentityError::InternalError(ref cause) => cause,
            LookupDeveloperIdentityError::InvalidParameter(ref cause) => cause,
            LookupDeveloperIdentityError::NotAuthorized(ref cause) => cause,
            LookupDeveloperIdentityError::ResourceConflict(ref cause) => cause,
            LookupDeveloperIdentityError::ResourceNotFound(ref cause) => cause,
            LookupDeveloperIdentityError::TooManyRequests(ref cause) => cause,
        }
    }
}
/// Errors returned by MergeDeveloperIdentities
#[derive(Debug, PartialEq)]
pub enum MergeDeveloperIdentitiesError {
    /// <p>Thrown when the service encounters an error during processing the request.</p>
    InternalError(String),
    /// <p>Thrown for missing or bad input parameter(s).</p>
    InvalidParameter(String),
    /// <p>Thrown when a user is not authorized to access the requested resource.</p>
    NotAuthorized(String),
    /// <p>Thrown when a user tries to use a login which is already linked to another account.</p>
    ResourceConflict(String),
    /// <p>Thrown when the requested resource (for example, a dataset or record) does not exist.</p>
    ResourceNotFound(String),
    /// <p>Thrown when a request is throttled.</p>
    TooManyRequests(String),
}

impl MergeDeveloperIdentitiesError {
    pub fn from_response(res: BufferedHttpResponse) -> RusotoError<MergeDeveloperIdentitiesError> {
        if let Some(err) = proto::json::Error::parse(&res) {
            match err.typ.as_str() {
                "InternalErrorException" => {
                    return RusotoError::Service(MergeDeveloperIdentitiesError::InternalError(
                        err.msg,
                    ))
                }
                "InvalidParameterException" => {
                    return RusotoError::Service(MergeDeveloperIdentitiesError::InvalidParameter(
                        err.msg,
                    ))
                }
                "NotAuthorizedException" => {
                    return RusotoError::Service(MergeDeveloperIdentitiesError::NotAuthorized(
                        err.msg,
                    ))
                }
                "ResourceConflictException" => {
                    return RusotoError::Service(MergeDeveloperIdentitiesError::ResourceConflict(
                        err.msg,
                    ))
                }
                "ResourceNotFoundException" => {
                    return RusotoError::Service(MergeDeveloperIdentitiesError::ResourceNotFound(
                        err.msg,
                    ))
                }
                "TooManyRequestsException" => {
                    return RusotoError::Service(MergeDeveloperIdentitiesError::TooManyRequests(
                        err.msg,
                    ))
                }
                "ValidationException" => return RusotoError::Validation(err.msg),
                _ => {}
            }
        }
        return RusotoError::Unknown(res);
    }
}
impl fmt::Display for MergeDeveloperIdentitiesError {
    fn fmt(&self, f: &mut fmt::Formatter) -> fmt::Result {
        write!(f, "{}", self.description())
    }
}
impl Error for MergeDeveloperIdentitiesError {
    fn description(&self) -> &str {
        match *self {
            MergeDeveloperIdentitiesError::InternalError(ref cause) => cause,
            MergeDeveloperIdentitiesError::InvalidParameter(ref cause) => cause,
            MergeDeveloperIdentitiesError::NotAuthorized(ref cause) => cause,
            MergeDeveloperIdentitiesError::ResourceConflict(ref cause) => cause,
            MergeDeveloperIdentitiesError::ResourceNotFound(ref cause) => cause,
            MergeDeveloperIdentitiesError::TooManyRequests(ref cause) => cause,
        }
    }
}
/// Errors returned by SetIdentityPoolRoles
#[derive(Debug, PartialEq)]
pub enum SetIdentityPoolRolesError {
    /// <p>Thrown if there are parallel requests to modify a resource.</p>
    ConcurrentModification(String),
    /// <p>Thrown when the service encounters an error during processing the request.</p>
    InternalError(String),
    /// <p>Thrown for missing or bad input parameter(s).</p>
    InvalidParameter(String),
    /// <p>Thrown when a user is not authorized to access the requested resource.</p>
    NotAuthorized(String),
    /// <p>Thrown when a user tries to use a login which is already linked to another account.</p>
    ResourceConflict(String),
    /// <p>Thrown when the requested resource (for example, a dataset or record) does not exist.</p>
    ResourceNotFound(String),
    /// <p>Thrown when a request is throttled.</p>
    TooManyRequests(String),
}

impl SetIdentityPoolRolesError {
    pub fn from_response(res: BufferedHttpResponse) -> RusotoError<SetIdentityPoolRolesError> {
        if let Some(err) = proto::json::Error::parse(&res) {
            match err.typ.as_str() {
                "ConcurrentModificationException" => {
                    return RusotoError::Service(SetIdentityPoolRolesError::ConcurrentModification(
                        err.msg,
                    ))
                }
                "InternalErrorException" => {
                    return RusotoError::Service(SetIdentityPoolRolesError::InternalError(err.msg))
                }
                "InvalidParameterException" => {
                    return RusotoError::Service(SetIdentityPoolRolesError::InvalidParameter(
                        err.msg,
                    ))
                }
                "NotAuthorizedException" => {
                    return RusotoError::Service(SetIdentityPoolRolesError::NotAuthorized(err.msg))
                }
                "ResourceConflictException" => {
                    return RusotoError::Service(SetIdentityPoolRolesError::ResourceConflict(
                        err.msg,
                    ))
                }
                "ResourceNotFoundException" => {
                    return RusotoError::Service(SetIdentityPoolRolesError::ResourceNotFound(
                        err.msg,
                    ))
                }
                "TooManyRequestsException" => {
                    return RusotoError::Service(SetIdentityPoolRolesError::TooManyRequests(
                        err.msg,
                    ))
                }
                "ValidationException" => return RusotoError::Validation(err.msg),
                _ => {}
            }
        }
        return RusotoError::Unknown(res);
    }
}
impl fmt::Display for SetIdentityPoolRolesError {
    fn fmt(&self, f: &mut fmt::Formatter) -> fmt::Result {
        write!(f, "{}", self.description())
    }
}
impl Error for SetIdentityPoolRolesError {
    fn description(&self) -> &str {
        match *self {
            SetIdentityPoolRolesError::ConcurrentModification(ref cause) => cause,
            SetIdentityPoolRolesError::InternalError(ref cause) => cause,
            SetIdentityPoolRolesError::InvalidParameter(ref cause) => cause,
            SetIdentityPoolRolesError::NotAuthorized(ref cause) => cause,
            SetIdentityPoolRolesError::ResourceConflict(ref cause) => cause,
            SetIdentityPoolRolesError::ResourceNotFound(ref cause) => cause,
            SetIdentityPoolRolesError::TooManyRequests(ref cause) => cause,
        }
    }
}
/// Errors returned by TagResource
#[derive(Debug, PartialEq)]
pub enum TagResourceError {
    /// <p>Thrown when the service encounters an error during processing the request.</p>
    InternalError(String),
    /// <p>Thrown for missing or bad input parameter(s).</p>
    InvalidParameter(String),
    /// <p>Thrown when a user is not authorized to access the requested resource.</p>
    NotAuthorized(String),
    /// <p>Thrown when the requested resource (for example, a dataset or record) does not exist.</p>
    ResourceNotFound(String),
    /// <p>Thrown when a request is throttled.</p>
    TooManyRequests(String),
}

impl TagResourceError {
    pub fn from_response(res: BufferedHttpResponse) -> RusotoError<TagResourceError> {
        if let Some(err) = proto::json::Error::parse(&res) {
            match err.typ.as_str() {
                "InternalErrorException" => {
                    return RusotoError::Service(TagResourceError::InternalError(err.msg))
                }
                "InvalidParameterException" => {
                    return RusotoError::Service(TagResourceError::InvalidParameter(err.msg))
                }
                "NotAuthorizedException" => {
                    return RusotoError::Service(TagResourceError::NotAuthorized(err.msg))
                }
                "ResourceNotFoundException" => {
                    return RusotoError::Service(TagResourceError::ResourceNotFound(err.msg))
                }
                "TooManyRequestsException" => {
                    return RusotoError::Service(TagResourceError::TooManyRequests(err.msg))
                }
                "ValidationException" => return RusotoError::Validation(err.msg),
                _ => {}
            }
        }
        return RusotoError::Unknown(res);
    }
}
impl fmt::Display for TagResourceError {
    fn fmt(&self, f: &mut fmt::Formatter) -> fmt::Result {
        write!(f, "{}", self.description())
    }
}
impl Error for TagResourceError {
    fn description(&self) -> &str {
        match *self {
            TagResourceError::InternalError(ref cause) => cause,
            TagResourceError::InvalidParameter(ref cause) => cause,
            TagResourceError::NotAuthorized(ref cause) => cause,
            TagResourceError::ResourceNotFound(ref cause) => cause,
            TagResourceError::TooManyRequests(ref cause) => cause,
        }
    }
}
/// Errors returned by UnlinkDeveloperIdentity
#[derive(Debug, PartialEq)]
pub enum UnlinkDeveloperIdentityError {
    /// <p>Thrown when the service encounters an error during processing the request.</p>
    InternalError(String),
    /// <p>Thrown for missing or bad input parameter(s).</p>
    InvalidParameter(String),
    /// <p>Thrown when a user is not authorized to access the requested resource.</p>
    NotAuthorized(String),
    /// <p>Thrown when a user tries to use a login which is already linked to another account.</p>
    ResourceConflict(String),
    /// <p>Thrown when the requested resource (for example, a dataset or record) does not exist.</p>
    ResourceNotFound(String),
    /// <p>Thrown when a request is throttled.</p>
    TooManyRequests(String),
}

impl UnlinkDeveloperIdentityError {
    pub fn from_response(res: BufferedHttpResponse) -> RusotoError<UnlinkDeveloperIdentityError> {
        if let Some(err) = proto::json::Error::parse(&res) {
            match err.typ.as_str() {
                "InternalErrorException" => {
                    return RusotoError::Service(UnlinkDeveloperIdentityError::InternalError(
                        err.msg,
                    ))
                }
                "InvalidParameterException" => {
                    return RusotoError::Service(UnlinkDeveloperIdentityError::InvalidParameter(
                        err.msg,
                    ))
                }
                "NotAuthorizedException" => {
                    return RusotoError::Service(UnlinkDeveloperIdentityError::NotAuthorized(
                        err.msg,
                    ))
                }
                "ResourceConflictException" => {
                    return RusotoError::Service(UnlinkDeveloperIdentityError::ResourceConflict(
                        err.msg,
                    ))
                }
                "ResourceNotFoundException" => {
                    return RusotoError::Service(UnlinkDeveloperIdentityError::ResourceNotFound(
                        err.msg,
                    ))
                }
                "TooManyRequestsException" => {
                    return RusotoError::Service(UnlinkDeveloperIdentityError::TooManyRequests(
                        err.msg,
                    ))
                }
                "ValidationException" => return RusotoError::Validation(err.msg),
                _ => {}
            }
        }
        return RusotoError::Unknown(res);
    }
}
impl fmt::Display for UnlinkDeveloperIdentityError {
    fn fmt(&self, f: &mut fmt::Formatter) -> fmt::Result {
        write!(f, "{}", self.description())
    }
}
impl Error for UnlinkDeveloperIdentityError {
    fn description(&self) -> &str {
        match *self {
            UnlinkDeveloperIdentityError::InternalError(ref cause) => cause,
            UnlinkDeveloperIdentityError::InvalidParameter(ref cause) => cause,
            UnlinkDeveloperIdentityError::NotAuthorized(ref cause) => cause,
            UnlinkDeveloperIdentityError::ResourceConflict(ref cause) => cause,
            UnlinkDeveloperIdentityError::ResourceNotFound(ref cause) => cause,
            UnlinkDeveloperIdentityError::TooManyRequests(ref cause) => cause,
        }
    }
}
/// Errors returned by UnlinkIdentity
#[derive(Debug, PartialEq)]
pub enum UnlinkIdentityError {
    /// <p>An exception thrown when a dependent service such as Facebook or Twitter is not responding</p>
    ExternalService(String),
    /// <p>Thrown when the service encounters an error during processing the request.</p>
    InternalError(String),
    /// <p>Thrown for missing or bad input parameter(s).</p>
    InvalidParameter(String),
    /// <p>Thrown when a user is not authorized to access the requested resource.</p>
    NotAuthorized(String),
    /// <p>Thrown when a user tries to use a login which is already linked to another account.</p>
    ResourceConflict(String),
    /// <p>Thrown when the requested resource (for example, a dataset or record) does not exist.</p>
    ResourceNotFound(String),
    /// <p>Thrown when a request is throttled.</p>
    TooManyRequests(String),
}

impl UnlinkIdentityError {
    pub fn from_response(res: BufferedHttpResponse) -> RusotoError<UnlinkIdentityError> {
        if let Some(err) = proto::json::Error::parse(&res) {
            match err.typ.as_str() {
                "ExternalServiceException" => {
                    return RusotoError::Service(UnlinkIdentityError::ExternalService(err.msg))
                }
                "InternalErrorException" => {
                    return RusotoError::Service(UnlinkIdentityError::InternalError(err.msg))
                }
                "InvalidParameterException" => {
                    return RusotoError::Service(UnlinkIdentityError::InvalidParameter(err.msg))
                }
                "NotAuthorizedException" => {
                    return RusotoError::Service(UnlinkIdentityError::NotAuthorized(err.msg))
                }
                "ResourceConflictException" => {
                    return RusotoError::Service(UnlinkIdentityError::ResourceConflict(err.msg))
                }
                "ResourceNotFoundException" => {
                    return RusotoError::Service(UnlinkIdentityError::ResourceNotFound(err.msg))
                }
                "TooManyRequestsException" => {
                    return RusotoError::Service(UnlinkIdentityError::TooManyRequests(err.msg))
                }
                "ValidationException" => return RusotoError::Validation(err.msg),
                _ => {}
            }
        }
        return RusotoError::Unknown(res);
    }
}
impl fmt::Display for UnlinkIdentityError {
    fn fmt(&self, f: &mut fmt::Formatter) -> fmt::Result {
        write!(f, "{}", self.description())
    }
}
impl Error for UnlinkIdentityError {
    fn description(&self) -> &str {
        match *self {
            UnlinkIdentityError::ExternalService(ref cause) => cause,
            UnlinkIdentityError::InternalError(ref cause) => cause,
            UnlinkIdentityError::InvalidParameter(ref cause) => cause,
            UnlinkIdentityError::NotAuthorized(ref cause) => cause,
            UnlinkIdentityError::ResourceConflict(ref cause) => cause,
            UnlinkIdentityError::ResourceNotFound(ref cause) => cause,
            UnlinkIdentityError::TooManyRequests(ref cause) => cause,
        }
    }
}
/// Errors returned by UntagResource
#[derive(Debug, PartialEq)]
pub enum UntagResourceError {
    /// <p>Thrown when the service encounters an error during processing the request.</p>
    InternalError(String),
    /// <p>Thrown for missing or bad input parameter(s).</p>
    InvalidParameter(String),
    /// <p>Thrown when a user is not authorized to access the requested resource.</p>
    NotAuthorized(String),
    /// <p>Thrown when the requested resource (for example, a dataset or record) does not exist.</p>
    ResourceNotFound(String),
    /// <p>Thrown when a request is throttled.</p>
    TooManyRequests(String),
}

impl UntagResourceError {
    pub fn from_response(res: BufferedHttpResponse) -> RusotoError<UntagResourceError> {
        if let Some(err) = proto::json::Error::parse(&res) {
            match err.typ.as_str() {
                "InternalErrorException" => {
                    return RusotoError::Service(UntagResourceError::InternalError(err.msg))
                }
                "InvalidParameterException" => {
                    return RusotoError::Service(UntagResourceError::InvalidParameter(err.msg))
                }
                "NotAuthorizedException" => {
                    return RusotoError::Service(UntagResourceError::NotAuthorized(err.msg))
                }
                "ResourceNotFoundException" => {
                    return RusotoError::Service(UntagResourceError::ResourceNotFound(err.msg))
                }
                "TooManyRequestsException" => {
                    return RusotoError::Service(UntagResourceError::TooManyRequests(err.msg))
                }
                "ValidationException" => return RusotoError::Validation(err.msg),
                _ => {}
            }
        }
        return RusotoError::Unknown(res);
    }
}
impl fmt::Display for UntagResourceError {
    fn fmt(&self, f: &mut fmt::Formatter) -> fmt::Result {
        write!(f, "{}", self.description())
    }
}
impl Error for UntagResourceError {
    fn description(&self) -> &str {
        match *self {
            UntagResourceError::InternalError(ref cause) => cause,
            UntagResourceError::InvalidParameter(ref cause) => cause,
            UntagResourceError::NotAuthorized(ref cause) => cause,
            UntagResourceError::ResourceNotFound(ref cause) => cause,
            UntagResourceError::TooManyRequests(ref cause) => cause,
        }
    }
}
/// Errors returned by UpdateIdentityPool
#[derive(Debug, PartialEq)]
pub enum UpdateIdentityPoolError {
    /// <p>Thrown if there are parallel requests to modify a resource.</p>
    ConcurrentModification(String),
    /// <p>Thrown when the service encounters an error during processing the request.</p>
    InternalError(String),
    /// <p>Thrown for missing or bad input parameter(s).</p>
    InvalidParameter(String),
    /// <p>Thrown when the total number of user pools has exceeded a preset limit.</p>
    LimitExceeded(String),
    /// <p>Thrown when a user is not authorized to access the requested resource.</p>
    NotAuthorized(String),
    /// <p>Thrown when a user tries to use a login which is already linked to another account.</p>
    ResourceConflict(String),
    /// <p>Thrown when the requested resource (for example, a dataset or record) does not exist.</p>
    ResourceNotFound(String),
    /// <p>Thrown when a request is throttled.</p>
    TooManyRequests(String),
}

impl UpdateIdentityPoolError {
    pub fn from_response(res: BufferedHttpResponse) -> RusotoError<UpdateIdentityPoolError> {
        if let Some(err) = proto::json::Error::parse(&res) {
            match err.typ.as_str() {
                "ConcurrentModificationException" => {
                    return RusotoError::Service(UpdateIdentityPoolError::ConcurrentModification(
                        err.msg,
                    ))
                }
                "InternalErrorException" => {
                    return RusotoError::Service(UpdateIdentityPoolError::InternalError(err.msg))
                }
                "InvalidParameterException" => {
                    return RusotoError::Service(UpdateIdentityPoolError::InvalidParameter(err.msg))
                }
                "LimitExceededException" => {
                    return RusotoError::Service(UpdateIdentityPoolError::LimitExceeded(err.msg))
                }
                "NotAuthorizedException" => {
                    return RusotoError::Service(UpdateIdentityPoolError::NotAuthorized(err.msg))
                }
                "ResourceConflictException" => {
                    return RusotoError::Service(UpdateIdentityPoolError::ResourceConflict(err.msg))
                }
                "ResourceNotFoundException" => {
                    return RusotoError::Service(UpdateIdentityPoolError::ResourceNotFound(err.msg))
                }
                "TooManyRequestsException" => {
                    return RusotoError::Service(UpdateIdentityPoolError::TooManyRequests(err.msg))
                }
                "ValidationException" => return RusotoError::Validation(err.msg),
                _ => {}
            }
        }
        return RusotoError::Unknown(res);
    }
}
impl fmt::Display for UpdateIdentityPoolError {
    fn fmt(&self, f: &mut fmt::Formatter) -> fmt::Result {
        write!(f, "{}", self.description())
    }
}
impl Error for UpdateIdentityPoolError {
    fn description(&self) -> &str {
        match *self {
            UpdateIdentityPoolError::ConcurrentModification(ref cause) => cause,
            UpdateIdentityPoolError::InternalError(ref cause) => cause,
            UpdateIdentityPoolError::InvalidParameter(ref cause) => cause,
            UpdateIdentityPoolError::LimitExceeded(ref cause) => cause,
            UpdateIdentityPoolError::NotAuthorized(ref cause) => cause,
            UpdateIdentityPoolError::ResourceConflict(ref cause) => cause,
            UpdateIdentityPoolError::ResourceNotFound(ref cause) => cause,
            UpdateIdentityPoolError::TooManyRequests(ref cause) => cause,
        }
    }
}
/// Trait representing the capabilities of the Amazon Cognito Identity API. Amazon Cognito Identity clients implement this trait.
#[async_trait]
pub trait CognitoIdentity {
<<<<<<< HEAD
    /// <p>Creates a new identity pool. The identity pool is a store of user identity information that is specific to your AWS account. The keys for <code>SupportedLoginProviders</code> are as follows:</p> <ul> <li> <p>Facebook: <code>graph.facebook.com</code> </p> </li> <li> <p>Google: <code>accounts.google.com</code> </p> </li> <li> <p>Amazon: <code>www.amazon.com</code> </p> </li> <li> <p>Twitter: <code>api.twitter.com</code> </p> </li> <li> <p>Digits: <code>www.digits.com</code> </p> </li> </ul> <p>You must use AWS Developer credentials to call this API.</p>
    fn create_identity_pool(
=======
    /// <p>Creates a new identity pool. The identity pool is a store of user identity information that is specific to your AWS account. The limit on identity pools is 60 per account. The keys for <code>SupportedLoginProviders</code> are as follows:</p> <ul> <li> <p>Facebook: <code>graph.facebook.com</code> </p> </li> <li> <p>Google: <code>accounts.google.com</code> </p> </li> <li> <p>Amazon: <code>www.amazon.com</code> </p> </li> <li> <p>Twitter: <code>api.twitter.com</code> </p> </li> <li> <p>Digits: <code>www.digits.com</code> </p> </li> </ul> <p>You must use AWS Developer credentials to call this API.</p>
    async fn create_identity_pool(
>>>>>>> 62832c4b
        &self,
        input: CreateIdentityPoolInput,
    ) -> Result<IdentityPool, RusotoError<CreateIdentityPoolError>>;

    /// <p>Deletes identities from an identity pool. You can specify a list of 1-60 identities that you want to delete.</p> <p>You must use AWS Developer credentials to call this API.</p>
    async fn delete_identities(
        &self,
        input: DeleteIdentitiesInput,
    ) -> Result<DeleteIdentitiesResponse, RusotoError<DeleteIdentitiesError>>;

    /// <p>Deletes an identity pool. Once a pool is deleted, users will not be able to authenticate with the pool.</p> <p>You must use AWS Developer credentials to call this API.</p>
    async fn delete_identity_pool(
        &self,
        input: DeleteIdentityPoolInput,
    ) -> Result<(), RusotoError<DeleteIdentityPoolError>>;

    /// <p>Returns metadata related to the given identity, including when the identity was created and any associated linked logins.</p> <p>You must use AWS Developer credentials to call this API.</p>
    async fn describe_identity(
        &self,
        input: DescribeIdentityInput,
    ) -> Result<IdentityDescription, RusotoError<DescribeIdentityError>>;

    /// <p>Gets details about a particular identity pool, including the pool name, ID description, creation date, and current number of users.</p> <p>You must use AWS Developer credentials to call this API.</p>
    async fn describe_identity_pool(
        &self,
        input: DescribeIdentityPoolInput,
    ) -> Result<IdentityPool, RusotoError<DescribeIdentityPoolError>>;

    /// <p>Returns credentials for the provided identity ID. Any provided logins will be validated against supported login providers. If the token is for cognito-identity.amazonaws.com, it will be passed through to AWS Security Token Service with the appropriate role for the token.</p> <p>This is a public API. You do not need any credentials to call this API.</p>
    async fn get_credentials_for_identity(
        &self,
        input: GetCredentialsForIdentityInput,
    ) -> Result<GetCredentialsForIdentityResponse, RusotoError<GetCredentialsForIdentityError>>;

    /// <p>Generates (or retrieves) a Cognito ID. Supplying multiple logins will create an implicit linked account.</p> <p>This is a public API. You do not need any credentials to call this API.</p>
    async fn get_id(&self, input: GetIdInput) -> Result<GetIdResponse, RusotoError<GetIdError>>;

    /// <p>Gets the roles for an identity pool.</p> <p>You must use AWS Developer credentials to call this API.</p>
    async fn get_identity_pool_roles(
        &self,
        input: GetIdentityPoolRolesInput,
    ) -> Result<GetIdentityPoolRolesResponse, RusotoError<GetIdentityPoolRolesError>>;

    /// <p>Gets an OpenID token, using a known Cognito ID. This known Cognito ID is returned by <a>GetId</a>. You can optionally add additional logins for the identity. Supplying multiple logins creates an implicit link.</p> <p>The OpenId token is valid for 10 minutes.</p> <p>This is a public API. You do not need any credentials to call this API.</p>
    async fn get_open_id_token(
        &self,
        input: GetOpenIdTokenInput,
    ) -> Result<GetOpenIdTokenResponse, RusotoError<GetOpenIdTokenError>>;

    /// <p>Registers (or retrieves) a Cognito <code>IdentityId</code> and an OpenID Connect token for a user authenticated by your backend authentication process. Supplying multiple logins will create an implicit linked account. You can only specify one developer provider as part of the <code>Logins</code> map, which is linked to the identity pool. The developer provider is the "domain" by which Cognito will refer to your users.</p> <p>You can use <code>GetOpenIdTokenForDeveloperIdentity</code> to create a new identity and to link new logins (that is, user credentials issued by a public provider or developer provider) to an existing identity. When you want to create a new identity, the <code>IdentityId</code> should be null. When you want to associate a new login with an existing authenticated/unauthenticated identity, you can do so by providing the existing <code>IdentityId</code>. This API will create the identity in the specified <code>IdentityPoolId</code>.</p> <p>You must use AWS Developer credentials to call this API.</p>
    async fn get_open_id_token_for_developer_identity(
        &self,
        input: GetOpenIdTokenForDeveloperIdentityInput,
    ) -> Result<
        GetOpenIdTokenForDeveloperIdentityResponse,
        RusotoError<GetOpenIdTokenForDeveloperIdentityError>,
    >;

    /// <p>Lists the identities in an identity pool.</p> <p>You must use AWS Developer credentials to call this API.</p>
    async fn list_identities(
        &self,
        input: ListIdentitiesInput,
    ) -> Result<ListIdentitiesResponse, RusotoError<ListIdentitiesError>>;

    /// <p>Lists all of the Cognito identity pools registered for your account.</p> <p>You must use AWS Developer credentials to call this API.</p>
    async fn list_identity_pools(
        &self,
        input: ListIdentityPoolsInput,
    ) -> Result<ListIdentityPoolsResponse, RusotoError<ListIdentityPoolsError>>;

    /// <p>Lists the tags that are assigned to an Amazon Cognito identity pool.</p> <p>A tag is a label that you can apply to identity pools to categorize and manage them in different ways, such as by purpose, owner, environment, or other criteria.</p> <p>You can use this action up to 10 times per second, per account.</p>
    async fn list_tags_for_resource(
        &self,
        input: ListTagsForResourceInput,
    ) -> Result<ListTagsForResourceResponse, RusotoError<ListTagsForResourceError>>;

    /// <p>Retrieves the <code>IdentityID</code> associated with a <code>DeveloperUserIdentifier</code> or the list of <code>DeveloperUserIdentifier</code> values associated with an <code>IdentityId</code> for an existing identity. Either <code>IdentityID</code> or <code>DeveloperUserIdentifier</code> must not be null. If you supply only one of these values, the other value will be searched in the database and returned as a part of the response. If you supply both, <code>DeveloperUserIdentifier</code> will be matched against <code>IdentityID</code>. If the values are verified against the database, the response returns both values and is the same as the request. Otherwise a <code>ResourceConflictException</code> is thrown.</p> <p> <code>LookupDeveloperIdentity</code> is intended for low-throughput control plane operations: for example, to enable customer service to locate an identity ID by username. If you are using it for higher-volume operations such as user authentication, your requests are likely to be throttled. <a>GetOpenIdTokenForDeveloperIdentity</a> is a better option for higher-volume operations for user authentication.</p> <p>You must use AWS Developer credentials to call this API.</p>
    async fn lookup_developer_identity(
        &self,
        input: LookupDeveloperIdentityInput,
    ) -> Result<LookupDeveloperIdentityResponse, RusotoError<LookupDeveloperIdentityError>>;

    /// <p>Merges two users having different <code>IdentityId</code>s, existing in the same identity pool, and identified by the same developer provider. You can use this action to request that discrete users be merged and identified as a single user in the Cognito environment. Cognito associates the given source user (<code>SourceUserIdentifier</code>) with the <code>IdentityId</code> of the <code>DestinationUserIdentifier</code>. Only developer-authenticated users can be merged. If the users to be merged are associated with the same public provider, but as two different users, an exception will be thrown.</p> <p>The number of linked logins is limited to 20. So, the number of linked logins for the source user, <code>SourceUserIdentifier</code>, and the destination user, <code>DestinationUserIdentifier</code>, together should not be larger than 20. Otherwise, an exception will be thrown.</p> <p>You must use AWS Developer credentials to call this API.</p>
    async fn merge_developer_identities(
        &self,
        input: MergeDeveloperIdentitiesInput,
    ) -> Result<MergeDeveloperIdentitiesResponse, RusotoError<MergeDeveloperIdentitiesError>>;

    /// <p>Sets the roles for an identity pool. These roles are used when making calls to <a>GetCredentialsForIdentity</a> action.</p> <p>You must use AWS Developer credentials to call this API.</p>
    async fn set_identity_pool_roles(
        &self,
        input: SetIdentityPoolRolesInput,
    ) -> Result<(), RusotoError<SetIdentityPoolRolesError>>;

    /// <p>Assigns a set of tags to an Amazon Cognito identity pool. A tag is a label that you can use to categorize and manage identity pools in different ways, such as by purpose, owner, environment, or other criteria.</p> <p>Each tag consists of a key and value, both of which you define. A key is a general category for more specific values. For example, if you have two versions of an identity pool, one for testing and another for production, you might assign an <code>Environment</code> tag key to both identity pools. The value of this key might be <code>Test</code> for one identity pool and <code>Production</code> for the other.</p> <p>Tags are useful for cost tracking and access control. You can activate your tags so that they appear on the Billing and Cost Management console, where you can track the costs associated with your identity pools. In an IAM policy, you can constrain permissions for identity pools based on specific tags or tag values.</p> <p>You can use this action up to 5 times per second, per account. An identity pool can have as many as 50 tags.</p>
    async fn tag_resource(
        &self,
        input: TagResourceInput,
    ) -> Result<TagResourceResponse, RusotoError<TagResourceError>>;

    /// <p>Unlinks a <code>DeveloperUserIdentifier</code> from an existing identity. Unlinked developer users will be considered new identities next time they are seen. If, for a given Cognito identity, you remove all federated identities as well as the developer user identifier, the Cognito identity becomes inaccessible.</p> <p>You must use AWS Developer credentials to call this API.</p>
    async fn unlink_developer_identity(
        &self,
        input: UnlinkDeveloperIdentityInput,
    ) -> Result<(), RusotoError<UnlinkDeveloperIdentityError>>;

    /// <p>Unlinks a federated identity from an existing account. Unlinked logins will be considered new identities next time they are seen. Removing the last linked login will make this identity inaccessible.</p> <p>This is a public API. You do not need any credentials to call this API.</p>
    async fn unlink_identity(
        &self,
        input: UnlinkIdentityInput,
    ) -> Result<(), RusotoError<UnlinkIdentityError>>;

    /// <p>Removes the specified tags from an Amazon Cognito identity pool. You can use this action up to 5 times per second, per account</p>
    async fn untag_resource(
        &self,
        input: UntagResourceInput,
    ) -> Result<UntagResourceResponse, RusotoError<UntagResourceError>>;

    /// <p>Updates an identity pool.</p> <p>You must use AWS Developer credentials to call this API.</p>
    async fn update_identity_pool(
        &self,
        input: IdentityPool,
    ) -> Result<IdentityPool, RusotoError<UpdateIdentityPoolError>>;
}
/// A client for the Amazon Cognito Identity API.
#[derive(Clone)]
pub struct CognitoIdentityClient {
    client: Client,
    region: region::Region,
}

impl CognitoIdentityClient {
    /// Creates a client backed by the default tokio event loop.
    ///
    /// The client will use the default credentials provider and tls client.
    pub fn new(region: region::Region) -> CognitoIdentityClient {
        Self::new_with_client(Client::shared(), region)
    }

    pub fn new_with<P, D>(
        request_dispatcher: D,
        credentials_provider: P,
        region: region::Region,
    ) -> CognitoIdentityClient
    where
        P: ProvideAwsCredentials + Send + Sync + 'static,
        D: DispatchSignedRequest + Send + Sync + 'static,
    {
        Self::new_with_client(
            Client::new_with(credentials_provider, request_dispatcher),
            region,
        )
    }

    pub fn new_with_client(client: Client, region: region::Region) -> CognitoIdentityClient {
        CognitoIdentityClient { client, region }
    }
}

impl fmt::Debug for CognitoIdentityClient {
    fn fmt(&self, f: &mut fmt::Formatter<'_>) -> fmt::Result {
        f.debug_struct("CognitoIdentityClient")
            .field("region", &self.region)
            .finish()
    }
}

#[async_trait]
impl CognitoIdentity for CognitoIdentityClient {
<<<<<<< HEAD
    /// <p>Creates a new identity pool. The identity pool is a store of user identity information that is specific to your AWS account. The keys for <code>SupportedLoginProviders</code> are as follows:</p> <ul> <li> <p>Facebook: <code>graph.facebook.com</code> </p> </li> <li> <p>Google: <code>accounts.google.com</code> </p> </li> <li> <p>Amazon: <code>www.amazon.com</code> </p> </li> <li> <p>Twitter: <code>api.twitter.com</code> </p> </li> <li> <p>Digits: <code>www.digits.com</code> </p> </li> </ul> <p>You must use AWS Developer credentials to call this API.</p>
    fn create_identity_pool(
=======
    /// <p>Creates a new identity pool. The identity pool is a store of user identity information that is specific to your AWS account. The limit on identity pools is 60 per account. The keys for <code>SupportedLoginProviders</code> are as follows:</p> <ul> <li> <p>Facebook: <code>graph.facebook.com</code> </p> </li> <li> <p>Google: <code>accounts.google.com</code> </p> </li> <li> <p>Amazon: <code>www.amazon.com</code> </p> </li> <li> <p>Twitter: <code>api.twitter.com</code> </p> </li> <li> <p>Digits: <code>www.digits.com</code> </p> </li> </ul> <p>You must use AWS Developer credentials to call this API.</p>
    async fn create_identity_pool(
>>>>>>> 62832c4b
        &self,
        input: CreateIdentityPoolInput,
    ) -> Result<IdentityPool, RusotoError<CreateIdentityPoolError>> {
        let mut request = SignedRequest::new("POST", "cognito-identity", &self.region, "/");

        request.set_content_type("application/x-amz-json-1.1".to_owned());
        request.add_header(
            "x-amz-target",
            "AWSCognitoIdentityService.CreateIdentityPool",
        );
        let encoded = serde_json::to_string(&input).unwrap();
        request.set_payload(Some(encoded));

        let mut response = self
            .client
            .sign_and_dispatch(request)
            .await
            .map_err(RusotoError::from)?;
        if response.status.is_success() {
            let response = response.buffer().await.map_err(RusotoError::HttpDispatch)?;
            proto::json::ResponsePayload::new(&response).deserialize::<IdentityPool, _>()
        } else {
            let try_response = response.buffer().await;
            let response = try_response.map_err(RusotoError::HttpDispatch)?;
            Err(CreateIdentityPoolError::from_response(response))
        }
    }

    /// <p>Deletes identities from an identity pool. You can specify a list of 1-60 identities that you want to delete.</p> <p>You must use AWS Developer credentials to call this API.</p>
    async fn delete_identities(
        &self,
        input: DeleteIdentitiesInput,
    ) -> Result<DeleteIdentitiesResponse, RusotoError<DeleteIdentitiesError>> {
        let mut request = SignedRequest::new("POST", "cognito-identity", &self.region, "/");

        request.set_content_type("application/x-amz-json-1.1".to_owned());
        request.add_header("x-amz-target", "AWSCognitoIdentityService.DeleteIdentities");
        let encoded = serde_json::to_string(&input).unwrap();
        request.set_payload(Some(encoded));

        let mut response = self
            .client
            .sign_and_dispatch(request)
            .await
            .map_err(RusotoError::from)?;
        if response.status.is_success() {
            let response = response.buffer().await.map_err(RusotoError::HttpDispatch)?;
            proto::json::ResponsePayload::new(&response)
                .deserialize::<DeleteIdentitiesResponse, _>()
        } else {
            let try_response = response.buffer().await;
            let response = try_response.map_err(RusotoError::HttpDispatch)?;
            Err(DeleteIdentitiesError::from_response(response))
        }
    }

    /// <p>Deletes an identity pool. Once a pool is deleted, users will not be able to authenticate with the pool.</p> <p>You must use AWS Developer credentials to call this API.</p>
    async fn delete_identity_pool(
        &self,
        input: DeleteIdentityPoolInput,
    ) -> Result<(), RusotoError<DeleteIdentityPoolError>> {
        let mut request = SignedRequest::new("POST", "cognito-identity", &self.region, "/");

        request.set_content_type("application/x-amz-json-1.1".to_owned());
        request.add_header(
            "x-amz-target",
            "AWSCognitoIdentityService.DeleteIdentityPool",
        );
        let encoded = serde_json::to_string(&input).unwrap();
        request.set_payload(Some(encoded));

        let mut response = self
            .client
            .sign_and_dispatch(request)
            .await
            .map_err(RusotoError::from)?;
        if response.status.is_success() {
            Ok(std::mem::drop(response))
        } else {
            let try_response = response.buffer().await;
            let response = try_response.map_err(RusotoError::HttpDispatch)?;
            Err(DeleteIdentityPoolError::from_response(response))
        }
    }

    /// <p>Returns metadata related to the given identity, including when the identity was created and any associated linked logins.</p> <p>You must use AWS Developer credentials to call this API.</p>
    async fn describe_identity(
        &self,
        input: DescribeIdentityInput,
    ) -> Result<IdentityDescription, RusotoError<DescribeIdentityError>> {
        let mut request = SignedRequest::new("POST", "cognito-identity", &self.region, "/");

        request.set_content_type("application/x-amz-json-1.1".to_owned());
        request.add_header("x-amz-target", "AWSCognitoIdentityService.DescribeIdentity");
        let encoded = serde_json::to_string(&input).unwrap();
        request.set_payload(Some(encoded));

        let mut response = self
            .client
            .sign_and_dispatch(request)
            .await
            .map_err(RusotoError::from)?;
        if response.status.is_success() {
            let response = response.buffer().await.map_err(RusotoError::HttpDispatch)?;
            proto::json::ResponsePayload::new(&response).deserialize::<IdentityDescription, _>()
        } else {
            let try_response = response.buffer().await;
            let response = try_response.map_err(RusotoError::HttpDispatch)?;
            Err(DescribeIdentityError::from_response(response))
        }
    }

    /// <p>Gets details about a particular identity pool, including the pool name, ID description, creation date, and current number of users.</p> <p>You must use AWS Developer credentials to call this API.</p>
    async fn describe_identity_pool(
        &self,
        input: DescribeIdentityPoolInput,
    ) -> Result<IdentityPool, RusotoError<DescribeIdentityPoolError>> {
        let mut request = SignedRequest::new("POST", "cognito-identity", &self.region, "/");

        request.set_content_type("application/x-amz-json-1.1".to_owned());
        request.add_header(
            "x-amz-target",
            "AWSCognitoIdentityService.DescribeIdentityPool",
        );
        let encoded = serde_json::to_string(&input).unwrap();
        request.set_payload(Some(encoded));

        let mut response = self
            .client
            .sign_and_dispatch(request)
            .await
            .map_err(RusotoError::from)?;
        if response.status.is_success() {
            let response = response.buffer().await.map_err(RusotoError::HttpDispatch)?;
            proto::json::ResponsePayload::new(&response).deserialize::<IdentityPool, _>()
        } else {
            let try_response = response.buffer().await;
            let response = try_response.map_err(RusotoError::HttpDispatch)?;
            Err(DescribeIdentityPoolError::from_response(response))
        }
    }

    /// <p>Returns credentials for the provided identity ID. Any provided logins will be validated against supported login providers. If the token is for cognito-identity.amazonaws.com, it will be passed through to AWS Security Token Service with the appropriate role for the token.</p> <p>This is a public API. You do not need any credentials to call this API.</p>
    async fn get_credentials_for_identity(
        &self,
        input: GetCredentialsForIdentityInput,
    ) -> Result<GetCredentialsForIdentityResponse, RusotoError<GetCredentialsForIdentityError>>
    {
        let mut request = SignedRequest::new("POST", "cognito-identity", &self.region, "/");

        request.set_content_type("application/x-amz-json-1.1".to_owned());
        request.add_header(
            "x-amz-target",
            "AWSCognitoIdentityService.GetCredentialsForIdentity",
        );
        let encoded = serde_json::to_string(&input).unwrap();
        request.set_payload(Some(encoded));

        let mut response = self
            .client
            .sign_and_dispatch(request)
            .await
            .map_err(RusotoError::from)?;
        if response.status.is_success() {
            let response = response.buffer().await.map_err(RusotoError::HttpDispatch)?;
            proto::json::ResponsePayload::new(&response)
                .deserialize::<GetCredentialsForIdentityResponse, _>()
        } else {
            let try_response = response.buffer().await;
            let response = try_response.map_err(RusotoError::HttpDispatch)?;
            Err(GetCredentialsForIdentityError::from_response(response))
        }
    }

    /// <p>Generates (or retrieves) a Cognito ID. Supplying multiple logins will create an implicit linked account.</p> <p>This is a public API. You do not need any credentials to call this API.</p>
    async fn get_id(&self, input: GetIdInput) -> Result<GetIdResponse, RusotoError<GetIdError>> {
        let mut request = SignedRequest::new("POST", "cognito-identity", &self.region, "/");

        request.set_content_type("application/x-amz-json-1.1".to_owned());
        request.add_header("x-amz-target", "AWSCognitoIdentityService.GetId");
        let encoded = serde_json::to_string(&input).unwrap();
        request.set_payload(Some(encoded));

        let mut response = self
            .client
            .sign_and_dispatch(request)
            .await
            .map_err(RusotoError::from)?;
        if response.status.is_success() {
            let response = response.buffer().await.map_err(RusotoError::HttpDispatch)?;
            proto::json::ResponsePayload::new(&response).deserialize::<GetIdResponse, _>()
        } else {
            let try_response = response.buffer().await;
            let response = try_response.map_err(RusotoError::HttpDispatch)?;
            Err(GetIdError::from_response(response))
        }
    }

    /// <p>Gets the roles for an identity pool.</p> <p>You must use AWS Developer credentials to call this API.</p>
    async fn get_identity_pool_roles(
        &self,
        input: GetIdentityPoolRolesInput,
    ) -> Result<GetIdentityPoolRolesResponse, RusotoError<GetIdentityPoolRolesError>> {
        let mut request = SignedRequest::new("POST", "cognito-identity", &self.region, "/");

        request.set_content_type("application/x-amz-json-1.1".to_owned());
        request.add_header(
            "x-amz-target",
            "AWSCognitoIdentityService.GetIdentityPoolRoles",
        );
        let encoded = serde_json::to_string(&input).unwrap();
        request.set_payload(Some(encoded));

        let mut response = self
            .client
            .sign_and_dispatch(request)
            .await
            .map_err(RusotoError::from)?;
        if response.status.is_success() {
            let response = response.buffer().await.map_err(RusotoError::HttpDispatch)?;
            proto::json::ResponsePayload::new(&response)
                .deserialize::<GetIdentityPoolRolesResponse, _>()
        } else {
            let try_response = response.buffer().await;
            let response = try_response.map_err(RusotoError::HttpDispatch)?;
            Err(GetIdentityPoolRolesError::from_response(response))
        }
    }

    /// <p>Gets an OpenID token, using a known Cognito ID. This known Cognito ID is returned by <a>GetId</a>. You can optionally add additional logins for the identity. Supplying multiple logins creates an implicit link.</p> <p>The OpenId token is valid for 10 minutes.</p> <p>This is a public API. You do not need any credentials to call this API.</p>
    async fn get_open_id_token(
        &self,
        input: GetOpenIdTokenInput,
    ) -> Result<GetOpenIdTokenResponse, RusotoError<GetOpenIdTokenError>> {
        let mut request = SignedRequest::new("POST", "cognito-identity", &self.region, "/");

        request.set_content_type("application/x-amz-json-1.1".to_owned());
        request.add_header("x-amz-target", "AWSCognitoIdentityService.GetOpenIdToken");
        let encoded = serde_json::to_string(&input).unwrap();
        request.set_payload(Some(encoded));

        let mut response = self
            .client
            .sign_and_dispatch(request)
            .await
            .map_err(RusotoError::from)?;
        if response.status.is_success() {
            let response = response.buffer().await.map_err(RusotoError::HttpDispatch)?;
            proto::json::ResponsePayload::new(&response).deserialize::<GetOpenIdTokenResponse, _>()
        } else {
            let try_response = response.buffer().await;
            let response = try_response.map_err(RusotoError::HttpDispatch)?;
            Err(GetOpenIdTokenError::from_response(response))
        }
    }

    /// <p>Registers (or retrieves) a Cognito <code>IdentityId</code> and an OpenID Connect token for a user authenticated by your backend authentication process. Supplying multiple logins will create an implicit linked account. You can only specify one developer provider as part of the <code>Logins</code> map, which is linked to the identity pool. The developer provider is the "domain" by which Cognito will refer to your users.</p> <p>You can use <code>GetOpenIdTokenForDeveloperIdentity</code> to create a new identity and to link new logins (that is, user credentials issued by a public provider or developer provider) to an existing identity. When you want to create a new identity, the <code>IdentityId</code> should be null. When you want to associate a new login with an existing authenticated/unauthenticated identity, you can do so by providing the existing <code>IdentityId</code>. This API will create the identity in the specified <code>IdentityPoolId</code>.</p> <p>You must use AWS Developer credentials to call this API.</p>
    async fn get_open_id_token_for_developer_identity(
        &self,
        input: GetOpenIdTokenForDeveloperIdentityInput,
    ) -> Result<
        GetOpenIdTokenForDeveloperIdentityResponse,
        RusotoError<GetOpenIdTokenForDeveloperIdentityError>,
    > {
        let mut request = SignedRequest::new("POST", "cognito-identity", &self.region, "/");

        request.set_content_type("application/x-amz-json-1.1".to_owned());
        request.add_header(
            "x-amz-target",
            "AWSCognitoIdentityService.GetOpenIdTokenForDeveloperIdentity",
        );
        let encoded = serde_json::to_string(&input).unwrap();
        request.set_payload(Some(encoded));

        let mut response = self
            .client
            .sign_and_dispatch(request)
            .await
            .map_err(RusotoError::from)?;
        if response.status.is_success() {
            let response = response.buffer().await.map_err(RusotoError::HttpDispatch)?;
            proto::json::ResponsePayload::new(&response)
                .deserialize::<GetOpenIdTokenForDeveloperIdentityResponse, _>()
        } else {
            let try_response = response.buffer().await;
            let response = try_response.map_err(RusotoError::HttpDispatch)?;
            Err(GetOpenIdTokenForDeveloperIdentityError::from_response(
                response,
            ))
        }
    }

    /// <p>Lists the identities in an identity pool.</p> <p>You must use AWS Developer credentials to call this API.</p>
    async fn list_identities(
        &self,
        input: ListIdentitiesInput,
    ) -> Result<ListIdentitiesResponse, RusotoError<ListIdentitiesError>> {
        let mut request = SignedRequest::new("POST", "cognito-identity", &self.region, "/");

        request.set_content_type("application/x-amz-json-1.1".to_owned());
        request.add_header("x-amz-target", "AWSCognitoIdentityService.ListIdentities");
        let encoded = serde_json::to_string(&input).unwrap();
        request.set_payload(Some(encoded));

        let mut response = self
            .client
            .sign_and_dispatch(request)
            .await
            .map_err(RusotoError::from)?;
        if response.status.is_success() {
            let response = response.buffer().await.map_err(RusotoError::HttpDispatch)?;
            proto::json::ResponsePayload::new(&response).deserialize::<ListIdentitiesResponse, _>()
        } else {
            let try_response = response.buffer().await;
            let response = try_response.map_err(RusotoError::HttpDispatch)?;
            Err(ListIdentitiesError::from_response(response))
        }
    }

    /// <p>Lists all of the Cognito identity pools registered for your account.</p> <p>You must use AWS Developer credentials to call this API.</p>
    async fn list_identity_pools(
        &self,
        input: ListIdentityPoolsInput,
    ) -> Result<ListIdentityPoolsResponse, RusotoError<ListIdentityPoolsError>> {
        let mut request = SignedRequest::new("POST", "cognito-identity", &self.region, "/");

        request.set_content_type("application/x-amz-json-1.1".to_owned());
        request.add_header(
            "x-amz-target",
            "AWSCognitoIdentityService.ListIdentityPools",
        );
        let encoded = serde_json::to_string(&input).unwrap();
        request.set_payload(Some(encoded));

        let mut response = self
            .client
            .sign_and_dispatch(request)
            .await
            .map_err(RusotoError::from)?;
        if response.status.is_success() {
            let response = response.buffer().await.map_err(RusotoError::HttpDispatch)?;
            proto::json::ResponsePayload::new(&response)
                .deserialize::<ListIdentityPoolsResponse, _>()
        } else {
            let try_response = response.buffer().await;
            let response = try_response.map_err(RusotoError::HttpDispatch)?;
            Err(ListIdentityPoolsError::from_response(response))
        }
    }

    /// <p>Lists the tags that are assigned to an Amazon Cognito identity pool.</p> <p>A tag is a label that you can apply to identity pools to categorize and manage them in different ways, such as by purpose, owner, environment, or other criteria.</p> <p>You can use this action up to 10 times per second, per account.</p>
    async fn list_tags_for_resource(
        &self,
        input: ListTagsForResourceInput,
    ) -> Result<ListTagsForResourceResponse, RusotoError<ListTagsForResourceError>> {
        let mut request = SignedRequest::new("POST", "cognito-identity", &self.region, "/");

        request.set_content_type("application/x-amz-json-1.1".to_owned());
        request.add_header(
            "x-amz-target",
            "AWSCognitoIdentityService.ListTagsForResource",
        );
        let encoded = serde_json::to_string(&input).unwrap();
        request.set_payload(Some(encoded));

        let mut response = self
            .client
            .sign_and_dispatch(request)
            .await
            .map_err(RusotoError::from)?;
        if response.status.is_success() {
            let response = response.buffer().await.map_err(RusotoError::HttpDispatch)?;
            proto::json::ResponsePayload::new(&response)
                .deserialize::<ListTagsForResourceResponse, _>()
        } else {
            let try_response = response.buffer().await;
            let response = try_response.map_err(RusotoError::HttpDispatch)?;
            Err(ListTagsForResourceError::from_response(response))
        }
    }

    /// <p>Retrieves the <code>IdentityID</code> associated with a <code>DeveloperUserIdentifier</code> or the list of <code>DeveloperUserIdentifier</code> values associated with an <code>IdentityId</code> for an existing identity. Either <code>IdentityID</code> or <code>DeveloperUserIdentifier</code> must not be null. If you supply only one of these values, the other value will be searched in the database and returned as a part of the response. If you supply both, <code>DeveloperUserIdentifier</code> will be matched against <code>IdentityID</code>. If the values are verified against the database, the response returns both values and is the same as the request. Otherwise a <code>ResourceConflictException</code> is thrown.</p> <p> <code>LookupDeveloperIdentity</code> is intended for low-throughput control plane operations: for example, to enable customer service to locate an identity ID by username. If you are using it for higher-volume operations such as user authentication, your requests are likely to be throttled. <a>GetOpenIdTokenForDeveloperIdentity</a> is a better option for higher-volume operations for user authentication.</p> <p>You must use AWS Developer credentials to call this API.</p>
    async fn lookup_developer_identity(
        &self,
        input: LookupDeveloperIdentityInput,
    ) -> Result<LookupDeveloperIdentityResponse, RusotoError<LookupDeveloperIdentityError>> {
        let mut request = SignedRequest::new("POST", "cognito-identity", &self.region, "/");

        request.set_content_type("application/x-amz-json-1.1".to_owned());
        request.add_header(
            "x-amz-target",
            "AWSCognitoIdentityService.LookupDeveloperIdentity",
        );
        let encoded = serde_json::to_string(&input).unwrap();
        request.set_payload(Some(encoded));

        let mut response = self
            .client
            .sign_and_dispatch(request)
            .await
            .map_err(RusotoError::from)?;
        if response.status.is_success() {
            let response = response.buffer().await.map_err(RusotoError::HttpDispatch)?;
            proto::json::ResponsePayload::new(&response)
                .deserialize::<LookupDeveloperIdentityResponse, _>()
        } else {
            let try_response = response.buffer().await;
            let response = try_response.map_err(RusotoError::HttpDispatch)?;
            Err(LookupDeveloperIdentityError::from_response(response))
        }
    }

    /// <p>Merges two users having different <code>IdentityId</code>s, existing in the same identity pool, and identified by the same developer provider. You can use this action to request that discrete users be merged and identified as a single user in the Cognito environment. Cognito associates the given source user (<code>SourceUserIdentifier</code>) with the <code>IdentityId</code> of the <code>DestinationUserIdentifier</code>. Only developer-authenticated users can be merged. If the users to be merged are associated with the same public provider, but as two different users, an exception will be thrown.</p> <p>The number of linked logins is limited to 20. So, the number of linked logins for the source user, <code>SourceUserIdentifier</code>, and the destination user, <code>DestinationUserIdentifier</code>, together should not be larger than 20. Otherwise, an exception will be thrown.</p> <p>You must use AWS Developer credentials to call this API.</p>
    async fn merge_developer_identities(
        &self,
        input: MergeDeveloperIdentitiesInput,
    ) -> Result<MergeDeveloperIdentitiesResponse, RusotoError<MergeDeveloperIdentitiesError>> {
        let mut request = SignedRequest::new("POST", "cognito-identity", &self.region, "/");

        request.set_content_type("application/x-amz-json-1.1".to_owned());
        request.add_header(
            "x-amz-target",
            "AWSCognitoIdentityService.MergeDeveloperIdentities",
        );
        let encoded = serde_json::to_string(&input).unwrap();
        request.set_payload(Some(encoded));

        let mut response = self
            .client
            .sign_and_dispatch(request)
            .await
            .map_err(RusotoError::from)?;
        if response.status.is_success() {
            let response = response.buffer().await.map_err(RusotoError::HttpDispatch)?;
            proto::json::ResponsePayload::new(&response)
                .deserialize::<MergeDeveloperIdentitiesResponse, _>()
        } else {
            let try_response = response.buffer().await;
            let response = try_response.map_err(RusotoError::HttpDispatch)?;
            Err(MergeDeveloperIdentitiesError::from_response(response))
        }
    }

    /// <p>Sets the roles for an identity pool. These roles are used when making calls to <a>GetCredentialsForIdentity</a> action.</p> <p>You must use AWS Developer credentials to call this API.</p>
    async fn set_identity_pool_roles(
        &self,
        input: SetIdentityPoolRolesInput,
    ) -> Result<(), RusotoError<SetIdentityPoolRolesError>> {
        let mut request = SignedRequest::new("POST", "cognito-identity", &self.region, "/");

        request.set_content_type("application/x-amz-json-1.1".to_owned());
        request.add_header(
            "x-amz-target",
            "AWSCognitoIdentityService.SetIdentityPoolRoles",
        );
        let encoded = serde_json::to_string(&input).unwrap();
        request.set_payload(Some(encoded));

        let mut response = self
            .client
            .sign_and_dispatch(request)
            .await
            .map_err(RusotoError::from)?;
        if response.status.is_success() {
            Ok(std::mem::drop(response))
        } else {
            let try_response = response.buffer().await;
            let response = try_response.map_err(RusotoError::HttpDispatch)?;
            Err(SetIdentityPoolRolesError::from_response(response))
        }
    }

    /// <p>Assigns a set of tags to an Amazon Cognito identity pool. A tag is a label that you can use to categorize and manage identity pools in different ways, such as by purpose, owner, environment, or other criteria.</p> <p>Each tag consists of a key and value, both of which you define. A key is a general category for more specific values. For example, if you have two versions of an identity pool, one for testing and another for production, you might assign an <code>Environment</code> tag key to both identity pools. The value of this key might be <code>Test</code> for one identity pool and <code>Production</code> for the other.</p> <p>Tags are useful for cost tracking and access control. You can activate your tags so that they appear on the Billing and Cost Management console, where you can track the costs associated with your identity pools. In an IAM policy, you can constrain permissions for identity pools based on specific tags or tag values.</p> <p>You can use this action up to 5 times per second, per account. An identity pool can have as many as 50 tags.</p>
    async fn tag_resource(
        &self,
        input: TagResourceInput,
    ) -> Result<TagResourceResponse, RusotoError<TagResourceError>> {
        let mut request = SignedRequest::new("POST", "cognito-identity", &self.region, "/");

        request.set_content_type("application/x-amz-json-1.1".to_owned());
        request.add_header("x-amz-target", "AWSCognitoIdentityService.TagResource");
        let encoded = serde_json::to_string(&input).unwrap();
        request.set_payload(Some(encoded));

        let mut response = self
            .client
            .sign_and_dispatch(request)
            .await
            .map_err(RusotoError::from)?;
        if response.status.is_success() {
            let response = response.buffer().await.map_err(RusotoError::HttpDispatch)?;
            proto::json::ResponsePayload::new(&response).deserialize::<TagResourceResponse, _>()
        } else {
            let try_response = response.buffer().await;
            let response = try_response.map_err(RusotoError::HttpDispatch)?;
            Err(TagResourceError::from_response(response))
        }
    }

    /// <p>Unlinks a <code>DeveloperUserIdentifier</code> from an existing identity. Unlinked developer users will be considered new identities next time they are seen. If, for a given Cognito identity, you remove all federated identities as well as the developer user identifier, the Cognito identity becomes inaccessible.</p> <p>You must use AWS Developer credentials to call this API.</p>
    async fn unlink_developer_identity(
        &self,
        input: UnlinkDeveloperIdentityInput,
    ) -> Result<(), RusotoError<UnlinkDeveloperIdentityError>> {
        let mut request = SignedRequest::new("POST", "cognito-identity", &self.region, "/");

        request.set_content_type("application/x-amz-json-1.1".to_owned());
        request.add_header(
            "x-amz-target",
            "AWSCognitoIdentityService.UnlinkDeveloperIdentity",
        );
        let encoded = serde_json::to_string(&input).unwrap();
        request.set_payload(Some(encoded));

        let mut response = self
            .client
            .sign_and_dispatch(request)
            .await
            .map_err(RusotoError::from)?;
        if response.status.is_success() {
            Ok(std::mem::drop(response))
        } else {
            let try_response = response.buffer().await;
            let response = try_response.map_err(RusotoError::HttpDispatch)?;
            Err(UnlinkDeveloperIdentityError::from_response(response))
        }
    }

    /// <p>Unlinks a federated identity from an existing account. Unlinked logins will be considered new identities next time they are seen. Removing the last linked login will make this identity inaccessible.</p> <p>This is a public API. You do not need any credentials to call this API.</p>
    async fn unlink_identity(
        &self,
        input: UnlinkIdentityInput,
    ) -> Result<(), RusotoError<UnlinkIdentityError>> {
        let mut request = SignedRequest::new("POST", "cognito-identity", &self.region, "/");

        request.set_content_type("application/x-amz-json-1.1".to_owned());
        request.add_header("x-amz-target", "AWSCognitoIdentityService.UnlinkIdentity");
        let encoded = serde_json::to_string(&input).unwrap();
        request.set_payload(Some(encoded));

        let mut response = self
            .client
            .sign_and_dispatch(request)
            .await
            .map_err(RusotoError::from)?;
        if response.status.is_success() {
            Ok(std::mem::drop(response))
        } else {
            let try_response = response.buffer().await;
            let response = try_response.map_err(RusotoError::HttpDispatch)?;
            Err(UnlinkIdentityError::from_response(response))
        }
    }

    /// <p>Removes the specified tags from an Amazon Cognito identity pool. You can use this action up to 5 times per second, per account</p>
    async fn untag_resource(
        &self,
        input: UntagResourceInput,
    ) -> Result<UntagResourceResponse, RusotoError<UntagResourceError>> {
        let mut request = SignedRequest::new("POST", "cognito-identity", &self.region, "/");

        request.set_content_type("application/x-amz-json-1.1".to_owned());
        request.add_header("x-amz-target", "AWSCognitoIdentityService.UntagResource");
        let encoded = serde_json::to_string(&input).unwrap();
        request.set_payload(Some(encoded));

        let mut response = self
            .client
            .sign_and_dispatch(request)
            .await
            .map_err(RusotoError::from)?;
        if response.status.is_success() {
            let response = response.buffer().await.map_err(RusotoError::HttpDispatch)?;
            proto::json::ResponsePayload::new(&response).deserialize::<UntagResourceResponse, _>()
        } else {
            let try_response = response.buffer().await;
            let response = try_response.map_err(RusotoError::HttpDispatch)?;
            Err(UntagResourceError::from_response(response))
        }
    }

    /// <p>Updates an identity pool.</p> <p>You must use AWS Developer credentials to call this API.</p>
    async fn update_identity_pool(
        &self,
        input: IdentityPool,
    ) -> Result<IdentityPool, RusotoError<UpdateIdentityPoolError>> {
        let mut request = SignedRequest::new("POST", "cognito-identity", &self.region, "/");

        request.set_content_type("application/x-amz-json-1.1".to_owned());
        request.add_header(
            "x-amz-target",
            "AWSCognitoIdentityService.UpdateIdentityPool",
        );
        let encoded = serde_json::to_string(&input).unwrap();
        request.set_payload(Some(encoded));

        let mut response = self
            .client
            .sign_and_dispatch(request)
            .await
            .map_err(RusotoError::from)?;
        if response.status.is_success() {
            let response = response.buffer().await.map_err(RusotoError::HttpDispatch)?;
            proto::json::ResponsePayload::new(&response).deserialize::<IdentityPool, _>()
        } else {
            let try_response = response.buffer().await;
            let response = try_response.map_err(RusotoError::HttpDispatch)?;
            Err(UpdateIdentityPoolError::from_response(response))
        }
    }
}<|MERGE_RESOLUTION|>--- conflicted
+++ resolved
@@ -9,28 +9,16 @@
 //  must be updated to generate the changes.
 //
 // =================================================================
-#![allow(warnings)]
-
-<<<<<<< HEAD
-use futures::future;
-use futures::Future;
-=======
+
 use std::error::Error;
 use std::fmt;
 
 use async_trait::async_trait;
->>>>>>> 62832c4b
 use rusoto_core::credential::ProvideAwsCredentials;
 use rusoto_core::region;
 #[allow(warnings)]
 use rusoto_core::request::{BufferedHttpResponse, DispatchSignedRequest};
-<<<<<<< HEAD
-use rusoto_core::{Client, RusotoError, RusotoFuture};
-use std::error::Error;
-use std::fmt;
-=======
 use rusoto_core::{Client, RusotoError};
->>>>>>> 62832c4b
 
 use rusoto_core::proto;
 use rusoto_core::signature::SignedRequest;
@@ -56,10 +44,6 @@
 /// <p>Input to the CreateIdentityPool action.</p>
 #[derive(Default, Debug, Clone, PartialEq, Serialize)]
 pub struct CreateIdentityPoolInput {
-    /// <p>Enables or disables the Basic (Classic) authentication flow. For more information, see <a href="https://docs.aws.amazon.com/cognito/latest/developerguide/authentication-flow.html">Identity Pools (Federated Identities) Authentication Flow</a> in the <i>Amazon Cognito Developer Guide</i>.</p>
-    #[serde(rename = "AllowClassicFlow")]
-    #[serde(skip_serializing_if = "Option::is_none")]
-    pub allow_classic_flow: Option<bool>,
     /// <p>TRUE if the identity pool supports unauthenticated logins.</p>
     #[serde(rename = "AllowUnauthenticatedIdentities")]
     pub allow_unauthenticated_identities: bool,
@@ -94,7 +78,7 @@
 
 /// <p>Credentials for the provided identity ID.</p>
 #[derive(Default, Debug, Clone, PartialEq, Deserialize)]
-#[cfg_attr(any(test, feature = "serialize_structs"), derive(Serialize))]
+#[cfg_attr(test, derive(Serialize))]
 pub struct Credentials {
     /// <p>The Access Key portion of the credentials.</p>
     #[serde(rename = "AccessKeyId")]
@@ -124,7 +108,7 @@
 
 /// <p>Returned in response to a successful <code>DeleteIdentities</code> operation.</p>
 #[derive(Default, Debug, Clone, PartialEq, Deserialize)]
-#[cfg_attr(any(test, feature = "serialize_structs"), derive(Serialize))]
+#[cfg_attr(test, derive(Serialize))]
 pub struct DeleteIdentitiesResponse {
     /// <p>An array of UnprocessedIdentityId objects, each of which contains an ErrorCode and IdentityId.</p>
     #[serde(rename = "UnprocessedIdentityIds")]
@@ -174,7 +158,7 @@
 
 /// <p>Returned in response to a successful <code>GetCredentialsForIdentity</code> operation.</p>
 #[derive(Default, Debug, Clone, PartialEq, Deserialize)]
-#[cfg_attr(any(test, feature = "serialize_structs"), derive(Serialize))]
+#[cfg_attr(test, derive(Serialize))]
 pub struct GetCredentialsForIdentityResponse {
     /// <p>Credentials for the provided identity ID.</p>
     #[serde(rename = "Credentials")]
@@ -204,7 +188,7 @@
 
 /// <p>Returned in response to a GetId request.</p>
 #[derive(Default, Debug, Clone, PartialEq, Deserialize)]
-#[cfg_attr(any(test, feature = "serialize_structs"), derive(Serialize))]
+#[cfg_attr(test, derive(Serialize))]
 pub struct GetIdResponse {
     /// <p>A unique identifier in the format REGION:GUID.</p>
     #[serde(rename = "IdentityId")]
@@ -222,7 +206,7 @@
 
 /// <p>Returned in response to a successful <code>GetIdentityPoolRoles</code> operation.</p>
 #[derive(Default, Debug, Clone, PartialEq, Deserialize)]
-#[cfg_attr(any(test, feature = "serialize_structs"), derive(Serialize))]
+#[cfg_attr(test, derive(Serialize))]
 pub struct GetIdentityPoolRolesResponse {
     /// <p>An identity pool ID in the format REGION:GUID.</p>
     #[serde(rename = "IdentityPoolId")]
@@ -251,7 +235,7 @@
     /// <p>A set of optional name-value pairs that map provider names to provider tokens. Each name-value pair represents a user from a public provider or developer provider. If the user is from a developer provider, the name-value pair will follow the syntax <code>"developer_provider_name": "developer_user_identifier"</code>. The developer provider is the "domain" by which Cognito will refer to your users; you provided this domain while creating/updating the identity pool. The developer user identifier is an identifier from your backend that uniquely identifies a user. When you create an identity pool, you can specify the supported logins.</p>
     #[serde(rename = "Logins")]
     pub logins: ::std::collections::HashMap<String, String>,
-    /// <p><p>The expiration time of the token, in seconds. You can specify a custom expiration time for the token so that you can cache it. If you don&#39;t provide an expiration time, the token is valid for 15 minutes. You can exchange the token with Amazon STS for temporary AWS credentials, which are valid for a maximum of one hour. The maximum token duration you can set is 24 hours. You should take care in setting the expiration time for a token, as there are significant security implications: an attacker could use a leaked token to access your AWS resources for the token&#39;s duration.</p> <note> <p>Please provide for a small grace period, usually no more than 5 minutes, to account for clock skew.</p> </note></p>
+    /// <p>The expiration time of the token, in seconds. You can specify a custom expiration time for the token so that you can cache it. If you don't provide an expiration time, the token is valid for 15 minutes. You can exchange the token with Amazon STS for temporary AWS credentials, which are valid for a maximum of one hour. The maximum token duration you can set is 24 hours. You should take care in setting the expiration time for a token, as there are significant security implications: an attacker could use a leaked token to access your AWS resources for the token's duration.</p>
     #[serde(rename = "TokenDuration")]
     #[serde(skip_serializing_if = "Option::is_none")]
     pub token_duration: Option<i64>,
@@ -259,7 +243,7 @@
 
 /// <p>Returned in response to a successful <code>GetOpenIdTokenForDeveloperIdentity</code> request.</p>
 #[derive(Default, Debug, Clone, PartialEq, Deserialize)]
-#[cfg_attr(any(test, feature = "serialize_structs"), derive(Serialize))]
+#[cfg_attr(test, derive(Serialize))]
 pub struct GetOpenIdTokenForDeveloperIdentityResponse {
     /// <p>A unique identifier in the format REGION:GUID.</p>
     #[serde(rename = "IdentityId")]
@@ -285,7 +269,7 @@
 
 /// <p>Returned in response to a successful GetOpenIdToken request.</p>
 #[derive(Default, Debug, Clone, PartialEq, Deserialize)]
-#[cfg_attr(any(test, feature = "serialize_structs"), derive(Serialize))]
+#[cfg_attr(test, derive(Serialize))]
 pub struct GetOpenIdTokenResponse {
     /// <p>A unique identifier in the format REGION:GUID. Note that the IdentityId returned may not match the one passed on input.</p>
     #[serde(rename = "IdentityId")]
@@ -299,7 +283,7 @@
 
 /// <p>A description of the identity.</p>
 #[derive(Default, Debug, Clone, PartialEq, Deserialize)]
-#[cfg_attr(any(test, feature = "serialize_structs"), derive(Serialize))]
+#[cfg_attr(test, derive(Serialize))]
 pub struct IdentityDescription {
     /// <p>Date on which the identity was created.</p>
     #[serde(rename = "CreationDate")]
@@ -322,10 +306,6 @@
 /// <p>An object representing an Amazon Cognito identity pool.</p>
 #[derive(Default, Debug, Clone, PartialEq, Serialize, Deserialize)]
 pub struct IdentityPool {
-    /// <p>Enables or disables the Basic (Classic) authentication flow. For more information, see <a href="https://docs.aws.amazon.com/cognito/latest/developerguide/authentication-flow.html">Identity Pools (Federated Identities) Authentication Flow</a> in the <i>Amazon Cognito Developer Guide</i>.</p>
-    #[serde(rename = "AllowClassicFlow")]
-    #[serde(skip_serializing_if = "Option::is_none")]
-    pub allow_classic_flow: Option<bool>,
     /// <p>TRUE if the identity pool supports unauthenticated logins.</p>
     #[serde(rename = "AllowUnauthenticatedIdentities")]
     pub allow_unauthenticated_identities: bool,
@@ -363,7 +343,7 @@
 
 /// <p>A description of the identity pool.</p>
 #[derive(Default, Debug, Clone, PartialEq, Deserialize)]
-#[cfg_attr(any(test, feature = "serialize_structs"), derive(Serialize))]
+#[cfg_attr(test, derive(Serialize))]
 pub struct IdentityPoolShortDescription {
     /// <p>An identity pool ID in the format REGION:GUID.</p>
     #[serde(rename = "IdentityPoolId")]
@@ -396,7 +376,7 @@
 
 /// <p>The response to a ListIdentities request.</p>
 #[derive(Default, Debug, Clone, PartialEq, Deserialize)]
-#[cfg_attr(any(test, feature = "serialize_structs"), derive(Serialize))]
+#[cfg_attr(test, derive(Serialize))]
 pub struct ListIdentitiesResponse {
     /// <p>An object containing a set of identities and associated mappings.</p>
     #[serde(rename = "Identities")]
@@ -426,7 +406,7 @@
 
 /// <p>The result of a successful ListIdentityPools action.</p>
 #[derive(Default, Debug, Clone, PartialEq, Deserialize)]
-#[cfg_attr(any(test, feature = "serialize_structs"), derive(Serialize))]
+#[cfg_attr(test, derive(Serialize))]
 pub struct ListIdentityPoolsResponse {
     /// <p>The identity pools returned by the ListIdentityPools action.</p>
     #[serde(rename = "IdentityPools")]
@@ -446,7 +426,7 @@
 }
 
 #[derive(Default, Debug, Clone, PartialEq, Deserialize)]
-#[cfg_attr(any(test, feature = "serialize_structs"), derive(Serialize))]
+#[cfg_attr(test, derive(Serialize))]
 pub struct ListTagsForResourceResponse {
     /// <p>The tags that are assigned to the identity pool.</p>
     #[serde(rename = "Tags")]
@@ -480,7 +460,7 @@
 
 /// <p>Returned in response to a successful <code>LookupDeveloperIdentity</code> action.</p>
 #[derive(Default, Debug, Clone, PartialEq, Deserialize)]
-#[cfg_attr(any(test, feature = "serialize_structs"), derive(Serialize))]
+#[cfg_attr(test, derive(Serialize))]
 pub struct LookupDeveloperIdentityResponse {
     /// <p>This is the list of developer user identifiers associated with an identity ID. Cognito supports the association of multiple developer user identifiers with an identity ID.</p>
     #[serde(rename = "DeveloperUserIdentifierList")]
@@ -532,7 +512,7 @@
 
 /// <p>Returned in response to a successful <code>MergeDeveloperIdentities</code> action.</p>
 #[derive(Default, Debug, Clone, PartialEq, Deserialize)]
-#[cfg_attr(any(test, feature = "serialize_structs"), derive(Serialize))]
+#[cfg_attr(test, derive(Serialize))]
 pub struct MergeDeveloperIdentitiesResponse {
     /// <p>A unique identifier in the format REGION:GUID.</p>
     #[serde(rename = "IdentityId")]
@@ -586,11 +566,12 @@
     pub resource_arn: String,
     /// <p>The tags to assign to the identity pool.</p>
     #[serde(rename = "Tags")]
-    pub tags: ::std::collections::HashMap<String, String>,
+    #[serde(skip_serializing_if = "Option::is_none")]
+    pub tags: Option<::std::collections::HashMap<String, String>>,
 }
 
 #[derive(Default, Debug, Clone, PartialEq, Deserialize)]
-#[cfg_attr(any(test, feature = "serialize_structs"), derive(Serialize))]
+#[cfg_attr(test, derive(Serialize))]
 pub struct TagResourceResponse {}
 
 /// <p>Input to the <code>UnlinkDeveloperIdentity</code> action.</p>
@@ -626,7 +607,7 @@
 
 /// <p>An array of UnprocessedIdentityId objects, each of which contains an ErrorCode and IdentityId.</p>
 #[derive(Default, Debug, Clone, PartialEq, Deserialize)]
-#[cfg_attr(any(test, feature = "serialize_structs"), derive(Serialize))]
+#[cfg_attr(test, derive(Serialize))]
 pub struct UnprocessedIdentityId {
     /// <p>The error code indicating the type of error that occurred.</p>
     #[serde(rename = "ErrorCode")]
@@ -645,11 +626,12 @@
     pub resource_arn: String,
     /// <p>The keys of the tags to remove from the user pool.</p>
     #[serde(rename = "TagKeys")]
-    pub tag_keys: Vec<String>,
+    #[serde(skip_serializing_if = "Option::is_none")]
+    pub tag_keys: Option<Vec<String>>,
 }
 
 #[derive(Default, Debug, Clone, PartialEq, Deserialize)]
-#[cfg_attr(any(test, feature = "serialize_structs"), derive(Serialize))]
+#[cfg_attr(test, derive(Serialize))]
 pub struct UntagResourceResponse {}
 
 /// Errors returned by CreateIdentityPool
@@ -2074,13 +2056,8 @@
 /// Trait representing the capabilities of the Amazon Cognito Identity API. Amazon Cognito Identity clients implement this trait.
 #[async_trait]
 pub trait CognitoIdentity {
-<<<<<<< HEAD
-    /// <p>Creates a new identity pool. The identity pool is a store of user identity information that is specific to your AWS account. The keys for <code>SupportedLoginProviders</code> are as follows:</p> <ul> <li> <p>Facebook: <code>graph.facebook.com</code> </p> </li> <li> <p>Google: <code>accounts.google.com</code> </p> </li> <li> <p>Amazon: <code>www.amazon.com</code> </p> </li> <li> <p>Twitter: <code>api.twitter.com</code> </p> </li> <li> <p>Digits: <code>www.digits.com</code> </p> </li> </ul> <p>You must use AWS Developer credentials to call this API.</p>
-    fn create_identity_pool(
-=======
     /// <p>Creates a new identity pool. The identity pool is a store of user identity information that is specific to your AWS account. The limit on identity pools is 60 per account. The keys for <code>SupportedLoginProviders</code> are as follows:</p> <ul> <li> <p>Facebook: <code>graph.facebook.com</code> </p> </li> <li> <p>Google: <code>accounts.google.com</code> </p> </li> <li> <p>Amazon: <code>www.amazon.com</code> </p> </li> <li> <p>Twitter: <code>api.twitter.com</code> </p> </li> <li> <p>Digits: <code>www.digits.com</code> </p> </li> </ul> <p>You must use AWS Developer credentials to call this API.</p>
     async fn create_identity_pool(
->>>>>>> 62832c4b
         &self,
         input: CreateIdentityPoolInput,
     ) -> Result<IdentityPool, RusotoError<CreateIdentityPoolError>>;
@@ -2217,7 +2194,10 @@
     ///
     /// The client will use the default credentials provider and tls client.
     pub fn new(region: region::Region) -> CognitoIdentityClient {
-        Self::new_with_client(Client::shared(), region)
+        CognitoIdentityClient {
+            client: Client::shared(),
+            region,
+        }
     }
 
     pub fn new_with<P, D>(
@@ -2229,34 +2209,17 @@
         P: ProvideAwsCredentials + Send + Sync + 'static,
         D: DispatchSignedRequest + Send + Sync + 'static,
     {
-        Self::new_with_client(
-            Client::new_with(credentials_provider, request_dispatcher),
+        CognitoIdentityClient {
+            client: Client::new_with(credentials_provider, request_dispatcher),
             region,
-        )
-    }
-
-    pub fn new_with_client(client: Client, region: region::Region) -> CognitoIdentityClient {
-        CognitoIdentityClient { client, region }
-    }
-}
-
-impl fmt::Debug for CognitoIdentityClient {
-    fn fmt(&self, f: &mut fmt::Formatter<'_>) -> fmt::Result {
-        f.debug_struct("CognitoIdentityClient")
-            .field("region", &self.region)
-            .finish()
+        }
     }
 }
 
 #[async_trait]
 impl CognitoIdentity for CognitoIdentityClient {
-<<<<<<< HEAD
-    /// <p>Creates a new identity pool. The identity pool is a store of user identity information that is specific to your AWS account. The keys for <code>SupportedLoginProviders</code> are as follows:</p> <ul> <li> <p>Facebook: <code>graph.facebook.com</code> </p> </li> <li> <p>Google: <code>accounts.google.com</code> </p> </li> <li> <p>Amazon: <code>www.amazon.com</code> </p> </li> <li> <p>Twitter: <code>api.twitter.com</code> </p> </li> <li> <p>Digits: <code>www.digits.com</code> </p> </li> </ul> <p>You must use AWS Developer credentials to call this API.</p>
-    fn create_identity_pool(
-=======
     /// <p>Creates a new identity pool. The identity pool is a store of user identity information that is specific to your AWS account. The limit on identity pools is 60 per account. The keys for <code>SupportedLoginProviders</code> are as follows:</p> <ul> <li> <p>Facebook: <code>graph.facebook.com</code> </p> </li> <li> <p>Google: <code>accounts.google.com</code> </p> </li> <li> <p>Amazon: <code>www.amazon.com</code> </p> </li> <li> <p>Twitter: <code>api.twitter.com</code> </p> </li> <li> <p>Digits: <code>www.digits.com</code> </p> </li> </ul> <p>You must use AWS Developer credentials to call this API.</p>
     async fn create_identity_pool(
->>>>>>> 62832c4b
         &self,
         input: CreateIdentityPoolInput,
     ) -> Result<IdentityPool, RusotoError<CreateIdentityPoolError>> {
