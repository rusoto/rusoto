--- conflicted
+++ resolved
@@ -9,28 +9,16 @@
 //  must be updated to generate the changes.
 //
 // =================================================================
-#![allow(warnings)]
-
-<<<<<<< HEAD
-use futures::future;
-use futures::Future;
-=======
+
 use std::error::Error;
 use std::fmt;
 
 use async_trait::async_trait;
->>>>>>> 62832c4b
 use rusoto_core::credential::ProvideAwsCredentials;
 use rusoto_core::region;
 #[allow(warnings)]
 use rusoto_core::request::{BufferedHttpResponse, DispatchSignedRequest};
-<<<<<<< HEAD
-use rusoto_core::{Client, RusotoError, RusotoFuture};
-use std::error::Error;
-use std::fmt;
-=======
 use rusoto_core::{Client, RusotoError};
->>>>>>> 62832c4b
 
 use rusoto_core::proto;
 use rusoto_core::signature::SignedRequest;
@@ -58,7 +46,7 @@
 }
 
 #[derive(Default, Debug, Clone, PartialEq, Deserialize)]
-#[cfg_attr(any(test, feature = "serialize_structs"), derive(Serialize))]
+#[cfg_attr(test, derive(Serialize))]
 pub struct AssociateTeamMemberResult {
     /// <p>The user- or system-generated token from the initial request that can be used to repeat the request.</p>
     #[serde(rename = "clientRequestToken")]
@@ -137,7 +125,7 @@
 }
 
 #[derive(Default, Debug, Clone, PartialEq, Deserialize)]
-#[cfg_attr(any(test, feature = "serialize_structs"), derive(Serialize))]
+#[cfg_attr(test, derive(Serialize))]
 pub struct CreateProjectResult {
     /// <p>The Amazon Resource Name (ARN) of the created project.</p>
     #[serde(rename = "arn")]
@@ -173,7 +161,7 @@
 }
 
 #[derive(Default, Debug, Clone, PartialEq, Deserialize)]
-#[cfg_attr(any(test, feature = "serialize_structs"), derive(Serialize))]
+#[cfg_attr(test, derive(Serialize))]
 pub struct CreateUserProfileResult {
     /// <p>The date the user profile was created, in timestamp format.</p>
     #[serde(rename = "createdTimestamp")]
@@ -216,7 +204,7 @@
 }
 
 #[derive(Default, Debug, Clone, PartialEq, Deserialize)]
-#[cfg_attr(any(test, feature = "serialize_structs"), derive(Serialize))]
+#[cfg_attr(test, derive(Serialize))]
 pub struct DeleteProjectResult {
     /// <p>The Amazon Resource Name (ARN) of the deleted project.</p>
     #[serde(rename = "projectArn")]
@@ -236,7 +224,7 @@
 }
 
 #[derive(Default, Debug, Clone, PartialEq, Deserialize)]
-#[cfg_attr(any(test, feature = "serialize_structs"), derive(Serialize))]
+#[cfg_attr(test, derive(Serialize))]
 pub struct DeleteUserProfileResult {
     /// <p>The Amazon Resource Name (ARN) of the user deleted from AWS CodeStar.</p>
     #[serde(rename = "userArn")]
@@ -251,7 +239,7 @@
 }
 
 #[derive(Default, Debug, Clone, PartialEq, Deserialize)]
-#[cfg_attr(any(test, feature = "serialize_structs"), derive(Serialize))]
+#[cfg_attr(test, derive(Serialize))]
 pub struct DescribeProjectResult {
     /// <p>The Amazon Resource Name (ARN) for the project.</p>
     #[serde(rename = "arn")]
@@ -299,7 +287,7 @@
 }
 
 #[derive(Default, Debug, Clone, PartialEq, Deserialize)]
-#[cfg_attr(any(test, feature = "serialize_structs"), derive(Serialize))]
+#[cfg_attr(test, derive(Serialize))]
 pub struct DescribeUserProfileResult {
     /// <p>The date and time when the user profile was created in AWS CodeStar, in timestamp format.</p>
     #[serde(rename = "createdTimestamp")]
@@ -335,7 +323,7 @@
 }
 
 #[derive(Default, Debug, Clone, PartialEq, Deserialize)]
-#[cfg_attr(any(test, feature = "serialize_structs"), derive(Serialize))]
+#[cfg_attr(test, derive(Serialize))]
 pub struct DisassociateTeamMemberResult {}
 
 /// <p>Information about the GitHub repository to be created in AWS CodeStar. This is where the source code files provided with the project request will be uploaded after project creation.</p>
@@ -378,7 +366,7 @@
 }
 
 #[derive(Default, Debug, Clone, PartialEq, Deserialize)]
-#[cfg_attr(any(test, feature = "serialize_structs"), derive(Serialize))]
+#[cfg_attr(test, derive(Serialize))]
 pub struct ListProjectsResult {
     /// <p>The continuation token to use when requesting the next set of results, if there are more results to be returned.</p>
     #[serde(rename = "nextToken")]
@@ -405,7 +393,7 @@
 }
 
 #[derive(Default, Debug, Clone, PartialEq, Deserialize)]
-#[cfg_attr(any(test, feature = "serialize_structs"), derive(Serialize))]
+#[cfg_attr(test, derive(Serialize))]
 pub struct ListResourcesResult {
     /// <p>The continuation token to use when requesting the next set of results, if there are more results to be returned.</p>
     #[serde(rename = "nextToken")]
@@ -433,7 +421,7 @@
 }
 
 #[derive(Default, Debug, Clone, PartialEq, Deserialize)]
-#[cfg_attr(any(test, feature = "serialize_structs"), derive(Serialize))]
+#[cfg_attr(test, derive(Serialize))]
 pub struct ListTagsForProjectResult {
     /// <p>Reserved for future use.</p>
     #[serde(rename = "nextToken")]
@@ -461,7 +449,7 @@
 }
 
 #[derive(Default, Debug, Clone, PartialEq, Deserialize)]
-#[cfg_attr(any(test, feature = "serialize_structs"), derive(Serialize))]
+#[cfg_attr(test, derive(Serialize))]
 pub struct ListTeamMembersResult {
     /// <p>The continuation token to use when requesting the next set of results, if there are more results to be returned.</p>
     #[serde(rename = "nextToken")]
@@ -485,7 +473,7 @@
 }
 
 #[derive(Default, Debug, Clone, PartialEq, Deserialize)]
-#[cfg_attr(any(test, feature = "serialize_structs"), derive(Serialize))]
+#[cfg_attr(test, derive(Serialize))]
 pub struct ListUserProfilesResult {
     /// <p>The continuation token to use when requesting the next set of results, if there are more results to be returned.</p>
     #[serde(rename = "nextToken")]
@@ -498,7 +486,7 @@
 
 /// <p>An indication of whether a project creation or deletion is failed or successful.</p>
 #[derive(Default, Debug, Clone, PartialEq, Deserialize)]
-#[cfg_attr(any(test, feature = "serialize_structs"), derive(Serialize))]
+#[cfg_attr(test, derive(Serialize))]
 pub struct ProjectStatus {
     /// <p>In the case of a project creation or deletion failure, a reason for the failure.</p>
     #[serde(rename = "reason")]
@@ -511,7 +499,7 @@
 
 /// <p>Information about the metadata for a project.</p>
 #[derive(Default, Debug, Clone, PartialEq, Deserialize)]
-#[cfg_attr(any(test, feature = "serialize_structs"), derive(Serialize))]
+#[cfg_attr(test, derive(Serialize))]
 pub struct ProjectSummary {
     /// <p>The Amazon Resource Name (ARN) of the project.</p>
     #[serde(rename = "projectArn")]
@@ -525,7 +513,7 @@
 
 /// <p>Information about a resource for a project.</p>
 #[derive(Default, Debug, Clone, PartialEq, Deserialize)]
-#[cfg_attr(any(test, feature = "serialize_structs"), derive(Serialize))]
+#[cfg_attr(test, derive(Serialize))]
 pub struct Resource {
     /// <p>The Amazon Resource Name (ARN) of the resource.</p>
     #[serde(rename = "id")]
@@ -556,7 +544,7 @@
 }
 
 #[derive(Default, Debug, Clone, PartialEq, Deserialize)]
-#[cfg_attr(any(test, feature = "serialize_structs"), derive(Serialize))]
+#[cfg_attr(test, derive(Serialize))]
 pub struct TagProjectResult {
     /// <p>The tags for the project.</p>
     #[serde(rename = "tags")]
@@ -566,7 +554,7 @@
 
 /// <p>Information about a team member in a project.</p>
 #[derive(Default, Debug, Clone, PartialEq, Deserialize)]
-#[cfg_attr(any(test, feature = "serialize_structs"), derive(Serialize))]
+#[cfg_attr(test, derive(Serialize))]
 pub struct TeamMember {
     /// <p>The role assigned to the user in the project. Project roles have different levels of access. For more information, see <a href="http://docs.aws.amazon.com/codestar/latest/userguide/working-with-teams.html">Working with Teams</a> in the <i>AWS CodeStar User Guide</i>. </p>
     #[serde(rename = "projectRole")]
@@ -615,7 +603,7 @@
 }
 
 #[derive(Default, Debug, Clone, PartialEq, Deserialize)]
-#[cfg_attr(any(test, feature = "serialize_structs"), derive(Serialize))]
+#[cfg_attr(test, derive(Serialize))]
 pub struct UntagProjectResult {}
 
 #[derive(Default, Debug, Clone, PartialEq, Serialize)]
@@ -634,7 +622,7 @@
 }
 
 #[derive(Default, Debug, Clone, PartialEq, Deserialize)]
-#[cfg_attr(any(test, feature = "serialize_structs"), derive(Serialize))]
+#[cfg_attr(test, derive(Serialize))]
 pub struct UpdateProjectResult {}
 
 #[derive(Default, Debug, Clone, PartialEq, Serialize)]
@@ -656,7 +644,7 @@
 }
 
 #[derive(Default, Debug, Clone, PartialEq, Deserialize)]
-#[cfg_attr(any(test, feature = "serialize_structs"), derive(Serialize))]
+#[cfg_attr(test, derive(Serialize))]
 pub struct UpdateTeamMemberResult {
     /// <p>The project role granted to the user.</p>
     #[serde(rename = "projectRole")]
@@ -692,7 +680,7 @@
 }
 
 #[derive(Default, Debug, Clone, PartialEq, Deserialize)]
-#[cfg_attr(any(test, feature = "serialize_structs"), derive(Serialize))]
+#[cfg_attr(test, derive(Serialize))]
 pub struct UpdateUserProfileResult {
     /// <p>The date the user profile was created, in timestamp format.</p>
     #[serde(rename = "createdTimestamp")]
@@ -721,7 +709,7 @@
 
 /// <p>Information about a user's profile in AWS CodeStar.</p>
 #[derive(Default, Debug, Clone, PartialEq, Deserialize)]
-#[cfg_attr(any(test, feature = "serialize_structs"), derive(Serialize))]
+#[cfg_attr(test, derive(Serialize))]
 pub struct UserProfileSummary {
     /// <p>The display name of a user in AWS CodeStar. For example, this could be set to both first and last name ("Mary Major") or a single name ("Mary"). The display name is also used to generate the initial icon associated with the user in AWS CodeStar projects. If spaces are included in the display name, the first character that appears after the space will be used as the second character in the user initial icon. The initial icon displays a maximum of two characters, so a display name with more than one space (for example "Mary Jane Major") would generate an initial icon using the first character and the first character after the space ("MJ", not "MM").</p>
     #[serde(rename = "displayName")]
@@ -1650,7 +1638,10 @@
     ///
     /// The client will use the default credentials provider and tls client.
     pub fn new(region: region::Region) -> CodeStarClient {
-        Self::new_with_client(Client::shared(), region)
+        CodeStarClient {
+            client: Client::shared(),
+            region,
+        }
     }
 
     pub fn new_with<P, D>(
@@ -1662,22 +1653,10 @@
         P: ProvideAwsCredentials + Send + Sync + 'static,
         D: DispatchSignedRequest + Send + Sync + 'static,
     {
-        Self::new_with_client(
-            Client::new_with(credentials_provider, request_dispatcher),
+        CodeStarClient {
+            client: Client::new_with(credentials_provider, request_dispatcher),
             region,
-        )
-    }
-
-    pub fn new_with_client(client: Client, region: region::Region) -> CodeStarClient {
-        CodeStarClient { client, region }
-    }
-}
-
-impl fmt::Debug for CodeStarClient {
-    fn fmt(&self, f: &mut fmt::Formatter<'_>) -> fmt::Result {
-        f.debug_struct("CodeStarClient")
-            .field("region", &self.region)
-            .finish()
+        }
     }
 }
 
