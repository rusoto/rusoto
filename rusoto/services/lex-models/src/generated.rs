--- conflicted
+++ resolved
@@ -11,26 +11,15 @@
 // =================================================================
 #![allow(warnings)]
 
-<<<<<<< HEAD
 use std::error::Error;
 use std::fmt;
 
 use async_trait::async_trait;
-=======
-use futures::future;
-use futures::Future;
->>>>>>> f58d1ce6
 use rusoto_core::credential::ProvideAwsCredentials;
 use rusoto_core::region;
 #[allow(warnings)]
 use rusoto_core::request::{BufferedHttpResponse, DispatchSignedRequest};
-<<<<<<< HEAD
 use rusoto_core::{Client, RusotoError};
-=======
-use rusoto_core::{Client, RusotoError, RusotoFuture};
-use std::error::Error;
-use std::fmt;
->>>>>>> f58d1ce6
 
 use rusoto_core::param::{Params, ServiceParams};
 use rusoto_core::proto;
@@ -4073,14 +4062,6 @@
     }
 }
 
-impl fmt::Debug for LexModelsClient {
-    fn fmt(&self, f: &mut fmt::Formatter<'_>) -> fmt::Result {
-        f.debug_struct("LexModelsClient")
-            .field("region", &self.region)
-            .finish()
-    }
-}
-
 #[async_trait]
 impl LexModels for LexModelsClient {
     /// <p>Creates a new version of the bot based on the <code>$LATEST</code> version. If the <code>$LATEST</code> version of this resource hasn't changed since you created the last version, Amazon Lex doesn't create a new version. It returns the last created version.</p> <note> <p>You can update only the <code>$LATEST</code> version of the bot. You can't update the numbered versions that you create with the <code>CreateBotVersion</code> operation.</p> </note> <p> When you create the first version of a bot, Amazon Lex sets the version to 1. Subsequent versions increment by 1. For more information, see <a>versioning-intro</a>. </p> <p> This operation requires permission for the <code>lex:CreateBotVersion</code> action. </p>
