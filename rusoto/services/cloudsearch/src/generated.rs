// =================================================================
//
//                           * WARNING *
//
//                    This file is generated!
//
//  Changes made to this file will be overwritten. If changes are
//  required to the generated code, the service_crategen project
//  must be updated to generate the changes.
//
// =================================================================
#![allow(warnings)]

<<<<<<< HEAD
use std::error::Error;
use std::fmt;

use async_trait::async_trait;
=======
use futures::future;
use futures::Future;
>>>>>>> f58d1ce6
use rusoto_core::credential::ProvideAwsCredentials;
use rusoto_core::region;
#[allow(warnings)]
use rusoto_core::request::{BufferedHttpResponse, DispatchSignedRequest};
<<<<<<< HEAD
use rusoto_core::{Client, RusotoError};
=======
use rusoto_core::{Client, RusotoError, RusotoFuture};
use std::error::Error;
use std::fmt;
>>>>>>> f58d1ce6

use rusoto_core::param::{Params, ServiceParams};
use rusoto_core::proto::xml::error::*;
use rusoto_core::proto::xml::util::{
    characters, deserialize_elements, end_element, find_start_element, peek_at_name, skip_tree,
    start_element,
};
use rusoto_core::proto::xml::util::{Next, Peek, XmlParseError, XmlResponse};
use rusoto_core::signature::SignedRequest;
use serde_urlencoded;
use std::str::FromStr;
use xml::reader::ParserConfig;
use xml::EventReader;

struct APIVersionDeserializer;
impl APIVersionDeserializer {
    #[allow(unused_variables)]
    fn deserialize<T: Peek + Next>(tag_name: &str, stack: &mut T) -> Result<String, XmlParseError> {
        start_element(tag_name, stack)?;
        let obj = characters(stack)?;
        end_element(tag_name, stack)?;

        Ok(obj)
    }
}
struct ARNDeserializer;
impl ARNDeserializer {
    #[allow(unused_variables)]
    fn deserialize<T: Peek + Next>(tag_name: &str, stack: &mut T) -> Result<String, XmlParseError> {
        start_element(tag_name, stack)?;
        let obj = characters(stack)?;
        end_element(tag_name, stack)?;

        Ok(obj)
    }
}
/// <p>The configured access rules for the domain's document and search endpoints, and the current status of those rules.</p>
#[derive(Default, Debug, Clone, PartialEq)]
pub struct AccessPoliciesStatus {
    pub options: String,
    pub status: OptionStatus,
}

struct AccessPoliciesStatusDeserializer;
impl AccessPoliciesStatusDeserializer {
    #[allow(unused_variables)]
    fn deserialize<T: Peek + Next>(
        tag_name: &str,
        stack: &mut T,
    ) -> Result<AccessPoliciesStatus, XmlParseError> {
        deserialize_elements::<_, AccessPoliciesStatus, _>(tag_name, stack, |name, stack, obj| {
            match name {
                "Options" => {
                    obj.options = PolicyDocumentDeserializer::deserialize("Options", stack)?;
                }
                "Status" => {
                    obj.status = OptionStatusDeserializer::deserialize("Status", stack)?;
                }
                _ => skip_tree(stack),
            }
            Ok(())
        })
    }
}
struct AlgorithmicStemmingDeserializer;
impl AlgorithmicStemmingDeserializer {
    #[allow(unused_variables)]
    fn deserialize<T: Peek + Next>(tag_name: &str, stack: &mut T) -> Result<String, XmlParseError> {
        start_element(tag_name, stack)?;
        let obj = characters(stack)?;
        end_element(tag_name, stack)?;

        Ok(obj)
    }
}
/// <p>Synonyms, stopwords, and stemming options for an analysis scheme. Includes tokenization dictionary for Japanese.</p>
#[derive(Default, Debug, Clone, PartialEq)]
pub struct AnalysisOptions {
    /// <p>The level of algorithmic stemming to perform: <code>none</code>, <code>minimal</code>, <code>light</code>, or <code>full</code>. The available levels vary depending on the language. For more information, see <a href="http://docs.aws.amazon.com/cloudsearch/latest/developerguide/text-processing.html#text-processing-settings" target="_blank">Language Specific Text Processing Settings</a> in the <i>Amazon CloudSearch Developer Guide</i> </p>
    pub algorithmic_stemming: Option<String>,
    /// <p>A JSON array that contains a collection of terms, tokens, readings and part of speech for Japanese Tokenizaiton. The Japanese tokenization dictionary enables you to override the default tokenization for selected terms. This is only valid for Japanese language fields.</p>
    pub japanese_tokenization_dictionary: Option<String>,
    /// <p>A JSON object that contains a collection of string:value pairs that each map a term to its stem. For example, <code>{"term1": "stem1", "term2": "stem2", "term3": "stem3"}</code>. The stemming dictionary is applied in addition to any algorithmic stemming. This enables you to override the results of the algorithmic stemming to correct specific cases of overstemming or understemming. The maximum size of a stemming dictionary is 500 KB.</p>
    pub stemming_dictionary: Option<String>,
    /// <p>A JSON array of terms to ignore during indexing and searching. For example, <code>["a", "an", "the", "of"]</code>. The stopwords dictionary must explicitly list each word you want to ignore. Wildcards and regular expressions are not supported. </p>
    pub stopwords: Option<String>,
    /// <p>A JSON object that defines synonym groups and aliases. A synonym group is an array of arrays, where each sub-array is a group of terms where each term in the group is considered a synonym of every other term in the group. The aliases value is an object that contains a collection of string:value pairs where the string specifies a term and the array of values specifies each of the aliases for that term. An alias is considered a synonym of the specified term, but the term is not considered a synonym of the alias. For more information about specifying synonyms, see <a href="http://docs.aws.amazon.com/cloudsearch/latest/developerguide/configuring-analysis-schemes.html#synonyms">Synonyms</a> in the <i>Amazon CloudSearch Developer Guide</i>.</p>
    pub synonyms: Option<String>,
}

struct AnalysisOptionsDeserializer;
impl AnalysisOptionsDeserializer {
    #[allow(unused_variables)]
    fn deserialize<T: Peek + Next>(
        tag_name: &str,
        stack: &mut T,
    ) -> Result<AnalysisOptions, XmlParseError> {
        deserialize_elements::<_, AnalysisOptions, _>(tag_name, stack, |name, stack, obj| {
            match name {
                "AlgorithmicStemming" => {
                    obj.algorithmic_stemming = Some(AlgorithmicStemmingDeserializer::deserialize(
                        "AlgorithmicStemming",
                        stack,
                    )?);
                }
                "JapaneseTokenizationDictionary" => {
                    obj.japanese_tokenization_dictionary = Some(StringDeserializer::deserialize(
                        "JapaneseTokenizationDictionary",
                        stack,
                    )?);
                }
                "StemmingDictionary" => {
                    obj.stemming_dictionary = Some(StringDeserializer::deserialize(
                        "StemmingDictionary",
                        stack,
                    )?);
                }
                "Stopwords" => {
                    obj.stopwords = Some(StringDeserializer::deserialize("Stopwords", stack)?);
                }
                "Synonyms" => {
                    obj.synonyms = Some(StringDeserializer::deserialize("Synonyms", stack)?);
                }
                _ => skip_tree(stack),
            }
            Ok(())
        })
    }
}

/// Serialize `AnalysisOptions` contents to a `SignedRequest`.
struct AnalysisOptionsSerializer;
impl AnalysisOptionsSerializer {
    fn serialize(params: &mut Params, name: &str, obj: &AnalysisOptions) {
        let mut prefix = name.to_string();
        if prefix != "" {
            prefix.push_str(".");
        }

        if let Some(ref field_value) = obj.algorithmic_stemming {
            params.put(
                &format!("{}{}", prefix, "AlgorithmicStemming"),
                &field_value,
            );
        }
        if let Some(ref field_value) = obj.japanese_tokenization_dictionary {
            params.put(
                &format!("{}{}", prefix, "JapaneseTokenizationDictionary"),
                &field_value,
            );
        }
        if let Some(ref field_value) = obj.stemming_dictionary {
            params.put(&format!("{}{}", prefix, "StemmingDictionary"), &field_value);
        }
        if let Some(ref field_value) = obj.stopwords {
            params.put(&format!("{}{}", prefix, "Stopwords"), &field_value);
        }
        if let Some(ref field_value) = obj.synonyms {
            params.put(&format!("{}{}", prefix, "Synonyms"), &field_value);
        }
    }
}

/// <p>Configuration information for an analysis scheme. Each analysis scheme has a unique name and specifies the language of the text to be processed. The following options can be configured for an analysis scheme: <code>Synonyms</code>, <code>Stopwords</code>, <code>StemmingDictionary</code>, <code>JapaneseTokenizationDictionary</code> and <code>AlgorithmicStemming</code>.</p>
#[derive(Default, Debug, Clone, PartialEq)]
pub struct AnalysisScheme {
    pub analysis_options: Option<AnalysisOptions>,
    pub analysis_scheme_language: String,
    pub analysis_scheme_name: String,
}

struct AnalysisSchemeDeserializer;
impl AnalysisSchemeDeserializer {
    #[allow(unused_variables)]
    fn deserialize<T: Peek + Next>(
        tag_name: &str,
        stack: &mut T,
    ) -> Result<AnalysisScheme, XmlParseError> {
        deserialize_elements::<_, AnalysisScheme, _>(tag_name, stack, |name, stack, obj| {
            match name {
                "AnalysisOptions" => {
                    obj.analysis_options = Some(AnalysisOptionsDeserializer::deserialize(
                        "AnalysisOptions",
                        stack,
                    )?);
                }
                "AnalysisSchemeLanguage" => {
                    obj.analysis_scheme_language = AnalysisSchemeLanguageDeserializer::deserialize(
                        "AnalysisSchemeLanguage",
                        stack,
                    )?;
                }
                "AnalysisSchemeName" => {
                    obj.analysis_scheme_name =
                        StandardNameDeserializer::deserialize("AnalysisSchemeName", stack)?;
                }
                _ => skip_tree(stack),
            }
            Ok(())
        })
    }
}

/// Serialize `AnalysisScheme` contents to a `SignedRequest`.
struct AnalysisSchemeSerializer;
impl AnalysisSchemeSerializer {
    fn serialize(params: &mut Params, name: &str, obj: &AnalysisScheme) {
        let mut prefix = name.to_string();
        if prefix != "" {
            prefix.push_str(".");
        }

        if let Some(ref field_value) = obj.analysis_options {
            AnalysisOptionsSerializer::serialize(
                params,
                &format!("{}{}", prefix, "AnalysisOptions"),
                field_value,
            );
        }
        params.put(
            &format!("{}{}", prefix, "AnalysisSchemeLanguage"),
            &obj.analysis_scheme_language,
        );
        params.put(
            &format!("{}{}", prefix, "AnalysisSchemeName"),
            &obj.analysis_scheme_name,
        );
    }
}

struct AnalysisSchemeLanguageDeserializer;
impl AnalysisSchemeLanguageDeserializer {
    #[allow(unused_variables)]
    fn deserialize<T: Peek + Next>(tag_name: &str, stack: &mut T) -> Result<String, XmlParseError> {
        start_element(tag_name, stack)?;
        let obj = characters(stack)?;
        end_element(tag_name, stack)?;

        Ok(obj)
    }
}
/// <p>The status and configuration of an <code>AnalysisScheme</code>.</p>
#[derive(Default, Debug, Clone, PartialEq)]
pub struct AnalysisSchemeStatus {
    pub options: AnalysisScheme,
    pub status: OptionStatus,
}

struct AnalysisSchemeStatusDeserializer;
impl AnalysisSchemeStatusDeserializer {
    #[allow(unused_variables)]
    fn deserialize<T: Peek + Next>(
        tag_name: &str,
        stack: &mut T,
    ) -> Result<AnalysisSchemeStatus, XmlParseError> {
        deserialize_elements::<_, AnalysisSchemeStatus, _>(tag_name, stack, |name, stack, obj| {
            match name {
                "Options" => {
                    obj.options = AnalysisSchemeDeserializer::deserialize("Options", stack)?;
                }
                "Status" => {
                    obj.status = OptionStatusDeserializer::deserialize("Status", stack)?;
                }
                _ => skip_tree(stack),
            }
            Ok(())
        })
    }
}
struct AnalysisSchemeStatusListDeserializer;
impl AnalysisSchemeStatusListDeserializer {
    #[allow(unused_variables)]
    fn deserialize<T: Peek + Next>(
        tag_name: &str,
        stack: &mut T,
    ) -> Result<Vec<AnalysisSchemeStatus>, XmlParseError> {
        deserialize_elements::<_, Vec<_>, _>(tag_name, stack, |name, stack, obj| {
            if name == "member" {
                obj.push(AnalysisSchemeStatusDeserializer::deserialize(
                    "member", stack,
                )?);
            } else {
                skip_tree(stack);
            }
            Ok(())
        })
    }
}
/// <p>The status and configuration of the domain's availability options.</p>
#[derive(Default, Debug, Clone, PartialEq)]
pub struct AvailabilityOptionsStatus {
    /// <p>The availability options configured for the domain.</p>
    pub options: bool,
    pub status: OptionStatus,
}

struct AvailabilityOptionsStatusDeserializer;
impl AvailabilityOptionsStatusDeserializer {
    #[allow(unused_variables)]
    fn deserialize<T: Peek + Next>(
        tag_name: &str,
        stack: &mut T,
    ) -> Result<AvailabilityOptionsStatus, XmlParseError> {
        deserialize_elements::<_, AvailabilityOptionsStatus, _>(
            tag_name,
            stack,
            |name, stack, obj| {
                match name {
                    "Options" => {
                        obj.options = MultiAZDeserializer::deserialize("Options", stack)?;
                    }
                    "Status" => {
                        obj.status = OptionStatusDeserializer::deserialize("Status", stack)?;
                    }
                    _ => skip_tree(stack),
                }
                Ok(())
            },
        )
    }
}
struct BooleanDeserializer;
impl BooleanDeserializer {
    #[allow(unused_variables)]
    fn deserialize<T: Peek + Next>(tag_name: &str, stack: &mut T) -> Result<bool, XmlParseError> {
        start_element(tag_name, stack)?;
        let obj = bool::from_str(characters(stack)?.as_ref()).unwrap();
        end_element(tag_name, stack)?;

        Ok(obj)
    }
}
/// <p>Container for the parameters to the <code><a>BuildSuggester</a></code> operation. Specifies the name of the domain you want to update.</p>
#[derive(Default, Debug, Clone, PartialEq)]
pub struct BuildSuggestersRequest {
    pub domain_name: String,
}

/// Serialize `BuildSuggestersRequest` contents to a `SignedRequest`.
struct BuildSuggestersRequestSerializer;
impl BuildSuggestersRequestSerializer {
    fn serialize(params: &mut Params, name: &str, obj: &BuildSuggestersRequest) {
        let mut prefix = name.to_string();
        if prefix != "" {
            prefix.push_str(".");
        }

        params.put(&format!("{}{}", prefix, "DomainName"), &obj.domain_name);
    }
}

/// <p>The result of a <code>BuildSuggester</code> request. Contains a list of the fields used for suggestions.</p>
#[derive(Default, Debug, Clone, PartialEq)]
pub struct BuildSuggestersResponse {
    pub field_names: Option<Vec<String>>,
}

struct BuildSuggestersResponseDeserializer;
impl BuildSuggestersResponseDeserializer {
    #[allow(unused_variables)]
    fn deserialize<T: Peek + Next>(
        tag_name: &str,
        stack: &mut T,
    ) -> Result<BuildSuggestersResponse, XmlParseError> {
        deserialize_elements::<_, BuildSuggestersResponse, _>(
            tag_name,
            stack,
            |name, stack, obj| {
                match name {
                    "FieldNames" => {
                        obj.field_names
                            .get_or_insert(vec![])
                            .extend(FieldNameListDeserializer::deserialize("FieldNames", stack)?);
                    }
                    _ => skip_tree(stack),
                }
                Ok(())
            },
        )
    }
}
/// <p>Container for the parameters to the <code><a>CreateDomain</a></code> operation. Specifies a name for the new search domain.</p>
#[derive(Default, Debug, Clone, PartialEq)]
pub struct CreateDomainRequest {
    /// <p>A name for the domain you are creating. Allowed characters are a-z (lower-case letters), 0-9, and hyphen (-). Domain names must start with a letter or number and be at least 3 and no more than 28 characters long.</p>
    pub domain_name: String,
}

/// Serialize `CreateDomainRequest` contents to a `SignedRequest`.
struct CreateDomainRequestSerializer;
impl CreateDomainRequestSerializer {
    fn serialize(params: &mut Params, name: &str, obj: &CreateDomainRequest) {
        let mut prefix = name.to_string();
        if prefix != "" {
            prefix.push_str(".");
        }

        params.put(&format!("{}{}", prefix, "DomainName"), &obj.domain_name);
    }
}

/// <p>The result of a <code>CreateDomainRequest</code>. Contains the status of a newly created domain.</p>
#[derive(Default, Debug, Clone, PartialEq)]
pub struct CreateDomainResponse {
    pub domain_status: Option<DomainStatus>,
}

struct CreateDomainResponseDeserializer;
impl CreateDomainResponseDeserializer {
    #[allow(unused_variables)]
    fn deserialize<T: Peek + Next>(
        tag_name: &str,
        stack: &mut T,
    ) -> Result<CreateDomainResponse, XmlParseError> {
        deserialize_elements::<_, CreateDomainResponse, _>(tag_name, stack, |name, stack, obj| {
            match name {
                "DomainStatus" => {
                    obj.domain_status = Some(DomainStatusDeserializer::deserialize(
                        "DomainStatus",
                        stack,
                    )?);
                }
                _ => skip_tree(stack),
            }
            Ok(())
        })
    }
}
/// <p>Options for a field that contains an array of dates. Present if <code>IndexFieldType</code> specifies the field is of type <code>date-array</code>. All options are enabled by default.</p>
#[derive(Default, Debug, Clone, PartialEq)]
pub struct DateArrayOptions {
    /// <p>A value to use for the field if the field isn&#39;t specified for a document.</p>
    pub default_value: Option<String>,
    /// <p>Whether facet information can be returned for the field.</p>
    pub facet_enabled: Option<bool>,
    /// <p>Whether the contents of the field can be returned in the search results.</p>
    pub return_enabled: Option<bool>,
    /// <p>Whether the contents of the field are searchable.</p>
    pub search_enabled: Option<bool>,
    /// <p>A list of source fields to map to the field. </p>
    pub source_fields: Option<String>,
}

struct DateArrayOptionsDeserializer;
impl DateArrayOptionsDeserializer {
    #[allow(unused_variables)]
    fn deserialize<T: Peek + Next>(
        tag_name: &str,
        stack: &mut T,
    ) -> Result<DateArrayOptions, XmlParseError> {
        deserialize_elements::<_, DateArrayOptions, _>(tag_name, stack, |name, stack, obj| {
            match name {
                "DefaultValue" => {
                    obj.default_value =
                        Some(FieldValueDeserializer::deserialize("DefaultValue", stack)?);
                }
                "FacetEnabled" => {
                    obj.facet_enabled =
                        Some(BooleanDeserializer::deserialize("FacetEnabled", stack)?);
                }
                "ReturnEnabled" => {
                    obj.return_enabled =
                        Some(BooleanDeserializer::deserialize("ReturnEnabled", stack)?);
                }
                "SearchEnabled" => {
                    obj.search_enabled =
                        Some(BooleanDeserializer::deserialize("SearchEnabled", stack)?);
                }
                "SourceFields" => {
                    obj.source_fields = Some(FieldNameCommaListDeserializer::deserialize(
                        "SourceFields",
                        stack,
                    )?);
                }
                _ => skip_tree(stack),
            }
            Ok(())
        })
    }
}

/// Serialize `DateArrayOptions` contents to a `SignedRequest`.
struct DateArrayOptionsSerializer;
impl DateArrayOptionsSerializer {
    fn serialize(params: &mut Params, name: &str, obj: &DateArrayOptions) {
        let mut prefix = name.to_string();
        if prefix != "" {
            prefix.push_str(".");
        }

        if let Some(ref field_value) = obj.default_value {
            params.put(&format!("{}{}", prefix, "DefaultValue"), &field_value);
        }
        if let Some(ref field_value) = obj.facet_enabled {
            params.put(&format!("{}{}", prefix, "FacetEnabled"), &field_value);
        }
        if let Some(ref field_value) = obj.return_enabled {
            params.put(&format!("{}{}", prefix, "ReturnEnabled"), &field_value);
        }
        if let Some(ref field_value) = obj.search_enabled {
            params.put(&format!("{}{}", prefix, "SearchEnabled"), &field_value);
        }
        if let Some(ref field_value) = obj.source_fields {
            params.put(&format!("{}{}", prefix, "SourceFields"), &field_value);
        }
    }
}

/// <p>Options for a date field. Dates and times are specified in UTC (Coordinated Universal Time) according to IETF RFC3339: yyyy-mm-ddT00:00:00Z. Present if <code>IndexFieldType</code> specifies the field is of type <code>date</code>. All options are enabled by default.</p>
#[derive(Default, Debug, Clone, PartialEq)]
pub struct DateOptions {
    /// <p>A value to use for the field if the field isn&#39;t specified for a document.</p>
    pub default_value: Option<String>,
    /// <p>Whether facet information can be returned for the field.</p>
    pub facet_enabled: Option<bool>,
    /// <p>Whether the contents of the field can be returned in the search results.</p>
    pub return_enabled: Option<bool>,
    /// <p>Whether the contents of the field are searchable.</p>
    pub search_enabled: Option<bool>,
    /// <p>Whether the field can be used to sort the search results.</p>
    pub sort_enabled: Option<bool>,
    pub source_field: Option<String>,
}

struct DateOptionsDeserializer;
impl DateOptionsDeserializer {
    #[allow(unused_variables)]
    fn deserialize<T: Peek + Next>(
        tag_name: &str,
        stack: &mut T,
    ) -> Result<DateOptions, XmlParseError> {
        deserialize_elements::<_, DateOptions, _>(tag_name, stack, |name, stack, obj| {
            match name {
                "DefaultValue" => {
                    obj.default_value =
                        Some(FieldValueDeserializer::deserialize("DefaultValue", stack)?);
                }
                "FacetEnabled" => {
                    obj.facet_enabled =
                        Some(BooleanDeserializer::deserialize("FacetEnabled", stack)?);
                }
                "ReturnEnabled" => {
                    obj.return_enabled =
                        Some(BooleanDeserializer::deserialize("ReturnEnabled", stack)?);
                }
                "SearchEnabled" => {
                    obj.search_enabled =
                        Some(BooleanDeserializer::deserialize("SearchEnabled", stack)?);
                }
                "SortEnabled" => {
                    obj.sort_enabled =
                        Some(BooleanDeserializer::deserialize("SortEnabled", stack)?);
                }
                "SourceField" => {
                    obj.source_field =
                        Some(FieldNameDeserializer::deserialize("SourceField", stack)?);
                }
                _ => skip_tree(stack),
            }
            Ok(())
        })
    }
}

/// Serialize `DateOptions` contents to a `SignedRequest`.
struct DateOptionsSerializer;
impl DateOptionsSerializer {
    fn serialize(params: &mut Params, name: &str, obj: &DateOptions) {
        let mut prefix = name.to_string();
        if prefix != "" {
            prefix.push_str(".");
        }

        if let Some(ref field_value) = obj.default_value {
            params.put(&format!("{}{}", prefix, "DefaultValue"), &field_value);
        }
        if let Some(ref field_value) = obj.facet_enabled {
            params.put(&format!("{}{}", prefix, "FacetEnabled"), &field_value);
        }
        if let Some(ref field_value) = obj.return_enabled {
            params.put(&format!("{}{}", prefix, "ReturnEnabled"), &field_value);
        }
        if let Some(ref field_value) = obj.search_enabled {
            params.put(&format!("{}{}", prefix, "SearchEnabled"), &field_value);
        }
        if let Some(ref field_value) = obj.sort_enabled {
            params.put(&format!("{}{}", prefix, "SortEnabled"), &field_value);
        }
        if let Some(ref field_value) = obj.source_field {
            params.put(&format!("{}{}", prefix, "SourceField"), &field_value);
        }
    }
}

/// <p>Container for the parameters to the <code><a>DefineAnalysisScheme</a></code> operation. Specifies the name of the domain you want to update and the analysis scheme configuration.</p>
#[derive(Default, Debug, Clone, PartialEq)]
pub struct DefineAnalysisSchemeRequest {
    pub analysis_scheme: AnalysisScheme,
    pub domain_name: String,
}

/// Serialize `DefineAnalysisSchemeRequest` contents to a `SignedRequest`.
struct DefineAnalysisSchemeRequestSerializer;
impl DefineAnalysisSchemeRequestSerializer {
    fn serialize(params: &mut Params, name: &str, obj: &DefineAnalysisSchemeRequest) {
        let mut prefix = name.to_string();
        if prefix != "" {
            prefix.push_str(".");
        }

        AnalysisSchemeSerializer::serialize(
            params,
            &format!("{}{}", prefix, "AnalysisScheme"),
            &obj.analysis_scheme,
        );
        params.put(&format!("{}{}", prefix, "DomainName"), &obj.domain_name);
    }
}

/// <p>The result of a <code><a>DefineAnalysisScheme</a></code> request. Contains the status of the newly-configured analysis scheme.</p>
#[derive(Default, Debug, Clone, PartialEq)]
pub struct DefineAnalysisSchemeResponse {
    pub analysis_scheme: AnalysisSchemeStatus,
}

struct DefineAnalysisSchemeResponseDeserializer;
impl DefineAnalysisSchemeResponseDeserializer {
    #[allow(unused_variables)]
    fn deserialize<T: Peek + Next>(
        tag_name: &str,
        stack: &mut T,
    ) -> Result<DefineAnalysisSchemeResponse, XmlParseError> {
        deserialize_elements::<_, DefineAnalysisSchemeResponse, _>(
            tag_name,
            stack,
            |name, stack, obj| {
                match name {
                    "AnalysisScheme" => {
                        obj.analysis_scheme =
                            AnalysisSchemeStatusDeserializer::deserialize("AnalysisScheme", stack)?;
                    }
                    _ => skip_tree(stack),
                }
                Ok(())
            },
        )
    }
}
/// <p>Container for the parameters to the <code><a>DefineExpression</a></code> operation. Specifies the name of the domain you want to update and the expression you want to configure.</p>
#[derive(Default, Debug, Clone, PartialEq)]
pub struct DefineExpressionRequest {
    pub domain_name: String,
    pub expression: Expression,
}

/// Serialize `DefineExpressionRequest` contents to a `SignedRequest`.
struct DefineExpressionRequestSerializer;
impl DefineExpressionRequestSerializer {
    fn serialize(params: &mut Params, name: &str, obj: &DefineExpressionRequest) {
        let mut prefix = name.to_string();
        if prefix != "" {
            prefix.push_str(".");
        }

        params.put(&format!("{}{}", prefix, "DomainName"), &obj.domain_name);
        ExpressionSerializer::serialize(
            params,
            &format!("{}{}", prefix, "Expression"),
            &obj.expression,
        );
    }
}

/// <p>The result of a <code>DefineExpression</code> request. Contains the status of the newly-configured expression.</p>
#[derive(Default, Debug, Clone, PartialEq)]
pub struct DefineExpressionResponse {
    pub expression: ExpressionStatus,
}

struct DefineExpressionResponseDeserializer;
impl DefineExpressionResponseDeserializer {
    #[allow(unused_variables)]
    fn deserialize<T: Peek + Next>(
        tag_name: &str,
        stack: &mut T,
    ) -> Result<DefineExpressionResponse, XmlParseError> {
        deserialize_elements::<_, DefineExpressionResponse, _>(
            tag_name,
            stack,
            |name, stack, obj| {
                match name {
                    "Expression" => {
                        obj.expression =
                            ExpressionStatusDeserializer::deserialize("Expression", stack)?;
                    }
                    _ => skip_tree(stack),
                }
                Ok(())
            },
        )
    }
}
/// <p>Container for the parameters to the <code><a>DefineIndexField</a></code> operation. Specifies the name of the domain you want to update and the index field configuration.</p>
#[derive(Default, Debug, Clone, PartialEq)]
pub struct DefineIndexFieldRequest {
    pub domain_name: String,
    /// <p>The index field and field options you want to configure. </p>
    pub index_field: IndexField,
}

/// Serialize `DefineIndexFieldRequest` contents to a `SignedRequest`.
struct DefineIndexFieldRequestSerializer;
impl DefineIndexFieldRequestSerializer {
    fn serialize(params: &mut Params, name: &str, obj: &DefineIndexFieldRequest) {
        let mut prefix = name.to_string();
        if prefix != "" {
            prefix.push_str(".");
        }

        params.put(&format!("{}{}", prefix, "DomainName"), &obj.domain_name);
        IndexFieldSerializer::serialize(
            params,
            &format!("{}{}", prefix, "IndexField"),
            &obj.index_field,
        );
    }
}

/// <p>The result of a <code><a>DefineIndexField</a></code> request. Contains the status of the newly-configured index field.</p>
#[derive(Default, Debug, Clone, PartialEq)]
pub struct DefineIndexFieldResponse {
    pub index_field: IndexFieldStatus,
}

struct DefineIndexFieldResponseDeserializer;
impl DefineIndexFieldResponseDeserializer {
    #[allow(unused_variables)]
    fn deserialize<T: Peek + Next>(
        tag_name: &str,
        stack: &mut T,
    ) -> Result<DefineIndexFieldResponse, XmlParseError> {
        deserialize_elements::<_, DefineIndexFieldResponse, _>(
            tag_name,
            stack,
            |name, stack, obj| {
                match name {
                    "IndexField" => {
                        obj.index_field =
                            IndexFieldStatusDeserializer::deserialize("IndexField", stack)?;
                    }
                    _ => skip_tree(stack),
                }
                Ok(())
            },
        )
    }
}
/// <p>Container for the parameters to the <code><a>DefineSuggester</a></code> operation. Specifies the name of the domain you want to update and the suggester configuration.</p>
#[derive(Default, Debug, Clone, PartialEq)]
pub struct DefineSuggesterRequest {
    pub domain_name: String,
    pub suggester: Suggester,
}

/// Serialize `DefineSuggesterRequest` contents to a `SignedRequest`.
struct DefineSuggesterRequestSerializer;
impl DefineSuggesterRequestSerializer {
    fn serialize(params: &mut Params, name: &str, obj: &DefineSuggesterRequest) {
        let mut prefix = name.to_string();
        if prefix != "" {
            prefix.push_str(".");
        }

        params.put(&format!("{}{}", prefix, "DomainName"), &obj.domain_name);
        SuggesterSerializer::serialize(
            params,
            &format!("{}{}", prefix, "Suggester"),
            &obj.suggester,
        );
    }
}

/// <p>The result of a <code>DefineSuggester</code> request. Contains the status of the newly-configured suggester.</p>
#[derive(Default, Debug, Clone, PartialEq)]
pub struct DefineSuggesterResponse {
    pub suggester: SuggesterStatus,
}

struct DefineSuggesterResponseDeserializer;
impl DefineSuggesterResponseDeserializer {
    #[allow(unused_variables)]
    fn deserialize<T: Peek + Next>(
        tag_name: &str,
        stack: &mut T,
    ) -> Result<DefineSuggesterResponse, XmlParseError> {
        deserialize_elements::<_, DefineSuggesterResponse, _>(
            tag_name,
            stack,
            |name, stack, obj| {
                match name {
                    "Suggester" => {
                        obj.suggester =
                            SuggesterStatusDeserializer::deserialize("Suggester", stack)?;
                    }
                    _ => skip_tree(stack),
                }
                Ok(())
            },
        )
    }
}
/// <p>Container for the parameters to the <code><a>DeleteAnalysisScheme</a></code> operation. Specifies the name of the domain you want to update and the analysis scheme you want to delete. </p>
#[derive(Default, Debug, Clone, PartialEq)]
pub struct DeleteAnalysisSchemeRequest {
    /// <p>The name of the analysis scheme you want to delete.</p>
    pub analysis_scheme_name: String,
    pub domain_name: String,
}

/// Serialize `DeleteAnalysisSchemeRequest` contents to a `SignedRequest`.
struct DeleteAnalysisSchemeRequestSerializer;
impl DeleteAnalysisSchemeRequestSerializer {
    fn serialize(params: &mut Params, name: &str, obj: &DeleteAnalysisSchemeRequest) {
        let mut prefix = name.to_string();
        if prefix != "" {
            prefix.push_str(".");
        }

        params.put(
            &format!("{}{}", prefix, "AnalysisSchemeName"),
            &obj.analysis_scheme_name,
        );
        params.put(&format!("{}{}", prefix, "DomainName"), &obj.domain_name);
    }
}

/// <p>The result of a <code>DeleteAnalysisScheme</code> request. Contains the status of the deleted analysis scheme.</p>
#[derive(Default, Debug, Clone, PartialEq)]
pub struct DeleteAnalysisSchemeResponse {
    /// <p>The status of the analysis scheme being deleted.</p>
    pub analysis_scheme: AnalysisSchemeStatus,
}

struct DeleteAnalysisSchemeResponseDeserializer;
impl DeleteAnalysisSchemeResponseDeserializer {
    #[allow(unused_variables)]
    fn deserialize<T: Peek + Next>(
        tag_name: &str,
        stack: &mut T,
    ) -> Result<DeleteAnalysisSchemeResponse, XmlParseError> {
        deserialize_elements::<_, DeleteAnalysisSchemeResponse, _>(
            tag_name,
            stack,
            |name, stack, obj| {
                match name {
                    "AnalysisScheme" => {
                        obj.analysis_scheme =
                            AnalysisSchemeStatusDeserializer::deserialize("AnalysisScheme", stack)?;
                    }
                    _ => skip_tree(stack),
                }
                Ok(())
            },
        )
    }
}
/// <p>Container for the parameters to the <code><a>DeleteDomain</a></code> operation. Specifies the name of the domain you want to delete.</p>
#[derive(Default, Debug, Clone, PartialEq)]
pub struct DeleteDomainRequest {
    /// <p>The name of the domain you want to permanently delete.</p>
    pub domain_name: String,
}

/// Serialize `DeleteDomainRequest` contents to a `SignedRequest`.
struct DeleteDomainRequestSerializer;
impl DeleteDomainRequestSerializer {
    fn serialize(params: &mut Params, name: &str, obj: &DeleteDomainRequest) {
        let mut prefix = name.to_string();
        if prefix != "" {
            prefix.push_str(".");
        }

        params.put(&format!("{}{}", prefix, "DomainName"), &obj.domain_name);
    }
}

/// <p>The result of a <code>DeleteDomain</code> request. Contains the status of a newly deleted domain, or no status if the domain has already been completely deleted.</p>
#[derive(Default, Debug, Clone, PartialEq)]
pub struct DeleteDomainResponse {
    pub domain_status: Option<DomainStatus>,
}

struct DeleteDomainResponseDeserializer;
impl DeleteDomainResponseDeserializer {
    #[allow(unused_variables)]
    fn deserialize<T: Peek + Next>(
        tag_name: &str,
        stack: &mut T,
    ) -> Result<DeleteDomainResponse, XmlParseError> {
        deserialize_elements::<_, DeleteDomainResponse, _>(tag_name, stack, |name, stack, obj| {
            match name {
                "DomainStatus" => {
                    obj.domain_status = Some(DomainStatusDeserializer::deserialize(
                        "DomainStatus",
                        stack,
                    )?);
                }
                _ => skip_tree(stack),
            }
            Ok(())
        })
    }
}
/// <p>Container for the parameters to the <code><a>DeleteExpression</a></code> operation. Specifies the name of the domain you want to update and the name of the expression you want to delete.</p>
#[derive(Default, Debug, Clone, PartialEq)]
pub struct DeleteExpressionRequest {
    pub domain_name: String,
    /// <p>The name of the <code><a>Expression</a></code> to delete.</p>
    pub expression_name: String,
}

/// Serialize `DeleteExpressionRequest` contents to a `SignedRequest`.
struct DeleteExpressionRequestSerializer;
impl DeleteExpressionRequestSerializer {
    fn serialize(params: &mut Params, name: &str, obj: &DeleteExpressionRequest) {
        let mut prefix = name.to_string();
        if prefix != "" {
            prefix.push_str(".");
        }

        params.put(&format!("{}{}", prefix, "DomainName"), &obj.domain_name);
        params.put(
            &format!("{}{}", prefix, "ExpressionName"),
            &obj.expression_name,
        );
    }
}

/// <p>The result of a <code><a>DeleteExpression</a></code> request. Specifies the expression being deleted.</p>
#[derive(Default, Debug, Clone, PartialEq)]
pub struct DeleteExpressionResponse {
    /// <p>The status of the expression being deleted.</p>
    pub expression: ExpressionStatus,
}

struct DeleteExpressionResponseDeserializer;
impl DeleteExpressionResponseDeserializer {
    #[allow(unused_variables)]
    fn deserialize<T: Peek + Next>(
        tag_name: &str,
        stack: &mut T,
    ) -> Result<DeleteExpressionResponse, XmlParseError> {
        deserialize_elements::<_, DeleteExpressionResponse, _>(
            tag_name,
            stack,
            |name, stack, obj| {
                match name {
                    "Expression" => {
                        obj.expression =
                            ExpressionStatusDeserializer::deserialize("Expression", stack)?;
                    }
                    _ => skip_tree(stack),
                }
                Ok(())
            },
        )
    }
}
/// <p>Container for the parameters to the <code><a>DeleteIndexField</a></code> operation. Specifies the name of the domain you want to update and the name of the index field you want to delete.</p>
#[derive(Default, Debug, Clone, PartialEq)]
pub struct DeleteIndexFieldRequest {
    pub domain_name: String,
    /// <p>The name of the index field your want to remove from the domain's indexing options.</p>
    pub index_field_name: String,
}

/// Serialize `DeleteIndexFieldRequest` contents to a `SignedRequest`.
struct DeleteIndexFieldRequestSerializer;
impl DeleteIndexFieldRequestSerializer {
    fn serialize(params: &mut Params, name: &str, obj: &DeleteIndexFieldRequest) {
        let mut prefix = name.to_string();
        if prefix != "" {
            prefix.push_str(".");
        }

        params.put(&format!("{}{}", prefix, "DomainName"), &obj.domain_name);
        params.put(
            &format!("{}{}", prefix, "IndexFieldName"),
            &obj.index_field_name,
        );
    }
}

/// <p>The result of a <code><a>DeleteIndexField</a></code> request.</p>
#[derive(Default, Debug, Clone, PartialEq)]
pub struct DeleteIndexFieldResponse {
    /// <p>The status of the index field being deleted.</p>
    pub index_field: IndexFieldStatus,
}

struct DeleteIndexFieldResponseDeserializer;
impl DeleteIndexFieldResponseDeserializer {
    #[allow(unused_variables)]
    fn deserialize<T: Peek + Next>(
        tag_name: &str,
        stack: &mut T,
    ) -> Result<DeleteIndexFieldResponse, XmlParseError> {
        deserialize_elements::<_, DeleteIndexFieldResponse, _>(
            tag_name,
            stack,
            |name, stack, obj| {
                match name {
                    "IndexField" => {
                        obj.index_field =
                            IndexFieldStatusDeserializer::deserialize("IndexField", stack)?;
                    }
                    _ => skip_tree(stack),
                }
                Ok(())
            },
        )
    }
}
/// <p>Container for the parameters to the <code><a>DeleteSuggester</a></code> operation. Specifies the name of the domain you want to update and name of the suggester you want to delete.</p>
#[derive(Default, Debug, Clone, PartialEq)]
pub struct DeleteSuggesterRequest {
    pub domain_name: String,
    /// <p>Specifies the name of the suggester you want to delete.</p>
    pub suggester_name: String,
}

/// Serialize `DeleteSuggesterRequest` contents to a `SignedRequest`.
struct DeleteSuggesterRequestSerializer;
impl DeleteSuggesterRequestSerializer {
    fn serialize(params: &mut Params, name: &str, obj: &DeleteSuggesterRequest) {
        let mut prefix = name.to_string();
        if prefix != "" {
            prefix.push_str(".");
        }

        params.put(&format!("{}{}", prefix, "DomainName"), &obj.domain_name);
        params.put(
            &format!("{}{}", prefix, "SuggesterName"),
            &obj.suggester_name,
        );
    }
}

/// <p>The result of a <code>DeleteSuggester</code> request. Contains the status of the deleted suggester.</p>
#[derive(Default, Debug, Clone, PartialEq)]
pub struct DeleteSuggesterResponse {
    /// <p>The status of the suggester being deleted.</p>
    pub suggester: SuggesterStatus,
}

struct DeleteSuggesterResponseDeserializer;
impl DeleteSuggesterResponseDeserializer {
    #[allow(unused_variables)]
    fn deserialize<T: Peek + Next>(
        tag_name: &str,
        stack: &mut T,
    ) -> Result<DeleteSuggesterResponse, XmlParseError> {
        deserialize_elements::<_, DeleteSuggesterResponse, _>(
            tag_name,
            stack,
            |name, stack, obj| {
                match name {
                    "Suggester" => {
                        obj.suggester =
                            SuggesterStatusDeserializer::deserialize("Suggester", stack)?;
                    }
                    _ => skip_tree(stack),
                }
                Ok(())
            },
        )
    }
}
/// <p>Container for the parameters to the <code><a>DescribeAnalysisSchemes</a></code> operation. Specifies the name of the domain you want to describe. To limit the response to particular analysis schemes, specify the names of the analysis schemes you want to describe. To show the active configuration and exclude any pending changes, set the <code>Deployed</code> option to <code>true</code>. </p>
#[derive(Default, Debug, Clone, PartialEq)]
pub struct DescribeAnalysisSchemesRequest {
    /// <p>The analysis schemes you want to describe.</p>
    pub analysis_scheme_names: Option<Vec<String>>,
    /// <p>Whether to display the deployed configuration (<code>true</code>) or include any pending changes (<code>false</code>). Defaults to <code>false</code>.</p>
    pub deployed: Option<bool>,
    /// <p>The name of the domain you want to describe.</p>
    pub domain_name: String,
}

/// Serialize `DescribeAnalysisSchemesRequest` contents to a `SignedRequest`.
struct DescribeAnalysisSchemesRequestSerializer;
impl DescribeAnalysisSchemesRequestSerializer {
    fn serialize(params: &mut Params, name: &str, obj: &DescribeAnalysisSchemesRequest) {
        let mut prefix = name.to_string();
        if prefix != "" {
            prefix.push_str(".");
        }

        if let Some(ref field_value) = obj.analysis_scheme_names {
            StandardNameListSerializer::serialize(
                params,
                &format!("{}{}", prefix, "AnalysisSchemeNames"),
                field_value,
            );
        }
        if let Some(ref field_value) = obj.deployed {
            params.put(&format!("{}{}", prefix, "Deployed"), &field_value);
        }
        params.put(&format!("{}{}", prefix, "DomainName"), &obj.domain_name);
    }
}

/// <p>The result of a <code>DescribeAnalysisSchemes</code> request. Contains the analysis schemes configured for the domain specified in the request.</p>
#[derive(Default, Debug, Clone, PartialEq)]
pub struct DescribeAnalysisSchemesResponse {
    /// <p>The analysis scheme descriptions.</p>
    pub analysis_schemes: Vec<AnalysisSchemeStatus>,
}

struct DescribeAnalysisSchemesResponseDeserializer;
impl DescribeAnalysisSchemesResponseDeserializer {
    #[allow(unused_variables)]
    fn deserialize<T: Peek + Next>(
        tag_name: &str,
        stack: &mut T,
    ) -> Result<DescribeAnalysisSchemesResponse, XmlParseError> {
        deserialize_elements::<_, DescribeAnalysisSchemesResponse, _>(
            tag_name,
            stack,
            |name, stack, obj| {
                match name {
                    "AnalysisSchemes" => {
                        obj.analysis_schemes.extend(
                            AnalysisSchemeStatusListDeserializer::deserialize(
                                "AnalysisSchemes",
                                stack,
                            )?,
                        );
                    }
                    _ => skip_tree(stack),
                }
                Ok(())
            },
        )
    }
}
/// <p>Container for the parameters to the <code><a>DescribeAvailabilityOptions</a></code> operation. Specifies the name of the domain you want to describe. To show the active configuration and exclude any pending changes, set the Deployed option to <code>true</code>.</p>
#[derive(Default, Debug, Clone, PartialEq)]
pub struct DescribeAvailabilityOptionsRequest {
    /// <p>Whether to display the deployed configuration (<code>true</code>) or include any pending changes (<code>false</code>). Defaults to <code>false</code>.</p>
    pub deployed: Option<bool>,
    /// <p>The name of the domain you want to describe.</p>
    pub domain_name: String,
}

/// Serialize `DescribeAvailabilityOptionsRequest` contents to a `SignedRequest`.
struct DescribeAvailabilityOptionsRequestSerializer;
impl DescribeAvailabilityOptionsRequestSerializer {
    fn serialize(params: &mut Params, name: &str, obj: &DescribeAvailabilityOptionsRequest) {
        let mut prefix = name.to_string();
        if prefix != "" {
            prefix.push_str(".");
        }

        if let Some(ref field_value) = obj.deployed {
            params.put(&format!("{}{}", prefix, "Deployed"), &field_value);
        }
        params.put(&format!("{}{}", prefix, "DomainName"), &obj.domain_name);
    }
}

/// <p>The result of a <code>DescribeAvailabilityOptions</code> request. Indicates whether or not the Multi-AZ option is enabled for the domain specified in the request. </p>
#[derive(Default, Debug, Clone, PartialEq)]
pub struct DescribeAvailabilityOptionsResponse {
    /// <p>The availability options configured for the domain. Indicates whether Multi-AZ is enabled for the domain. </p>
    pub availability_options: Option<AvailabilityOptionsStatus>,
}

struct DescribeAvailabilityOptionsResponseDeserializer;
impl DescribeAvailabilityOptionsResponseDeserializer {
    #[allow(unused_variables)]
    fn deserialize<T: Peek + Next>(
        tag_name: &str,
        stack: &mut T,
    ) -> Result<DescribeAvailabilityOptionsResponse, XmlParseError> {
        deserialize_elements::<_, DescribeAvailabilityOptionsResponse, _>(
            tag_name,
            stack,
            |name, stack, obj| {
                match name {
                    "AvailabilityOptions" => {
                        obj.availability_options =
                            Some(AvailabilityOptionsStatusDeserializer::deserialize(
                                "AvailabilityOptions",
                                stack,
                            )?);
                    }
                    _ => skip_tree(stack),
                }
                Ok(())
            },
        )
    }
}
/// <p>Container for the parameters to the <code><a>DescribeDomains</a></code> operation. By default shows the status of all domains. To restrict the response to particular domains, specify the names of the domains you want to describe.</p>
#[derive(Default, Debug, Clone, PartialEq)]
pub struct DescribeDomainsRequest {
    /// <p>The names of the domains you want to include in the response.</p>
    pub domain_names: Option<Vec<String>>,
}

/// Serialize `DescribeDomainsRequest` contents to a `SignedRequest`.
struct DescribeDomainsRequestSerializer;
impl DescribeDomainsRequestSerializer {
    fn serialize(params: &mut Params, name: &str, obj: &DescribeDomainsRequest) {
        let mut prefix = name.to_string();
        if prefix != "" {
            prefix.push_str(".");
        }

        if let Some(ref field_value) = obj.domain_names {
            DomainNameListSerializer::serialize(
                params,
                &format!("{}{}", prefix, "DomainNames"),
                field_value,
            );
        }
    }
}

/// <p>The result of a <code>DescribeDomains</code> request. Contains the status of the domains specified in the request or all domains owned by the account.</p>
#[derive(Default, Debug, Clone, PartialEq)]
pub struct DescribeDomainsResponse {
    pub domain_status_list: Vec<DomainStatus>,
}

struct DescribeDomainsResponseDeserializer;
impl DescribeDomainsResponseDeserializer {
    #[allow(unused_variables)]
    fn deserialize<T: Peek + Next>(
        tag_name: &str,
        stack: &mut T,
    ) -> Result<DescribeDomainsResponse, XmlParseError> {
        deserialize_elements::<_, DescribeDomainsResponse, _>(
            tag_name,
            stack,
            |name, stack, obj| {
                match name {
                    "DomainStatusList" => {
                        obj.domain_status_list
                            .extend(DomainStatusListDeserializer::deserialize(
                                "DomainStatusList",
                                stack,
                            )?);
                    }
                    _ => skip_tree(stack),
                }
                Ok(())
            },
        )
    }
}
/// <p>Container for the parameters to the <code><a>DescribeDomains</a></code> operation. Specifies the name of the domain you want to describe. To restrict the response to particular expressions, specify the names of the expressions you want to describe. To show the active configuration and exclude any pending changes, set the <code>Deployed</code> option to <code>true</code>.</p>
#[derive(Default, Debug, Clone, PartialEq)]
pub struct DescribeExpressionsRequest {
    /// <p>Whether to display the deployed configuration (<code>true</code>) or include any pending changes (<code>false</code>). Defaults to <code>false</code>.</p>
    pub deployed: Option<bool>,
    /// <p>The name of the domain you want to describe.</p>
    pub domain_name: String,
    /// <p>Limits the <code><a>DescribeExpressions</a></code> response to the specified expressions. If not specified, all expressions are shown.</p>
    pub expression_names: Option<Vec<String>>,
}

/// Serialize `DescribeExpressionsRequest` contents to a `SignedRequest`.
struct DescribeExpressionsRequestSerializer;
impl DescribeExpressionsRequestSerializer {
    fn serialize(params: &mut Params, name: &str, obj: &DescribeExpressionsRequest) {
        let mut prefix = name.to_string();
        if prefix != "" {
            prefix.push_str(".");
        }

        if let Some(ref field_value) = obj.deployed {
            params.put(&format!("{}{}", prefix, "Deployed"), &field_value);
        }
        params.put(&format!("{}{}", prefix, "DomainName"), &obj.domain_name);
        if let Some(ref field_value) = obj.expression_names {
            StandardNameListSerializer::serialize(
                params,
                &format!("{}{}", prefix, "ExpressionNames"),
                field_value,
            );
        }
    }
}

/// <p>The result of a <code>DescribeExpressions</code> request. Contains the expressions configured for the domain specified in the request.</p>
#[derive(Default, Debug, Clone, PartialEq)]
pub struct DescribeExpressionsResponse {
    /// <p>The expressions configured for the domain.</p>
    pub expressions: Vec<ExpressionStatus>,
}

struct DescribeExpressionsResponseDeserializer;
impl DescribeExpressionsResponseDeserializer {
    #[allow(unused_variables)]
    fn deserialize<T: Peek + Next>(
        tag_name: &str,
        stack: &mut T,
    ) -> Result<DescribeExpressionsResponse, XmlParseError> {
        deserialize_elements::<_, DescribeExpressionsResponse, _>(
            tag_name,
            stack,
            |name, stack, obj| {
                match name {
                    "Expressions" => {
                        obj.expressions
                            .extend(ExpressionStatusListDeserializer::deserialize(
                                "Expressions",
                                stack,
                            )?);
                    }
                    _ => skip_tree(stack),
                }
                Ok(())
            },
        )
    }
}
/// <p>Container for the parameters to the <code><a>DescribeIndexFields</a></code> operation. Specifies the name of the domain you want to describe. To restrict the response to particular index fields, specify the names of the index fields you want to describe. To show the active configuration and exclude any pending changes, set the <code>Deployed</code> option to <code>true</code>.</p>
#[derive(Default, Debug, Clone, PartialEq)]
pub struct DescribeIndexFieldsRequest {
    /// <p>Whether to display the deployed configuration (<code>true</code>) or include any pending changes (<code>false</code>). Defaults to <code>false</code>.</p>
    pub deployed: Option<bool>,
    /// <p>The name of the domain you want to describe.</p>
    pub domain_name: String,
    /// <p>A list of the index fields you want to describe. If not specified, information is returned for all configured index fields.</p>
    pub field_names: Option<Vec<String>>,
}

/// Serialize `DescribeIndexFieldsRequest` contents to a `SignedRequest`.
struct DescribeIndexFieldsRequestSerializer;
impl DescribeIndexFieldsRequestSerializer {
    fn serialize(params: &mut Params, name: &str, obj: &DescribeIndexFieldsRequest) {
        let mut prefix = name.to_string();
        if prefix != "" {
            prefix.push_str(".");
        }

        if let Some(ref field_value) = obj.deployed {
            params.put(&format!("{}{}", prefix, "Deployed"), &field_value);
        }
        params.put(&format!("{}{}", prefix, "DomainName"), &obj.domain_name);
        if let Some(ref field_value) = obj.field_names {
            DynamicFieldNameListSerializer::serialize(
                params,
                &format!("{}{}", prefix, "FieldNames"),
                field_value,
            );
        }
    }
}

/// <p>The result of a <code>DescribeIndexFields</code> request. Contains the index fields configured for the domain specified in the request.</p>
#[derive(Default, Debug, Clone, PartialEq)]
pub struct DescribeIndexFieldsResponse {
    /// <p>The index fields configured for the domain.</p>
    pub index_fields: Vec<IndexFieldStatus>,
}

struct DescribeIndexFieldsResponseDeserializer;
impl DescribeIndexFieldsResponseDeserializer {
    #[allow(unused_variables)]
    fn deserialize<T: Peek + Next>(
        tag_name: &str,
        stack: &mut T,
    ) -> Result<DescribeIndexFieldsResponse, XmlParseError> {
        deserialize_elements::<_, DescribeIndexFieldsResponse, _>(
            tag_name,
            stack,
            |name, stack, obj| {
                match name {
                    "IndexFields" => {
                        obj.index_fields
                            .extend(IndexFieldStatusListDeserializer::deserialize(
                                "IndexFields",
                                stack,
                            )?);
                    }
                    _ => skip_tree(stack),
                }
                Ok(())
            },
        )
    }
}
/// <p>Container for the parameters to the <code><a>DescribeScalingParameters</a></code> operation. Specifies the name of the domain you want to describe. </p>
#[derive(Default, Debug, Clone, PartialEq)]
pub struct DescribeScalingParametersRequest {
    pub domain_name: String,
}

/// Serialize `DescribeScalingParametersRequest` contents to a `SignedRequest`.
struct DescribeScalingParametersRequestSerializer;
impl DescribeScalingParametersRequestSerializer {
    fn serialize(params: &mut Params, name: &str, obj: &DescribeScalingParametersRequest) {
        let mut prefix = name.to_string();
        if prefix != "" {
            prefix.push_str(".");
        }

        params.put(&format!("{}{}", prefix, "DomainName"), &obj.domain_name);
    }
}

/// <p>The result of a <code>DescribeScalingParameters</code> request. Contains the scaling parameters configured for the domain specified in the request.</p>
#[derive(Default, Debug, Clone, PartialEq)]
pub struct DescribeScalingParametersResponse {
    pub scaling_parameters: ScalingParametersStatus,
}

struct DescribeScalingParametersResponseDeserializer;
impl DescribeScalingParametersResponseDeserializer {
    #[allow(unused_variables)]
    fn deserialize<T: Peek + Next>(
        tag_name: &str,
        stack: &mut T,
    ) -> Result<DescribeScalingParametersResponse, XmlParseError> {
        deserialize_elements::<_, DescribeScalingParametersResponse, _>(
            tag_name,
            stack,
            |name, stack, obj| {
                match name {
                    "ScalingParameters" => {
                        obj.scaling_parameters = ScalingParametersStatusDeserializer::deserialize(
                            "ScalingParameters",
                            stack,
                        )?;
                    }
                    _ => skip_tree(stack),
                }
                Ok(())
            },
        )
    }
}
/// <p>Container for the parameters to the <code><a>DescribeServiceAccessPolicies</a></code> operation. Specifies the name of the domain you want to describe. To show the active configuration and exclude any pending changes, set the <code>Deployed</code> option to <code>true</code>.</p>
#[derive(Default, Debug, Clone, PartialEq)]
pub struct DescribeServiceAccessPoliciesRequest {
    /// <p>Whether to display the deployed configuration (<code>true</code>) or include any pending changes (<code>false</code>). Defaults to <code>false</code>.</p>
    pub deployed: Option<bool>,
    /// <p>The name of the domain you want to describe.</p>
    pub domain_name: String,
}

/// Serialize `DescribeServiceAccessPoliciesRequest` contents to a `SignedRequest`.
struct DescribeServiceAccessPoliciesRequestSerializer;
impl DescribeServiceAccessPoliciesRequestSerializer {
    fn serialize(params: &mut Params, name: &str, obj: &DescribeServiceAccessPoliciesRequest) {
        let mut prefix = name.to_string();
        if prefix != "" {
            prefix.push_str(".");
        }

        if let Some(ref field_value) = obj.deployed {
            params.put(&format!("{}{}", prefix, "Deployed"), &field_value);
        }
        params.put(&format!("{}{}", prefix, "DomainName"), &obj.domain_name);
    }
}

/// <p>The result of a <code>DescribeServiceAccessPolicies</code> request.</p>
#[derive(Default, Debug, Clone, PartialEq)]
pub struct DescribeServiceAccessPoliciesResponse {
    /// <p>The access rules configured for the domain specified in the request.</p>
    pub access_policies: AccessPoliciesStatus,
}

struct DescribeServiceAccessPoliciesResponseDeserializer;
impl DescribeServiceAccessPoliciesResponseDeserializer {
    #[allow(unused_variables)]
    fn deserialize<T: Peek + Next>(
        tag_name: &str,
        stack: &mut T,
    ) -> Result<DescribeServiceAccessPoliciesResponse, XmlParseError> {
        deserialize_elements::<_, DescribeServiceAccessPoliciesResponse, _>(
            tag_name,
            stack,
            |name, stack, obj| {
                match name {
                    "AccessPolicies" => {
                        obj.access_policies =
                            AccessPoliciesStatusDeserializer::deserialize("AccessPolicies", stack)?;
                    }
                    _ => skip_tree(stack),
                }
                Ok(())
            },
        )
    }
}
/// <p>Container for the parameters to the <code><a>DescribeSuggester</a></code> operation. Specifies the name of the domain you want to describe. To restrict the response to particular suggesters, specify the names of the suggesters you want to describe. To show the active configuration and exclude any pending changes, set the <code>Deployed</code> option to <code>true</code>.</p>
#[derive(Default, Debug, Clone, PartialEq)]
pub struct DescribeSuggestersRequest {
    /// <p>Whether to display the deployed configuration (<code>true</code>) or include any pending changes (<code>false</code>). Defaults to <code>false</code>.</p>
    pub deployed: Option<bool>,
    /// <p>The name of the domain you want to describe.</p>
    pub domain_name: String,
    /// <p>The suggesters you want to describe.</p>
    pub suggester_names: Option<Vec<String>>,
}

/// Serialize `DescribeSuggestersRequest` contents to a `SignedRequest`.
struct DescribeSuggestersRequestSerializer;
impl DescribeSuggestersRequestSerializer {
    fn serialize(params: &mut Params, name: &str, obj: &DescribeSuggestersRequest) {
        let mut prefix = name.to_string();
        if prefix != "" {
            prefix.push_str(".");
        }

        if let Some(ref field_value) = obj.deployed {
            params.put(&format!("{}{}", prefix, "Deployed"), &field_value);
        }
        params.put(&format!("{}{}", prefix, "DomainName"), &obj.domain_name);
        if let Some(ref field_value) = obj.suggester_names {
            StandardNameListSerializer::serialize(
                params,
                &format!("{}{}", prefix, "SuggesterNames"),
                field_value,
            );
        }
    }
}

/// <p>The result of a <code>DescribeSuggesters</code> request.</p>
#[derive(Default, Debug, Clone, PartialEq)]
pub struct DescribeSuggestersResponse {
    /// <p>The suggesters configured for the domain specified in the request.</p>
    pub suggesters: Vec<SuggesterStatus>,
}

struct DescribeSuggestersResponseDeserializer;
impl DescribeSuggestersResponseDeserializer {
    #[allow(unused_variables)]
    fn deserialize<T: Peek + Next>(
        tag_name: &str,
        stack: &mut T,
    ) -> Result<DescribeSuggestersResponse, XmlParseError> {
        deserialize_elements::<_, DescribeSuggestersResponse, _>(
            tag_name,
            stack,
            |name, stack, obj| {
                match name {
                    "Suggesters" => {
                        obj.suggesters
                            .extend(SuggesterStatusListDeserializer::deserialize(
                                "Suggesters",
                                stack,
                            )?);
                    }
                    _ => skip_tree(stack),
                }
                Ok(())
            },
        )
    }
}
/// <p>Options for a search suggester.</p>
#[derive(Default, Debug, Clone, PartialEq)]
pub struct DocumentSuggesterOptions {
    /// <p>The level of fuzziness allowed when suggesting matches for a string: <code>none</code>, <code>low</code>, or <code>high</code>. With none, the specified string is treated as an exact prefix. With low, suggestions must differ from the specified string by no more than one character. With high, suggestions can differ by up to two characters. The default is none. </p>
    pub fuzzy_matching: Option<String>,
    /// <p>An expression that computes a score for each suggestion to control how they are sorted. The scores are rounded to the nearest integer, with a floor of 0 and a ceiling of 2^31-1. A document's relevance score is not computed for suggestions, so sort expressions cannot reference the <code>_score</code> value. To sort suggestions using a numeric field or existing expression, simply specify the name of the field or expression. If no expression is configured for the suggester, the suggestions are sorted with the closest matches listed first.</p>
    pub sort_expression: Option<String>,
    /// <p>The name of the index field you want to use for suggestions. </p>
    pub source_field: String,
}

struct DocumentSuggesterOptionsDeserializer;
impl DocumentSuggesterOptionsDeserializer {
    #[allow(unused_variables)]
    fn deserialize<T: Peek + Next>(
        tag_name: &str,
        stack: &mut T,
    ) -> Result<DocumentSuggesterOptions, XmlParseError> {
        deserialize_elements::<_, DocumentSuggesterOptions, _>(
            tag_name,
            stack,
            |name, stack, obj| {
                match name {
                    "FuzzyMatching" => {
                        obj.fuzzy_matching = Some(SuggesterFuzzyMatchingDeserializer::deserialize(
                            "FuzzyMatching",
                            stack,
                        )?);
                    }
                    "SortExpression" => {
                        obj.sort_expression =
                            Some(StringDeserializer::deserialize("SortExpression", stack)?);
                    }
                    "SourceField" => {
                        obj.source_field =
                            FieldNameDeserializer::deserialize("SourceField", stack)?;
                    }
                    _ => skip_tree(stack),
                }
                Ok(())
            },
        )
    }
}

/// Serialize `DocumentSuggesterOptions` contents to a `SignedRequest`.
struct DocumentSuggesterOptionsSerializer;
impl DocumentSuggesterOptionsSerializer {
    fn serialize(params: &mut Params, name: &str, obj: &DocumentSuggesterOptions) {
        let mut prefix = name.to_string();
        if prefix != "" {
            prefix.push_str(".");
        }

        if let Some(ref field_value) = obj.fuzzy_matching {
            params.put(&format!("{}{}", prefix, "FuzzyMatching"), &field_value);
        }
        if let Some(ref field_value) = obj.sort_expression {
            params.put(&format!("{}{}", prefix, "SortExpression"), &field_value);
        }
        params.put(&format!("{}{}", prefix, "SourceField"), &obj.source_field);
    }
}

struct DomainIdDeserializer;
impl DomainIdDeserializer {
    #[allow(unused_variables)]
    fn deserialize<T: Peek + Next>(tag_name: &str, stack: &mut T) -> Result<String, XmlParseError> {
        start_element(tag_name, stack)?;
        let obj = characters(stack)?;
        end_element(tag_name, stack)?;

        Ok(obj)
    }
}
struct DomainNameDeserializer;
impl DomainNameDeserializer {
    #[allow(unused_variables)]
    fn deserialize<T: Peek + Next>(tag_name: &str, stack: &mut T) -> Result<String, XmlParseError> {
        start_element(tag_name, stack)?;
        let obj = characters(stack)?;
        end_element(tag_name, stack)?;

        Ok(obj)
    }
}

/// Serialize `DomainNameList` contents to a `SignedRequest`.
struct DomainNameListSerializer;
impl DomainNameListSerializer {
    fn serialize(params: &mut Params, name: &str, obj: &Vec<String>) {
        for (index, obj) in obj.iter().enumerate() {
            let key = format!("{}.member.{}", name, index + 1);
            params.put(&key, &obj);
        }
    }
}

struct DomainNameMapDeserializer;
impl DomainNameMapDeserializer {
    #[allow(unused_variables)]
    fn deserialize<T: Peek + Next>(
        tag_name: &str,
        stack: &mut T,
    ) -> Result<::std::collections::HashMap<String, String>, XmlParseError> {
        start_element(tag_name, stack)?;

        let mut obj = ::std::collections::HashMap::new();

        while peek_at_name(stack)? == "entry" {
            start_element("entry", stack)?;
            let key = DomainNameDeserializer::deserialize("key", stack)?;
            let value = APIVersionDeserializer::deserialize("value", stack)?;
            obj.insert(key, value);
            end_element("entry", stack)?;
        }

        end_element(tag_name, stack)?;
        Ok(obj)
    }
}
/// <p>The current status of the search domain.</p>
#[derive(Default, Debug, Clone, PartialEq)]
pub struct DomainStatus {
    pub arn: Option<String>,
    /// <p>True if the search domain is created. It can take several minutes to initialize a domain when <a>CreateDomain</a> is called. Newly created search domains are returned from <a>DescribeDomains</a> with a false value for Created until domain creation is complete.</p>
    pub created: Option<bool>,
    /// <p>True if the search domain has been deleted. The system must clean up resources dedicated to the search domain when <a>DeleteDomain</a> is called. Newly deleted search domains are returned from <a>DescribeDomains</a> with a true value for IsDeleted for several minutes until resource cleanup is complete.</p>
    pub deleted: Option<bool>,
    /// <p>The service endpoint for updating documents in a search domain.</p>
    pub doc_service: Option<ServiceEndpoint>,
    pub domain_id: String,
    pub domain_name: String,
    pub limits: Option<Limits>,
    /// <p>True if processing is being done to activate the current domain configuration.</p>
    pub processing: Option<bool>,
    /// <p>True if <a>IndexDocuments</a> needs to be called to activate the current domain configuration.</p>
    pub requires_index_documents: bool,
    /// <p>The number of search instances that are available to process search requests.</p>
    pub search_instance_count: Option<i64>,
    /// <p>The instance type that is being used to process search requests.</p>
    pub search_instance_type: Option<String>,
    /// <p>The number of partitions across which the search index is spread.</p>
    pub search_partition_count: Option<i64>,
    /// <p>The service endpoint for requesting search results from a search domain.</p>
    pub search_service: Option<ServiceEndpoint>,
}

struct DomainStatusDeserializer;
impl DomainStatusDeserializer {
    #[allow(unused_variables)]
    fn deserialize<T: Peek + Next>(
        tag_name: &str,
        stack: &mut T,
    ) -> Result<DomainStatus, XmlParseError> {
        deserialize_elements::<_, DomainStatus, _>(tag_name, stack, |name, stack, obj| {
            match name {
                "ARN" => {
                    obj.arn = Some(ARNDeserializer::deserialize("ARN", stack)?);
                }
                "Created" => {
                    obj.created = Some(BooleanDeserializer::deserialize("Created", stack)?);
                }
                "Deleted" => {
                    obj.deleted = Some(BooleanDeserializer::deserialize("Deleted", stack)?);
                }
                "DocService" => {
                    obj.doc_service = Some(ServiceEndpointDeserializer::deserialize(
                        "DocService",
                        stack,
                    )?);
                }
                "DomainId" => {
                    obj.domain_id = DomainIdDeserializer::deserialize("DomainId", stack)?;
                }
                "DomainName" => {
                    obj.domain_name = DomainNameDeserializer::deserialize("DomainName", stack)?;
                }
                "Limits" => {
                    obj.limits = Some(LimitsDeserializer::deserialize("Limits", stack)?);
                }
                "Processing" => {
                    obj.processing = Some(BooleanDeserializer::deserialize("Processing", stack)?);
                }
                "RequiresIndexDocuments" => {
                    obj.requires_index_documents =
                        BooleanDeserializer::deserialize("RequiresIndexDocuments", stack)?;
                }
                "SearchInstanceCount" => {
                    obj.search_instance_count = Some(InstanceCountDeserializer::deserialize(
                        "SearchInstanceCount",
                        stack,
                    )?);
                }
                "SearchInstanceType" => {
                    obj.search_instance_type = Some(SearchInstanceTypeDeserializer::deserialize(
                        "SearchInstanceType",
                        stack,
                    )?);
                }
                "SearchPartitionCount" => {
                    obj.search_partition_count = Some(PartitionCountDeserializer::deserialize(
                        "SearchPartitionCount",
                        stack,
                    )?);
                }
                "SearchService" => {
                    obj.search_service = Some(ServiceEndpointDeserializer::deserialize(
                        "SearchService",
                        stack,
                    )?);
                }
                _ => skip_tree(stack),
            }
            Ok(())
        })
    }
}
struct DomainStatusListDeserializer;
impl DomainStatusListDeserializer {
    #[allow(unused_variables)]
    fn deserialize<T: Peek + Next>(
        tag_name: &str,
        stack: &mut T,
    ) -> Result<Vec<DomainStatus>, XmlParseError> {
        deserialize_elements::<_, Vec<_>, _>(tag_name, stack, |name, stack, obj| {
            if name == "member" {
                obj.push(DomainStatusDeserializer::deserialize("member", stack)?);
            } else {
                skip_tree(stack);
            }
            Ok(())
        })
    }
}
struct DoubleDeserializer;
impl DoubleDeserializer {
    #[allow(unused_variables)]
    fn deserialize<T: Peek + Next>(tag_name: &str, stack: &mut T) -> Result<f64, XmlParseError> {
        start_element(tag_name, stack)?;
        let obj = f64::from_str(characters(stack)?.as_ref()).unwrap();
        end_element(tag_name, stack)?;

        Ok(obj)
    }
}
/// <p>Options for a field that contains an array of double-precision 64-bit floating point values. Present if <code>IndexFieldType</code> specifies the field is of type <code>double-array</code>. All options are enabled by default.</p>
#[derive(Default, Debug, Clone, PartialEq)]
pub struct DoubleArrayOptions {
    /// <p>A value to use for the field if the field isn&#39;t specified for a document.</p>
    pub default_value: Option<f64>,
    /// <p>Whether facet information can be returned for the field.</p>
    pub facet_enabled: Option<bool>,
    /// <p>Whether the contents of the field can be returned in the search results.</p>
    pub return_enabled: Option<bool>,
    /// <p>Whether the contents of the field are searchable.</p>
    pub search_enabled: Option<bool>,
    /// <p>A list of source fields to map to the field. </p>
    pub source_fields: Option<String>,
}

struct DoubleArrayOptionsDeserializer;
impl DoubleArrayOptionsDeserializer {
    #[allow(unused_variables)]
    fn deserialize<T: Peek + Next>(
        tag_name: &str,
        stack: &mut T,
    ) -> Result<DoubleArrayOptions, XmlParseError> {
        deserialize_elements::<_, DoubleArrayOptions, _>(tag_name, stack, |name, stack, obj| {
            match name {
                "DefaultValue" => {
                    obj.default_value =
                        Some(DoubleDeserializer::deserialize("DefaultValue", stack)?);
                }
                "FacetEnabled" => {
                    obj.facet_enabled =
                        Some(BooleanDeserializer::deserialize("FacetEnabled", stack)?);
                }
                "ReturnEnabled" => {
                    obj.return_enabled =
                        Some(BooleanDeserializer::deserialize("ReturnEnabled", stack)?);
                }
                "SearchEnabled" => {
                    obj.search_enabled =
                        Some(BooleanDeserializer::deserialize("SearchEnabled", stack)?);
                }
                "SourceFields" => {
                    obj.source_fields = Some(FieldNameCommaListDeserializer::deserialize(
                        "SourceFields",
                        stack,
                    )?);
                }
                _ => skip_tree(stack),
            }
            Ok(())
        })
    }
}

/// Serialize `DoubleArrayOptions` contents to a `SignedRequest`.
struct DoubleArrayOptionsSerializer;
impl DoubleArrayOptionsSerializer {
    fn serialize(params: &mut Params, name: &str, obj: &DoubleArrayOptions) {
        let mut prefix = name.to_string();
        if prefix != "" {
            prefix.push_str(".");
        }

        if let Some(ref field_value) = obj.default_value {
            params.put(&format!("{}{}", prefix, "DefaultValue"), &field_value);
        }
        if let Some(ref field_value) = obj.facet_enabled {
            params.put(&format!("{}{}", prefix, "FacetEnabled"), &field_value);
        }
        if let Some(ref field_value) = obj.return_enabled {
            params.put(&format!("{}{}", prefix, "ReturnEnabled"), &field_value);
        }
        if let Some(ref field_value) = obj.search_enabled {
            params.put(&format!("{}{}", prefix, "SearchEnabled"), &field_value);
        }
        if let Some(ref field_value) = obj.source_fields {
            params.put(&format!("{}{}", prefix, "SourceFields"), &field_value);
        }
    }
}

/// <p>Options for a double-precision 64-bit floating point field. Present if <code>IndexFieldType</code> specifies the field is of type <code>double</code>. All options are enabled by default.</p>
#[derive(Default, Debug, Clone, PartialEq)]
pub struct DoubleOptions {
    /// <p>A value to use for the field if the field isn't specified for a document. This can be important if you are using the field in an expression and that field is not present in every document.</p>
    pub default_value: Option<f64>,
    /// <p>Whether facet information can be returned for the field.</p>
    pub facet_enabled: Option<bool>,
    /// <p>Whether the contents of the field can be returned in the search results.</p>
    pub return_enabled: Option<bool>,
    /// <p>Whether the contents of the field are searchable.</p>
    pub search_enabled: Option<bool>,
    /// <p>Whether the field can be used to sort the search results.</p>
    pub sort_enabled: Option<bool>,
    /// <p>The name of the source field to map to the field. </p>
    pub source_field: Option<String>,
}

struct DoubleOptionsDeserializer;
impl DoubleOptionsDeserializer {
    #[allow(unused_variables)]
    fn deserialize<T: Peek + Next>(
        tag_name: &str,
        stack: &mut T,
    ) -> Result<DoubleOptions, XmlParseError> {
        deserialize_elements::<_, DoubleOptions, _>(tag_name, stack, |name, stack, obj| {
            match name {
                "DefaultValue" => {
                    obj.default_value =
                        Some(DoubleDeserializer::deserialize("DefaultValue", stack)?);
                }
                "FacetEnabled" => {
                    obj.facet_enabled =
                        Some(BooleanDeserializer::deserialize("FacetEnabled", stack)?);
                }
                "ReturnEnabled" => {
                    obj.return_enabled =
                        Some(BooleanDeserializer::deserialize("ReturnEnabled", stack)?);
                }
                "SearchEnabled" => {
                    obj.search_enabled =
                        Some(BooleanDeserializer::deserialize("SearchEnabled", stack)?);
                }
                "SortEnabled" => {
                    obj.sort_enabled =
                        Some(BooleanDeserializer::deserialize("SortEnabled", stack)?);
                }
                "SourceField" => {
                    obj.source_field =
                        Some(FieldNameDeserializer::deserialize("SourceField", stack)?);
                }
                _ => skip_tree(stack),
            }
            Ok(())
        })
    }
}

/// Serialize `DoubleOptions` contents to a `SignedRequest`.
struct DoubleOptionsSerializer;
impl DoubleOptionsSerializer {
    fn serialize(params: &mut Params, name: &str, obj: &DoubleOptions) {
        let mut prefix = name.to_string();
        if prefix != "" {
            prefix.push_str(".");
        }

        if let Some(ref field_value) = obj.default_value {
            params.put(&format!("{}{}", prefix, "DefaultValue"), &field_value);
        }
        if let Some(ref field_value) = obj.facet_enabled {
            params.put(&format!("{}{}", prefix, "FacetEnabled"), &field_value);
        }
        if let Some(ref field_value) = obj.return_enabled {
            params.put(&format!("{}{}", prefix, "ReturnEnabled"), &field_value);
        }
        if let Some(ref field_value) = obj.search_enabled {
            params.put(&format!("{}{}", prefix, "SearchEnabled"), &field_value);
        }
        if let Some(ref field_value) = obj.sort_enabled {
            params.put(&format!("{}{}", prefix, "SortEnabled"), &field_value);
        }
        if let Some(ref field_value) = obj.source_field {
            params.put(&format!("{}{}", prefix, "SourceField"), &field_value);
        }
    }
}

struct DynamicFieldNameDeserializer;
impl DynamicFieldNameDeserializer {
    #[allow(unused_variables)]
    fn deserialize<T: Peek + Next>(tag_name: &str, stack: &mut T) -> Result<String, XmlParseError> {
        start_element(tag_name, stack)?;
        let obj = characters(stack)?;
        end_element(tag_name, stack)?;

        Ok(obj)
    }
}

/// Serialize `DynamicFieldNameList` contents to a `SignedRequest`.
struct DynamicFieldNameListSerializer;
impl DynamicFieldNameListSerializer {
    fn serialize(params: &mut Params, name: &str, obj: &Vec<String>) {
        for (index, obj) in obj.iter().enumerate() {
            let key = format!("{}.member.{}", name, index + 1);
            params.put(&key, &obj);
        }
    }
}

/// <p>A named expression that can be evaluated at search time. Can be used to sort the search results, define other expressions, or return computed information in the search results. </p>
#[derive(Default, Debug, Clone, PartialEq)]
pub struct Expression {
    pub expression_name: String,
    pub expression_value: String,
}

struct ExpressionDeserializer;
impl ExpressionDeserializer {
    #[allow(unused_variables)]
    fn deserialize<T: Peek + Next>(
        tag_name: &str,
        stack: &mut T,
    ) -> Result<Expression, XmlParseError> {
        deserialize_elements::<_, Expression, _>(tag_name, stack, |name, stack, obj| {
            match name {
                "ExpressionName" => {
                    obj.expression_name =
                        StandardNameDeserializer::deserialize("ExpressionName", stack)?;
                }
                "ExpressionValue" => {
                    obj.expression_value =
                        ExpressionValueDeserializer::deserialize("ExpressionValue", stack)?;
                }
                _ => skip_tree(stack),
            }
            Ok(())
        })
    }
}

/// Serialize `Expression` contents to a `SignedRequest`.
struct ExpressionSerializer;
impl ExpressionSerializer {
    fn serialize(params: &mut Params, name: &str, obj: &Expression) {
        let mut prefix = name.to_string();
        if prefix != "" {
            prefix.push_str(".");
        }

        params.put(
            &format!("{}{}", prefix, "ExpressionName"),
            &obj.expression_name,
        );
        params.put(
            &format!("{}{}", prefix, "ExpressionValue"),
            &obj.expression_value,
        );
    }
}

/// <p>The value of an <code>Expression</code> and its current status.</p>
#[derive(Default, Debug, Clone, PartialEq)]
pub struct ExpressionStatus {
    /// <p>The expression that is evaluated for sorting while processing a search request.</p>
    pub options: Expression,
    pub status: OptionStatus,
}

struct ExpressionStatusDeserializer;
impl ExpressionStatusDeserializer {
    #[allow(unused_variables)]
    fn deserialize<T: Peek + Next>(
        tag_name: &str,
        stack: &mut T,
    ) -> Result<ExpressionStatus, XmlParseError> {
        deserialize_elements::<_, ExpressionStatus, _>(tag_name, stack, |name, stack, obj| {
            match name {
                "Options" => {
                    obj.options = ExpressionDeserializer::deserialize("Options", stack)?;
                }
                "Status" => {
                    obj.status = OptionStatusDeserializer::deserialize("Status", stack)?;
                }
                _ => skip_tree(stack),
            }
            Ok(())
        })
    }
}
struct ExpressionStatusListDeserializer;
impl ExpressionStatusListDeserializer {
    #[allow(unused_variables)]
    fn deserialize<T: Peek + Next>(
        tag_name: &str,
        stack: &mut T,
    ) -> Result<Vec<ExpressionStatus>, XmlParseError> {
        deserialize_elements::<_, Vec<_>, _>(tag_name, stack, |name, stack, obj| {
            if name == "member" {
                obj.push(ExpressionStatusDeserializer::deserialize("member", stack)?);
            } else {
                skip_tree(stack);
            }
            Ok(())
        })
    }
}
struct ExpressionValueDeserializer;
impl ExpressionValueDeserializer {
    #[allow(unused_variables)]
    fn deserialize<T: Peek + Next>(tag_name: &str, stack: &mut T) -> Result<String, XmlParseError> {
        start_element(tag_name, stack)?;
        let obj = characters(stack)?;
        end_element(tag_name, stack)?;

        Ok(obj)
    }
}
struct FieldNameDeserializer;
impl FieldNameDeserializer {
    #[allow(unused_variables)]
    fn deserialize<T: Peek + Next>(tag_name: &str, stack: &mut T) -> Result<String, XmlParseError> {
        start_element(tag_name, stack)?;
        let obj = characters(stack)?;
        end_element(tag_name, stack)?;

        Ok(obj)
    }
}
struct FieldNameCommaListDeserializer;
impl FieldNameCommaListDeserializer {
    #[allow(unused_variables)]
    fn deserialize<T: Peek + Next>(tag_name: &str, stack: &mut T) -> Result<String, XmlParseError> {
        start_element(tag_name, stack)?;
        let obj = characters(stack)?;
        end_element(tag_name, stack)?;

        Ok(obj)
    }
}
struct FieldNameListDeserializer;
impl FieldNameListDeserializer {
    #[allow(unused_variables)]
    fn deserialize<T: Peek + Next>(
        tag_name: &str,
        stack: &mut T,
    ) -> Result<Vec<String>, XmlParseError> {
        deserialize_elements::<_, Vec<_>, _>(tag_name, stack, |name, stack, obj| {
            if name == "member" {
                obj.push(FieldNameDeserializer::deserialize("member", stack)?);
            } else {
                skip_tree(stack);
            }
            Ok(())
        })
    }
}
struct FieldValueDeserializer;
impl FieldValueDeserializer {
    #[allow(unused_variables)]
    fn deserialize<T: Peek + Next>(tag_name: &str, stack: &mut T) -> Result<String, XmlParseError> {
        start_element(tag_name, stack)?;
        let obj = characters(stack)?;
        end_element(tag_name, stack)?;

        Ok(obj)
    }
}
/// <p>Container for the parameters to the <code><a>IndexDocuments</a></code> operation. Specifies the name of the domain you want to re-index.</p>
#[derive(Default, Debug, Clone, PartialEq)]
pub struct IndexDocumentsRequest {
    pub domain_name: String,
}

/// Serialize `IndexDocumentsRequest` contents to a `SignedRequest`.
struct IndexDocumentsRequestSerializer;
impl IndexDocumentsRequestSerializer {
    fn serialize(params: &mut Params, name: &str, obj: &IndexDocumentsRequest) {
        let mut prefix = name.to_string();
        if prefix != "" {
            prefix.push_str(".");
        }

        params.put(&format!("{}{}", prefix, "DomainName"), &obj.domain_name);
    }
}

/// <p>The result of an <code>IndexDocuments</code> request. Contains the status of the indexing operation, including the fields being indexed.</p>
#[derive(Default, Debug, Clone, PartialEq)]
pub struct IndexDocumentsResponse {
    /// <p>The names of the fields that are currently being indexed.</p>
    pub field_names: Option<Vec<String>>,
}

struct IndexDocumentsResponseDeserializer;
impl IndexDocumentsResponseDeserializer {
    #[allow(unused_variables)]
    fn deserialize<T: Peek + Next>(
        tag_name: &str,
        stack: &mut T,
    ) -> Result<IndexDocumentsResponse, XmlParseError> {
        deserialize_elements::<_, IndexDocumentsResponse, _>(tag_name, stack, |name, stack, obj| {
            match name {
                "FieldNames" => {
                    obj.field_names
                        .get_or_insert(vec![])
                        .extend(FieldNameListDeserializer::deserialize("FieldNames", stack)?);
                }
                _ => skip_tree(stack),
            }
            Ok(())
        })
    }
}
/// <p>Configuration information for a field in the index, including its name, type, and options. The supported options depend on the <code><a>IndexFieldType</a></code>.</p>
#[derive(Default, Debug, Clone, PartialEq)]
pub struct IndexField {
    pub date_array_options: Option<DateArrayOptions>,
    pub date_options: Option<DateOptions>,
    pub double_array_options: Option<DoubleArrayOptions>,
    pub double_options: Option<DoubleOptions>,
    /// <p>A string that represents the name of an index field. CloudSearch supports regular index fields as well as dynamic fields. A dynamic field's name defines a pattern that begins or ends with a wildcard. Any document fields that don't map to a regular index field but do match a dynamic field's pattern are configured with the dynamic field's indexing options. </p> <p>Regular field names begin with a letter and can contain the following characters: a-z (lowercase), 0-9, and _ (underscore). Dynamic field names must begin or end with a wildcard (*). The wildcard can also be the only character in a dynamic field name. Multiple wildcards, and wildcards embedded within a string are not supported. </p> <p>The name <code>score</code> is reserved and cannot be used as a field name. To reference a document's ID, you can use the name <code>_id</code>. </p>
    pub index_field_name: String,
    pub index_field_type: String,
    pub int_array_options: Option<IntArrayOptions>,
    pub int_options: Option<IntOptions>,
    pub lat_lon_options: Option<LatLonOptions>,
    pub literal_array_options: Option<LiteralArrayOptions>,
    pub literal_options: Option<LiteralOptions>,
    pub text_array_options: Option<TextArrayOptions>,
    pub text_options: Option<TextOptions>,
}

struct IndexFieldDeserializer;
impl IndexFieldDeserializer {
    #[allow(unused_variables)]
    fn deserialize<T: Peek + Next>(
        tag_name: &str,
        stack: &mut T,
    ) -> Result<IndexField, XmlParseError> {
        deserialize_elements::<_, IndexField, _>(tag_name, stack, |name, stack, obj| {
            match name {
                "DateArrayOptions" => {
                    obj.date_array_options = Some(DateArrayOptionsDeserializer::deserialize(
                        "DateArrayOptions",
                        stack,
                    )?);
                }
                "DateOptions" => {
                    obj.date_options =
                        Some(DateOptionsDeserializer::deserialize("DateOptions", stack)?);
                }
                "DoubleArrayOptions" => {
                    obj.double_array_options = Some(DoubleArrayOptionsDeserializer::deserialize(
                        "DoubleArrayOptions",
                        stack,
                    )?);
                }
                "DoubleOptions" => {
                    obj.double_options = Some(DoubleOptionsDeserializer::deserialize(
                        "DoubleOptions",
                        stack,
                    )?);
                }
                "IndexFieldName" => {
                    obj.index_field_name =
                        DynamicFieldNameDeserializer::deserialize("IndexFieldName", stack)?;
                }
                "IndexFieldType" => {
                    obj.index_field_type =
                        IndexFieldTypeDeserializer::deserialize("IndexFieldType", stack)?;
                }
                "IntArrayOptions" => {
                    obj.int_array_options = Some(IntArrayOptionsDeserializer::deserialize(
                        "IntArrayOptions",
                        stack,
                    )?);
                }
                "IntOptions" => {
                    obj.int_options =
                        Some(IntOptionsDeserializer::deserialize("IntOptions", stack)?);
                }
                "LatLonOptions" => {
                    obj.lat_lon_options = Some(LatLonOptionsDeserializer::deserialize(
                        "LatLonOptions",
                        stack,
                    )?);
                }
                "LiteralArrayOptions" => {
                    obj.literal_array_options = Some(LiteralArrayOptionsDeserializer::deserialize(
                        "LiteralArrayOptions",
                        stack,
                    )?);
                }
                "LiteralOptions" => {
                    obj.literal_options = Some(LiteralOptionsDeserializer::deserialize(
                        "LiteralOptions",
                        stack,
                    )?);
                }
                "TextArrayOptions" => {
                    obj.text_array_options = Some(TextArrayOptionsDeserializer::deserialize(
                        "TextArrayOptions",
                        stack,
                    )?);
                }
                "TextOptions" => {
                    obj.text_options =
                        Some(TextOptionsDeserializer::deserialize("TextOptions", stack)?);
                }
                _ => skip_tree(stack),
            }
            Ok(())
        })
    }
}

/// Serialize `IndexField` contents to a `SignedRequest`.
struct IndexFieldSerializer;
impl IndexFieldSerializer {
    fn serialize(params: &mut Params, name: &str, obj: &IndexField) {
        let mut prefix = name.to_string();
        if prefix != "" {
            prefix.push_str(".");
        }

        if let Some(ref field_value) = obj.date_array_options {
            DateArrayOptionsSerializer::serialize(
                params,
                &format!("{}{}", prefix, "DateArrayOptions"),
                field_value,
            );
        }
        if let Some(ref field_value) = obj.date_options {
            DateOptionsSerializer::serialize(
                params,
                &format!("{}{}", prefix, "DateOptions"),
                field_value,
            );
        }
        if let Some(ref field_value) = obj.double_array_options {
            DoubleArrayOptionsSerializer::serialize(
                params,
                &format!("{}{}", prefix, "DoubleArrayOptions"),
                field_value,
            );
        }
        if let Some(ref field_value) = obj.double_options {
            DoubleOptionsSerializer::serialize(
                params,
                &format!("{}{}", prefix, "DoubleOptions"),
                field_value,
            );
        }
        params.put(
            &format!("{}{}", prefix, "IndexFieldName"),
            &obj.index_field_name,
        );
        params.put(
            &format!("{}{}", prefix, "IndexFieldType"),
            &obj.index_field_type,
        );
        if let Some(ref field_value) = obj.int_array_options {
            IntArrayOptionsSerializer::serialize(
                params,
                &format!("{}{}", prefix, "IntArrayOptions"),
                field_value,
            );
        }
        if let Some(ref field_value) = obj.int_options {
            IntOptionsSerializer::serialize(
                params,
                &format!("{}{}", prefix, "IntOptions"),
                field_value,
            );
        }
        if let Some(ref field_value) = obj.lat_lon_options {
            LatLonOptionsSerializer::serialize(
                params,
                &format!("{}{}", prefix, "LatLonOptions"),
                field_value,
            );
        }
        if let Some(ref field_value) = obj.literal_array_options {
            LiteralArrayOptionsSerializer::serialize(
                params,
                &format!("{}{}", prefix, "LiteralArrayOptions"),
                field_value,
            );
        }
        if let Some(ref field_value) = obj.literal_options {
            LiteralOptionsSerializer::serialize(
                params,
                &format!("{}{}", prefix, "LiteralOptions"),
                field_value,
            );
        }
        if let Some(ref field_value) = obj.text_array_options {
            TextArrayOptionsSerializer::serialize(
                params,
                &format!("{}{}", prefix, "TextArrayOptions"),
                field_value,
            );
        }
        if let Some(ref field_value) = obj.text_options {
            TextOptionsSerializer::serialize(
                params,
                &format!("{}{}", prefix, "TextOptions"),
                field_value,
            );
        }
    }
}

/// <p>The value of an <code>IndexField</code> and its current status.</p>
#[derive(Default, Debug, Clone, PartialEq)]
pub struct IndexFieldStatus {
    pub options: IndexField,
    pub status: OptionStatus,
}

struct IndexFieldStatusDeserializer;
impl IndexFieldStatusDeserializer {
    #[allow(unused_variables)]
    fn deserialize<T: Peek + Next>(
        tag_name: &str,
        stack: &mut T,
    ) -> Result<IndexFieldStatus, XmlParseError> {
        deserialize_elements::<_, IndexFieldStatus, _>(tag_name, stack, |name, stack, obj| {
            match name {
                "Options" => {
                    obj.options = IndexFieldDeserializer::deserialize("Options", stack)?;
                }
                "Status" => {
                    obj.status = OptionStatusDeserializer::deserialize("Status", stack)?;
                }
                _ => skip_tree(stack),
            }
            Ok(())
        })
    }
}
struct IndexFieldStatusListDeserializer;
impl IndexFieldStatusListDeserializer {
    #[allow(unused_variables)]
    fn deserialize<T: Peek + Next>(
        tag_name: &str,
        stack: &mut T,
    ) -> Result<Vec<IndexFieldStatus>, XmlParseError> {
        deserialize_elements::<_, Vec<_>, _>(tag_name, stack, |name, stack, obj| {
            if name == "member" {
                obj.push(IndexFieldStatusDeserializer::deserialize("member", stack)?);
            } else {
                skip_tree(stack);
            }
            Ok(())
        })
    }
}
struct IndexFieldTypeDeserializer;
impl IndexFieldTypeDeserializer {
    #[allow(unused_variables)]
    fn deserialize<T: Peek + Next>(tag_name: &str, stack: &mut T) -> Result<String, XmlParseError> {
        start_element(tag_name, stack)?;
        let obj = characters(stack)?;
        end_element(tag_name, stack)?;

        Ok(obj)
    }
}
struct InstanceCountDeserializer;
impl InstanceCountDeserializer {
    #[allow(unused_variables)]
    fn deserialize<T: Peek + Next>(tag_name: &str, stack: &mut T) -> Result<i64, XmlParseError> {
        start_element(tag_name, stack)?;
        let obj = i64::from_str(characters(stack)?.as_ref()).unwrap();
        end_element(tag_name, stack)?;

        Ok(obj)
    }
}
/// <p>Options for a field that contains an array of 64-bit signed integers. Present if <code>IndexFieldType</code> specifies the field is of type <code>int-array</code>. All options are enabled by default.</p>
#[derive(Default, Debug, Clone, PartialEq)]
pub struct IntArrayOptions {
    /// <p>A value to use for the field if the field isn&#39;t specified for a document.</p>
    pub default_value: Option<i64>,
    /// <p>Whether facet information can be returned for the field.</p>
    pub facet_enabled: Option<bool>,
    /// <p>Whether the contents of the field can be returned in the search results.</p>
    pub return_enabled: Option<bool>,
    /// <p>Whether the contents of the field are searchable.</p>
    pub search_enabled: Option<bool>,
    /// <p>A list of source fields to map to the field. </p>
    pub source_fields: Option<String>,
}

struct IntArrayOptionsDeserializer;
impl IntArrayOptionsDeserializer {
    #[allow(unused_variables)]
    fn deserialize<T: Peek + Next>(
        tag_name: &str,
        stack: &mut T,
    ) -> Result<IntArrayOptions, XmlParseError> {
        deserialize_elements::<_, IntArrayOptions, _>(tag_name, stack, |name, stack, obj| {
            match name {
                "DefaultValue" => {
                    obj.default_value = Some(LongDeserializer::deserialize("DefaultValue", stack)?);
                }
                "FacetEnabled" => {
                    obj.facet_enabled =
                        Some(BooleanDeserializer::deserialize("FacetEnabled", stack)?);
                }
                "ReturnEnabled" => {
                    obj.return_enabled =
                        Some(BooleanDeserializer::deserialize("ReturnEnabled", stack)?);
                }
                "SearchEnabled" => {
                    obj.search_enabled =
                        Some(BooleanDeserializer::deserialize("SearchEnabled", stack)?);
                }
                "SourceFields" => {
                    obj.source_fields = Some(FieldNameCommaListDeserializer::deserialize(
                        "SourceFields",
                        stack,
                    )?);
                }
                _ => skip_tree(stack),
            }
            Ok(())
        })
    }
}

/// Serialize `IntArrayOptions` contents to a `SignedRequest`.
struct IntArrayOptionsSerializer;
impl IntArrayOptionsSerializer {
    fn serialize(params: &mut Params, name: &str, obj: &IntArrayOptions) {
        let mut prefix = name.to_string();
        if prefix != "" {
            prefix.push_str(".");
        }

        if let Some(ref field_value) = obj.default_value {
            params.put(&format!("{}{}", prefix, "DefaultValue"), &field_value);
        }
        if let Some(ref field_value) = obj.facet_enabled {
            params.put(&format!("{}{}", prefix, "FacetEnabled"), &field_value);
        }
        if let Some(ref field_value) = obj.return_enabled {
            params.put(&format!("{}{}", prefix, "ReturnEnabled"), &field_value);
        }
        if let Some(ref field_value) = obj.search_enabled {
            params.put(&format!("{}{}", prefix, "SearchEnabled"), &field_value);
        }
        if let Some(ref field_value) = obj.source_fields {
            params.put(&format!("{}{}", prefix, "SourceFields"), &field_value);
        }
    }
}

/// <p>Options for a 64-bit signed integer field. Present if <code>IndexFieldType</code> specifies the field is of type <code>int</code>. All options are enabled by default.</p>
#[derive(Default, Debug, Clone, PartialEq)]
pub struct IntOptions {
    /// <p>A value to use for the field if the field isn&#39;t specified for a document. This can be important if you are using the field in an expression and that field is not present in every document.</p>
    pub default_value: Option<i64>,
    /// <p>Whether facet information can be returned for the field.</p>
    pub facet_enabled: Option<bool>,
    /// <p>Whether the contents of the field can be returned in the search results.</p>
    pub return_enabled: Option<bool>,
    /// <p>Whether the contents of the field are searchable.</p>
    pub search_enabled: Option<bool>,
    /// <p>Whether the field can be used to sort the search results.</p>
    pub sort_enabled: Option<bool>,
    /// <p>The name of the source field to map to the field. </p>
    pub source_field: Option<String>,
}

struct IntOptionsDeserializer;
impl IntOptionsDeserializer {
    #[allow(unused_variables)]
    fn deserialize<T: Peek + Next>(
        tag_name: &str,
        stack: &mut T,
    ) -> Result<IntOptions, XmlParseError> {
        deserialize_elements::<_, IntOptions, _>(tag_name, stack, |name, stack, obj| {
            match name {
                "DefaultValue" => {
                    obj.default_value = Some(LongDeserializer::deserialize("DefaultValue", stack)?);
                }
                "FacetEnabled" => {
                    obj.facet_enabled =
                        Some(BooleanDeserializer::deserialize("FacetEnabled", stack)?);
                }
                "ReturnEnabled" => {
                    obj.return_enabled =
                        Some(BooleanDeserializer::deserialize("ReturnEnabled", stack)?);
                }
                "SearchEnabled" => {
                    obj.search_enabled =
                        Some(BooleanDeserializer::deserialize("SearchEnabled", stack)?);
                }
                "SortEnabled" => {
                    obj.sort_enabled =
                        Some(BooleanDeserializer::deserialize("SortEnabled", stack)?);
                }
                "SourceField" => {
                    obj.source_field =
                        Some(FieldNameDeserializer::deserialize("SourceField", stack)?);
                }
                _ => skip_tree(stack),
            }
            Ok(())
        })
    }
}

/// Serialize `IntOptions` contents to a `SignedRequest`.
struct IntOptionsSerializer;
impl IntOptionsSerializer {
    fn serialize(params: &mut Params, name: &str, obj: &IntOptions) {
        let mut prefix = name.to_string();
        if prefix != "" {
            prefix.push_str(".");
        }

        if let Some(ref field_value) = obj.default_value {
            params.put(&format!("{}{}", prefix, "DefaultValue"), &field_value);
        }
        if let Some(ref field_value) = obj.facet_enabled {
            params.put(&format!("{}{}", prefix, "FacetEnabled"), &field_value);
        }
        if let Some(ref field_value) = obj.return_enabled {
            params.put(&format!("{}{}", prefix, "ReturnEnabled"), &field_value);
        }
        if let Some(ref field_value) = obj.search_enabled {
            params.put(&format!("{}{}", prefix, "SearchEnabled"), &field_value);
        }
        if let Some(ref field_value) = obj.sort_enabled {
            params.put(&format!("{}{}", prefix, "SortEnabled"), &field_value);
        }
        if let Some(ref field_value) = obj.source_field {
            params.put(&format!("{}{}", prefix, "SourceField"), &field_value);
        }
    }
}

/// <p>Options for a latlon field. A latlon field contains a location stored as a latitude and longitude value pair. Present if <code>IndexFieldType</code> specifies the field is of type <code>latlon</code>. All options are enabled by default.</p>
#[derive(Default, Debug, Clone, PartialEq)]
pub struct LatLonOptions {
    /// <p>A value to use for the field if the field isn&#39;t specified for a document.</p>
    pub default_value: Option<String>,
    /// <p>Whether facet information can be returned for the field.</p>
    pub facet_enabled: Option<bool>,
    /// <p>Whether the contents of the field can be returned in the search results.</p>
    pub return_enabled: Option<bool>,
    /// <p>Whether the contents of the field are searchable.</p>
    pub search_enabled: Option<bool>,
    /// <p>Whether the field can be used to sort the search results.</p>
    pub sort_enabled: Option<bool>,
    pub source_field: Option<String>,
}

struct LatLonOptionsDeserializer;
impl LatLonOptionsDeserializer {
    #[allow(unused_variables)]
    fn deserialize<T: Peek + Next>(
        tag_name: &str,
        stack: &mut T,
    ) -> Result<LatLonOptions, XmlParseError> {
        deserialize_elements::<_, LatLonOptions, _>(tag_name, stack, |name, stack, obj| {
            match name {
                "DefaultValue" => {
                    obj.default_value =
                        Some(FieldValueDeserializer::deserialize("DefaultValue", stack)?);
                }
                "FacetEnabled" => {
                    obj.facet_enabled =
                        Some(BooleanDeserializer::deserialize("FacetEnabled", stack)?);
                }
                "ReturnEnabled" => {
                    obj.return_enabled =
                        Some(BooleanDeserializer::deserialize("ReturnEnabled", stack)?);
                }
                "SearchEnabled" => {
                    obj.search_enabled =
                        Some(BooleanDeserializer::deserialize("SearchEnabled", stack)?);
                }
                "SortEnabled" => {
                    obj.sort_enabled =
                        Some(BooleanDeserializer::deserialize("SortEnabled", stack)?);
                }
                "SourceField" => {
                    obj.source_field =
                        Some(FieldNameDeserializer::deserialize("SourceField", stack)?);
                }
                _ => skip_tree(stack),
            }
            Ok(())
        })
    }
}

/// Serialize `LatLonOptions` contents to a `SignedRequest`.
struct LatLonOptionsSerializer;
impl LatLonOptionsSerializer {
    fn serialize(params: &mut Params, name: &str, obj: &LatLonOptions) {
        let mut prefix = name.to_string();
        if prefix != "" {
            prefix.push_str(".");
        }

        if let Some(ref field_value) = obj.default_value {
            params.put(&format!("{}{}", prefix, "DefaultValue"), &field_value);
        }
        if let Some(ref field_value) = obj.facet_enabled {
            params.put(&format!("{}{}", prefix, "FacetEnabled"), &field_value);
        }
        if let Some(ref field_value) = obj.return_enabled {
            params.put(&format!("{}{}", prefix, "ReturnEnabled"), &field_value);
        }
        if let Some(ref field_value) = obj.search_enabled {
            params.put(&format!("{}{}", prefix, "SearchEnabled"), &field_value);
        }
        if let Some(ref field_value) = obj.sort_enabled {
            params.put(&format!("{}{}", prefix, "SortEnabled"), &field_value);
        }
        if let Some(ref field_value) = obj.source_field {
            params.put(&format!("{}{}", prefix, "SourceField"), &field_value);
        }
    }
}

#[derive(Default, Debug, Clone, PartialEq)]
pub struct Limits {
    pub maximum_partition_count: i64,
    pub maximum_replication_count: i64,
}

struct LimitsDeserializer;
impl LimitsDeserializer {
    #[allow(unused_variables)]
    fn deserialize<T: Peek + Next>(tag_name: &str, stack: &mut T) -> Result<Limits, XmlParseError> {
        deserialize_elements::<_, Limits, _>(tag_name, stack, |name, stack, obj| {
            match name {
                "MaximumPartitionCount" => {
                    obj.maximum_partition_count = MaximumPartitionCountDeserializer::deserialize(
                        "MaximumPartitionCount",
                        stack,
                    )?;
                }
                "MaximumReplicationCount" => {
                    obj.maximum_replication_count =
                        MaximumReplicationCountDeserializer::deserialize(
                            "MaximumReplicationCount",
                            stack,
                        )?;
                }
                _ => skip_tree(stack),
            }
            Ok(())
        })
    }
}
/// <p>The result of a <code>ListDomainNames</code> request. Contains a list of the domains owned by an account.</p>
#[derive(Default, Debug, Clone, PartialEq)]
pub struct ListDomainNamesResponse {
    /// <p>The names of the search domains owned by an account.</p>
    pub domain_names: Option<::std::collections::HashMap<String, String>>,
}

struct ListDomainNamesResponseDeserializer;
impl ListDomainNamesResponseDeserializer {
    #[allow(unused_variables)]
    fn deserialize<T: Peek + Next>(
        tag_name: &str,
        stack: &mut T,
    ) -> Result<ListDomainNamesResponse, XmlParseError> {
        deserialize_elements::<_, ListDomainNamesResponse, _>(
            tag_name,
            stack,
            |name, stack, obj| {
                match name {
                    "DomainNames" => {
                        obj.domain_names = Some(DomainNameMapDeserializer::deserialize(
                            "DomainNames",
                            stack,
                        )?);
                    }
                    _ => skip_tree(stack),
                }
                Ok(())
            },
        )
    }
}
/// <p>Options for a field that contains an array of literal strings. Present if <code>IndexFieldType</code> specifies the field is of type <code>literal-array</code>. All options are enabled by default.</p>
#[derive(Default, Debug, Clone, PartialEq)]
pub struct LiteralArrayOptions {
    /// <p>A value to use for the field if the field isn&#39;t specified for a document.</p>
    pub default_value: Option<String>,
    /// <p>Whether facet information can be returned for the field.</p>
    pub facet_enabled: Option<bool>,
    /// <p>Whether the contents of the field can be returned in the search results.</p>
    pub return_enabled: Option<bool>,
    /// <p>Whether the contents of the field are searchable.</p>
    pub search_enabled: Option<bool>,
    /// <p>A list of source fields to map to the field. </p>
    pub source_fields: Option<String>,
}

struct LiteralArrayOptionsDeserializer;
impl LiteralArrayOptionsDeserializer {
    #[allow(unused_variables)]
    fn deserialize<T: Peek + Next>(
        tag_name: &str,
        stack: &mut T,
    ) -> Result<LiteralArrayOptions, XmlParseError> {
        deserialize_elements::<_, LiteralArrayOptions, _>(tag_name, stack, |name, stack, obj| {
            match name {
                "DefaultValue" => {
                    obj.default_value =
                        Some(FieldValueDeserializer::deserialize("DefaultValue", stack)?);
                }
                "FacetEnabled" => {
                    obj.facet_enabled =
                        Some(BooleanDeserializer::deserialize("FacetEnabled", stack)?);
                }
                "ReturnEnabled" => {
                    obj.return_enabled =
                        Some(BooleanDeserializer::deserialize("ReturnEnabled", stack)?);
                }
                "SearchEnabled" => {
                    obj.search_enabled =
                        Some(BooleanDeserializer::deserialize("SearchEnabled", stack)?);
                }
                "SourceFields" => {
                    obj.source_fields = Some(FieldNameCommaListDeserializer::deserialize(
                        "SourceFields",
                        stack,
                    )?);
                }
                _ => skip_tree(stack),
            }
            Ok(())
        })
    }
}

/// Serialize `LiteralArrayOptions` contents to a `SignedRequest`.
struct LiteralArrayOptionsSerializer;
impl LiteralArrayOptionsSerializer {
    fn serialize(params: &mut Params, name: &str, obj: &LiteralArrayOptions) {
        let mut prefix = name.to_string();
        if prefix != "" {
            prefix.push_str(".");
        }

        if let Some(ref field_value) = obj.default_value {
            params.put(&format!("{}{}", prefix, "DefaultValue"), &field_value);
        }
        if let Some(ref field_value) = obj.facet_enabled {
            params.put(&format!("{}{}", prefix, "FacetEnabled"), &field_value);
        }
        if let Some(ref field_value) = obj.return_enabled {
            params.put(&format!("{}{}", prefix, "ReturnEnabled"), &field_value);
        }
        if let Some(ref field_value) = obj.search_enabled {
            params.put(&format!("{}{}", prefix, "SearchEnabled"), &field_value);
        }
        if let Some(ref field_value) = obj.source_fields {
            params.put(&format!("{}{}", prefix, "SourceFields"), &field_value);
        }
    }
}

/// <p>Options for literal field. Present if <code>IndexFieldType</code> specifies the field is of type <code>literal</code>. All options are enabled by default.</p>
#[derive(Default, Debug, Clone, PartialEq)]
pub struct LiteralOptions {
    /// <p>A value to use for the field if the field isn&#39;t specified for a document.</p>
    pub default_value: Option<String>,
    /// <p>Whether facet information can be returned for the field.</p>
    pub facet_enabled: Option<bool>,
    /// <p>Whether the contents of the field can be returned in the search results.</p>
    pub return_enabled: Option<bool>,
    /// <p>Whether the contents of the field are searchable.</p>
    pub search_enabled: Option<bool>,
    /// <p>Whether the field can be used to sort the search results.</p>
    pub sort_enabled: Option<bool>,
    pub source_field: Option<String>,
}

struct LiteralOptionsDeserializer;
impl LiteralOptionsDeserializer {
    #[allow(unused_variables)]
    fn deserialize<T: Peek + Next>(
        tag_name: &str,
        stack: &mut T,
    ) -> Result<LiteralOptions, XmlParseError> {
        deserialize_elements::<_, LiteralOptions, _>(tag_name, stack, |name, stack, obj| {
            match name {
                "DefaultValue" => {
                    obj.default_value =
                        Some(FieldValueDeserializer::deserialize("DefaultValue", stack)?);
                }
                "FacetEnabled" => {
                    obj.facet_enabled =
                        Some(BooleanDeserializer::deserialize("FacetEnabled", stack)?);
                }
                "ReturnEnabled" => {
                    obj.return_enabled =
                        Some(BooleanDeserializer::deserialize("ReturnEnabled", stack)?);
                }
                "SearchEnabled" => {
                    obj.search_enabled =
                        Some(BooleanDeserializer::deserialize("SearchEnabled", stack)?);
                }
                "SortEnabled" => {
                    obj.sort_enabled =
                        Some(BooleanDeserializer::deserialize("SortEnabled", stack)?);
                }
                "SourceField" => {
                    obj.source_field =
                        Some(FieldNameDeserializer::deserialize("SourceField", stack)?);
                }
                _ => skip_tree(stack),
            }
            Ok(())
        })
    }
}

/// Serialize `LiteralOptions` contents to a `SignedRequest`.
struct LiteralOptionsSerializer;
impl LiteralOptionsSerializer {
    fn serialize(params: &mut Params, name: &str, obj: &LiteralOptions) {
        let mut prefix = name.to_string();
        if prefix != "" {
            prefix.push_str(".");
        }

        if let Some(ref field_value) = obj.default_value {
            params.put(&format!("{}{}", prefix, "DefaultValue"), &field_value);
        }
        if let Some(ref field_value) = obj.facet_enabled {
            params.put(&format!("{}{}", prefix, "FacetEnabled"), &field_value);
        }
        if let Some(ref field_value) = obj.return_enabled {
            params.put(&format!("{}{}", prefix, "ReturnEnabled"), &field_value);
        }
        if let Some(ref field_value) = obj.search_enabled {
            params.put(&format!("{}{}", prefix, "SearchEnabled"), &field_value);
        }
        if let Some(ref field_value) = obj.sort_enabled {
            params.put(&format!("{}{}", prefix, "SortEnabled"), &field_value);
        }
        if let Some(ref field_value) = obj.source_field {
            params.put(&format!("{}{}", prefix, "SourceField"), &field_value);
        }
    }
}

struct LongDeserializer;
impl LongDeserializer {
    #[allow(unused_variables)]
    fn deserialize<T: Peek + Next>(tag_name: &str, stack: &mut T) -> Result<i64, XmlParseError> {
        start_element(tag_name, stack)?;
        let obj = i64::from_str(characters(stack)?.as_ref()).unwrap();
        end_element(tag_name, stack)?;

        Ok(obj)
    }
}
struct MaximumPartitionCountDeserializer;
impl MaximumPartitionCountDeserializer {
    #[allow(unused_variables)]
    fn deserialize<T: Peek + Next>(tag_name: &str, stack: &mut T) -> Result<i64, XmlParseError> {
        start_element(tag_name, stack)?;
        let obj = i64::from_str(characters(stack)?.as_ref()).unwrap();
        end_element(tag_name, stack)?;

        Ok(obj)
    }
}
struct MaximumReplicationCountDeserializer;
impl MaximumReplicationCountDeserializer {
    #[allow(unused_variables)]
    fn deserialize<T: Peek + Next>(tag_name: &str, stack: &mut T) -> Result<i64, XmlParseError> {
        start_element(tag_name, stack)?;
        let obj = i64::from_str(characters(stack)?.as_ref()).unwrap();
        end_element(tag_name, stack)?;

        Ok(obj)
    }
}
struct MultiAZDeserializer;
impl MultiAZDeserializer {
    #[allow(unused_variables)]
    fn deserialize<T: Peek + Next>(tag_name: &str, stack: &mut T) -> Result<bool, XmlParseError> {
        start_element(tag_name, stack)?;
        let obj = bool::from_str(characters(stack)?.as_ref()).unwrap();
        end_element(tag_name, stack)?;

        Ok(obj)
    }
}
struct OptionStateDeserializer;
impl OptionStateDeserializer {
    #[allow(unused_variables)]
    fn deserialize<T: Peek + Next>(tag_name: &str, stack: &mut T) -> Result<String, XmlParseError> {
        start_element(tag_name, stack)?;
        let obj = characters(stack)?;
        end_element(tag_name, stack)?;

        Ok(obj)
    }
}
/// <p>The status of domain configuration option.</p>
#[derive(Default, Debug, Clone, PartialEq)]
pub struct OptionStatus {
    /// <p>A timestamp for when this option was created.</p>
    pub creation_date: String,
    /// <p>Indicates that the option will be deleted once processing is complete.</p>
    pub pending_deletion: Option<bool>,
    /// <p><p>The state of processing a change to an option. Possible values:</p> <ul> <li> <code>RequiresIndexDocuments</code>: the option&#39;s latest value will not be deployed until <a>IndexDocuments</a> has been called and indexing is complete.</li> <li> <code>Processing</code>: the option&#39;s latest value is in the process of being activated. </li> <li> <code>Active</code>: the option&#39;s latest value is completely deployed.</li> <li> <code>FailedToValidate</code>: the option value is not compatible with the domain&#39;s data and cannot be used to index the data. You must either modify the option value or update or remove the incompatible documents.</li> </ul></p>
    pub state: String,
    /// <p>A timestamp for when this option was last updated.</p>
    pub update_date: String,
    /// <p>A unique integer that indicates when this option was last updated.</p>
    pub update_version: Option<i64>,
}

struct OptionStatusDeserializer;
impl OptionStatusDeserializer {
    #[allow(unused_variables)]
    fn deserialize<T: Peek + Next>(
        tag_name: &str,
        stack: &mut T,
    ) -> Result<OptionStatus, XmlParseError> {
        deserialize_elements::<_, OptionStatus, _>(tag_name, stack, |name, stack, obj| {
            match name {
                "CreationDate" => {
                    obj.creation_date =
                        UpdateTimestampDeserializer::deserialize("CreationDate", stack)?;
                }
                "PendingDeletion" => {
                    obj.pending_deletion =
                        Some(BooleanDeserializer::deserialize("PendingDeletion", stack)?);
                }
                "State" => {
                    obj.state = OptionStateDeserializer::deserialize("State", stack)?;
                }
                "UpdateDate" => {
                    obj.update_date =
                        UpdateTimestampDeserializer::deserialize("UpdateDate", stack)?;
                }
                "UpdateVersion" => {
                    obj.update_version =
                        Some(UIntValueDeserializer::deserialize("UpdateVersion", stack)?);
                }
                _ => skip_tree(stack),
            }
            Ok(())
        })
    }
}
struct PartitionCountDeserializer;
impl PartitionCountDeserializer {
    #[allow(unused_variables)]
    fn deserialize<T: Peek + Next>(tag_name: &str, stack: &mut T) -> Result<i64, XmlParseError> {
        start_element(tag_name, stack)?;
        let obj = i64::from_str(characters(stack)?.as_ref()).unwrap();
        end_element(tag_name, stack)?;

        Ok(obj)
    }
}
struct PartitionInstanceTypeDeserializer;
impl PartitionInstanceTypeDeserializer {
    #[allow(unused_variables)]
    fn deserialize<T: Peek + Next>(tag_name: &str, stack: &mut T) -> Result<String, XmlParseError> {
        start_element(tag_name, stack)?;
        let obj = characters(stack)?;
        end_element(tag_name, stack)?;

        Ok(obj)
    }
}
struct PolicyDocumentDeserializer;
impl PolicyDocumentDeserializer {
    #[allow(unused_variables)]
    fn deserialize<T: Peek + Next>(tag_name: &str, stack: &mut T) -> Result<String, XmlParseError> {
        start_element(tag_name, stack)?;
        let obj = characters(stack)?;
        end_element(tag_name, stack)?;

        Ok(obj)
    }
}
/// <p>The desired instance type and desired number of replicas of each index partition.</p>
#[derive(Default, Debug, Clone, PartialEq)]
pub struct ScalingParameters {
    /// <p>The instance type that you want to preconfigure for your domain. For example, <code>search.m1.small</code>.</p>
    pub desired_instance_type: Option<String>,
    /// <p>The number of partitions you want to preconfigure for your domain. Only valid when you select <code>m2.2xlarge</code> as the desired instance type.</p>
    pub desired_partition_count: Option<i64>,
    /// <p>The number of replicas you want to preconfigure for each index partition.</p>
    pub desired_replication_count: Option<i64>,
}

struct ScalingParametersDeserializer;
impl ScalingParametersDeserializer {
    #[allow(unused_variables)]
    fn deserialize<T: Peek + Next>(
        tag_name: &str,
        stack: &mut T,
    ) -> Result<ScalingParameters, XmlParseError> {
        deserialize_elements::<_, ScalingParameters, _>(tag_name, stack, |name, stack, obj| {
            match name {
                "DesiredInstanceType" => {
                    obj.desired_instance_type =
                        Some(PartitionInstanceTypeDeserializer::deserialize(
                            "DesiredInstanceType",
                            stack,
                        )?);
                }
                "DesiredPartitionCount" => {
                    obj.desired_partition_count = Some(UIntValueDeserializer::deserialize(
                        "DesiredPartitionCount",
                        stack,
                    )?);
                }
                "DesiredReplicationCount" => {
                    obj.desired_replication_count = Some(UIntValueDeserializer::deserialize(
                        "DesiredReplicationCount",
                        stack,
                    )?);
                }
                _ => skip_tree(stack),
            }
            Ok(())
        })
    }
}

/// Serialize `ScalingParameters` contents to a `SignedRequest`.
struct ScalingParametersSerializer;
impl ScalingParametersSerializer {
    fn serialize(params: &mut Params, name: &str, obj: &ScalingParameters) {
        let mut prefix = name.to_string();
        if prefix != "" {
            prefix.push_str(".");
        }

        if let Some(ref field_value) = obj.desired_instance_type {
            params.put(
                &format!("{}{}", prefix, "DesiredInstanceType"),
                &field_value,
            );
        }
        if let Some(ref field_value) = obj.desired_partition_count {
            params.put(
                &format!("{}{}", prefix, "DesiredPartitionCount"),
                &field_value,
            );
        }
        if let Some(ref field_value) = obj.desired_replication_count {
            params.put(
                &format!("{}{}", prefix, "DesiredReplicationCount"),
                &field_value,
            );
        }
    }
}

/// <p>The status and configuration of a search domain's scaling parameters. </p>
#[derive(Default, Debug, Clone, PartialEq)]
pub struct ScalingParametersStatus {
    pub options: ScalingParameters,
    pub status: OptionStatus,
}

struct ScalingParametersStatusDeserializer;
impl ScalingParametersStatusDeserializer {
    #[allow(unused_variables)]
    fn deserialize<T: Peek + Next>(
        tag_name: &str,
        stack: &mut T,
    ) -> Result<ScalingParametersStatus, XmlParseError> {
        deserialize_elements::<_, ScalingParametersStatus, _>(
            tag_name,
            stack,
            |name, stack, obj| {
                match name {
                    "Options" => {
                        obj.options = ScalingParametersDeserializer::deserialize("Options", stack)?;
                    }
                    "Status" => {
                        obj.status = OptionStatusDeserializer::deserialize("Status", stack)?;
                    }
                    _ => skip_tree(stack),
                }
                Ok(())
            },
        )
    }
}
struct SearchInstanceTypeDeserializer;
impl SearchInstanceTypeDeserializer {
    #[allow(unused_variables)]
    fn deserialize<T: Peek + Next>(tag_name: &str, stack: &mut T) -> Result<String, XmlParseError> {
        start_element(tag_name, stack)?;
        let obj = characters(stack)?;
        end_element(tag_name, stack)?;

        Ok(obj)
    }
}
/// <p>The endpoint to which service requests can be submitted.</p>
#[derive(Default, Debug, Clone, PartialEq)]
pub struct ServiceEndpoint {
    pub endpoint: Option<String>,
}

struct ServiceEndpointDeserializer;
impl ServiceEndpointDeserializer {
    #[allow(unused_variables)]
    fn deserialize<T: Peek + Next>(
        tag_name: &str,
        stack: &mut T,
    ) -> Result<ServiceEndpoint, XmlParseError> {
        deserialize_elements::<_, ServiceEndpoint, _>(tag_name, stack, |name, stack, obj| {
            match name {
                "Endpoint" => {
                    obj.endpoint = Some(ServiceUrlDeserializer::deserialize("Endpoint", stack)?);
                }
                _ => skip_tree(stack),
            }
            Ok(())
        })
    }
}
struct ServiceUrlDeserializer;
impl ServiceUrlDeserializer {
    #[allow(unused_variables)]
    fn deserialize<T: Peek + Next>(tag_name: &str, stack: &mut T) -> Result<String, XmlParseError> {
        start_element(tag_name, stack)?;
        let obj = characters(stack)?;
        end_element(tag_name, stack)?;

        Ok(obj)
    }
}
struct StandardNameDeserializer;
impl StandardNameDeserializer {
    #[allow(unused_variables)]
    fn deserialize<T: Peek + Next>(tag_name: &str, stack: &mut T) -> Result<String, XmlParseError> {
        start_element(tag_name, stack)?;
        let obj = characters(stack)?;
        end_element(tag_name, stack)?;

        Ok(obj)
    }
}

/// Serialize `StandardNameList` contents to a `SignedRequest`.
struct StandardNameListSerializer;
impl StandardNameListSerializer {
    fn serialize(params: &mut Params, name: &str, obj: &Vec<String>) {
        for (index, obj) in obj.iter().enumerate() {
            let key = format!("{}.member.{}", name, index + 1);
            params.put(&key, &obj);
        }
    }
}

struct StringDeserializer;
impl StringDeserializer {
    #[allow(unused_variables)]
    fn deserialize<T: Peek + Next>(tag_name: &str, stack: &mut T) -> Result<String, XmlParseError> {
        start_element(tag_name, stack)?;
        let obj = characters(stack)?;
        end_element(tag_name, stack)?;

        Ok(obj)
    }
}
/// <p>Configuration information for a search suggester. Each suggester has a unique name and specifies the text field you want to use for suggestions. The following options can be configured for a suggester: <code>FuzzyMatching</code>, <code>SortExpression</code>. </p>
#[derive(Default, Debug, Clone, PartialEq)]
pub struct Suggester {
    pub document_suggester_options: DocumentSuggesterOptions,
    pub suggester_name: String,
}

struct SuggesterDeserializer;
impl SuggesterDeserializer {
    #[allow(unused_variables)]
    fn deserialize<T: Peek + Next>(
        tag_name: &str,
        stack: &mut T,
    ) -> Result<Suggester, XmlParseError> {
        deserialize_elements::<_, Suggester, _>(tag_name, stack, |name, stack, obj| {
            match name {
                "DocumentSuggesterOptions" => {
                    obj.document_suggester_options =
                        DocumentSuggesterOptionsDeserializer::deserialize(
                            "DocumentSuggesterOptions",
                            stack,
                        )?;
                }
                "SuggesterName" => {
                    obj.suggester_name =
                        StandardNameDeserializer::deserialize("SuggesterName", stack)?;
                }
                _ => skip_tree(stack),
            }
            Ok(())
        })
    }
}

/// Serialize `Suggester` contents to a `SignedRequest`.
struct SuggesterSerializer;
impl SuggesterSerializer {
    fn serialize(params: &mut Params, name: &str, obj: &Suggester) {
        let mut prefix = name.to_string();
        if prefix != "" {
            prefix.push_str(".");
        }

        DocumentSuggesterOptionsSerializer::serialize(
            params,
            &format!("{}{}", prefix, "DocumentSuggesterOptions"),
            &obj.document_suggester_options,
        );
        params.put(
            &format!("{}{}", prefix, "SuggesterName"),
            &obj.suggester_name,
        );
    }
}

struct SuggesterFuzzyMatchingDeserializer;
impl SuggesterFuzzyMatchingDeserializer {
    #[allow(unused_variables)]
    fn deserialize<T: Peek + Next>(tag_name: &str, stack: &mut T) -> Result<String, XmlParseError> {
        start_element(tag_name, stack)?;
        let obj = characters(stack)?;
        end_element(tag_name, stack)?;

        Ok(obj)
    }
}
/// <p>The value of a <code>Suggester</code> and its current status.</p>
#[derive(Default, Debug, Clone, PartialEq)]
pub struct SuggesterStatus {
    pub options: Suggester,
    pub status: OptionStatus,
}

struct SuggesterStatusDeserializer;
impl SuggesterStatusDeserializer {
    #[allow(unused_variables)]
    fn deserialize<T: Peek + Next>(
        tag_name: &str,
        stack: &mut T,
    ) -> Result<SuggesterStatus, XmlParseError> {
        deserialize_elements::<_, SuggesterStatus, _>(tag_name, stack, |name, stack, obj| {
            match name {
                "Options" => {
                    obj.options = SuggesterDeserializer::deserialize("Options", stack)?;
                }
                "Status" => {
                    obj.status = OptionStatusDeserializer::deserialize("Status", stack)?;
                }
                _ => skip_tree(stack),
            }
            Ok(())
        })
    }
}
struct SuggesterStatusListDeserializer;
impl SuggesterStatusListDeserializer {
    #[allow(unused_variables)]
    fn deserialize<T: Peek + Next>(
        tag_name: &str,
        stack: &mut T,
    ) -> Result<Vec<SuggesterStatus>, XmlParseError> {
        deserialize_elements::<_, Vec<_>, _>(tag_name, stack, |name, stack, obj| {
            if name == "member" {
                obj.push(SuggesterStatusDeserializer::deserialize("member", stack)?);
            } else {
                skip_tree(stack);
            }
            Ok(())
        })
    }
}
/// <p>Options for a field that contains an array of text strings. Present if <code>IndexFieldType</code> specifies the field is of type <code>text-array</code>. A <code>text-array</code> field is always searchable. All options are enabled by default.</p>
#[derive(Default, Debug, Clone, PartialEq)]
pub struct TextArrayOptions {
    /// <p>The name of an analysis scheme for a <code>text-array</code> field.</p>
    pub analysis_scheme: Option<String>,
    /// <p>A value to use for the field if the field isn&#39;t specified for a document.</p>
    pub default_value: Option<String>,
    /// <p>Whether highlights can be returned for the field.</p>
    pub highlight_enabled: Option<bool>,
    /// <p>Whether the contents of the field can be returned in the search results.</p>
    pub return_enabled: Option<bool>,
    /// <p>A list of source fields to map to the field. </p>
    pub source_fields: Option<String>,
}

struct TextArrayOptionsDeserializer;
impl TextArrayOptionsDeserializer {
    #[allow(unused_variables)]
    fn deserialize<T: Peek + Next>(
        tag_name: &str,
        stack: &mut T,
    ) -> Result<TextArrayOptions, XmlParseError> {
        deserialize_elements::<_, TextArrayOptions, _>(tag_name, stack, |name, stack, obj| {
            match name {
                "AnalysisScheme" => {
                    obj.analysis_scheme =
                        Some(WordDeserializer::deserialize("AnalysisScheme", stack)?);
                }
                "DefaultValue" => {
                    obj.default_value =
                        Some(FieldValueDeserializer::deserialize("DefaultValue", stack)?);
                }
                "HighlightEnabled" => {
                    obj.highlight_enabled =
                        Some(BooleanDeserializer::deserialize("HighlightEnabled", stack)?);
                }
                "ReturnEnabled" => {
                    obj.return_enabled =
                        Some(BooleanDeserializer::deserialize("ReturnEnabled", stack)?);
                }
                "SourceFields" => {
                    obj.source_fields = Some(FieldNameCommaListDeserializer::deserialize(
                        "SourceFields",
                        stack,
                    )?);
                }
                _ => skip_tree(stack),
            }
            Ok(())
        })
    }
}

/// Serialize `TextArrayOptions` contents to a `SignedRequest`.
struct TextArrayOptionsSerializer;
impl TextArrayOptionsSerializer {
    fn serialize(params: &mut Params, name: &str, obj: &TextArrayOptions) {
        let mut prefix = name.to_string();
        if prefix != "" {
            prefix.push_str(".");
        }

        if let Some(ref field_value) = obj.analysis_scheme {
            params.put(&format!("{}{}", prefix, "AnalysisScheme"), &field_value);
        }
        if let Some(ref field_value) = obj.default_value {
            params.put(&format!("{}{}", prefix, "DefaultValue"), &field_value);
        }
        if let Some(ref field_value) = obj.highlight_enabled {
            params.put(&format!("{}{}", prefix, "HighlightEnabled"), &field_value);
        }
        if let Some(ref field_value) = obj.return_enabled {
            params.put(&format!("{}{}", prefix, "ReturnEnabled"), &field_value);
        }
        if let Some(ref field_value) = obj.source_fields {
            params.put(&format!("{}{}", prefix, "SourceFields"), &field_value);
        }
    }
}

/// <p>Options for text field. Present if <code>IndexFieldType</code> specifies the field is of type <code>text</code>. A <code>text</code> field is always searchable. All options are enabled by default.</p>
#[derive(Default, Debug, Clone, PartialEq)]
pub struct TextOptions {
    /// <p>The name of an analysis scheme for a <code>text</code> field.</p>
    pub analysis_scheme: Option<String>,
    /// <p>A value to use for the field if the field isn&#39;t specified for a document.</p>
    pub default_value: Option<String>,
    /// <p>Whether highlights can be returned for the field.</p>
    pub highlight_enabled: Option<bool>,
    /// <p>Whether the contents of the field can be returned in the search results.</p>
    pub return_enabled: Option<bool>,
    /// <p>Whether the field can be used to sort the search results.</p>
    pub sort_enabled: Option<bool>,
    pub source_field: Option<String>,
}

struct TextOptionsDeserializer;
impl TextOptionsDeserializer {
    #[allow(unused_variables)]
    fn deserialize<T: Peek + Next>(
        tag_name: &str,
        stack: &mut T,
    ) -> Result<TextOptions, XmlParseError> {
        deserialize_elements::<_, TextOptions, _>(tag_name, stack, |name, stack, obj| {
            match name {
                "AnalysisScheme" => {
                    obj.analysis_scheme =
                        Some(WordDeserializer::deserialize("AnalysisScheme", stack)?);
                }
                "DefaultValue" => {
                    obj.default_value =
                        Some(FieldValueDeserializer::deserialize("DefaultValue", stack)?);
                }
                "HighlightEnabled" => {
                    obj.highlight_enabled =
                        Some(BooleanDeserializer::deserialize("HighlightEnabled", stack)?);
                }
                "ReturnEnabled" => {
                    obj.return_enabled =
                        Some(BooleanDeserializer::deserialize("ReturnEnabled", stack)?);
                }
                "SortEnabled" => {
                    obj.sort_enabled =
                        Some(BooleanDeserializer::deserialize("SortEnabled", stack)?);
                }
                "SourceField" => {
                    obj.source_field =
                        Some(FieldNameDeserializer::deserialize("SourceField", stack)?);
                }
                _ => skip_tree(stack),
            }
            Ok(())
        })
    }
}

/// Serialize `TextOptions` contents to a `SignedRequest`.
struct TextOptionsSerializer;
impl TextOptionsSerializer {
    fn serialize(params: &mut Params, name: &str, obj: &TextOptions) {
        let mut prefix = name.to_string();
        if prefix != "" {
            prefix.push_str(".");
        }

        if let Some(ref field_value) = obj.analysis_scheme {
            params.put(&format!("{}{}", prefix, "AnalysisScheme"), &field_value);
        }
        if let Some(ref field_value) = obj.default_value {
            params.put(&format!("{}{}", prefix, "DefaultValue"), &field_value);
        }
        if let Some(ref field_value) = obj.highlight_enabled {
            params.put(&format!("{}{}", prefix, "HighlightEnabled"), &field_value);
        }
        if let Some(ref field_value) = obj.return_enabled {
            params.put(&format!("{}{}", prefix, "ReturnEnabled"), &field_value);
        }
        if let Some(ref field_value) = obj.sort_enabled {
            params.put(&format!("{}{}", prefix, "SortEnabled"), &field_value);
        }
        if let Some(ref field_value) = obj.source_field {
            params.put(&format!("{}{}", prefix, "SourceField"), &field_value);
        }
    }
}

struct UIntValueDeserializer;
impl UIntValueDeserializer {
    #[allow(unused_variables)]
    fn deserialize<T: Peek + Next>(tag_name: &str, stack: &mut T) -> Result<i64, XmlParseError> {
        start_element(tag_name, stack)?;
        let obj = i64::from_str(characters(stack)?.as_ref()).unwrap();
        end_element(tag_name, stack)?;

        Ok(obj)
    }
}
/// <p>Container for the parameters to the <code><a>UpdateAvailabilityOptions</a></code> operation. Specifies the name of the domain you want to update and the Multi-AZ availability option.</p>
#[derive(Default, Debug, Clone, PartialEq)]
pub struct UpdateAvailabilityOptionsRequest {
    pub domain_name: String,
    /// <p>You expand an existing search domain to a second Availability Zone by setting the Multi-AZ option to true. Similarly, you can turn off the Multi-AZ option to downgrade the domain to a single Availability Zone by setting the Multi-AZ option to <code>false</code>. </p>
    pub multi_az: bool,
}

/// Serialize `UpdateAvailabilityOptionsRequest` contents to a `SignedRequest`.
struct UpdateAvailabilityOptionsRequestSerializer;
impl UpdateAvailabilityOptionsRequestSerializer {
    fn serialize(params: &mut Params, name: &str, obj: &UpdateAvailabilityOptionsRequest) {
        let mut prefix = name.to_string();
        if prefix != "" {
            prefix.push_str(".");
        }

        params.put(&format!("{}{}", prefix, "DomainName"), &obj.domain_name);
        params.put(&format!("{}{}", prefix, "MultiAZ"), &obj.multi_az);
    }
}

/// <p>The result of a <code>UpdateAvailabilityOptions</code> request. Contains the status of the domain's availability options. </p>
#[derive(Default, Debug, Clone, PartialEq)]
pub struct UpdateAvailabilityOptionsResponse {
    /// <p>The newly-configured availability options. Indicates whether Multi-AZ is enabled for the domain. </p>
    pub availability_options: Option<AvailabilityOptionsStatus>,
}

struct UpdateAvailabilityOptionsResponseDeserializer;
impl UpdateAvailabilityOptionsResponseDeserializer {
    #[allow(unused_variables)]
    fn deserialize<T: Peek + Next>(
        tag_name: &str,
        stack: &mut T,
    ) -> Result<UpdateAvailabilityOptionsResponse, XmlParseError> {
        deserialize_elements::<_, UpdateAvailabilityOptionsResponse, _>(
            tag_name,
            stack,
            |name, stack, obj| {
                match name {
                    "AvailabilityOptions" => {
                        obj.availability_options =
                            Some(AvailabilityOptionsStatusDeserializer::deserialize(
                                "AvailabilityOptions",
                                stack,
                            )?);
                    }
                    _ => skip_tree(stack),
                }
                Ok(())
            },
        )
    }
}
/// <p>Container for the parameters to the <code><a>UpdateScalingParameters</a></code> operation. Specifies the name of the domain you want to update and the scaling parameters you want to configure.</p>
#[derive(Default, Debug, Clone, PartialEq)]
pub struct UpdateScalingParametersRequest {
    pub domain_name: String,
    pub scaling_parameters: ScalingParameters,
}

/// Serialize `UpdateScalingParametersRequest` contents to a `SignedRequest`.
struct UpdateScalingParametersRequestSerializer;
impl UpdateScalingParametersRequestSerializer {
    fn serialize(params: &mut Params, name: &str, obj: &UpdateScalingParametersRequest) {
        let mut prefix = name.to_string();
        if prefix != "" {
            prefix.push_str(".");
        }

        params.put(&format!("{}{}", prefix, "DomainName"), &obj.domain_name);
        ScalingParametersSerializer::serialize(
            params,
            &format!("{}{}", prefix, "ScalingParameters"),
            &obj.scaling_parameters,
        );
    }
}

/// <p>The result of a <code>UpdateScalingParameters</code> request. Contains the status of the newly-configured scaling parameters.</p>
#[derive(Default, Debug, Clone, PartialEq)]
pub struct UpdateScalingParametersResponse {
    pub scaling_parameters: ScalingParametersStatus,
}

struct UpdateScalingParametersResponseDeserializer;
impl UpdateScalingParametersResponseDeserializer {
    #[allow(unused_variables)]
    fn deserialize<T: Peek + Next>(
        tag_name: &str,
        stack: &mut T,
    ) -> Result<UpdateScalingParametersResponse, XmlParseError> {
        deserialize_elements::<_, UpdateScalingParametersResponse, _>(
            tag_name,
            stack,
            |name, stack, obj| {
                match name {
                    "ScalingParameters" => {
                        obj.scaling_parameters = ScalingParametersStatusDeserializer::deserialize(
                            "ScalingParameters",
                            stack,
                        )?;
                    }
                    _ => skip_tree(stack),
                }
                Ok(())
            },
        )
    }
}
/// <p>Container for the parameters to the <code><a>UpdateServiceAccessPolicies</a></code> operation. Specifies the name of the domain you want to update and the access rules you want to configure.</p>
#[derive(Default, Debug, Clone, PartialEq)]
pub struct UpdateServiceAccessPoliciesRequest {
    /// <p>The access rules you want to configure. These rules replace any existing rules. </p>
    pub access_policies: String,
    pub domain_name: String,
}

/// Serialize `UpdateServiceAccessPoliciesRequest` contents to a `SignedRequest`.
struct UpdateServiceAccessPoliciesRequestSerializer;
impl UpdateServiceAccessPoliciesRequestSerializer {
    fn serialize(params: &mut Params, name: &str, obj: &UpdateServiceAccessPoliciesRequest) {
        let mut prefix = name.to_string();
        if prefix != "" {
            prefix.push_str(".");
        }

        params.put(
            &format!("{}{}", prefix, "AccessPolicies"),
            &obj.access_policies,
        );
        params.put(&format!("{}{}", prefix, "DomainName"), &obj.domain_name);
    }
}

/// <p>The result of an <code>UpdateServiceAccessPolicies</code> request. Contains the new access policies.</p>
#[derive(Default, Debug, Clone, PartialEq)]
pub struct UpdateServiceAccessPoliciesResponse {
    /// <p>The access rules configured for the domain.</p>
    pub access_policies: AccessPoliciesStatus,
}

struct UpdateServiceAccessPoliciesResponseDeserializer;
impl UpdateServiceAccessPoliciesResponseDeserializer {
    #[allow(unused_variables)]
    fn deserialize<T: Peek + Next>(
        tag_name: &str,
        stack: &mut T,
    ) -> Result<UpdateServiceAccessPoliciesResponse, XmlParseError> {
        deserialize_elements::<_, UpdateServiceAccessPoliciesResponse, _>(
            tag_name,
            stack,
            |name, stack, obj| {
                match name {
                    "AccessPolicies" => {
                        obj.access_policies =
                            AccessPoliciesStatusDeserializer::deserialize("AccessPolicies", stack)?;
                    }
                    _ => skip_tree(stack),
                }
                Ok(())
            },
        )
    }
}
struct UpdateTimestampDeserializer;
impl UpdateTimestampDeserializer {
    #[allow(unused_variables)]
    fn deserialize<T: Peek + Next>(tag_name: &str, stack: &mut T) -> Result<String, XmlParseError> {
        start_element(tag_name, stack)?;
        let obj = characters(stack)?;
        end_element(tag_name, stack)?;

        Ok(obj)
    }
}
struct WordDeserializer;
impl WordDeserializer {
    #[allow(unused_variables)]
    fn deserialize<T: Peek + Next>(tag_name: &str, stack: &mut T) -> Result<String, XmlParseError> {
        start_element(tag_name, stack)?;
        let obj = characters(stack)?;
        end_element(tag_name, stack)?;

        Ok(obj)
    }
}
/// Errors returned by BuildSuggesters
#[derive(Debug, PartialEq)]
pub enum BuildSuggestersError {
    /// <p>An error occurred while processing the request.</p>
    Base(String),
    /// <p>An internal error occurred while processing the request. If this problem persists, report an issue from the <a href="http://status.aws.amazon.com/" target="_blank">Service Health Dashboard</a>.</p>
    Internal(String),
    /// <p>The request was rejected because it attempted to reference a resource that does not exist.</p>
    ResourceNotFound(String),
}

impl BuildSuggestersError {
    pub fn from_response(res: BufferedHttpResponse) -> RusotoError<BuildSuggestersError> {
        {
            let reader = EventReader::new(res.body.as_ref());
            let mut stack = XmlResponse::new(reader.into_iter().peekable());
            find_start_element(&mut stack);
            if let Ok(parsed_error) = Self::deserialize(&mut stack) {
                match &parsed_error.code[..] {
                    "BaseException" => {
                        return RusotoError::Service(BuildSuggestersError::Base(
                            parsed_error.message,
                        ))
                    }
                    "InternalException" => {
                        return RusotoError::Service(BuildSuggestersError::Internal(
                            parsed_error.message,
                        ))
                    }
                    "ResourceNotFound" => {
                        return RusotoError::Service(BuildSuggestersError::ResourceNotFound(
                            parsed_error.message,
                        ))
                    }
                    _ => {}
                }
            }
        }
        RusotoError::Unknown(res)
    }

    fn deserialize<T>(stack: &mut T) -> Result<XmlError, XmlParseError>
    where
        T: Peek + Next,
    {
        start_element("ErrorResponse", stack)?;
        XmlErrorDeserializer::deserialize("Error", stack)
    }
}
impl fmt::Display for BuildSuggestersError {
    fn fmt(&self, f: &mut fmt::Formatter) -> fmt::Result {
        write!(f, "{}", self.description())
    }
}
impl Error for BuildSuggestersError {
    fn description(&self) -> &str {
        match *self {
            BuildSuggestersError::Base(ref cause) => cause,
            BuildSuggestersError::Internal(ref cause) => cause,
            BuildSuggestersError::ResourceNotFound(ref cause) => cause,
        }
    }
}
/// Errors returned by CreateDomain
#[derive(Debug, PartialEq)]
pub enum CreateDomainError {
    /// <p>An error occurred while processing the request.</p>
    Base(String),
    /// <p>An internal error occurred while processing the request. If this problem persists, report an issue from the <a href="http://status.aws.amazon.com/" target="_blank">Service Health Dashboard</a>.</p>
    Internal(String),
    /// <p>The request was rejected because a resource limit has already been met.</p>
    LimitExceeded(String),
}

impl CreateDomainError {
    pub fn from_response(res: BufferedHttpResponse) -> RusotoError<CreateDomainError> {
        {
            let reader = EventReader::new(res.body.as_ref());
            let mut stack = XmlResponse::new(reader.into_iter().peekable());
            find_start_element(&mut stack);
            if let Ok(parsed_error) = Self::deserialize(&mut stack) {
                match &parsed_error.code[..] {
                    "BaseException" => {
                        return RusotoError::Service(CreateDomainError::Base(parsed_error.message))
                    }
                    "InternalException" => {
                        return RusotoError::Service(CreateDomainError::Internal(
                            parsed_error.message,
                        ))
                    }
                    "LimitExceeded" => {
                        return RusotoError::Service(CreateDomainError::LimitExceeded(
                            parsed_error.message,
                        ))
                    }
                    _ => {}
                }
            }
        }
        RusotoError::Unknown(res)
    }

    fn deserialize<T>(stack: &mut T) -> Result<XmlError, XmlParseError>
    where
        T: Peek + Next,
    {
        start_element("ErrorResponse", stack)?;
        XmlErrorDeserializer::deserialize("Error", stack)
    }
}
impl fmt::Display for CreateDomainError {
    fn fmt(&self, f: &mut fmt::Formatter) -> fmt::Result {
        write!(f, "{}", self.description())
    }
}
impl Error for CreateDomainError {
    fn description(&self) -> &str {
        match *self {
            CreateDomainError::Base(ref cause) => cause,
            CreateDomainError::Internal(ref cause) => cause,
            CreateDomainError::LimitExceeded(ref cause) => cause,
        }
    }
}
/// Errors returned by DefineAnalysisScheme
#[derive(Debug, PartialEq)]
pub enum DefineAnalysisSchemeError {
    /// <p>An error occurred while processing the request.</p>
    Base(String),
    /// <p>An internal error occurred while processing the request. If this problem persists, report an issue from the <a href="http://status.aws.amazon.com/" target="_blank">Service Health Dashboard</a>.</p>
    Internal(String),
    /// <p>The request was rejected because it specified an invalid type definition.</p>
    InvalidType(String),
    /// <p>The request was rejected because a resource limit has already been met.</p>
    LimitExceeded(String),
    /// <p>The request was rejected because it attempted to reference a resource that does not exist.</p>
    ResourceNotFound(String),
}

impl DefineAnalysisSchemeError {
    pub fn from_response(res: BufferedHttpResponse) -> RusotoError<DefineAnalysisSchemeError> {
        {
            let reader = EventReader::new(res.body.as_ref());
            let mut stack = XmlResponse::new(reader.into_iter().peekable());
            find_start_element(&mut stack);
            if let Ok(parsed_error) = Self::deserialize(&mut stack) {
                match &parsed_error.code[..] {
                    "BaseException" => {
                        return RusotoError::Service(DefineAnalysisSchemeError::Base(
                            parsed_error.message,
                        ))
                    }
                    "InternalException" => {
                        return RusotoError::Service(DefineAnalysisSchemeError::Internal(
                            parsed_error.message,
                        ))
                    }
                    "InvalidType" => {
                        return RusotoError::Service(DefineAnalysisSchemeError::InvalidType(
                            parsed_error.message,
                        ))
                    }
                    "LimitExceeded" => {
                        return RusotoError::Service(DefineAnalysisSchemeError::LimitExceeded(
                            parsed_error.message,
                        ))
                    }
                    "ResourceNotFound" => {
                        return RusotoError::Service(DefineAnalysisSchemeError::ResourceNotFound(
                            parsed_error.message,
                        ))
                    }
                    _ => {}
                }
            }
        }
        RusotoError::Unknown(res)
    }

    fn deserialize<T>(stack: &mut T) -> Result<XmlError, XmlParseError>
    where
        T: Peek + Next,
    {
        start_element("ErrorResponse", stack)?;
        XmlErrorDeserializer::deserialize("Error", stack)
    }
}
impl fmt::Display for DefineAnalysisSchemeError {
    fn fmt(&self, f: &mut fmt::Formatter) -> fmt::Result {
        write!(f, "{}", self.description())
    }
}
impl Error for DefineAnalysisSchemeError {
    fn description(&self) -> &str {
        match *self {
            DefineAnalysisSchemeError::Base(ref cause) => cause,
            DefineAnalysisSchemeError::Internal(ref cause) => cause,
            DefineAnalysisSchemeError::InvalidType(ref cause) => cause,
            DefineAnalysisSchemeError::LimitExceeded(ref cause) => cause,
            DefineAnalysisSchemeError::ResourceNotFound(ref cause) => cause,
        }
    }
}
/// Errors returned by DefineExpression
#[derive(Debug, PartialEq)]
pub enum DefineExpressionError {
    /// <p>An error occurred while processing the request.</p>
    Base(String),
    /// <p>An internal error occurred while processing the request. If this problem persists, report an issue from the <a href="http://status.aws.amazon.com/" target="_blank">Service Health Dashboard</a>.</p>
    Internal(String),
    /// <p>The request was rejected because it specified an invalid type definition.</p>
    InvalidType(String),
    /// <p>The request was rejected because a resource limit has already been met.</p>
    LimitExceeded(String),
    /// <p>The request was rejected because it attempted to reference a resource that does not exist.</p>
    ResourceNotFound(String),
}

impl DefineExpressionError {
    pub fn from_response(res: BufferedHttpResponse) -> RusotoError<DefineExpressionError> {
        {
            let reader = EventReader::new(res.body.as_ref());
            let mut stack = XmlResponse::new(reader.into_iter().peekable());
            find_start_element(&mut stack);
            if let Ok(parsed_error) = Self::deserialize(&mut stack) {
                match &parsed_error.code[..] {
                    "BaseException" => {
                        return RusotoError::Service(DefineExpressionError::Base(
                            parsed_error.message,
                        ))
                    }
                    "InternalException" => {
                        return RusotoError::Service(DefineExpressionError::Internal(
                            parsed_error.message,
                        ))
                    }
                    "InvalidType" => {
                        return RusotoError::Service(DefineExpressionError::InvalidType(
                            parsed_error.message,
                        ))
                    }
                    "LimitExceeded" => {
                        return RusotoError::Service(DefineExpressionError::LimitExceeded(
                            parsed_error.message,
                        ))
                    }
                    "ResourceNotFound" => {
                        return RusotoError::Service(DefineExpressionError::ResourceNotFound(
                            parsed_error.message,
                        ))
                    }
                    _ => {}
                }
            }
        }
        RusotoError::Unknown(res)
    }

    fn deserialize<T>(stack: &mut T) -> Result<XmlError, XmlParseError>
    where
        T: Peek + Next,
    {
        start_element("ErrorResponse", stack)?;
        XmlErrorDeserializer::deserialize("Error", stack)
    }
}
impl fmt::Display for DefineExpressionError {
    fn fmt(&self, f: &mut fmt::Formatter) -> fmt::Result {
        write!(f, "{}", self.description())
    }
}
impl Error for DefineExpressionError {
    fn description(&self) -> &str {
        match *self {
            DefineExpressionError::Base(ref cause) => cause,
            DefineExpressionError::Internal(ref cause) => cause,
            DefineExpressionError::InvalidType(ref cause) => cause,
            DefineExpressionError::LimitExceeded(ref cause) => cause,
            DefineExpressionError::ResourceNotFound(ref cause) => cause,
        }
    }
}
/// Errors returned by DefineIndexField
#[derive(Debug, PartialEq)]
pub enum DefineIndexFieldError {
    /// <p>An error occurred while processing the request.</p>
    Base(String),
    /// <p>An internal error occurred while processing the request. If this problem persists, report an issue from the <a href="http://status.aws.amazon.com/" target="_blank">Service Health Dashboard</a>.</p>
    Internal(String),
    /// <p>The request was rejected because it specified an invalid type definition.</p>
    InvalidType(String),
    /// <p>The request was rejected because a resource limit has already been met.</p>
    LimitExceeded(String),
    /// <p>The request was rejected because it attempted to reference a resource that does not exist.</p>
    ResourceNotFound(String),
}

impl DefineIndexFieldError {
    pub fn from_response(res: BufferedHttpResponse) -> RusotoError<DefineIndexFieldError> {
        {
            let reader = EventReader::new(res.body.as_ref());
            let mut stack = XmlResponse::new(reader.into_iter().peekable());
            find_start_element(&mut stack);
            if let Ok(parsed_error) = Self::deserialize(&mut stack) {
                match &parsed_error.code[..] {
                    "BaseException" => {
                        return RusotoError::Service(DefineIndexFieldError::Base(
                            parsed_error.message,
                        ))
                    }
                    "InternalException" => {
                        return RusotoError::Service(DefineIndexFieldError::Internal(
                            parsed_error.message,
                        ))
                    }
                    "InvalidType" => {
                        return RusotoError::Service(DefineIndexFieldError::InvalidType(
                            parsed_error.message,
                        ))
                    }
                    "LimitExceeded" => {
                        return RusotoError::Service(DefineIndexFieldError::LimitExceeded(
                            parsed_error.message,
                        ))
                    }
                    "ResourceNotFound" => {
                        return RusotoError::Service(DefineIndexFieldError::ResourceNotFound(
                            parsed_error.message,
                        ))
                    }
                    _ => {}
                }
            }
        }
        RusotoError::Unknown(res)
    }

    fn deserialize<T>(stack: &mut T) -> Result<XmlError, XmlParseError>
    where
        T: Peek + Next,
    {
        start_element("ErrorResponse", stack)?;
        XmlErrorDeserializer::deserialize("Error", stack)
    }
}
impl fmt::Display for DefineIndexFieldError {
    fn fmt(&self, f: &mut fmt::Formatter) -> fmt::Result {
        write!(f, "{}", self.description())
    }
}
impl Error for DefineIndexFieldError {
    fn description(&self) -> &str {
        match *self {
            DefineIndexFieldError::Base(ref cause) => cause,
            DefineIndexFieldError::Internal(ref cause) => cause,
            DefineIndexFieldError::InvalidType(ref cause) => cause,
            DefineIndexFieldError::LimitExceeded(ref cause) => cause,
            DefineIndexFieldError::ResourceNotFound(ref cause) => cause,
        }
    }
}
/// Errors returned by DefineSuggester
#[derive(Debug, PartialEq)]
pub enum DefineSuggesterError {
    /// <p>An error occurred while processing the request.</p>
    Base(String),
    /// <p>An internal error occurred while processing the request. If this problem persists, report an issue from the <a href="http://status.aws.amazon.com/" target="_blank">Service Health Dashboard</a>.</p>
    Internal(String),
    /// <p>The request was rejected because it specified an invalid type definition.</p>
    InvalidType(String),
    /// <p>The request was rejected because a resource limit has already been met.</p>
    LimitExceeded(String),
    /// <p>The request was rejected because it attempted to reference a resource that does not exist.</p>
    ResourceNotFound(String),
}

impl DefineSuggesterError {
    pub fn from_response(res: BufferedHttpResponse) -> RusotoError<DefineSuggesterError> {
        {
            let reader = EventReader::new(res.body.as_ref());
            let mut stack = XmlResponse::new(reader.into_iter().peekable());
            find_start_element(&mut stack);
            if let Ok(parsed_error) = Self::deserialize(&mut stack) {
                match &parsed_error.code[..] {
                    "BaseException" => {
                        return RusotoError::Service(DefineSuggesterError::Base(
                            parsed_error.message,
                        ))
                    }
                    "InternalException" => {
                        return RusotoError::Service(DefineSuggesterError::Internal(
                            parsed_error.message,
                        ))
                    }
                    "InvalidType" => {
                        return RusotoError::Service(DefineSuggesterError::InvalidType(
                            parsed_error.message,
                        ))
                    }
                    "LimitExceeded" => {
                        return RusotoError::Service(DefineSuggesterError::LimitExceeded(
                            parsed_error.message,
                        ))
                    }
                    "ResourceNotFound" => {
                        return RusotoError::Service(DefineSuggesterError::ResourceNotFound(
                            parsed_error.message,
                        ))
                    }
                    _ => {}
                }
            }
        }
        RusotoError::Unknown(res)
    }

    fn deserialize<T>(stack: &mut T) -> Result<XmlError, XmlParseError>
    where
        T: Peek + Next,
    {
        start_element("ErrorResponse", stack)?;
        XmlErrorDeserializer::deserialize("Error", stack)
    }
}
impl fmt::Display for DefineSuggesterError {
    fn fmt(&self, f: &mut fmt::Formatter) -> fmt::Result {
        write!(f, "{}", self.description())
    }
}
impl Error for DefineSuggesterError {
    fn description(&self) -> &str {
        match *self {
            DefineSuggesterError::Base(ref cause) => cause,
            DefineSuggesterError::Internal(ref cause) => cause,
            DefineSuggesterError::InvalidType(ref cause) => cause,
            DefineSuggesterError::LimitExceeded(ref cause) => cause,
            DefineSuggesterError::ResourceNotFound(ref cause) => cause,
        }
    }
}
/// Errors returned by DeleteAnalysisScheme
#[derive(Debug, PartialEq)]
pub enum DeleteAnalysisSchemeError {
    /// <p>An error occurred while processing the request.</p>
    Base(String),
    /// <p>An internal error occurred while processing the request. If this problem persists, report an issue from the <a href="http://status.aws.amazon.com/" target="_blank">Service Health Dashboard</a>.</p>
    Internal(String),
    /// <p>The request was rejected because it specified an invalid type definition.</p>
    InvalidType(String),
    /// <p>The request was rejected because it attempted to reference a resource that does not exist.</p>
    ResourceNotFound(String),
}

impl DeleteAnalysisSchemeError {
    pub fn from_response(res: BufferedHttpResponse) -> RusotoError<DeleteAnalysisSchemeError> {
        {
            let reader = EventReader::new(res.body.as_ref());
            let mut stack = XmlResponse::new(reader.into_iter().peekable());
            find_start_element(&mut stack);
            if let Ok(parsed_error) = Self::deserialize(&mut stack) {
                match &parsed_error.code[..] {
                    "BaseException" => {
                        return RusotoError::Service(DeleteAnalysisSchemeError::Base(
                            parsed_error.message,
                        ))
                    }
                    "InternalException" => {
                        return RusotoError::Service(DeleteAnalysisSchemeError::Internal(
                            parsed_error.message,
                        ))
                    }
                    "InvalidType" => {
                        return RusotoError::Service(DeleteAnalysisSchemeError::InvalidType(
                            parsed_error.message,
                        ))
                    }
                    "ResourceNotFound" => {
                        return RusotoError::Service(DeleteAnalysisSchemeError::ResourceNotFound(
                            parsed_error.message,
                        ))
                    }
                    _ => {}
                }
            }
        }
        RusotoError::Unknown(res)
    }

    fn deserialize<T>(stack: &mut T) -> Result<XmlError, XmlParseError>
    where
        T: Peek + Next,
    {
        start_element("ErrorResponse", stack)?;
        XmlErrorDeserializer::deserialize("Error", stack)
    }
}
impl fmt::Display for DeleteAnalysisSchemeError {
    fn fmt(&self, f: &mut fmt::Formatter) -> fmt::Result {
        write!(f, "{}", self.description())
    }
}
impl Error for DeleteAnalysisSchemeError {
    fn description(&self) -> &str {
        match *self {
            DeleteAnalysisSchemeError::Base(ref cause) => cause,
            DeleteAnalysisSchemeError::Internal(ref cause) => cause,
            DeleteAnalysisSchemeError::InvalidType(ref cause) => cause,
            DeleteAnalysisSchemeError::ResourceNotFound(ref cause) => cause,
        }
    }
}
/// Errors returned by DeleteDomain
#[derive(Debug, PartialEq)]
pub enum DeleteDomainError {
    /// <p>An error occurred while processing the request.</p>
    Base(String),
    /// <p>An internal error occurred while processing the request. If this problem persists, report an issue from the <a href="http://status.aws.amazon.com/" target="_blank">Service Health Dashboard</a>.</p>
    Internal(String),
}

impl DeleteDomainError {
    pub fn from_response(res: BufferedHttpResponse) -> RusotoError<DeleteDomainError> {
        {
            let reader = EventReader::new(res.body.as_ref());
            let mut stack = XmlResponse::new(reader.into_iter().peekable());
            find_start_element(&mut stack);
            if let Ok(parsed_error) = Self::deserialize(&mut stack) {
                match &parsed_error.code[..] {
                    "BaseException" => {
                        return RusotoError::Service(DeleteDomainError::Base(parsed_error.message))
                    }
                    "InternalException" => {
                        return RusotoError::Service(DeleteDomainError::Internal(
                            parsed_error.message,
                        ))
                    }
                    _ => {}
                }
            }
        }
        RusotoError::Unknown(res)
    }

    fn deserialize<T>(stack: &mut T) -> Result<XmlError, XmlParseError>
    where
        T: Peek + Next,
    {
        start_element("ErrorResponse", stack)?;
        XmlErrorDeserializer::deserialize("Error", stack)
    }
}
impl fmt::Display for DeleteDomainError {
    fn fmt(&self, f: &mut fmt::Formatter) -> fmt::Result {
        write!(f, "{}", self.description())
    }
}
impl Error for DeleteDomainError {
    fn description(&self) -> &str {
        match *self {
            DeleteDomainError::Base(ref cause) => cause,
            DeleteDomainError::Internal(ref cause) => cause,
        }
    }
}
/// Errors returned by DeleteExpression
#[derive(Debug, PartialEq)]
pub enum DeleteExpressionError {
    /// <p>An error occurred while processing the request.</p>
    Base(String),
    /// <p>An internal error occurred while processing the request. If this problem persists, report an issue from the <a href="http://status.aws.amazon.com/" target="_blank">Service Health Dashboard</a>.</p>
    Internal(String),
    /// <p>The request was rejected because it specified an invalid type definition.</p>
    InvalidType(String),
    /// <p>The request was rejected because it attempted to reference a resource that does not exist.</p>
    ResourceNotFound(String),
}

impl DeleteExpressionError {
    pub fn from_response(res: BufferedHttpResponse) -> RusotoError<DeleteExpressionError> {
        {
            let reader = EventReader::new(res.body.as_ref());
            let mut stack = XmlResponse::new(reader.into_iter().peekable());
            find_start_element(&mut stack);
            if let Ok(parsed_error) = Self::deserialize(&mut stack) {
                match &parsed_error.code[..] {
                    "BaseException" => {
                        return RusotoError::Service(DeleteExpressionError::Base(
                            parsed_error.message,
                        ))
                    }
                    "InternalException" => {
                        return RusotoError::Service(DeleteExpressionError::Internal(
                            parsed_error.message,
                        ))
                    }
                    "InvalidType" => {
                        return RusotoError::Service(DeleteExpressionError::InvalidType(
                            parsed_error.message,
                        ))
                    }
                    "ResourceNotFound" => {
                        return RusotoError::Service(DeleteExpressionError::ResourceNotFound(
                            parsed_error.message,
                        ))
                    }
                    _ => {}
                }
            }
        }
        RusotoError::Unknown(res)
    }

    fn deserialize<T>(stack: &mut T) -> Result<XmlError, XmlParseError>
    where
        T: Peek + Next,
    {
        start_element("ErrorResponse", stack)?;
        XmlErrorDeserializer::deserialize("Error", stack)
    }
}
impl fmt::Display for DeleteExpressionError {
    fn fmt(&self, f: &mut fmt::Formatter) -> fmt::Result {
        write!(f, "{}", self.description())
    }
}
impl Error for DeleteExpressionError {
    fn description(&self) -> &str {
        match *self {
            DeleteExpressionError::Base(ref cause) => cause,
            DeleteExpressionError::Internal(ref cause) => cause,
            DeleteExpressionError::InvalidType(ref cause) => cause,
            DeleteExpressionError::ResourceNotFound(ref cause) => cause,
        }
    }
}
/// Errors returned by DeleteIndexField
#[derive(Debug, PartialEq)]
pub enum DeleteIndexFieldError {
    /// <p>An error occurred while processing the request.</p>
    Base(String),
    /// <p>An internal error occurred while processing the request. If this problem persists, report an issue from the <a href="http://status.aws.amazon.com/" target="_blank">Service Health Dashboard</a>.</p>
    Internal(String),
    /// <p>The request was rejected because it specified an invalid type definition.</p>
    InvalidType(String),
    /// <p>The request was rejected because it attempted to reference a resource that does not exist.</p>
    ResourceNotFound(String),
}

impl DeleteIndexFieldError {
    pub fn from_response(res: BufferedHttpResponse) -> RusotoError<DeleteIndexFieldError> {
        {
            let reader = EventReader::new(res.body.as_ref());
            let mut stack = XmlResponse::new(reader.into_iter().peekable());
            find_start_element(&mut stack);
            if let Ok(parsed_error) = Self::deserialize(&mut stack) {
                match &parsed_error.code[..] {
                    "BaseException" => {
                        return RusotoError::Service(DeleteIndexFieldError::Base(
                            parsed_error.message,
                        ))
                    }
                    "InternalException" => {
                        return RusotoError::Service(DeleteIndexFieldError::Internal(
                            parsed_error.message,
                        ))
                    }
                    "InvalidType" => {
                        return RusotoError::Service(DeleteIndexFieldError::InvalidType(
                            parsed_error.message,
                        ))
                    }
                    "ResourceNotFound" => {
                        return RusotoError::Service(DeleteIndexFieldError::ResourceNotFound(
                            parsed_error.message,
                        ))
                    }
                    _ => {}
                }
            }
        }
        RusotoError::Unknown(res)
    }

    fn deserialize<T>(stack: &mut T) -> Result<XmlError, XmlParseError>
    where
        T: Peek + Next,
    {
        start_element("ErrorResponse", stack)?;
        XmlErrorDeserializer::deserialize("Error", stack)
    }
}
impl fmt::Display for DeleteIndexFieldError {
    fn fmt(&self, f: &mut fmt::Formatter) -> fmt::Result {
        write!(f, "{}", self.description())
    }
}
impl Error for DeleteIndexFieldError {
    fn description(&self) -> &str {
        match *self {
            DeleteIndexFieldError::Base(ref cause) => cause,
            DeleteIndexFieldError::Internal(ref cause) => cause,
            DeleteIndexFieldError::InvalidType(ref cause) => cause,
            DeleteIndexFieldError::ResourceNotFound(ref cause) => cause,
        }
    }
}
/// Errors returned by DeleteSuggester
#[derive(Debug, PartialEq)]
pub enum DeleteSuggesterError {
    /// <p>An error occurred while processing the request.</p>
    Base(String),
    /// <p>An internal error occurred while processing the request. If this problem persists, report an issue from the <a href="http://status.aws.amazon.com/" target="_blank">Service Health Dashboard</a>.</p>
    Internal(String),
    /// <p>The request was rejected because it specified an invalid type definition.</p>
    InvalidType(String),
    /// <p>The request was rejected because it attempted to reference a resource that does not exist.</p>
    ResourceNotFound(String),
}

impl DeleteSuggesterError {
    pub fn from_response(res: BufferedHttpResponse) -> RusotoError<DeleteSuggesterError> {
        {
            let reader = EventReader::new(res.body.as_ref());
            let mut stack = XmlResponse::new(reader.into_iter().peekable());
            find_start_element(&mut stack);
            if let Ok(parsed_error) = Self::deserialize(&mut stack) {
                match &parsed_error.code[..] {
                    "BaseException" => {
                        return RusotoError::Service(DeleteSuggesterError::Base(
                            parsed_error.message,
                        ))
                    }
                    "InternalException" => {
                        return RusotoError::Service(DeleteSuggesterError::Internal(
                            parsed_error.message,
                        ))
                    }
                    "InvalidType" => {
                        return RusotoError::Service(DeleteSuggesterError::InvalidType(
                            parsed_error.message,
                        ))
                    }
                    "ResourceNotFound" => {
                        return RusotoError::Service(DeleteSuggesterError::ResourceNotFound(
                            parsed_error.message,
                        ))
                    }
                    _ => {}
                }
            }
        }
        RusotoError::Unknown(res)
    }

    fn deserialize<T>(stack: &mut T) -> Result<XmlError, XmlParseError>
    where
        T: Peek + Next,
    {
        start_element("ErrorResponse", stack)?;
        XmlErrorDeserializer::deserialize("Error", stack)
    }
}
impl fmt::Display for DeleteSuggesterError {
    fn fmt(&self, f: &mut fmt::Formatter) -> fmt::Result {
        write!(f, "{}", self.description())
    }
}
impl Error for DeleteSuggesterError {
    fn description(&self) -> &str {
        match *self {
            DeleteSuggesterError::Base(ref cause) => cause,
            DeleteSuggesterError::Internal(ref cause) => cause,
            DeleteSuggesterError::InvalidType(ref cause) => cause,
            DeleteSuggesterError::ResourceNotFound(ref cause) => cause,
        }
    }
}
/// Errors returned by DescribeAnalysisSchemes
#[derive(Debug, PartialEq)]
pub enum DescribeAnalysisSchemesError {
    /// <p>An error occurred while processing the request.</p>
    Base(String),
    /// <p>An internal error occurred while processing the request. If this problem persists, report an issue from the <a href="http://status.aws.amazon.com/" target="_blank">Service Health Dashboard</a>.</p>
    Internal(String),
    /// <p>The request was rejected because it attempted to reference a resource that does not exist.</p>
    ResourceNotFound(String),
}

impl DescribeAnalysisSchemesError {
    pub fn from_response(res: BufferedHttpResponse) -> RusotoError<DescribeAnalysisSchemesError> {
        {
            let reader = EventReader::new(res.body.as_ref());
            let mut stack = XmlResponse::new(reader.into_iter().peekable());
            find_start_element(&mut stack);
            if let Ok(parsed_error) = Self::deserialize(&mut stack) {
                match &parsed_error.code[..] {
                    "BaseException" => {
                        return RusotoError::Service(DescribeAnalysisSchemesError::Base(
                            parsed_error.message,
                        ))
                    }
                    "InternalException" => {
                        return RusotoError::Service(DescribeAnalysisSchemesError::Internal(
                            parsed_error.message,
                        ))
                    }
                    "ResourceNotFound" => {
                        return RusotoError::Service(
                            DescribeAnalysisSchemesError::ResourceNotFound(parsed_error.message),
                        )
                    }
                    _ => {}
                }
            }
        }
        RusotoError::Unknown(res)
    }

    fn deserialize<T>(stack: &mut T) -> Result<XmlError, XmlParseError>
    where
        T: Peek + Next,
    {
        start_element("ErrorResponse", stack)?;
        XmlErrorDeserializer::deserialize("Error", stack)
    }
}
impl fmt::Display for DescribeAnalysisSchemesError {
    fn fmt(&self, f: &mut fmt::Formatter) -> fmt::Result {
        write!(f, "{}", self.description())
    }
}
impl Error for DescribeAnalysisSchemesError {
    fn description(&self) -> &str {
        match *self {
            DescribeAnalysisSchemesError::Base(ref cause) => cause,
            DescribeAnalysisSchemesError::Internal(ref cause) => cause,
            DescribeAnalysisSchemesError::ResourceNotFound(ref cause) => cause,
        }
    }
}
/// Errors returned by DescribeAvailabilityOptions
#[derive(Debug, PartialEq)]
pub enum DescribeAvailabilityOptionsError {
    /// <p>An error occurred while processing the request.</p>
    Base(String),
    /// <p>The request was rejected because it attempted an operation which is not enabled.</p>
    DisabledOperation(String),
    /// <p>An internal error occurred while processing the request. If this problem persists, report an issue from the <a href="http://status.aws.amazon.com/" target="_blank">Service Health Dashboard</a>.</p>
    Internal(String),
    /// <p>The request was rejected because it specified an invalid type definition.</p>
    InvalidType(String),
    /// <p>The request was rejected because a resource limit has already been met.</p>
    LimitExceeded(String),
    /// <p>The request was rejected because it attempted to reference a resource that does not exist.</p>
    ResourceNotFound(String),
}

impl DescribeAvailabilityOptionsError {
    pub fn from_response(
        res: BufferedHttpResponse,
    ) -> RusotoError<DescribeAvailabilityOptionsError> {
        {
            let reader = EventReader::new(res.body.as_ref());
            let mut stack = XmlResponse::new(reader.into_iter().peekable());
            find_start_element(&mut stack);
            if let Ok(parsed_error) = Self::deserialize(&mut stack) {
                match &parsed_error.code[..] {
                    "BaseException" => {
                        return RusotoError::Service(DescribeAvailabilityOptionsError::Base(
                            parsed_error.message,
                        ))
                    }
                    "DisabledAction" => {
                        return RusotoError::Service(
                            DescribeAvailabilityOptionsError::DisabledOperation(
                                parsed_error.message,
                            ),
                        )
                    }
                    "InternalException" => {
                        return RusotoError::Service(DescribeAvailabilityOptionsError::Internal(
                            parsed_error.message,
                        ))
                    }
                    "InvalidType" => {
                        return RusotoError::Service(DescribeAvailabilityOptionsError::InvalidType(
                            parsed_error.message,
                        ))
                    }
                    "LimitExceeded" => {
                        return RusotoError::Service(
                            DescribeAvailabilityOptionsError::LimitExceeded(parsed_error.message),
                        )
                    }
                    "ResourceNotFound" => {
                        return RusotoError::Service(
                            DescribeAvailabilityOptionsError::ResourceNotFound(
                                parsed_error.message,
                            ),
                        )
                    }
                    _ => {}
                }
            }
        }
        RusotoError::Unknown(res)
    }

    fn deserialize<T>(stack: &mut T) -> Result<XmlError, XmlParseError>
    where
        T: Peek + Next,
    {
        start_element("ErrorResponse", stack)?;
        XmlErrorDeserializer::deserialize("Error", stack)
    }
}
impl fmt::Display for DescribeAvailabilityOptionsError {
    fn fmt(&self, f: &mut fmt::Formatter) -> fmt::Result {
        write!(f, "{}", self.description())
    }
}
impl Error for DescribeAvailabilityOptionsError {
    fn description(&self) -> &str {
        match *self {
            DescribeAvailabilityOptionsError::Base(ref cause) => cause,
            DescribeAvailabilityOptionsError::DisabledOperation(ref cause) => cause,
            DescribeAvailabilityOptionsError::Internal(ref cause) => cause,
            DescribeAvailabilityOptionsError::InvalidType(ref cause) => cause,
            DescribeAvailabilityOptionsError::LimitExceeded(ref cause) => cause,
            DescribeAvailabilityOptionsError::ResourceNotFound(ref cause) => cause,
        }
    }
}
/// Errors returned by DescribeDomains
#[derive(Debug, PartialEq)]
pub enum DescribeDomainsError {
    /// <p>An error occurred while processing the request.</p>
    Base(String),
    /// <p>An internal error occurred while processing the request. If this problem persists, report an issue from the <a href="http://status.aws.amazon.com/" target="_blank">Service Health Dashboard</a>.</p>
    Internal(String),
}

impl DescribeDomainsError {
    pub fn from_response(res: BufferedHttpResponse) -> RusotoError<DescribeDomainsError> {
        {
            let reader = EventReader::new(res.body.as_ref());
            let mut stack = XmlResponse::new(reader.into_iter().peekable());
            find_start_element(&mut stack);
            if let Ok(parsed_error) = Self::deserialize(&mut stack) {
                match &parsed_error.code[..] {
                    "BaseException" => {
                        return RusotoError::Service(DescribeDomainsError::Base(
                            parsed_error.message,
                        ))
                    }
                    "InternalException" => {
                        return RusotoError::Service(DescribeDomainsError::Internal(
                            parsed_error.message,
                        ))
                    }
                    _ => {}
                }
            }
        }
        RusotoError::Unknown(res)
    }

    fn deserialize<T>(stack: &mut T) -> Result<XmlError, XmlParseError>
    where
        T: Peek + Next,
    {
        start_element("ErrorResponse", stack)?;
        XmlErrorDeserializer::deserialize("Error", stack)
    }
}
impl fmt::Display for DescribeDomainsError {
    fn fmt(&self, f: &mut fmt::Formatter) -> fmt::Result {
        write!(f, "{}", self.description())
    }
}
impl Error for DescribeDomainsError {
    fn description(&self) -> &str {
        match *self {
            DescribeDomainsError::Base(ref cause) => cause,
            DescribeDomainsError::Internal(ref cause) => cause,
        }
    }
}
/// Errors returned by DescribeExpressions
#[derive(Debug, PartialEq)]
pub enum DescribeExpressionsError {
    /// <p>An error occurred while processing the request.</p>
    Base(String),
    /// <p>An internal error occurred while processing the request. If this problem persists, report an issue from the <a href="http://status.aws.amazon.com/" target="_blank">Service Health Dashboard</a>.</p>
    Internal(String),
    /// <p>The request was rejected because it attempted to reference a resource that does not exist.</p>
    ResourceNotFound(String),
}

impl DescribeExpressionsError {
    pub fn from_response(res: BufferedHttpResponse) -> RusotoError<DescribeExpressionsError> {
        {
            let reader = EventReader::new(res.body.as_ref());
            let mut stack = XmlResponse::new(reader.into_iter().peekable());
            find_start_element(&mut stack);
            if let Ok(parsed_error) = Self::deserialize(&mut stack) {
                match &parsed_error.code[..] {
                    "BaseException" => {
                        return RusotoError::Service(DescribeExpressionsError::Base(
                            parsed_error.message,
                        ))
                    }
                    "InternalException" => {
                        return RusotoError::Service(DescribeExpressionsError::Internal(
                            parsed_error.message,
                        ))
                    }
                    "ResourceNotFound" => {
                        return RusotoError::Service(DescribeExpressionsError::ResourceNotFound(
                            parsed_error.message,
                        ))
                    }
                    _ => {}
                }
            }
        }
        RusotoError::Unknown(res)
    }

    fn deserialize<T>(stack: &mut T) -> Result<XmlError, XmlParseError>
    where
        T: Peek + Next,
    {
        start_element("ErrorResponse", stack)?;
        XmlErrorDeserializer::deserialize("Error", stack)
    }
}
impl fmt::Display for DescribeExpressionsError {
    fn fmt(&self, f: &mut fmt::Formatter) -> fmt::Result {
        write!(f, "{}", self.description())
    }
}
impl Error for DescribeExpressionsError {
    fn description(&self) -> &str {
        match *self {
            DescribeExpressionsError::Base(ref cause) => cause,
            DescribeExpressionsError::Internal(ref cause) => cause,
            DescribeExpressionsError::ResourceNotFound(ref cause) => cause,
        }
    }
}
/// Errors returned by DescribeIndexFields
#[derive(Debug, PartialEq)]
pub enum DescribeIndexFieldsError {
    /// <p>An error occurred while processing the request.</p>
    Base(String),
    /// <p>An internal error occurred while processing the request. If this problem persists, report an issue from the <a href="http://status.aws.amazon.com/" target="_blank">Service Health Dashboard</a>.</p>
    Internal(String),
    /// <p>The request was rejected because it attempted to reference a resource that does not exist.</p>
    ResourceNotFound(String),
}

impl DescribeIndexFieldsError {
    pub fn from_response(res: BufferedHttpResponse) -> RusotoError<DescribeIndexFieldsError> {
        {
            let reader = EventReader::new(res.body.as_ref());
            let mut stack = XmlResponse::new(reader.into_iter().peekable());
            find_start_element(&mut stack);
            if let Ok(parsed_error) = Self::deserialize(&mut stack) {
                match &parsed_error.code[..] {
                    "BaseException" => {
                        return RusotoError::Service(DescribeIndexFieldsError::Base(
                            parsed_error.message,
                        ))
                    }
                    "InternalException" => {
                        return RusotoError::Service(DescribeIndexFieldsError::Internal(
                            parsed_error.message,
                        ))
                    }
                    "ResourceNotFound" => {
                        return RusotoError::Service(DescribeIndexFieldsError::ResourceNotFound(
                            parsed_error.message,
                        ))
                    }
                    _ => {}
                }
            }
        }
        RusotoError::Unknown(res)
    }

    fn deserialize<T>(stack: &mut T) -> Result<XmlError, XmlParseError>
    where
        T: Peek + Next,
    {
        start_element("ErrorResponse", stack)?;
        XmlErrorDeserializer::deserialize("Error", stack)
    }
}
impl fmt::Display for DescribeIndexFieldsError {
    fn fmt(&self, f: &mut fmt::Formatter) -> fmt::Result {
        write!(f, "{}", self.description())
    }
}
impl Error for DescribeIndexFieldsError {
    fn description(&self) -> &str {
        match *self {
            DescribeIndexFieldsError::Base(ref cause) => cause,
            DescribeIndexFieldsError::Internal(ref cause) => cause,
            DescribeIndexFieldsError::ResourceNotFound(ref cause) => cause,
        }
    }
}
/// Errors returned by DescribeScalingParameters
#[derive(Debug, PartialEq)]
pub enum DescribeScalingParametersError {
    /// <p>An error occurred while processing the request.</p>
    Base(String),
    /// <p>An internal error occurred while processing the request. If this problem persists, report an issue from the <a href="http://status.aws.amazon.com/" target="_blank">Service Health Dashboard</a>.</p>
    Internal(String),
    /// <p>The request was rejected because it attempted to reference a resource that does not exist.</p>
    ResourceNotFound(String),
}

impl DescribeScalingParametersError {
    pub fn from_response(res: BufferedHttpResponse) -> RusotoError<DescribeScalingParametersError> {
        {
            let reader = EventReader::new(res.body.as_ref());
            let mut stack = XmlResponse::new(reader.into_iter().peekable());
            find_start_element(&mut stack);
            if let Ok(parsed_error) = Self::deserialize(&mut stack) {
                match &parsed_error.code[..] {
                    "BaseException" => {
                        return RusotoError::Service(DescribeScalingParametersError::Base(
                            parsed_error.message,
                        ))
                    }
                    "InternalException" => {
                        return RusotoError::Service(DescribeScalingParametersError::Internal(
                            parsed_error.message,
                        ))
                    }
                    "ResourceNotFound" => {
                        return RusotoError::Service(
                            DescribeScalingParametersError::ResourceNotFound(parsed_error.message),
                        )
                    }
                    _ => {}
                }
            }
        }
        RusotoError::Unknown(res)
    }

    fn deserialize<T>(stack: &mut T) -> Result<XmlError, XmlParseError>
    where
        T: Peek + Next,
    {
        start_element("ErrorResponse", stack)?;
        XmlErrorDeserializer::deserialize("Error", stack)
    }
}
impl fmt::Display for DescribeScalingParametersError {
    fn fmt(&self, f: &mut fmt::Formatter) -> fmt::Result {
        write!(f, "{}", self.description())
    }
}
impl Error for DescribeScalingParametersError {
    fn description(&self) -> &str {
        match *self {
            DescribeScalingParametersError::Base(ref cause) => cause,
            DescribeScalingParametersError::Internal(ref cause) => cause,
            DescribeScalingParametersError::ResourceNotFound(ref cause) => cause,
        }
    }
}
/// Errors returned by DescribeServiceAccessPolicies
#[derive(Debug, PartialEq)]
pub enum DescribeServiceAccessPoliciesError {
    /// <p>An error occurred while processing the request.</p>
    Base(String),
    /// <p>An internal error occurred while processing the request. If this problem persists, report an issue from the <a href="http://status.aws.amazon.com/" target="_blank">Service Health Dashboard</a>.</p>
    Internal(String),
    /// <p>The request was rejected because it attempted to reference a resource that does not exist.</p>
    ResourceNotFound(String),
}

impl DescribeServiceAccessPoliciesError {
    pub fn from_response(
        res: BufferedHttpResponse,
    ) -> RusotoError<DescribeServiceAccessPoliciesError> {
        {
            let reader = EventReader::new(res.body.as_ref());
            let mut stack = XmlResponse::new(reader.into_iter().peekable());
            find_start_element(&mut stack);
            if let Ok(parsed_error) = Self::deserialize(&mut stack) {
                match &parsed_error.code[..] {
                    "BaseException" => {
                        return RusotoError::Service(DescribeServiceAccessPoliciesError::Base(
                            parsed_error.message,
                        ))
                    }
                    "InternalException" => {
                        return RusotoError::Service(DescribeServiceAccessPoliciesError::Internal(
                            parsed_error.message,
                        ))
                    }
                    "ResourceNotFound" => {
                        return RusotoError::Service(
                            DescribeServiceAccessPoliciesError::ResourceNotFound(
                                parsed_error.message,
                            ),
                        )
                    }
                    _ => {}
                }
            }
        }
        RusotoError::Unknown(res)
    }

    fn deserialize<T>(stack: &mut T) -> Result<XmlError, XmlParseError>
    where
        T: Peek + Next,
    {
        start_element("ErrorResponse", stack)?;
        XmlErrorDeserializer::deserialize("Error", stack)
    }
}
impl fmt::Display for DescribeServiceAccessPoliciesError {
    fn fmt(&self, f: &mut fmt::Formatter) -> fmt::Result {
        write!(f, "{}", self.description())
    }
}
impl Error for DescribeServiceAccessPoliciesError {
    fn description(&self) -> &str {
        match *self {
            DescribeServiceAccessPoliciesError::Base(ref cause) => cause,
            DescribeServiceAccessPoliciesError::Internal(ref cause) => cause,
            DescribeServiceAccessPoliciesError::ResourceNotFound(ref cause) => cause,
        }
    }
}
/// Errors returned by DescribeSuggesters
#[derive(Debug, PartialEq)]
pub enum DescribeSuggestersError {
    /// <p>An error occurred while processing the request.</p>
    Base(String),
    /// <p>An internal error occurred while processing the request. If this problem persists, report an issue from the <a href="http://status.aws.amazon.com/" target="_blank">Service Health Dashboard</a>.</p>
    Internal(String),
    /// <p>The request was rejected because it attempted to reference a resource that does not exist.</p>
    ResourceNotFound(String),
}

impl DescribeSuggestersError {
    pub fn from_response(res: BufferedHttpResponse) -> RusotoError<DescribeSuggestersError> {
        {
            let reader = EventReader::new(res.body.as_ref());
            let mut stack = XmlResponse::new(reader.into_iter().peekable());
            find_start_element(&mut stack);
            if let Ok(parsed_error) = Self::deserialize(&mut stack) {
                match &parsed_error.code[..] {
                    "BaseException" => {
                        return RusotoError::Service(DescribeSuggestersError::Base(
                            parsed_error.message,
                        ))
                    }
                    "InternalException" => {
                        return RusotoError::Service(DescribeSuggestersError::Internal(
                            parsed_error.message,
                        ))
                    }
                    "ResourceNotFound" => {
                        return RusotoError::Service(DescribeSuggestersError::ResourceNotFound(
                            parsed_error.message,
                        ))
                    }
                    _ => {}
                }
            }
        }
        RusotoError::Unknown(res)
    }

    fn deserialize<T>(stack: &mut T) -> Result<XmlError, XmlParseError>
    where
        T: Peek + Next,
    {
        start_element("ErrorResponse", stack)?;
        XmlErrorDeserializer::deserialize("Error", stack)
    }
}
impl fmt::Display for DescribeSuggestersError {
    fn fmt(&self, f: &mut fmt::Formatter) -> fmt::Result {
        write!(f, "{}", self.description())
    }
}
impl Error for DescribeSuggestersError {
    fn description(&self) -> &str {
        match *self {
            DescribeSuggestersError::Base(ref cause) => cause,
            DescribeSuggestersError::Internal(ref cause) => cause,
            DescribeSuggestersError::ResourceNotFound(ref cause) => cause,
        }
    }
}
/// Errors returned by IndexDocuments
#[derive(Debug, PartialEq)]
pub enum IndexDocumentsError {
    /// <p>An error occurred while processing the request.</p>
    Base(String),
    /// <p>An internal error occurred while processing the request. If this problem persists, report an issue from the <a href="http://status.aws.amazon.com/" target="_blank">Service Health Dashboard</a>.</p>
    Internal(String),
    /// <p>The request was rejected because it attempted to reference a resource that does not exist.</p>
    ResourceNotFound(String),
}

impl IndexDocumentsError {
    pub fn from_response(res: BufferedHttpResponse) -> RusotoError<IndexDocumentsError> {
        {
            let reader = EventReader::new(res.body.as_ref());
            let mut stack = XmlResponse::new(reader.into_iter().peekable());
            find_start_element(&mut stack);
            if let Ok(parsed_error) = Self::deserialize(&mut stack) {
                match &parsed_error.code[..] {
                    "BaseException" => {
                        return RusotoError::Service(IndexDocumentsError::Base(
                            parsed_error.message,
                        ))
                    }
                    "InternalException" => {
                        return RusotoError::Service(IndexDocumentsError::Internal(
                            parsed_error.message,
                        ))
                    }
                    "ResourceNotFound" => {
                        return RusotoError::Service(IndexDocumentsError::ResourceNotFound(
                            parsed_error.message,
                        ))
                    }
                    _ => {}
                }
            }
        }
        RusotoError::Unknown(res)
    }

    fn deserialize<T>(stack: &mut T) -> Result<XmlError, XmlParseError>
    where
        T: Peek + Next,
    {
        start_element("ErrorResponse", stack)?;
        XmlErrorDeserializer::deserialize("Error", stack)
    }
}
impl fmt::Display for IndexDocumentsError {
    fn fmt(&self, f: &mut fmt::Formatter) -> fmt::Result {
        write!(f, "{}", self.description())
    }
}
impl Error for IndexDocumentsError {
    fn description(&self) -> &str {
        match *self {
            IndexDocumentsError::Base(ref cause) => cause,
            IndexDocumentsError::Internal(ref cause) => cause,
            IndexDocumentsError::ResourceNotFound(ref cause) => cause,
        }
    }
}
/// Errors returned by ListDomainNames
#[derive(Debug, PartialEq)]
pub enum ListDomainNamesError {
    /// <p>An error occurred while processing the request.</p>
    Base(String),
}

impl ListDomainNamesError {
    pub fn from_response(res: BufferedHttpResponse) -> RusotoError<ListDomainNamesError> {
        {
            let reader = EventReader::new(res.body.as_ref());
            let mut stack = XmlResponse::new(reader.into_iter().peekable());
            find_start_element(&mut stack);
            if let Ok(parsed_error) = Self::deserialize(&mut stack) {
                match &parsed_error.code[..] {
                    "BaseException" => {
                        return RusotoError::Service(ListDomainNamesError::Base(
                            parsed_error.message,
                        ))
                    }
                    _ => {}
                }
            }
        }
        RusotoError::Unknown(res)
    }

    fn deserialize<T>(stack: &mut T) -> Result<XmlError, XmlParseError>
    where
        T: Peek + Next,
    {
        start_element("ErrorResponse", stack)?;
        XmlErrorDeserializer::deserialize("Error", stack)
    }
}
impl fmt::Display for ListDomainNamesError {
    fn fmt(&self, f: &mut fmt::Formatter) -> fmt::Result {
        write!(f, "{}", self.description())
    }
}
impl Error for ListDomainNamesError {
    fn description(&self) -> &str {
        match *self {
            ListDomainNamesError::Base(ref cause) => cause,
        }
    }
}
/// Errors returned by UpdateAvailabilityOptions
#[derive(Debug, PartialEq)]
pub enum UpdateAvailabilityOptionsError {
    /// <p>An error occurred while processing the request.</p>
    Base(String),
    /// <p>The request was rejected because it attempted an operation which is not enabled.</p>
    DisabledOperation(String),
    /// <p>An internal error occurred while processing the request. If this problem persists, report an issue from the <a href="http://status.aws.amazon.com/" target="_blank">Service Health Dashboard</a>.</p>
    Internal(String),
    /// <p>The request was rejected because it specified an invalid type definition.</p>
    InvalidType(String),
    /// <p>The request was rejected because a resource limit has already been met.</p>
    LimitExceeded(String),
    /// <p>The request was rejected because it attempted to reference a resource that does not exist.</p>
    ResourceNotFound(String),
}

impl UpdateAvailabilityOptionsError {
    pub fn from_response(res: BufferedHttpResponse) -> RusotoError<UpdateAvailabilityOptionsError> {
        {
            let reader = EventReader::new(res.body.as_ref());
            let mut stack = XmlResponse::new(reader.into_iter().peekable());
            find_start_element(&mut stack);
            if let Ok(parsed_error) = Self::deserialize(&mut stack) {
                match &parsed_error.code[..] {
                    "BaseException" => {
                        return RusotoError::Service(UpdateAvailabilityOptionsError::Base(
                            parsed_error.message,
                        ))
                    }
                    "DisabledAction" => {
                        return RusotoError::Service(
                            UpdateAvailabilityOptionsError::DisabledOperation(parsed_error.message),
                        )
                    }
                    "InternalException" => {
                        return RusotoError::Service(UpdateAvailabilityOptionsError::Internal(
                            parsed_error.message,
                        ))
                    }
                    "InvalidType" => {
                        return RusotoError::Service(UpdateAvailabilityOptionsError::InvalidType(
                            parsed_error.message,
                        ))
                    }
                    "LimitExceeded" => {
                        return RusotoError::Service(UpdateAvailabilityOptionsError::LimitExceeded(
                            parsed_error.message,
                        ))
                    }
                    "ResourceNotFound" => {
                        return RusotoError::Service(
                            UpdateAvailabilityOptionsError::ResourceNotFound(parsed_error.message),
                        )
                    }
                    _ => {}
                }
            }
        }
        RusotoError::Unknown(res)
    }

    fn deserialize<T>(stack: &mut T) -> Result<XmlError, XmlParseError>
    where
        T: Peek + Next,
    {
        start_element("ErrorResponse", stack)?;
        XmlErrorDeserializer::deserialize("Error", stack)
    }
}
impl fmt::Display for UpdateAvailabilityOptionsError {
    fn fmt(&self, f: &mut fmt::Formatter) -> fmt::Result {
        write!(f, "{}", self.description())
    }
}
impl Error for UpdateAvailabilityOptionsError {
    fn description(&self) -> &str {
        match *self {
            UpdateAvailabilityOptionsError::Base(ref cause) => cause,
            UpdateAvailabilityOptionsError::DisabledOperation(ref cause) => cause,
            UpdateAvailabilityOptionsError::Internal(ref cause) => cause,
            UpdateAvailabilityOptionsError::InvalidType(ref cause) => cause,
            UpdateAvailabilityOptionsError::LimitExceeded(ref cause) => cause,
            UpdateAvailabilityOptionsError::ResourceNotFound(ref cause) => cause,
        }
    }
}
/// Errors returned by UpdateScalingParameters
#[derive(Debug, PartialEq)]
pub enum UpdateScalingParametersError {
    /// <p>An error occurred while processing the request.</p>
    Base(String),
    /// <p>An internal error occurred while processing the request. If this problem persists, report an issue from the <a href="http://status.aws.amazon.com/" target="_blank">Service Health Dashboard</a>.</p>
    Internal(String),
    /// <p>The request was rejected because it specified an invalid type definition.</p>
    InvalidType(String),
    /// <p>The request was rejected because a resource limit has already been met.</p>
    LimitExceeded(String),
    /// <p>The request was rejected because it attempted to reference a resource that does not exist.</p>
    ResourceNotFound(String),
}

impl UpdateScalingParametersError {
    pub fn from_response(res: BufferedHttpResponse) -> RusotoError<UpdateScalingParametersError> {
        {
            let reader = EventReader::new(res.body.as_ref());
            let mut stack = XmlResponse::new(reader.into_iter().peekable());
            find_start_element(&mut stack);
            if let Ok(parsed_error) = Self::deserialize(&mut stack) {
                match &parsed_error.code[..] {
                    "BaseException" => {
                        return RusotoError::Service(UpdateScalingParametersError::Base(
                            parsed_error.message,
                        ))
                    }
                    "InternalException" => {
                        return RusotoError::Service(UpdateScalingParametersError::Internal(
                            parsed_error.message,
                        ))
                    }
                    "InvalidType" => {
                        return RusotoError::Service(UpdateScalingParametersError::InvalidType(
                            parsed_error.message,
                        ))
                    }
                    "LimitExceeded" => {
                        return RusotoError::Service(UpdateScalingParametersError::LimitExceeded(
                            parsed_error.message,
                        ))
                    }
                    "ResourceNotFound" => {
                        return RusotoError::Service(
                            UpdateScalingParametersError::ResourceNotFound(parsed_error.message),
                        )
                    }
                    _ => {}
                }
            }
        }
        RusotoError::Unknown(res)
    }

    fn deserialize<T>(stack: &mut T) -> Result<XmlError, XmlParseError>
    where
        T: Peek + Next,
    {
        start_element("ErrorResponse", stack)?;
        XmlErrorDeserializer::deserialize("Error", stack)
    }
}
impl fmt::Display for UpdateScalingParametersError {
    fn fmt(&self, f: &mut fmt::Formatter) -> fmt::Result {
        write!(f, "{}", self.description())
    }
}
impl Error for UpdateScalingParametersError {
    fn description(&self) -> &str {
        match *self {
            UpdateScalingParametersError::Base(ref cause) => cause,
            UpdateScalingParametersError::Internal(ref cause) => cause,
            UpdateScalingParametersError::InvalidType(ref cause) => cause,
            UpdateScalingParametersError::LimitExceeded(ref cause) => cause,
            UpdateScalingParametersError::ResourceNotFound(ref cause) => cause,
        }
    }
}
/// Errors returned by UpdateServiceAccessPolicies
#[derive(Debug, PartialEq)]
pub enum UpdateServiceAccessPoliciesError {
    /// <p>An error occurred while processing the request.</p>
    Base(String),
    /// <p>An internal error occurred while processing the request. If this problem persists, report an issue from the <a href="http://status.aws.amazon.com/" target="_blank">Service Health Dashboard</a>.</p>
    Internal(String),
    /// <p>The request was rejected because it specified an invalid type definition.</p>
    InvalidType(String),
    /// <p>The request was rejected because a resource limit has already been met.</p>
    LimitExceeded(String),
    /// <p>The request was rejected because it attempted to reference a resource that does not exist.</p>
    ResourceNotFound(String),
}

impl UpdateServiceAccessPoliciesError {
    pub fn from_response(
        res: BufferedHttpResponse,
    ) -> RusotoError<UpdateServiceAccessPoliciesError> {
        {
            let reader = EventReader::new(res.body.as_ref());
            let mut stack = XmlResponse::new(reader.into_iter().peekable());
            find_start_element(&mut stack);
            if let Ok(parsed_error) = Self::deserialize(&mut stack) {
                match &parsed_error.code[..] {
                    "BaseException" => {
                        return RusotoError::Service(UpdateServiceAccessPoliciesError::Base(
                            parsed_error.message,
                        ))
                    }
                    "InternalException" => {
                        return RusotoError::Service(UpdateServiceAccessPoliciesError::Internal(
                            parsed_error.message,
                        ))
                    }
                    "InvalidType" => {
                        return RusotoError::Service(UpdateServiceAccessPoliciesError::InvalidType(
                            parsed_error.message,
                        ))
                    }
                    "LimitExceeded" => {
                        return RusotoError::Service(
                            UpdateServiceAccessPoliciesError::LimitExceeded(parsed_error.message),
                        )
                    }
                    "ResourceNotFound" => {
                        return RusotoError::Service(
                            UpdateServiceAccessPoliciesError::ResourceNotFound(
                                parsed_error.message,
                            ),
                        )
                    }
                    _ => {}
                }
            }
        }
        RusotoError::Unknown(res)
    }

    fn deserialize<T>(stack: &mut T) -> Result<XmlError, XmlParseError>
    where
        T: Peek + Next,
    {
        start_element("ErrorResponse", stack)?;
        XmlErrorDeserializer::deserialize("Error", stack)
    }
}
impl fmt::Display for UpdateServiceAccessPoliciesError {
    fn fmt(&self, f: &mut fmt::Formatter) -> fmt::Result {
        write!(f, "{}", self.description())
    }
}
impl Error for UpdateServiceAccessPoliciesError {
    fn description(&self) -> &str {
        match *self {
            UpdateServiceAccessPoliciesError::Base(ref cause) => cause,
            UpdateServiceAccessPoliciesError::Internal(ref cause) => cause,
            UpdateServiceAccessPoliciesError::InvalidType(ref cause) => cause,
            UpdateServiceAccessPoliciesError::LimitExceeded(ref cause) => cause,
            UpdateServiceAccessPoliciesError::ResourceNotFound(ref cause) => cause,
        }
    }
}
/// Trait representing the capabilities of the Amazon CloudSearch API. Amazon CloudSearch clients implement this trait.
#[async_trait]
pub trait CloudSearch {
    /// <p>Indexes the search suggestions. For more information, see <a href="http://docs.aws.amazon.com/cloudsearch/latest/developerguide/getting-suggestions.html#configuring-suggesters">Configuring Suggesters</a> in the <i>Amazon CloudSearch Developer Guide</i>.</p>
    async fn build_suggesters(
        &self,
        input: BuildSuggestersRequest,
    ) -> Result<BuildSuggestersResponse, RusotoError<BuildSuggestersError>>;

    /// <p>Creates a new search domain. For more information, see <a href="http://docs.aws.amazon.com/cloudsearch/latest/developerguide/creating-domains.html" target="_blank">Creating a Search Domain</a> in the <i>Amazon CloudSearch Developer Guide</i>.</p>
    async fn create_domain(
        &self,
        input: CreateDomainRequest,
    ) -> Result<CreateDomainResponse, RusotoError<CreateDomainError>>;

    /// <p>Configures an analysis scheme that can be applied to a <code>text</code> or <code>text-array</code> field to define language-specific text processing options. For more information, see <a href="http://docs.aws.amazon.com/cloudsearch/latest/developerguide/configuring-analysis-schemes.html" target="_blank">Configuring Analysis Schemes</a> in the <i>Amazon CloudSearch Developer Guide</i>.</p>
    async fn define_analysis_scheme(
        &self,
        input: DefineAnalysisSchemeRequest,
    ) -> Result<DefineAnalysisSchemeResponse, RusotoError<DefineAnalysisSchemeError>>;

    /// <p>Configures an <code><a>Expression</a></code> for the search domain. Used to create new expressions and modify existing ones. If the expression exists, the new configuration replaces the old one. For more information, see <a href="http://docs.aws.amazon.com/cloudsearch/latest/developerguide/configuring-expressions.html" target="_blank">Configuring Expressions</a> in the <i>Amazon CloudSearch Developer Guide</i>.</p>
    async fn define_expression(
        &self,
        input: DefineExpressionRequest,
    ) -> Result<DefineExpressionResponse, RusotoError<DefineExpressionError>>;

    /// <p>Configures an <code><a>IndexField</a></code> for the search domain. Used to create new fields and modify existing ones. You must specify the name of the domain you are configuring and an index field configuration. The index field configuration specifies a unique name, the index field type, and the options you want to configure for the field. The options you can specify depend on the <code><a>IndexFieldType</a></code>. If the field exists, the new configuration replaces the old one. For more information, see <a href="http://docs.aws.amazon.com/cloudsearch/latest/developerguide/configuring-index-fields.html" target="_blank">Configuring Index Fields</a> in the <i>Amazon CloudSearch Developer Guide</i>. </p>
    async fn define_index_field(
        &self,
        input: DefineIndexFieldRequest,
    ) -> Result<DefineIndexFieldResponse, RusotoError<DefineIndexFieldError>>;

    /// <p>Configures a suggester for a domain. A suggester enables you to display possible matches before users finish typing their queries. When you configure a suggester, you must specify the name of the text field you want to search for possible matches and a unique name for the suggester. For more information, see <a href="http://docs.aws.amazon.com/cloudsearch/latest/developerguide/getting-suggestions.html" target="_blank">Getting Search Suggestions</a> in the <i>Amazon CloudSearch Developer Guide</i>.</p>
    async fn define_suggester(
        &self,
        input: DefineSuggesterRequest,
    ) -> Result<DefineSuggesterResponse, RusotoError<DefineSuggesterError>>;

    /// <p>Deletes an analysis scheme. For more information, see <a href="http://docs.aws.amazon.com/cloudsearch/latest/developerguide/configuring-analysis-schemes.html" target="_blank">Configuring Analysis Schemes</a> in the <i>Amazon CloudSearch Developer Guide</i>. </p>
    async fn delete_analysis_scheme(
        &self,
        input: DeleteAnalysisSchemeRequest,
    ) -> Result<DeleteAnalysisSchemeResponse, RusotoError<DeleteAnalysisSchemeError>>;

    /// <p>Permanently deletes a search domain and all of its data. Once a domain has been deleted, it cannot be recovered. For more information, see <a href="http://docs.aws.amazon.com/cloudsearch/latest/developerguide/deleting-domains.html" target="_blank">Deleting a Search Domain</a> in the <i>Amazon CloudSearch Developer Guide</i>. </p>
    async fn delete_domain(
        &self,
        input: DeleteDomainRequest,
    ) -> Result<DeleteDomainResponse, RusotoError<DeleteDomainError>>;

    /// <p>Removes an <code><a>Expression</a></code> from the search domain. For more information, see <a href="http://docs.aws.amazon.com/cloudsearch/latest/developerguide/configuring-expressions.html" target="_blank">Configuring Expressions</a> in the <i>Amazon CloudSearch Developer Guide</i>.</p>
    async fn delete_expression(
        &self,
        input: DeleteExpressionRequest,
    ) -> Result<DeleteExpressionResponse, RusotoError<DeleteExpressionError>>;

    /// <p>Removes an <code><a>IndexField</a></code> from the search domain. For more information, see <a href="http://docs.aws.amazon.com/cloudsearch/latest/developerguide/configuring-index-fields.html" target="_blank">Configuring Index Fields</a> in the <i>Amazon CloudSearch Developer Guide</i>.</p>
    async fn delete_index_field(
        &self,
        input: DeleteIndexFieldRequest,
    ) -> Result<DeleteIndexFieldResponse, RusotoError<DeleteIndexFieldError>>;

    /// <p>Deletes a suggester. For more information, see <a href="http://docs.aws.amazon.com/cloudsearch/latest/developerguide/getting-suggestions.html" target="_blank">Getting Search Suggestions</a> in the <i>Amazon CloudSearch Developer Guide</i>.</p>
    async fn delete_suggester(
        &self,
        input: DeleteSuggesterRequest,
    ) -> Result<DeleteSuggesterResponse, RusotoError<DeleteSuggesterError>>;

    /// <p>Gets the analysis schemes configured for a domain. An analysis scheme defines language-specific text processing options for a <code>text</code> field. Can be limited to specific analysis schemes by name. By default, shows all analysis schemes and includes any pending changes to the configuration. Set the <code>Deployed</code> option to <code>true</code> to show the active configuration and exclude pending changes. For more information, see <a href="http://docs.aws.amazon.com/cloudsearch/latest/developerguide/configuring-analysis-schemes.html" target="_blank">Configuring Analysis Schemes</a> in the <i>Amazon CloudSearch Developer Guide</i>.</p>
    async fn describe_analysis_schemes(
        &self,
        input: DescribeAnalysisSchemesRequest,
    ) -> Result<DescribeAnalysisSchemesResponse, RusotoError<DescribeAnalysisSchemesError>>;

    /// <p>Gets the availability options configured for a domain. By default, shows the configuration with any pending changes. Set the <code>Deployed</code> option to <code>true</code> to show the active configuration and exclude pending changes. For more information, see <a href="http://docs.aws.amazon.com/cloudsearch/latest/developerguide/configuring-availability-options.html" target="_blank">Configuring Availability Options</a> in the <i>Amazon CloudSearch Developer Guide</i>.</p>
    async fn describe_availability_options(
        &self,
        input: DescribeAvailabilityOptionsRequest,
    ) -> Result<DescribeAvailabilityOptionsResponse, RusotoError<DescribeAvailabilityOptionsError>>;

    /// <p>Gets information about the search domains owned by this account. Can be limited to specific domains. Shows all domains by default. To get the number of searchable documents in a domain, use the console or submit a <code>matchall</code> request to your domain's search endpoint: <code>q=matchall&amp;amp;q.parser=structured&amp;amp;size=0</code>. For more information, see <a href="http://docs.aws.amazon.com/cloudsearch/latest/developerguide/getting-domain-info.html" target="_blank">Getting Information about a Search Domain</a> in the <i>Amazon CloudSearch Developer Guide</i>.</p>
    async fn describe_domains(
        &self,
        input: DescribeDomainsRequest,
    ) -> Result<DescribeDomainsResponse, RusotoError<DescribeDomainsError>>;

    /// <p>Gets the expressions configured for the search domain. Can be limited to specific expressions by name. By default, shows all expressions and includes any pending changes to the configuration. Set the <code>Deployed</code> option to <code>true</code> to show the active configuration and exclude pending changes. For more information, see <a href="http://docs.aws.amazon.com/cloudsearch/latest/developerguide/configuring-expressions.html" target="_blank">Configuring Expressions</a> in the <i>Amazon CloudSearch Developer Guide</i>.</p>
    async fn describe_expressions(
        &self,
        input: DescribeExpressionsRequest,
    ) -> Result<DescribeExpressionsResponse, RusotoError<DescribeExpressionsError>>;

    /// <p>Gets information about the index fields configured for the search domain. Can be limited to specific fields by name. By default, shows all fields and includes any pending changes to the configuration. Set the <code>Deployed</code> option to <code>true</code> to show the active configuration and exclude pending changes. For more information, see <a href="http://docs.aws.amazon.com/cloudsearch/latest/developerguide/getting-domain-info.html" target="_blank">Getting Domain Information</a> in the <i>Amazon CloudSearch Developer Guide</i>.</p>
    async fn describe_index_fields(
        &self,
        input: DescribeIndexFieldsRequest,
    ) -> Result<DescribeIndexFieldsResponse, RusotoError<DescribeIndexFieldsError>>;

    /// <p>Gets the scaling parameters configured for a domain. A domain's scaling parameters specify the desired search instance type and replication count. For more information, see <a href="http://docs.aws.amazon.com/cloudsearch/latest/developerguide/configuring-scaling-options.html" target="_blank">Configuring Scaling Options</a> in the <i>Amazon CloudSearch Developer Guide</i>.</p>
    async fn describe_scaling_parameters(
        &self,
        input: DescribeScalingParametersRequest,
    ) -> Result<DescribeScalingParametersResponse, RusotoError<DescribeScalingParametersError>>;

    /// <p>Gets information about the access policies that control access to the domain's document and search endpoints. By default, shows the configuration with any pending changes. Set the <code>Deployed</code> option to <code>true</code> to show the active configuration and exclude pending changes. For more information, see <a href="http://docs.aws.amazon.com/cloudsearch/latest/developerguide/configuring-access.html" target="_blank">Configuring Access for a Search Domain</a> in the <i>Amazon CloudSearch Developer Guide</i>.</p>
    async fn describe_service_access_policies(
        &self,
        input: DescribeServiceAccessPoliciesRequest,
    ) -> Result<
        DescribeServiceAccessPoliciesResponse,
        RusotoError<DescribeServiceAccessPoliciesError>,
    >;

    /// <p>Gets the suggesters configured for a domain. A suggester enables you to display possible matches before users finish typing their queries. Can be limited to specific suggesters by name. By default, shows all suggesters and includes any pending changes to the configuration. Set the <code>Deployed</code> option to <code>true</code> to show the active configuration and exclude pending changes. For more information, see <a href="http://docs.aws.amazon.com/cloudsearch/latest/developerguide/getting-suggestions.html" target="_blank">Getting Search Suggestions</a> in the <i>Amazon CloudSearch Developer Guide</i>.</p>
    async fn describe_suggesters(
        &self,
        input: DescribeSuggestersRequest,
    ) -> Result<DescribeSuggestersResponse, RusotoError<DescribeSuggestersError>>;

    /// <p>Tells the search domain to start indexing its documents using the latest indexing options. This operation must be invoked to activate options whose <a>OptionStatus</a> is <code>RequiresIndexDocuments</code>.</p>
    async fn index_documents(
        &self,
        input: IndexDocumentsRequest,
    ) -> Result<IndexDocumentsResponse, RusotoError<IndexDocumentsError>>;

    /// <p>Lists all search domains owned by an account.</p>
    async fn list_domain_names(
        &self,
    ) -> Result<ListDomainNamesResponse, RusotoError<ListDomainNamesError>>;

    /// <p>Configures the availability options for a domain. Enabling the Multi-AZ option expands an Amazon CloudSearch domain to an additional Availability Zone in the same Region to increase fault tolerance in the event of a service disruption. Changes to the Multi-AZ option can take about half an hour to become active. For more information, see <a href="http://docs.aws.amazon.com/cloudsearch/latest/developerguide/configuring-availability-options.html" target="_blank">Configuring Availability Options</a> in the <i>Amazon CloudSearch Developer Guide</i>.</p>
    async fn update_availability_options(
        &self,
        input: UpdateAvailabilityOptionsRequest,
    ) -> Result<UpdateAvailabilityOptionsResponse, RusotoError<UpdateAvailabilityOptionsError>>;

    /// <p>Configures scaling parameters for a domain. A domain's scaling parameters specify the desired search instance type and replication count. Amazon CloudSearch will still automatically scale your domain based on the volume of data and traffic, but not below the desired instance type and replication count. If the Multi-AZ option is enabled, these values control the resources used per Availability Zone. For more information, see <a href="http://docs.aws.amazon.com/cloudsearch/latest/developerguide/configuring-scaling-options.html" target="_blank">Configuring Scaling Options</a> in the <i>Amazon CloudSearch Developer Guide</i>. </p>
    async fn update_scaling_parameters(
        &self,
        input: UpdateScalingParametersRequest,
    ) -> Result<UpdateScalingParametersResponse, RusotoError<UpdateScalingParametersError>>;

    /// <p>Configures the access rules that control access to the domain's document and search endpoints. For more information, see <a href="http://docs.aws.amazon.com/cloudsearch/latest/developerguide/configuring-access.html" target="_blank"> Configuring Access for an Amazon CloudSearch Domain</a>.</p>
    async fn update_service_access_policies(
        &self,
        input: UpdateServiceAccessPoliciesRequest,
    ) -> Result<UpdateServiceAccessPoliciesResponse, RusotoError<UpdateServiceAccessPoliciesError>>;
}
/// A client for the Amazon CloudSearch API.
#[derive(Clone)]
pub struct CloudSearchClient {
    client: Client,
    region: region::Region,
}

impl CloudSearchClient {
    /// Creates a client backed by the default tokio event loop.
    ///
    /// The client will use the default credentials provider and tls client.
    pub fn new(region: region::Region) -> CloudSearchClient {
        Self::new_with_client(Client::shared(), region)
    }

    pub fn new_with<P, D>(
        request_dispatcher: D,
        credentials_provider: P,
        region: region::Region,
    ) -> CloudSearchClient
    where
        P: ProvideAwsCredentials + Send + Sync + 'static,
        D: DispatchSignedRequest + Send + Sync + 'static,
    {
        Self::new_with_client(
            Client::new_with(credentials_provider, request_dispatcher),
            region,
        )
    }

    pub fn new_with_client(client: Client, region: region::Region) -> CloudSearchClient {
        CloudSearchClient { client, region }
    }
}

impl fmt::Debug for CloudSearchClient {
    fn fmt(&self, f: &mut fmt::Formatter<'_>) -> fmt::Result {
        f.debug_struct("CloudSearchClient")
            .field("region", &self.region)
            .finish()
    }
}

#[async_trait]
impl CloudSearch for CloudSearchClient {
    /// <p>Indexes the search suggestions. For more information, see <a href="http://docs.aws.amazon.com/cloudsearch/latest/developerguide/getting-suggestions.html#configuring-suggesters">Configuring Suggesters</a> in the <i>Amazon CloudSearch Developer Guide</i>.</p>
    async fn build_suggesters(
        &self,
        input: BuildSuggestersRequest,
    ) -> Result<BuildSuggestersResponse, RusotoError<BuildSuggestersError>> {
        let mut request = SignedRequest::new("POST", "cloudsearch", &self.region, "/");
        let mut params = Params::new();

        params.put("Action", "BuildSuggesters");
        params.put("Version", "2013-01-01");
        BuildSuggestersRequestSerializer::serialize(&mut params, "", &input);
        request.set_payload(Some(serde_urlencoded::to_string(&params).unwrap()));
        request.set_content_type("application/x-www-form-urlencoded".to_owned());

<<<<<<< HEAD
        let mut response = self
            .client
            .sign_and_dispatch(request)
            .await
            .map_err(RusotoError::from)?;
        if !response.status.is_success() {
            let response = response.buffer().await.map_err(RusotoError::HttpDispatch)?;
            return Err(BuildSuggestersError::from_response(response));
        }

        let xml_response = response.buffer().await.map_err(RusotoError::HttpDispatch)?;
        let result;

        if xml_response.body.is_empty() {
            result = BuildSuggestersResponse::default();
        } else {
            let reader = EventReader::new_with_config(
                xml_response.body.as_ref(),
                ParserConfig::new().trim_whitespace(true),
            );
            let mut stack = XmlResponse::new(reader.into_iter().peekable());
            let _start_document = stack.next();
            let actual_tag_name = peek_at_name(&mut stack)?;
            start_element(&actual_tag_name, &mut stack)?;
            result = BuildSuggestersResponseDeserializer::deserialize(
                "BuildSuggestersResult",
                &mut stack,
            )?;
            skip_tree(&mut stack);
            end_element(&actual_tag_name, &mut stack)?;
        }
        // parse non-payload
        Ok(result)
=======
        self.client.sign_and_dispatch(request, |response| {
            if !response.status.is_success() {
                return Box::new(
                    response
                        .buffer()
                        .from_err()
                        .and_then(|response| Err(BuildSuggestersError::from_response(response))),
                );
            }

            Box::new(response.buffer().from_err().and_then(move |response| {
                let result;

                if response.body.is_empty() {
                    result = BuildSuggestersResponse::default();
                } else {
                    let reader = EventReader::new_with_config(
                        response.body.as_ref(),
                        ParserConfig::new().trim_whitespace(false),
                    );
                    let mut stack = XmlResponse::new(reader.into_iter().peekable());
                    let _start_document = stack.next();
                    let actual_tag_name = peek_at_name(&mut stack)?;
                    start_element(&actual_tag_name, &mut stack)?;
                    result = BuildSuggestersResponseDeserializer::deserialize(
                        "BuildSuggestersResult",
                        &mut stack,
                    )?;
                    skip_tree(&mut stack);
                    end_element(&actual_tag_name, &mut stack)?;
                }
                // parse non-payload
                Ok(result)
            }))
        })
>>>>>>> f58d1ce6
    }

    /// <p>Creates a new search domain. For more information, see <a href="http://docs.aws.amazon.com/cloudsearch/latest/developerguide/creating-domains.html" target="_blank">Creating a Search Domain</a> in the <i>Amazon CloudSearch Developer Guide</i>.</p>
    async fn create_domain(
        &self,
        input: CreateDomainRequest,
    ) -> Result<CreateDomainResponse, RusotoError<CreateDomainError>> {
        let mut request = SignedRequest::new("POST", "cloudsearch", &self.region, "/");
        let mut params = Params::new();

        params.put("Action", "CreateDomain");
        params.put("Version", "2013-01-01");
        CreateDomainRequestSerializer::serialize(&mut params, "", &input);
        request.set_payload(Some(serde_urlencoded::to_string(&params).unwrap()));
        request.set_content_type("application/x-www-form-urlencoded".to_owned());

<<<<<<< HEAD
        let mut response = self
            .client
            .sign_and_dispatch(request)
            .await
            .map_err(RusotoError::from)?;
        if !response.status.is_success() {
            let response = response.buffer().await.map_err(RusotoError::HttpDispatch)?;
            return Err(CreateDomainError::from_response(response));
        }

        let xml_response = response.buffer().await.map_err(RusotoError::HttpDispatch)?;
        let result;

        if xml_response.body.is_empty() {
            result = CreateDomainResponse::default();
        } else {
            let reader = EventReader::new_with_config(
                xml_response.body.as_ref(),
                ParserConfig::new().trim_whitespace(true),
            );
            let mut stack = XmlResponse::new(reader.into_iter().peekable());
            let _start_document = stack.next();
            let actual_tag_name = peek_at_name(&mut stack)?;
            start_element(&actual_tag_name, &mut stack)?;
            result =
                CreateDomainResponseDeserializer::deserialize("CreateDomainResult", &mut stack)?;
            skip_tree(&mut stack);
            end_element(&actual_tag_name, &mut stack)?;
        }
        // parse non-payload
        Ok(result)
=======
        self.client.sign_and_dispatch(request, |response| {
            if !response.status.is_success() {
                return Box::new(
                    response
                        .buffer()
                        .from_err()
                        .and_then(|response| Err(CreateDomainError::from_response(response))),
                );
            }

            Box::new(response.buffer().from_err().and_then(move |response| {
                let result;

                if response.body.is_empty() {
                    result = CreateDomainResponse::default();
                } else {
                    let reader = EventReader::new_with_config(
                        response.body.as_ref(),
                        ParserConfig::new().trim_whitespace(false),
                    );
                    let mut stack = XmlResponse::new(reader.into_iter().peekable());
                    let _start_document = stack.next();
                    let actual_tag_name = peek_at_name(&mut stack)?;
                    start_element(&actual_tag_name, &mut stack)?;
                    result = CreateDomainResponseDeserializer::deserialize(
                        "CreateDomainResult",
                        &mut stack,
                    )?;
                    skip_tree(&mut stack);
                    end_element(&actual_tag_name, &mut stack)?;
                }
                // parse non-payload
                Ok(result)
            }))
        })
>>>>>>> f58d1ce6
    }

    /// <p>Configures an analysis scheme that can be applied to a <code>text</code> or <code>text-array</code> field to define language-specific text processing options. For more information, see <a href="http://docs.aws.amazon.com/cloudsearch/latest/developerguide/configuring-analysis-schemes.html" target="_blank">Configuring Analysis Schemes</a> in the <i>Amazon CloudSearch Developer Guide</i>.</p>
    async fn define_analysis_scheme(
        &self,
        input: DefineAnalysisSchemeRequest,
    ) -> Result<DefineAnalysisSchemeResponse, RusotoError<DefineAnalysisSchemeError>> {
        let mut request = SignedRequest::new("POST", "cloudsearch", &self.region, "/");
        let mut params = Params::new();

        params.put("Action", "DefineAnalysisScheme");
        params.put("Version", "2013-01-01");
        DefineAnalysisSchemeRequestSerializer::serialize(&mut params, "", &input);
        request.set_payload(Some(serde_urlencoded::to_string(&params).unwrap()));
        request.set_content_type("application/x-www-form-urlencoded".to_owned());

<<<<<<< HEAD
        let mut response = self
            .client
            .sign_and_dispatch(request)
            .await
            .map_err(RusotoError::from)?;
        if !response.status.is_success() {
            let response = response.buffer().await.map_err(RusotoError::HttpDispatch)?;
            return Err(DefineAnalysisSchemeError::from_response(response));
        }

        let xml_response = response.buffer().await.map_err(RusotoError::HttpDispatch)?;
        let result;

        if xml_response.body.is_empty() {
            result = DefineAnalysisSchemeResponse::default();
        } else {
            let reader = EventReader::new_with_config(
                xml_response.body.as_ref(),
                ParserConfig::new().trim_whitespace(true),
            );
            let mut stack = XmlResponse::new(reader.into_iter().peekable());
            let _start_document = stack.next();
            let actual_tag_name = peek_at_name(&mut stack)?;
            start_element(&actual_tag_name, &mut stack)?;
            result = DefineAnalysisSchemeResponseDeserializer::deserialize(
                "DefineAnalysisSchemeResult",
                &mut stack,
            )?;
            skip_tree(&mut stack);
            end_element(&actual_tag_name, &mut stack)?;
        }
        // parse non-payload
        Ok(result)
=======
        self.client.sign_and_dispatch(request, |response| {
            if !response.status.is_success() {
                return Box::new(
                    response.buffer().from_err().and_then(|response| {
                        Err(DefineAnalysisSchemeError::from_response(response))
                    }),
                );
            }

            Box::new(response.buffer().from_err().and_then(move |response| {
                let result;

                if response.body.is_empty() {
                    result = DefineAnalysisSchemeResponse::default();
                } else {
                    let reader = EventReader::new_with_config(
                        response.body.as_ref(),
                        ParserConfig::new().trim_whitespace(false),
                    );
                    let mut stack = XmlResponse::new(reader.into_iter().peekable());
                    let _start_document = stack.next();
                    let actual_tag_name = peek_at_name(&mut stack)?;
                    start_element(&actual_tag_name, &mut stack)?;
                    result = DefineAnalysisSchemeResponseDeserializer::deserialize(
                        "DefineAnalysisSchemeResult",
                        &mut stack,
                    )?;
                    skip_tree(&mut stack);
                    end_element(&actual_tag_name, &mut stack)?;
                }
                // parse non-payload
                Ok(result)
            }))
        })
>>>>>>> f58d1ce6
    }

    /// <p>Configures an <code><a>Expression</a></code> for the search domain. Used to create new expressions and modify existing ones. If the expression exists, the new configuration replaces the old one. For more information, see <a href="http://docs.aws.amazon.com/cloudsearch/latest/developerguide/configuring-expressions.html" target="_blank">Configuring Expressions</a> in the <i>Amazon CloudSearch Developer Guide</i>.</p>
    async fn define_expression(
        &self,
        input: DefineExpressionRequest,
    ) -> Result<DefineExpressionResponse, RusotoError<DefineExpressionError>> {
        let mut request = SignedRequest::new("POST", "cloudsearch", &self.region, "/");
        let mut params = Params::new();

        params.put("Action", "DefineExpression");
        params.put("Version", "2013-01-01");
        DefineExpressionRequestSerializer::serialize(&mut params, "", &input);
        request.set_payload(Some(serde_urlencoded::to_string(&params).unwrap()));
        request.set_content_type("application/x-www-form-urlencoded".to_owned());

<<<<<<< HEAD
        let mut response = self
            .client
            .sign_and_dispatch(request)
            .await
            .map_err(RusotoError::from)?;
        if !response.status.is_success() {
            let response = response.buffer().await.map_err(RusotoError::HttpDispatch)?;
            return Err(DefineExpressionError::from_response(response));
        }

        let xml_response = response.buffer().await.map_err(RusotoError::HttpDispatch)?;
        let result;

        if xml_response.body.is_empty() {
            result = DefineExpressionResponse::default();
        } else {
            let reader = EventReader::new_with_config(
                xml_response.body.as_ref(),
                ParserConfig::new().trim_whitespace(true),
            );
            let mut stack = XmlResponse::new(reader.into_iter().peekable());
            let _start_document = stack.next();
            let actual_tag_name = peek_at_name(&mut stack)?;
            start_element(&actual_tag_name, &mut stack)?;
            result = DefineExpressionResponseDeserializer::deserialize(
                "DefineExpressionResult",
                &mut stack,
            )?;
            skip_tree(&mut stack);
            end_element(&actual_tag_name, &mut stack)?;
        }
        // parse non-payload
        Ok(result)
=======
        self.client.sign_and_dispatch(request, |response| {
            if !response.status.is_success() {
                return Box::new(
                    response
                        .buffer()
                        .from_err()
                        .and_then(|response| Err(DefineExpressionError::from_response(response))),
                );
            }

            Box::new(response.buffer().from_err().and_then(move |response| {
                let result;

                if response.body.is_empty() {
                    result = DefineExpressionResponse::default();
                } else {
                    let reader = EventReader::new_with_config(
                        response.body.as_ref(),
                        ParserConfig::new().trim_whitespace(false),
                    );
                    let mut stack = XmlResponse::new(reader.into_iter().peekable());
                    let _start_document = stack.next();
                    let actual_tag_name = peek_at_name(&mut stack)?;
                    start_element(&actual_tag_name, &mut stack)?;
                    result = DefineExpressionResponseDeserializer::deserialize(
                        "DefineExpressionResult",
                        &mut stack,
                    )?;
                    skip_tree(&mut stack);
                    end_element(&actual_tag_name, &mut stack)?;
                }
                // parse non-payload
                Ok(result)
            }))
        })
>>>>>>> f58d1ce6
    }

    /// <p>Configures an <code><a>IndexField</a></code> for the search domain. Used to create new fields and modify existing ones. You must specify the name of the domain you are configuring and an index field configuration. The index field configuration specifies a unique name, the index field type, and the options you want to configure for the field. The options you can specify depend on the <code><a>IndexFieldType</a></code>. If the field exists, the new configuration replaces the old one. For more information, see <a href="http://docs.aws.amazon.com/cloudsearch/latest/developerguide/configuring-index-fields.html" target="_blank">Configuring Index Fields</a> in the <i>Amazon CloudSearch Developer Guide</i>. </p>
    async fn define_index_field(
        &self,
        input: DefineIndexFieldRequest,
    ) -> Result<DefineIndexFieldResponse, RusotoError<DefineIndexFieldError>> {
        let mut request = SignedRequest::new("POST", "cloudsearch", &self.region, "/");
        let mut params = Params::new();

        params.put("Action", "DefineIndexField");
        params.put("Version", "2013-01-01");
        DefineIndexFieldRequestSerializer::serialize(&mut params, "", &input);
        request.set_payload(Some(serde_urlencoded::to_string(&params).unwrap()));
        request.set_content_type("application/x-www-form-urlencoded".to_owned());

<<<<<<< HEAD
        let mut response = self
            .client
            .sign_and_dispatch(request)
            .await
            .map_err(RusotoError::from)?;
        if !response.status.is_success() {
            let response = response.buffer().await.map_err(RusotoError::HttpDispatch)?;
            return Err(DefineIndexFieldError::from_response(response));
        }

        let xml_response = response.buffer().await.map_err(RusotoError::HttpDispatch)?;
        let result;

        if xml_response.body.is_empty() {
            result = DefineIndexFieldResponse::default();
        } else {
            let reader = EventReader::new_with_config(
                xml_response.body.as_ref(),
                ParserConfig::new().trim_whitespace(true),
            );
            let mut stack = XmlResponse::new(reader.into_iter().peekable());
            let _start_document = stack.next();
            let actual_tag_name = peek_at_name(&mut stack)?;
            start_element(&actual_tag_name, &mut stack)?;
            result = DefineIndexFieldResponseDeserializer::deserialize(
                "DefineIndexFieldResult",
                &mut stack,
            )?;
            skip_tree(&mut stack);
            end_element(&actual_tag_name, &mut stack)?;
        }
        // parse non-payload
        Ok(result)
=======
        self.client.sign_and_dispatch(request, |response| {
            if !response.status.is_success() {
                return Box::new(
                    response
                        .buffer()
                        .from_err()
                        .and_then(|response| Err(DefineIndexFieldError::from_response(response))),
                );
            }

            Box::new(response.buffer().from_err().and_then(move |response| {
                let result;

                if response.body.is_empty() {
                    result = DefineIndexFieldResponse::default();
                } else {
                    let reader = EventReader::new_with_config(
                        response.body.as_ref(),
                        ParserConfig::new().trim_whitespace(false),
                    );
                    let mut stack = XmlResponse::new(reader.into_iter().peekable());
                    let _start_document = stack.next();
                    let actual_tag_name = peek_at_name(&mut stack)?;
                    start_element(&actual_tag_name, &mut stack)?;
                    result = DefineIndexFieldResponseDeserializer::deserialize(
                        "DefineIndexFieldResult",
                        &mut stack,
                    )?;
                    skip_tree(&mut stack);
                    end_element(&actual_tag_name, &mut stack)?;
                }
                // parse non-payload
                Ok(result)
            }))
        })
>>>>>>> f58d1ce6
    }

    /// <p>Configures a suggester for a domain. A suggester enables you to display possible matches before users finish typing their queries. When you configure a suggester, you must specify the name of the text field you want to search for possible matches and a unique name for the suggester. For more information, see <a href="http://docs.aws.amazon.com/cloudsearch/latest/developerguide/getting-suggestions.html" target="_blank">Getting Search Suggestions</a> in the <i>Amazon CloudSearch Developer Guide</i>.</p>
    async fn define_suggester(
        &self,
        input: DefineSuggesterRequest,
    ) -> Result<DefineSuggesterResponse, RusotoError<DefineSuggesterError>> {
        let mut request = SignedRequest::new("POST", "cloudsearch", &self.region, "/");
        let mut params = Params::new();

        params.put("Action", "DefineSuggester");
        params.put("Version", "2013-01-01");
        DefineSuggesterRequestSerializer::serialize(&mut params, "", &input);
        request.set_payload(Some(serde_urlencoded::to_string(&params).unwrap()));
        request.set_content_type("application/x-www-form-urlencoded".to_owned());

<<<<<<< HEAD
        let mut response = self
            .client
            .sign_and_dispatch(request)
            .await
            .map_err(RusotoError::from)?;
        if !response.status.is_success() {
            let response = response.buffer().await.map_err(RusotoError::HttpDispatch)?;
            return Err(DefineSuggesterError::from_response(response));
        }

        let xml_response = response.buffer().await.map_err(RusotoError::HttpDispatch)?;
        let result;

        if xml_response.body.is_empty() {
            result = DefineSuggesterResponse::default();
        } else {
            let reader = EventReader::new_with_config(
                xml_response.body.as_ref(),
                ParserConfig::new().trim_whitespace(true),
            );
            let mut stack = XmlResponse::new(reader.into_iter().peekable());
            let _start_document = stack.next();
            let actual_tag_name = peek_at_name(&mut stack)?;
            start_element(&actual_tag_name, &mut stack)?;
            result = DefineSuggesterResponseDeserializer::deserialize(
                "DefineSuggesterResult",
                &mut stack,
            )?;
            skip_tree(&mut stack);
            end_element(&actual_tag_name, &mut stack)?;
        }
        // parse non-payload
        Ok(result)
=======
        self.client.sign_and_dispatch(request, |response| {
            if !response.status.is_success() {
                return Box::new(
                    response
                        .buffer()
                        .from_err()
                        .and_then(|response| Err(DefineSuggesterError::from_response(response))),
                );
            }

            Box::new(response.buffer().from_err().and_then(move |response| {
                let result;

                if response.body.is_empty() {
                    result = DefineSuggesterResponse::default();
                } else {
                    let reader = EventReader::new_with_config(
                        response.body.as_ref(),
                        ParserConfig::new().trim_whitespace(false),
                    );
                    let mut stack = XmlResponse::new(reader.into_iter().peekable());
                    let _start_document = stack.next();
                    let actual_tag_name = peek_at_name(&mut stack)?;
                    start_element(&actual_tag_name, &mut stack)?;
                    result = DefineSuggesterResponseDeserializer::deserialize(
                        "DefineSuggesterResult",
                        &mut stack,
                    )?;
                    skip_tree(&mut stack);
                    end_element(&actual_tag_name, &mut stack)?;
                }
                // parse non-payload
                Ok(result)
            }))
        })
>>>>>>> f58d1ce6
    }

    /// <p>Deletes an analysis scheme. For more information, see <a href="http://docs.aws.amazon.com/cloudsearch/latest/developerguide/configuring-analysis-schemes.html" target="_blank">Configuring Analysis Schemes</a> in the <i>Amazon CloudSearch Developer Guide</i>. </p>
    async fn delete_analysis_scheme(
        &self,
        input: DeleteAnalysisSchemeRequest,
    ) -> Result<DeleteAnalysisSchemeResponse, RusotoError<DeleteAnalysisSchemeError>> {
        let mut request = SignedRequest::new("POST", "cloudsearch", &self.region, "/");
        let mut params = Params::new();

        params.put("Action", "DeleteAnalysisScheme");
        params.put("Version", "2013-01-01");
        DeleteAnalysisSchemeRequestSerializer::serialize(&mut params, "", &input);
        request.set_payload(Some(serde_urlencoded::to_string(&params).unwrap()));
        request.set_content_type("application/x-www-form-urlencoded".to_owned());

<<<<<<< HEAD
        let mut response = self
            .client
            .sign_and_dispatch(request)
            .await
            .map_err(RusotoError::from)?;
        if !response.status.is_success() {
            let response = response.buffer().await.map_err(RusotoError::HttpDispatch)?;
            return Err(DeleteAnalysisSchemeError::from_response(response));
        }

        let xml_response = response.buffer().await.map_err(RusotoError::HttpDispatch)?;
        let result;

        if xml_response.body.is_empty() {
            result = DeleteAnalysisSchemeResponse::default();
        } else {
            let reader = EventReader::new_with_config(
                xml_response.body.as_ref(),
                ParserConfig::new().trim_whitespace(true),
            );
            let mut stack = XmlResponse::new(reader.into_iter().peekable());
            let _start_document = stack.next();
            let actual_tag_name = peek_at_name(&mut stack)?;
            start_element(&actual_tag_name, &mut stack)?;
            result = DeleteAnalysisSchemeResponseDeserializer::deserialize(
                "DeleteAnalysisSchemeResult",
                &mut stack,
            )?;
            skip_tree(&mut stack);
            end_element(&actual_tag_name, &mut stack)?;
        }
        // parse non-payload
        Ok(result)
=======
        self.client.sign_and_dispatch(request, |response| {
            if !response.status.is_success() {
                return Box::new(
                    response.buffer().from_err().and_then(|response| {
                        Err(DeleteAnalysisSchemeError::from_response(response))
                    }),
                );
            }

            Box::new(response.buffer().from_err().and_then(move |response| {
                let result;

                if response.body.is_empty() {
                    result = DeleteAnalysisSchemeResponse::default();
                } else {
                    let reader = EventReader::new_with_config(
                        response.body.as_ref(),
                        ParserConfig::new().trim_whitespace(false),
                    );
                    let mut stack = XmlResponse::new(reader.into_iter().peekable());
                    let _start_document = stack.next();
                    let actual_tag_name = peek_at_name(&mut stack)?;
                    start_element(&actual_tag_name, &mut stack)?;
                    result = DeleteAnalysisSchemeResponseDeserializer::deserialize(
                        "DeleteAnalysisSchemeResult",
                        &mut stack,
                    )?;
                    skip_tree(&mut stack);
                    end_element(&actual_tag_name, &mut stack)?;
                }
                // parse non-payload
                Ok(result)
            }))
        })
>>>>>>> f58d1ce6
    }

    /// <p>Permanently deletes a search domain and all of its data. Once a domain has been deleted, it cannot be recovered. For more information, see <a href="http://docs.aws.amazon.com/cloudsearch/latest/developerguide/deleting-domains.html" target="_blank">Deleting a Search Domain</a> in the <i>Amazon CloudSearch Developer Guide</i>. </p>
    async fn delete_domain(
        &self,
        input: DeleteDomainRequest,
    ) -> Result<DeleteDomainResponse, RusotoError<DeleteDomainError>> {
        let mut request = SignedRequest::new("POST", "cloudsearch", &self.region, "/");
        let mut params = Params::new();

        params.put("Action", "DeleteDomain");
        params.put("Version", "2013-01-01");
        DeleteDomainRequestSerializer::serialize(&mut params, "", &input);
        request.set_payload(Some(serde_urlencoded::to_string(&params).unwrap()));
        request.set_content_type("application/x-www-form-urlencoded".to_owned());

<<<<<<< HEAD
        let mut response = self
            .client
            .sign_and_dispatch(request)
            .await
            .map_err(RusotoError::from)?;
        if !response.status.is_success() {
            let response = response.buffer().await.map_err(RusotoError::HttpDispatch)?;
            return Err(DeleteDomainError::from_response(response));
        }

        let xml_response = response.buffer().await.map_err(RusotoError::HttpDispatch)?;
        let result;

        if xml_response.body.is_empty() {
            result = DeleteDomainResponse::default();
        } else {
            let reader = EventReader::new_with_config(
                xml_response.body.as_ref(),
                ParserConfig::new().trim_whitespace(true),
            );
            let mut stack = XmlResponse::new(reader.into_iter().peekable());
            let _start_document = stack.next();
            let actual_tag_name = peek_at_name(&mut stack)?;
            start_element(&actual_tag_name, &mut stack)?;
            result =
                DeleteDomainResponseDeserializer::deserialize("DeleteDomainResult", &mut stack)?;
            skip_tree(&mut stack);
            end_element(&actual_tag_name, &mut stack)?;
        }
        // parse non-payload
        Ok(result)
=======
        self.client.sign_and_dispatch(request, |response| {
            if !response.status.is_success() {
                return Box::new(
                    response
                        .buffer()
                        .from_err()
                        .and_then(|response| Err(DeleteDomainError::from_response(response))),
                );
            }

            Box::new(response.buffer().from_err().and_then(move |response| {
                let result;

                if response.body.is_empty() {
                    result = DeleteDomainResponse::default();
                } else {
                    let reader = EventReader::new_with_config(
                        response.body.as_ref(),
                        ParserConfig::new().trim_whitespace(false),
                    );
                    let mut stack = XmlResponse::new(reader.into_iter().peekable());
                    let _start_document = stack.next();
                    let actual_tag_name = peek_at_name(&mut stack)?;
                    start_element(&actual_tag_name, &mut stack)?;
                    result = DeleteDomainResponseDeserializer::deserialize(
                        "DeleteDomainResult",
                        &mut stack,
                    )?;
                    skip_tree(&mut stack);
                    end_element(&actual_tag_name, &mut stack)?;
                }
                // parse non-payload
                Ok(result)
            }))
        })
>>>>>>> f58d1ce6
    }

    /// <p>Removes an <code><a>Expression</a></code> from the search domain. For more information, see <a href="http://docs.aws.amazon.com/cloudsearch/latest/developerguide/configuring-expressions.html" target="_blank">Configuring Expressions</a> in the <i>Amazon CloudSearch Developer Guide</i>.</p>
    async fn delete_expression(
        &self,
        input: DeleteExpressionRequest,
    ) -> Result<DeleteExpressionResponse, RusotoError<DeleteExpressionError>> {
        let mut request = SignedRequest::new("POST", "cloudsearch", &self.region, "/");
        let mut params = Params::new();

        params.put("Action", "DeleteExpression");
        params.put("Version", "2013-01-01");
        DeleteExpressionRequestSerializer::serialize(&mut params, "", &input);
        request.set_payload(Some(serde_urlencoded::to_string(&params).unwrap()));
        request.set_content_type("application/x-www-form-urlencoded".to_owned());

<<<<<<< HEAD
        let mut response = self
            .client
            .sign_and_dispatch(request)
            .await
            .map_err(RusotoError::from)?;
        if !response.status.is_success() {
            let response = response.buffer().await.map_err(RusotoError::HttpDispatch)?;
            return Err(DeleteExpressionError::from_response(response));
        }

        let xml_response = response.buffer().await.map_err(RusotoError::HttpDispatch)?;
        let result;

        if xml_response.body.is_empty() {
            result = DeleteExpressionResponse::default();
        } else {
            let reader = EventReader::new_with_config(
                xml_response.body.as_ref(),
                ParserConfig::new().trim_whitespace(true),
            );
            let mut stack = XmlResponse::new(reader.into_iter().peekable());
            let _start_document = stack.next();
            let actual_tag_name = peek_at_name(&mut stack)?;
            start_element(&actual_tag_name, &mut stack)?;
            result = DeleteExpressionResponseDeserializer::deserialize(
                "DeleteExpressionResult",
                &mut stack,
            )?;
            skip_tree(&mut stack);
            end_element(&actual_tag_name, &mut stack)?;
        }
        // parse non-payload
        Ok(result)
=======
        self.client.sign_and_dispatch(request, |response| {
            if !response.status.is_success() {
                return Box::new(
                    response
                        .buffer()
                        .from_err()
                        .and_then(|response| Err(DeleteExpressionError::from_response(response))),
                );
            }

            Box::new(response.buffer().from_err().and_then(move |response| {
                let result;

                if response.body.is_empty() {
                    result = DeleteExpressionResponse::default();
                } else {
                    let reader = EventReader::new_with_config(
                        response.body.as_ref(),
                        ParserConfig::new().trim_whitespace(false),
                    );
                    let mut stack = XmlResponse::new(reader.into_iter().peekable());
                    let _start_document = stack.next();
                    let actual_tag_name = peek_at_name(&mut stack)?;
                    start_element(&actual_tag_name, &mut stack)?;
                    result = DeleteExpressionResponseDeserializer::deserialize(
                        "DeleteExpressionResult",
                        &mut stack,
                    )?;
                    skip_tree(&mut stack);
                    end_element(&actual_tag_name, &mut stack)?;
                }
                // parse non-payload
                Ok(result)
            }))
        })
>>>>>>> f58d1ce6
    }

    /// <p>Removes an <code><a>IndexField</a></code> from the search domain. For more information, see <a href="http://docs.aws.amazon.com/cloudsearch/latest/developerguide/configuring-index-fields.html" target="_blank">Configuring Index Fields</a> in the <i>Amazon CloudSearch Developer Guide</i>.</p>
    async fn delete_index_field(
        &self,
        input: DeleteIndexFieldRequest,
    ) -> Result<DeleteIndexFieldResponse, RusotoError<DeleteIndexFieldError>> {
        let mut request = SignedRequest::new("POST", "cloudsearch", &self.region, "/");
        let mut params = Params::new();

        params.put("Action", "DeleteIndexField");
        params.put("Version", "2013-01-01");
        DeleteIndexFieldRequestSerializer::serialize(&mut params, "", &input);
        request.set_payload(Some(serde_urlencoded::to_string(&params).unwrap()));
        request.set_content_type("application/x-www-form-urlencoded".to_owned());

<<<<<<< HEAD
        let mut response = self
            .client
            .sign_and_dispatch(request)
            .await
            .map_err(RusotoError::from)?;
        if !response.status.is_success() {
            let response = response.buffer().await.map_err(RusotoError::HttpDispatch)?;
            return Err(DeleteIndexFieldError::from_response(response));
        }

        let xml_response = response.buffer().await.map_err(RusotoError::HttpDispatch)?;
        let result;

        if xml_response.body.is_empty() {
            result = DeleteIndexFieldResponse::default();
        } else {
            let reader = EventReader::new_with_config(
                xml_response.body.as_ref(),
                ParserConfig::new().trim_whitespace(true),
            );
            let mut stack = XmlResponse::new(reader.into_iter().peekable());
            let _start_document = stack.next();
            let actual_tag_name = peek_at_name(&mut stack)?;
            start_element(&actual_tag_name, &mut stack)?;
            result = DeleteIndexFieldResponseDeserializer::deserialize(
                "DeleteIndexFieldResult",
                &mut stack,
            )?;
            skip_tree(&mut stack);
            end_element(&actual_tag_name, &mut stack)?;
        }
        // parse non-payload
        Ok(result)
=======
        self.client.sign_and_dispatch(request, |response| {
            if !response.status.is_success() {
                return Box::new(
                    response
                        .buffer()
                        .from_err()
                        .and_then(|response| Err(DeleteIndexFieldError::from_response(response))),
                );
            }

            Box::new(response.buffer().from_err().and_then(move |response| {
                let result;

                if response.body.is_empty() {
                    result = DeleteIndexFieldResponse::default();
                } else {
                    let reader = EventReader::new_with_config(
                        response.body.as_ref(),
                        ParserConfig::new().trim_whitespace(false),
                    );
                    let mut stack = XmlResponse::new(reader.into_iter().peekable());
                    let _start_document = stack.next();
                    let actual_tag_name = peek_at_name(&mut stack)?;
                    start_element(&actual_tag_name, &mut stack)?;
                    result = DeleteIndexFieldResponseDeserializer::deserialize(
                        "DeleteIndexFieldResult",
                        &mut stack,
                    )?;
                    skip_tree(&mut stack);
                    end_element(&actual_tag_name, &mut stack)?;
                }
                // parse non-payload
                Ok(result)
            }))
        })
>>>>>>> f58d1ce6
    }

    /// <p>Deletes a suggester. For more information, see <a href="http://docs.aws.amazon.com/cloudsearch/latest/developerguide/getting-suggestions.html" target="_blank">Getting Search Suggestions</a> in the <i>Amazon CloudSearch Developer Guide</i>.</p>
    async fn delete_suggester(
        &self,
        input: DeleteSuggesterRequest,
    ) -> Result<DeleteSuggesterResponse, RusotoError<DeleteSuggesterError>> {
        let mut request = SignedRequest::new("POST", "cloudsearch", &self.region, "/");
        let mut params = Params::new();

        params.put("Action", "DeleteSuggester");
        params.put("Version", "2013-01-01");
        DeleteSuggesterRequestSerializer::serialize(&mut params, "", &input);
        request.set_payload(Some(serde_urlencoded::to_string(&params).unwrap()));
        request.set_content_type("application/x-www-form-urlencoded".to_owned());

<<<<<<< HEAD
        let mut response = self
            .client
            .sign_and_dispatch(request)
            .await
            .map_err(RusotoError::from)?;
        if !response.status.is_success() {
            let response = response.buffer().await.map_err(RusotoError::HttpDispatch)?;
            return Err(DeleteSuggesterError::from_response(response));
        }

        let xml_response = response.buffer().await.map_err(RusotoError::HttpDispatch)?;
        let result;

        if xml_response.body.is_empty() {
            result = DeleteSuggesterResponse::default();
        } else {
            let reader = EventReader::new_with_config(
                xml_response.body.as_ref(),
                ParserConfig::new().trim_whitespace(true),
            );
            let mut stack = XmlResponse::new(reader.into_iter().peekable());
            let _start_document = stack.next();
            let actual_tag_name = peek_at_name(&mut stack)?;
            start_element(&actual_tag_name, &mut stack)?;
            result = DeleteSuggesterResponseDeserializer::deserialize(
                "DeleteSuggesterResult",
                &mut stack,
            )?;
            skip_tree(&mut stack);
            end_element(&actual_tag_name, &mut stack)?;
        }
        // parse non-payload
        Ok(result)
=======
        self.client.sign_and_dispatch(request, |response| {
            if !response.status.is_success() {
                return Box::new(
                    response
                        .buffer()
                        .from_err()
                        .and_then(|response| Err(DeleteSuggesterError::from_response(response))),
                );
            }

            Box::new(response.buffer().from_err().and_then(move |response| {
                let result;

                if response.body.is_empty() {
                    result = DeleteSuggesterResponse::default();
                } else {
                    let reader = EventReader::new_with_config(
                        response.body.as_ref(),
                        ParserConfig::new().trim_whitespace(false),
                    );
                    let mut stack = XmlResponse::new(reader.into_iter().peekable());
                    let _start_document = stack.next();
                    let actual_tag_name = peek_at_name(&mut stack)?;
                    start_element(&actual_tag_name, &mut stack)?;
                    result = DeleteSuggesterResponseDeserializer::deserialize(
                        "DeleteSuggesterResult",
                        &mut stack,
                    )?;
                    skip_tree(&mut stack);
                    end_element(&actual_tag_name, &mut stack)?;
                }
                // parse non-payload
                Ok(result)
            }))
        })
>>>>>>> f58d1ce6
    }

    /// <p>Gets the analysis schemes configured for a domain. An analysis scheme defines language-specific text processing options for a <code>text</code> field. Can be limited to specific analysis schemes by name. By default, shows all analysis schemes and includes any pending changes to the configuration. Set the <code>Deployed</code> option to <code>true</code> to show the active configuration and exclude pending changes. For more information, see <a href="http://docs.aws.amazon.com/cloudsearch/latest/developerguide/configuring-analysis-schemes.html" target="_blank">Configuring Analysis Schemes</a> in the <i>Amazon CloudSearch Developer Guide</i>.</p>
    async fn describe_analysis_schemes(
        &self,
        input: DescribeAnalysisSchemesRequest,
    ) -> Result<DescribeAnalysisSchemesResponse, RusotoError<DescribeAnalysisSchemesError>> {
        let mut request = SignedRequest::new("POST", "cloudsearch", &self.region, "/");
        let mut params = Params::new();

        params.put("Action", "DescribeAnalysisSchemes");
        params.put("Version", "2013-01-01");
        DescribeAnalysisSchemesRequestSerializer::serialize(&mut params, "", &input);
        request.set_payload(Some(serde_urlencoded::to_string(&params).unwrap()));
        request.set_content_type("application/x-www-form-urlencoded".to_owned());

<<<<<<< HEAD
        let mut response = self
            .client
            .sign_and_dispatch(request)
            .await
            .map_err(RusotoError::from)?;
        if !response.status.is_success() {
            let response = response.buffer().await.map_err(RusotoError::HttpDispatch)?;
            return Err(DescribeAnalysisSchemesError::from_response(response));
        }

        let xml_response = response.buffer().await.map_err(RusotoError::HttpDispatch)?;
        let result;

        if xml_response.body.is_empty() {
            result = DescribeAnalysisSchemesResponse::default();
        } else {
            let reader = EventReader::new_with_config(
                xml_response.body.as_ref(),
                ParserConfig::new().trim_whitespace(true),
            );
            let mut stack = XmlResponse::new(reader.into_iter().peekable());
            let _start_document = stack.next();
            let actual_tag_name = peek_at_name(&mut stack)?;
            start_element(&actual_tag_name, &mut stack)?;
            result = DescribeAnalysisSchemesResponseDeserializer::deserialize(
                "DescribeAnalysisSchemesResult",
                &mut stack,
            )?;
            skip_tree(&mut stack);
            end_element(&actual_tag_name, &mut stack)?;
        }
        // parse non-payload
        Ok(result)
=======
        self.client.sign_and_dispatch(request, |response| {
            if !response.status.is_success() {
                return Box::new(response.buffer().from_err().and_then(|response| {
                    Err(DescribeAnalysisSchemesError::from_response(response))
                }));
            }

            Box::new(response.buffer().from_err().and_then(move |response| {
                let result;

                if response.body.is_empty() {
                    result = DescribeAnalysisSchemesResponse::default();
                } else {
                    let reader = EventReader::new_with_config(
                        response.body.as_ref(),
                        ParserConfig::new().trim_whitespace(false),
                    );
                    let mut stack = XmlResponse::new(reader.into_iter().peekable());
                    let _start_document = stack.next();
                    let actual_tag_name = peek_at_name(&mut stack)?;
                    start_element(&actual_tag_name, &mut stack)?;
                    result = DescribeAnalysisSchemesResponseDeserializer::deserialize(
                        "DescribeAnalysisSchemesResult",
                        &mut stack,
                    )?;
                    skip_tree(&mut stack);
                    end_element(&actual_tag_name, &mut stack)?;
                }
                // parse non-payload
                Ok(result)
            }))
        })
>>>>>>> f58d1ce6
    }

    /// <p>Gets the availability options configured for a domain. By default, shows the configuration with any pending changes. Set the <code>Deployed</code> option to <code>true</code> to show the active configuration and exclude pending changes. For more information, see <a href="http://docs.aws.amazon.com/cloudsearch/latest/developerguide/configuring-availability-options.html" target="_blank">Configuring Availability Options</a> in the <i>Amazon CloudSearch Developer Guide</i>.</p>
    async fn describe_availability_options(
        &self,
        input: DescribeAvailabilityOptionsRequest,
    ) -> Result<DescribeAvailabilityOptionsResponse, RusotoError<DescribeAvailabilityOptionsError>>
    {
        let mut request = SignedRequest::new("POST", "cloudsearch", &self.region, "/");
        let mut params = Params::new();

        params.put("Action", "DescribeAvailabilityOptions");
        params.put("Version", "2013-01-01");
        DescribeAvailabilityOptionsRequestSerializer::serialize(&mut params, "", &input);
        request.set_payload(Some(serde_urlencoded::to_string(&params).unwrap()));
        request.set_content_type("application/x-www-form-urlencoded".to_owned());

<<<<<<< HEAD
        let mut response = self
            .client
            .sign_and_dispatch(request)
            .await
            .map_err(RusotoError::from)?;
        if !response.status.is_success() {
            let response = response.buffer().await.map_err(RusotoError::HttpDispatch)?;
            return Err(DescribeAvailabilityOptionsError::from_response(response));
        }

        let xml_response = response.buffer().await.map_err(RusotoError::HttpDispatch)?;
        let result;

        if xml_response.body.is_empty() {
            result = DescribeAvailabilityOptionsResponse::default();
        } else {
            let reader = EventReader::new_with_config(
                xml_response.body.as_ref(),
                ParserConfig::new().trim_whitespace(true),
            );
            let mut stack = XmlResponse::new(reader.into_iter().peekable());
            let _start_document = stack.next();
            let actual_tag_name = peek_at_name(&mut stack)?;
            start_element(&actual_tag_name, &mut stack)?;
            result = DescribeAvailabilityOptionsResponseDeserializer::deserialize(
                "DescribeAvailabilityOptionsResult",
                &mut stack,
            )?;
            skip_tree(&mut stack);
            end_element(&actual_tag_name, &mut stack)?;
        }
        // parse non-payload
        Ok(result)
=======
        self.client.sign_and_dispatch(request, |response| {
            if !response.status.is_success() {
                return Box::new(response.buffer().from_err().and_then(|response| {
                    Err(DescribeAvailabilityOptionsError::from_response(response))
                }));
            }

            Box::new(response.buffer().from_err().and_then(move |response| {
                let result;

                if response.body.is_empty() {
                    result = DescribeAvailabilityOptionsResponse::default();
                } else {
                    let reader = EventReader::new_with_config(
                        response.body.as_ref(),
                        ParserConfig::new().trim_whitespace(false),
                    );
                    let mut stack = XmlResponse::new(reader.into_iter().peekable());
                    let _start_document = stack.next();
                    let actual_tag_name = peek_at_name(&mut stack)?;
                    start_element(&actual_tag_name, &mut stack)?;
                    result = DescribeAvailabilityOptionsResponseDeserializer::deserialize(
                        "DescribeAvailabilityOptionsResult",
                        &mut stack,
                    )?;
                    skip_tree(&mut stack);
                    end_element(&actual_tag_name, &mut stack)?;
                }
                // parse non-payload
                Ok(result)
            }))
        })
>>>>>>> f58d1ce6
    }

    /// <p>Gets information about the search domains owned by this account. Can be limited to specific domains. Shows all domains by default. To get the number of searchable documents in a domain, use the console or submit a <code>matchall</code> request to your domain's search endpoint: <code>q=matchall&amp;amp;q.parser=structured&amp;amp;size=0</code>. For more information, see <a href="http://docs.aws.amazon.com/cloudsearch/latest/developerguide/getting-domain-info.html" target="_blank">Getting Information about a Search Domain</a> in the <i>Amazon CloudSearch Developer Guide</i>.</p>
    async fn describe_domains(
        &self,
        input: DescribeDomainsRequest,
    ) -> Result<DescribeDomainsResponse, RusotoError<DescribeDomainsError>> {
        let mut request = SignedRequest::new("POST", "cloudsearch", &self.region, "/");
        let mut params = Params::new();

        params.put("Action", "DescribeDomains");
        params.put("Version", "2013-01-01");
        DescribeDomainsRequestSerializer::serialize(&mut params, "", &input);
        request.set_payload(Some(serde_urlencoded::to_string(&params).unwrap()));
        request.set_content_type("application/x-www-form-urlencoded".to_owned());

<<<<<<< HEAD
        let mut response = self
            .client
            .sign_and_dispatch(request)
            .await
            .map_err(RusotoError::from)?;
        if !response.status.is_success() {
            let response = response.buffer().await.map_err(RusotoError::HttpDispatch)?;
            return Err(DescribeDomainsError::from_response(response));
        }

        let xml_response = response.buffer().await.map_err(RusotoError::HttpDispatch)?;
        let result;

        if xml_response.body.is_empty() {
            result = DescribeDomainsResponse::default();
        } else {
            let reader = EventReader::new_with_config(
                xml_response.body.as_ref(),
                ParserConfig::new().trim_whitespace(true),
            );
            let mut stack = XmlResponse::new(reader.into_iter().peekable());
            let _start_document = stack.next();
            let actual_tag_name = peek_at_name(&mut stack)?;
            start_element(&actual_tag_name, &mut stack)?;
            result = DescribeDomainsResponseDeserializer::deserialize(
                "DescribeDomainsResult",
                &mut stack,
            )?;
            skip_tree(&mut stack);
            end_element(&actual_tag_name, &mut stack)?;
        }
        // parse non-payload
        Ok(result)
=======
        self.client.sign_and_dispatch(request, |response| {
            if !response.status.is_success() {
                return Box::new(
                    response
                        .buffer()
                        .from_err()
                        .and_then(|response| Err(DescribeDomainsError::from_response(response))),
                );
            }

            Box::new(response.buffer().from_err().and_then(move |response| {
                let result;

                if response.body.is_empty() {
                    result = DescribeDomainsResponse::default();
                } else {
                    let reader = EventReader::new_with_config(
                        response.body.as_ref(),
                        ParserConfig::new().trim_whitespace(false),
                    );
                    let mut stack = XmlResponse::new(reader.into_iter().peekable());
                    let _start_document = stack.next();
                    let actual_tag_name = peek_at_name(&mut stack)?;
                    start_element(&actual_tag_name, &mut stack)?;
                    result = DescribeDomainsResponseDeserializer::deserialize(
                        "DescribeDomainsResult",
                        &mut stack,
                    )?;
                    skip_tree(&mut stack);
                    end_element(&actual_tag_name, &mut stack)?;
                }
                // parse non-payload
                Ok(result)
            }))
        })
>>>>>>> f58d1ce6
    }

    /// <p>Gets the expressions configured for the search domain. Can be limited to specific expressions by name. By default, shows all expressions and includes any pending changes to the configuration. Set the <code>Deployed</code> option to <code>true</code> to show the active configuration and exclude pending changes. For more information, see <a href="http://docs.aws.amazon.com/cloudsearch/latest/developerguide/configuring-expressions.html" target="_blank">Configuring Expressions</a> in the <i>Amazon CloudSearch Developer Guide</i>.</p>
    async fn describe_expressions(
        &self,
        input: DescribeExpressionsRequest,
    ) -> Result<DescribeExpressionsResponse, RusotoError<DescribeExpressionsError>> {
        let mut request = SignedRequest::new("POST", "cloudsearch", &self.region, "/");
        let mut params = Params::new();

        params.put("Action", "DescribeExpressions");
        params.put("Version", "2013-01-01");
        DescribeExpressionsRequestSerializer::serialize(&mut params, "", &input);
        request.set_payload(Some(serde_urlencoded::to_string(&params).unwrap()));
        request.set_content_type("application/x-www-form-urlencoded".to_owned());

<<<<<<< HEAD
        let mut response = self
            .client
            .sign_and_dispatch(request)
            .await
            .map_err(RusotoError::from)?;
        if !response.status.is_success() {
            let response = response.buffer().await.map_err(RusotoError::HttpDispatch)?;
            return Err(DescribeExpressionsError::from_response(response));
        }

        let xml_response = response.buffer().await.map_err(RusotoError::HttpDispatch)?;
        let result;

        if xml_response.body.is_empty() {
            result = DescribeExpressionsResponse::default();
        } else {
            let reader = EventReader::new_with_config(
                xml_response.body.as_ref(),
                ParserConfig::new().trim_whitespace(true),
            );
            let mut stack = XmlResponse::new(reader.into_iter().peekable());
            let _start_document = stack.next();
            let actual_tag_name = peek_at_name(&mut stack)?;
            start_element(&actual_tag_name, &mut stack)?;
            result = DescribeExpressionsResponseDeserializer::deserialize(
                "DescribeExpressionsResult",
                &mut stack,
            )?;
            skip_tree(&mut stack);
            end_element(&actual_tag_name, &mut stack)?;
        }
        // parse non-payload
        Ok(result)
=======
        self.client.sign_and_dispatch(request, |response| {
            if !response.status.is_success() {
                return Box::new(
                    response.buffer().from_err().and_then(|response| {
                        Err(DescribeExpressionsError::from_response(response))
                    }),
                );
            }

            Box::new(response.buffer().from_err().and_then(move |response| {
                let result;

                if response.body.is_empty() {
                    result = DescribeExpressionsResponse::default();
                } else {
                    let reader = EventReader::new_with_config(
                        response.body.as_ref(),
                        ParserConfig::new().trim_whitespace(false),
                    );
                    let mut stack = XmlResponse::new(reader.into_iter().peekable());
                    let _start_document = stack.next();
                    let actual_tag_name = peek_at_name(&mut stack)?;
                    start_element(&actual_tag_name, &mut stack)?;
                    result = DescribeExpressionsResponseDeserializer::deserialize(
                        "DescribeExpressionsResult",
                        &mut stack,
                    )?;
                    skip_tree(&mut stack);
                    end_element(&actual_tag_name, &mut stack)?;
                }
                // parse non-payload
                Ok(result)
            }))
        })
>>>>>>> f58d1ce6
    }

    /// <p>Gets information about the index fields configured for the search domain. Can be limited to specific fields by name. By default, shows all fields and includes any pending changes to the configuration. Set the <code>Deployed</code> option to <code>true</code> to show the active configuration and exclude pending changes. For more information, see <a href="http://docs.aws.amazon.com/cloudsearch/latest/developerguide/getting-domain-info.html" target="_blank">Getting Domain Information</a> in the <i>Amazon CloudSearch Developer Guide</i>.</p>
    async fn describe_index_fields(
        &self,
        input: DescribeIndexFieldsRequest,
    ) -> Result<DescribeIndexFieldsResponse, RusotoError<DescribeIndexFieldsError>> {
        let mut request = SignedRequest::new("POST", "cloudsearch", &self.region, "/");
        let mut params = Params::new();

        params.put("Action", "DescribeIndexFields");
        params.put("Version", "2013-01-01");
        DescribeIndexFieldsRequestSerializer::serialize(&mut params, "", &input);
        request.set_payload(Some(serde_urlencoded::to_string(&params).unwrap()));
        request.set_content_type("application/x-www-form-urlencoded".to_owned());

<<<<<<< HEAD
        let mut response = self
            .client
            .sign_and_dispatch(request)
            .await
            .map_err(RusotoError::from)?;
        if !response.status.is_success() {
            let response = response.buffer().await.map_err(RusotoError::HttpDispatch)?;
            return Err(DescribeIndexFieldsError::from_response(response));
        }

        let xml_response = response.buffer().await.map_err(RusotoError::HttpDispatch)?;
        let result;

        if xml_response.body.is_empty() {
            result = DescribeIndexFieldsResponse::default();
        } else {
            let reader = EventReader::new_with_config(
                xml_response.body.as_ref(),
                ParserConfig::new().trim_whitespace(true),
            );
            let mut stack = XmlResponse::new(reader.into_iter().peekable());
            let _start_document = stack.next();
            let actual_tag_name = peek_at_name(&mut stack)?;
            start_element(&actual_tag_name, &mut stack)?;
            result = DescribeIndexFieldsResponseDeserializer::deserialize(
                "DescribeIndexFieldsResult",
                &mut stack,
            )?;
            skip_tree(&mut stack);
            end_element(&actual_tag_name, &mut stack)?;
        }
        // parse non-payload
        Ok(result)
=======
        self.client.sign_and_dispatch(request, |response| {
            if !response.status.is_success() {
                return Box::new(
                    response.buffer().from_err().and_then(|response| {
                        Err(DescribeIndexFieldsError::from_response(response))
                    }),
                );
            }

            Box::new(response.buffer().from_err().and_then(move |response| {
                let result;

                if response.body.is_empty() {
                    result = DescribeIndexFieldsResponse::default();
                } else {
                    let reader = EventReader::new_with_config(
                        response.body.as_ref(),
                        ParserConfig::new().trim_whitespace(false),
                    );
                    let mut stack = XmlResponse::new(reader.into_iter().peekable());
                    let _start_document = stack.next();
                    let actual_tag_name = peek_at_name(&mut stack)?;
                    start_element(&actual_tag_name, &mut stack)?;
                    result = DescribeIndexFieldsResponseDeserializer::deserialize(
                        "DescribeIndexFieldsResult",
                        &mut stack,
                    )?;
                    skip_tree(&mut stack);
                    end_element(&actual_tag_name, &mut stack)?;
                }
                // parse non-payload
                Ok(result)
            }))
        })
>>>>>>> f58d1ce6
    }

    /// <p>Gets the scaling parameters configured for a domain. A domain's scaling parameters specify the desired search instance type and replication count. For more information, see <a href="http://docs.aws.amazon.com/cloudsearch/latest/developerguide/configuring-scaling-options.html" target="_blank">Configuring Scaling Options</a> in the <i>Amazon CloudSearch Developer Guide</i>.</p>
    async fn describe_scaling_parameters(
        &self,
        input: DescribeScalingParametersRequest,
    ) -> Result<DescribeScalingParametersResponse, RusotoError<DescribeScalingParametersError>>
    {
        let mut request = SignedRequest::new("POST", "cloudsearch", &self.region, "/");
        let mut params = Params::new();

        params.put("Action", "DescribeScalingParameters");
        params.put("Version", "2013-01-01");
        DescribeScalingParametersRequestSerializer::serialize(&mut params, "", &input);
        request.set_payload(Some(serde_urlencoded::to_string(&params).unwrap()));
        request.set_content_type("application/x-www-form-urlencoded".to_owned());

<<<<<<< HEAD
        let mut response = self
            .client
            .sign_and_dispatch(request)
            .await
            .map_err(RusotoError::from)?;
        if !response.status.is_success() {
            let response = response.buffer().await.map_err(RusotoError::HttpDispatch)?;
            return Err(DescribeScalingParametersError::from_response(response));
        }

        let xml_response = response.buffer().await.map_err(RusotoError::HttpDispatch)?;
        let result;

        if xml_response.body.is_empty() {
            result = DescribeScalingParametersResponse::default();
        } else {
            let reader = EventReader::new_with_config(
                xml_response.body.as_ref(),
                ParserConfig::new().trim_whitespace(true),
            );
            let mut stack = XmlResponse::new(reader.into_iter().peekable());
            let _start_document = stack.next();
            let actual_tag_name = peek_at_name(&mut stack)?;
            start_element(&actual_tag_name, &mut stack)?;
            result = DescribeScalingParametersResponseDeserializer::deserialize(
                "DescribeScalingParametersResult",
                &mut stack,
            )?;
            skip_tree(&mut stack);
            end_element(&actual_tag_name, &mut stack)?;
        }
        // parse non-payload
        Ok(result)
=======
        self.client.sign_and_dispatch(request, |response| {
            if !response.status.is_success() {
                return Box::new(response.buffer().from_err().and_then(|response| {
                    Err(DescribeScalingParametersError::from_response(response))
                }));
            }

            Box::new(response.buffer().from_err().and_then(move |response| {
                let result;

                if response.body.is_empty() {
                    result = DescribeScalingParametersResponse::default();
                } else {
                    let reader = EventReader::new_with_config(
                        response.body.as_ref(),
                        ParserConfig::new().trim_whitespace(false),
                    );
                    let mut stack = XmlResponse::new(reader.into_iter().peekable());
                    let _start_document = stack.next();
                    let actual_tag_name = peek_at_name(&mut stack)?;
                    start_element(&actual_tag_name, &mut stack)?;
                    result = DescribeScalingParametersResponseDeserializer::deserialize(
                        "DescribeScalingParametersResult",
                        &mut stack,
                    )?;
                    skip_tree(&mut stack);
                    end_element(&actual_tag_name, &mut stack)?;
                }
                // parse non-payload
                Ok(result)
            }))
        })
>>>>>>> f58d1ce6
    }

    /// <p>Gets information about the access policies that control access to the domain's document and search endpoints. By default, shows the configuration with any pending changes. Set the <code>Deployed</code> option to <code>true</code> to show the active configuration and exclude pending changes. For more information, see <a href="http://docs.aws.amazon.com/cloudsearch/latest/developerguide/configuring-access.html" target="_blank">Configuring Access for a Search Domain</a> in the <i>Amazon CloudSearch Developer Guide</i>.</p>
    async fn describe_service_access_policies(
        &self,
        input: DescribeServiceAccessPoliciesRequest,
    ) -> Result<
        DescribeServiceAccessPoliciesResponse,
        RusotoError<DescribeServiceAccessPoliciesError>,
    > {
        let mut request = SignedRequest::new("POST", "cloudsearch", &self.region, "/");
        let mut params = Params::new();

        params.put("Action", "DescribeServiceAccessPolicies");
        params.put("Version", "2013-01-01");
        DescribeServiceAccessPoliciesRequestSerializer::serialize(&mut params, "", &input);
        request.set_payload(Some(serde_urlencoded::to_string(&params).unwrap()));
        request.set_content_type("application/x-www-form-urlencoded".to_owned());

<<<<<<< HEAD
        let mut response = self
            .client
            .sign_and_dispatch(request)
            .await
            .map_err(RusotoError::from)?;
        if !response.status.is_success() {
            let response = response.buffer().await.map_err(RusotoError::HttpDispatch)?;
            return Err(DescribeServiceAccessPoliciesError::from_response(response));
        }

        let xml_response = response.buffer().await.map_err(RusotoError::HttpDispatch)?;
        let result;

        if xml_response.body.is_empty() {
            result = DescribeServiceAccessPoliciesResponse::default();
        } else {
            let reader = EventReader::new_with_config(
                xml_response.body.as_ref(),
                ParserConfig::new().trim_whitespace(true),
            );
            let mut stack = XmlResponse::new(reader.into_iter().peekable());
            let _start_document = stack.next();
            let actual_tag_name = peek_at_name(&mut stack)?;
            start_element(&actual_tag_name, &mut stack)?;
            result = DescribeServiceAccessPoliciesResponseDeserializer::deserialize(
                "DescribeServiceAccessPoliciesResult",
                &mut stack,
            )?;
            skip_tree(&mut stack);
            end_element(&actual_tag_name, &mut stack)?;
        }
        // parse non-payload
        Ok(result)
=======
        self.client.sign_and_dispatch(request, |response| {
            if !response.status.is_success() {
                return Box::new(response.buffer().from_err().and_then(|response| {
                    Err(DescribeServiceAccessPoliciesError::from_response(response))
                }));
            }

            Box::new(response.buffer().from_err().and_then(move |response| {
                let result;

                if response.body.is_empty() {
                    result = DescribeServiceAccessPoliciesResponse::default();
                } else {
                    let reader = EventReader::new_with_config(
                        response.body.as_ref(),
                        ParserConfig::new().trim_whitespace(false),
                    );
                    let mut stack = XmlResponse::new(reader.into_iter().peekable());
                    let _start_document = stack.next();
                    let actual_tag_name = peek_at_name(&mut stack)?;
                    start_element(&actual_tag_name, &mut stack)?;
                    result = DescribeServiceAccessPoliciesResponseDeserializer::deserialize(
                        "DescribeServiceAccessPoliciesResult",
                        &mut stack,
                    )?;
                    skip_tree(&mut stack);
                    end_element(&actual_tag_name, &mut stack)?;
                }
                // parse non-payload
                Ok(result)
            }))
        })
>>>>>>> f58d1ce6
    }

    /// <p>Gets the suggesters configured for a domain. A suggester enables you to display possible matches before users finish typing their queries. Can be limited to specific suggesters by name. By default, shows all suggesters and includes any pending changes to the configuration. Set the <code>Deployed</code> option to <code>true</code> to show the active configuration and exclude pending changes. For more information, see <a href="http://docs.aws.amazon.com/cloudsearch/latest/developerguide/getting-suggestions.html" target="_blank">Getting Search Suggestions</a> in the <i>Amazon CloudSearch Developer Guide</i>.</p>
    async fn describe_suggesters(
        &self,
        input: DescribeSuggestersRequest,
    ) -> Result<DescribeSuggestersResponse, RusotoError<DescribeSuggestersError>> {
        let mut request = SignedRequest::new("POST", "cloudsearch", &self.region, "/");
        let mut params = Params::new();

        params.put("Action", "DescribeSuggesters");
        params.put("Version", "2013-01-01");
        DescribeSuggestersRequestSerializer::serialize(&mut params, "", &input);
        request.set_payload(Some(serde_urlencoded::to_string(&params).unwrap()));
        request.set_content_type("application/x-www-form-urlencoded".to_owned());

<<<<<<< HEAD
        let mut response = self
            .client
            .sign_and_dispatch(request)
            .await
            .map_err(RusotoError::from)?;
        if !response.status.is_success() {
            let response = response.buffer().await.map_err(RusotoError::HttpDispatch)?;
            return Err(DescribeSuggestersError::from_response(response));
        }

        let xml_response = response.buffer().await.map_err(RusotoError::HttpDispatch)?;
        let result;

        if xml_response.body.is_empty() {
            result = DescribeSuggestersResponse::default();
        } else {
            let reader = EventReader::new_with_config(
                xml_response.body.as_ref(),
                ParserConfig::new().trim_whitespace(true),
            );
            let mut stack = XmlResponse::new(reader.into_iter().peekable());
            let _start_document = stack.next();
            let actual_tag_name = peek_at_name(&mut stack)?;
            start_element(&actual_tag_name, &mut stack)?;
            result = DescribeSuggestersResponseDeserializer::deserialize(
                "DescribeSuggestersResult",
                &mut stack,
            )?;
            skip_tree(&mut stack);
            end_element(&actual_tag_name, &mut stack)?;
        }
        // parse non-payload
        Ok(result)
=======
        self.client.sign_and_dispatch(request, |response| {
            if !response.status.is_success() {
                return Box::new(
                    response
                        .buffer()
                        .from_err()
                        .and_then(|response| Err(DescribeSuggestersError::from_response(response))),
                );
            }

            Box::new(response.buffer().from_err().and_then(move |response| {
                let result;

                if response.body.is_empty() {
                    result = DescribeSuggestersResponse::default();
                } else {
                    let reader = EventReader::new_with_config(
                        response.body.as_ref(),
                        ParserConfig::new().trim_whitespace(false),
                    );
                    let mut stack = XmlResponse::new(reader.into_iter().peekable());
                    let _start_document = stack.next();
                    let actual_tag_name = peek_at_name(&mut stack)?;
                    start_element(&actual_tag_name, &mut stack)?;
                    result = DescribeSuggestersResponseDeserializer::deserialize(
                        "DescribeSuggestersResult",
                        &mut stack,
                    )?;
                    skip_tree(&mut stack);
                    end_element(&actual_tag_name, &mut stack)?;
                }
                // parse non-payload
                Ok(result)
            }))
        })
>>>>>>> f58d1ce6
    }

    /// <p>Tells the search domain to start indexing its documents using the latest indexing options. This operation must be invoked to activate options whose <a>OptionStatus</a> is <code>RequiresIndexDocuments</code>.</p>
    async fn index_documents(
        &self,
        input: IndexDocumentsRequest,
    ) -> Result<IndexDocumentsResponse, RusotoError<IndexDocumentsError>> {
        let mut request = SignedRequest::new("POST", "cloudsearch", &self.region, "/");
        let mut params = Params::new();

        params.put("Action", "IndexDocuments");
        params.put("Version", "2013-01-01");
        IndexDocumentsRequestSerializer::serialize(&mut params, "", &input);
        request.set_payload(Some(serde_urlencoded::to_string(&params).unwrap()));
        request.set_content_type("application/x-www-form-urlencoded".to_owned());

<<<<<<< HEAD
        let mut response = self
            .client
            .sign_and_dispatch(request)
            .await
            .map_err(RusotoError::from)?;
        if !response.status.is_success() {
            let response = response.buffer().await.map_err(RusotoError::HttpDispatch)?;
            return Err(IndexDocumentsError::from_response(response));
        }

        let xml_response = response.buffer().await.map_err(RusotoError::HttpDispatch)?;
        let result;

        if xml_response.body.is_empty() {
            result = IndexDocumentsResponse::default();
        } else {
            let reader = EventReader::new_with_config(
                xml_response.body.as_ref(),
                ParserConfig::new().trim_whitespace(true),
            );
            let mut stack = XmlResponse::new(reader.into_iter().peekable());
            let _start_document = stack.next();
            let actual_tag_name = peek_at_name(&mut stack)?;
            start_element(&actual_tag_name, &mut stack)?;
            result = IndexDocumentsResponseDeserializer::deserialize(
                "IndexDocumentsResult",
                &mut stack,
            )?;
            skip_tree(&mut stack);
            end_element(&actual_tag_name, &mut stack)?;
        }
        // parse non-payload
        Ok(result)
=======
        self.client.sign_and_dispatch(request, |response| {
            if !response.status.is_success() {
                return Box::new(
                    response
                        .buffer()
                        .from_err()
                        .and_then(|response| Err(IndexDocumentsError::from_response(response))),
                );
            }

            Box::new(response.buffer().from_err().and_then(move |response| {
                let result;

                if response.body.is_empty() {
                    result = IndexDocumentsResponse::default();
                } else {
                    let reader = EventReader::new_with_config(
                        response.body.as_ref(),
                        ParserConfig::new().trim_whitespace(false),
                    );
                    let mut stack = XmlResponse::new(reader.into_iter().peekable());
                    let _start_document = stack.next();
                    let actual_tag_name = peek_at_name(&mut stack)?;
                    start_element(&actual_tag_name, &mut stack)?;
                    result = IndexDocumentsResponseDeserializer::deserialize(
                        "IndexDocumentsResult",
                        &mut stack,
                    )?;
                    skip_tree(&mut stack);
                    end_element(&actual_tag_name, &mut stack)?;
                }
                // parse non-payload
                Ok(result)
            }))
        })
>>>>>>> f58d1ce6
    }

    /// <p>Lists all search domains owned by an account.</p>
    async fn list_domain_names(
        &self,
    ) -> Result<ListDomainNamesResponse, RusotoError<ListDomainNamesError>> {
        let mut request = SignedRequest::new("POST", "cloudsearch", &self.region, "/");
        let mut params = Params::new();

        params.put("Action", "ListDomainNames");
        params.put("Version", "2013-01-01");

        request.set_payload(Some(serde_urlencoded::to_string(&params).unwrap()));
        request.set_content_type("application/x-www-form-urlencoded".to_owned());

<<<<<<< HEAD
        let mut response = self
            .client
            .sign_and_dispatch(request)
            .await
            .map_err(RusotoError::from)?;
        if !response.status.is_success() {
            let response = response.buffer().await.map_err(RusotoError::HttpDispatch)?;
            return Err(ListDomainNamesError::from_response(response));
        }

        let xml_response = response.buffer().await.map_err(RusotoError::HttpDispatch)?;
        let result;

        if xml_response.body.is_empty() {
            result = ListDomainNamesResponse::default();
        } else {
            let reader = EventReader::new_with_config(
                xml_response.body.as_ref(),
                ParserConfig::new().trim_whitespace(true),
            );
            let mut stack = XmlResponse::new(reader.into_iter().peekable());
            let _start_document = stack.next();
            let actual_tag_name = peek_at_name(&mut stack)?;
            start_element(&actual_tag_name, &mut stack)?;
            result = ListDomainNamesResponseDeserializer::deserialize(
                "ListDomainNamesResult",
                &mut stack,
            )?;
            skip_tree(&mut stack);
            end_element(&actual_tag_name, &mut stack)?;
        }
        // parse non-payload
        Ok(result)
=======
        self.client.sign_and_dispatch(request, |response| {
            if !response.status.is_success() {
                return Box::new(
                    response
                        .buffer()
                        .from_err()
                        .and_then(|response| Err(ListDomainNamesError::from_response(response))),
                );
            }

            Box::new(response.buffer().from_err().and_then(move |response| {
                let result;

                if response.body.is_empty() {
                    result = ListDomainNamesResponse::default();
                } else {
                    let reader = EventReader::new_with_config(
                        response.body.as_ref(),
                        ParserConfig::new().trim_whitespace(false),
                    );
                    let mut stack = XmlResponse::new(reader.into_iter().peekable());
                    let _start_document = stack.next();
                    let actual_tag_name = peek_at_name(&mut stack)?;
                    start_element(&actual_tag_name, &mut stack)?;
                    result = ListDomainNamesResponseDeserializer::deserialize(
                        "ListDomainNamesResult",
                        &mut stack,
                    )?;
                    skip_tree(&mut stack);
                    end_element(&actual_tag_name, &mut stack)?;
                }
                // parse non-payload
                Ok(result)
            }))
        })
>>>>>>> f58d1ce6
    }

    /// <p>Configures the availability options for a domain. Enabling the Multi-AZ option expands an Amazon CloudSearch domain to an additional Availability Zone in the same Region to increase fault tolerance in the event of a service disruption. Changes to the Multi-AZ option can take about half an hour to become active. For more information, see <a href="http://docs.aws.amazon.com/cloudsearch/latest/developerguide/configuring-availability-options.html" target="_blank">Configuring Availability Options</a> in the <i>Amazon CloudSearch Developer Guide</i>.</p>
    async fn update_availability_options(
        &self,
        input: UpdateAvailabilityOptionsRequest,
    ) -> Result<UpdateAvailabilityOptionsResponse, RusotoError<UpdateAvailabilityOptionsError>>
    {
        let mut request = SignedRequest::new("POST", "cloudsearch", &self.region, "/");
        let mut params = Params::new();

        params.put("Action", "UpdateAvailabilityOptions");
        params.put("Version", "2013-01-01");
        UpdateAvailabilityOptionsRequestSerializer::serialize(&mut params, "", &input);
        request.set_payload(Some(serde_urlencoded::to_string(&params).unwrap()));
        request.set_content_type("application/x-www-form-urlencoded".to_owned());

<<<<<<< HEAD
        let mut response = self
            .client
            .sign_and_dispatch(request)
            .await
            .map_err(RusotoError::from)?;
        if !response.status.is_success() {
            let response = response.buffer().await.map_err(RusotoError::HttpDispatch)?;
            return Err(UpdateAvailabilityOptionsError::from_response(response));
        }

        let xml_response = response.buffer().await.map_err(RusotoError::HttpDispatch)?;
        let result;

        if xml_response.body.is_empty() {
            result = UpdateAvailabilityOptionsResponse::default();
        } else {
            let reader = EventReader::new_with_config(
                xml_response.body.as_ref(),
                ParserConfig::new().trim_whitespace(true),
            );
            let mut stack = XmlResponse::new(reader.into_iter().peekable());
            let _start_document = stack.next();
            let actual_tag_name = peek_at_name(&mut stack)?;
            start_element(&actual_tag_name, &mut stack)?;
            result = UpdateAvailabilityOptionsResponseDeserializer::deserialize(
                "UpdateAvailabilityOptionsResult",
                &mut stack,
            )?;
            skip_tree(&mut stack);
            end_element(&actual_tag_name, &mut stack)?;
        }
        // parse non-payload
        Ok(result)
=======
        self.client.sign_and_dispatch(request, |response| {
            if !response.status.is_success() {
                return Box::new(response.buffer().from_err().and_then(|response| {
                    Err(UpdateAvailabilityOptionsError::from_response(response))
                }));
            }

            Box::new(response.buffer().from_err().and_then(move |response| {
                let result;

                if response.body.is_empty() {
                    result = UpdateAvailabilityOptionsResponse::default();
                } else {
                    let reader = EventReader::new_with_config(
                        response.body.as_ref(),
                        ParserConfig::new().trim_whitespace(false),
                    );
                    let mut stack = XmlResponse::new(reader.into_iter().peekable());
                    let _start_document = stack.next();
                    let actual_tag_name = peek_at_name(&mut stack)?;
                    start_element(&actual_tag_name, &mut stack)?;
                    result = UpdateAvailabilityOptionsResponseDeserializer::deserialize(
                        "UpdateAvailabilityOptionsResult",
                        &mut stack,
                    )?;
                    skip_tree(&mut stack);
                    end_element(&actual_tag_name, &mut stack)?;
                }
                // parse non-payload
                Ok(result)
            }))
        })
>>>>>>> f58d1ce6
    }

    /// <p>Configures scaling parameters for a domain. A domain's scaling parameters specify the desired search instance type and replication count. Amazon CloudSearch will still automatically scale your domain based on the volume of data and traffic, but not below the desired instance type and replication count. If the Multi-AZ option is enabled, these values control the resources used per Availability Zone. For more information, see <a href="http://docs.aws.amazon.com/cloudsearch/latest/developerguide/configuring-scaling-options.html" target="_blank">Configuring Scaling Options</a> in the <i>Amazon CloudSearch Developer Guide</i>. </p>
    async fn update_scaling_parameters(
        &self,
        input: UpdateScalingParametersRequest,
    ) -> Result<UpdateScalingParametersResponse, RusotoError<UpdateScalingParametersError>> {
        let mut request = SignedRequest::new("POST", "cloudsearch", &self.region, "/");
        let mut params = Params::new();

        params.put("Action", "UpdateScalingParameters");
        params.put("Version", "2013-01-01");
        UpdateScalingParametersRequestSerializer::serialize(&mut params, "", &input);
        request.set_payload(Some(serde_urlencoded::to_string(&params).unwrap()));
        request.set_content_type("application/x-www-form-urlencoded".to_owned());

<<<<<<< HEAD
        let mut response = self
            .client
            .sign_and_dispatch(request)
            .await
            .map_err(RusotoError::from)?;
        if !response.status.is_success() {
            let response = response.buffer().await.map_err(RusotoError::HttpDispatch)?;
            return Err(UpdateScalingParametersError::from_response(response));
        }

        let xml_response = response.buffer().await.map_err(RusotoError::HttpDispatch)?;
        let result;

        if xml_response.body.is_empty() {
            result = UpdateScalingParametersResponse::default();
        } else {
            let reader = EventReader::new_with_config(
                xml_response.body.as_ref(),
                ParserConfig::new().trim_whitespace(true),
            );
            let mut stack = XmlResponse::new(reader.into_iter().peekable());
            let _start_document = stack.next();
            let actual_tag_name = peek_at_name(&mut stack)?;
            start_element(&actual_tag_name, &mut stack)?;
            result = UpdateScalingParametersResponseDeserializer::deserialize(
                "UpdateScalingParametersResult",
                &mut stack,
            )?;
            skip_tree(&mut stack);
            end_element(&actual_tag_name, &mut stack)?;
        }
        // parse non-payload
        Ok(result)
=======
        self.client.sign_and_dispatch(request, |response| {
            if !response.status.is_success() {
                return Box::new(response.buffer().from_err().and_then(|response| {
                    Err(UpdateScalingParametersError::from_response(response))
                }));
            }

            Box::new(response.buffer().from_err().and_then(move |response| {
                let result;

                if response.body.is_empty() {
                    result = UpdateScalingParametersResponse::default();
                } else {
                    let reader = EventReader::new_with_config(
                        response.body.as_ref(),
                        ParserConfig::new().trim_whitespace(false),
                    );
                    let mut stack = XmlResponse::new(reader.into_iter().peekable());
                    let _start_document = stack.next();
                    let actual_tag_name = peek_at_name(&mut stack)?;
                    start_element(&actual_tag_name, &mut stack)?;
                    result = UpdateScalingParametersResponseDeserializer::deserialize(
                        "UpdateScalingParametersResult",
                        &mut stack,
                    )?;
                    skip_tree(&mut stack);
                    end_element(&actual_tag_name, &mut stack)?;
                }
                // parse non-payload
                Ok(result)
            }))
        })
>>>>>>> f58d1ce6
    }

    /// <p>Configures the access rules that control access to the domain's document and search endpoints. For more information, see <a href="http://docs.aws.amazon.com/cloudsearch/latest/developerguide/configuring-access.html" target="_blank"> Configuring Access for an Amazon CloudSearch Domain</a>.</p>
    async fn update_service_access_policies(
        &self,
        input: UpdateServiceAccessPoliciesRequest,
    ) -> Result<UpdateServiceAccessPoliciesResponse, RusotoError<UpdateServiceAccessPoliciesError>>
    {
        let mut request = SignedRequest::new("POST", "cloudsearch", &self.region, "/");
        let mut params = Params::new();

        params.put("Action", "UpdateServiceAccessPolicies");
        params.put("Version", "2013-01-01");
        UpdateServiceAccessPoliciesRequestSerializer::serialize(&mut params, "", &input);
        request.set_payload(Some(serde_urlencoded::to_string(&params).unwrap()));
        request.set_content_type("application/x-www-form-urlencoded".to_owned());

<<<<<<< HEAD
        let mut response = self
            .client
            .sign_and_dispatch(request)
            .await
            .map_err(RusotoError::from)?;
        if !response.status.is_success() {
            let response = response.buffer().await.map_err(RusotoError::HttpDispatch)?;
            return Err(UpdateServiceAccessPoliciesError::from_response(response));
        }

        let xml_response = response.buffer().await.map_err(RusotoError::HttpDispatch)?;
        let result;

        if xml_response.body.is_empty() {
            result = UpdateServiceAccessPoliciesResponse::default();
        } else {
            let reader = EventReader::new_with_config(
                xml_response.body.as_ref(),
                ParserConfig::new().trim_whitespace(true),
            );
            let mut stack = XmlResponse::new(reader.into_iter().peekable());
            let _start_document = stack.next();
            let actual_tag_name = peek_at_name(&mut stack)?;
            start_element(&actual_tag_name, &mut stack)?;
            result = UpdateServiceAccessPoliciesResponseDeserializer::deserialize(
                "UpdateServiceAccessPoliciesResult",
                &mut stack,
            )?;
            skip_tree(&mut stack);
            end_element(&actual_tag_name, &mut stack)?;
        }
        // parse non-payload
        Ok(result)
=======
        self.client.sign_and_dispatch(request, |response| {
            if !response.status.is_success() {
                return Box::new(response.buffer().from_err().and_then(|response| {
                    Err(UpdateServiceAccessPoliciesError::from_response(response))
                }));
            }

            Box::new(response.buffer().from_err().and_then(move |response| {
                let result;

                if response.body.is_empty() {
                    result = UpdateServiceAccessPoliciesResponse::default();
                } else {
                    let reader = EventReader::new_with_config(
                        response.body.as_ref(),
                        ParserConfig::new().trim_whitespace(false),
                    );
                    let mut stack = XmlResponse::new(reader.into_iter().peekable());
                    let _start_document = stack.next();
                    let actual_tag_name = peek_at_name(&mut stack)?;
                    start_element(&actual_tag_name, &mut stack)?;
                    result = UpdateServiceAccessPoliciesResponseDeserializer::deserialize(
                        "UpdateServiceAccessPoliciesResult",
                        &mut stack,
                    )?;
                    skip_tree(&mut stack);
                    end_element(&actual_tag_name, &mut stack)?;
                }
                // parse non-payload
                Ok(result)
            }))
        })
>>>>>>> f58d1ce6
    }
}<|MERGE_RESOLUTION|>--- conflicted
+++ resolved
@@ -11,26 +11,15 @@
 // =================================================================
 #![allow(warnings)]
 
-<<<<<<< HEAD
 use std::error::Error;
 use std::fmt;
 
 use async_trait::async_trait;
-=======
-use futures::future;
-use futures::Future;
->>>>>>> f58d1ce6
 use rusoto_core::credential::ProvideAwsCredentials;
 use rusoto_core::region;
 #[allow(warnings)]
 use rusoto_core::request::{BufferedHttpResponse, DispatchSignedRequest};
-<<<<<<< HEAD
 use rusoto_core::{Client, RusotoError};
-=======
-use rusoto_core::{Client, RusotoError, RusotoFuture};
-use std::error::Error;
-use std::fmt;
->>>>>>> f58d1ce6
 
 use rusoto_core::param::{Params, ServiceParams};
 use rusoto_core::proto::xml::error::*;
@@ -5637,14 +5626,6 @@
     }
 }
 
-impl fmt::Debug for CloudSearchClient {
-    fn fmt(&self, f: &mut fmt::Formatter<'_>) -> fmt::Result {
-        f.debug_struct("CloudSearchClient")
-            .field("region", &self.region)
-            .finish()
-    }
-}
-
 #[async_trait]
 impl CloudSearch for CloudSearchClient {
     /// <p>Indexes the search suggestions. For more information, see <a href="http://docs.aws.amazon.com/cloudsearch/latest/developerguide/getting-suggestions.html#configuring-suggesters">Configuring Suggesters</a> in the <i>Amazon CloudSearch Developer Guide</i>.</p>
@@ -5661,7 +5642,6 @@
         request.set_payload(Some(serde_urlencoded::to_string(&params).unwrap()));
         request.set_content_type("application/x-www-form-urlencoded".to_owned());
 
-<<<<<<< HEAD
         let mut response = self
             .client
             .sign_and_dispatch(request)
@@ -5695,43 +5675,6 @@
         }
         // parse non-payload
         Ok(result)
-=======
-        self.client.sign_and_dispatch(request, |response| {
-            if !response.status.is_success() {
-                return Box::new(
-                    response
-                        .buffer()
-                        .from_err()
-                        .and_then(|response| Err(BuildSuggestersError::from_response(response))),
-                );
-            }
-
-            Box::new(response.buffer().from_err().and_then(move |response| {
-                let result;
-
-                if response.body.is_empty() {
-                    result = BuildSuggestersResponse::default();
-                } else {
-                    let reader = EventReader::new_with_config(
-                        response.body.as_ref(),
-                        ParserConfig::new().trim_whitespace(false),
-                    );
-                    let mut stack = XmlResponse::new(reader.into_iter().peekable());
-                    let _start_document = stack.next();
-                    let actual_tag_name = peek_at_name(&mut stack)?;
-                    start_element(&actual_tag_name, &mut stack)?;
-                    result = BuildSuggestersResponseDeserializer::deserialize(
-                        "BuildSuggestersResult",
-                        &mut stack,
-                    )?;
-                    skip_tree(&mut stack);
-                    end_element(&actual_tag_name, &mut stack)?;
-                }
-                // parse non-payload
-                Ok(result)
-            }))
-        })
->>>>>>> f58d1ce6
     }
 
     /// <p>Creates a new search domain. For more information, see <a href="http://docs.aws.amazon.com/cloudsearch/latest/developerguide/creating-domains.html" target="_blank">Creating a Search Domain</a> in the <i>Amazon CloudSearch Developer Guide</i>.</p>
@@ -5748,7 +5691,6 @@
         request.set_payload(Some(serde_urlencoded::to_string(&params).unwrap()));
         request.set_content_type("application/x-www-form-urlencoded".to_owned());
 
-<<<<<<< HEAD
         let mut response = self
             .client
             .sign_and_dispatch(request)
@@ -5780,43 +5722,6 @@
         }
         // parse non-payload
         Ok(result)
-=======
-        self.client.sign_and_dispatch(request, |response| {
-            if !response.status.is_success() {
-                return Box::new(
-                    response
-                        .buffer()
-                        .from_err()
-                        .and_then(|response| Err(CreateDomainError::from_response(response))),
-                );
-            }
-
-            Box::new(response.buffer().from_err().and_then(move |response| {
-                let result;
-
-                if response.body.is_empty() {
-                    result = CreateDomainResponse::default();
-                } else {
-                    let reader = EventReader::new_with_config(
-                        response.body.as_ref(),
-                        ParserConfig::new().trim_whitespace(false),
-                    );
-                    let mut stack = XmlResponse::new(reader.into_iter().peekable());
-                    let _start_document = stack.next();
-                    let actual_tag_name = peek_at_name(&mut stack)?;
-                    start_element(&actual_tag_name, &mut stack)?;
-                    result = CreateDomainResponseDeserializer::deserialize(
-                        "CreateDomainResult",
-                        &mut stack,
-                    )?;
-                    skip_tree(&mut stack);
-                    end_element(&actual_tag_name, &mut stack)?;
-                }
-                // parse non-payload
-                Ok(result)
-            }))
-        })
->>>>>>> f58d1ce6
     }
 
     /// <p>Configures an analysis scheme that can be applied to a <code>text</code> or <code>text-array</code> field to define language-specific text processing options. For more information, see <a href="http://docs.aws.amazon.com/cloudsearch/latest/developerguide/configuring-analysis-schemes.html" target="_blank">Configuring Analysis Schemes</a> in the <i>Amazon CloudSearch Developer Guide</i>.</p>
@@ -5833,7 +5738,6 @@
         request.set_payload(Some(serde_urlencoded::to_string(&params).unwrap()));
         request.set_content_type("application/x-www-form-urlencoded".to_owned());
 
-<<<<<<< HEAD
         let mut response = self
             .client
             .sign_and_dispatch(request)
@@ -5867,42 +5771,6 @@
         }
         // parse non-payload
         Ok(result)
-=======
-        self.client.sign_and_dispatch(request, |response| {
-            if !response.status.is_success() {
-                return Box::new(
-                    response.buffer().from_err().and_then(|response| {
-                        Err(DefineAnalysisSchemeError::from_response(response))
-                    }),
-                );
-            }
-
-            Box::new(response.buffer().from_err().and_then(move |response| {
-                let result;
-
-                if response.body.is_empty() {
-                    result = DefineAnalysisSchemeResponse::default();
-                } else {
-                    let reader = EventReader::new_with_config(
-                        response.body.as_ref(),
-                        ParserConfig::new().trim_whitespace(false),
-                    );
-                    let mut stack = XmlResponse::new(reader.into_iter().peekable());
-                    let _start_document = stack.next();
-                    let actual_tag_name = peek_at_name(&mut stack)?;
-                    start_element(&actual_tag_name, &mut stack)?;
-                    result = DefineAnalysisSchemeResponseDeserializer::deserialize(
-                        "DefineAnalysisSchemeResult",
-                        &mut stack,
-                    )?;
-                    skip_tree(&mut stack);
-                    end_element(&actual_tag_name, &mut stack)?;
-                }
-                // parse non-payload
-                Ok(result)
-            }))
-        })
->>>>>>> f58d1ce6
     }
 
     /// <p>Configures an <code><a>Expression</a></code> for the search domain. Used to create new expressions and modify existing ones. If the expression exists, the new configuration replaces the old one. For more information, see <a href="http://docs.aws.amazon.com/cloudsearch/latest/developerguide/configuring-expressions.html" target="_blank">Configuring Expressions</a> in the <i>Amazon CloudSearch Developer Guide</i>.</p>
@@ -5919,7 +5787,6 @@
         request.set_payload(Some(serde_urlencoded::to_string(&params).unwrap()));
         request.set_content_type("application/x-www-form-urlencoded".to_owned());
 
-<<<<<<< HEAD
         let mut response = self
             .client
             .sign_and_dispatch(request)
@@ -5953,43 +5820,6 @@
         }
         // parse non-payload
         Ok(result)
-=======
-        self.client.sign_and_dispatch(request, |response| {
-            if !response.status.is_success() {
-                return Box::new(
-                    response
-                        .buffer()
-                        .from_err()
-                        .and_then(|response| Err(DefineExpressionError::from_response(response))),
-                );
-            }
-
-            Box::new(response.buffer().from_err().and_then(move |response| {
-                let result;
-
-                if response.body.is_empty() {
-                    result = DefineExpressionResponse::default();
-                } else {
-                    let reader = EventReader::new_with_config(
-                        response.body.as_ref(),
-                        ParserConfig::new().trim_whitespace(false),
-                    );
-                    let mut stack = XmlResponse::new(reader.into_iter().peekable());
-                    let _start_document = stack.next();
-                    let actual_tag_name = peek_at_name(&mut stack)?;
-                    start_element(&actual_tag_name, &mut stack)?;
-                    result = DefineExpressionResponseDeserializer::deserialize(
-                        "DefineExpressionResult",
-                        &mut stack,
-                    )?;
-                    skip_tree(&mut stack);
-                    end_element(&actual_tag_name, &mut stack)?;
-                }
-                // parse non-payload
-                Ok(result)
-            }))
-        })
->>>>>>> f58d1ce6
     }
 
     /// <p>Configures an <code><a>IndexField</a></code> for the search domain. Used to create new fields and modify existing ones. You must specify the name of the domain you are configuring and an index field configuration. The index field configuration specifies a unique name, the index field type, and the options you want to configure for the field. The options you can specify depend on the <code><a>IndexFieldType</a></code>. If the field exists, the new configuration replaces the old one. For more information, see <a href="http://docs.aws.amazon.com/cloudsearch/latest/developerguide/configuring-index-fields.html" target="_blank">Configuring Index Fields</a> in the <i>Amazon CloudSearch Developer Guide</i>. </p>
@@ -6006,7 +5836,6 @@
         request.set_payload(Some(serde_urlencoded::to_string(&params).unwrap()));
         request.set_content_type("application/x-www-form-urlencoded".to_owned());
 
-<<<<<<< HEAD
         let mut response = self
             .client
             .sign_and_dispatch(request)
@@ -6040,43 +5869,6 @@
         }
         // parse non-payload
         Ok(result)
-=======
-        self.client.sign_and_dispatch(request, |response| {
-            if !response.status.is_success() {
-                return Box::new(
-                    response
-                        .buffer()
-                        .from_err()
-                        .and_then(|response| Err(DefineIndexFieldError::from_response(response))),
-                );
-            }
-
-            Box::new(response.buffer().from_err().and_then(move |response| {
-                let result;
-
-                if response.body.is_empty() {
-                    result = DefineIndexFieldResponse::default();
-                } else {
-                    let reader = EventReader::new_with_config(
-                        response.body.as_ref(),
-                        ParserConfig::new().trim_whitespace(false),
-                    );
-                    let mut stack = XmlResponse::new(reader.into_iter().peekable());
-                    let _start_document = stack.next();
-                    let actual_tag_name = peek_at_name(&mut stack)?;
-                    start_element(&actual_tag_name, &mut stack)?;
-                    result = DefineIndexFieldResponseDeserializer::deserialize(
-                        "DefineIndexFieldResult",
-                        &mut stack,
-                    )?;
-                    skip_tree(&mut stack);
-                    end_element(&actual_tag_name, &mut stack)?;
-                }
-                // parse non-payload
-                Ok(result)
-            }))
-        })
->>>>>>> f58d1ce6
     }
 
     /// <p>Configures a suggester for a domain. A suggester enables you to display possible matches before users finish typing their queries. When you configure a suggester, you must specify the name of the text field you want to search for possible matches and a unique name for the suggester. For more information, see <a href="http://docs.aws.amazon.com/cloudsearch/latest/developerguide/getting-suggestions.html" target="_blank">Getting Search Suggestions</a> in the <i>Amazon CloudSearch Developer Guide</i>.</p>
@@ -6093,7 +5885,6 @@
         request.set_payload(Some(serde_urlencoded::to_string(&params).unwrap()));
         request.set_content_type("application/x-www-form-urlencoded".to_owned());
 
-<<<<<<< HEAD
         let mut response = self
             .client
             .sign_and_dispatch(request)
@@ -6127,43 +5918,6 @@
         }
         // parse non-payload
         Ok(result)
-=======
-        self.client.sign_and_dispatch(request, |response| {
-            if !response.status.is_success() {
-                return Box::new(
-                    response
-                        .buffer()
-                        .from_err()
-                        .and_then(|response| Err(DefineSuggesterError::from_response(response))),
-                );
-            }
-
-            Box::new(response.buffer().from_err().and_then(move |response| {
-                let result;
-
-                if response.body.is_empty() {
-                    result = DefineSuggesterResponse::default();
-                } else {
-                    let reader = EventReader::new_with_config(
-                        response.body.as_ref(),
-                        ParserConfig::new().trim_whitespace(false),
-                    );
-                    let mut stack = XmlResponse::new(reader.into_iter().peekable());
-                    let _start_document = stack.next();
-                    let actual_tag_name = peek_at_name(&mut stack)?;
-                    start_element(&actual_tag_name, &mut stack)?;
-                    result = DefineSuggesterResponseDeserializer::deserialize(
-                        "DefineSuggesterResult",
-                        &mut stack,
-                    )?;
-                    skip_tree(&mut stack);
-                    end_element(&actual_tag_name, &mut stack)?;
-                }
-                // parse non-payload
-                Ok(result)
-            }))
-        })
->>>>>>> f58d1ce6
     }
 
     /// <p>Deletes an analysis scheme. For more information, see <a href="http://docs.aws.amazon.com/cloudsearch/latest/developerguide/configuring-analysis-schemes.html" target="_blank">Configuring Analysis Schemes</a> in the <i>Amazon CloudSearch Developer Guide</i>. </p>
@@ -6180,7 +5934,6 @@
         request.set_payload(Some(serde_urlencoded::to_string(&params).unwrap()));
         request.set_content_type("application/x-www-form-urlencoded".to_owned());
 
-<<<<<<< HEAD
         let mut response = self
             .client
             .sign_and_dispatch(request)
@@ -6214,42 +5967,6 @@
         }
         // parse non-payload
         Ok(result)
-=======
-        self.client.sign_and_dispatch(request, |response| {
-            if !response.status.is_success() {
-                return Box::new(
-                    response.buffer().from_err().and_then(|response| {
-                        Err(DeleteAnalysisSchemeError::from_response(response))
-                    }),
-                );
-            }
-
-            Box::new(response.buffer().from_err().and_then(move |response| {
-                let result;
-
-                if response.body.is_empty() {
-                    result = DeleteAnalysisSchemeResponse::default();
-                } else {
-                    let reader = EventReader::new_with_config(
-                        response.body.as_ref(),
-                        ParserConfig::new().trim_whitespace(false),
-                    );
-                    let mut stack = XmlResponse::new(reader.into_iter().peekable());
-                    let _start_document = stack.next();
-                    let actual_tag_name = peek_at_name(&mut stack)?;
-                    start_element(&actual_tag_name, &mut stack)?;
-                    result = DeleteAnalysisSchemeResponseDeserializer::deserialize(
-                        "DeleteAnalysisSchemeResult",
-                        &mut stack,
-                    )?;
-                    skip_tree(&mut stack);
-                    end_element(&actual_tag_name, &mut stack)?;
-                }
-                // parse non-payload
-                Ok(result)
-            }))
-        })
->>>>>>> f58d1ce6
     }
 
     /// <p>Permanently deletes a search domain and all of its data. Once a domain has been deleted, it cannot be recovered. For more information, see <a href="http://docs.aws.amazon.com/cloudsearch/latest/developerguide/deleting-domains.html" target="_blank">Deleting a Search Domain</a> in the <i>Amazon CloudSearch Developer Guide</i>. </p>
@@ -6266,7 +5983,6 @@
         request.set_payload(Some(serde_urlencoded::to_string(&params).unwrap()));
         request.set_content_type("application/x-www-form-urlencoded".to_owned());
 
-<<<<<<< HEAD
         let mut response = self
             .client
             .sign_and_dispatch(request)
@@ -6298,43 +6014,6 @@
         }
         // parse non-payload
         Ok(result)
-=======
-        self.client.sign_and_dispatch(request, |response| {
-            if !response.status.is_success() {
-                return Box::new(
-                    response
-                        .buffer()
-                        .from_err()
-                        .and_then(|response| Err(DeleteDomainError::from_response(response))),
-                );
-            }
-
-            Box::new(response.buffer().from_err().and_then(move |response| {
-                let result;
-
-                if response.body.is_empty() {
-                    result = DeleteDomainResponse::default();
-                } else {
-                    let reader = EventReader::new_with_config(
-                        response.body.as_ref(),
-                        ParserConfig::new().trim_whitespace(false),
-                    );
-                    let mut stack = XmlResponse::new(reader.into_iter().peekable());
-                    let _start_document = stack.next();
-                    let actual_tag_name = peek_at_name(&mut stack)?;
-                    start_element(&actual_tag_name, &mut stack)?;
-                    result = DeleteDomainResponseDeserializer::deserialize(
-                        "DeleteDomainResult",
-                        &mut stack,
-                    )?;
-                    skip_tree(&mut stack);
-                    end_element(&actual_tag_name, &mut stack)?;
-                }
-                // parse non-payload
-                Ok(result)
-            }))
-        })
->>>>>>> f58d1ce6
     }
 
     /// <p>Removes an <code><a>Expression</a></code> from the search domain. For more information, see <a href="http://docs.aws.amazon.com/cloudsearch/latest/developerguide/configuring-expressions.html" target="_blank">Configuring Expressions</a> in the <i>Amazon CloudSearch Developer Guide</i>.</p>
@@ -6351,7 +6030,6 @@
         request.set_payload(Some(serde_urlencoded::to_string(&params).unwrap()));
         request.set_content_type("application/x-www-form-urlencoded".to_owned());
 
-<<<<<<< HEAD
         let mut response = self
             .client
             .sign_and_dispatch(request)
@@ -6385,43 +6063,6 @@
         }
         // parse non-payload
         Ok(result)
-=======
-        self.client.sign_and_dispatch(request, |response| {
-            if !response.status.is_success() {
-                return Box::new(
-                    response
-                        .buffer()
-                        .from_err()
-                        .and_then(|response| Err(DeleteExpressionError::from_response(response))),
-                );
-            }
-
-            Box::new(response.buffer().from_err().and_then(move |response| {
-                let result;
-
-                if response.body.is_empty() {
-                    result = DeleteExpressionResponse::default();
-                } else {
-                    let reader = EventReader::new_with_config(
-                        response.body.as_ref(),
-                        ParserConfig::new().trim_whitespace(false),
-                    );
-                    let mut stack = XmlResponse::new(reader.into_iter().peekable());
-                    let _start_document = stack.next();
-                    let actual_tag_name = peek_at_name(&mut stack)?;
-                    start_element(&actual_tag_name, &mut stack)?;
-                    result = DeleteExpressionResponseDeserializer::deserialize(
-                        "DeleteExpressionResult",
-                        &mut stack,
-                    )?;
-                    skip_tree(&mut stack);
-                    end_element(&actual_tag_name, &mut stack)?;
-                }
-                // parse non-payload
-                Ok(result)
-            }))
-        })
->>>>>>> f58d1ce6
     }
 
     /// <p>Removes an <code><a>IndexField</a></code> from the search domain. For more information, see <a href="http://docs.aws.amazon.com/cloudsearch/latest/developerguide/configuring-index-fields.html" target="_blank">Configuring Index Fields</a> in the <i>Amazon CloudSearch Developer Guide</i>.</p>
@@ -6438,7 +6079,6 @@
         request.set_payload(Some(serde_urlencoded::to_string(&params).unwrap()));
         request.set_content_type("application/x-www-form-urlencoded".to_owned());
 
-<<<<<<< HEAD
         let mut response = self
             .client
             .sign_and_dispatch(request)
@@ -6472,43 +6112,6 @@
         }
         // parse non-payload
         Ok(result)
-=======
-        self.client.sign_and_dispatch(request, |response| {
-            if !response.status.is_success() {
-                return Box::new(
-                    response
-                        .buffer()
-                        .from_err()
-                        .and_then(|response| Err(DeleteIndexFieldError::from_response(response))),
-                );
-            }
-
-            Box::new(response.buffer().from_err().and_then(move |response| {
-                let result;
-
-                if response.body.is_empty() {
-                    result = DeleteIndexFieldResponse::default();
-                } else {
-                    let reader = EventReader::new_with_config(
-                        response.body.as_ref(),
-                        ParserConfig::new().trim_whitespace(false),
-                    );
-                    let mut stack = XmlResponse::new(reader.into_iter().peekable());
-                    let _start_document = stack.next();
-                    let actual_tag_name = peek_at_name(&mut stack)?;
-                    start_element(&actual_tag_name, &mut stack)?;
-                    result = DeleteIndexFieldResponseDeserializer::deserialize(
-                        "DeleteIndexFieldResult",
-                        &mut stack,
-                    )?;
-                    skip_tree(&mut stack);
-                    end_element(&actual_tag_name, &mut stack)?;
-                }
-                // parse non-payload
-                Ok(result)
-            }))
-        })
->>>>>>> f58d1ce6
     }
 
     /// <p>Deletes a suggester. For more information, see <a href="http://docs.aws.amazon.com/cloudsearch/latest/developerguide/getting-suggestions.html" target="_blank">Getting Search Suggestions</a> in the <i>Amazon CloudSearch Developer Guide</i>.</p>
@@ -6525,7 +6128,6 @@
         request.set_payload(Some(serde_urlencoded::to_string(&params).unwrap()));
         request.set_content_type("application/x-www-form-urlencoded".to_owned());
 
-<<<<<<< HEAD
         let mut response = self
             .client
             .sign_and_dispatch(request)
@@ -6559,43 +6161,6 @@
         }
         // parse non-payload
         Ok(result)
-=======
-        self.client.sign_and_dispatch(request, |response| {
-            if !response.status.is_success() {
-                return Box::new(
-                    response
-                        .buffer()
-                        .from_err()
-                        .and_then(|response| Err(DeleteSuggesterError::from_response(response))),
-                );
-            }
-
-            Box::new(response.buffer().from_err().and_then(move |response| {
-                let result;
-
-                if response.body.is_empty() {
-                    result = DeleteSuggesterResponse::default();
-                } else {
-                    let reader = EventReader::new_with_config(
-                        response.body.as_ref(),
-                        ParserConfig::new().trim_whitespace(false),
-                    );
-                    let mut stack = XmlResponse::new(reader.into_iter().peekable());
-                    let _start_document = stack.next();
-                    let actual_tag_name = peek_at_name(&mut stack)?;
-                    start_element(&actual_tag_name, &mut stack)?;
-                    result = DeleteSuggesterResponseDeserializer::deserialize(
-                        "DeleteSuggesterResult",
-                        &mut stack,
-                    )?;
-                    skip_tree(&mut stack);
-                    end_element(&actual_tag_name, &mut stack)?;
-                }
-                // parse non-payload
-                Ok(result)
-            }))
-        })
->>>>>>> f58d1ce6
     }
 
     /// <p>Gets the analysis schemes configured for a domain. An analysis scheme defines language-specific text processing options for a <code>text</code> field. Can be limited to specific analysis schemes by name. By default, shows all analysis schemes and includes any pending changes to the configuration. Set the <code>Deployed</code> option to <code>true</code> to show the active configuration and exclude pending changes. For more information, see <a href="http://docs.aws.amazon.com/cloudsearch/latest/developerguide/configuring-analysis-schemes.html" target="_blank">Configuring Analysis Schemes</a> in the <i>Amazon CloudSearch Developer Guide</i>.</p>
@@ -6612,7 +6177,6 @@
         request.set_payload(Some(serde_urlencoded::to_string(&params).unwrap()));
         request.set_content_type("application/x-www-form-urlencoded".to_owned());
 
-<<<<<<< HEAD
         let mut response = self
             .client
             .sign_and_dispatch(request)
@@ -6646,40 +6210,6 @@
         }
         // parse non-payload
         Ok(result)
-=======
-        self.client.sign_and_dispatch(request, |response| {
-            if !response.status.is_success() {
-                return Box::new(response.buffer().from_err().and_then(|response| {
-                    Err(DescribeAnalysisSchemesError::from_response(response))
-                }));
-            }
-
-            Box::new(response.buffer().from_err().and_then(move |response| {
-                let result;
-
-                if response.body.is_empty() {
-                    result = DescribeAnalysisSchemesResponse::default();
-                } else {
-                    let reader = EventReader::new_with_config(
-                        response.body.as_ref(),
-                        ParserConfig::new().trim_whitespace(false),
-                    );
-                    let mut stack = XmlResponse::new(reader.into_iter().peekable());
-                    let _start_document = stack.next();
-                    let actual_tag_name = peek_at_name(&mut stack)?;
-                    start_element(&actual_tag_name, &mut stack)?;
-                    result = DescribeAnalysisSchemesResponseDeserializer::deserialize(
-                        "DescribeAnalysisSchemesResult",
-                        &mut stack,
-                    )?;
-                    skip_tree(&mut stack);
-                    end_element(&actual_tag_name, &mut stack)?;
-                }
-                // parse non-payload
-                Ok(result)
-            }))
-        })
->>>>>>> f58d1ce6
     }
 
     /// <p>Gets the availability options configured for a domain. By default, shows the configuration with any pending changes. Set the <code>Deployed</code> option to <code>true</code> to show the active configuration and exclude pending changes. For more information, see <a href="http://docs.aws.amazon.com/cloudsearch/latest/developerguide/configuring-availability-options.html" target="_blank">Configuring Availability Options</a> in the <i>Amazon CloudSearch Developer Guide</i>.</p>
@@ -6697,7 +6227,6 @@
         request.set_payload(Some(serde_urlencoded::to_string(&params).unwrap()));
         request.set_content_type("application/x-www-form-urlencoded".to_owned());
 
-<<<<<<< HEAD
         let mut response = self
             .client
             .sign_and_dispatch(request)
@@ -6731,40 +6260,6 @@
         }
         // parse non-payload
         Ok(result)
-=======
-        self.client.sign_and_dispatch(request, |response| {
-            if !response.status.is_success() {
-                return Box::new(response.buffer().from_err().and_then(|response| {
-                    Err(DescribeAvailabilityOptionsError::from_response(response))
-                }));
-            }
-
-            Box::new(response.buffer().from_err().and_then(move |response| {
-                let result;
-
-                if response.body.is_empty() {
-                    result = DescribeAvailabilityOptionsResponse::default();
-                } else {
-                    let reader = EventReader::new_with_config(
-                        response.body.as_ref(),
-                        ParserConfig::new().trim_whitespace(false),
-                    );
-                    let mut stack = XmlResponse::new(reader.into_iter().peekable());
-                    let _start_document = stack.next();
-                    let actual_tag_name = peek_at_name(&mut stack)?;
-                    start_element(&actual_tag_name, &mut stack)?;
-                    result = DescribeAvailabilityOptionsResponseDeserializer::deserialize(
-                        "DescribeAvailabilityOptionsResult",
-                        &mut stack,
-                    )?;
-                    skip_tree(&mut stack);
-                    end_element(&actual_tag_name, &mut stack)?;
-                }
-                // parse non-payload
-                Ok(result)
-            }))
-        })
->>>>>>> f58d1ce6
     }
 
     /// <p>Gets information about the search domains owned by this account. Can be limited to specific domains. Shows all domains by default. To get the number of searchable documents in a domain, use the console or submit a <code>matchall</code> request to your domain's search endpoint: <code>q=matchall&amp;amp;q.parser=structured&amp;amp;size=0</code>. For more information, see <a href="http://docs.aws.amazon.com/cloudsearch/latest/developerguide/getting-domain-info.html" target="_blank">Getting Information about a Search Domain</a> in the <i>Amazon CloudSearch Developer Guide</i>.</p>
@@ -6781,7 +6276,6 @@
         request.set_payload(Some(serde_urlencoded::to_string(&params).unwrap()));
         request.set_content_type("application/x-www-form-urlencoded".to_owned());
 
-<<<<<<< HEAD
         let mut response = self
             .client
             .sign_and_dispatch(request)
@@ -6815,43 +6309,6 @@
         }
         // parse non-payload
         Ok(result)
-=======
-        self.client.sign_and_dispatch(request, |response| {
-            if !response.status.is_success() {
-                return Box::new(
-                    response
-                        .buffer()
-                        .from_err()
-                        .and_then(|response| Err(DescribeDomainsError::from_response(response))),
-                );
-            }
-
-            Box::new(response.buffer().from_err().and_then(move |response| {
-                let result;
-
-                if response.body.is_empty() {
-                    result = DescribeDomainsResponse::default();
-                } else {
-                    let reader = EventReader::new_with_config(
-                        response.body.as_ref(),
-                        ParserConfig::new().trim_whitespace(false),
-                    );
-                    let mut stack = XmlResponse::new(reader.into_iter().peekable());
-                    let _start_document = stack.next();
-                    let actual_tag_name = peek_at_name(&mut stack)?;
-                    start_element(&actual_tag_name, &mut stack)?;
-                    result = DescribeDomainsResponseDeserializer::deserialize(
-                        "DescribeDomainsResult",
-                        &mut stack,
-                    )?;
-                    skip_tree(&mut stack);
-                    end_element(&actual_tag_name, &mut stack)?;
-                }
-                // parse non-payload
-                Ok(result)
-            }))
-        })
->>>>>>> f58d1ce6
     }
 
     /// <p>Gets the expressions configured for the search domain. Can be limited to specific expressions by name. By default, shows all expressions and includes any pending changes to the configuration. Set the <code>Deployed</code> option to <code>true</code> to show the active configuration and exclude pending changes. For more information, see <a href="http://docs.aws.amazon.com/cloudsearch/latest/developerguide/configuring-expressions.html" target="_blank">Configuring Expressions</a> in the <i>Amazon CloudSearch Developer Guide</i>.</p>
@@ -6868,7 +6325,6 @@
         request.set_payload(Some(serde_urlencoded::to_string(&params).unwrap()));
         request.set_content_type("application/x-www-form-urlencoded".to_owned());
 
-<<<<<<< HEAD
         let mut response = self
             .client
             .sign_and_dispatch(request)
@@ -6902,42 +6358,6 @@
         }
         // parse non-payload
         Ok(result)
-=======
-        self.client.sign_and_dispatch(request, |response| {
-            if !response.status.is_success() {
-                return Box::new(
-                    response.buffer().from_err().and_then(|response| {
-                        Err(DescribeExpressionsError::from_response(response))
-                    }),
-                );
-            }
-
-            Box::new(response.buffer().from_err().and_then(move |response| {
-                let result;
-
-                if response.body.is_empty() {
-                    result = DescribeExpressionsResponse::default();
-                } else {
-                    let reader = EventReader::new_with_config(
-                        response.body.as_ref(),
-                        ParserConfig::new().trim_whitespace(false),
-                    );
-                    let mut stack = XmlResponse::new(reader.into_iter().peekable());
-                    let _start_document = stack.next();
-                    let actual_tag_name = peek_at_name(&mut stack)?;
-                    start_element(&actual_tag_name, &mut stack)?;
-                    result = DescribeExpressionsResponseDeserializer::deserialize(
-                        "DescribeExpressionsResult",
-                        &mut stack,
-                    )?;
-                    skip_tree(&mut stack);
-                    end_element(&actual_tag_name, &mut stack)?;
-                }
-                // parse non-payload
-                Ok(result)
-            }))
-        })
->>>>>>> f58d1ce6
     }
 
     /// <p>Gets information about the index fields configured for the search domain. Can be limited to specific fields by name. By default, shows all fields and includes any pending changes to the configuration. Set the <code>Deployed</code> option to <code>true</code> to show the active configuration and exclude pending changes. For more information, see <a href="http://docs.aws.amazon.com/cloudsearch/latest/developerguide/getting-domain-info.html" target="_blank">Getting Domain Information</a> in the <i>Amazon CloudSearch Developer Guide</i>.</p>
@@ -6954,7 +6374,6 @@
         request.set_payload(Some(serde_urlencoded::to_string(&params).unwrap()));
         request.set_content_type("application/x-www-form-urlencoded".to_owned());
 
-<<<<<<< HEAD
         let mut response = self
             .client
             .sign_and_dispatch(request)
@@ -6988,42 +6407,6 @@
         }
         // parse non-payload
         Ok(result)
-=======
-        self.client.sign_and_dispatch(request, |response| {
-            if !response.status.is_success() {
-                return Box::new(
-                    response.buffer().from_err().and_then(|response| {
-                        Err(DescribeIndexFieldsError::from_response(response))
-                    }),
-                );
-            }
-
-            Box::new(response.buffer().from_err().and_then(move |response| {
-                let result;
-
-                if response.body.is_empty() {
-                    result = DescribeIndexFieldsResponse::default();
-                } else {
-                    let reader = EventReader::new_with_config(
-                        response.body.as_ref(),
-                        ParserConfig::new().trim_whitespace(false),
-                    );
-                    let mut stack = XmlResponse::new(reader.into_iter().peekable());
-                    let _start_document = stack.next();
-                    let actual_tag_name = peek_at_name(&mut stack)?;
-                    start_element(&actual_tag_name, &mut stack)?;
-                    result = DescribeIndexFieldsResponseDeserializer::deserialize(
-                        "DescribeIndexFieldsResult",
-                        &mut stack,
-                    )?;
-                    skip_tree(&mut stack);
-                    end_element(&actual_tag_name, &mut stack)?;
-                }
-                // parse non-payload
-                Ok(result)
-            }))
-        })
->>>>>>> f58d1ce6
     }
 
     /// <p>Gets the scaling parameters configured for a domain. A domain's scaling parameters specify the desired search instance type and replication count. For more information, see <a href="http://docs.aws.amazon.com/cloudsearch/latest/developerguide/configuring-scaling-options.html" target="_blank">Configuring Scaling Options</a> in the <i>Amazon CloudSearch Developer Guide</i>.</p>
@@ -7041,7 +6424,6 @@
         request.set_payload(Some(serde_urlencoded::to_string(&params).unwrap()));
         request.set_content_type("application/x-www-form-urlencoded".to_owned());
 
-<<<<<<< HEAD
         let mut response = self
             .client
             .sign_and_dispatch(request)
@@ -7075,40 +6457,6 @@
         }
         // parse non-payload
         Ok(result)
-=======
-        self.client.sign_and_dispatch(request, |response| {
-            if !response.status.is_success() {
-                return Box::new(response.buffer().from_err().and_then(|response| {
-                    Err(DescribeScalingParametersError::from_response(response))
-                }));
-            }
-
-            Box::new(response.buffer().from_err().and_then(move |response| {
-                let result;
-
-                if response.body.is_empty() {
-                    result = DescribeScalingParametersResponse::default();
-                } else {
-                    let reader = EventReader::new_with_config(
-                        response.body.as_ref(),
-                        ParserConfig::new().trim_whitespace(false),
-                    );
-                    let mut stack = XmlResponse::new(reader.into_iter().peekable());
-                    let _start_document = stack.next();
-                    let actual_tag_name = peek_at_name(&mut stack)?;
-                    start_element(&actual_tag_name, &mut stack)?;
-                    result = DescribeScalingParametersResponseDeserializer::deserialize(
-                        "DescribeScalingParametersResult",
-                        &mut stack,
-                    )?;
-                    skip_tree(&mut stack);
-                    end_element(&actual_tag_name, &mut stack)?;
-                }
-                // parse non-payload
-                Ok(result)
-            }))
-        })
->>>>>>> f58d1ce6
     }
 
     /// <p>Gets information about the access policies that control access to the domain's document and search endpoints. By default, shows the configuration with any pending changes. Set the <code>Deployed</code> option to <code>true</code> to show the active configuration and exclude pending changes. For more information, see <a href="http://docs.aws.amazon.com/cloudsearch/latest/developerguide/configuring-access.html" target="_blank">Configuring Access for a Search Domain</a> in the <i>Amazon CloudSearch Developer Guide</i>.</p>
@@ -7128,7 +6476,6 @@
         request.set_payload(Some(serde_urlencoded::to_string(&params).unwrap()));
         request.set_content_type("application/x-www-form-urlencoded".to_owned());
 
-<<<<<<< HEAD
         let mut response = self
             .client
             .sign_and_dispatch(request)
@@ -7162,40 +6509,6 @@
         }
         // parse non-payload
         Ok(result)
-=======
-        self.client.sign_and_dispatch(request, |response| {
-            if !response.status.is_success() {
-                return Box::new(response.buffer().from_err().and_then(|response| {
-                    Err(DescribeServiceAccessPoliciesError::from_response(response))
-                }));
-            }
-
-            Box::new(response.buffer().from_err().and_then(move |response| {
-                let result;
-
-                if response.body.is_empty() {
-                    result = DescribeServiceAccessPoliciesResponse::default();
-                } else {
-                    let reader = EventReader::new_with_config(
-                        response.body.as_ref(),
-                        ParserConfig::new().trim_whitespace(false),
-                    );
-                    let mut stack = XmlResponse::new(reader.into_iter().peekable());
-                    let _start_document = stack.next();
-                    let actual_tag_name = peek_at_name(&mut stack)?;
-                    start_element(&actual_tag_name, &mut stack)?;
-                    result = DescribeServiceAccessPoliciesResponseDeserializer::deserialize(
-                        "DescribeServiceAccessPoliciesResult",
-                        &mut stack,
-                    )?;
-                    skip_tree(&mut stack);
-                    end_element(&actual_tag_name, &mut stack)?;
-                }
-                // parse non-payload
-                Ok(result)
-            }))
-        })
->>>>>>> f58d1ce6
     }
 
     /// <p>Gets the suggesters configured for a domain. A suggester enables you to display possible matches before users finish typing their queries. Can be limited to specific suggesters by name. By default, shows all suggesters and includes any pending changes to the configuration. Set the <code>Deployed</code> option to <code>true</code> to show the active configuration and exclude pending changes. For more information, see <a href="http://docs.aws.amazon.com/cloudsearch/latest/developerguide/getting-suggestions.html" target="_blank">Getting Search Suggestions</a> in the <i>Amazon CloudSearch Developer Guide</i>.</p>
@@ -7212,7 +6525,6 @@
         request.set_payload(Some(serde_urlencoded::to_string(&params).unwrap()));
         request.set_content_type("application/x-www-form-urlencoded".to_owned());
 
-<<<<<<< HEAD
         let mut response = self
             .client
             .sign_and_dispatch(request)
@@ -7246,43 +6558,6 @@
         }
         // parse non-payload
         Ok(result)
-=======
-        self.client.sign_and_dispatch(request, |response| {
-            if !response.status.is_success() {
-                return Box::new(
-                    response
-                        .buffer()
-                        .from_err()
-                        .and_then(|response| Err(DescribeSuggestersError::from_response(response))),
-                );
-            }
-
-            Box::new(response.buffer().from_err().and_then(move |response| {
-                let result;
-
-                if response.body.is_empty() {
-                    result = DescribeSuggestersResponse::default();
-                } else {
-                    let reader = EventReader::new_with_config(
-                        response.body.as_ref(),
-                        ParserConfig::new().trim_whitespace(false),
-                    );
-                    let mut stack = XmlResponse::new(reader.into_iter().peekable());
-                    let _start_document = stack.next();
-                    let actual_tag_name = peek_at_name(&mut stack)?;
-                    start_element(&actual_tag_name, &mut stack)?;
-                    result = DescribeSuggestersResponseDeserializer::deserialize(
-                        "DescribeSuggestersResult",
-                        &mut stack,
-                    )?;
-                    skip_tree(&mut stack);
-                    end_element(&actual_tag_name, &mut stack)?;
-                }
-                // parse non-payload
-                Ok(result)
-            }))
-        })
->>>>>>> f58d1ce6
     }
 
     /// <p>Tells the search domain to start indexing its documents using the latest indexing options. This operation must be invoked to activate options whose <a>OptionStatus</a> is <code>RequiresIndexDocuments</code>.</p>
@@ -7299,7 +6574,6 @@
         request.set_payload(Some(serde_urlencoded::to_string(&params).unwrap()));
         request.set_content_type("application/x-www-form-urlencoded".to_owned());
 
-<<<<<<< HEAD
         let mut response = self
             .client
             .sign_and_dispatch(request)
@@ -7333,43 +6607,6 @@
         }
         // parse non-payload
         Ok(result)
-=======
-        self.client.sign_and_dispatch(request, |response| {
-            if !response.status.is_success() {
-                return Box::new(
-                    response
-                        .buffer()
-                        .from_err()
-                        .and_then(|response| Err(IndexDocumentsError::from_response(response))),
-                );
-            }
-
-            Box::new(response.buffer().from_err().and_then(move |response| {
-                let result;
-
-                if response.body.is_empty() {
-                    result = IndexDocumentsResponse::default();
-                } else {
-                    let reader = EventReader::new_with_config(
-                        response.body.as_ref(),
-                        ParserConfig::new().trim_whitespace(false),
-                    );
-                    let mut stack = XmlResponse::new(reader.into_iter().peekable());
-                    let _start_document = stack.next();
-                    let actual_tag_name = peek_at_name(&mut stack)?;
-                    start_element(&actual_tag_name, &mut stack)?;
-                    result = IndexDocumentsResponseDeserializer::deserialize(
-                        "IndexDocumentsResult",
-                        &mut stack,
-                    )?;
-                    skip_tree(&mut stack);
-                    end_element(&actual_tag_name, &mut stack)?;
-                }
-                // parse non-payload
-                Ok(result)
-            }))
-        })
->>>>>>> f58d1ce6
     }
 
     /// <p>Lists all search domains owned by an account.</p>
@@ -7385,7 +6622,6 @@
         request.set_payload(Some(serde_urlencoded::to_string(&params).unwrap()));
         request.set_content_type("application/x-www-form-urlencoded".to_owned());
 
-<<<<<<< HEAD
         let mut response = self
             .client
             .sign_and_dispatch(request)
@@ -7419,43 +6655,6 @@
         }
         // parse non-payload
         Ok(result)
-=======
-        self.client.sign_and_dispatch(request, |response| {
-            if !response.status.is_success() {
-                return Box::new(
-                    response
-                        .buffer()
-                        .from_err()
-                        .and_then(|response| Err(ListDomainNamesError::from_response(response))),
-                );
-            }
-
-            Box::new(response.buffer().from_err().and_then(move |response| {
-                let result;
-
-                if response.body.is_empty() {
-                    result = ListDomainNamesResponse::default();
-                } else {
-                    let reader = EventReader::new_with_config(
-                        response.body.as_ref(),
-                        ParserConfig::new().trim_whitespace(false),
-                    );
-                    let mut stack = XmlResponse::new(reader.into_iter().peekable());
-                    let _start_document = stack.next();
-                    let actual_tag_name = peek_at_name(&mut stack)?;
-                    start_element(&actual_tag_name, &mut stack)?;
-                    result = ListDomainNamesResponseDeserializer::deserialize(
-                        "ListDomainNamesResult",
-                        &mut stack,
-                    )?;
-                    skip_tree(&mut stack);
-                    end_element(&actual_tag_name, &mut stack)?;
-                }
-                // parse non-payload
-                Ok(result)
-            }))
-        })
->>>>>>> f58d1ce6
     }
 
     /// <p>Configures the availability options for a domain. Enabling the Multi-AZ option expands an Amazon CloudSearch domain to an additional Availability Zone in the same Region to increase fault tolerance in the event of a service disruption. Changes to the Multi-AZ option can take about half an hour to become active. For more information, see <a href="http://docs.aws.amazon.com/cloudsearch/latest/developerguide/configuring-availability-options.html" target="_blank">Configuring Availability Options</a> in the <i>Amazon CloudSearch Developer Guide</i>.</p>
@@ -7473,7 +6672,6 @@
         request.set_payload(Some(serde_urlencoded::to_string(&params).unwrap()));
         request.set_content_type("application/x-www-form-urlencoded".to_owned());
 
-<<<<<<< HEAD
         let mut response = self
             .client
             .sign_and_dispatch(request)
@@ -7507,40 +6705,6 @@
         }
         // parse non-payload
         Ok(result)
-=======
-        self.client.sign_and_dispatch(request, |response| {
-            if !response.status.is_success() {
-                return Box::new(response.buffer().from_err().and_then(|response| {
-                    Err(UpdateAvailabilityOptionsError::from_response(response))
-                }));
-            }
-
-            Box::new(response.buffer().from_err().and_then(move |response| {
-                let result;
-
-                if response.body.is_empty() {
-                    result = UpdateAvailabilityOptionsResponse::default();
-                } else {
-                    let reader = EventReader::new_with_config(
-                        response.body.as_ref(),
-                        ParserConfig::new().trim_whitespace(false),
-                    );
-                    let mut stack = XmlResponse::new(reader.into_iter().peekable());
-                    let _start_document = stack.next();
-                    let actual_tag_name = peek_at_name(&mut stack)?;
-                    start_element(&actual_tag_name, &mut stack)?;
-                    result = UpdateAvailabilityOptionsResponseDeserializer::deserialize(
-                        "UpdateAvailabilityOptionsResult",
-                        &mut stack,
-                    )?;
-                    skip_tree(&mut stack);
-                    end_element(&actual_tag_name, &mut stack)?;
-                }
-                // parse non-payload
-                Ok(result)
-            }))
-        })
->>>>>>> f58d1ce6
     }
 
     /// <p>Configures scaling parameters for a domain. A domain's scaling parameters specify the desired search instance type and replication count. Amazon CloudSearch will still automatically scale your domain based on the volume of data and traffic, but not below the desired instance type and replication count. If the Multi-AZ option is enabled, these values control the resources used per Availability Zone. For more information, see <a href="http://docs.aws.amazon.com/cloudsearch/latest/developerguide/configuring-scaling-options.html" target="_blank">Configuring Scaling Options</a> in the <i>Amazon CloudSearch Developer Guide</i>. </p>
@@ -7557,7 +6721,6 @@
         request.set_payload(Some(serde_urlencoded::to_string(&params).unwrap()));
         request.set_content_type("application/x-www-form-urlencoded".to_owned());
 
-<<<<<<< HEAD
         let mut response = self
             .client
             .sign_and_dispatch(request)
@@ -7591,40 +6754,6 @@
         }
         // parse non-payload
         Ok(result)
-=======
-        self.client.sign_and_dispatch(request, |response| {
-            if !response.status.is_success() {
-                return Box::new(response.buffer().from_err().and_then(|response| {
-                    Err(UpdateScalingParametersError::from_response(response))
-                }));
-            }
-
-            Box::new(response.buffer().from_err().and_then(move |response| {
-                let result;
-
-                if response.body.is_empty() {
-                    result = UpdateScalingParametersResponse::default();
-                } else {
-                    let reader = EventReader::new_with_config(
-                        response.body.as_ref(),
-                        ParserConfig::new().trim_whitespace(false),
-                    );
-                    let mut stack = XmlResponse::new(reader.into_iter().peekable());
-                    let _start_document = stack.next();
-                    let actual_tag_name = peek_at_name(&mut stack)?;
-                    start_element(&actual_tag_name, &mut stack)?;
-                    result = UpdateScalingParametersResponseDeserializer::deserialize(
-                        "UpdateScalingParametersResult",
-                        &mut stack,
-                    )?;
-                    skip_tree(&mut stack);
-                    end_element(&actual_tag_name, &mut stack)?;
-                }
-                // parse non-payload
-                Ok(result)
-            }))
-        })
->>>>>>> f58d1ce6
     }
 
     /// <p>Configures the access rules that control access to the domain's document and search endpoints. For more information, see <a href="http://docs.aws.amazon.com/cloudsearch/latest/developerguide/configuring-access.html" target="_blank"> Configuring Access for an Amazon CloudSearch Domain</a>.</p>
@@ -7642,7 +6771,6 @@
         request.set_payload(Some(serde_urlencoded::to_string(&params).unwrap()));
         request.set_content_type("application/x-www-form-urlencoded".to_owned());
 
-<<<<<<< HEAD
         let mut response = self
             .client
             .sign_and_dispatch(request)
@@ -7676,39 +6804,5 @@
         }
         // parse non-payload
         Ok(result)
-=======
-        self.client.sign_and_dispatch(request, |response| {
-            if !response.status.is_success() {
-                return Box::new(response.buffer().from_err().and_then(|response| {
-                    Err(UpdateServiceAccessPoliciesError::from_response(response))
-                }));
-            }
-
-            Box::new(response.buffer().from_err().and_then(move |response| {
-                let result;
-
-                if response.body.is_empty() {
-                    result = UpdateServiceAccessPoliciesResponse::default();
-                } else {
-                    let reader = EventReader::new_with_config(
-                        response.body.as_ref(),
-                        ParserConfig::new().trim_whitespace(false),
-                    );
-                    let mut stack = XmlResponse::new(reader.into_iter().peekable());
-                    let _start_document = stack.next();
-                    let actual_tag_name = peek_at_name(&mut stack)?;
-                    start_element(&actual_tag_name, &mut stack)?;
-                    result = UpdateServiceAccessPoliciesResponseDeserializer::deserialize(
-                        "UpdateServiceAccessPoliciesResult",
-                        &mut stack,
-                    )?;
-                    skip_tree(&mut stack);
-                    end_element(&actual_tag_name, &mut stack)?;
-                }
-                // parse non-payload
-                Ok(result)
-            }))
-        })
->>>>>>> f58d1ce6
     }
 }