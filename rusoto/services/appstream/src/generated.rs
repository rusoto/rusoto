--- conflicted
+++ resolved
@@ -11,26 +11,15 @@
 // =================================================================
 #![allow(warnings)]
 
-<<<<<<< HEAD
 use std::error::Error;
 use std::fmt;
 
 use async_trait::async_trait;
-=======
-use futures::future;
-use futures::Future;
->>>>>>> f58d1ce6
 use rusoto_core::credential::ProvideAwsCredentials;
 use rusoto_core::region;
 #[allow(warnings)]
 use rusoto_core::request::{BufferedHttpResponse, DispatchSignedRequest};
-<<<<<<< HEAD
 use rusoto_core::{Client, RusotoError};
-=======
-use rusoto_core::{Client, RusotoError, RusotoFuture};
-use std::error::Error;
-use std::fmt;
->>>>>>> f58d1ce6
 
 use rusoto_core::proto;
 use rusoto_core::signature::SignedRequest;
@@ -4390,13 +4379,8 @@
         input: ListAssociatedStacksRequest,
     ) -> Result<ListAssociatedStacksResult, RusotoError<ListAssociatedStacksError>>;
 
-<<<<<<< HEAD
-    /// <p>Retrieves a list of all tags for the specified AppStream 2.0 resource. You can tag AppStream 2.0 image builders, images, fleets, and stacks.</p> <p>For more information about tags, see <a href="https://docs.aws.amazon.com/appstream2/latest/developerguide/tagging-basic.html">Tagging Your Resources</a> in the <i>Amazon AppStream 2.0 Developer Guide</i>.</p>
+    /// <p>Retrieves a list of all tags for the specified AppStream 2.0 resource. You can tag AppStream 2.0 image builders, images, fleets, and stacks.</p> <p>For more information about tags, see <a href="https://docs.aws.amazon.com/appstream2/latest/developerguide/tagging-basic.html">Tagging Your Resources</a> in the <i>Amazon AppStream 2.0 Administration Guide</i>.</p>
     async fn list_tags_for_resource(
-=======
-    /// <p>Retrieves a list of all tags for the specified AppStream 2.0 resource. You can tag AppStream 2.0 image builders, images, fleets, and stacks.</p> <p>For more information about tags, see <a href="https://docs.aws.amazon.com/appstream2/latest/developerguide/tagging-basic.html">Tagging Your Resources</a> in the <i>Amazon AppStream 2.0 Administration Guide</i>.</p>
-    fn list_tags_for_resource(
->>>>>>> f58d1ce6
         &self,
         input: ListTagsForResourceRequest,
     ) -> Result<ListTagsForResourceResponse, RusotoError<ListTagsForResourceError>>;
@@ -4425,24 +4409,14 @@
         input: StopImageBuilderRequest,
     ) -> Result<StopImageBuilderResult, RusotoError<StopImageBuilderError>>;
 
-<<<<<<< HEAD
-    /// <p>Adds or overwrites one or more tags for the specified AppStream 2.0 resource. You can tag AppStream 2.0 image builders, images, fleets, and stacks.</p> <p>Each tag consists of a key and an optional value. If a resource already has a tag with the same key, this operation updates its value.</p> <p>To list the current tags for your resources, use <a>ListTagsForResource</a>. To disassociate tags from your resources, use <a>UntagResource</a>.</p> <p>For more information about tags, see <a href="https://docs.aws.amazon.com/appstream2/latest/developerguide/tagging-basic.html">Tagging Your Resources</a> in the <i>Amazon AppStream 2.0 Developer Guide</i>.</p>
+    /// <p>Adds or overwrites one or more tags for the specified AppStream 2.0 resource. You can tag AppStream 2.0 image builders, images, fleets, and stacks.</p> <p>Each tag consists of a key and an optional value. If a resource already has a tag with the same key, this operation updates its value.</p> <p>To list the current tags for your resources, use <a>ListTagsForResource</a>. To disassociate tags from your resources, use <a>UntagResource</a>.</p> <p>For more information about tags, see <a href="https://docs.aws.amazon.com/appstream2/latest/developerguide/tagging-basic.html">Tagging Your Resources</a> in the <i>Amazon AppStream 2.0 Administration Guide</i>.</p>
     async fn tag_resource(
-=======
-    /// <p>Adds or overwrites one or more tags for the specified AppStream 2.0 resource. You can tag AppStream 2.0 image builders, images, fleets, and stacks.</p> <p>Each tag consists of a key and an optional value. If a resource already has a tag with the same key, this operation updates its value.</p> <p>To list the current tags for your resources, use <a>ListTagsForResource</a>. To disassociate tags from your resources, use <a>UntagResource</a>.</p> <p>For more information about tags, see <a href="https://docs.aws.amazon.com/appstream2/latest/developerguide/tagging-basic.html">Tagging Your Resources</a> in the <i>Amazon AppStream 2.0 Administration Guide</i>.</p>
-    fn tag_resource(
->>>>>>> f58d1ce6
         &self,
         input: TagResourceRequest,
     ) -> Result<TagResourceResponse, RusotoError<TagResourceError>>;
 
-<<<<<<< HEAD
-    /// <p>Disassociates one or more specified tags from the specified AppStream 2.0 resource.</p> <p>To list the current tags for your resources, use <a>ListTagsForResource</a>.</p> <p>For more information about tags, see <a href="https://docs.aws.amazon.com/appstream2/latest/developerguide/tagging-basic.html">Tagging Your Resources</a> in the <i>Amazon AppStream 2.0 Developer Guide</i>.</p>
+    /// <p>Disassociates one or more specified tags from the specified AppStream 2.0 resource.</p> <p>To list the current tags for your resources, use <a>ListTagsForResource</a>.</p> <p>For more information about tags, see <a href="https://docs.aws.amazon.com/appstream2/latest/developerguide/tagging-basic.html">Tagging Your Resources</a> in the <i>Amazon AppStream 2.0 Administration Guide</i>.</p>
     async fn untag_resource(
-=======
-    /// <p>Disassociates one or more specified tags from the specified AppStream 2.0 resource.</p> <p>To list the current tags for your resources, use <a>ListTagsForResource</a>.</p> <p>For more information about tags, see <a href="https://docs.aws.amazon.com/appstream2/latest/developerguide/tagging-basic.html">Tagging Your Resources</a> in the <i>Amazon AppStream 2.0 Administration Guide</i>.</p>
-    fn untag_resource(
->>>>>>> f58d1ce6
         &self,
         input: UntagResourceRequest,
     ) -> Result<UntagResourceResponse, RusotoError<UntagResourceError>>;
@@ -4453,13 +4427,8 @@
         input: UpdateDirectoryConfigRequest,
     ) -> Result<UpdateDirectoryConfigResult, RusotoError<UpdateDirectoryConfigError>>;
 
-<<<<<<< HEAD
-    /// <p>Updates the specified fleet.</p> <p>If the fleet is in the <code>STOPPED</code> state, you can update any attribute except the fleet name. If the fleet is in the <code>RUNNING</code> state, you can update the <code>DisplayName</code>, <code>ComputeCapacity</code>, <code>ImageARN</code>, <code>ImageName</code>, and <code>DisconnectTimeoutInSeconds</code> attributes. If the fleet is in the <code>STARTING</code> or <code>STOPPING</code> state, you can't update it.</p>
+    /// <p>Updates the specified fleet.</p> <p>If the fleet is in the <code>STOPPED</code> state, you can update any attribute except the fleet name. If the fleet is in the <code>RUNNING</code> state, you can update the <code>DisplayName</code>, <code>ComputeCapacity</code>, <code>ImageARN</code>, <code>ImageName</code>, <code>IdleDisconnectTimeoutInSeconds</code>, and <code>DisconnectTimeoutInSeconds</code> attributes. If the fleet is in the <code>STARTING</code> or <code>STOPPING</code> state, you can't update it.</p>
     async fn update_fleet(
-=======
-    /// <p>Updates the specified fleet.</p> <p>If the fleet is in the <code>STOPPED</code> state, you can update any attribute except the fleet name. If the fleet is in the <code>RUNNING</code> state, you can update the <code>DisplayName</code>, <code>ComputeCapacity</code>, <code>ImageARN</code>, <code>ImageName</code>, <code>IdleDisconnectTimeoutInSeconds</code>, and <code>DisconnectTimeoutInSeconds</code> attributes. If the fleet is in the <code>STARTING</code> or <code>STOPPING</code> state, you can't update it.</p>
-    fn update_fleet(
->>>>>>> f58d1ce6
         &self,
         input: UpdateFleetRequest,
     ) -> Result<UpdateFleetResult, RusotoError<UpdateFleetError>>;
@@ -4508,14 +4477,6 @@
 
     pub fn new_with_client(client: Client, region: region::Region) -> AppStreamClient {
         AppStreamClient { client, region }
-    }
-}
-
-impl fmt::Debug for AppStreamClient {
-    fn fmt(&self, f: &mut fmt::Formatter<'_>) -> fmt::Result {
-        f.debug_struct("AppStreamClient")
-            .field("region", &self.region)
-            .finish()
     }
 }
 
@@ -5564,13 +5525,8 @@
         }
     }
 
-<<<<<<< HEAD
-    /// <p>Retrieves a list of all tags for the specified AppStream 2.0 resource. You can tag AppStream 2.0 image builders, images, fleets, and stacks.</p> <p>For more information about tags, see <a href="https://docs.aws.amazon.com/appstream2/latest/developerguide/tagging-basic.html">Tagging Your Resources</a> in the <i>Amazon AppStream 2.0 Developer Guide</i>.</p>
+    /// <p>Retrieves a list of all tags for the specified AppStream 2.0 resource. You can tag AppStream 2.0 image builders, images, fleets, and stacks.</p> <p>For more information about tags, see <a href="https://docs.aws.amazon.com/appstream2/latest/developerguide/tagging-basic.html">Tagging Your Resources</a> in the <i>Amazon AppStream 2.0 Administration Guide</i>.</p>
     async fn list_tags_for_resource(
-=======
-    /// <p>Retrieves a list of all tags for the specified AppStream 2.0 resource. You can tag AppStream 2.0 image builders, images, fleets, and stacks.</p> <p>For more information about tags, see <a href="https://docs.aws.amazon.com/appstream2/latest/developerguide/tagging-basic.html">Tagging Your Resources</a> in the <i>Amazon AppStream 2.0 Administration Guide</i>.</p>
-    fn list_tags_for_resource(
->>>>>>> f58d1ce6
         &self,
         input: ListTagsForResourceRequest,
     ) -> Result<ListTagsForResourceResponse, RusotoError<ListTagsForResourceError>> {
@@ -5708,13 +5664,8 @@
         }
     }
 
-<<<<<<< HEAD
-    /// <p>Adds or overwrites one or more tags for the specified AppStream 2.0 resource. You can tag AppStream 2.0 image builders, images, fleets, and stacks.</p> <p>Each tag consists of a key and an optional value. If a resource already has a tag with the same key, this operation updates its value.</p> <p>To list the current tags for your resources, use <a>ListTagsForResource</a>. To disassociate tags from your resources, use <a>UntagResource</a>.</p> <p>For more information about tags, see <a href="https://docs.aws.amazon.com/appstream2/latest/developerguide/tagging-basic.html">Tagging Your Resources</a> in the <i>Amazon AppStream 2.0 Developer Guide</i>.</p>
+    /// <p>Adds or overwrites one or more tags for the specified AppStream 2.0 resource. You can tag AppStream 2.0 image builders, images, fleets, and stacks.</p> <p>Each tag consists of a key and an optional value. If a resource already has a tag with the same key, this operation updates its value.</p> <p>To list the current tags for your resources, use <a>ListTagsForResource</a>. To disassociate tags from your resources, use <a>UntagResource</a>.</p> <p>For more information about tags, see <a href="https://docs.aws.amazon.com/appstream2/latest/developerguide/tagging-basic.html">Tagging Your Resources</a> in the <i>Amazon AppStream 2.0 Administration Guide</i>.</p>
     async fn tag_resource(
-=======
-    /// <p>Adds or overwrites one or more tags for the specified AppStream 2.0 resource. You can tag AppStream 2.0 image builders, images, fleets, and stacks.</p> <p>Each tag consists of a key and an optional value. If a resource already has a tag with the same key, this operation updates its value.</p> <p>To list the current tags for your resources, use <a>ListTagsForResource</a>. To disassociate tags from your resources, use <a>UntagResource</a>.</p> <p>For more information about tags, see <a href="https://docs.aws.amazon.com/appstream2/latest/developerguide/tagging-basic.html">Tagging Your Resources</a> in the <i>Amazon AppStream 2.0 Administration Guide</i>.</p>
-    fn tag_resource(
->>>>>>> f58d1ce6
         &self,
         input: TagResourceRequest,
     ) -> Result<TagResourceResponse, RusotoError<TagResourceError>> {
@@ -5740,13 +5691,8 @@
         }
     }
 
-<<<<<<< HEAD
-    /// <p>Disassociates one or more specified tags from the specified AppStream 2.0 resource.</p> <p>To list the current tags for your resources, use <a>ListTagsForResource</a>.</p> <p>For more information about tags, see <a href="https://docs.aws.amazon.com/appstream2/latest/developerguide/tagging-basic.html">Tagging Your Resources</a> in the <i>Amazon AppStream 2.0 Developer Guide</i>.</p>
+    /// <p>Disassociates one or more specified tags from the specified AppStream 2.0 resource.</p> <p>To list the current tags for your resources, use <a>ListTagsForResource</a>.</p> <p>For more information about tags, see <a href="https://docs.aws.amazon.com/appstream2/latest/developerguide/tagging-basic.html">Tagging Your Resources</a> in the <i>Amazon AppStream 2.0 Administration Guide</i>.</p>
     async fn untag_resource(
-=======
-    /// <p>Disassociates one or more specified tags from the specified AppStream 2.0 resource.</p> <p>To list the current tags for your resources, use <a>ListTagsForResource</a>.</p> <p>For more information about tags, see <a href="https://docs.aws.amazon.com/appstream2/latest/developerguide/tagging-basic.html">Tagging Your Resources</a> in the <i>Amazon AppStream 2.0 Administration Guide</i>.</p>
-    fn untag_resource(
->>>>>>> f58d1ce6
         &self,
         input: UntagResourceRequest,
     ) -> Result<UntagResourceResponse, RusotoError<UntagResourceError>> {
@@ -5803,13 +5749,8 @@
         }
     }
 
-<<<<<<< HEAD
-    /// <p>Updates the specified fleet.</p> <p>If the fleet is in the <code>STOPPED</code> state, you can update any attribute except the fleet name. If the fleet is in the <code>RUNNING</code> state, you can update the <code>DisplayName</code>, <code>ComputeCapacity</code>, <code>ImageARN</code>, <code>ImageName</code>, and <code>DisconnectTimeoutInSeconds</code> attributes. If the fleet is in the <code>STARTING</code> or <code>STOPPING</code> state, you can't update it.</p>
+    /// <p>Updates the specified fleet.</p> <p>If the fleet is in the <code>STOPPED</code> state, you can update any attribute except the fleet name. If the fleet is in the <code>RUNNING</code> state, you can update the <code>DisplayName</code>, <code>ComputeCapacity</code>, <code>ImageARN</code>, <code>ImageName</code>, <code>IdleDisconnectTimeoutInSeconds</code>, and <code>DisconnectTimeoutInSeconds</code> attributes. If the fleet is in the <code>STARTING</code> or <code>STOPPING</code> state, you can't update it.</p>
     async fn update_fleet(
-=======
-    /// <p>Updates the specified fleet.</p> <p>If the fleet is in the <code>STOPPED</code> state, you can update any attribute except the fleet name. If the fleet is in the <code>RUNNING</code> state, you can update the <code>DisplayName</code>, <code>ComputeCapacity</code>, <code>ImageARN</code>, <code>ImageName</code>, <code>IdleDisconnectTimeoutInSeconds</code>, and <code>DisconnectTimeoutInSeconds</code> attributes. If the fleet is in the <code>STARTING</code> or <code>STOPPING</code> state, you can't update it.</p>
-    fn update_fleet(
->>>>>>> f58d1ce6
         &self,
         input: UpdateFleetRequest,
     ) -> Result<UpdateFleetResult, RusotoError<UpdateFleetError>> {
