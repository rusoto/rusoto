// =================================================================
//
//                           * WARNING *
//
//                    This file is generated!
//
//  Changes made to this file will be overwritten. If changes are
//  required to the generated code, the service_crategen project
//  must be updated to generate the changes.
//
// =================================================================
#![allow(warnings)]

<<<<<<< HEAD
use std::error::Error;
use std::fmt;

use async_trait::async_trait;
=======
use futures::future;
use futures::Future;
>>>>>>> f58d1ce6
use rusoto_core::credential::ProvideAwsCredentials;
use rusoto_core::region;
#[allow(warnings)]
use rusoto_core::request::{BufferedHttpResponse, DispatchSignedRequest};
<<<<<<< HEAD
use rusoto_core::{Client, RusotoError};
=======
use rusoto_core::{Client, RusotoError, RusotoFuture};
use std::error::Error;
use std::fmt;
>>>>>>> f58d1ce6

use rusoto_core::proto;
use rusoto_core::signature::SignedRequest;
use serde::{Deserialize, Serialize};
use serde_json;
#[derive(Default, Debug, Clone, PartialEq, Serialize)]
pub struct AcceptDirectConnectGatewayAssociationProposalRequest {
    /// <p>The ID of the AWS account that owns the virtual private gateway or transit gateway.</p>
    #[serde(rename = "associatedGatewayOwnerAccount")]
    pub associated_gateway_owner_account: String,
    /// <p>The ID of the Direct Connect gateway.</p>
    #[serde(rename = "directConnectGatewayId")]
    pub direct_connect_gateway_id: String,
    /// <p>Overrides the Amazon VPC prefixes advertised to the Direct Connect gateway.</p> <p>For information about how to set the prefixes, see <a href="https://docs.aws.amazon.com/directconnect/latest/UserGuide/multi-account-associate-vgw.html#allowed-prefixes">Allowed Prefixes</a> in the <i>AWS Direct Connect User Guide</i>.</p>
    #[serde(rename = "overrideAllowedPrefixesToDirectConnectGateway")]
    #[serde(skip_serializing_if = "Option::is_none")]
    pub override_allowed_prefixes_to_direct_connect_gateway: Option<Vec<RouteFilterPrefix>>,
    /// <p>The ID of the request proposal.</p>
    #[serde(rename = "proposalId")]
    pub proposal_id: String,
}

#[derive(Default, Debug, Clone, PartialEq, Deserialize)]
#[cfg_attr(any(test, feature = "serialize_structs"), derive(Serialize))]
pub struct AcceptDirectConnectGatewayAssociationProposalResult {
    #[serde(rename = "directConnectGatewayAssociation")]
    #[serde(skip_serializing_if = "Option::is_none")]
    pub direct_connect_gateway_association: Option<DirectConnectGatewayAssociation>,
}

#[derive(Default, Debug, Clone, PartialEq, Serialize)]
pub struct AllocateConnectionOnInterconnectRequest {
    /// <p>The bandwidth of the connection. The possible values are 50Mbps, 100Mbps, 200Mbps, 300Mbps, 400Mbps, 500Mbps, 1Gbps, 2Gbps, 5Gbps, and 10Gbps. Note that only those AWS Direct Connect Partners who have met specific requirements are allowed to create a 1Gbps, 2Gbps, 5Gbps or 10Gbps hosted connection.</p>
    #[serde(rename = "bandwidth")]
    pub bandwidth: String,
    /// <p>The name of the provisioned connection.</p>
    #[serde(rename = "connectionName")]
    pub connection_name: String,
    /// <p>The ID of the interconnect on which the connection will be provisioned.</p>
    #[serde(rename = "interconnectId")]
    pub interconnect_id: String,
    /// <p>The ID of the AWS account of the customer for whom the connection will be provisioned.</p>
    #[serde(rename = "ownerAccount")]
    pub owner_account: String,
    /// <p>The dedicated VLAN provisioned to the connection.</p>
    #[serde(rename = "vlan")]
    pub vlan: i64,
}

#[derive(Default, Debug, Clone, PartialEq, Serialize)]
pub struct AllocateHostedConnectionRequest {
    /// <p>The bandwidth of the connection. The possible values are 50Mbps, 100Mbps, 200Mbps, 300Mbps, 400Mbps, 500Mbps, 1Gbps, 2Gbps, 5Gbps, and 10Gbps. Note that only those AWS Direct Connect Partners who have met specific requirements are allowed to create a 1Gbps, 2Gbps, 5Gbps or 10Gbps hosted connection. </p>
    #[serde(rename = "bandwidth")]
    pub bandwidth: String,
    /// <p>The ID of the interconnect or LAG.</p>
    #[serde(rename = "connectionId")]
    pub connection_id: String,
    /// <p>The name of the hosted connection.</p>
    #[serde(rename = "connectionName")]
    pub connection_name: String,
    /// <p>The ID of the AWS account ID of the customer for the connection.</p>
    #[serde(rename = "ownerAccount")]
    pub owner_account: String,
    /// <p>The tags to assign to the hosted connection.</p>
    #[serde(rename = "tags")]
    #[serde(skip_serializing_if = "Option::is_none")]
    pub tags: Option<Vec<Tag>>,
    /// <p>The dedicated VLAN provisioned to the hosted connection.</p>
    #[serde(rename = "vlan")]
    pub vlan: i64,
}

#[derive(Default, Debug, Clone, PartialEq, Serialize)]
pub struct AllocatePrivateVirtualInterfaceRequest {
    /// <p>The ID of the connection on which the private virtual interface is provisioned.</p>
    #[serde(rename = "connectionId")]
    pub connection_id: String,
    /// <p>Information about the private virtual interface.</p>
    #[serde(rename = "newPrivateVirtualInterfaceAllocation")]
    pub new_private_virtual_interface_allocation: NewPrivateVirtualInterfaceAllocation,
    /// <p>The ID of the AWS account that owns the virtual private interface.</p>
    #[serde(rename = "ownerAccount")]
    pub owner_account: String,
}

#[derive(Default, Debug, Clone, PartialEq, Serialize)]
pub struct AllocatePublicVirtualInterfaceRequest {
    /// <p>The ID of the connection on which the public virtual interface is provisioned.</p>
    #[serde(rename = "connectionId")]
    pub connection_id: String,
    /// <p>Information about the public virtual interface.</p>
    #[serde(rename = "newPublicVirtualInterfaceAllocation")]
    pub new_public_virtual_interface_allocation: NewPublicVirtualInterfaceAllocation,
    /// <p>The ID of the AWS account that owns the public virtual interface.</p>
    #[serde(rename = "ownerAccount")]
    pub owner_account: String,
}

#[derive(Default, Debug, Clone, PartialEq, Serialize)]
pub struct AllocateTransitVirtualInterfaceRequest {
    /// <p>The ID of the connection on which the transit virtual interface is provisioned.</p>
    #[serde(rename = "connectionId")]
    pub connection_id: String,
    /// <p>Information about the transit virtual interface.</p>
    #[serde(rename = "newTransitVirtualInterfaceAllocation")]
    pub new_transit_virtual_interface_allocation: NewTransitVirtualInterfaceAllocation,
    /// <p>The ID of the AWS account that owns the transit virtual interface.</p>
    #[serde(rename = "ownerAccount")]
    pub owner_account: String,
}

#[derive(Default, Debug, Clone, PartialEq, Deserialize)]
#[cfg_attr(any(test, feature = "serialize_structs"), derive(Serialize))]
pub struct AllocateTransitVirtualInterfaceResult {
    #[serde(rename = "virtualInterface")]
    #[serde(skip_serializing_if = "Option::is_none")]
    pub virtual_interface: Option<VirtualInterface>,
}

#[derive(Default, Debug, Clone, PartialEq, Serialize)]
pub struct AssociateConnectionWithLagRequest {
    /// <p>The ID of the connection.</p>
    #[serde(rename = "connectionId")]
    pub connection_id: String,
    /// <p>The ID of the LAG with which to associate the connection.</p>
    #[serde(rename = "lagId")]
    pub lag_id: String,
}

#[derive(Default, Debug, Clone, PartialEq, Serialize)]
pub struct AssociateHostedConnectionRequest {
    /// <p>The ID of the hosted connection.</p>
    #[serde(rename = "connectionId")]
    pub connection_id: String,
    /// <p>The ID of the interconnect or the LAG.</p>
    #[serde(rename = "parentConnectionId")]
    pub parent_connection_id: String,
}

#[derive(Default, Debug, Clone, PartialEq, Serialize)]
pub struct AssociateVirtualInterfaceRequest {
    /// <p>The ID of the LAG or connection.</p>
    #[serde(rename = "connectionId")]
    pub connection_id: String,
    /// <p>The ID of the virtual interface.</p>
    #[serde(rename = "virtualInterfaceId")]
    pub virtual_interface_id: String,
}

/// <p>Information about the associated gateway.</p>
#[derive(Default, Debug, Clone, PartialEq, Deserialize)]
#[cfg_attr(any(test, feature = "serialize_structs"), derive(Serialize))]
pub struct AssociatedGateway {
    /// <p>The ID of the associated gateway.</p>
    #[serde(rename = "id")]
    #[serde(skip_serializing_if = "Option::is_none")]
    pub id: Option<String>,
    /// <p>The ID of the AWS account that owns the associated virtual private gateway or transit gateway.</p>
    #[serde(rename = "ownerAccount")]
    #[serde(skip_serializing_if = "Option::is_none")]
    pub owner_account: Option<String>,
    /// <p>The Region where the associated gateway is located.</p>
    #[serde(rename = "region")]
    #[serde(skip_serializing_if = "Option::is_none")]
    pub region: Option<String>,
    /// <p>The type of associated gateway.</p>
    #[serde(rename = "type")]
    #[serde(skip_serializing_if = "Option::is_none")]
    pub type_: Option<String>,
}

/// <p>Information about a BGP peer.</p>
#[derive(Default, Debug, Clone, PartialEq, Deserialize)]
#[cfg_attr(any(test, feature = "serialize_structs"), derive(Serialize))]
pub struct BGPPeer {
    /// <p>The address family for the BGP peer.</p>
    #[serde(rename = "addressFamily")]
    #[serde(skip_serializing_if = "Option::is_none")]
    pub address_family: Option<String>,
    /// <p>The IP address assigned to the Amazon interface.</p>
    #[serde(rename = "amazonAddress")]
    #[serde(skip_serializing_if = "Option::is_none")]
    pub amazon_address: Option<String>,
    /// <p>The autonomous system (AS) number for Border Gateway Protocol (BGP) configuration.</p>
    #[serde(rename = "asn")]
    #[serde(skip_serializing_if = "Option::is_none")]
    pub asn: Option<i64>,
    /// <p>The authentication key for BGP configuration. This string has a minimum length of 6 characters and and a maximun lenth of 80 characters.</p>
    #[serde(rename = "authKey")]
    #[serde(skip_serializing_if = "Option::is_none")]
    pub auth_key: Option<String>,
    /// <p>The Direct Connect endpoint on which the BGP peer terminates.</p>
    #[serde(rename = "awsDeviceV2")]
    #[serde(skip_serializing_if = "Option::is_none")]
    pub aws_device_v2: Option<String>,
    /// <p>The ID of the BGP peer.</p>
    #[serde(rename = "bgpPeerId")]
    #[serde(skip_serializing_if = "Option::is_none")]
    pub bgp_peer_id: Option<String>,
    /// <p><p>The state of the BGP peer. The following are the possible values:</p> <ul> <li> <p> <code>verifying</code>: The BGP peering addresses or ASN require validation before the BGP peer can be created. This state applies only to public virtual interfaces.</p> </li> <li> <p> <code>pending</code>: The BGP peer is created, and remains in this state until it is ready to be established.</p> </li> <li> <p> <code>available</code>: The BGP peer is ready to be established.</p> </li> <li> <p> <code>deleting</code>: The BGP peer is being deleted.</p> </li> <li> <p> <code>deleted</code>: The BGP peer is deleted and cannot be established.</p> </li> </ul></p>
    #[serde(rename = "bgpPeerState")]
    #[serde(skip_serializing_if = "Option::is_none")]
    pub bgp_peer_state: Option<String>,
    /// <p><p>The status of the BGP peer. The following are the possible values:</p> <ul> <li> <p> <code>up</code>: The BGP peer is established. This state does not indicate the state of the routing function. Ensure that you are receiving routes over the BGP session.</p> </li> <li> <p> <code>down</code>: The BGP peer is down.</p> </li> <li> <p> <code>unknown</code>: The BGP peer status is not available.</p> </li> </ul></p>
    #[serde(rename = "bgpStatus")]
    #[serde(skip_serializing_if = "Option::is_none")]
    pub bgp_status: Option<String>,
    /// <p>The IP address assigned to the customer interface.</p>
    #[serde(rename = "customerAddress")]
    #[serde(skip_serializing_if = "Option::is_none")]
    pub customer_address: Option<String>,
}

#[derive(Default, Debug, Clone, PartialEq, Serialize)]
pub struct ConfirmConnectionRequest {
    /// <p>The ID of the hosted connection.</p>
    #[serde(rename = "connectionId")]
    pub connection_id: String,
}

#[derive(Default, Debug, Clone, PartialEq, Deserialize)]
#[cfg_attr(any(test, feature = "serialize_structs"), derive(Serialize))]
pub struct ConfirmConnectionResponse {
    /// <p><p>The state of the connection. The following are the possible values:</p> <ul> <li> <p> <code>ordering</code>: The initial state of a hosted connection provisioned on an interconnect. The connection stays in the ordering state until the owner of the hosted connection confirms or declines the connection order.</p> </li> <li> <p> <code>requested</code>: The initial state of a standard connection. The connection stays in the requested state until the Letter of Authorization (LOA) is sent to the customer.</p> </li> <li> <p> <code>pending</code>: The connection has been approved and is being initialized.</p> </li> <li> <p> <code>available</code>: The network link is up and the connection is ready for use.</p> </li> <li> <p> <code>down</code>: The network link is down.</p> </li> <li> <p> <code>deleting</code>: The connection is being deleted.</p> </li> <li> <p> <code>deleted</code>: The connection has been deleted.</p> </li> <li> <p> <code>rejected</code>: A hosted connection in the <code>ordering</code> state enters the <code>rejected</code> state if it is deleted by the customer.</p> </li> <li> <p> <code>unknown</code>: The state of the connection is not available.</p> </li> </ul></p>
    #[serde(rename = "connectionState")]
    #[serde(skip_serializing_if = "Option::is_none")]
    pub connection_state: Option<String>,
}

#[derive(Default, Debug, Clone, PartialEq, Serialize)]
pub struct ConfirmPrivateVirtualInterfaceRequest {
    /// <p>The ID of the Direct Connect gateway.</p>
    #[serde(rename = "directConnectGatewayId")]
    #[serde(skip_serializing_if = "Option::is_none")]
    pub direct_connect_gateway_id: Option<String>,
    /// <p>The ID of the virtual private gateway.</p>
    #[serde(rename = "virtualGatewayId")]
    #[serde(skip_serializing_if = "Option::is_none")]
    pub virtual_gateway_id: Option<String>,
    /// <p>The ID of the virtual interface.</p>
    #[serde(rename = "virtualInterfaceId")]
    pub virtual_interface_id: String,
}

#[derive(Default, Debug, Clone, PartialEq, Deserialize)]
#[cfg_attr(any(test, feature = "serialize_structs"), derive(Serialize))]
pub struct ConfirmPrivateVirtualInterfaceResponse {
    /// <p><p>The state of the virtual interface. The following are the possible values:</p> <ul> <li> <p> <code>confirming</code>: The creation of the virtual interface is pending confirmation from the virtual interface owner. If the owner of the virtual interface is different from the owner of the connection on which it is provisioned, then the virtual interface will remain in this state until it is confirmed by the virtual interface owner.</p> </li> <li> <p> <code>verifying</code>: This state only applies to public virtual interfaces. Each public virtual interface needs validation before the virtual interface can be created.</p> </li> <li> <p> <code>pending</code>: A virtual interface is in this state from the time that it is created until the virtual interface is ready to forward traffic.</p> </li> <li> <p> <code>available</code>: A virtual interface that is able to forward traffic.</p> </li> <li> <p> <code>down</code>: A virtual interface that is BGP down.</p> </li> <li> <p> <code>deleting</code>: A virtual interface is in this state immediately after calling <a>DeleteVirtualInterface</a> until it can no longer forward traffic.</p> </li> <li> <p> <code>deleted</code>: A virtual interface that cannot forward traffic.</p> </li> <li> <p> <code>rejected</code>: The virtual interface owner has declined creation of the virtual interface. If a virtual interface in the <code>Confirming</code> state is deleted by the virtual interface owner, the virtual interface enters the <code>Rejected</code> state.</p> </li> <li> <p> <code>unknown</code>: The state of the virtual interface is not available.</p> </li> </ul></p>
    #[serde(rename = "virtualInterfaceState")]
    #[serde(skip_serializing_if = "Option::is_none")]
    pub virtual_interface_state: Option<String>,
}

#[derive(Default, Debug, Clone, PartialEq, Serialize)]
pub struct ConfirmPublicVirtualInterfaceRequest {
    /// <p>The ID of the virtual interface.</p>
    #[serde(rename = "virtualInterfaceId")]
    pub virtual_interface_id: String,
}

#[derive(Default, Debug, Clone, PartialEq, Deserialize)]
#[cfg_attr(any(test, feature = "serialize_structs"), derive(Serialize))]
pub struct ConfirmPublicVirtualInterfaceResponse {
    /// <p><p>The state of the virtual interface. The following are the possible values:</p> <ul> <li> <p> <code>confirming</code>: The creation of the virtual interface is pending confirmation from the virtual interface owner. If the owner of the virtual interface is different from the owner of the connection on which it is provisioned, then the virtual interface will remain in this state until it is confirmed by the virtual interface owner.</p> </li> <li> <p> <code>verifying</code>: This state only applies to public virtual interfaces. Each public virtual interface needs validation before the virtual interface can be created.</p> </li> <li> <p> <code>pending</code>: A virtual interface is in this state from the time that it is created until the virtual interface is ready to forward traffic.</p> </li> <li> <p> <code>available</code>: A virtual interface that is able to forward traffic.</p> </li> <li> <p> <code>down</code>: A virtual interface that is BGP down.</p> </li> <li> <p> <code>deleting</code>: A virtual interface is in this state immediately after calling <a>DeleteVirtualInterface</a> until it can no longer forward traffic.</p> </li> <li> <p> <code>deleted</code>: A virtual interface that cannot forward traffic.</p> </li> <li> <p> <code>rejected</code>: The virtual interface owner has declined creation of the virtual interface. If a virtual interface in the <code>Confirming</code> state is deleted by the virtual interface owner, the virtual interface enters the <code>Rejected</code> state.</p> </li> <li> <p> <code>unknown</code>: The state of the virtual interface is not available.</p> </li> </ul></p>
    #[serde(rename = "virtualInterfaceState")]
    #[serde(skip_serializing_if = "Option::is_none")]
    pub virtual_interface_state: Option<String>,
}

#[derive(Default, Debug, Clone, PartialEq, Serialize)]
pub struct ConfirmTransitVirtualInterfaceRequest {
    /// <p>The ID of the Direct Connect gateway.</p>
    #[serde(rename = "directConnectGatewayId")]
    pub direct_connect_gateway_id: String,
    /// <p>The ID of the virtual interface.</p>
    #[serde(rename = "virtualInterfaceId")]
    pub virtual_interface_id: String,
}

#[derive(Default, Debug, Clone, PartialEq, Deserialize)]
#[cfg_attr(any(test, feature = "serialize_structs"), derive(Serialize))]
pub struct ConfirmTransitVirtualInterfaceResponse {
    /// <p><p>The state of the virtual interface. The following are the possible values:</p> <ul> <li> <p> <code>confirming</code>: The creation of the virtual interface is pending confirmation from the virtual interface owner. If the owner of the virtual interface is different from the owner of the connection on which it is provisioned, then the virtual interface will remain in this state until it is confirmed by the virtual interface owner.</p> </li> <li> <p> <code>verifying</code>: This state only applies to public virtual interfaces. Each public virtual interface needs validation before the virtual interface can be created.</p> </li> <li> <p> <code>pending</code>: A virtual interface is in this state from the time that it is created until the virtual interface is ready to forward traffic.</p> </li> <li> <p> <code>available</code>: A virtual interface that is able to forward traffic.</p> </li> <li> <p> <code>down</code>: A virtual interface that is BGP down.</p> </li> <li> <p> <code>deleting</code>: A virtual interface is in this state immediately after calling <a>DeleteVirtualInterface</a> until it can no longer forward traffic.</p> </li> <li> <p> <code>deleted</code>: A virtual interface that cannot forward traffic.</p> </li> <li> <p> <code>rejected</code>: The virtual interface owner has declined creation of the virtual interface. If a virtual interface in the <code>Confirming</code> state is deleted by the virtual interface owner, the virtual interface enters the <code>Rejected</code> state.</p> </li> <li> <p> <code>unknown</code>: The state of the virtual interface is not available.</p> </li> </ul></p>
    #[serde(rename = "virtualInterfaceState")]
    #[serde(skip_serializing_if = "Option::is_none")]
    pub virtual_interface_state: Option<String>,
}

/// <p>Information about an AWS Direct Connect connection.</p>
#[derive(Default, Debug, Clone, PartialEq, Deserialize)]
#[cfg_attr(any(test, feature = "serialize_structs"), derive(Serialize))]
pub struct Connection {
    /// <p>The Direct Connect endpoint on which the physical connection terminates.</p>
    #[serde(rename = "awsDevice")]
    #[serde(skip_serializing_if = "Option::is_none")]
    pub aws_device: Option<String>,
    /// <p>The Direct Connect endpoint on which the physical connection terminates.</p>
    #[serde(rename = "awsDeviceV2")]
    #[serde(skip_serializing_if = "Option::is_none")]
    pub aws_device_v2: Option<String>,
    /// <p>The bandwidth of the connection.</p>
    #[serde(rename = "bandwidth")]
    #[serde(skip_serializing_if = "Option::is_none")]
    pub bandwidth: Option<String>,
    /// <p>The ID of the connection.</p>
    #[serde(rename = "connectionId")]
    #[serde(skip_serializing_if = "Option::is_none")]
    pub connection_id: Option<String>,
    /// <p>The name of the connection.</p>
    #[serde(rename = "connectionName")]
    #[serde(skip_serializing_if = "Option::is_none")]
    pub connection_name: Option<String>,
    /// <p><p>The state of the connection. The following are the possible values:</p> <ul> <li> <p> <code>ordering</code>: The initial state of a hosted connection provisioned on an interconnect. The connection stays in the ordering state until the owner of the hosted connection confirms or declines the connection order.</p> </li> <li> <p> <code>requested</code>: The initial state of a standard connection. The connection stays in the requested state until the Letter of Authorization (LOA) is sent to the customer.</p> </li> <li> <p> <code>pending</code>: The connection has been approved and is being initialized.</p> </li> <li> <p> <code>available</code>: The network link is up and the connection is ready for use.</p> </li> <li> <p> <code>down</code>: The network link is down.</p> </li> <li> <p> <code>deleting</code>: The connection is being deleted.</p> </li> <li> <p> <code>deleted</code>: The connection has been deleted.</p> </li> <li> <p> <code>rejected</code>: A hosted connection in the <code>ordering</code> state enters the <code>rejected</code> state if it is deleted by the customer.</p> </li> <li> <p> <code>unknown</code>: The state of the connection is not available.</p> </li> </ul></p>
    #[serde(rename = "connectionState")]
    #[serde(skip_serializing_if = "Option::is_none")]
    pub connection_state: Option<String>,
    /// <p>Indicates whether the connection supports a secondary BGP peer in the same address family (IPv4/IPv6).</p>
    #[serde(rename = "hasLogicalRedundancy")]
    #[serde(skip_serializing_if = "Option::is_none")]
    pub has_logical_redundancy: Option<String>,
    /// <p>Indicates whether jumbo frames (9001 MTU) are supported.</p>
    #[serde(rename = "jumboFrameCapable")]
    #[serde(skip_serializing_if = "Option::is_none")]
    pub jumbo_frame_capable: Option<bool>,
    /// <p>The ID of the LAG.</p>
    #[serde(rename = "lagId")]
    #[serde(skip_serializing_if = "Option::is_none")]
    pub lag_id: Option<String>,
    /// <p>The time of the most recent call to <a>DescribeLoa</a> for this connection.</p>
    #[serde(rename = "loaIssueTime")]
    #[serde(skip_serializing_if = "Option::is_none")]
    pub loa_issue_time: Option<f64>,
    /// <p>The location of the connection.</p>
    #[serde(rename = "location")]
    #[serde(skip_serializing_if = "Option::is_none")]
    pub location: Option<String>,
    /// <p>The ID of the AWS account that owns the connection.</p>
    #[serde(rename = "ownerAccount")]
    #[serde(skip_serializing_if = "Option::is_none")]
    pub owner_account: Option<String>,
    /// <p>The name of the AWS Direct Connect service provider associated with the connection.</p>
    #[serde(rename = "partnerName")]
    #[serde(skip_serializing_if = "Option::is_none")]
    pub partner_name: Option<String>,
    /// <p>The AWS Region where the connection is located.</p>
    #[serde(rename = "region")]
    #[serde(skip_serializing_if = "Option::is_none")]
    pub region: Option<String>,
    /// <p>Any tags assigned to the connection.</p>
    #[serde(rename = "tags")]
    #[serde(skip_serializing_if = "Option::is_none")]
    pub tags: Option<Vec<Tag>>,
    /// <p>The ID of the VLAN.</p>
    #[serde(rename = "vlan")]
    #[serde(skip_serializing_if = "Option::is_none")]
    pub vlan: Option<i64>,
}

#[derive(Default, Debug, Clone, PartialEq, Deserialize)]
#[cfg_attr(any(test, feature = "serialize_structs"), derive(Serialize))]
pub struct Connections {
    /// <p>The connections.</p>
    #[serde(rename = "connections")]
    #[serde(skip_serializing_if = "Option::is_none")]
    pub connections: Option<Vec<Connection>>,
}

#[derive(Default, Debug, Clone, PartialEq, Serialize)]
pub struct CreateBGPPeerRequest {
    /// <p>Information about the BGP peer.</p>
    #[serde(rename = "newBGPPeer")]
    #[serde(skip_serializing_if = "Option::is_none")]
    pub new_bgp_peer: Option<NewBGPPeer>,
    /// <p>The ID of the virtual interface.</p>
    #[serde(rename = "virtualInterfaceId")]
    #[serde(skip_serializing_if = "Option::is_none")]
    pub virtual_interface_id: Option<String>,
}

#[derive(Default, Debug, Clone, PartialEq, Deserialize)]
#[cfg_attr(any(test, feature = "serialize_structs"), derive(Serialize))]
pub struct CreateBGPPeerResponse {
    /// <p>The virtual interface.</p>
    #[serde(rename = "virtualInterface")]
    #[serde(skip_serializing_if = "Option::is_none")]
    pub virtual_interface: Option<VirtualInterface>,
}

#[derive(Default, Debug, Clone, PartialEq, Serialize)]
pub struct CreateConnectionRequest {
    /// <p>The bandwidth of the connection.</p>
    #[serde(rename = "bandwidth")]
    pub bandwidth: String,
    /// <p>The name of the connection.</p>
    #[serde(rename = "connectionName")]
    pub connection_name: String,
    /// <p>The ID of the LAG.</p>
    #[serde(rename = "lagId")]
    #[serde(skip_serializing_if = "Option::is_none")]
    pub lag_id: Option<String>,
    /// <p>The location of the connection.</p>
    #[serde(rename = "location")]
    pub location: String,
    /// <p>The tags to assign to the connection.</p>
    #[serde(rename = "tags")]
    #[serde(skip_serializing_if = "Option::is_none")]
    pub tags: Option<Vec<Tag>>,
}

#[derive(Default, Debug, Clone, PartialEq, Serialize)]
pub struct CreateDirectConnectGatewayAssociationProposalRequest {
    /// <p>The Amazon VPC prefixes to advertise to the Direct Connect gateway.</p>
    #[serde(rename = "addAllowedPrefixesToDirectConnectGateway")]
    #[serde(skip_serializing_if = "Option::is_none")]
    pub add_allowed_prefixes_to_direct_connect_gateway: Option<Vec<RouteFilterPrefix>>,
    /// <p>The ID of the Direct Connect gateway.</p>
    #[serde(rename = "directConnectGatewayId")]
    pub direct_connect_gateway_id: String,
    /// <p>The ID of the AWS account that owns the Direct Connect gateway.</p>
    #[serde(rename = "directConnectGatewayOwnerAccount")]
    pub direct_connect_gateway_owner_account: String,
    /// <p>The ID of the virtual private gateway or transit gateway.</p>
    #[serde(rename = "gatewayId")]
    pub gateway_id: String,
    /// <p>The Amazon VPC prefixes to no longer advertise to the Direct Connect gateway.</p>
    #[serde(rename = "removeAllowedPrefixesToDirectConnectGateway")]
    #[serde(skip_serializing_if = "Option::is_none")]
    pub remove_allowed_prefixes_to_direct_connect_gateway: Option<Vec<RouteFilterPrefix>>,
}

#[derive(Default, Debug, Clone, PartialEq, Deserialize)]
#[cfg_attr(any(test, feature = "serialize_structs"), derive(Serialize))]
pub struct CreateDirectConnectGatewayAssociationProposalResult {
    /// <p>Information about the Direct Connect gateway proposal.</p>
    #[serde(rename = "directConnectGatewayAssociationProposal")]
    #[serde(skip_serializing_if = "Option::is_none")]
    pub direct_connect_gateway_association_proposal:
        Option<DirectConnectGatewayAssociationProposal>,
}

#[derive(Default, Debug, Clone, PartialEq, Serialize)]
pub struct CreateDirectConnectGatewayAssociationRequest {
    /// <p>The Amazon VPC prefixes to advertise to the Direct Connect gateway</p> <p>For information about how to set the prefixes, see <a href="https://docs.aws.amazon.com/directconnect/latest/UserGuide/multi-account-associate-vgw.html#allowed-prefixes">Allowed Prefixes</a> in the <i>AWS Direct Connect User Guide</i>.</p>
    #[serde(rename = "addAllowedPrefixesToDirectConnectGateway")]
    #[serde(skip_serializing_if = "Option::is_none")]
    pub add_allowed_prefixes_to_direct_connect_gateway: Option<Vec<RouteFilterPrefix>>,
    /// <p>The ID of the Direct Connect gateway.</p>
    #[serde(rename = "directConnectGatewayId")]
    pub direct_connect_gateway_id: String,
    /// <p>The ID of the virtual private gateway or transit gateway.</p>
    #[serde(rename = "gatewayId")]
    #[serde(skip_serializing_if = "Option::is_none")]
    pub gateway_id: Option<String>,
    /// <p>The ID of the virtual private gateway.</p>
    #[serde(rename = "virtualGatewayId")]
    #[serde(skip_serializing_if = "Option::is_none")]
    pub virtual_gateway_id: Option<String>,
}

#[derive(Default, Debug, Clone, PartialEq, Deserialize)]
#[cfg_attr(any(test, feature = "serialize_structs"), derive(Serialize))]
pub struct CreateDirectConnectGatewayAssociationResult {
    /// <p>The association to be created.</p>
    #[serde(rename = "directConnectGatewayAssociation")]
    #[serde(skip_serializing_if = "Option::is_none")]
    pub direct_connect_gateway_association: Option<DirectConnectGatewayAssociation>,
}

#[derive(Default, Debug, Clone, PartialEq, Serialize)]
pub struct CreateDirectConnectGatewayRequest {
    /// <p>The autonomous system number (ASN) for Border Gateway Protocol (BGP) to be configured on the Amazon side of the connection. The ASN must be in the private range of 64,512 to 65,534 or 4,200,000,000 to 4,294,967,294. The default is 64512.</p>
    #[serde(rename = "amazonSideAsn")]
    #[serde(skip_serializing_if = "Option::is_none")]
    pub amazon_side_asn: Option<i64>,
    /// <p>The name of the Direct Connect gateway.</p>
    #[serde(rename = "directConnectGatewayName")]
    pub direct_connect_gateway_name: String,
}

#[derive(Default, Debug, Clone, PartialEq, Deserialize)]
#[cfg_attr(any(test, feature = "serialize_structs"), derive(Serialize))]
pub struct CreateDirectConnectGatewayResult {
    /// <p>The Direct Connect gateway.</p>
    #[serde(rename = "directConnectGateway")]
    #[serde(skip_serializing_if = "Option::is_none")]
    pub direct_connect_gateway: Option<DirectConnectGateway>,
}

#[derive(Default, Debug, Clone, PartialEq, Serialize)]
pub struct CreateInterconnectRequest {
    /// <p>The port bandwidth, in Gbps. The possible values are 1 and 10.</p>
    #[serde(rename = "bandwidth")]
    pub bandwidth: String,
    /// <p>The name of the interconnect.</p>
    #[serde(rename = "interconnectName")]
    pub interconnect_name: String,
    /// <p>The ID of the LAG.</p>
    #[serde(rename = "lagId")]
    #[serde(skip_serializing_if = "Option::is_none")]
    pub lag_id: Option<String>,
    /// <p>The location of the interconnect.</p>
    #[serde(rename = "location")]
    pub location: String,
    /// <p>The tags to assign to the interconnect,</p>
    #[serde(rename = "tags")]
    #[serde(skip_serializing_if = "Option::is_none")]
    pub tags: Option<Vec<Tag>>,
}

#[derive(Default, Debug, Clone, PartialEq, Serialize)]
pub struct CreateLagRequest {
    /// <p>The tags to assign to the child connections of the LAG. Only newly created child connections as the result of creating a LAG connection are assigned the provided tags. The tags are not assigned to an existing connection that is provided via the “connectionId” parameter that will be migrated to the LAG.</p>
    #[serde(rename = "childConnectionTags")]
    #[serde(skip_serializing_if = "Option::is_none")]
    pub child_connection_tags: Option<Vec<Tag>>,
    /// <p>The ID of an existing connection to migrate to the LAG.</p>
    #[serde(rename = "connectionId")]
    #[serde(skip_serializing_if = "Option::is_none")]
    pub connection_id: Option<String>,
    /// <p>The bandwidth of the individual physical connections bundled by the LAG. The possible values are 50Mbps, 100Mbps, 200Mbps, 300Mbps, 400Mbps, 500Mbps, 1Gbps, 2Gbps, 5Gbps, and 10Gbps. </p>
    #[serde(rename = "connectionsBandwidth")]
    pub connections_bandwidth: String,
    /// <p>The name of the LAG.</p>
    #[serde(rename = "lagName")]
    pub lag_name: String,
    /// <p>The location for the LAG.</p>
    #[serde(rename = "location")]
    pub location: String,
    /// <p>The number of physical connections initially provisioned and bundled by the LAG.</p>
    #[serde(rename = "numberOfConnections")]
    pub number_of_connections: i64,
    /// <p>The tags to assign to the link aggregation group (LAG).</p>
    #[serde(rename = "tags")]
    #[serde(skip_serializing_if = "Option::is_none")]
    pub tags: Option<Vec<Tag>>,
}

#[derive(Default, Debug, Clone, PartialEq, Serialize)]
pub struct CreatePrivateVirtualInterfaceRequest {
    /// <p>The ID of the connection.</p>
    #[serde(rename = "connectionId")]
    pub connection_id: String,
    /// <p>Information about the private virtual interface.</p>
    #[serde(rename = "newPrivateVirtualInterface")]
    pub new_private_virtual_interface: NewPrivateVirtualInterface,
}

#[derive(Default, Debug, Clone, PartialEq, Serialize)]
pub struct CreatePublicVirtualInterfaceRequest {
    /// <p>The ID of the connection.</p>
    #[serde(rename = "connectionId")]
    pub connection_id: String,
    /// <p>Information about the public virtual interface.</p>
    #[serde(rename = "newPublicVirtualInterface")]
    pub new_public_virtual_interface: NewPublicVirtualInterface,
}

#[derive(Default, Debug, Clone, PartialEq, Serialize)]
pub struct CreateTransitVirtualInterfaceRequest {
    /// <p>The ID of the connection.</p>
    #[serde(rename = "connectionId")]
    pub connection_id: String,
    /// <p>Information about the transit virtual interface.</p>
    #[serde(rename = "newTransitVirtualInterface")]
    pub new_transit_virtual_interface: NewTransitVirtualInterface,
}

#[derive(Default, Debug, Clone, PartialEq, Deserialize)]
#[cfg_attr(any(test, feature = "serialize_structs"), derive(Serialize))]
pub struct CreateTransitVirtualInterfaceResult {
    #[serde(rename = "virtualInterface")]
    #[serde(skip_serializing_if = "Option::is_none")]
    pub virtual_interface: Option<VirtualInterface>,
}

#[derive(Default, Debug, Clone, PartialEq, Serialize)]
pub struct DeleteBGPPeerRequest {
    /// <p>The autonomous system (AS) number for Border Gateway Protocol (BGP) configuration.</p>
    #[serde(rename = "asn")]
    #[serde(skip_serializing_if = "Option::is_none")]
    pub asn: Option<i64>,
    /// <p>The ID of the BGP peer.</p>
    #[serde(rename = "bgpPeerId")]
    #[serde(skip_serializing_if = "Option::is_none")]
    pub bgp_peer_id: Option<String>,
    /// <p>The IP address assigned to the customer interface.</p>
    #[serde(rename = "customerAddress")]
    #[serde(skip_serializing_if = "Option::is_none")]
    pub customer_address: Option<String>,
    /// <p>The ID of the virtual interface.</p>
    #[serde(rename = "virtualInterfaceId")]
    #[serde(skip_serializing_if = "Option::is_none")]
    pub virtual_interface_id: Option<String>,
}

#[derive(Default, Debug, Clone, PartialEq, Deserialize)]
#[cfg_attr(any(test, feature = "serialize_structs"), derive(Serialize))]
pub struct DeleteBGPPeerResponse {
    /// <p>The virtual interface.</p>
    #[serde(rename = "virtualInterface")]
    #[serde(skip_serializing_if = "Option::is_none")]
    pub virtual_interface: Option<VirtualInterface>,
}

#[derive(Default, Debug, Clone, PartialEq, Serialize)]
pub struct DeleteConnectionRequest {
    /// <p>The ID of the connection.</p>
    #[serde(rename = "connectionId")]
    pub connection_id: String,
}

#[derive(Default, Debug, Clone, PartialEq, Serialize)]
pub struct DeleteDirectConnectGatewayAssociationProposalRequest {
    /// <p>The ID of the proposal.</p>
    #[serde(rename = "proposalId")]
    pub proposal_id: String,
}

#[derive(Default, Debug, Clone, PartialEq, Deserialize)]
#[cfg_attr(any(test, feature = "serialize_structs"), derive(Serialize))]
pub struct DeleteDirectConnectGatewayAssociationProposalResult {
    /// <p>The ID of the associated gateway.</p>
    #[serde(rename = "directConnectGatewayAssociationProposal")]
    #[serde(skip_serializing_if = "Option::is_none")]
    pub direct_connect_gateway_association_proposal:
        Option<DirectConnectGatewayAssociationProposal>,
}

#[derive(Default, Debug, Clone, PartialEq, Serialize)]
pub struct DeleteDirectConnectGatewayAssociationRequest {
    /// <p>The ID of the Direct Connect gateway association.</p>
    #[serde(rename = "associationId")]
    #[serde(skip_serializing_if = "Option::is_none")]
    pub association_id: Option<String>,
    /// <p>The ID of the Direct Connect gateway.</p>
    #[serde(rename = "directConnectGatewayId")]
    #[serde(skip_serializing_if = "Option::is_none")]
    pub direct_connect_gateway_id: Option<String>,
    /// <p>The ID of the virtual private gateway.</p>
    #[serde(rename = "virtualGatewayId")]
    #[serde(skip_serializing_if = "Option::is_none")]
    pub virtual_gateway_id: Option<String>,
}

#[derive(Default, Debug, Clone, PartialEq, Deserialize)]
#[cfg_attr(any(test, feature = "serialize_structs"), derive(Serialize))]
pub struct DeleteDirectConnectGatewayAssociationResult {
    /// <p>Information about the deleted association.</p>
    #[serde(rename = "directConnectGatewayAssociation")]
    #[serde(skip_serializing_if = "Option::is_none")]
    pub direct_connect_gateway_association: Option<DirectConnectGatewayAssociation>,
}

#[derive(Default, Debug, Clone, PartialEq, Serialize)]
pub struct DeleteDirectConnectGatewayRequest {
    /// <p>The ID of the Direct Connect gateway.</p>
    #[serde(rename = "directConnectGatewayId")]
    pub direct_connect_gateway_id: String,
}

#[derive(Default, Debug, Clone, PartialEq, Deserialize)]
#[cfg_attr(any(test, feature = "serialize_structs"), derive(Serialize))]
pub struct DeleteDirectConnectGatewayResult {
    /// <p>The Direct Connect gateway.</p>
    #[serde(rename = "directConnectGateway")]
    #[serde(skip_serializing_if = "Option::is_none")]
    pub direct_connect_gateway: Option<DirectConnectGateway>,
}

#[derive(Default, Debug, Clone, PartialEq, Serialize)]
pub struct DeleteInterconnectRequest {
    /// <p>The ID of the interconnect.</p>
    #[serde(rename = "interconnectId")]
    pub interconnect_id: String,
}

#[derive(Default, Debug, Clone, PartialEq, Deserialize)]
#[cfg_attr(any(test, feature = "serialize_structs"), derive(Serialize))]
pub struct DeleteInterconnectResponse {
    /// <p><p>The state of the interconnect. The following are the possible values:</p> <ul> <li> <p> <code>requested</code>: The initial state of an interconnect. The interconnect stays in the requested state until the Letter of Authorization (LOA) is sent to the customer.</p> </li> <li> <p> <code>pending</code>: The interconnect is approved, and is being initialized.</p> </li> <li> <p> <code>available</code>: The network link is up, and the interconnect is ready for use.</p> </li> <li> <p> <code>down</code>: The network link is down.</p> </li> <li> <p> <code>deleting</code>: The interconnect is being deleted.</p> </li> <li> <p> <code>deleted</code>: The interconnect is deleted.</p> </li> <li> <p> <code>unknown</code>: The state of the interconnect is not available.</p> </li> </ul></p>
    #[serde(rename = "interconnectState")]
    #[serde(skip_serializing_if = "Option::is_none")]
    pub interconnect_state: Option<String>,
}

#[derive(Default, Debug, Clone, PartialEq, Serialize)]
pub struct DeleteLagRequest {
    /// <p>The ID of the LAG.</p>
    #[serde(rename = "lagId")]
    pub lag_id: String,
}

#[derive(Default, Debug, Clone, PartialEq, Serialize)]
pub struct DeleteVirtualInterfaceRequest {
    /// <p>The ID of the virtual interface.</p>
    #[serde(rename = "virtualInterfaceId")]
    pub virtual_interface_id: String,
}

#[derive(Default, Debug, Clone, PartialEq, Deserialize)]
#[cfg_attr(any(test, feature = "serialize_structs"), derive(Serialize))]
pub struct DeleteVirtualInterfaceResponse {
    /// <p><p>The state of the virtual interface. The following are the possible values:</p> <ul> <li> <p> <code>confirming</code>: The creation of the virtual interface is pending confirmation from the virtual interface owner. If the owner of the virtual interface is different from the owner of the connection on which it is provisioned, then the virtual interface will remain in this state until it is confirmed by the virtual interface owner.</p> </li> <li> <p> <code>verifying</code>: This state only applies to public virtual interfaces. Each public virtual interface needs validation before the virtual interface can be created.</p> </li> <li> <p> <code>pending</code>: A virtual interface is in this state from the time that it is created until the virtual interface is ready to forward traffic.</p> </li> <li> <p> <code>available</code>: A virtual interface that is able to forward traffic.</p> </li> <li> <p> <code>down</code>: A virtual interface that is BGP down.</p> </li> <li> <p> <code>deleting</code>: A virtual interface is in this state immediately after calling <a>DeleteVirtualInterface</a> until it can no longer forward traffic.</p> </li> <li> <p> <code>deleted</code>: A virtual interface that cannot forward traffic.</p> </li> <li> <p> <code>rejected</code>: The virtual interface owner has declined creation of the virtual interface. If a virtual interface in the <code>Confirming</code> state is deleted by the virtual interface owner, the virtual interface enters the <code>Rejected</code> state.</p> </li> <li> <p> <code>unknown</code>: The state of the virtual interface is not available.</p> </li> </ul></p>
    #[serde(rename = "virtualInterfaceState")]
    #[serde(skip_serializing_if = "Option::is_none")]
    pub virtual_interface_state: Option<String>,
}

#[derive(Default, Debug, Clone, PartialEq, Serialize)]
pub struct DescribeConnectionLoaRequest {
    /// <p>The ID of the connection.</p>
    #[serde(rename = "connectionId")]
    pub connection_id: String,
    /// <p>The standard media type for the LOA-CFA document. The only supported value is application/pdf.</p>
    #[serde(rename = "loaContentType")]
    #[serde(skip_serializing_if = "Option::is_none")]
    pub loa_content_type: Option<String>,
    /// <p>The name of the APN partner or service provider who establishes connectivity on your behalf. If you specify this parameter, the LOA-CFA lists the provider name alongside your company name as the requester of the cross connect.</p>
    #[serde(rename = "providerName")]
    #[serde(skip_serializing_if = "Option::is_none")]
    pub provider_name: Option<String>,
}

#[derive(Default, Debug, Clone, PartialEq, Deserialize)]
#[cfg_attr(any(test, feature = "serialize_structs"), derive(Serialize))]
pub struct DescribeConnectionLoaResponse {
    /// <p>The Letter of Authorization - Connecting Facility Assignment (LOA-CFA).</p>
    #[serde(rename = "loa")]
    #[serde(skip_serializing_if = "Option::is_none")]
    pub loa: Option<Loa>,
}

#[derive(Default, Debug, Clone, PartialEq, Serialize)]
pub struct DescribeConnectionsOnInterconnectRequest {
    /// <p>The ID of the interconnect.</p>
    #[serde(rename = "interconnectId")]
    pub interconnect_id: String,
}

#[derive(Default, Debug, Clone, PartialEq, Serialize)]
pub struct DescribeConnectionsRequest {
    /// <p>The ID of the connection.</p>
    #[serde(rename = "connectionId")]
    #[serde(skip_serializing_if = "Option::is_none")]
    pub connection_id: Option<String>,
}

#[derive(Default, Debug, Clone, PartialEq, Serialize)]
pub struct DescribeDirectConnectGatewayAssociationProposalsRequest {
    /// <p>The ID of the associated gateway.</p>
    #[serde(rename = "associatedGatewayId")]
    #[serde(skip_serializing_if = "Option::is_none")]
    pub associated_gateway_id: Option<String>,
    /// <p>The ID of the Direct Connect gateway.</p>
    #[serde(rename = "directConnectGatewayId")]
    #[serde(skip_serializing_if = "Option::is_none")]
    pub direct_connect_gateway_id: Option<String>,
    /// <p>The maximum number of results to return with a single call. To retrieve the remaining results, make another call with the returned <code>nextToken</code> value.</p> <p>If <code>MaxResults</code> is given a value larger than 100, only 100 results are returned.</p>
    #[serde(rename = "maxResults")]
    #[serde(skip_serializing_if = "Option::is_none")]
    pub max_results: Option<i64>,
    /// <p>The token for the next page of results.</p>
    #[serde(rename = "nextToken")]
    #[serde(skip_serializing_if = "Option::is_none")]
    pub next_token: Option<String>,
    /// <p>The ID of the proposal.</p>
    #[serde(rename = "proposalId")]
    #[serde(skip_serializing_if = "Option::is_none")]
    pub proposal_id: Option<String>,
}

#[derive(Default, Debug, Clone, PartialEq, Deserialize)]
#[cfg_attr(any(test, feature = "serialize_structs"), derive(Serialize))]
pub struct DescribeDirectConnectGatewayAssociationProposalsResult {
    /// <p>Describes the Direct Connect gateway association proposals.</p>
    #[serde(rename = "directConnectGatewayAssociationProposals")]
    #[serde(skip_serializing_if = "Option::is_none")]
    pub direct_connect_gateway_association_proposals:
        Option<Vec<DirectConnectGatewayAssociationProposal>>,
    /// <p>The token to use to retrieve the next page of results. This value is <code>null</code> when there are no more results to return.</p>
    #[serde(rename = "nextToken")]
    #[serde(skip_serializing_if = "Option::is_none")]
    pub next_token: Option<String>,
}

#[derive(Default, Debug, Clone, PartialEq, Serialize)]
pub struct DescribeDirectConnectGatewayAssociationsRequest {
    /// <p>The ID of the associated gateway.</p>
    #[serde(rename = "associatedGatewayId")]
    #[serde(skip_serializing_if = "Option::is_none")]
    pub associated_gateway_id: Option<String>,
    /// <p>The ID of the Direct Connect gateway association.</p>
    #[serde(rename = "associationId")]
    #[serde(skip_serializing_if = "Option::is_none")]
    pub association_id: Option<String>,
    /// <p>The ID of the Direct Connect gateway.</p>
    #[serde(rename = "directConnectGatewayId")]
    #[serde(skip_serializing_if = "Option::is_none")]
    pub direct_connect_gateway_id: Option<String>,
    /// <p>The maximum number of results to return with a single call. To retrieve the remaining results, make another call with the returned <code>nextToken</code> value.</p> <p>If <code>MaxResults</code> is given a value larger than 100, only 100 results are returned.</p>
    #[serde(rename = "maxResults")]
    #[serde(skip_serializing_if = "Option::is_none")]
    pub max_results: Option<i64>,
    /// <p>The token provided in the previous call to retrieve the next page.</p>
    #[serde(rename = "nextToken")]
    #[serde(skip_serializing_if = "Option::is_none")]
    pub next_token: Option<String>,
    /// <p>The ID of the virtual private gateway.</p>
    #[serde(rename = "virtualGatewayId")]
    #[serde(skip_serializing_if = "Option::is_none")]
    pub virtual_gateway_id: Option<String>,
}

#[derive(Default, Debug, Clone, PartialEq, Deserialize)]
#[cfg_attr(any(test, feature = "serialize_structs"), derive(Serialize))]
pub struct DescribeDirectConnectGatewayAssociationsResult {
    /// <p>Information about the associations.</p>
    #[serde(rename = "directConnectGatewayAssociations")]
    #[serde(skip_serializing_if = "Option::is_none")]
    pub direct_connect_gateway_associations: Option<Vec<DirectConnectGatewayAssociation>>,
    /// <p>The token to retrieve the next page.</p>
    #[serde(rename = "nextToken")]
    #[serde(skip_serializing_if = "Option::is_none")]
    pub next_token: Option<String>,
}

#[derive(Default, Debug, Clone, PartialEq, Serialize)]
pub struct DescribeDirectConnectGatewayAttachmentsRequest {
    /// <p>The ID of the Direct Connect gateway.</p>
    #[serde(rename = "directConnectGatewayId")]
    #[serde(skip_serializing_if = "Option::is_none")]
    pub direct_connect_gateway_id: Option<String>,
    /// <p>The maximum number of results to return with a single call. To retrieve the remaining results, make another call with the returned <code>nextToken</code> value.</p> <p>If <code>MaxResults</code> is given a value larger than 100, only 100 results are returned.</p>
    #[serde(rename = "maxResults")]
    #[serde(skip_serializing_if = "Option::is_none")]
    pub max_results: Option<i64>,
    /// <p>The token provided in the previous call to retrieve the next page.</p>
    #[serde(rename = "nextToken")]
    #[serde(skip_serializing_if = "Option::is_none")]
    pub next_token: Option<String>,
    /// <p>The ID of the virtual interface.</p>
    #[serde(rename = "virtualInterfaceId")]
    #[serde(skip_serializing_if = "Option::is_none")]
    pub virtual_interface_id: Option<String>,
}

#[derive(Default, Debug, Clone, PartialEq, Deserialize)]
#[cfg_attr(any(test, feature = "serialize_structs"), derive(Serialize))]
pub struct DescribeDirectConnectGatewayAttachmentsResult {
    /// <p>The attachments.</p>
    #[serde(rename = "directConnectGatewayAttachments")]
    #[serde(skip_serializing_if = "Option::is_none")]
    pub direct_connect_gateway_attachments: Option<Vec<DirectConnectGatewayAttachment>>,
    /// <p>The token to retrieve the next page.</p>
    #[serde(rename = "nextToken")]
    #[serde(skip_serializing_if = "Option::is_none")]
    pub next_token: Option<String>,
}

#[derive(Default, Debug, Clone, PartialEq, Serialize)]
pub struct DescribeDirectConnectGatewaysRequest {
    /// <p>The ID of the Direct Connect gateway.</p>
    #[serde(rename = "directConnectGatewayId")]
    #[serde(skip_serializing_if = "Option::is_none")]
    pub direct_connect_gateway_id: Option<String>,
    /// <p>The maximum number of results to return with a single call. To retrieve the remaining results, make another call with the returned <code>nextToken</code> value.</p> <p>If <code>MaxResults</code> is given a value larger than 100, only 100 results are returned.</p>
    #[serde(rename = "maxResults")]
    #[serde(skip_serializing_if = "Option::is_none")]
    pub max_results: Option<i64>,
    /// <p>The token provided in the previous call to retrieve the next page.</p>
    #[serde(rename = "nextToken")]
    #[serde(skip_serializing_if = "Option::is_none")]
    pub next_token: Option<String>,
}

#[derive(Default, Debug, Clone, PartialEq, Deserialize)]
#[cfg_attr(any(test, feature = "serialize_structs"), derive(Serialize))]
pub struct DescribeDirectConnectGatewaysResult {
    /// <p>The Direct Connect gateways.</p>
    #[serde(rename = "directConnectGateways")]
    #[serde(skip_serializing_if = "Option::is_none")]
    pub direct_connect_gateways: Option<Vec<DirectConnectGateway>>,
    /// <p>The token to retrieve the next page.</p>
    #[serde(rename = "nextToken")]
    #[serde(skip_serializing_if = "Option::is_none")]
    pub next_token: Option<String>,
}

#[derive(Default, Debug, Clone, PartialEq, Serialize)]
pub struct DescribeHostedConnectionsRequest {
    /// <p>The ID of the interconnect or LAG.</p>
    #[serde(rename = "connectionId")]
    pub connection_id: String,
}

#[derive(Default, Debug, Clone, PartialEq, Serialize)]
pub struct DescribeInterconnectLoaRequest {
    /// <p>The ID of the interconnect.</p>
    #[serde(rename = "interconnectId")]
    pub interconnect_id: String,
    /// <p>The standard media type for the LOA-CFA document. The only supported value is application/pdf.</p>
    #[serde(rename = "loaContentType")]
    #[serde(skip_serializing_if = "Option::is_none")]
    pub loa_content_type: Option<String>,
    /// <p>The name of the service provider who establishes connectivity on your behalf. If you supply this parameter, the LOA-CFA lists the provider name alongside your company name as the requester of the cross connect.</p>
    #[serde(rename = "providerName")]
    #[serde(skip_serializing_if = "Option::is_none")]
    pub provider_name: Option<String>,
}

#[derive(Default, Debug, Clone, PartialEq, Deserialize)]
#[cfg_attr(any(test, feature = "serialize_structs"), derive(Serialize))]
pub struct DescribeInterconnectLoaResponse {
    /// <p>The Letter of Authorization - Connecting Facility Assignment (LOA-CFA).</p>
    #[serde(rename = "loa")]
    #[serde(skip_serializing_if = "Option::is_none")]
    pub loa: Option<Loa>,
}

#[derive(Default, Debug, Clone, PartialEq, Serialize)]
pub struct DescribeInterconnectsRequest {
    /// <p>The ID of the interconnect.</p>
    #[serde(rename = "interconnectId")]
    #[serde(skip_serializing_if = "Option::is_none")]
    pub interconnect_id: Option<String>,
}

#[derive(Default, Debug, Clone, PartialEq, Serialize)]
pub struct DescribeLagsRequest {
    /// <p>The ID of the LAG.</p>
    #[serde(rename = "lagId")]
    #[serde(skip_serializing_if = "Option::is_none")]
    pub lag_id: Option<String>,
}

#[derive(Default, Debug, Clone, PartialEq, Serialize)]
pub struct DescribeLoaRequest {
    /// <p>The ID of a connection, LAG, or interconnect.</p>
    #[serde(rename = "connectionId")]
    pub connection_id: String,
    /// <p>The standard media type for the LOA-CFA document. The only supported value is application/pdf.</p>
    #[serde(rename = "loaContentType")]
    #[serde(skip_serializing_if = "Option::is_none")]
    pub loa_content_type: Option<String>,
    /// <p>The name of the service provider who establishes connectivity on your behalf. If you specify this parameter, the LOA-CFA lists the provider name alongside your company name as the requester of the cross connect.</p>
    #[serde(rename = "providerName")]
    #[serde(skip_serializing_if = "Option::is_none")]
    pub provider_name: Option<String>,
}

#[derive(Default, Debug, Clone, PartialEq, Serialize)]
pub struct DescribeTagsRequest {
    /// <p>The Amazon Resource Names (ARNs) of the resources.</p>
    #[serde(rename = "resourceArns")]
    pub resource_arns: Vec<String>,
}

#[derive(Default, Debug, Clone, PartialEq, Deserialize)]
#[cfg_attr(any(test, feature = "serialize_structs"), derive(Serialize))]
pub struct DescribeTagsResponse {
    /// <p>Information about the tags.</p>
    #[serde(rename = "resourceTags")]
    #[serde(skip_serializing_if = "Option::is_none")]
    pub resource_tags: Option<Vec<ResourceTag>>,
}

#[derive(Default, Debug, Clone, PartialEq, Serialize)]
pub struct DescribeVirtualInterfacesRequest {
    /// <p>The ID of the connection.</p>
    #[serde(rename = "connectionId")]
    #[serde(skip_serializing_if = "Option::is_none")]
    pub connection_id: Option<String>,
    /// <p>The ID of the virtual interface.</p>
    #[serde(rename = "virtualInterfaceId")]
    #[serde(skip_serializing_if = "Option::is_none")]
    pub virtual_interface_id: Option<String>,
}

/// <p>Information about a Direct Connect gateway, which enables you to connect virtual interfaces and virtual private gateway or transit gateways.</p>
#[derive(Default, Debug, Clone, PartialEq, Deserialize)]
#[cfg_attr(any(test, feature = "serialize_structs"), derive(Serialize))]
pub struct DirectConnectGateway {
    /// <p>The autonomous system number (ASN) for the Amazon side of the connection.</p>
    #[serde(rename = "amazonSideAsn")]
    #[serde(skip_serializing_if = "Option::is_none")]
    pub amazon_side_asn: Option<i64>,
    /// <p>The ID of the Direct Connect gateway.</p>
    #[serde(rename = "directConnectGatewayId")]
    #[serde(skip_serializing_if = "Option::is_none")]
    pub direct_connect_gateway_id: Option<String>,
    /// <p>The name of the Direct Connect gateway.</p>
    #[serde(rename = "directConnectGatewayName")]
    #[serde(skip_serializing_if = "Option::is_none")]
    pub direct_connect_gateway_name: Option<String>,
    /// <p><p>The state of the Direct Connect gateway. The following are the possible values:</p> <ul> <li> <p> <code>pending</code>: The initial state after calling <a>CreateDirectConnectGateway</a>.</p> </li> <li> <p> <code>available</code>: The Direct Connect gateway is ready for use.</p> </li> <li> <p> <code>deleting</code>: The initial state after calling <a>DeleteDirectConnectGateway</a>.</p> </li> <li> <p> <code>deleted</code>: The Direct Connect gateway is deleted and cannot pass traffic.</p> </li> </ul></p>
    #[serde(rename = "directConnectGatewayState")]
    #[serde(skip_serializing_if = "Option::is_none")]
    pub direct_connect_gateway_state: Option<String>,
    /// <p>The ID of the AWS account that owns the Direct Connect gateway.</p>
    #[serde(rename = "ownerAccount")]
    #[serde(skip_serializing_if = "Option::is_none")]
    pub owner_account: Option<String>,
    /// <p>The error message if the state of an object failed to advance.</p>
    #[serde(rename = "stateChangeError")]
    #[serde(skip_serializing_if = "Option::is_none")]
    pub state_change_error: Option<String>,
}

/// <p>Information about an association between a Direct Connect gateway and a virtual private gateway or transit gateway.</p>
#[derive(Default, Debug, Clone, PartialEq, Deserialize)]
#[cfg_attr(any(test, feature = "serialize_structs"), derive(Serialize))]
pub struct DirectConnectGatewayAssociation {
    /// <p>The Amazon VPC prefixes to advertise to the Direct Connect gateway.</p>
    #[serde(rename = "allowedPrefixesToDirectConnectGateway")]
    #[serde(skip_serializing_if = "Option::is_none")]
    pub allowed_prefixes_to_direct_connect_gateway: Option<Vec<RouteFilterPrefix>>,
    /// <p>Information about the associated gateway.</p>
    #[serde(rename = "associatedGateway")]
    #[serde(skip_serializing_if = "Option::is_none")]
    pub associated_gateway: Option<AssociatedGateway>,
    /// <p>The ID of the Direct Connect gateway association.</p>
    #[serde(rename = "associationId")]
    #[serde(skip_serializing_if = "Option::is_none")]
    pub association_id: Option<String>,
    /// <p><p>The state of the association. The following are the possible values:</p> <ul> <li> <p> <code>associating</code>: The initial state after calling <a>CreateDirectConnectGatewayAssociation</a>.</p> </li> <li> <p> <code>associated</code>: The Direct Connect gateway and virtual private gateway or transit gateway are successfully associated and ready to pass traffic.</p> </li> <li> <p> <code>disassociating</code>: The initial state after calling <a>DeleteDirectConnectGatewayAssociation</a>.</p> </li> <li> <p> <code>disassociated</code>: The virtual private gateway or transit gateway is disassociated from the Direct Connect gateway. Traffic flow between the Direct Connect gateway and virtual private gateway or transit gateway is stopped.</p> </li> </ul></p>
    #[serde(rename = "associationState")]
    #[serde(skip_serializing_if = "Option::is_none")]
    pub association_state: Option<String>,
    /// <p>The ID of the Direct Connect gateway.</p>
    #[serde(rename = "directConnectGatewayId")]
    #[serde(skip_serializing_if = "Option::is_none")]
    pub direct_connect_gateway_id: Option<String>,
    /// <p>The ID of the AWS account that owns the associated gateway.</p>
    #[serde(rename = "directConnectGatewayOwnerAccount")]
    #[serde(skip_serializing_if = "Option::is_none")]
    pub direct_connect_gateway_owner_account: Option<String>,
    /// <p>The error message if the state of an object failed to advance.</p>
    #[serde(rename = "stateChangeError")]
    #[serde(skip_serializing_if = "Option::is_none")]
    pub state_change_error: Option<String>,
    /// <p>The ID of the virtual private gateway. Applies only to private virtual interfaces.</p>
    #[serde(rename = "virtualGatewayId")]
    #[serde(skip_serializing_if = "Option::is_none")]
    pub virtual_gateway_id: Option<String>,
    /// <p>The ID of the AWS account that owns the virtual private gateway.</p>
    #[serde(rename = "virtualGatewayOwnerAccount")]
    #[serde(skip_serializing_if = "Option::is_none")]
    pub virtual_gateway_owner_account: Option<String>,
    /// <p>The AWS Region where the virtual private gateway is located.</p>
    #[serde(rename = "virtualGatewayRegion")]
    #[serde(skip_serializing_if = "Option::is_none")]
    pub virtual_gateway_region: Option<String>,
}

/// <p>Information about the proposal request to attach a virtual private gateway to a Direct Connect gateway. </p>
#[derive(Default, Debug, Clone, PartialEq, Deserialize)]
#[cfg_attr(any(test, feature = "serialize_structs"), derive(Serialize))]
pub struct DirectConnectGatewayAssociationProposal {
    /// <p>Information about the associated gateway.</p>
    #[serde(rename = "associatedGateway")]
    #[serde(skip_serializing_if = "Option::is_none")]
    pub associated_gateway: Option<AssociatedGateway>,
    /// <p>The ID of the Direct Connect gateway.</p>
    #[serde(rename = "directConnectGatewayId")]
    #[serde(skip_serializing_if = "Option::is_none")]
    pub direct_connect_gateway_id: Option<String>,
    /// <p>The ID of the AWS account that owns the Direct Connect gateway.</p>
    #[serde(rename = "directConnectGatewayOwnerAccount")]
    #[serde(skip_serializing_if = "Option::is_none")]
    pub direct_connect_gateway_owner_account: Option<String>,
    /// <p>The existing Amazon VPC prefixes advertised to the Direct Connect gateway.</p>
    #[serde(rename = "existingAllowedPrefixesToDirectConnectGateway")]
    #[serde(skip_serializing_if = "Option::is_none")]
    pub existing_allowed_prefixes_to_direct_connect_gateway: Option<Vec<RouteFilterPrefix>>,
    /// <p>The ID of the association proposal.</p>
    #[serde(rename = "proposalId")]
    #[serde(skip_serializing_if = "Option::is_none")]
    pub proposal_id: Option<String>,
    /// <p><p>The state of the proposal. The following are possible values:</p> <ul> <li> <p> <code>accepted</code>: The proposal has been accepted. The Direct Connect gateway association is available to use in this state.</p> </li> <li> <p> <code>deleted</code>: The proposal has been deleted by the owner that made the proposal. The Direct Connect gateway association cannot be used in this state.</p> </li> <li> <p> <code>requested</code>: The proposal has been requested. The Direct Connect gateway association cannot be used in this state.</p> </li> </ul></p>
    #[serde(rename = "proposalState")]
    #[serde(skip_serializing_if = "Option::is_none")]
    pub proposal_state: Option<String>,
    /// <p>The Amazon VPC prefixes to advertise to the Direct Connect gateway.</p>
    #[serde(rename = "requestedAllowedPrefixesToDirectConnectGateway")]
    #[serde(skip_serializing_if = "Option::is_none")]
    pub requested_allowed_prefixes_to_direct_connect_gateway: Option<Vec<RouteFilterPrefix>>,
}

/// <p>Information about an attachment between a Direct Connect gateway and a virtual interface.</p>
#[derive(Default, Debug, Clone, PartialEq, Deserialize)]
#[cfg_attr(any(test, feature = "serialize_structs"), derive(Serialize))]
pub struct DirectConnectGatewayAttachment {
    /// <p><p>The state of the attachment. The following are the possible values:</p> <ul> <li> <p> <code>attaching</code>: The initial state after a virtual interface is created using the Direct Connect gateway.</p> </li> <li> <p> <code>attached</code>: The Direct Connect gateway and virtual interface are attached and ready to pass traffic.</p> </li> <li> <p> <code>detaching</code>: The initial state after calling <a>DeleteVirtualInterface</a>.</p> </li> <li> <p> <code>detached</code>: The virtual interface is detached from the Direct Connect gateway. Traffic flow between the Direct Connect gateway and virtual interface is stopped.</p> </li> </ul></p>
    #[serde(rename = "attachmentState")]
    #[serde(skip_serializing_if = "Option::is_none")]
    pub attachment_state: Option<String>,
    /// <p>The interface type.</p>
    #[serde(rename = "attachmentType")]
    #[serde(skip_serializing_if = "Option::is_none")]
    pub attachment_type: Option<String>,
    /// <p>The ID of the Direct Connect gateway.</p>
    #[serde(rename = "directConnectGatewayId")]
    #[serde(skip_serializing_if = "Option::is_none")]
    pub direct_connect_gateway_id: Option<String>,
    /// <p>The error message if the state of an object failed to advance.</p>
    #[serde(rename = "stateChangeError")]
    #[serde(skip_serializing_if = "Option::is_none")]
    pub state_change_error: Option<String>,
    /// <p>The ID of the virtual interface.</p>
    #[serde(rename = "virtualInterfaceId")]
    #[serde(skip_serializing_if = "Option::is_none")]
    pub virtual_interface_id: Option<String>,
    /// <p>The ID of the AWS account that owns the virtual interface.</p>
    #[serde(rename = "virtualInterfaceOwnerAccount")]
    #[serde(skip_serializing_if = "Option::is_none")]
    pub virtual_interface_owner_account: Option<String>,
    /// <p>The AWS Region where the virtual interface is located.</p>
    #[serde(rename = "virtualInterfaceRegion")]
    #[serde(skip_serializing_if = "Option::is_none")]
    pub virtual_interface_region: Option<String>,
}

#[derive(Default, Debug, Clone, PartialEq, Serialize)]
pub struct DisassociateConnectionFromLagRequest {
    /// <p>The ID of the connection.</p>
    #[serde(rename = "connectionId")]
    pub connection_id: String,
    /// <p>The ID of the LAG.</p>
    #[serde(rename = "lagId")]
    pub lag_id: String,
}

/// <p>Information about an interconnect.</p>
#[derive(Default, Debug, Clone, PartialEq, Deserialize)]
#[cfg_attr(any(test, feature = "serialize_structs"), derive(Serialize))]
pub struct Interconnect {
    /// <p>The Direct Connect endpoint on which the physical connection terminates.</p>
    #[serde(rename = "awsDevice")]
    #[serde(skip_serializing_if = "Option::is_none")]
    pub aws_device: Option<String>,
    /// <p>The Direct Connect endpoint on which the physical connection terminates.</p>
    #[serde(rename = "awsDeviceV2")]
    #[serde(skip_serializing_if = "Option::is_none")]
    pub aws_device_v2: Option<String>,
    /// <p>The bandwidth of the connection.</p>
    #[serde(rename = "bandwidth")]
    #[serde(skip_serializing_if = "Option::is_none")]
    pub bandwidth: Option<String>,
    /// <p>Indicates whether the interconnect supports a secondary BGP in the same address family (IPv4/IPv6).</p>
    #[serde(rename = "hasLogicalRedundancy")]
    #[serde(skip_serializing_if = "Option::is_none")]
    pub has_logical_redundancy: Option<String>,
    /// <p>The ID of the interconnect.</p>
    #[serde(rename = "interconnectId")]
    #[serde(skip_serializing_if = "Option::is_none")]
    pub interconnect_id: Option<String>,
    /// <p>The name of the interconnect.</p>
    #[serde(rename = "interconnectName")]
    #[serde(skip_serializing_if = "Option::is_none")]
    pub interconnect_name: Option<String>,
    /// <p><p>The state of the interconnect. The following are the possible values:</p> <ul> <li> <p> <code>requested</code>: The initial state of an interconnect. The interconnect stays in the requested state until the Letter of Authorization (LOA) is sent to the customer.</p> </li> <li> <p> <code>pending</code>: The interconnect is approved, and is being initialized.</p> </li> <li> <p> <code>available</code>: The network link is up, and the interconnect is ready for use.</p> </li> <li> <p> <code>down</code>: The network link is down.</p> </li> <li> <p> <code>deleting</code>: The interconnect is being deleted.</p> </li> <li> <p> <code>deleted</code>: The interconnect is deleted.</p> </li> <li> <p> <code>unknown</code>: The state of the interconnect is not available.</p> </li> </ul></p>
    #[serde(rename = "interconnectState")]
    #[serde(skip_serializing_if = "Option::is_none")]
    pub interconnect_state: Option<String>,
    /// <p>Indicates whether jumbo frames (9001 MTU) are supported.</p>
    #[serde(rename = "jumboFrameCapable")]
    #[serde(skip_serializing_if = "Option::is_none")]
    pub jumbo_frame_capable: Option<bool>,
    /// <p>The ID of the LAG.</p>
    #[serde(rename = "lagId")]
    #[serde(skip_serializing_if = "Option::is_none")]
    pub lag_id: Option<String>,
    /// <p>The time of the most recent call to <a>DescribeLoa</a> for this connection.</p>
    #[serde(rename = "loaIssueTime")]
    #[serde(skip_serializing_if = "Option::is_none")]
    pub loa_issue_time: Option<f64>,
    /// <p>The location of the connection.</p>
    #[serde(rename = "location")]
    #[serde(skip_serializing_if = "Option::is_none")]
    pub location: Option<String>,
    /// <p>The AWS Region where the connection is located.</p>
    #[serde(rename = "region")]
    #[serde(skip_serializing_if = "Option::is_none")]
    pub region: Option<String>,
    /// <p>Any tags assigned to the interconnect.</p>
    #[serde(rename = "tags")]
    #[serde(skip_serializing_if = "Option::is_none")]
    pub tags: Option<Vec<Tag>>,
}

#[derive(Default, Debug, Clone, PartialEq, Deserialize)]
#[cfg_attr(any(test, feature = "serialize_structs"), derive(Serialize))]
pub struct Interconnects {
    /// <p>The interconnects.</p>
    #[serde(rename = "interconnects")]
    #[serde(skip_serializing_if = "Option::is_none")]
    pub interconnects: Option<Vec<Interconnect>>,
}

/// <p>Information about a link aggregation group (LAG).</p>
#[derive(Default, Debug, Clone, PartialEq, Deserialize)]
#[cfg_attr(any(test, feature = "serialize_structs"), derive(Serialize))]
pub struct Lag {
    /// <p>Indicates whether the LAG can host other connections.</p>
    #[serde(rename = "allowsHostedConnections")]
    #[serde(skip_serializing_if = "Option::is_none")]
    pub allows_hosted_connections: Option<bool>,
    /// <p>The AWS Direct Connect endpoint that hosts the LAG.</p>
    #[serde(rename = "awsDevice")]
    #[serde(skip_serializing_if = "Option::is_none")]
    pub aws_device: Option<String>,
    /// <p>The AWS Direct Connect endpoint that hosts the LAG.</p>
    #[serde(rename = "awsDeviceV2")]
    #[serde(skip_serializing_if = "Option::is_none")]
    pub aws_device_v2: Option<String>,
    /// <p>The connections bundled by the LAG.</p>
    #[serde(rename = "connections")]
    #[serde(skip_serializing_if = "Option::is_none")]
    pub connections: Option<Vec<Connection>>,
    /// <p>The individual bandwidth of the physical connections bundled by the LAG. The possible values are 1Gbps and 10Gbps. </p>
    #[serde(rename = "connectionsBandwidth")]
    #[serde(skip_serializing_if = "Option::is_none")]
    pub connections_bandwidth: Option<String>,
    /// <p>Indicates whether the LAG supports a secondary BGP peer in the same address family (IPv4/IPv6).</p>
    #[serde(rename = "hasLogicalRedundancy")]
    #[serde(skip_serializing_if = "Option::is_none")]
    pub has_logical_redundancy: Option<String>,
    /// <p>Indicates whether jumbo frames (9001 MTU) are supported.</p>
    #[serde(rename = "jumboFrameCapable")]
    #[serde(skip_serializing_if = "Option::is_none")]
    pub jumbo_frame_capable: Option<bool>,
    /// <p>The ID of the LAG.</p>
    #[serde(rename = "lagId")]
    #[serde(skip_serializing_if = "Option::is_none")]
    pub lag_id: Option<String>,
    /// <p>The name of the LAG.</p>
    #[serde(rename = "lagName")]
    #[serde(skip_serializing_if = "Option::is_none")]
    pub lag_name: Option<String>,
    /// <p><p>The state of the LAG. The following are the possible values:</p> <ul> <li> <p> <code>requested</code>: The initial state of a LAG. The LAG stays in the requested state until the Letter of Authorization (LOA) is available.</p> </li> <li> <p> <code>pending</code>: The LAG has been approved and is being initialized.</p> </li> <li> <p> <code>available</code>: The network link is established and the LAG is ready for use.</p> </li> <li> <p> <code>down</code>: The network link is down.</p> </li> <li> <p> <code>deleting</code>: The LAG is being deleted.</p> </li> <li> <p> <code>deleted</code>: The LAG is deleted.</p> </li> <li> <p> <code>unknown</code>: The state of the LAG is not available.</p> </li> </ul></p>
    #[serde(rename = "lagState")]
    #[serde(skip_serializing_if = "Option::is_none")]
    pub lag_state: Option<String>,
    /// <p>The location of the LAG.</p>
    #[serde(rename = "location")]
    #[serde(skip_serializing_if = "Option::is_none")]
    pub location: Option<String>,
    /// <p>The minimum number of physical connections that must be operational for the LAG itself to be operational.</p>
    #[serde(rename = "minimumLinks")]
    #[serde(skip_serializing_if = "Option::is_none")]
    pub minimum_links: Option<i64>,
    /// <p>The number of physical connections bundled by the LAG, up to a maximum of 10.</p>
    #[serde(rename = "numberOfConnections")]
    #[serde(skip_serializing_if = "Option::is_none")]
    pub number_of_connections: Option<i64>,
    /// <p>The ID of the AWS account that owns the LAG.</p>
    #[serde(rename = "ownerAccount")]
    #[serde(skip_serializing_if = "Option::is_none")]
    pub owner_account: Option<String>,
    /// <p>The AWS Region where the connection is located.</p>
    #[serde(rename = "region")]
    #[serde(skip_serializing_if = "Option::is_none")]
    pub region: Option<String>,
    /// <p>Any tags assigned to link aggregation group (LAG).</p>
    #[serde(rename = "tags")]
    #[serde(skip_serializing_if = "Option::is_none")]
    pub tags: Option<Vec<Tag>>,
}

#[derive(Default, Debug, Clone, PartialEq, Deserialize)]
#[cfg_attr(any(test, feature = "serialize_structs"), derive(Serialize))]
pub struct Lags {
    /// <p>The LAGs.</p>
    #[serde(rename = "lags")]
    #[serde(skip_serializing_if = "Option::is_none")]
    pub lags: Option<Vec<Lag>>,
}

/// <p>Information about a Letter of Authorization - Connecting Facility Assignment (LOA-CFA) for a connection.</p>
#[derive(Default, Debug, Clone, PartialEq, Deserialize)]
#[cfg_attr(any(test, feature = "serialize_structs"), derive(Serialize))]
pub struct Loa {
    /// <p>The binary contents of the LOA-CFA document.</p>
    #[serde(rename = "loaContent")]
    #[serde(
        deserialize_with = "::rusoto_core::serialization::SerdeBlob::deserialize_blob",
        serialize_with = "::rusoto_core::serialization::SerdeBlob::serialize_blob",
        default
    )]
    #[serde(skip_serializing_if = "Option::is_none")]
    pub loa_content: Option<bytes::Bytes>,
    /// <p>The standard media type for the LOA-CFA document. The only supported value is application/pdf.</p>
    #[serde(rename = "loaContentType")]
    #[serde(skip_serializing_if = "Option::is_none")]
    pub loa_content_type: Option<String>,
}

/// <p>Information about an AWS Direct Connect location.</p>
#[derive(Default, Debug, Clone, PartialEq, Deserialize)]
#[cfg_attr(any(test, feature = "serialize_structs"), derive(Serialize))]
pub struct Location {
    /// <p>The available port speeds for the location.</p>
    #[serde(rename = "availablePortSpeeds")]
    #[serde(skip_serializing_if = "Option::is_none")]
    pub available_port_speeds: Option<Vec<String>>,
    /// <p>The code for the location.</p>
    #[serde(rename = "locationCode")]
    #[serde(skip_serializing_if = "Option::is_none")]
    pub location_code: Option<String>,
    /// <p>The name of the location. This includes the name of the colocation partner and the physical site of the building.</p>
    #[serde(rename = "locationName")]
    #[serde(skip_serializing_if = "Option::is_none")]
    pub location_name: Option<String>,
    /// <p>The AWS Region for the location.</p>
    #[serde(rename = "region")]
    #[serde(skip_serializing_if = "Option::is_none")]
    pub region: Option<String>,
}

#[derive(Default, Debug, Clone, PartialEq, Deserialize)]
#[cfg_attr(any(test, feature = "serialize_structs"), derive(Serialize))]
pub struct Locations {
    /// <p>The locations.</p>
    #[serde(rename = "locations")]
    #[serde(skip_serializing_if = "Option::is_none")]
    pub locations: Option<Vec<Location>>,
}

/// <p>Information about a new BGP peer.</p>
#[derive(Default, Debug, Clone, PartialEq, Serialize)]
pub struct NewBGPPeer {
    /// <p>The address family for the BGP peer.</p>
    #[serde(rename = "addressFamily")]
    #[serde(skip_serializing_if = "Option::is_none")]
    pub address_family: Option<String>,
    /// <p>The IP address assigned to the Amazon interface.</p>
    #[serde(rename = "amazonAddress")]
    #[serde(skip_serializing_if = "Option::is_none")]
    pub amazon_address: Option<String>,
    /// <p>The autonomous system (AS) number for Border Gateway Protocol (BGP) configuration.</p>
    #[serde(rename = "asn")]
    #[serde(skip_serializing_if = "Option::is_none")]
    pub asn: Option<i64>,
    /// <p>The authentication key for BGP configuration. This string has a minimum length of 6 characters and and a maximun lenth of 80 characters.</p>
    #[serde(rename = "authKey")]
    #[serde(skip_serializing_if = "Option::is_none")]
    pub auth_key: Option<String>,
    /// <p>The IP address assigned to the customer interface.</p>
    #[serde(rename = "customerAddress")]
    #[serde(skip_serializing_if = "Option::is_none")]
    pub customer_address: Option<String>,
}

/// <p>Information about a private virtual interface.</p>
#[derive(Default, Debug, Clone, PartialEq, Serialize)]
pub struct NewPrivateVirtualInterface {
    /// <p>The address family for the BGP peer.</p>
    #[serde(rename = "addressFamily")]
    #[serde(skip_serializing_if = "Option::is_none")]
    pub address_family: Option<String>,
    /// <p>The IP address assigned to the Amazon interface.</p>
    #[serde(rename = "amazonAddress")]
    #[serde(skip_serializing_if = "Option::is_none")]
    pub amazon_address: Option<String>,
    /// <p>The autonomous system (AS) number for Border Gateway Protocol (BGP) configuration.</p>
    #[serde(rename = "asn")]
    pub asn: i64,
    /// <p>The authentication key for BGP configuration. This string has a minimum length of 6 characters and and a maximun lenth of 80 characters.</p>
    #[serde(rename = "authKey")]
    #[serde(skip_serializing_if = "Option::is_none")]
    pub auth_key: Option<String>,
    /// <p>The IP address assigned to the customer interface.</p>
    #[serde(rename = "customerAddress")]
    #[serde(skip_serializing_if = "Option::is_none")]
    pub customer_address: Option<String>,
    /// <p>The ID of the Direct Connect gateway.</p>
    #[serde(rename = "directConnectGatewayId")]
    #[serde(skip_serializing_if = "Option::is_none")]
    pub direct_connect_gateway_id: Option<String>,
    /// <p>The maximum transmission unit (MTU), in bytes. The supported values are 1500 and 9001. The default value is 1500.</p>
    #[serde(rename = "mtu")]
    #[serde(skip_serializing_if = "Option::is_none")]
    pub mtu: Option<i64>,
    /// <p>Any tags assigned to the private virtual interface.</p>
    #[serde(rename = "tags")]
    #[serde(skip_serializing_if = "Option::is_none")]
    pub tags: Option<Vec<Tag>>,
    /// <p>The ID of the virtual private gateway.</p>
    #[serde(rename = "virtualGatewayId")]
    #[serde(skip_serializing_if = "Option::is_none")]
    pub virtual_gateway_id: Option<String>,
    /// <p>The name of the virtual interface assigned by the customer network.</p>
    #[serde(rename = "virtualInterfaceName")]
    pub virtual_interface_name: String,
    /// <p>The ID of the VLAN.</p>
    #[serde(rename = "vlan")]
    pub vlan: i64,
}

/// <p>Information about a private virtual interface to be provisioned on a connection.</p>
#[derive(Default, Debug, Clone, PartialEq, Serialize)]
pub struct NewPrivateVirtualInterfaceAllocation {
    /// <p>The address family for the BGP peer.</p>
    #[serde(rename = "addressFamily")]
    #[serde(skip_serializing_if = "Option::is_none")]
    pub address_family: Option<String>,
    /// <p>The IP address assigned to the Amazon interface.</p>
    #[serde(rename = "amazonAddress")]
    #[serde(skip_serializing_if = "Option::is_none")]
    pub amazon_address: Option<String>,
    /// <p>The autonomous system (AS) number for Border Gateway Protocol (BGP) configuration.</p>
    #[serde(rename = "asn")]
    pub asn: i64,
    /// <p>The authentication key for BGP configuration. This string has a minimum length of 6 characters and and a maximun lenth of 80 characters.</p>
    #[serde(rename = "authKey")]
    #[serde(skip_serializing_if = "Option::is_none")]
    pub auth_key: Option<String>,
    /// <p>The IP address assigned to the customer interface.</p>
    #[serde(rename = "customerAddress")]
    #[serde(skip_serializing_if = "Option::is_none")]
    pub customer_address: Option<String>,
    /// <p>The maximum transmission unit (MTU), in bytes. The supported values are 1500 and 9001. The default value is 1500.</p>
    #[serde(rename = "mtu")]
    #[serde(skip_serializing_if = "Option::is_none")]
    pub mtu: Option<i64>,
    /// <p>Any tags assigned to the private virtual interface to be provisioned on a connection.</p>
    #[serde(rename = "tags")]
    #[serde(skip_serializing_if = "Option::is_none")]
    pub tags: Option<Vec<Tag>>,
    /// <p>The name of the virtual interface assigned by the customer network.</p>
    #[serde(rename = "virtualInterfaceName")]
    pub virtual_interface_name: String,
    /// <p>The ID of the VLAN.</p>
    #[serde(rename = "vlan")]
    pub vlan: i64,
}

/// <p>Information about a public virtual interface.</p>
#[derive(Default, Debug, Clone, PartialEq, Serialize)]
pub struct NewPublicVirtualInterface {
    /// <p>The address family for the BGP peer.</p>
    #[serde(rename = "addressFamily")]
    #[serde(skip_serializing_if = "Option::is_none")]
    pub address_family: Option<String>,
    /// <p>The IP address assigned to the Amazon interface.</p>
    #[serde(rename = "amazonAddress")]
    #[serde(skip_serializing_if = "Option::is_none")]
    pub amazon_address: Option<String>,
    /// <p>The autonomous system (AS) number for Border Gateway Protocol (BGP) configuration.</p>
    #[serde(rename = "asn")]
    pub asn: i64,
    /// <p>The authentication key for BGP configuration. This string has a minimum length of 6 characters and and a maximun lenth of 80 characters.</p>
    #[serde(rename = "authKey")]
    #[serde(skip_serializing_if = "Option::is_none")]
    pub auth_key: Option<String>,
    /// <p>The IP address assigned to the customer interface.</p>
    #[serde(rename = "customerAddress")]
    #[serde(skip_serializing_if = "Option::is_none")]
    pub customer_address: Option<String>,
    /// <p>The routes to be advertised to the AWS network in this Region. Applies to public virtual interfaces.</p>
    #[serde(rename = "routeFilterPrefixes")]
    #[serde(skip_serializing_if = "Option::is_none")]
    pub route_filter_prefixes: Option<Vec<RouteFilterPrefix>>,
    /// <p>Any tags assigned to the public virtual interface.</p>
    #[serde(rename = "tags")]
    #[serde(skip_serializing_if = "Option::is_none")]
    pub tags: Option<Vec<Tag>>,
    /// <p>The name of the virtual interface assigned by the customer network.</p>
    #[serde(rename = "virtualInterfaceName")]
    pub virtual_interface_name: String,
    /// <p>The ID of the VLAN.</p>
    #[serde(rename = "vlan")]
    pub vlan: i64,
}

/// <p>Information about a public virtual interface to be provisioned on a connection.</p>
#[derive(Default, Debug, Clone, PartialEq, Serialize)]
pub struct NewPublicVirtualInterfaceAllocation {
    /// <p>The address family for the BGP peer.</p>
    #[serde(rename = "addressFamily")]
    #[serde(skip_serializing_if = "Option::is_none")]
    pub address_family: Option<String>,
    /// <p>The IP address assigned to the Amazon interface.</p>
    #[serde(rename = "amazonAddress")]
    #[serde(skip_serializing_if = "Option::is_none")]
    pub amazon_address: Option<String>,
    /// <p>The autonomous system (AS) number for Border Gateway Protocol (BGP) configuration.</p>
    #[serde(rename = "asn")]
    pub asn: i64,
    /// <p>The authentication key for BGP configuration. This string has a minimum length of 6 characters and and a maximun lenth of 80 characters.</p>
    #[serde(rename = "authKey")]
    #[serde(skip_serializing_if = "Option::is_none")]
    pub auth_key: Option<String>,
    /// <p>The IP address assigned to the customer interface.</p>
    #[serde(rename = "customerAddress")]
    #[serde(skip_serializing_if = "Option::is_none")]
    pub customer_address: Option<String>,
    /// <p>The routes to be advertised to the AWS network in this Region. Applies to public virtual interfaces.</p>
    #[serde(rename = "routeFilterPrefixes")]
    #[serde(skip_serializing_if = "Option::is_none")]
    pub route_filter_prefixes: Option<Vec<RouteFilterPrefix>>,
    /// <p>Any tags assigned to the public virtual interface to be provisioned on a connection.</p>
    #[serde(rename = "tags")]
    #[serde(skip_serializing_if = "Option::is_none")]
    pub tags: Option<Vec<Tag>>,
    /// <p>The name of the virtual interface assigned by the customer network.</p>
    #[serde(rename = "virtualInterfaceName")]
    pub virtual_interface_name: String,
    /// <p>The ID of the VLAN.</p>
    #[serde(rename = "vlan")]
    pub vlan: i64,
}

/// <p>Information about the transit virtual interface.</p>
#[derive(Default, Debug, Clone, PartialEq, Serialize)]
pub struct NewTransitVirtualInterface {
    /// <p>The address family for the BGP peer.</p>
    #[serde(rename = "addressFamily")]
    #[serde(skip_serializing_if = "Option::is_none")]
    pub address_family: Option<String>,
    /// <p>The IP address assigned to the Amazon interface.</p>
    #[serde(rename = "amazonAddress")]
    #[serde(skip_serializing_if = "Option::is_none")]
    pub amazon_address: Option<String>,
    /// <p>The autonomous system (AS) number for Border Gateway Protocol (BGP) configuration.</p>
    #[serde(rename = "asn")]
    #[serde(skip_serializing_if = "Option::is_none")]
    pub asn: Option<i64>,
    /// <p>The authentication key for BGP configuration.</p>
    #[serde(rename = "authKey")]
    #[serde(skip_serializing_if = "Option::is_none")]
    pub auth_key: Option<String>,
    /// <p>The IP address assigned to the customer interface.</p>
    #[serde(rename = "customerAddress")]
    #[serde(skip_serializing_if = "Option::is_none")]
    pub customer_address: Option<String>,
    /// <p>The ID of the Direct Connect gateway.</p>
    #[serde(rename = "directConnectGatewayId")]
    #[serde(skip_serializing_if = "Option::is_none")]
    pub direct_connect_gateway_id: Option<String>,
    /// <p>The maximum transmission unit (MTU), in bytes. The supported values are 1500 and 8500. The default value is 1500. </p>
    #[serde(rename = "mtu")]
    #[serde(skip_serializing_if = "Option::is_none")]
    pub mtu: Option<i64>,
    /// <p>Any tags assigned to the transit virtual interface.</p>
    #[serde(rename = "tags")]
    #[serde(skip_serializing_if = "Option::is_none")]
    pub tags: Option<Vec<Tag>>,
    /// <p>The name of the virtual interface assigned by the customer network.</p>
    #[serde(rename = "virtualInterfaceName")]
    #[serde(skip_serializing_if = "Option::is_none")]
    pub virtual_interface_name: Option<String>,
    /// <p>The ID of the VLAN.</p>
    #[serde(rename = "vlan")]
    #[serde(skip_serializing_if = "Option::is_none")]
    pub vlan: Option<i64>,
}

/// <p>Information about a transit virtual interface.</p>
#[derive(Default, Debug, Clone, PartialEq, Serialize)]
pub struct NewTransitVirtualInterfaceAllocation {
    /// <p>The address family for the BGP peer.</p>
    #[serde(rename = "addressFamily")]
    #[serde(skip_serializing_if = "Option::is_none")]
    pub address_family: Option<String>,
    /// <p>The IP address assigned to the Amazon interface.</p>
    #[serde(rename = "amazonAddress")]
    #[serde(skip_serializing_if = "Option::is_none")]
    pub amazon_address: Option<String>,
    /// <p>The autonomous system (AS) number for Border Gateway Protocol (BGP) configuration.</p>
    #[serde(rename = "asn")]
    #[serde(skip_serializing_if = "Option::is_none")]
    pub asn: Option<i64>,
    /// <p>The authentication key for BGP configuration.</p>
    #[serde(rename = "authKey")]
    #[serde(skip_serializing_if = "Option::is_none")]
    pub auth_key: Option<String>,
    /// <p>The IP address assigned to the customer interface.</p>
    #[serde(rename = "customerAddress")]
    #[serde(skip_serializing_if = "Option::is_none")]
    pub customer_address: Option<String>,
    /// <p>The maximum transmission unit (MTU), in bytes. The supported values are 1500 and 8500. The default value is 1500. </p>
    #[serde(rename = "mtu")]
    #[serde(skip_serializing_if = "Option::is_none")]
    pub mtu: Option<i64>,
    /// <p>Any tags assigned to the transit virtual interface.</p>
    #[serde(rename = "tags")]
    #[serde(skip_serializing_if = "Option::is_none")]
    pub tags: Option<Vec<Tag>>,
    /// <p>The name of the virtual interface assigned by the customer network.</p>
    #[serde(rename = "virtualInterfaceName")]
    #[serde(skip_serializing_if = "Option::is_none")]
    pub virtual_interface_name: Option<String>,
    /// <p>The ID of the VLAN.</p>
    #[serde(rename = "vlan")]
    #[serde(skip_serializing_if = "Option::is_none")]
    pub vlan: Option<i64>,
}

/// <p>Information about a tag associated with an AWS Direct Connect resource.</p>
#[derive(Default, Debug, Clone, PartialEq, Deserialize)]
#[cfg_attr(any(test, feature = "serialize_structs"), derive(Serialize))]
pub struct ResourceTag {
    /// <p>The Amazon Resource Name (ARN) of the resource.</p>
    #[serde(rename = "resourceArn")]
    #[serde(skip_serializing_if = "Option::is_none")]
    pub resource_arn: Option<String>,
    /// <p>The tags.</p>
    #[serde(rename = "tags")]
    #[serde(skip_serializing_if = "Option::is_none")]
    pub tags: Option<Vec<Tag>>,
}

/// <p>Information about a route filter prefix that a customer can advertise through Border Gateway Protocol (BGP) over a public virtual interface.</p>
#[derive(Default, Debug, Clone, PartialEq, Serialize, Deserialize)]
pub struct RouteFilterPrefix {
    /// <p>The CIDR block for the advertised route. Separate multiple routes using commas. An IPv6 CIDR must use /64 or shorter.</p>
    #[serde(rename = "cidr")]
    #[serde(skip_serializing_if = "Option::is_none")]
    pub cidr: Option<String>,
}

/// <p>Information about a tag.</p>
#[derive(Default, Debug, Clone, PartialEq, Serialize, Deserialize)]
pub struct Tag {
    /// <p>The key.</p>
    #[serde(rename = "key")]
    pub key: String,
    /// <p>The value.</p>
    #[serde(rename = "value")]
    #[serde(skip_serializing_if = "Option::is_none")]
    pub value: Option<String>,
}

#[derive(Default, Debug, Clone, PartialEq, Serialize)]
pub struct TagResourceRequest {
    /// <p>The Amazon Resource Name (ARN) of the resource.</p>
    #[serde(rename = "resourceArn")]
    pub resource_arn: String,
    /// <p>The tags to assign.</p>
    #[serde(rename = "tags")]
    pub tags: Vec<Tag>,
}

#[derive(Default, Debug, Clone, PartialEq, Deserialize)]
#[cfg_attr(any(test, feature = "serialize_structs"), derive(Serialize))]
pub struct TagResourceResponse {}

#[derive(Default, Debug, Clone, PartialEq, Serialize)]
pub struct UntagResourceRequest {
    /// <p>The Amazon Resource Name (ARN) of the resource.</p>
    #[serde(rename = "resourceArn")]
    pub resource_arn: String,
    /// <p>The tag keys of the tags to remove.</p>
    #[serde(rename = "tagKeys")]
    pub tag_keys: Vec<String>,
}

#[derive(Default, Debug, Clone, PartialEq, Deserialize)]
#[cfg_attr(any(test, feature = "serialize_structs"), derive(Serialize))]
pub struct UntagResourceResponse {}

#[derive(Default, Debug, Clone, PartialEq, Serialize)]
pub struct UpdateDirectConnectGatewayAssociationRequest {
    /// <p>The Amazon VPC prefixes to advertise to the Direct Connect gateway.</p>
    #[serde(rename = "addAllowedPrefixesToDirectConnectGateway")]
    #[serde(skip_serializing_if = "Option::is_none")]
    pub add_allowed_prefixes_to_direct_connect_gateway: Option<Vec<RouteFilterPrefix>>,
    /// <p>The ID of the Direct Connect gateway association.</p>
    #[serde(rename = "associationId")]
    #[serde(skip_serializing_if = "Option::is_none")]
    pub association_id: Option<String>,
    /// <p>The Amazon VPC prefixes to no longer advertise to the Direct Connect gateway.</p>
    #[serde(rename = "removeAllowedPrefixesToDirectConnectGateway")]
    #[serde(skip_serializing_if = "Option::is_none")]
    pub remove_allowed_prefixes_to_direct_connect_gateway: Option<Vec<RouteFilterPrefix>>,
}

#[derive(Default, Debug, Clone, PartialEq, Deserialize)]
#[cfg_attr(any(test, feature = "serialize_structs"), derive(Serialize))]
pub struct UpdateDirectConnectGatewayAssociationResult {
    #[serde(rename = "directConnectGatewayAssociation")]
    #[serde(skip_serializing_if = "Option::is_none")]
    pub direct_connect_gateway_association: Option<DirectConnectGatewayAssociation>,
}

#[derive(Default, Debug, Clone, PartialEq, Serialize)]
pub struct UpdateLagRequest {
    /// <p>The ID of the LAG.</p>
    #[serde(rename = "lagId")]
    pub lag_id: String,
    /// <p>The name of the LAG.</p>
    #[serde(rename = "lagName")]
    #[serde(skip_serializing_if = "Option::is_none")]
    pub lag_name: Option<String>,
    /// <p>The minimum number of physical connections that must be operational for the LAG itself to be operational.</p>
    #[serde(rename = "minimumLinks")]
    #[serde(skip_serializing_if = "Option::is_none")]
    pub minimum_links: Option<i64>,
}

#[derive(Default, Debug, Clone, PartialEq, Serialize)]
pub struct UpdateVirtualInterfaceAttributesRequest {
    /// <p>The maximum transmission unit (MTU), in bytes. The supported values are 1500 and 9001. The default value is 1500.</p>
    #[serde(rename = "mtu")]
    #[serde(skip_serializing_if = "Option::is_none")]
    pub mtu: Option<i64>,
    /// <p>The ID of the virtual private interface.</p>
    #[serde(rename = "virtualInterfaceId")]
    pub virtual_interface_id: String,
}

/// <p>Information about a virtual private gateway for a private virtual interface.</p>
#[derive(Default, Debug, Clone, PartialEq, Deserialize)]
#[cfg_attr(any(test, feature = "serialize_structs"), derive(Serialize))]
pub struct VirtualGateway {
    /// <p>The ID of the virtual private gateway.</p>
    #[serde(rename = "virtualGatewayId")]
    #[serde(skip_serializing_if = "Option::is_none")]
    pub virtual_gateway_id: Option<String>,
    /// <p><p>The state of the virtual private gateway. The following are the possible values:</p> <ul> <li> <p> <code>pending</code>: Initial state after creating the virtual private gateway.</p> </li> <li> <p> <code>available</code>: Ready for use by a private virtual interface.</p> </li> <li> <p> <code>deleting</code>: Initial state after deleting the virtual private gateway.</p> </li> <li> <p> <code>deleted</code>: The virtual private gateway is deleted. The private virtual interface is unable to send traffic over this gateway.</p> </li> </ul></p>
    #[serde(rename = "virtualGatewayState")]
    #[serde(skip_serializing_if = "Option::is_none")]
    pub virtual_gateway_state: Option<String>,
}

#[derive(Default, Debug, Clone, PartialEq, Deserialize)]
#[cfg_attr(any(test, feature = "serialize_structs"), derive(Serialize))]
pub struct VirtualGateways {
    /// <p>The virtual private gateways.</p>
    #[serde(rename = "virtualGateways")]
    #[serde(skip_serializing_if = "Option::is_none")]
    pub virtual_gateways: Option<Vec<VirtualGateway>>,
}

/// <p>Information about a virtual interface.</p>
#[derive(Default, Debug, Clone, PartialEq, Deserialize)]
#[cfg_attr(any(test, feature = "serialize_structs"), derive(Serialize))]
pub struct VirtualInterface {
    /// <p>The address family for the BGP peer.</p>
    #[serde(rename = "addressFamily")]
    #[serde(skip_serializing_if = "Option::is_none")]
    pub address_family: Option<String>,
    /// <p>The IP address assigned to the Amazon interface.</p>
    #[serde(rename = "amazonAddress")]
    #[serde(skip_serializing_if = "Option::is_none")]
    pub amazon_address: Option<String>,
    /// <p>The autonomous system number (ASN) for the Amazon side of the connection.</p>
    #[serde(rename = "amazonSideAsn")]
    #[serde(skip_serializing_if = "Option::is_none")]
    pub amazon_side_asn: Option<i64>,
    /// <p>The autonomous system (AS) number for Border Gateway Protocol (BGP) configuration.</p>
    #[serde(rename = "asn")]
    #[serde(skip_serializing_if = "Option::is_none")]
    pub asn: Option<i64>,
    /// <p>The authentication key for BGP configuration. This string has a minimum length of 6 characters and and a maximun lenth of 80 characters.</p>
    #[serde(rename = "authKey")]
    #[serde(skip_serializing_if = "Option::is_none")]
    pub auth_key: Option<String>,
    /// <p>The Direct Connect endpoint on which the virtual interface terminates.</p>
    #[serde(rename = "awsDeviceV2")]
    #[serde(skip_serializing_if = "Option::is_none")]
    pub aws_device_v2: Option<String>,
    /// <p>The BGP peers configured on this virtual interface.</p>
    #[serde(rename = "bgpPeers")]
    #[serde(skip_serializing_if = "Option::is_none")]
    pub bgp_peers: Option<Vec<BGPPeer>>,
    /// <p>The ID of the connection.</p>
    #[serde(rename = "connectionId")]
    #[serde(skip_serializing_if = "Option::is_none")]
    pub connection_id: Option<String>,
    /// <p>The IP address assigned to the customer interface.</p>
    #[serde(rename = "customerAddress")]
    #[serde(skip_serializing_if = "Option::is_none")]
    pub customer_address: Option<String>,
    /// <p>The customer router configuration.</p>
    #[serde(rename = "customerRouterConfig")]
    #[serde(skip_serializing_if = "Option::is_none")]
    pub customer_router_config: Option<String>,
    /// <p>The ID of the Direct Connect gateway.</p>
    #[serde(rename = "directConnectGatewayId")]
    #[serde(skip_serializing_if = "Option::is_none")]
    pub direct_connect_gateway_id: Option<String>,
    /// <p>Indicates whether jumbo frames (9001 MTU) are supported.</p>
    #[serde(rename = "jumboFrameCapable")]
    #[serde(skip_serializing_if = "Option::is_none")]
    pub jumbo_frame_capable: Option<bool>,
    /// <p>The location of the connection.</p>
    #[serde(rename = "location")]
    #[serde(skip_serializing_if = "Option::is_none")]
    pub location: Option<String>,
    /// <p>The maximum transmission unit (MTU), in bytes. The supported values are 1500 and 9001. The default value is 1500.</p>
    #[serde(rename = "mtu")]
    #[serde(skip_serializing_if = "Option::is_none")]
    pub mtu: Option<i64>,
    /// <p>The ID of the AWS account that owns the virtual interface.</p>
    #[serde(rename = "ownerAccount")]
    #[serde(skip_serializing_if = "Option::is_none")]
    pub owner_account: Option<String>,
    /// <p>The AWS Region where the virtual interface is located.</p>
    #[serde(rename = "region")]
    #[serde(skip_serializing_if = "Option::is_none")]
    pub region: Option<String>,
    /// <p>The routes to be advertised to the AWS network in this Region. Applies to public virtual interfaces.</p>
    #[serde(rename = "routeFilterPrefixes")]
    #[serde(skip_serializing_if = "Option::is_none")]
    pub route_filter_prefixes: Option<Vec<RouteFilterPrefix>>,
    /// <p>Any tags assigned to the virtual interface.</p>
    #[serde(rename = "tags")]
    #[serde(skip_serializing_if = "Option::is_none")]
    pub tags: Option<Vec<Tag>>,
    /// <p>The ID of the virtual private gateway. Applies only to private virtual interfaces.</p>
    #[serde(rename = "virtualGatewayId")]
    #[serde(skip_serializing_if = "Option::is_none")]
    pub virtual_gateway_id: Option<String>,
    /// <p>The ID of the virtual interface.</p>
    #[serde(rename = "virtualInterfaceId")]
    #[serde(skip_serializing_if = "Option::is_none")]
    pub virtual_interface_id: Option<String>,
    /// <p>The name of the virtual interface assigned by the customer network.</p>
    #[serde(rename = "virtualInterfaceName")]
    #[serde(skip_serializing_if = "Option::is_none")]
    pub virtual_interface_name: Option<String>,
    /// <p><p>The state of the virtual interface. The following are the possible values:</p> <ul> <li> <p> <code>confirming</code>: The creation of the virtual interface is pending confirmation from the virtual interface owner. If the owner of the virtual interface is different from the owner of the connection on which it is provisioned, then the virtual interface will remain in this state until it is confirmed by the virtual interface owner.</p> </li> <li> <p> <code>verifying</code>: This state only applies to public virtual interfaces. Each public virtual interface needs validation before the virtual interface can be created.</p> </li> <li> <p> <code>pending</code>: A virtual interface is in this state from the time that it is created until the virtual interface is ready to forward traffic.</p> </li> <li> <p> <code>available</code>: A virtual interface that is able to forward traffic.</p> </li> <li> <p> <code>down</code>: A virtual interface that is BGP down.</p> </li> <li> <p> <code>deleting</code>: A virtual interface is in this state immediately after calling <a>DeleteVirtualInterface</a> until it can no longer forward traffic.</p> </li> <li> <p> <code>deleted</code>: A virtual interface that cannot forward traffic.</p> </li> <li> <p> <code>rejected</code>: The virtual interface owner has declined creation of the virtual interface. If a virtual interface in the <code>Confirming</code> state is deleted by the virtual interface owner, the virtual interface enters the <code>Rejected</code> state.</p> </li> <li> <p> <code>unknown</code>: The state of the virtual interface is not available.</p> </li> </ul></p>
    #[serde(rename = "virtualInterfaceState")]
    #[serde(skip_serializing_if = "Option::is_none")]
    pub virtual_interface_state: Option<String>,
    /// <p>The type of virtual interface. The possible values are <code>private</code> and <code>public</code>.</p>
    #[serde(rename = "virtualInterfaceType")]
    #[serde(skip_serializing_if = "Option::is_none")]
    pub virtual_interface_type: Option<String>,
    /// <p>The ID of the VLAN.</p>
    #[serde(rename = "vlan")]
    #[serde(skip_serializing_if = "Option::is_none")]
    pub vlan: Option<i64>,
}

#[derive(Default, Debug, Clone, PartialEq, Deserialize)]
#[cfg_attr(any(test, feature = "serialize_structs"), derive(Serialize))]
pub struct VirtualInterfaces {
    /// <p>The virtual interfaces</p>
    #[serde(rename = "virtualInterfaces")]
    #[serde(skip_serializing_if = "Option::is_none")]
    pub virtual_interfaces: Option<Vec<VirtualInterface>>,
}

/// Errors returned by AcceptDirectConnectGatewayAssociationProposal
#[derive(Debug, PartialEq)]
pub enum AcceptDirectConnectGatewayAssociationProposalError {
    /// <p>One or more parameters are not valid.</p>
    DirectConnectClient(String),
    /// <p>A server-side error occurred.</p>
    DirectConnectServer(String),
}

impl AcceptDirectConnectGatewayAssociationProposalError {
    pub fn from_response(
        res: BufferedHttpResponse,
    ) -> RusotoError<AcceptDirectConnectGatewayAssociationProposalError> {
        if let Some(err) = proto::json::Error::parse(&res) {
            match err.typ.as_str() {
                "DirectConnectClientException" => {
                    return RusotoError::Service(
                        AcceptDirectConnectGatewayAssociationProposalError::DirectConnectClient(
                            err.msg,
                        ),
                    )
                }
                "DirectConnectServerException" => {
                    return RusotoError::Service(
                        AcceptDirectConnectGatewayAssociationProposalError::DirectConnectServer(
                            err.msg,
                        ),
                    )
                }
                "ValidationException" => return RusotoError::Validation(err.msg),
                _ => {}
            }
        }
        return RusotoError::Unknown(res);
    }
}
impl fmt::Display for AcceptDirectConnectGatewayAssociationProposalError {
    fn fmt(&self, f: &mut fmt::Formatter) -> fmt::Result {
        write!(f, "{}", self.description())
    }
}
impl Error for AcceptDirectConnectGatewayAssociationProposalError {
    fn description(&self) -> &str {
        match *self {
            AcceptDirectConnectGatewayAssociationProposalError::DirectConnectClient(ref cause) => {
                cause
            }
            AcceptDirectConnectGatewayAssociationProposalError::DirectConnectServer(ref cause) => {
                cause
            }
        }
    }
}
/// Errors returned by AllocateConnectionOnInterconnect
#[derive(Debug, PartialEq)]
pub enum AllocateConnectionOnInterconnectError {
    /// <p>One or more parameters are not valid.</p>
    DirectConnectClient(String),
    /// <p>A server-side error occurred.</p>
    DirectConnectServer(String),
}

impl AllocateConnectionOnInterconnectError {
    pub fn from_response(
        res: BufferedHttpResponse,
    ) -> RusotoError<AllocateConnectionOnInterconnectError> {
        if let Some(err) = proto::json::Error::parse(&res) {
            match err.typ.as_str() {
                "DirectConnectClientException" => {
                    return RusotoError::Service(
                        AllocateConnectionOnInterconnectError::DirectConnectClient(err.msg),
                    )
                }
                "DirectConnectServerException" => {
                    return RusotoError::Service(
                        AllocateConnectionOnInterconnectError::DirectConnectServer(err.msg),
                    )
                }
                "ValidationException" => return RusotoError::Validation(err.msg),
                _ => {}
            }
        }
        return RusotoError::Unknown(res);
    }
}
impl fmt::Display for AllocateConnectionOnInterconnectError {
    fn fmt(&self, f: &mut fmt::Formatter) -> fmt::Result {
        write!(f, "{}", self.description())
    }
}
impl Error for AllocateConnectionOnInterconnectError {
    fn description(&self) -> &str {
        match *self {
            AllocateConnectionOnInterconnectError::DirectConnectClient(ref cause) => cause,
            AllocateConnectionOnInterconnectError::DirectConnectServer(ref cause) => cause,
        }
    }
}
/// Errors returned by AllocateHostedConnection
#[derive(Debug, PartialEq)]
pub enum AllocateHostedConnectionError {
    /// <p>One or more parameters are not valid.</p>
    DirectConnectClient(String),
    /// <p>A server-side error occurred.</p>
    DirectConnectServer(String),
    /// <p>A tag key was specified more than once.</p>
    DuplicateTagKeys(String),
    /// <p>You have reached the limit on the number of tags that can be assigned.</p>
    TooManyTags(String),
}

impl AllocateHostedConnectionError {
    pub fn from_response(res: BufferedHttpResponse) -> RusotoError<AllocateHostedConnectionError> {
        if let Some(err) = proto::json::Error::parse(&res) {
            match err.typ.as_str() {
                "DirectConnectClientException" => {
                    return RusotoError::Service(
                        AllocateHostedConnectionError::DirectConnectClient(err.msg),
                    )
                }
                "DirectConnectServerException" => {
                    return RusotoError::Service(
                        AllocateHostedConnectionError::DirectConnectServer(err.msg),
                    )
                }
                "DuplicateTagKeysException" => {
                    return RusotoError::Service(AllocateHostedConnectionError::DuplicateTagKeys(
                        err.msg,
                    ))
                }
                "TooManyTagsException" => {
                    return RusotoError::Service(AllocateHostedConnectionError::TooManyTags(
                        err.msg,
                    ))
                }
                "ValidationException" => return RusotoError::Validation(err.msg),
                _ => {}
            }
        }
        return RusotoError::Unknown(res);
    }
}
impl fmt::Display for AllocateHostedConnectionError {
    fn fmt(&self, f: &mut fmt::Formatter) -> fmt::Result {
        write!(f, "{}", self.description())
    }
}
impl Error for AllocateHostedConnectionError {
    fn description(&self) -> &str {
        match *self {
            AllocateHostedConnectionError::DirectConnectClient(ref cause) => cause,
            AllocateHostedConnectionError::DirectConnectServer(ref cause) => cause,
            AllocateHostedConnectionError::DuplicateTagKeys(ref cause) => cause,
            AllocateHostedConnectionError::TooManyTags(ref cause) => cause,
        }
    }
}
/// Errors returned by AllocatePrivateVirtualInterface
#[derive(Debug, PartialEq)]
pub enum AllocatePrivateVirtualInterfaceError {
    /// <p>One or more parameters are not valid.</p>
    DirectConnectClient(String),
    /// <p>A server-side error occurred.</p>
    DirectConnectServer(String),
    /// <p>A tag key was specified more than once.</p>
    DuplicateTagKeys(String),
    /// <p>You have reached the limit on the number of tags that can be assigned.</p>
    TooManyTags(String),
}

impl AllocatePrivateVirtualInterfaceError {
    pub fn from_response(
        res: BufferedHttpResponse,
    ) -> RusotoError<AllocatePrivateVirtualInterfaceError> {
        if let Some(err) = proto::json::Error::parse(&res) {
            match err.typ.as_str() {
                "DirectConnectClientException" => {
                    return RusotoError::Service(
                        AllocatePrivateVirtualInterfaceError::DirectConnectClient(err.msg),
                    )
                }
                "DirectConnectServerException" => {
                    return RusotoError::Service(
                        AllocatePrivateVirtualInterfaceError::DirectConnectServer(err.msg),
                    )
                }
                "DuplicateTagKeysException" => {
                    return RusotoError::Service(
                        AllocatePrivateVirtualInterfaceError::DuplicateTagKeys(err.msg),
                    )
                }
                "TooManyTagsException" => {
                    return RusotoError::Service(AllocatePrivateVirtualInterfaceError::TooManyTags(
                        err.msg,
                    ))
                }
                "ValidationException" => return RusotoError::Validation(err.msg),
                _ => {}
            }
        }
        return RusotoError::Unknown(res);
    }
}
impl fmt::Display for AllocatePrivateVirtualInterfaceError {
    fn fmt(&self, f: &mut fmt::Formatter) -> fmt::Result {
        write!(f, "{}", self.description())
    }
}
impl Error for AllocatePrivateVirtualInterfaceError {
    fn description(&self) -> &str {
        match *self {
            AllocatePrivateVirtualInterfaceError::DirectConnectClient(ref cause) => cause,
            AllocatePrivateVirtualInterfaceError::DirectConnectServer(ref cause) => cause,
            AllocatePrivateVirtualInterfaceError::DuplicateTagKeys(ref cause) => cause,
            AllocatePrivateVirtualInterfaceError::TooManyTags(ref cause) => cause,
        }
    }
}
/// Errors returned by AllocatePublicVirtualInterface
#[derive(Debug, PartialEq)]
pub enum AllocatePublicVirtualInterfaceError {
    /// <p>One or more parameters are not valid.</p>
    DirectConnectClient(String),
    /// <p>A server-side error occurred.</p>
    DirectConnectServer(String),
    /// <p>A tag key was specified more than once.</p>
    DuplicateTagKeys(String),
    /// <p>You have reached the limit on the number of tags that can be assigned.</p>
    TooManyTags(String),
}

impl AllocatePublicVirtualInterfaceError {
    pub fn from_response(
        res: BufferedHttpResponse,
    ) -> RusotoError<AllocatePublicVirtualInterfaceError> {
        if let Some(err) = proto::json::Error::parse(&res) {
            match err.typ.as_str() {
                "DirectConnectClientException" => {
                    return RusotoError::Service(
                        AllocatePublicVirtualInterfaceError::DirectConnectClient(err.msg),
                    )
                }
                "DirectConnectServerException" => {
                    return RusotoError::Service(
                        AllocatePublicVirtualInterfaceError::DirectConnectServer(err.msg),
                    )
                }
                "DuplicateTagKeysException" => {
                    return RusotoError::Service(
                        AllocatePublicVirtualInterfaceError::DuplicateTagKeys(err.msg),
                    )
                }
                "TooManyTagsException" => {
                    return RusotoError::Service(AllocatePublicVirtualInterfaceError::TooManyTags(
                        err.msg,
                    ))
                }
                "ValidationException" => return RusotoError::Validation(err.msg),
                _ => {}
            }
        }
        return RusotoError::Unknown(res);
    }
}
impl fmt::Display for AllocatePublicVirtualInterfaceError {
    fn fmt(&self, f: &mut fmt::Formatter) -> fmt::Result {
        write!(f, "{}", self.description())
    }
}
impl Error for AllocatePublicVirtualInterfaceError {
    fn description(&self) -> &str {
        match *self {
            AllocatePublicVirtualInterfaceError::DirectConnectClient(ref cause) => cause,
            AllocatePublicVirtualInterfaceError::DirectConnectServer(ref cause) => cause,
            AllocatePublicVirtualInterfaceError::DuplicateTagKeys(ref cause) => cause,
            AllocatePublicVirtualInterfaceError::TooManyTags(ref cause) => cause,
        }
    }
}
/// Errors returned by AllocateTransitVirtualInterface
#[derive(Debug, PartialEq)]
pub enum AllocateTransitVirtualInterfaceError {
    /// <p>One or more parameters are not valid.</p>
    DirectConnectClient(String),
    /// <p>A server-side error occurred.</p>
    DirectConnectServer(String),
    /// <p>A tag key was specified more than once.</p>
    DuplicateTagKeys(String),
    /// <p>You have reached the limit on the number of tags that can be assigned.</p>
    TooManyTags(String),
}

impl AllocateTransitVirtualInterfaceError {
    pub fn from_response(
        res: BufferedHttpResponse,
    ) -> RusotoError<AllocateTransitVirtualInterfaceError> {
        if let Some(err) = proto::json::Error::parse(&res) {
            match err.typ.as_str() {
                "DirectConnectClientException" => {
                    return RusotoError::Service(
                        AllocateTransitVirtualInterfaceError::DirectConnectClient(err.msg),
                    )
                }
                "DirectConnectServerException" => {
                    return RusotoError::Service(
                        AllocateTransitVirtualInterfaceError::DirectConnectServer(err.msg),
                    )
                }
                "DuplicateTagKeysException" => {
                    return RusotoError::Service(
                        AllocateTransitVirtualInterfaceError::DuplicateTagKeys(err.msg),
                    )
                }
                "TooManyTagsException" => {
                    return RusotoError::Service(AllocateTransitVirtualInterfaceError::TooManyTags(
                        err.msg,
                    ))
                }
                "ValidationException" => return RusotoError::Validation(err.msg),
                _ => {}
            }
        }
        return RusotoError::Unknown(res);
    }
}
impl fmt::Display for AllocateTransitVirtualInterfaceError {
    fn fmt(&self, f: &mut fmt::Formatter) -> fmt::Result {
        write!(f, "{}", self.description())
    }
}
impl Error for AllocateTransitVirtualInterfaceError {
    fn description(&self) -> &str {
        match *self {
            AllocateTransitVirtualInterfaceError::DirectConnectClient(ref cause) => cause,
            AllocateTransitVirtualInterfaceError::DirectConnectServer(ref cause) => cause,
            AllocateTransitVirtualInterfaceError::DuplicateTagKeys(ref cause) => cause,
            AllocateTransitVirtualInterfaceError::TooManyTags(ref cause) => cause,
        }
    }
}
/// Errors returned by AssociateConnectionWithLag
#[derive(Debug, PartialEq)]
pub enum AssociateConnectionWithLagError {
    /// <p>One or more parameters are not valid.</p>
    DirectConnectClient(String),
    /// <p>A server-side error occurred.</p>
    DirectConnectServer(String),
}

impl AssociateConnectionWithLagError {
    pub fn from_response(
        res: BufferedHttpResponse,
    ) -> RusotoError<AssociateConnectionWithLagError> {
        if let Some(err) = proto::json::Error::parse(&res) {
            match err.typ.as_str() {
                "DirectConnectClientException" => {
                    return RusotoError::Service(
                        AssociateConnectionWithLagError::DirectConnectClient(err.msg),
                    )
                }
                "DirectConnectServerException" => {
                    return RusotoError::Service(
                        AssociateConnectionWithLagError::DirectConnectServer(err.msg),
                    )
                }
                "ValidationException" => return RusotoError::Validation(err.msg),
                _ => {}
            }
        }
        return RusotoError::Unknown(res);
    }
}
impl fmt::Display for AssociateConnectionWithLagError {
    fn fmt(&self, f: &mut fmt::Formatter) -> fmt::Result {
        write!(f, "{}", self.description())
    }
}
impl Error for AssociateConnectionWithLagError {
    fn description(&self) -> &str {
        match *self {
            AssociateConnectionWithLagError::DirectConnectClient(ref cause) => cause,
            AssociateConnectionWithLagError::DirectConnectServer(ref cause) => cause,
        }
    }
}
/// Errors returned by AssociateHostedConnection
#[derive(Debug, PartialEq)]
pub enum AssociateHostedConnectionError {
    /// <p>One or more parameters are not valid.</p>
    DirectConnectClient(String),
    /// <p>A server-side error occurred.</p>
    DirectConnectServer(String),
}

impl AssociateHostedConnectionError {
    pub fn from_response(res: BufferedHttpResponse) -> RusotoError<AssociateHostedConnectionError> {
        if let Some(err) = proto::json::Error::parse(&res) {
            match err.typ.as_str() {
                "DirectConnectClientException" => {
                    return RusotoError::Service(
                        AssociateHostedConnectionError::DirectConnectClient(err.msg),
                    )
                }
                "DirectConnectServerException" => {
                    return RusotoError::Service(
                        AssociateHostedConnectionError::DirectConnectServer(err.msg),
                    )
                }
                "ValidationException" => return RusotoError::Validation(err.msg),
                _ => {}
            }
        }
        return RusotoError::Unknown(res);
    }
}
impl fmt::Display for AssociateHostedConnectionError {
    fn fmt(&self, f: &mut fmt::Formatter) -> fmt::Result {
        write!(f, "{}", self.description())
    }
}
impl Error for AssociateHostedConnectionError {
    fn description(&self) -> &str {
        match *self {
            AssociateHostedConnectionError::DirectConnectClient(ref cause) => cause,
            AssociateHostedConnectionError::DirectConnectServer(ref cause) => cause,
        }
    }
}
/// Errors returned by AssociateVirtualInterface
#[derive(Debug, PartialEq)]
pub enum AssociateVirtualInterfaceError {
    /// <p>One or more parameters are not valid.</p>
    DirectConnectClient(String),
    /// <p>A server-side error occurred.</p>
    DirectConnectServer(String),
}

impl AssociateVirtualInterfaceError {
    pub fn from_response(res: BufferedHttpResponse) -> RusotoError<AssociateVirtualInterfaceError> {
        if let Some(err) = proto::json::Error::parse(&res) {
            match err.typ.as_str() {
                "DirectConnectClientException" => {
                    return RusotoError::Service(
                        AssociateVirtualInterfaceError::DirectConnectClient(err.msg),
                    )
                }
                "DirectConnectServerException" => {
                    return RusotoError::Service(
                        AssociateVirtualInterfaceError::DirectConnectServer(err.msg),
                    )
                }
                "ValidationException" => return RusotoError::Validation(err.msg),
                _ => {}
            }
        }
        return RusotoError::Unknown(res);
    }
}
impl fmt::Display for AssociateVirtualInterfaceError {
    fn fmt(&self, f: &mut fmt::Formatter) -> fmt::Result {
        write!(f, "{}", self.description())
    }
}
impl Error for AssociateVirtualInterfaceError {
    fn description(&self) -> &str {
        match *self {
            AssociateVirtualInterfaceError::DirectConnectClient(ref cause) => cause,
            AssociateVirtualInterfaceError::DirectConnectServer(ref cause) => cause,
        }
    }
}
/// Errors returned by ConfirmConnection
#[derive(Debug, PartialEq)]
pub enum ConfirmConnectionError {
    /// <p>One or more parameters are not valid.</p>
    DirectConnectClient(String),
    /// <p>A server-side error occurred.</p>
    DirectConnectServer(String),
}

impl ConfirmConnectionError {
    pub fn from_response(res: BufferedHttpResponse) -> RusotoError<ConfirmConnectionError> {
        if let Some(err) = proto::json::Error::parse(&res) {
            match err.typ.as_str() {
                "DirectConnectClientException" => {
                    return RusotoError::Service(ConfirmConnectionError::DirectConnectClient(
                        err.msg,
                    ))
                }
                "DirectConnectServerException" => {
                    return RusotoError::Service(ConfirmConnectionError::DirectConnectServer(
                        err.msg,
                    ))
                }
                "ValidationException" => return RusotoError::Validation(err.msg),
                _ => {}
            }
        }
        return RusotoError::Unknown(res);
    }
}
impl fmt::Display for ConfirmConnectionError {
    fn fmt(&self, f: &mut fmt::Formatter) -> fmt::Result {
        write!(f, "{}", self.description())
    }
}
impl Error for ConfirmConnectionError {
    fn description(&self) -> &str {
        match *self {
            ConfirmConnectionError::DirectConnectClient(ref cause) => cause,
            ConfirmConnectionError::DirectConnectServer(ref cause) => cause,
        }
    }
}
/// Errors returned by ConfirmPrivateVirtualInterface
#[derive(Debug, PartialEq)]
pub enum ConfirmPrivateVirtualInterfaceError {
    /// <p>One or more parameters are not valid.</p>
    DirectConnectClient(String),
    /// <p>A server-side error occurred.</p>
    DirectConnectServer(String),
}

impl ConfirmPrivateVirtualInterfaceError {
    pub fn from_response(
        res: BufferedHttpResponse,
    ) -> RusotoError<ConfirmPrivateVirtualInterfaceError> {
        if let Some(err) = proto::json::Error::parse(&res) {
            match err.typ.as_str() {
                "DirectConnectClientException" => {
                    return RusotoError::Service(
                        ConfirmPrivateVirtualInterfaceError::DirectConnectClient(err.msg),
                    )
                }
                "DirectConnectServerException" => {
                    return RusotoError::Service(
                        ConfirmPrivateVirtualInterfaceError::DirectConnectServer(err.msg),
                    )
                }
                "ValidationException" => return RusotoError::Validation(err.msg),
                _ => {}
            }
        }
        return RusotoError::Unknown(res);
    }
}
impl fmt::Display for ConfirmPrivateVirtualInterfaceError {
    fn fmt(&self, f: &mut fmt::Formatter) -> fmt::Result {
        write!(f, "{}", self.description())
    }
}
impl Error for ConfirmPrivateVirtualInterfaceError {
    fn description(&self) -> &str {
        match *self {
            ConfirmPrivateVirtualInterfaceError::DirectConnectClient(ref cause) => cause,
            ConfirmPrivateVirtualInterfaceError::DirectConnectServer(ref cause) => cause,
        }
    }
}
/// Errors returned by ConfirmPublicVirtualInterface
#[derive(Debug, PartialEq)]
pub enum ConfirmPublicVirtualInterfaceError {
    /// <p>One or more parameters are not valid.</p>
    DirectConnectClient(String),
    /// <p>A server-side error occurred.</p>
    DirectConnectServer(String),
}

impl ConfirmPublicVirtualInterfaceError {
    pub fn from_response(
        res: BufferedHttpResponse,
    ) -> RusotoError<ConfirmPublicVirtualInterfaceError> {
        if let Some(err) = proto::json::Error::parse(&res) {
            match err.typ.as_str() {
                "DirectConnectClientException" => {
                    return RusotoError::Service(
                        ConfirmPublicVirtualInterfaceError::DirectConnectClient(err.msg),
                    )
                }
                "DirectConnectServerException" => {
                    return RusotoError::Service(
                        ConfirmPublicVirtualInterfaceError::DirectConnectServer(err.msg),
                    )
                }
                "ValidationException" => return RusotoError::Validation(err.msg),
                _ => {}
            }
        }
        return RusotoError::Unknown(res);
    }
}
impl fmt::Display for ConfirmPublicVirtualInterfaceError {
    fn fmt(&self, f: &mut fmt::Formatter) -> fmt::Result {
        write!(f, "{}", self.description())
    }
}
impl Error for ConfirmPublicVirtualInterfaceError {
    fn description(&self) -> &str {
        match *self {
            ConfirmPublicVirtualInterfaceError::DirectConnectClient(ref cause) => cause,
            ConfirmPublicVirtualInterfaceError::DirectConnectServer(ref cause) => cause,
        }
    }
}
/// Errors returned by ConfirmTransitVirtualInterface
#[derive(Debug, PartialEq)]
pub enum ConfirmTransitVirtualInterfaceError {
    /// <p>One or more parameters are not valid.</p>
    DirectConnectClient(String),
    /// <p>A server-side error occurred.</p>
    DirectConnectServer(String),
}

impl ConfirmTransitVirtualInterfaceError {
    pub fn from_response(
        res: BufferedHttpResponse,
    ) -> RusotoError<ConfirmTransitVirtualInterfaceError> {
        if let Some(err) = proto::json::Error::parse(&res) {
            match err.typ.as_str() {
                "DirectConnectClientException" => {
                    return RusotoError::Service(
                        ConfirmTransitVirtualInterfaceError::DirectConnectClient(err.msg),
                    )
                }
                "DirectConnectServerException" => {
                    return RusotoError::Service(
                        ConfirmTransitVirtualInterfaceError::DirectConnectServer(err.msg),
                    )
                }
                "ValidationException" => return RusotoError::Validation(err.msg),
                _ => {}
            }
        }
        return RusotoError::Unknown(res);
    }
}
impl fmt::Display for ConfirmTransitVirtualInterfaceError {
    fn fmt(&self, f: &mut fmt::Formatter) -> fmt::Result {
        write!(f, "{}", self.description())
    }
}
impl Error for ConfirmTransitVirtualInterfaceError {
    fn description(&self) -> &str {
        match *self {
            ConfirmTransitVirtualInterfaceError::DirectConnectClient(ref cause) => cause,
            ConfirmTransitVirtualInterfaceError::DirectConnectServer(ref cause) => cause,
        }
    }
}
/// Errors returned by CreateBGPPeer
#[derive(Debug, PartialEq)]
pub enum CreateBGPPeerError {
    /// <p>One or more parameters are not valid.</p>
    DirectConnectClient(String),
    /// <p>A server-side error occurred.</p>
    DirectConnectServer(String),
}

impl CreateBGPPeerError {
    pub fn from_response(res: BufferedHttpResponse) -> RusotoError<CreateBGPPeerError> {
        if let Some(err) = proto::json::Error::parse(&res) {
            match err.typ.as_str() {
                "DirectConnectClientException" => {
                    return RusotoError::Service(CreateBGPPeerError::DirectConnectClient(err.msg))
                }
                "DirectConnectServerException" => {
                    return RusotoError::Service(CreateBGPPeerError::DirectConnectServer(err.msg))
                }
                "ValidationException" => return RusotoError::Validation(err.msg),
                _ => {}
            }
        }
        return RusotoError::Unknown(res);
    }
}
impl fmt::Display for CreateBGPPeerError {
    fn fmt(&self, f: &mut fmt::Formatter) -> fmt::Result {
        write!(f, "{}", self.description())
    }
}
impl Error for CreateBGPPeerError {
    fn description(&self) -> &str {
        match *self {
            CreateBGPPeerError::DirectConnectClient(ref cause) => cause,
            CreateBGPPeerError::DirectConnectServer(ref cause) => cause,
        }
    }
}
/// Errors returned by CreateConnection
#[derive(Debug, PartialEq)]
pub enum CreateConnectionError {
    /// <p>One or more parameters are not valid.</p>
    DirectConnectClient(String),
    /// <p>A server-side error occurred.</p>
    DirectConnectServer(String),
    /// <p>A tag key was specified more than once.</p>
    DuplicateTagKeys(String),
    /// <p>You have reached the limit on the number of tags that can be assigned.</p>
    TooManyTags(String),
}

impl CreateConnectionError {
    pub fn from_response(res: BufferedHttpResponse) -> RusotoError<CreateConnectionError> {
        if let Some(err) = proto::json::Error::parse(&res) {
            match err.typ.as_str() {
                "DirectConnectClientException" => {
                    return RusotoError::Service(CreateConnectionError::DirectConnectClient(
                        err.msg,
                    ))
                }
                "DirectConnectServerException" => {
                    return RusotoError::Service(CreateConnectionError::DirectConnectServer(
                        err.msg,
                    ))
                }
                "DuplicateTagKeysException" => {
                    return RusotoError::Service(CreateConnectionError::DuplicateTagKeys(err.msg))
                }
                "TooManyTagsException" => {
                    return RusotoError::Service(CreateConnectionError::TooManyTags(err.msg))
                }
                "ValidationException" => return RusotoError::Validation(err.msg),
                _ => {}
            }
        }
        return RusotoError::Unknown(res);
    }
}
impl fmt::Display for CreateConnectionError {
    fn fmt(&self, f: &mut fmt::Formatter) -> fmt::Result {
        write!(f, "{}", self.description())
    }
}
impl Error for CreateConnectionError {
    fn description(&self) -> &str {
        match *self {
            CreateConnectionError::DirectConnectClient(ref cause) => cause,
            CreateConnectionError::DirectConnectServer(ref cause) => cause,
            CreateConnectionError::DuplicateTagKeys(ref cause) => cause,
            CreateConnectionError::TooManyTags(ref cause) => cause,
        }
    }
}
/// Errors returned by CreateDirectConnectGateway
#[derive(Debug, PartialEq)]
pub enum CreateDirectConnectGatewayError {
    /// <p>One or more parameters are not valid.</p>
    DirectConnectClient(String),
    /// <p>A server-side error occurred.</p>
    DirectConnectServer(String),
}

impl CreateDirectConnectGatewayError {
    pub fn from_response(
        res: BufferedHttpResponse,
    ) -> RusotoError<CreateDirectConnectGatewayError> {
        if let Some(err) = proto::json::Error::parse(&res) {
            match err.typ.as_str() {
                "DirectConnectClientException" => {
                    return RusotoError::Service(
                        CreateDirectConnectGatewayError::DirectConnectClient(err.msg),
                    )
                }
                "DirectConnectServerException" => {
                    return RusotoError::Service(
                        CreateDirectConnectGatewayError::DirectConnectServer(err.msg),
                    )
                }
                "ValidationException" => return RusotoError::Validation(err.msg),
                _ => {}
            }
        }
        return RusotoError::Unknown(res);
    }
}
impl fmt::Display for CreateDirectConnectGatewayError {
    fn fmt(&self, f: &mut fmt::Formatter) -> fmt::Result {
        write!(f, "{}", self.description())
    }
}
impl Error for CreateDirectConnectGatewayError {
    fn description(&self) -> &str {
        match *self {
            CreateDirectConnectGatewayError::DirectConnectClient(ref cause) => cause,
            CreateDirectConnectGatewayError::DirectConnectServer(ref cause) => cause,
        }
    }
}
/// Errors returned by CreateDirectConnectGatewayAssociation
#[derive(Debug, PartialEq)]
pub enum CreateDirectConnectGatewayAssociationError {
    /// <p>One or more parameters are not valid.</p>
    DirectConnectClient(String),
    /// <p>A server-side error occurred.</p>
    DirectConnectServer(String),
}

impl CreateDirectConnectGatewayAssociationError {
    pub fn from_response(
        res: BufferedHttpResponse,
    ) -> RusotoError<CreateDirectConnectGatewayAssociationError> {
        if let Some(err) = proto::json::Error::parse(&res) {
            match err.typ.as_str() {
                "DirectConnectClientException" => {
                    return RusotoError::Service(
                        CreateDirectConnectGatewayAssociationError::DirectConnectClient(err.msg),
                    )
                }
                "DirectConnectServerException" => {
                    return RusotoError::Service(
                        CreateDirectConnectGatewayAssociationError::DirectConnectServer(err.msg),
                    )
                }
                "ValidationException" => return RusotoError::Validation(err.msg),
                _ => {}
            }
        }
        return RusotoError::Unknown(res);
    }
}
impl fmt::Display for CreateDirectConnectGatewayAssociationError {
    fn fmt(&self, f: &mut fmt::Formatter) -> fmt::Result {
        write!(f, "{}", self.description())
    }
}
impl Error for CreateDirectConnectGatewayAssociationError {
    fn description(&self) -> &str {
        match *self {
            CreateDirectConnectGatewayAssociationError::DirectConnectClient(ref cause) => cause,
            CreateDirectConnectGatewayAssociationError::DirectConnectServer(ref cause) => cause,
        }
    }
}
/// Errors returned by CreateDirectConnectGatewayAssociationProposal
#[derive(Debug, PartialEq)]
pub enum CreateDirectConnectGatewayAssociationProposalError {
    /// <p>One or more parameters are not valid.</p>
    DirectConnectClient(String),
    /// <p>A server-side error occurred.</p>
    DirectConnectServer(String),
}

impl CreateDirectConnectGatewayAssociationProposalError {
    pub fn from_response(
        res: BufferedHttpResponse,
    ) -> RusotoError<CreateDirectConnectGatewayAssociationProposalError> {
        if let Some(err) = proto::json::Error::parse(&res) {
            match err.typ.as_str() {
                "DirectConnectClientException" => {
                    return RusotoError::Service(
                        CreateDirectConnectGatewayAssociationProposalError::DirectConnectClient(
                            err.msg,
                        ),
                    )
                }
                "DirectConnectServerException" => {
                    return RusotoError::Service(
                        CreateDirectConnectGatewayAssociationProposalError::DirectConnectServer(
                            err.msg,
                        ),
                    )
                }
                "ValidationException" => return RusotoError::Validation(err.msg),
                _ => {}
            }
        }
        return RusotoError::Unknown(res);
    }
}
impl fmt::Display for CreateDirectConnectGatewayAssociationProposalError {
    fn fmt(&self, f: &mut fmt::Formatter) -> fmt::Result {
        write!(f, "{}", self.description())
    }
}
impl Error for CreateDirectConnectGatewayAssociationProposalError {
    fn description(&self) -> &str {
        match *self {
            CreateDirectConnectGatewayAssociationProposalError::DirectConnectClient(ref cause) => {
                cause
            }
            CreateDirectConnectGatewayAssociationProposalError::DirectConnectServer(ref cause) => {
                cause
            }
        }
    }
}
/// Errors returned by CreateInterconnect
#[derive(Debug, PartialEq)]
pub enum CreateInterconnectError {
    /// <p>One or more parameters are not valid.</p>
    DirectConnectClient(String),
    /// <p>A server-side error occurred.</p>
    DirectConnectServer(String),
    /// <p>A tag key was specified more than once.</p>
    DuplicateTagKeys(String),
    /// <p>You have reached the limit on the number of tags that can be assigned.</p>
    TooManyTags(String),
}

impl CreateInterconnectError {
    pub fn from_response(res: BufferedHttpResponse) -> RusotoError<CreateInterconnectError> {
        if let Some(err) = proto::json::Error::parse(&res) {
            match err.typ.as_str() {
                "DirectConnectClientException" => {
                    return RusotoError::Service(CreateInterconnectError::DirectConnectClient(
                        err.msg,
                    ))
                }
                "DirectConnectServerException" => {
                    return RusotoError::Service(CreateInterconnectError::DirectConnectServer(
                        err.msg,
                    ))
                }
                "DuplicateTagKeysException" => {
                    return RusotoError::Service(CreateInterconnectError::DuplicateTagKeys(err.msg))
                }
                "TooManyTagsException" => {
                    return RusotoError::Service(CreateInterconnectError::TooManyTags(err.msg))
                }
                "ValidationException" => return RusotoError::Validation(err.msg),
                _ => {}
            }
        }
        return RusotoError::Unknown(res);
    }
}
impl fmt::Display for CreateInterconnectError {
    fn fmt(&self, f: &mut fmt::Formatter) -> fmt::Result {
        write!(f, "{}", self.description())
    }
}
impl Error for CreateInterconnectError {
    fn description(&self) -> &str {
        match *self {
            CreateInterconnectError::DirectConnectClient(ref cause) => cause,
            CreateInterconnectError::DirectConnectServer(ref cause) => cause,
            CreateInterconnectError::DuplicateTagKeys(ref cause) => cause,
            CreateInterconnectError::TooManyTags(ref cause) => cause,
        }
    }
}
/// Errors returned by CreateLag
#[derive(Debug, PartialEq)]
pub enum CreateLagError {
    /// <p>One or more parameters are not valid.</p>
    DirectConnectClient(String),
    /// <p>A server-side error occurred.</p>
    DirectConnectServer(String),
    /// <p>A tag key was specified more than once.</p>
    DuplicateTagKeys(String),
    /// <p>You have reached the limit on the number of tags that can be assigned.</p>
    TooManyTags(String),
}

impl CreateLagError {
    pub fn from_response(res: BufferedHttpResponse) -> RusotoError<CreateLagError> {
        if let Some(err) = proto::json::Error::parse(&res) {
            match err.typ.as_str() {
                "DirectConnectClientException" => {
                    return RusotoError::Service(CreateLagError::DirectConnectClient(err.msg))
                }
                "DirectConnectServerException" => {
                    return RusotoError::Service(CreateLagError::DirectConnectServer(err.msg))
                }
                "DuplicateTagKeysException" => {
                    return RusotoError::Service(CreateLagError::DuplicateTagKeys(err.msg))
                }
                "TooManyTagsException" => {
                    return RusotoError::Service(CreateLagError::TooManyTags(err.msg))
                }
                "ValidationException" => return RusotoError::Validation(err.msg),
                _ => {}
            }
        }
        return RusotoError::Unknown(res);
    }
}
impl fmt::Display for CreateLagError {
    fn fmt(&self, f: &mut fmt::Formatter) -> fmt::Result {
        write!(f, "{}", self.description())
    }
}
impl Error for CreateLagError {
    fn description(&self) -> &str {
        match *self {
            CreateLagError::DirectConnectClient(ref cause) => cause,
            CreateLagError::DirectConnectServer(ref cause) => cause,
            CreateLagError::DuplicateTagKeys(ref cause) => cause,
            CreateLagError::TooManyTags(ref cause) => cause,
        }
    }
}
/// Errors returned by CreatePrivateVirtualInterface
#[derive(Debug, PartialEq)]
pub enum CreatePrivateVirtualInterfaceError {
    /// <p>One or more parameters are not valid.</p>
    DirectConnectClient(String),
    /// <p>A server-side error occurred.</p>
    DirectConnectServer(String),
    /// <p>A tag key was specified more than once.</p>
    DuplicateTagKeys(String),
    /// <p>You have reached the limit on the number of tags that can be assigned.</p>
    TooManyTags(String),
}

impl CreatePrivateVirtualInterfaceError {
    pub fn from_response(
        res: BufferedHttpResponse,
    ) -> RusotoError<CreatePrivateVirtualInterfaceError> {
        if let Some(err) = proto::json::Error::parse(&res) {
            match err.typ.as_str() {
                "DirectConnectClientException" => {
                    return RusotoError::Service(
                        CreatePrivateVirtualInterfaceError::DirectConnectClient(err.msg),
                    )
                }
                "DirectConnectServerException" => {
                    return RusotoError::Service(
                        CreatePrivateVirtualInterfaceError::DirectConnectServer(err.msg),
                    )
                }
                "DuplicateTagKeysException" => {
                    return RusotoError::Service(
                        CreatePrivateVirtualInterfaceError::DuplicateTagKeys(err.msg),
                    )
                }
                "TooManyTagsException" => {
                    return RusotoError::Service(CreatePrivateVirtualInterfaceError::TooManyTags(
                        err.msg,
                    ))
                }
                "ValidationException" => return RusotoError::Validation(err.msg),
                _ => {}
            }
        }
        return RusotoError::Unknown(res);
    }
}
impl fmt::Display for CreatePrivateVirtualInterfaceError {
    fn fmt(&self, f: &mut fmt::Formatter) -> fmt::Result {
        write!(f, "{}", self.description())
    }
}
impl Error for CreatePrivateVirtualInterfaceError {
    fn description(&self) -> &str {
        match *self {
            CreatePrivateVirtualInterfaceError::DirectConnectClient(ref cause) => cause,
            CreatePrivateVirtualInterfaceError::DirectConnectServer(ref cause) => cause,
            CreatePrivateVirtualInterfaceError::DuplicateTagKeys(ref cause) => cause,
            CreatePrivateVirtualInterfaceError::TooManyTags(ref cause) => cause,
        }
    }
}
/// Errors returned by CreatePublicVirtualInterface
#[derive(Debug, PartialEq)]
pub enum CreatePublicVirtualInterfaceError {
    /// <p>One or more parameters are not valid.</p>
    DirectConnectClient(String),
    /// <p>A server-side error occurred.</p>
    DirectConnectServer(String),
    /// <p>A tag key was specified more than once.</p>
    DuplicateTagKeys(String),
    /// <p>You have reached the limit on the number of tags that can be assigned.</p>
    TooManyTags(String),
}

impl CreatePublicVirtualInterfaceError {
    pub fn from_response(
        res: BufferedHttpResponse,
    ) -> RusotoError<CreatePublicVirtualInterfaceError> {
        if let Some(err) = proto::json::Error::parse(&res) {
            match err.typ.as_str() {
                "DirectConnectClientException" => {
                    return RusotoError::Service(
                        CreatePublicVirtualInterfaceError::DirectConnectClient(err.msg),
                    )
                }
                "DirectConnectServerException" => {
                    return RusotoError::Service(
                        CreatePublicVirtualInterfaceError::DirectConnectServer(err.msg),
                    )
                }
                "DuplicateTagKeysException" => {
                    return RusotoError::Service(
                        CreatePublicVirtualInterfaceError::DuplicateTagKeys(err.msg),
                    )
                }
                "TooManyTagsException" => {
                    return RusotoError::Service(CreatePublicVirtualInterfaceError::TooManyTags(
                        err.msg,
                    ))
                }
                "ValidationException" => return RusotoError::Validation(err.msg),
                _ => {}
            }
        }
        return RusotoError::Unknown(res);
    }
}
impl fmt::Display for CreatePublicVirtualInterfaceError {
    fn fmt(&self, f: &mut fmt::Formatter) -> fmt::Result {
        write!(f, "{}", self.description())
    }
}
impl Error for CreatePublicVirtualInterfaceError {
    fn description(&self) -> &str {
        match *self {
            CreatePublicVirtualInterfaceError::DirectConnectClient(ref cause) => cause,
            CreatePublicVirtualInterfaceError::DirectConnectServer(ref cause) => cause,
            CreatePublicVirtualInterfaceError::DuplicateTagKeys(ref cause) => cause,
            CreatePublicVirtualInterfaceError::TooManyTags(ref cause) => cause,
        }
    }
}
/// Errors returned by CreateTransitVirtualInterface
#[derive(Debug, PartialEq)]
pub enum CreateTransitVirtualInterfaceError {
    /// <p>One or more parameters are not valid.</p>
    DirectConnectClient(String),
    /// <p>A server-side error occurred.</p>
    DirectConnectServer(String),
    /// <p>A tag key was specified more than once.</p>
    DuplicateTagKeys(String),
    /// <p>You have reached the limit on the number of tags that can be assigned.</p>
    TooManyTags(String),
}

impl CreateTransitVirtualInterfaceError {
    pub fn from_response(
        res: BufferedHttpResponse,
    ) -> RusotoError<CreateTransitVirtualInterfaceError> {
        if let Some(err) = proto::json::Error::parse(&res) {
            match err.typ.as_str() {
                "DirectConnectClientException" => {
                    return RusotoError::Service(
                        CreateTransitVirtualInterfaceError::DirectConnectClient(err.msg),
                    )
                }
                "DirectConnectServerException" => {
                    return RusotoError::Service(
                        CreateTransitVirtualInterfaceError::DirectConnectServer(err.msg),
                    )
                }
                "DuplicateTagKeysException" => {
                    return RusotoError::Service(
                        CreateTransitVirtualInterfaceError::DuplicateTagKeys(err.msg),
                    )
                }
                "TooManyTagsException" => {
                    return RusotoError::Service(CreateTransitVirtualInterfaceError::TooManyTags(
                        err.msg,
                    ))
                }
                "ValidationException" => return RusotoError::Validation(err.msg),
                _ => {}
            }
        }
        return RusotoError::Unknown(res);
    }
}
impl fmt::Display for CreateTransitVirtualInterfaceError {
    fn fmt(&self, f: &mut fmt::Formatter) -> fmt::Result {
        write!(f, "{}", self.description())
    }
}
impl Error for CreateTransitVirtualInterfaceError {
    fn description(&self) -> &str {
        match *self {
            CreateTransitVirtualInterfaceError::DirectConnectClient(ref cause) => cause,
            CreateTransitVirtualInterfaceError::DirectConnectServer(ref cause) => cause,
            CreateTransitVirtualInterfaceError::DuplicateTagKeys(ref cause) => cause,
            CreateTransitVirtualInterfaceError::TooManyTags(ref cause) => cause,
        }
    }
}
/// Errors returned by DeleteBGPPeer
#[derive(Debug, PartialEq)]
pub enum DeleteBGPPeerError {
    /// <p>One or more parameters are not valid.</p>
    DirectConnectClient(String),
    /// <p>A server-side error occurred.</p>
    DirectConnectServer(String),
}

impl DeleteBGPPeerError {
    pub fn from_response(res: BufferedHttpResponse) -> RusotoError<DeleteBGPPeerError> {
        if let Some(err) = proto::json::Error::parse(&res) {
            match err.typ.as_str() {
                "DirectConnectClientException" => {
                    return RusotoError::Service(DeleteBGPPeerError::DirectConnectClient(err.msg))
                }
                "DirectConnectServerException" => {
                    return RusotoError::Service(DeleteBGPPeerError::DirectConnectServer(err.msg))
                }
                "ValidationException" => return RusotoError::Validation(err.msg),
                _ => {}
            }
        }
        return RusotoError::Unknown(res);
    }
}
impl fmt::Display for DeleteBGPPeerError {
    fn fmt(&self, f: &mut fmt::Formatter) -> fmt::Result {
        write!(f, "{}", self.description())
    }
}
impl Error for DeleteBGPPeerError {
    fn description(&self) -> &str {
        match *self {
            DeleteBGPPeerError::DirectConnectClient(ref cause) => cause,
            DeleteBGPPeerError::DirectConnectServer(ref cause) => cause,
        }
    }
}
/// Errors returned by DeleteConnection
#[derive(Debug, PartialEq)]
pub enum DeleteConnectionError {
    /// <p>One or more parameters are not valid.</p>
    DirectConnectClient(String),
    /// <p>A server-side error occurred.</p>
    DirectConnectServer(String),
}

impl DeleteConnectionError {
    pub fn from_response(res: BufferedHttpResponse) -> RusotoError<DeleteConnectionError> {
        if let Some(err) = proto::json::Error::parse(&res) {
            match err.typ.as_str() {
                "DirectConnectClientException" => {
                    return RusotoError::Service(DeleteConnectionError::DirectConnectClient(
                        err.msg,
                    ))
                }
                "DirectConnectServerException" => {
                    return RusotoError::Service(DeleteConnectionError::DirectConnectServer(
                        err.msg,
                    ))
                }
                "ValidationException" => return RusotoError::Validation(err.msg),
                _ => {}
            }
        }
        return RusotoError::Unknown(res);
    }
}
impl fmt::Display for DeleteConnectionError {
    fn fmt(&self, f: &mut fmt::Formatter) -> fmt::Result {
        write!(f, "{}", self.description())
    }
}
impl Error for DeleteConnectionError {
    fn description(&self) -> &str {
        match *self {
            DeleteConnectionError::DirectConnectClient(ref cause) => cause,
            DeleteConnectionError::DirectConnectServer(ref cause) => cause,
        }
    }
}
/// Errors returned by DeleteDirectConnectGateway
#[derive(Debug, PartialEq)]
pub enum DeleteDirectConnectGatewayError {
    /// <p>One or more parameters are not valid.</p>
    DirectConnectClient(String),
    /// <p>A server-side error occurred.</p>
    DirectConnectServer(String),
}

impl DeleteDirectConnectGatewayError {
    pub fn from_response(
        res: BufferedHttpResponse,
    ) -> RusotoError<DeleteDirectConnectGatewayError> {
        if let Some(err) = proto::json::Error::parse(&res) {
            match err.typ.as_str() {
                "DirectConnectClientException" => {
                    return RusotoError::Service(
                        DeleteDirectConnectGatewayError::DirectConnectClient(err.msg),
                    )
                }
                "DirectConnectServerException" => {
                    return RusotoError::Service(
                        DeleteDirectConnectGatewayError::DirectConnectServer(err.msg),
                    )
                }
                "ValidationException" => return RusotoError::Validation(err.msg),
                _ => {}
            }
        }
        return RusotoError::Unknown(res);
    }
}
impl fmt::Display for DeleteDirectConnectGatewayError {
    fn fmt(&self, f: &mut fmt::Formatter) -> fmt::Result {
        write!(f, "{}", self.description())
    }
}
impl Error for DeleteDirectConnectGatewayError {
    fn description(&self) -> &str {
        match *self {
            DeleteDirectConnectGatewayError::DirectConnectClient(ref cause) => cause,
            DeleteDirectConnectGatewayError::DirectConnectServer(ref cause) => cause,
        }
    }
}
/// Errors returned by DeleteDirectConnectGatewayAssociation
#[derive(Debug, PartialEq)]
pub enum DeleteDirectConnectGatewayAssociationError {
    /// <p>One or more parameters are not valid.</p>
    DirectConnectClient(String),
    /// <p>A server-side error occurred.</p>
    DirectConnectServer(String),
}

impl DeleteDirectConnectGatewayAssociationError {
    pub fn from_response(
        res: BufferedHttpResponse,
    ) -> RusotoError<DeleteDirectConnectGatewayAssociationError> {
        if let Some(err) = proto::json::Error::parse(&res) {
            match err.typ.as_str() {
                "DirectConnectClientException" => {
                    return RusotoError::Service(
                        DeleteDirectConnectGatewayAssociationError::DirectConnectClient(err.msg),
                    )
                }
                "DirectConnectServerException" => {
                    return RusotoError::Service(
                        DeleteDirectConnectGatewayAssociationError::DirectConnectServer(err.msg),
                    )
                }
                "ValidationException" => return RusotoError::Validation(err.msg),
                _ => {}
            }
        }
        return RusotoError::Unknown(res);
    }
}
impl fmt::Display for DeleteDirectConnectGatewayAssociationError {
    fn fmt(&self, f: &mut fmt::Formatter) -> fmt::Result {
        write!(f, "{}", self.description())
    }
}
impl Error for DeleteDirectConnectGatewayAssociationError {
    fn description(&self) -> &str {
        match *self {
            DeleteDirectConnectGatewayAssociationError::DirectConnectClient(ref cause) => cause,
            DeleteDirectConnectGatewayAssociationError::DirectConnectServer(ref cause) => cause,
        }
    }
}
/// Errors returned by DeleteDirectConnectGatewayAssociationProposal
#[derive(Debug, PartialEq)]
pub enum DeleteDirectConnectGatewayAssociationProposalError {
    /// <p>One or more parameters are not valid.</p>
    DirectConnectClient(String),
    /// <p>A server-side error occurred.</p>
    DirectConnectServer(String),
}

impl DeleteDirectConnectGatewayAssociationProposalError {
    pub fn from_response(
        res: BufferedHttpResponse,
    ) -> RusotoError<DeleteDirectConnectGatewayAssociationProposalError> {
        if let Some(err) = proto::json::Error::parse(&res) {
            match err.typ.as_str() {
                "DirectConnectClientException" => {
                    return RusotoError::Service(
                        DeleteDirectConnectGatewayAssociationProposalError::DirectConnectClient(
                            err.msg,
                        ),
                    )
                }
                "DirectConnectServerException" => {
                    return RusotoError::Service(
                        DeleteDirectConnectGatewayAssociationProposalError::DirectConnectServer(
                            err.msg,
                        ),
                    )
                }
                "ValidationException" => return RusotoError::Validation(err.msg),
                _ => {}
            }
        }
        return RusotoError::Unknown(res);
    }
}
impl fmt::Display for DeleteDirectConnectGatewayAssociationProposalError {
    fn fmt(&self, f: &mut fmt::Formatter) -> fmt::Result {
        write!(f, "{}", self.description())
    }
}
impl Error for DeleteDirectConnectGatewayAssociationProposalError {
    fn description(&self) -> &str {
        match *self {
            DeleteDirectConnectGatewayAssociationProposalError::DirectConnectClient(ref cause) => {
                cause
            }
            DeleteDirectConnectGatewayAssociationProposalError::DirectConnectServer(ref cause) => {
                cause
            }
        }
    }
}
/// Errors returned by DeleteInterconnect
#[derive(Debug, PartialEq)]
pub enum DeleteInterconnectError {
    /// <p>One or more parameters are not valid.</p>
    DirectConnectClient(String),
    /// <p>A server-side error occurred.</p>
    DirectConnectServer(String),
}

impl DeleteInterconnectError {
    pub fn from_response(res: BufferedHttpResponse) -> RusotoError<DeleteInterconnectError> {
        if let Some(err) = proto::json::Error::parse(&res) {
            match err.typ.as_str() {
                "DirectConnectClientException" => {
                    return RusotoError::Service(DeleteInterconnectError::DirectConnectClient(
                        err.msg,
                    ))
                }
                "DirectConnectServerException" => {
                    return RusotoError::Service(DeleteInterconnectError::DirectConnectServer(
                        err.msg,
                    ))
                }
                "ValidationException" => return RusotoError::Validation(err.msg),
                _ => {}
            }
        }
        return RusotoError::Unknown(res);
    }
}
impl fmt::Display for DeleteInterconnectError {
    fn fmt(&self, f: &mut fmt::Formatter) -> fmt::Result {
        write!(f, "{}", self.description())
    }
}
impl Error for DeleteInterconnectError {
    fn description(&self) -> &str {
        match *self {
            DeleteInterconnectError::DirectConnectClient(ref cause) => cause,
            DeleteInterconnectError::DirectConnectServer(ref cause) => cause,
        }
    }
}
/// Errors returned by DeleteLag
#[derive(Debug, PartialEq)]
pub enum DeleteLagError {
    /// <p>One or more parameters are not valid.</p>
    DirectConnectClient(String),
    /// <p>A server-side error occurred.</p>
    DirectConnectServer(String),
}

impl DeleteLagError {
    pub fn from_response(res: BufferedHttpResponse) -> RusotoError<DeleteLagError> {
        if let Some(err) = proto::json::Error::parse(&res) {
            match err.typ.as_str() {
                "DirectConnectClientException" => {
                    return RusotoError::Service(DeleteLagError::DirectConnectClient(err.msg))
                }
                "DirectConnectServerException" => {
                    return RusotoError::Service(DeleteLagError::DirectConnectServer(err.msg))
                }
                "ValidationException" => return RusotoError::Validation(err.msg),
                _ => {}
            }
        }
        return RusotoError::Unknown(res);
    }
}
impl fmt::Display for DeleteLagError {
    fn fmt(&self, f: &mut fmt::Formatter) -> fmt::Result {
        write!(f, "{}", self.description())
    }
}
impl Error for DeleteLagError {
    fn description(&self) -> &str {
        match *self {
            DeleteLagError::DirectConnectClient(ref cause) => cause,
            DeleteLagError::DirectConnectServer(ref cause) => cause,
        }
    }
}
/// Errors returned by DeleteVirtualInterface
#[derive(Debug, PartialEq)]
pub enum DeleteVirtualInterfaceError {
    /// <p>One or more parameters are not valid.</p>
    DirectConnectClient(String),
    /// <p>A server-side error occurred.</p>
    DirectConnectServer(String),
}

impl DeleteVirtualInterfaceError {
    pub fn from_response(res: BufferedHttpResponse) -> RusotoError<DeleteVirtualInterfaceError> {
        if let Some(err) = proto::json::Error::parse(&res) {
            match err.typ.as_str() {
                "DirectConnectClientException" => {
                    return RusotoError::Service(DeleteVirtualInterfaceError::DirectConnectClient(
                        err.msg,
                    ))
                }
                "DirectConnectServerException" => {
                    return RusotoError::Service(DeleteVirtualInterfaceError::DirectConnectServer(
                        err.msg,
                    ))
                }
                "ValidationException" => return RusotoError::Validation(err.msg),
                _ => {}
            }
        }
        return RusotoError::Unknown(res);
    }
}
impl fmt::Display for DeleteVirtualInterfaceError {
    fn fmt(&self, f: &mut fmt::Formatter) -> fmt::Result {
        write!(f, "{}", self.description())
    }
}
impl Error for DeleteVirtualInterfaceError {
    fn description(&self) -> &str {
        match *self {
            DeleteVirtualInterfaceError::DirectConnectClient(ref cause) => cause,
            DeleteVirtualInterfaceError::DirectConnectServer(ref cause) => cause,
        }
    }
}
/// Errors returned by DescribeConnectionLoa
#[derive(Debug, PartialEq)]
pub enum DescribeConnectionLoaError {
    /// <p>One or more parameters are not valid.</p>
    DirectConnectClient(String),
    /// <p>A server-side error occurred.</p>
    DirectConnectServer(String),
}

impl DescribeConnectionLoaError {
    pub fn from_response(res: BufferedHttpResponse) -> RusotoError<DescribeConnectionLoaError> {
        if let Some(err) = proto::json::Error::parse(&res) {
            match err.typ.as_str() {
                "DirectConnectClientException" => {
                    return RusotoError::Service(DescribeConnectionLoaError::DirectConnectClient(
                        err.msg,
                    ))
                }
                "DirectConnectServerException" => {
                    return RusotoError::Service(DescribeConnectionLoaError::DirectConnectServer(
                        err.msg,
                    ))
                }
                "ValidationException" => return RusotoError::Validation(err.msg),
                _ => {}
            }
        }
        return RusotoError::Unknown(res);
    }
}
impl fmt::Display for DescribeConnectionLoaError {
    fn fmt(&self, f: &mut fmt::Formatter) -> fmt::Result {
        write!(f, "{}", self.description())
    }
}
impl Error for DescribeConnectionLoaError {
    fn description(&self) -> &str {
        match *self {
            DescribeConnectionLoaError::DirectConnectClient(ref cause) => cause,
            DescribeConnectionLoaError::DirectConnectServer(ref cause) => cause,
        }
    }
}
/// Errors returned by DescribeConnections
#[derive(Debug, PartialEq)]
pub enum DescribeConnectionsError {
    /// <p>One or more parameters are not valid.</p>
    DirectConnectClient(String),
    /// <p>A server-side error occurred.</p>
    DirectConnectServer(String),
}

impl DescribeConnectionsError {
    pub fn from_response(res: BufferedHttpResponse) -> RusotoError<DescribeConnectionsError> {
        if let Some(err) = proto::json::Error::parse(&res) {
            match err.typ.as_str() {
                "DirectConnectClientException" => {
                    return RusotoError::Service(DescribeConnectionsError::DirectConnectClient(
                        err.msg,
                    ))
                }
                "DirectConnectServerException" => {
                    return RusotoError::Service(DescribeConnectionsError::DirectConnectServer(
                        err.msg,
                    ))
                }
                "ValidationException" => return RusotoError::Validation(err.msg),
                _ => {}
            }
        }
        return RusotoError::Unknown(res);
    }
}
impl fmt::Display for DescribeConnectionsError {
    fn fmt(&self, f: &mut fmt::Formatter) -> fmt::Result {
        write!(f, "{}", self.description())
    }
}
impl Error for DescribeConnectionsError {
    fn description(&self) -> &str {
        match *self {
            DescribeConnectionsError::DirectConnectClient(ref cause) => cause,
            DescribeConnectionsError::DirectConnectServer(ref cause) => cause,
        }
    }
}
/// Errors returned by DescribeConnectionsOnInterconnect
#[derive(Debug, PartialEq)]
pub enum DescribeConnectionsOnInterconnectError {
    /// <p>One or more parameters are not valid.</p>
    DirectConnectClient(String),
    /// <p>A server-side error occurred.</p>
    DirectConnectServer(String),
}

impl DescribeConnectionsOnInterconnectError {
    pub fn from_response(
        res: BufferedHttpResponse,
    ) -> RusotoError<DescribeConnectionsOnInterconnectError> {
        if let Some(err) = proto::json::Error::parse(&res) {
            match err.typ.as_str() {
                "DirectConnectClientException" => {
                    return RusotoError::Service(
                        DescribeConnectionsOnInterconnectError::DirectConnectClient(err.msg),
                    )
                }
                "DirectConnectServerException" => {
                    return RusotoError::Service(
                        DescribeConnectionsOnInterconnectError::DirectConnectServer(err.msg),
                    )
                }
                "ValidationException" => return RusotoError::Validation(err.msg),
                _ => {}
            }
        }
        return RusotoError::Unknown(res);
    }
}
impl fmt::Display for DescribeConnectionsOnInterconnectError {
    fn fmt(&self, f: &mut fmt::Formatter) -> fmt::Result {
        write!(f, "{}", self.description())
    }
}
impl Error for DescribeConnectionsOnInterconnectError {
    fn description(&self) -> &str {
        match *self {
            DescribeConnectionsOnInterconnectError::DirectConnectClient(ref cause) => cause,
            DescribeConnectionsOnInterconnectError::DirectConnectServer(ref cause) => cause,
        }
    }
}
/// Errors returned by DescribeDirectConnectGatewayAssociationProposals
#[derive(Debug, PartialEq)]
pub enum DescribeDirectConnectGatewayAssociationProposalsError {
    /// <p>One or more parameters are not valid.</p>
    DirectConnectClient(String),
    /// <p>A server-side error occurred.</p>
    DirectConnectServer(String),
}

impl DescribeDirectConnectGatewayAssociationProposalsError {
    pub fn from_response(
        res: BufferedHttpResponse,
    ) -> RusotoError<DescribeDirectConnectGatewayAssociationProposalsError> {
        if let Some(err) = proto::json::Error::parse(&res) {
            match err.typ.as_str() {
                "DirectConnectClientException" => {
                    return RusotoError::Service(
                        DescribeDirectConnectGatewayAssociationProposalsError::DirectConnectClient(
                            err.msg,
                        ),
                    )
                }
                "DirectConnectServerException" => {
                    return RusotoError::Service(
                        DescribeDirectConnectGatewayAssociationProposalsError::DirectConnectServer(
                            err.msg,
                        ),
                    )
                }
                "ValidationException" => return RusotoError::Validation(err.msg),
                _ => {}
            }
        }
        return RusotoError::Unknown(res);
    }
}
impl fmt::Display for DescribeDirectConnectGatewayAssociationProposalsError {
    fn fmt(&self, f: &mut fmt::Formatter) -> fmt::Result {
        write!(f, "{}", self.description())
    }
}
impl Error for DescribeDirectConnectGatewayAssociationProposalsError {
    fn description(&self) -> &str {
        match *self {
            DescribeDirectConnectGatewayAssociationProposalsError::DirectConnectClient(
                ref cause,
            ) => cause,
            DescribeDirectConnectGatewayAssociationProposalsError::DirectConnectServer(
                ref cause,
            ) => cause,
        }
    }
}
/// Errors returned by DescribeDirectConnectGatewayAssociations
#[derive(Debug, PartialEq)]
pub enum DescribeDirectConnectGatewayAssociationsError {
    /// <p>One or more parameters are not valid.</p>
    DirectConnectClient(String),
    /// <p>A server-side error occurred.</p>
    DirectConnectServer(String),
}

impl DescribeDirectConnectGatewayAssociationsError {
    pub fn from_response(
        res: BufferedHttpResponse,
    ) -> RusotoError<DescribeDirectConnectGatewayAssociationsError> {
        if let Some(err) = proto::json::Error::parse(&res) {
            match err.typ.as_str() {
                "DirectConnectClientException" => {
                    return RusotoError::Service(
                        DescribeDirectConnectGatewayAssociationsError::DirectConnectClient(err.msg),
                    )
                }
                "DirectConnectServerException" => {
                    return RusotoError::Service(
                        DescribeDirectConnectGatewayAssociationsError::DirectConnectServer(err.msg),
                    )
                }
                "ValidationException" => return RusotoError::Validation(err.msg),
                _ => {}
            }
        }
        return RusotoError::Unknown(res);
    }
}
impl fmt::Display for DescribeDirectConnectGatewayAssociationsError {
    fn fmt(&self, f: &mut fmt::Formatter) -> fmt::Result {
        write!(f, "{}", self.description())
    }
}
impl Error for DescribeDirectConnectGatewayAssociationsError {
    fn description(&self) -> &str {
        match *self {
            DescribeDirectConnectGatewayAssociationsError::DirectConnectClient(ref cause) => cause,
            DescribeDirectConnectGatewayAssociationsError::DirectConnectServer(ref cause) => cause,
        }
    }
}
/// Errors returned by DescribeDirectConnectGatewayAttachments
#[derive(Debug, PartialEq)]
pub enum DescribeDirectConnectGatewayAttachmentsError {
    /// <p>One or more parameters are not valid.</p>
    DirectConnectClient(String),
    /// <p>A server-side error occurred.</p>
    DirectConnectServer(String),
}

impl DescribeDirectConnectGatewayAttachmentsError {
    pub fn from_response(
        res: BufferedHttpResponse,
    ) -> RusotoError<DescribeDirectConnectGatewayAttachmentsError> {
        if let Some(err) = proto::json::Error::parse(&res) {
            match err.typ.as_str() {
                "DirectConnectClientException" => {
                    return RusotoError::Service(
                        DescribeDirectConnectGatewayAttachmentsError::DirectConnectClient(err.msg),
                    )
                }
                "DirectConnectServerException" => {
                    return RusotoError::Service(
                        DescribeDirectConnectGatewayAttachmentsError::DirectConnectServer(err.msg),
                    )
                }
                "ValidationException" => return RusotoError::Validation(err.msg),
                _ => {}
            }
        }
        return RusotoError::Unknown(res);
    }
}
impl fmt::Display for DescribeDirectConnectGatewayAttachmentsError {
    fn fmt(&self, f: &mut fmt::Formatter) -> fmt::Result {
        write!(f, "{}", self.description())
    }
}
impl Error for DescribeDirectConnectGatewayAttachmentsError {
    fn description(&self) -> &str {
        match *self {
            DescribeDirectConnectGatewayAttachmentsError::DirectConnectClient(ref cause) => cause,
            DescribeDirectConnectGatewayAttachmentsError::DirectConnectServer(ref cause) => cause,
        }
    }
}
/// Errors returned by DescribeDirectConnectGateways
#[derive(Debug, PartialEq)]
pub enum DescribeDirectConnectGatewaysError {
    /// <p>One or more parameters are not valid.</p>
    DirectConnectClient(String),
    /// <p>A server-side error occurred.</p>
    DirectConnectServer(String),
}

impl DescribeDirectConnectGatewaysError {
    pub fn from_response(
        res: BufferedHttpResponse,
    ) -> RusotoError<DescribeDirectConnectGatewaysError> {
        if let Some(err) = proto::json::Error::parse(&res) {
            match err.typ.as_str() {
                "DirectConnectClientException" => {
                    return RusotoError::Service(
                        DescribeDirectConnectGatewaysError::DirectConnectClient(err.msg),
                    )
                }
                "DirectConnectServerException" => {
                    return RusotoError::Service(
                        DescribeDirectConnectGatewaysError::DirectConnectServer(err.msg),
                    )
                }
                "ValidationException" => return RusotoError::Validation(err.msg),
                _ => {}
            }
        }
        return RusotoError::Unknown(res);
    }
}
impl fmt::Display for DescribeDirectConnectGatewaysError {
    fn fmt(&self, f: &mut fmt::Formatter) -> fmt::Result {
        write!(f, "{}", self.description())
    }
}
impl Error for DescribeDirectConnectGatewaysError {
    fn description(&self) -> &str {
        match *self {
            DescribeDirectConnectGatewaysError::DirectConnectClient(ref cause) => cause,
            DescribeDirectConnectGatewaysError::DirectConnectServer(ref cause) => cause,
        }
    }
}
/// Errors returned by DescribeHostedConnections
#[derive(Debug, PartialEq)]
pub enum DescribeHostedConnectionsError {
    /// <p>One or more parameters are not valid.</p>
    DirectConnectClient(String),
    /// <p>A server-side error occurred.</p>
    DirectConnectServer(String),
}

impl DescribeHostedConnectionsError {
    pub fn from_response(res: BufferedHttpResponse) -> RusotoError<DescribeHostedConnectionsError> {
        if let Some(err) = proto::json::Error::parse(&res) {
            match err.typ.as_str() {
                "DirectConnectClientException" => {
                    return RusotoError::Service(
                        DescribeHostedConnectionsError::DirectConnectClient(err.msg),
                    )
                }
                "DirectConnectServerException" => {
                    return RusotoError::Service(
                        DescribeHostedConnectionsError::DirectConnectServer(err.msg),
                    )
                }
                "ValidationException" => return RusotoError::Validation(err.msg),
                _ => {}
            }
        }
        return RusotoError::Unknown(res);
    }
}
impl fmt::Display for DescribeHostedConnectionsError {
    fn fmt(&self, f: &mut fmt::Formatter) -> fmt::Result {
        write!(f, "{}", self.description())
    }
}
impl Error for DescribeHostedConnectionsError {
    fn description(&self) -> &str {
        match *self {
            DescribeHostedConnectionsError::DirectConnectClient(ref cause) => cause,
            DescribeHostedConnectionsError::DirectConnectServer(ref cause) => cause,
        }
    }
}
/// Errors returned by DescribeInterconnectLoa
#[derive(Debug, PartialEq)]
pub enum DescribeInterconnectLoaError {
    /// <p>One or more parameters are not valid.</p>
    DirectConnectClient(String),
    /// <p>A server-side error occurred.</p>
    DirectConnectServer(String),
}

impl DescribeInterconnectLoaError {
    pub fn from_response(res: BufferedHttpResponse) -> RusotoError<DescribeInterconnectLoaError> {
        if let Some(err) = proto::json::Error::parse(&res) {
            match err.typ.as_str() {
                "DirectConnectClientException" => {
                    return RusotoError::Service(DescribeInterconnectLoaError::DirectConnectClient(
                        err.msg,
                    ))
                }
                "DirectConnectServerException" => {
                    return RusotoError::Service(DescribeInterconnectLoaError::DirectConnectServer(
                        err.msg,
                    ))
                }
                "ValidationException" => return RusotoError::Validation(err.msg),
                _ => {}
            }
        }
        return RusotoError::Unknown(res);
    }
}
impl fmt::Display for DescribeInterconnectLoaError {
    fn fmt(&self, f: &mut fmt::Formatter) -> fmt::Result {
        write!(f, "{}", self.description())
    }
}
impl Error for DescribeInterconnectLoaError {
    fn description(&self) -> &str {
        match *self {
            DescribeInterconnectLoaError::DirectConnectClient(ref cause) => cause,
            DescribeInterconnectLoaError::DirectConnectServer(ref cause) => cause,
        }
    }
}
/// Errors returned by DescribeInterconnects
#[derive(Debug, PartialEq)]
pub enum DescribeInterconnectsError {
    /// <p>One or more parameters are not valid.</p>
    DirectConnectClient(String),
    /// <p>A server-side error occurred.</p>
    DirectConnectServer(String),
}

impl DescribeInterconnectsError {
    pub fn from_response(res: BufferedHttpResponse) -> RusotoError<DescribeInterconnectsError> {
        if let Some(err) = proto::json::Error::parse(&res) {
            match err.typ.as_str() {
                "DirectConnectClientException" => {
                    return RusotoError::Service(DescribeInterconnectsError::DirectConnectClient(
                        err.msg,
                    ))
                }
                "DirectConnectServerException" => {
                    return RusotoError::Service(DescribeInterconnectsError::DirectConnectServer(
                        err.msg,
                    ))
                }
                "ValidationException" => return RusotoError::Validation(err.msg),
                _ => {}
            }
        }
        return RusotoError::Unknown(res);
    }
}
impl fmt::Display for DescribeInterconnectsError {
    fn fmt(&self, f: &mut fmt::Formatter) -> fmt::Result {
        write!(f, "{}", self.description())
    }
}
impl Error for DescribeInterconnectsError {
    fn description(&self) -> &str {
        match *self {
            DescribeInterconnectsError::DirectConnectClient(ref cause) => cause,
            DescribeInterconnectsError::DirectConnectServer(ref cause) => cause,
        }
    }
}
/// Errors returned by DescribeLags
#[derive(Debug, PartialEq)]
pub enum DescribeLagsError {
    /// <p>One or more parameters are not valid.</p>
    DirectConnectClient(String),
    /// <p>A server-side error occurred.</p>
    DirectConnectServer(String),
}

impl DescribeLagsError {
    pub fn from_response(res: BufferedHttpResponse) -> RusotoError<DescribeLagsError> {
        if let Some(err) = proto::json::Error::parse(&res) {
            match err.typ.as_str() {
                "DirectConnectClientException" => {
                    return RusotoError::Service(DescribeLagsError::DirectConnectClient(err.msg))
                }
                "DirectConnectServerException" => {
                    return RusotoError::Service(DescribeLagsError::DirectConnectServer(err.msg))
                }
                "ValidationException" => return RusotoError::Validation(err.msg),
                _ => {}
            }
        }
        return RusotoError::Unknown(res);
    }
}
impl fmt::Display for DescribeLagsError {
    fn fmt(&self, f: &mut fmt::Formatter) -> fmt::Result {
        write!(f, "{}", self.description())
    }
}
impl Error for DescribeLagsError {
    fn description(&self) -> &str {
        match *self {
            DescribeLagsError::DirectConnectClient(ref cause) => cause,
            DescribeLagsError::DirectConnectServer(ref cause) => cause,
        }
    }
}
/// Errors returned by DescribeLoa
#[derive(Debug, PartialEq)]
pub enum DescribeLoaError {
    /// <p>One or more parameters are not valid.</p>
    DirectConnectClient(String),
    /// <p>A server-side error occurred.</p>
    DirectConnectServer(String),
}

impl DescribeLoaError {
    pub fn from_response(res: BufferedHttpResponse) -> RusotoError<DescribeLoaError> {
        if let Some(err) = proto::json::Error::parse(&res) {
            match err.typ.as_str() {
                "DirectConnectClientException" => {
                    return RusotoError::Service(DescribeLoaError::DirectConnectClient(err.msg))
                }
                "DirectConnectServerException" => {
                    return RusotoError::Service(DescribeLoaError::DirectConnectServer(err.msg))
                }
                "ValidationException" => return RusotoError::Validation(err.msg),
                _ => {}
            }
        }
        return RusotoError::Unknown(res);
    }
}
impl fmt::Display for DescribeLoaError {
    fn fmt(&self, f: &mut fmt::Formatter) -> fmt::Result {
        write!(f, "{}", self.description())
    }
}
impl Error for DescribeLoaError {
    fn description(&self) -> &str {
        match *self {
            DescribeLoaError::DirectConnectClient(ref cause) => cause,
            DescribeLoaError::DirectConnectServer(ref cause) => cause,
        }
    }
}
/// Errors returned by DescribeLocations
#[derive(Debug, PartialEq)]
pub enum DescribeLocationsError {
    /// <p>One or more parameters are not valid.</p>
    DirectConnectClient(String),
    /// <p>A server-side error occurred.</p>
    DirectConnectServer(String),
}

impl DescribeLocationsError {
    pub fn from_response(res: BufferedHttpResponse) -> RusotoError<DescribeLocationsError> {
        if let Some(err) = proto::json::Error::parse(&res) {
            match err.typ.as_str() {
                "DirectConnectClientException" => {
                    return RusotoError::Service(DescribeLocationsError::DirectConnectClient(
                        err.msg,
                    ))
                }
                "DirectConnectServerException" => {
                    return RusotoError::Service(DescribeLocationsError::DirectConnectServer(
                        err.msg,
                    ))
                }
                "ValidationException" => return RusotoError::Validation(err.msg),
                _ => {}
            }
        }
        return RusotoError::Unknown(res);
    }
}
impl fmt::Display for DescribeLocationsError {
    fn fmt(&self, f: &mut fmt::Formatter) -> fmt::Result {
        write!(f, "{}", self.description())
    }
}
impl Error for DescribeLocationsError {
    fn description(&self) -> &str {
        match *self {
            DescribeLocationsError::DirectConnectClient(ref cause) => cause,
            DescribeLocationsError::DirectConnectServer(ref cause) => cause,
        }
    }
}
/// Errors returned by DescribeTags
#[derive(Debug, PartialEq)]
pub enum DescribeTagsError {
    /// <p>One or more parameters are not valid.</p>
    DirectConnectClient(String),
    /// <p>A server-side error occurred.</p>
    DirectConnectServer(String),
}

impl DescribeTagsError {
    pub fn from_response(res: BufferedHttpResponse) -> RusotoError<DescribeTagsError> {
        if let Some(err) = proto::json::Error::parse(&res) {
            match err.typ.as_str() {
                "DirectConnectClientException" => {
                    return RusotoError::Service(DescribeTagsError::DirectConnectClient(err.msg))
                }
                "DirectConnectServerException" => {
                    return RusotoError::Service(DescribeTagsError::DirectConnectServer(err.msg))
                }
                "ValidationException" => return RusotoError::Validation(err.msg),
                _ => {}
            }
        }
        return RusotoError::Unknown(res);
    }
}
impl fmt::Display for DescribeTagsError {
    fn fmt(&self, f: &mut fmt::Formatter) -> fmt::Result {
        write!(f, "{}", self.description())
    }
}
impl Error for DescribeTagsError {
    fn description(&self) -> &str {
        match *self {
            DescribeTagsError::DirectConnectClient(ref cause) => cause,
            DescribeTagsError::DirectConnectServer(ref cause) => cause,
        }
    }
}
/// Errors returned by DescribeVirtualGateways
#[derive(Debug, PartialEq)]
pub enum DescribeVirtualGatewaysError {
    /// <p>One or more parameters are not valid.</p>
    DirectConnectClient(String),
    /// <p>A server-side error occurred.</p>
    DirectConnectServer(String),
}

impl DescribeVirtualGatewaysError {
    pub fn from_response(res: BufferedHttpResponse) -> RusotoError<DescribeVirtualGatewaysError> {
        if let Some(err) = proto::json::Error::parse(&res) {
            match err.typ.as_str() {
                "DirectConnectClientException" => {
                    return RusotoError::Service(DescribeVirtualGatewaysError::DirectConnectClient(
                        err.msg,
                    ))
                }
                "DirectConnectServerException" => {
                    return RusotoError::Service(DescribeVirtualGatewaysError::DirectConnectServer(
                        err.msg,
                    ))
                }
                "ValidationException" => return RusotoError::Validation(err.msg),
                _ => {}
            }
        }
        return RusotoError::Unknown(res);
    }
}
impl fmt::Display for DescribeVirtualGatewaysError {
    fn fmt(&self, f: &mut fmt::Formatter) -> fmt::Result {
        write!(f, "{}", self.description())
    }
}
impl Error for DescribeVirtualGatewaysError {
    fn description(&self) -> &str {
        match *self {
            DescribeVirtualGatewaysError::DirectConnectClient(ref cause) => cause,
            DescribeVirtualGatewaysError::DirectConnectServer(ref cause) => cause,
        }
    }
}
/// Errors returned by DescribeVirtualInterfaces
#[derive(Debug, PartialEq)]
pub enum DescribeVirtualInterfacesError {
    /// <p>One or more parameters are not valid.</p>
    DirectConnectClient(String),
    /// <p>A server-side error occurred.</p>
    DirectConnectServer(String),
}

impl DescribeVirtualInterfacesError {
    pub fn from_response(res: BufferedHttpResponse) -> RusotoError<DescribeVirtualInterfacesError> {
        if let Some(err) = proto::json::Error::parse(&res) {
            match err.typ.as_str() {
                "DirectConnectClientException" => {
                    return RusotoError::Service(
                        DescribeVirtualInterfacesError::DirectConnectClient(err.msg),
                    )
                }
                "DirectConnectServerException" => {
                    return RusotoError::Service(
                        DescribeVirtualInterfacesError::DirectConnectServer(err.msg),
                    )
                }
                "ValidationException" => return RusotoError::Validation(err.msg),
                _ => {}
            }
        }
        return RusotoError::Unknown(res);
    }
}
impl fmt::Display for DescribeVirtualInterfacesError {
    fn fmt(&self, f: &mut fmt::Formatter) -> fmt::Result {
        write!(f, "{}", self.description())
    }
}
impl Error for DescribeVirtualInterfacesError {
    fn description(&self) -> &str {
        match *self {
            DescribeVirtualInterfacesError::DirectConnectClient(ref cause) => cause,
            DescribeVirtualInterfacesError::DirectConnectServer(ref cause) => cause,
        }
    }
}
/// Errors returned by DisassociateConnectionFromLag
#[derive(Debug, PartialEq)]
pub enum DisassociateConnectionFromLagError {
    /// <p>One or more parameters are not valid.</p>
    DirectConnectClient(String),
    /// <p>A server-side error occurred.</p>
    DirectConnectServer(String),
}

impl DisassociateConnectionFromLagError {
    pub fn from_response(
        res: BufferedHttpResponse,
    ) -> RusotoError<DisassociateConnectionFromLagError> {
        if let Some(err) = proto::json::Error::parse(&res) {
            match err.typ.as_str() {
                "DirectConnectClientException" => {
                    return RusotoError::Service(
                        DisassociateConnectionFromLagError::DirectConnectClient(err.msg),
                    )
                }
                "DirectConnectServerException" => {
                    return RusotoError::Service(
                        DisassociateConnectionFromLagError::DirectConnectServer(err.msg),
                    )
                }
                "ValidationException" => return RusotoError::Validation(err.msg),
                _ => {}
            }
        }
        return RusotoError::Unknown(res);
    }
}
impl fmt::Display for DisassociateConnectionFromLagError {
    fn fmt(&self, f: &mut fmt::Formatter) -> fmt::Result {
        write!(f, "{}", self.description())
    }
}
impl Error for DisassociateConnectionFromLagError {
    fn description(&self) -> &str {
        match *self {
            DisassociateConnectionFromLagError::DirectConnectClient(ref cause) => cause,
            DisassociateConnectionFromLagError::DirectConnectServer(ref cause) => cause,
        }
    }
}
/// Errors returned by TagResource
#[derive(Debug, PartialEq)]
pub enum TagResourceError {
    /// <p>One or more parameters are not valid.</p>
    DirectConnectClient(String),
    /// <p>A server-side error occurred.</p>
    DirectConnectServer(String),
    /// <p>A tag key was specified more than once.</p>
    DuplicateTagKeys(String),
    /// <p>You have reached the limit on the number of tags that can be assigned.</p>
    TooManyTags(String),
}

impl TagResourceError {
    pub fn from_response(res: BufferedHttpResponse) -> RusotoError<TagResourceError> {
        if let Some(err) = proto::json::Error::parse(&res) {
            match err.typ.as_str() {
                "DirectConnectClientException" => {
                    return RusotoError::Service(TagResourceError::DirectConnectClient(err.msg))
                }
                "DirectConnectServerException" => {
                    return RusotoError::Service(TagResourceError::DirectConnectServer(err.msg))
                }
                "DuplicateTagKeysException" => {
                    return RusotoError::Service(TagResourceError::DuplicateTagKeys(err.msg))
                }
                "TooManyTagsException" => {
                    return RusotoError::Service(TagResourceError::TooManyTags(err.msg))
                }
                "ValidationException" => return RusotoError::Validation(err.msg),
                _ => {}
            }
        }
        return RusotoError::Unknown(res);
    }
}
impl fmt::Display for TagResourceError {
    fn fmt(&self, f: &mut fmt::Formatter) -> fmt::Result {
        write!(f, "{}", self.description())
    }
}
impl Error for TagResourceError {
    fn description(&self) -> &str {
        match *self {
            TagResourceError::DirectConnectClient(ref cause) => cause,
            TagResourceError::DirectConnectServer(ref cause) => cause,
            TagResourceError::DuplicateTagKeys(ref cause) => cause,
            TagResourceError::TooManyTags(ref cause) => cause,
        }
    }
}
/// Errors returned by UntagResource
#[derive(Debug, PartialEq)]
pub enum UntagResourceError {
    /// <p>One or more parameters are not valid.</p>
    DirectConnectClient(String),
    /// <p>A server-side error occurred.</p>
    DirectConnectServer(String),
}

impl UntagResourceError {
    pub fn from_response(res: BufferedHttpResponse) -> RusotoError<UntagResourceError> {
        if let Some(err) = proto::json::Error::parse(&res) {
            match err.typ.as_str() {
                "DirectConnectClientException" => {
                    return RusotoError::Service(UntagResourceError::DirectConnectClient(err.msg))
                }
                "DirectConnectServerException" => {
                    return RusotoError::Service(UntagResourceError::DirectConnectServer(err.msg))
                }
                "ValidationException" => return RusotoError::Validation(err.msg),
                _ => {}
            }
        }
        return RusotoError::Unknown(res);
    }
}
impl fmt::Display for UntagResourceError {
    fn fmt(&self, f: &mut fmt::Formatter) -> fmt::Result {
        write!(f, "{}", self.description())
    }
}
impl Error for UntagResourceError {
    fn description(&self) -> &str {
        match *self {
            UntagResourceError::DirectConnectClient(ref cause) => cause,
            UntagResourceError::DirectConnectServer(ref cause) => cause,
        }
    }
}
/// Errors returned by UpdateDirectConnectGatewayAssociation
#[derive(Debug, PartialEq)]
pub enum UpdateDirectConnectGatewayAssociationError {
    /// <p>One or more parameters are not valid.</p>
    DirectConnectClient(String),
    /// <p>A server-side error occurred.</p>
    DirectConnectServer(String),
}

impl UpdateDirectConnectGatewayAssociationError {
    pub fn from_response(
        res: BufferedHttpResponse,
    ) -> RusotoError<UpdateDirectConnectGatewayAssociationError> {
        if let Some(err) = proto::json::Error::parse(&res) {
            match err.typ.as_str() {
                "DirectConnectClientException" => {
                    return RusotoError::Service(
                        UpdateDirectConnectGatewayAssociationError::DirectConnectClient(err.msg),
                    )
                }
                "DirectConnectServerException" => {
                    return RusotoError::Service(
                        UpdateDirectConnectGatewayAssociationError::DirectConnectServer(err.msg),
                    )
                }
                "ValidationException" => return RusotoError::Validation(err.msg),
                _ => {}
            }
        }
        return RusotoError::Unknown(res);
    }
}
impl fmt::Display for UpdateDirectConnectGatewayAssociationError {
    fn fmt(&self, f: &mut fmt::Formatter) -> fmt::Result {
        write!(f, "{}", self.description())
    }
}
impl Error for UpdateDirectConnectGatewayAssociationError {
    fn description(&self) -> &str {
        match *self {
            UpdateDirectConnectGatewayAssociationError::DirectConnectClient(ref cause) => cause,
            UpdateDirectConnectGatewayAssociationError::DirectConnectServer(ref cause) => cause,
        }
    }
}
/// Errors returned by UpdateLag
#[derive(Debug, PartialEq)]
pub enum UpdateLagError {
    /// <p>One or more parameters are not valid.</p>
    DirectConnectClient(String),
    /// <p>A server-side error occurred.</p>
    DirectConnectServer(String),
}

impl UpdateLagError {
    pub fn from_response(res: BufferedHttpResponse) -> RusotoError<UpdateLagError> {
        if let Some(err) = proto::json::Error::parse(&res) {
            match err.typ.as_str() {
                "DirectConnectClientException" => {
                    return RusotoError::Service(UpdateLagError::DirectConnectClient(err.msg))
                }
                "DirectConnectServerException" => {
                    return RusotoError::Service(UpdateLagError::DirectConnectServer(err.msg))
                }
                "ValidationException" => return RusotoError::Validation(err.msg),
                _ => {}
            }
        }
        return RusotoError::Unknown(res);
    }
}
impl fmt::Display for UpdateLagError {
    fn fmt(&self, f: &mut fmt::Formatter) -> fmt::Result {
        write!(f, "{}", self.description())
    }
}
impl Error for UpdateLagError {
    fn description(&self) -> &str {
        match *self {
            UpdateLagError::DirectConnectClient(ref cause) => cause,
            UpdateLagError::DirectConnectServer(ref cause) => cause,
        }
    }
}
/// Errors returned by UpdateVirtualInterfaceAttributes
#[derive(Debug, PartialEq)]
pub enum UpdateVirtualInterfaceAttributesError {
    /// <p>One or more parameters are not valid.</p>
    DirectConnectClient(String),
    /// <p>A server-side error occurred.</p>
    DirectConnectServer(String),
}

impl UpdateVirtualInterfaceAttributesError {
    pub fn from_response(
        res: BufferedHttpResponse,
    ) -> RusotoError<UpdateVirtualInterfaceAttributesError> {
        if let Some(err) = proto::json::Error::parse(&res) {
            match err.typ.as_str() {
                "DirectConnectClientException" => {
                    return RusotoError::Service(
                        UpdateVirtualInterfaceAttributesError::DirectConnectClient(err.msg),
                    )
                }
                "DirectConnectServerException" => {
                    return RusotoError::Service(
                        UpdateVirtualInterfaceAttributesError::DirectConnectServer(err.msg),
                    )
                }
                "ValidationException" => return RusotoError::Validation(err.msg),
                _ => {}
            }
        }
        return RusotoError::Unknown(res);
    }
}
impl fmt::Display for UpdateVirtualInterfaceAttributesError {
    fn fmt(&self, f: &mut fmt::Formatter) -> fmt::Result {
        write!(f, "{}", self.description())
    }
}
impl Error for UpdateVirtualInterfaceAttributesError {
    fn description(&self) -> &str {
        match *self {
            UpdateVirtualInterfaceAttributesError::DirectConnectClient(ref cause) => cause,
            UpdateVirtualInterfaceAttributesError::DirectConnectServer(ref cause) => cause,
        }
    }
}
/// Trait representing the capabilities of the AWS Direct Connect API. AWS Direct Connect clients implement this trait.
#[async_trait]
pub trait DirectConnect {
    /// <p>Accepts a proposal request to attach a virtual private gateway or transit gateway to a Direct Connect gateway.</p>
    async fn accept_direct_connect_gateway_association_proposal(
        &self,
        input: AcceptDirectConnectGatewayAssociationProposalRequest,
    ) -> Result<
        AcceptDirectConnectGatewayAssociationProposalResult,
        RusotoError<AcceptDirectConnectGatewayAssociationProposalError>,
    >;

    /// <p><p>Deprecated. Use <a>AllocateHostedConnection</a> instead.</p> <p>Creates a hosted connection on an interconnect.</p> <p>Allocates a VLAN number and a specified amount of bandwidth for use by a hosted connection on the specified interconnect.</p> <note> <p>Intended for use by AWS Direct Connect Partners only.</p> </note></p>
    async fn allocate_connection_on_interconnect(
        &self,
        input: AllocateConnectionOnInterconnectRequest,
    ) -> Result<Connection, RusotoError<AllocateConnectionOnInterconnectError>>;

    /// <p><p>Creates a hosted connection on the specified interconnect or a link aggregation group (LAG) of interconnects.</p> <p>Allocates a VLAN number and a specified amount of capacity (bandwidth) for use by a hosted connection on the specified interconnect or LAG of interconnects. AWS polices the hosted connection for the specified capacity and the AWS Direct Connect Partner must also police the hosted connection for the specified capacity.</p> <note> <p>Intended for use by AWS Direct Connect Partners only.</p> </note></p>
    async fn allocate_hosted_connection(
        &self,
        input: AllocateHostedConnectionRequest,
    ) -> Result<Connection, RusotoError<AllocateHostedConnectionError>>;

    /// <p>Provisions a private virtual interface to be owned by the specified AWS account.</p> <p>Virtual interfaces created using this action must be confirmed by the owner using <a>ConfirmPrivateVirtualInterface</a>. Until then, the virtual interface is in the <code>Confirming</code> state and is not available to handle traffic.</p>
    async fn allocate_private_virtual_interface(
        &self,
        input: AllocatePrivateVirtualInterfaceRequest,
    ) -> Result<VirtualInterface, RusotoError<AllocatePrivateVirtualInterfaceError>>;

    /// <p>Provisions a public virtual interface to be owned by the specified AWS account.</p> <p>The owner of a connection calls this function to provision a public virtual interface to be owned by the specified AWS account.</p> <p>Virtual interfaces created using this function must be confirmed by the owner using <a>ConfirmPublicVirtualInterface</a>. Until this step has been completed, the virtual interface is in the <code>confirming</code> state and is not available to handle traffic.</p> <p>When creating an IPv6 public virtual interface, omit the Amazon address and customer address. IPv6 addresses are automatically assigned from the Amazon pool of IPv6 addresses; you cannot specify custom IPv6 addresses.</p>
    async fn allocate_public_virtual_interface(
        &self,
        input: AllocatePublicVirtualInterfaceRequest,
    ) -> Result<VirtualInterface, RusotoError<AllocatePublicVirtualInterfaceError>>;

    /// <p>Provisions a transit virtual interface to be owned by the specified AWS account. Use this type of interface to connect a transit gateway to your Direct Connect gateway.</p> <p>The owner of a connection provisions a transit virtual interface to be owned by the specified AWS account.</p> <p>After you create a transit virtual interface, it must be confirmed by the owner using <a>ConfirmTransitVirtualInterface</a>. Until this step has been completed, the transit virtual interface is in the <code>requested</code> state and is not available to handle traffic.</p>
    async fn allocate_transit_virtual_interface(
        &self,
        input: AllocateTransitVirtualInterfaceRequest,
    ) -> Result<
        AllocateTransitVirtualInterfaceResult,
        RusotoError<AllocateTransitVirtualInterfaceError>,
    >;

    /// <p>Associates an existing connection with a link aggregation group (LAG). The connection is interrupted and re-established as a member of the LAG (connectivity to AWS is interrupted). The connection must be hosted on the same AWS Direct Connect endpoint as the LAG, and its bandwidth must match the bandwidth for the LAG. You can re-associate a connection that's currently associated with a different LAG; however, if removing the connection would cause the original LAG to fall below its setting for minimum number of operational connections, the request fails.</p> <p>Any virtual interfaces that are directly associated with the connection are automatically re-associated with the LAG. If the connection was originally associated with a different LAG, the virtual interfaces remain associated with the original LAG.</p> <p>For interconnects, any hosted connections are automatically re-associated with the LAG. If the interconnect was originally associated with a different LAG, the hosted connections remain associated with the original LAG.</p>
    async fn associate_connection_with_lag(
        &self,
        input: AssociateConnectionWithLagRequest,
    ) -> Result<Connection, RusotoError<AssociateConnectionWithLagError>>;

    /// <p><p>Associates a hosted connection and its virtual interfaces with a link aggregation group (LAG) or interconnect. If the target interconnect or LAG has an existing hosted connection with a conflicting VLAN number or IP address, the operation fails. This action temporarily interrupts the hosted connection&#39;s connectivity to AWS as it is being migrated.</p> <note> <p>Intended for use by AWS Direct Connect Partners only.</p> </note></p>
    async fn associate_hosted_connection(
        &self,
        input: AssociateHostedConnectionRequest,
    ) -> Result<Connection, RusotoError<AssociateHostedConnectionError>>;

    /// <p>Associates a virtual interface with a specified link aggregation group (LAG) or connection. Connectivity to AWS is temporarily interrupted as the virtual interface is being migrated. If the target connection or LAG has an associated virtual interface with a conflicting VLAN number or a conflicting IP address, the operation fails.</p> <p>Virtual interfaces associated with a hosted connection cannot be associated with a LAG; hosted connections must be migrated along with their virtual interfaces using <a>AssociateHostedConnection</a>.</p> <p>To reassociate a virtual interface to a new connection or LAG, the requester must own either the virtual interface itself or the connection to which the virtual interface is currently associated. Additionally, the requester must own the connection or LAG for the association.</p>
    async fn associate_virtual_interface(
        &self,
        input: AssociateVirtualInterfaceRequest,
    ) -> Result<VirtualInterface, RusotoError<AssociateVirtualInterfaceError>>;

    /// <p>Confirms the creation of the specified hosted connection on an interconnect.</p> <p>Upon creation, the hosted connection is initially in the <code>Ordering</code> state, and remains in this state until the owner confirms creation of the hosted connection.</p>
    async fn confirm_connection(
        &self,
        input: ConfirmConnectionRequest,
    ) -> Result<ConfirmConnectionResponse, RusotoError<ConfirmConnectionError>>;

    /// <p>Accepts ownership of a private virtual interface created by another AWS account.</p> <p>After the virtual interface owner makes this call, the virtual interface is created and attached to the specified virtual private gateway or Direct Connect gateway, and is made available to handle traffic.</p>
    async fn confirm_private_virtual_interface(
        &self,
        input: ConfirmPrivateVirtualInterfaceRequest,
    ) -> Result<
        ConfirmPrivateVirtualInterfaceResponse,
        RusotoError<ConfirmPrivateVirtualInterfaceError>,
    >;

    /// <p>Accepts ownership of a public virtual interface created by another AWS account.</p> <p>After the virtual interface owner makes this call, the specified virtual interface is created and made available to handle traffic.</p>
    async fn confirm_public_virtual_interface(
        &self,
        input: ConfirmPublicVirtualInterfaceRequest,
    ) -> Result<
        ConfirmPublicVirtualInterfaceResponse,
        RusotoError<ConfirmPublicVirtualInterfaceError>,
    >;

    /// <p>Accepts ownership of a transit virtual interface created by another AWS account.</p> <p> After the owner of the transit virtual interface makes this call, the specified transit virtual interface is created and made available to handle traffic.</p>
    async fn confirm_transit_virtual_interface(
        &self,
        input: ConfirmTransitVirtualInterfaceRequest,
    ) -> Result<
        ConfirmTransitVirtualInterfaceResponse,
        RusotoError<ConfirmTransitVirtualInterfaceError>,
    >;

    /// <p>Creates a BGP peer on the specified virtual interface.</p> <p>You must create a BGP peer for the corresponding address family (IPv4/IPv6) in order to access AWS resources that also use that address family.</p> <p>If logical redundancy is not supported by the connection, interconnect, or LAG, the BGP peer cannot be in the same address family as an existing BGP peer on the virtual interface.</p> <p>When creating a IPv6 BGP peer, omit the Amazon address and customer address. IPv6 addresses are automatically assigned from the Amazon pool of IPv6 addresses; you cannot specify custom IPv6 addresses.</p> <p>For a public virtual interface, the Autonomous System Number (ASN) must be private or already whitelisted for the virtual interface.</p>
    async fn create_bgp_peer(
        &self,
        input: CreateBGPPeerRequest,
    ) -> Result<CreateBGPPeerResponse, RusotoError<CreateBGPPeerError>>;

    /// <p>Creates a connection between a customer network and a specific AWS Direct Connect location.</p> <p>A connection links your internal network to an AWS Direct Connect location over a standard Ethernet fiber-optic cable. One end of the cable is connected to your router, the other to an AWS Direct Connect router.</p> <p>To find the locations for your Region, use <a>DescribeLocations</a>.</p> <p>You can automatically add the new connection to a link aggregation group (LAG) by specifying a LAG ID in the request. This ensures that the new connection is allocated on the same AWS Direct Connect endpoint that hosts the specified LAG. If there are no available ports on the endpoint, the request fails and no connection is created.</p>
    async fn create_connection(
        &self,
        input: CreateConnectionRequest,
    ) -> Result<Connection, RusotoError<CreateConnectionError>>;

    /// <p>Creates a Direct Connect gateway, which is an intermediate object that enables you to connect a set of virtual interfaces and virtual private gateways. A Direct Connect gateway is global and visible in any AWS Region after it is created. The virtual interfaces and virtual private gateways that are connected through a Direct Connect gateway can be in different AWS Regions. This enables you to connect to a VPC in any Region, regardless of the Region in which the virtual interfaces are located, and pass traffic between them.</p>
    async fn create_direct_connect_gateway(
        &self,
        input: CreateDirectConnectGatewayRequest,
    ) -> Result<CreateDirectConnectGatewayResult, RusotoError<CreateDirectConnectGatewayError>>;

    /// <p>Creates an association between a Direct Connect gateway and a virtual private gateway. The virtual private gateway must be attached to a VPC and must not be associated with another Direct Connect gateway.</p>
    async fn create_direct_connect_gateway_association(
        &self,
        input: CreateDirectConnectGatewayAssociationRequest,
    ) -> Result<
        CreateDirectConnectGatewayAssociationResult,
        RusotoError<CreateDirectConnectGatewayAssociationError>,
    >;

    /// <p>Creates a proposal to associate the specified virtual private gateway or transit gateway with the specified Direct Connect gateway.</p> <p>You can only associate a Direct Connect gateway and virtual private gateway or transit gateway when the account that owns the Direct Connect gateway and the account that owns the virtual private gateway or transit gateway have the same AWS Payer ID.</p>
    async fn create_direct_connect_gateway_association_proposal(
        &self,
        input: CreateDirectConnectGatewayAssociationProposalRequest,
    ) -> Result<
        CreateDirectConnectGatewayAssociationProposalResult,
        RusotoError<CreateDirectConnectGatewayAssociationProposalError>,
    >;

    /// <p><p>Creates an interconnect between an AWS Direct Connect Partner&#39;s network and a specific AWS Direct Connect location.</p> <p>An interconnect is a connection that is capable of hosting other connections. The AWS Direct Connect partner can use an interconnect to provide AWS Direct Connect hosted connections to customers through their own network services. Like a standard connection, an interconnect links the partner&#39;s network to an AWS Direct Connect location over a standard Ethernet fiber-optic cable. One end is connected to the partner&#39;s router, the other to an AWS Direct Connect router.</p> <p>You can automatically add the new interconnect to a link aggregation group (LAG) by specifying a LAG ID in the request. This ensures that the new interconnect is allocated on the same AWS Direct Connect endpoint that hosts the specified LAG. If there are no available ports on the endpoint, the request fails and no interconnect is created.</p> <p>For each end customer, the AWS Direct Connect Partner provisions a connection on their interconnect by calling <a>AllocateHostedConnection</a>. The end customer can then connect to AWS resources by creating a virtual interface on their connection, using the VLAN assigned to them by the AWS Direct Connect Partner.</p> <note> <p>Intended for use by AWS Direct Connect Partners only.</p> </note></p>
    async fn create_interconnect(
        &self,
        input: CreateInterconnectRequest,
    ) -> Result<Interconnect, RusotoError<CreateInterconnectError>>;

    /// <p>Creates a link aggregation group (LAG) with the specified number of bundled physical connections between the customer network and a specific AWS Direct Connect location. A LAG is a logical interface that uses the Link Aggregation Control Protocol (LACP) to aggregate multiple interfaces, enabling you to treat them as a single interface.</p> <p>All connections in a LAG must use the same bandwidth and must terminate at the same AWS Direct Connect endpoint.</p> <p>You can have up to 10 connections per LAG. Regardless of this limit, if you request more connections for the LAG than AWS Direct Connect can allocate on a single endpoint, no LAG is created.</p> <p>You can specify an existing physical connection or interconnect to include in the LAG (which counts towards the total number of connections). Doing so interrupts the current physical connection or hosted connections, and re-establishes them as a member of the LAG. The LAG will be created on the same AWS Direct Connect endpoint to which the connection terminates. Any virtual interfaces associated with the connection are automatically disassociated and re-associated with the LAG. The connection ID does not change.</p> <p>If the AWS account used to create a LAG is a registered AWS Direct Connect Partner, the LAG is automatically enabled to host sub-connections. For a LAG owned by a partner, any associated virtual interfaces cannot be directly configured.</p>
    async fn create_lag(&self, input: CreateLagRequest)
        -> Result<Lag, RusotoError<CreateLagError>>;

    /// <p>Creates a private virtual interface. A virtual interface is the VLAN that transports AWS Direct Connect traffic. A private virtual interface can be connected to either a Direct Connect gateway or a Virtual Private Gateway (VGW). Connecting the private virtual interface to a Direct Connect gateway enables the possibility for connecting to multiple VPCs, including VPCs in different AWS Regions. Connecting the private virtual interface to a VGW only provides access to a single VPC within the same Region.</p>
    async fn create_private_virtual_interface(
        &self,
        input: CreatePrivateVirtualInterfaceRequest,
    ) -> Result<VirtualInterface, RusotoError<CreatePrivateVirtualInterfaceError>>;

    /// <p>Creates a public virtual interface. A virtual interface is the VLAN that transports AWS Direct Connect traffic. A public virtual interface supports sending traffic to public services of AWS such as Amazon S3.</p> <p>When creating an IPv6 public virtual interface (<code>addressFamily</code> is <code>ipv6</code>), leave the <code>customer</code> and <code>amazon</code> address fields blank to use auto-assigned IPv6 space. Custom IPv6 addresses are not supported.</p>
    async fn create_public_virtual_interface(
        &self,
        input: CreatePublicVirtualInterfaceRequest,
    ) -> Result<VirtualInterface, RusotoError<CreatePublicVirtualInterfaceError>>;

<<<<<<< HEAD
    /// <p>Creates a transit virtual interface. A transit virtual interface is a VLAN that transports traffic from a Direct Connect gateway to one or more transit gateways. A transit virtual interface enables the connection of multiple VPCs attached to a transit gateway to a Direct Connect gateway.</p>
    async fn create_transit_virtual_interface(
=======
    /// <p><p>Creates a transit virtual interface. A transit virtual interface should be used to access one or more transit gateways associated with Direct Connect gateways. A transit virtual interface enables the connection of multiple VPCs attached to a transit gateway to a Direct Connect gateway.</p> <important> <p>If you associate your transit gateway with one or more Direct Connect gateways, the Autonomous System Number (ASN) used by the transit gateway and the Direct Connect gateway must be different. For example, if you use the default ASN 64512 for both your the transit gateway and Direct Connect gateway, the association request fails.</p> </important></p>
    fn create_transit_virtual_interface(
>>>>>>> f58d1ce6
        &self,
        input: CreateTransitVirtualInterfaceRequest,
    ) -> Result<CreateTransitVirtualInterfaceResult, RusotoError<CreateTransitVirtualInterfaceError>>;

    /// <p>Deletes the specified BGP peer on the specified virtual interface with the specified customer address and ASN.</p> <p>You cannot delete the last BGP peer from a virtual interface.</p>
    async fn delete_bgp_peer(
        &self,
        input: DeleteBGPPeerRequest,
    ) -> Result<DeleteBGPPeerResponse, RusotoError<DeleteBGPPeerError>>;

    /// <p>Deletes the specified connection.</p> <p>Deleting a connection only stops the AWS Direct Connect port hour and data transfer charges. If you are partnering with any third parties to connect with the AWS Direct Connect location, you must cancel your service with them separately.</p>
    async fn delete_connection(
        &self,
        input: DeleteConnectionRequest,
    ) -> Result<Connection, RusotoError<DeleteConnectionError>>;

    /// <p>Deletes the specified Direct Connect gateway. You must first delete all virtual interfaces that are attached to the Direct Connect gateway and disassociate all virtual private gateways that are associated with the Direct Connect gateway.</p>
    async fn delete_direct_connect_gateway(
        &self,
        input: DeleteDirectConnectGatewayRequest,
    ) -> Result<DeleteDirectConnectGatewayResult, RusotoError<DeleteDirectConnectGatewayError>>;

    /// <p>Deletes the association between the specified Direct Connect gateway and virtual private gateway.</p>
    async fn delete_direct_connect_gateway_association(
        &self,
        input: DeleteDirectConnectGatewayAssociationRequest,
    ) -> Result<
        DeleteDirectConnectGatewayAssociationResult,
        RusotoError<DeleteDirectConnectGatewayAssociationError>,
    >;

    /// <p>Deletes the association proposal request between the specified Direct Connect gateway and virtual private gateway or transit gateway.</p>
    async fn delete_direct_connect_gateway_association_proposal(
        &self,
        input: DeleteDirectConnectGatewayAssociationProposalRequest,
    ) -> Result<
        DeleteDirectConnectGatewayAssociationProposalResult,
        RusotoError<DeleteDirectConnectGatewayAssociationProposalError>,
    >;

    /// <p><p>Deletes the specified interconnect.</p> <note> <p>Intended for use by AWS Direct Connect Partners only.</p> </note></p>
    async fn delete_interconnect(
        &self,
        input: DeleteInterconnectRequest,
    ) -> Result<DeleteInterconnectResponse, RusotoError<DeleteInterconnectError>>;

    /// <p>Deletes the specified link aggregation group (LAG). You cannot delete a LAG if it has active virtual interfaces or hosted connections.</p>
    async fn delete_lag(&self, input: DeleteLagRequest)
        -> Result<Lag, RusotoError<DeleteLagError>>;

    /// <p>Deletes a virtual interface.</p>
    async fn delete_virtual_interface(
        &self,
        input: DeleteVirtualInterfaceRequest,
    ) -> Result<DeleteVirtualInterfaceResponse, RusotoError<DeleteVirtualInterfaceError>>;

    /// <p>Deprecated. Use <a>DescribeLoa</a> instead.</p> <p>Gets the LOA-CFA for a connection.</p> <p>The Letter of Authorization - Connecting Facility Assignment (LOA-CFA) is a document that your APN partner or service provider uses when establishing your cross connect to AWS at the colocation facility. For more information, see <a href="https://docs.aws.amazon.com/directconnect/latest/UserGuide/Colocation.html">Requesting Cross Connects at AWS Direct Connect Locations</a> in the <i>AWS Direct Connect User Guide</i>.</p>
    async fn describe_connection_loa(
        &self,
        input: DescribeConnectionLoaRequest,
    ) -> Result<DescribeConnectionLoaResponse, RusotoError<DescribeConnectionLoaError>>;

    /// <p>Displays the specified connection or all connections in this Region.</p>
    async fn describe_connections(
        &self,
        input: DescribeConnectionsRequest,
    ) -> Result<Connections, RusotoError<DescribeConnectionsError>>;

    /// <p><p>Deprecated. Use <a>DescribeHostedConnections</a> instead.</p> <p>Lists the connections that have been provisioned on the specified interconnect.</p> <note> <p>Intended for use by AWS Direct Connect Partners only.</p> </note></p>
    async fn describe_connections_on_interconnect(
        &self,
        input: DescribeConnectionsOnInterconnectRequest,
    ) -> Result<Connections, RusotoError<DescribeConnectionsOnInterconnectError>>;

    /// <p>Describes one or more association proposals for connection between a virtual private gateway or transit gateway and a Direct Connect gateway. </p>
    async fn describe_direct_connect_gateway_association_proposals(
        &self,
        input: DescribeDirectConnectGatewayAssociationProposalsRequest,
    ) -> Result<
        DescribeDirectConnectGatewayAssociationProposalsResult,
        RusotoError<DescribeDirectConnectGatewayAssociationProposalsError>,
    >;

    /// <p>Lists the associations between your Direct Connect gateways and virtual private gateways. You must specify a Direct Connect gateway, a virtual private gateway, or both. If you specify a Direct Connect gateway, the response contains all virtual private gateways associated with the Direct Connect gateway. If you specify a virtual private gateway, the response contains all Direct Connect gateways associated with the virtual private gateway. If you specify both, the response contains the association between the Direct Connect gateway and the virtual private gateway.</p>
    async fn describe_direct_connect_gateway_associations(
        &self,
        input: DescribeDirectConnectGatewayAssociationsRequest,
    ) -> Result<
        DescribeDirectConnectGatewayAssociationsResult,
        RusotoError<DescribeDirectConnectGatewayAssociationsError>,
    >;

    /// <p>Lists the attachments between your Direct Connect gateways and virtual interfaces. You must specify a Direct Connect gateway, a virtual interface, or both. If you specify a Direct Connect gateway, the response contains all virtual interfaces attached to the Direct Connect gateway. If you specify a virtual interface, the response contains all Direct Connect gateways attached to the virtual interface. If you specify both, the response contains the attachment between the Direct Connect gateway and the virtual interface.</p>
    async fn describe_direct_connect_gateway_attachments(
        &self,
        input: DescribeDirectConnectGatewayAttachmentsRequest,
    ) -> Result<
        DescribeDirectConnectGatewayAttachmentsResult,
        RusotoError<DescribeDirectConnectGatewayAttachmentsError>,
    >;

    /// <p>Lists all your Direct Connect gateways or only the specified Direct Connect gateway. Deleted Direct Connect gateways are not returned.</p>
    async fn describe_direct_connect_gateways(
        &self,
        input: DescribeDirectConnectGatewaysRequest,
    ) -> Result<DescribeDirectConnectGatewaysResult, RusotoError<DescribeDirectConnectGatewaysError>>;

    /// <p><p>Lists the hosted connections that have been provisioned on the specified interconnect or link aggregation group (LAG).</p> <note> <p>Intended for use by AWS Direct Connect Partners only.</p> </note></p>
    async fn describe_hosted_connections(
        &self,
        input: DescribeHostedConnectionsRequest,
    ) -> Result<Connections, RusotoError<DescribeHostedConnectionsError>>;

    /// <p>Deprecated. Use <a>DescribeLoa</a> instead.</p> <p>Gets the LOA-CFA for the specified interconnect.</p> <p>The Letter of Authorization - Connecting Facility Assignment (LOA-CFA) is a document that is used when establishing your cross connect to AWS at the colocation facility. For more information, see <a href="https://docs.aws.amazon.com/directconnect/latest/UserGuide/Colocation.html">Requesting Cross Connects at AWS Direct Connect Locations</a> in the <i>AWS Direct Connect User Guide</i>.</p>
    async fn describe_interconnect_loa(
        &self,
        input: DescribeInterconnectLoaRequest,
    ) -> Result<DescribeInterconnectLoaResponse, RusotoError<DescribeInterconnectLoaError>>;

    /// <p>Lists the interconnects owned by the AWS account or only the specified interconnect.</p>
    async fn describe_interconnects(
        &self,
        input: DescribeInterconnectsRequest,
    ) -> Result<Interconnects, RusotoError<DescribeInterconnectsError>>;

    /// <p>Describes all your link aggregation groups (LAG) or the specified LAG.</p>
    async fn describe_lags(
        &self,
        input: DescribeLagsRequest,
    ) -> Result<Lags, RusotoError<DescribeLagsError>>;

    /// <p>Gets the LOA-CFA for a connection, interconnect, or link aggregation group (LAG).</p> <p>The Letter of Authorization - Connecting Facility Assignment (LOA-CFA) is a document that is used when establishing your cross connect to AWS at the colocation facility. For more information, see <a href="https://docs.aws.amazon.com/directconnect/latest/UserGuide/Colocation.html">Requesting Cross Connects at AWS Direct Connect Locations</a> in the <i>AWS Direct Connect User Guide</i>.</p>
    async fn describe_loa(
        &self,
        input: DescribeLoaRequest,
    ) -> Result<Loa, RusotoError<DescribeLoaError>>;

    /// <p>Lists the AWS Direct Connect locations in the current AWS Region. These are the locations that can be selected when calling <a>CreateConnection</a> or <a>CreateInterconnect</a>.</p>
    async fn describe_locations(&self) -> Result<Locations, RusotoError<DescribeLocationsError>>;

    /// <p>Describes the tags associated with the specified AWS Direct Connect resources.</p>
    async fn describe_tags(
        &self,
        input: DescribeTagsRequest,
    ) -> Result<DescribeTagsResponse, RusotoError<DescribeTagsError>>;

    /// <p>Lists the virtual private gateways owned by the AWS account.</p> <p>You can create one or more AWS Direct Connect private virtual interfaces linked to a virtual private gateway.</p>
    async fn describe_virtual_gateways(
        &self,
    ) -> Result<VirtualGateways, RusotoError<DescribeVirtualGatewaysError>>;

    /// <p>Displays all virtual interfaces for an AWS account. Virtual interfaces deleted fewer than 15 minutes before you make the request are also returned. If you specify a connection ID, only the virtual interfaces associated with the connection are returned. If you specify a virtual interface ID, then only a single virtual interface is returned.</p> <p>A virtual interface (VLAN) transmits the traffic between the AWS Direct Connect location and the customer network.</p>
    async fn describe_virtual_interfaces(
        &self,
        input: DescribeVirtualInterfacesRequest,
    ) -> Result<VirtualInterfaces, RusotoError<DescribeVirtualInterfacesError>>;

    /// <p>Disassociates a connection from a link aggregation group (LAG). The connection is interrupted and re-established as a standalone connection (the connection is not deleted; to delete the connection, use the <a>DeleteConnection</a> request). If the LAG has associated virtual interfaces or hosted connections, they remain associated with the LAG. A disassociated connection owned by an AWS Direct Connect Partner is automatically converted to an interconnect.</p> <p>If disassociating the connection would cause the LAG to fall below its setting for minimum number of operational connections, the request fails, except when it's the last member of the LAG. If all connections are disassociated, the LAG continues to exist as an empty LAG with no physical connections. </p>
    async fn disassociate_connection_from_lag(
        &self,
        input: DisassociateConnectionFromLagRequest,
    ) -> Result<Connection, RusotoError<DisassociateConnectionFromLagError>>;

    /// <p>Adds the specified tags to the specified AWS Direct Connect resource. Each resource can have a maximum of 50 tags.</p> <p>Each tag consists of a key and an optional value. If a tag with the same key is already associated with the resource, this action updates its value.</p>
    async fn tag_resource(
        &self,
        input: TagResourceRequest,
    ) -> Result<TagResourceResponse, RusotoError<TagResourceError>>;

    /// <p>Removes one or more tags from the specified AWS Direct Connect resource.</p>
    async fn untag_resource(
        &self,
        input: UntagResourceRequest,
    ) -> Result<UntagResourceResponse, RusotoError<UntagResourceError>>;

    /// <p>Updates the specified attributes of the Direct Connect gateway association.</p> <p>Add or remove prefixes from the association.</p>
    async fn update_direct_connect_gateway_association(
        &self,
        input: UpdateDirectConnectGatewayAssociationRequest,
    ) -> Result<
        UpdateDirectConnectGatewayAssociationResult,
        RusotoError<UpdateDirectConnectGatewayAssociationError>,
    >;

    /// <p>Updates the attributes of the specified link aggregation group (LAG).</p> <p>You can update the following attributes:</p> <ul> <li> <p>The name of the LAG.</p> </li> <li> <p>The value for the minimum number of connections that must be operational for the LAG itself to be operational. </p> </li> </ul> <p>When you create a LAG, the default value for the minimum number of operational connections is zero (0). If you update this value and the number of operational connections falls below the specified value, the LAG automatically goes down to avoid over-utilization of the remaining connections. Adjust this value with care, as it could force the LAG down if it is set higher than the current number of operational connections.</p>
    async fn update_lag(&self, input: UpdateLagRequest)
        -> Result<Lag, RusotoError<UpdateLagError>>;

    /// <p>Updates the specified attributes of the specified virtual private interface.</p> <p>Setting the MTU of a virtual interface to 9001 (jumbo frames) can cause an update to the underlying physical connection if it wasn't updated to support jumbo frames. Updating the connection disrupts network connectivity for all virtual interfaces associated with the connection for up to 30 seconds. To check whether your connection supports jumbo frames, call <a>DescribeConnections</a>. To check whether your virtual interface supports jumbo frames, call <a>DescribeVirtualInterfaces</a>.</p>
    async fn update_virtual_interface_attributes(
        &self,
        input: UpdateVirtualInterfaceAttributesRequest,
    ) -> Result<VirtualInterface, RusotoError<UpdateVirtualInterfaceAttributesError>>;
}
/// A client for the AWS Direct Connect API.
#[derive(Clone)]
pub struct DirectConnectClient {
    client: Client,
    region: region::Region,
}

impl DirectConnectClient {
    /// Creates a client backed by the default tokio event loop.
    ///
    /// The client will use the default credentials provider and tls client.
    pub fn new(region: region::Region) -> DirectConnectClient {
        Self::new_with_client(Client::shared(), region)
    }

    pub fn new_with<P, D>(
        request_dispatcher: D,
        credentials_provider: P,
        region: region::Region,
    ) -> DirectConnectClient
    where
        P: ProvideAwsCredentials + Send + Sync + 'static,
        D: DispatchSignedRequest + Send + Sync + 'static,
    {
        Self::new_with_client(
            Client::new_with(credentials_provider, request_dispatcher),
            region,
        )
    }

    pub fn new_with_client(client: Client, region: region::Region) -> DirectConnectClient {
        DirectConnectClient { client, region }
    }
}

impl fmt::Debug for DirectConnectClient {
    fn fmt(&self, f: &mut fmt::Formatter<'_>) -> fmt::Result {
        f.debug_struct("DirectConnectClient")
            .field("region", &self.region)
            .finish()
    }
}

#[async_trait]
impl DirectConnect for DirectConnectClient {
    /// <p>Accepts a proposal request to attach a virtual private gateway or transit gateway to a Direct Connect gateway.</p>
    async fn accept_direct_connect_gateway_association_proposal(
        &self,
        input: AcceptDirectConnectGatewayAssociationProposalRequest,
    ) -> Result<
        AcceptDirectConnectGatewayAssociationProposalResult,
        RusotoError<AcceptDirectConnectGatewayAssociationProposalError>,
    > {
        let mut request = SignedRequest::new("POST", "directconnect", &self.region, "/");

        request.set_content_type("application/x-amz-json-1.1".to_owned());
        request.add_header(
            "x-amz-target",
            "OvertureService.AcceptDirectConnectGatewayAssociationProposal",
        );
        let encoded = serde_json::to_string(&input).unwrap();
        request.set_payload(Some(encoded));

        let mut response = self
            .client
            .sign_and_dispatch(request)
            .await
            .map_err(RusotoError::from)?;
        if response.status.is_success() {
            let response = response.buffer().await.map_err(RusotoError::HttpDispatch)?;
            proto::json::ResponsePayload::new(&response)
                .deserialize::<AcceptDirectConnectGatewayAssociationProposalResult, _>()
        } else {
            let try_response = response.buffer().await;
            let response = try_response.map_err(RusotoError::HttpDispatch)?;
            Err(AcceptDirectConnectGatewayAssociationProposalError::from_response(response))
        }
    }

    /// <p><p>Deprecated. Use <a>AllocateHostedConnection</a> instead.</p> <p>Creates a hosted connection on an interconnect.</p> <p>Allocates a VLAN number and a specified amount of bandwidth for use by a hosted connection on the specified interconnect.</p> <note> <p>Intended for use by AWS Direct Connect Partners only.</p> </note></p>
    async fn allocate_connection_on_interconnect(
        &self,
        input: AllocateConnectionOnInterconnectRequest,
    ) -> Result<Connection, RusotoError<AllocateConnectionOnInterconnectError>> {
        let mut request = SignedRequest::new("POST", "directconnect", &self.region, "/");

        request.set_content_type("application/x-amz-json-1.1".to_owned());
        request.add_header(
            "x-amz-target",
            "OvertureService.AllocateConnectionOnInterconnect",
        );
        let encoded = serde_json::to_string(&input).unwrap();
        request.set_payload(Some(encoded));

        let mut response = self
            .client
            .sign_and_dispatch(request)
            .await
            .map_err(RusotoError::from)?;
        if response.status.is_success() {
            let response = response.buffer().await.map_err(RusotoError::HttpDispatch)?;
            proto::json::ResponsePayload::new(&response).deserialize::<Connection, _>()
        } else {
            let try_response = response.buffer().await;
            let response = try_response.map_err(RusotoError::HttpDispatch)?;
            Err(AllocateConnectionOnInterconnectError::from_response(
                response,
            ))
        }
    }

    /// <p><p>Creates a hosted connection on the specified interconnect or a link aggregation group (LAG) of interconnects.</p> <p>Allocates a VLAN number and a specified amount of capacity (bandwidth) for use by a hosted connection on the specified interconnect or LAG of interconnects. AWS polices the hosted connection for the specified capacity and the AWS Direct Connect Partner must also police the hosted connection for the specified capacity.</p> <note> <p>Intended for use by AWS Direct Connect Partners only.</p> </note></p>
    async fn allocate_hosted_connection(
        &self,
        input: AllocateHostedConnectionRequest,
    ) -> Result<Connection, RusotoError<AllocateHostedConnectionError>> {
        let mut request = SignedRequest::new("POST", "directconnect", &self.region, "/");

        request.set_content_type("application/x-amz-json-1.1".to_owned());
        request.add_header("x-amz-target", "OvertureService.AllocateHostedConnection");
        let encoded = serde_json::to_string(&input).unwrap();
        request.set_payload(Some(encoded));

        let mut response = self
            .client
            .sign_and_dispatch(request)
            .await
            .map_err(RusotoError::from)?;
        if response.status.is_success() {
            let response = response.buffer().await.map_err(RusotoError::HttpDispatch)?;
            proto::json::ResponsePayload::new(&response).deserialize::<Connection, _>()
        } else {
            let try_response = response.buffer().await;
            let response = try_response.map_err(RusotoError::HttpDispatch)?;
            Err(AllocateHostedConnectionError::from_response(response))
        }
    }

    /// <p>Provisions a private virtual interface to be owned by the specified AWS account.</p> <p>Virtual interfaces created using this action must be confirmed by the owner using <a>ConfirmPrivateVirtualInterface</a>. Until then, the virtual interface is in the <code>Confirming</code> state and is not available to handle traffic.</p>
    async fn allocate_private_virtual_interface(
        &self,
        input: AllocatePrivateVirtualInterfaceRequest,
    ) -> Result<VirtualInterface, RusotoError<AllocatePrivateVirtualInterfaceError>> {
        let mut request = SignedRequest::new("POST", "directconnect", &self.region, "/");

        request.set_content_type("application/x-amz-json-1.1".to_owned());
        request.add_header(
            "x-amz-target",
            "OvertureService.AllocatePrivateVirtualInterface",
        );
        let encoded = serde_json::to_string(&input).unwrap();
        request.set_payload(Some(encoded));

        let mut response = self
            .client
            .sign_and_dispatch(request)
            .await
            .map_err(RusotoError::from)?;
        if response.status.is_success() {
            let response = response.buffer().await.map_err(RusotoError::HttpDispatch)?;
            proto::json::ResponsePayload::new(&response).deserialize::<VirtualInterface, _>()
        } else {
            let try_response = response.buffer().await;
            let response = try_response.map_err(RusotoError::HttpDispatch)?;
            Err(AllocatePrivateVirtualInterfaceError::from_response(
                response,
            ))
        }
    }

    /// <p>Provisions a public virtual interface to be owned by the specified AWS account.</p> <p>The owner of a connection calls this function to provision a public virtual interface to be owned by the specified AWS account.</p> <p>Virtual interfaces created using this function must be confirmed by the owner using <a>ConfirmPublicVirtualInterface</a>. Until this step has been completed, the virtual interface is in the <code>confirming</code> state and is not available to handle traffic.</p> <p>When creating an IPv6 public virtual interface, omit the Amazon address and customer address. IPv6 addresses are automatically assigned from the Amazon pool of IPv6 addresses; you cannot specify custom IPv6 addresses.</p>
    async fn allocate_public_virtual_interface(
        &self,
        input: AllocatePublicVirtualInterfaceRequest,
    ) -> Result<VirtualInterface, RusotoError<AllocatePublicVirtualInterfaceError>> {
        let mut request = SignedRequest::new("POST", "directconnect", &self.region, "/");

        request.set_content_type("application/x-amz-json-1.1".to_owned());
        request.add_header(
            "x-amz-target",
            "OvertureService.AllocatePublicVirtualInterface",
        );
        let encoded = serde_json::to_string(&input).unwrap();
        request.set_payload(Some(encoded));

        let mut response = self
            .client
            .sign_and_dispatch(request)
            .await
            .map_err(RusotoError::from)?;
        if response.status.is_success() {
            let response = response.buffer().await.map_err(RusotoError::HttpDispatch)?;
            proto::json::ResponsePayload::new(&response).deserialize::<VirtualInterface, _>()
        } else {
            let try_response = response.buffer().await;
            let response = try_response.map_err(RusotoError::HttpDispatch)?;
            Err(AllocatePublicVirtualInterfaceError::from_response(response))
        }
    }

    /// <p>Provisions a transit virtual interface to be owned by the specified AWS account. Use this type of interface to connect a transit gateway to your Direct Connect gateway.</p> <p>The owner of a connection provisions a transit virtual interface to be owned by the specified AWS account.</p> <p>After you create a transit virtual interface, it must be confirmed by the owner using <a>ConfirmTransitVirtualInterface</a>. Until this step has been completed, the transit virtual interface is in the <code>requested</code> state and is not available to handle traffic.</p>
    async fn allocate_transit_virtual_interface(
        &self,
        input: AllocateTransitVirtualInterfaceRequest,
    ) -> Result<
        AllocateTransitVirtualInterfaceResult,
        RusotoError<AllocateTransitVirtualInterfaceError>,
    > {
        let mut request = SignedRequest::new("POST", "directconnect", &self.region, "/");

        request.set_content_type("application/x-amz-json-1.1".to_owned());
        request.add_header(
            "x-amz-target",
            "OvertureService.AllocateTransitVirtualInterface",
        );
        let encoded = serde_json::to_string(&input).unwrap();
        request.set_payload(Some(encoded));

        let mut response = self
            .client
            .sign_and_dispatch(request)
            .await
            .map_err(RusotoError::from)?;
        if response.status.is_success() {
            let response = response.buffer().await.map_err(RusotoError::HttpDispatch)?;
            proto::json::ResponsePayload::new(&response)
                .deserialize::<AllocateTransitVirtualInterfaceResult, _>()
        } else {
            let try_response = response.buffer().await;
            let response = try_response.map_err(RusotoError::HttpDispatch)?;
            Err(AllocateTransitVirtualInterfaceError::from_response(
                response,
            ))
        }
    }

    /// <p>Associates an existing connection with a link aggregation group (LAG). The connection is interrupted and re-established as a member of the LAG (connectivity to AWS is interrupted). The connection must be hosted on the same AWS Direct Connect endpoint as the LAG, and its bandwidth must match the bandwidth for the LAG. You can re-associate a connection that's currently associated with a different LAG; however, if removing the connection would cause the original LAG to fall below its setting for minimum number of operational connections, the request fails.</p> <p>Any virtual interfaces that are directly associated with the connection are automatically re-associated with the LAG. If the connection was originally associated with a different LAG, the virtual interfaces remain associated with the original LAG.</p> <p>For interconnects, any hosted connections are automatically re-associated with the LAG. If the interconnect was originally associated with a different LAG, the hosted connections remain associated with the original LAG.</p>
    async fn associate_connection_with_lag(
        &self,
        input: AssociateConnectionWithLagRequest,
    ) -> Result<Connection, RusotoError<AssociateConnectionWithLagError>> {
        let mut request = SignedRequest::new("POST", "directconnect", &self.region, "/");

        request.set_content_type("application/x-amz-json-1.1".to_owned());
        request.add_header("x-amz-target", "OvertureService.AssociateConnectionWithLag");
        let encoded = serde_json::to_string(&input).unwrap();
        request.set_payload(Some(encoded));

        let mut response = self
            .client
            .sign_and_dispatch(request)
            .await
            .map_err(RusotoError::from)?;
        if response.status.is_success() {
            let response = response.buffer().await.map_err(RusotoError::HttpDispatch)?;
            proto::json::ResponsePayload::new(&response).deserialize::<Connection, _>()
        } else {
            let try_response = response.buffer().await;
            let response = try_response.map_err(RusotoError::HttpDispatch)?;
            Err(AssociateConnectionWithLagError::from_response(response))
        }
    }

    /// <p><p>Associates a hosted connection and its virtual interfaces with a link aggregation group (LAG) or interconnect. If the target interconnect or LAG has an existing hosted connection with a conflicting VLAN number or IP address, the operation fails. This action temporarily interrupts the hosted connection&#39;s connectivity to AWS as it is being migrated.</p> <note> <p>Intended for use by AWS Direct Connect Partners only.</p> </note></p>
    async fn associate_hosted_connection(
        &self,
        input: AssociateHostedConnectionRequest,
    ) -> Result<Connection, RusotoError<AssociateHostedConnectionError>> {
        let mut request = SignedRequest::new("POST", "directconnect", &self.region, "/");

        request.set_content_type("application/x-amz-json-1.1".to_owned());
        request.add_header("x-amz-target", "OvertureService.AssociateHostedConnection");
        let encoded = serde_json::to_string(&input).unwrap();
        request.set_payload(Some(encoded));

        let mut response = self
            .client
            .sign_and_dispatch(request)
            .await
            .map_err(RusotoError::from)?;
        if response.status.is_success() {
            let response = response.buffer().await.map_err(RusotoError::HttpDispatch)?;
            proto::json::ResponsePayload::new(&response).deserialize::<Connection, _>()
        } else {
            let try_response = response.buffer().await;
            let response = try_response.map_err(RusotoError::HttpDispatch)?;
            Err(AssociateHostedConnectionError::from_response(response))
        }
    }

    /// <p>Associates a virtual interface with a specified link aggregation group (LAG) or connection. Connectivity to AWS is temporarily interrupted as the virtual interface is being migrated. If the target connection or LAG has an associated virtual interface with a conflicting VLAN number or a conflicting IP address, the operation fails.</p> <p>Virtual interfaces associated with a hosted connection cannot be associated with a LAG; hosted connections must be migrated along with their virtual interfaces using <a>AssociateHostedConnection</a>.</p> <p>To reassociate a virtual interface to a new connection or LAG, the requester must own either the virtual interface itself or the connection to which the virtual interface is currently associated. Additionally, the requester must own the connection or LAG for the association.</p>
    async fn associate_virtual_interface(
        &self,
        input: AssociateVirtualInterfaceRequest,
    ) -> Result<VirtualInterface, RusotoError<AssociateVirtualInterfaceError>> {
        let mut request = SignedRequest::new("POST", "directconnect", &self.region, "/");

        request.set_content_type("application/x-amz-json-1.1".to_owned());
        request.add_header("x-amz-target", "OvertureService.AssociateVirtualInterface");
        let encoded = serde_json::to_string(&input).unwrap();
        request.set_payload(Some(encoded));

        let mut response = self
            .client
            .sign_and_dispatch(request)
            .await
            .map_err(RusotoError::from)?;
        if response.status.is_success() {
            let response = response.buffer().await.map_err(RusotoError::HttpDispatch)?;
            proto::json::ResponsePayload::new(&response).deserialize::<VirtualInterface, _>()
        } else {
            let try_response = response.buffer().await;
            let response = try_response.map_err(RusotoError::HttpDispatch)?;
            Err(AssociateVirtualInterfaceError::from_response(response))
        }
    }

    /// <p>Confirms the creation of the specified hosted connection on an interconnect.</p> <p>Upon creation, the hosted connection is initially in the <code>Ordering</code> state, and remains in this state until the owner confirms creation of the hosted connection.</p>
    async fn confirm_connection(
        &self,
        input: ConfirmConnectionRequest,
    ) -> Result<ConfirmConnectionResponse, RusotoError<ConfirmConnectionError>> {
        let mut request = SignedRequest::new("POST", "directconnect", &self.region, "/");

        request.set_content_type("application/x-amz-json-1.1".to_owned());
        request.add_header("x-amz-target", "OvertureService.ConfirmConnection");
        let encoded = serde_json::to_string(&input).unwrap();
        request.set_payload(Some(encoded));

        let mut response = self
            .client
            .sign_and_dispatch(request)
            .await
            .map_err(RusotoError::from)?;
        if response.status.is_success() {
            let response = response.buffer().await.map_err(RusotoError::HttpDispatch)?;
            proto::json::ResponsePayload::new(&response)
                .deserialize::<ConfirmConnectionResponse, _>()
        } else {
            let try_response = response.buffer().await;
            let response = try_response.map_err(RusotoError::HttpDispatch)?;
            Err(ConfirmConnectionError::from_response(response))
        }
    }

    /// <p>Accepts ownership of a private virtual interface created by another AWS account.</p> <p>After the virtual interface owner makes this call, the virtual interface is created and attached to the specified virtual private gateway or Direct Connect gateway, and is made available to handle traffic.</p>
    async fn confirm_private_virtual_interface(
        &self,
        input: ConfirmPrivateVirtualInterfaceRequest,
    ) -> Result<
        ConfirmPrivateVirtualInterfaceResponse,
        RusotoError<ConfirmPrivateVirtualInterfaceError>,
    > {
        let mut request = SignedRequest::new("POST", "directconnect", &self.region, "/");

        request.set_content_type("application/x-amz-json-1.1".to_owned());
        request.add_header(
            "x-amz-target",
            "OvertureService.ConfirmPrivateVirtualInterface",
        );
        let encoded = serde_json::to_string(&input).unwrap();
        request.set_payload(Some(encoded));

        let mut response = self
            .client
            .sign_and_dispatch(request)
            .await
            .map_err(RusotoError::from)?;
        if response.status.is_success() {
            let response = response.buffer().await.map_err(RusotoError::HttpDispatch)?;
            proto::json::ResponsePayload::new(&response)
                .deserialize::<ConfirmPrivateVirtualInterfaceResponse, _>()
        } else {
            let try_response = response.buffer().await;
            let response = try_response.map_err(RusotoError::HttpDispatch)?;
            Err(ConfirmPrivateVirtualInterfaceError::from_response(response))
        }
    }

    /// <p>Accepts ownership of a public virtual interface created by another AWS account.</p> <p>After the virtual interface owner makes this call, the specified virtual interface is created and made available to handle traffic.</p>
    async fn confirm_public_virtual_interface(
        &self,
        input: ConfirmPublicVirtualInterfaceRequest,
    ) -> Result<
        ConfirmPublicVirtualInterfaceResponse,
        RusotoError<ConfirmPublicVirtualInterfaceError>,
    > {
        let mut request = SignedRequest::new("POST", "directconnect", &self.region, "/");

        request.set_content_type("application/x-amz-json-1.1".to_owned());
        request.add_header(
            "x-amz-target",
            "OvertureService.ConfirmPublicVirtualInterface",
        );
        let encoded = serde_json::to_string(&input).unwrap();
        request.set_payload(Some(encoded));

        let mut response = self
            .client
            .sign_and_dispatch(request)
            .await
            .map_err(RusotoError::from)?;
        if response.status.is_success() {
            let response = response.buffer().await.map_err(RusotoError::HttpDispatch)?;
            proto::json::ResponsePayload::new(&response)
                .deserialize::<ConfirmPublicVirtualInterfaceResponse, _>()
        } else {
            let try_response = response.buffer().await;
            let response = try_response.map_err(RusotoError::HttpDispatch)?;
            Err(ConfirmPublicVirtualInterfaceError::from_response(response))
        }
    }

    /// <p>Accepts ownership of a transit virtual interface created by another AWS account.</p> <p> After the owner of the transit virtual interface makes this call, the specified transit virtual interface is created and made available to handle traffic.</p>
    async fn confirm_transit_virtual_interface(
        &self,
        input: ConfirmTransitVirtualInterfaceRequest,
    ) -> Result<
        ConfirmTransitVirtualInterfaceResponse,
        RusotoError<ConfirmTransitVirtualInterfaceError>,
    > {
        let mut request = SignedRequest::new("POST", "directconnect", &self.region, "/");

        request.set_content_type("application/x-amz-json-1.1".to_owned());
        request.add_header(
            "x-amz-target",
            "OvertureService.ConfirmTransitVirtualInterface",
        );
        let encoded = serde_json::to_string(&input).unwrap();
        request.set_payload(Some(encoded));

        let mut response = self
            .client
            .sign_and_dispatch(request)
            .await
            .map_err(RusotoError::from)?;
        if response.status.is_success() {
            let response = response.buffer().await.map_err(RusotoError::HttpDispatch)?;
            proto::json::ResponsePayload::new(&response)
                .deserialize::<ConfirmTransitVirtualInterfaceResponse, _>()
        } else {
            let try_response = response.buffer().await;
            let response = try_response.map_err(RusotoError::HttpDispatch)?;
            Err(ConfirmTransitVirtualInterfaceError::from_response(response))
        }
    }

    /// <p>Creates a BGP peer on the specified virtual interface.</p> <p>You must create a BGP peer for the corresponding address family (IPv4/IPv6) in order to access AWS resources that also use that address family.</p> <p>If logical redundancy is not supported by the connection, interconnect, or LAG, the BGP peer cannot be in the same address family as an existing BGP peer on the virtual interface.</p> <p>When creating a IPv6 BGP peer, omit the Amazon address and customer address. IPv6 addresses are automatically assigned from the Amazon pool of IPv6 addresses; you cannot specify custom IPv6 addresses.</p> <p>For a public virtual interface, the Autonomous System Number (ASN) must be private or already whitelisted for the virtual interface.</p>
    async fn create_bgp_peer(
        &self,
        input: CreateBGPPeerRequest,
    ) -> Result<CreateBGPPeerResponse, RusotoError<CreateBGPPeerError>> {
        let mut request = SignedRequest::new("POST", "directconnect", &self.region, "/");

        request.set_content_type("application/x-amz-json-1.1".to_owned());
        request.add_header("x-amz-target", "OvertureService.CreateBGPPeer");
        let encoded = serde_json::to_string(&input).unwrap();
        request.set_payload(Some(encoded));

        let mut response = self
            .client
            .sign_and_dispatch(request)
            .await
            .map_err(RusotoError::from)?;
        if response.status.is_success() {
            let response = response.buffer().await.map_err(RusotoError::HttpDispatch)?;
            proto::json::ResponsePayload::new(&response).deserialize::<CreateBGPPeerResponse, _>()
        } else {
            let try_response = response.buffer().await;
            let response = try_response.map_err(RusotoError::HttpDispatch)?;
            Err(CreateBGPPeerError::from_response(response))
        }
    }

    /// <p>Creates a connection between a customer network and a specific AWS Direct Connect location.</p> <p>A connection links your internal network to an AWS Direct Connect location over a standard Ethernet fiber-optic cable. One end of the cable is connected to your router, the other to an AWS Direct Connect router.</p> <p>To find the locations for your Region, use <a>DescribeLocations</a>.</p> <p>You can automatically add the new connection to a link aggregation group (LAG) by specifying a LAG ID in the request. This ensures that the new connection is allocated on the same AWS Direct Connect endpoint that hosts the specified LAG. If there are no available ports on the endpoint, the request fails and no connection is created.</p>
    async fn create_connection(
        &self,
        input: CreateConnectionRequest,
    ) -> Result<Connection, RusotoError<CreateConnectionError>> {
        let mut request = SignedRequest::new("POST", "directconnect", &self.region, "/");

        request.set_content_type("application/x-amz-json-1.1".to_owned());
        request.add_header("x-amz-target", "OvertureService.CreateConnection");
        let encoded = serde_json::to_string(&input).unwrap();
        request.set_payload(Some(encoded));

        let mut response = self
            .client
            .sign_and_dispatch(request)
            .await
            .map_err(RusotoError::from)?;
        if response.status.is_success() {
            let response = response.buffer().await.map_err(RusotoError::HttpDispatch)?;
            proto::json::ResponsePayload::new(&response).deserialize::<Connection, _>()
        } else {
            let try_response = response.buffer().await;
            let response = try_response.map_err(RusotoError::HttpDispatch)?;
            Err(CreateConnectionError::from_response(response))
        }
    }

    /// <p>Creates a Direct Connect gateway, which is an intermediate object that enables you to connect a set of virtual interfaces and virtual private gateways. A Direct Connect gateway is global and visible in any AWS Region after it is created. The virtual interfaces and virtual private gateways that are connected through a Direct Connect gateway can be in different AWS Regions. This enables you to connect to a VPC in any Region, regardless of the Region in which the virtual interfaces are located, and pass traffic between them.</p>
    async fn create_direct_connect_gateway(
        &self,
        input: CreateDirectConnectGatewayRequest,
    ) -> Result<CreateDirectConnectGatewayResult, RusotoError<CreateDirectConnectGatewayError>>
    {
        let mut request = SignedRequest::new("POST", "directconnect", &self.region, "/");

        request.set_content_type("application/x-amz-json-1.1".to_owned());
        request.add_header("x-amz-target", "OvertureService.CreateDirectConnectGateway");
        let encoded = serde_json::to_string(&input).unwrap();
        request.set_payload(Some(encoded));

        let mut response = self
            .client
            .sign_and_dispatch(request)
            .await
            .map_err(RusotoError::from)?;
        if response.status.is_success() {
            let response = response.buffer().await.map_err(RusotoError::HttpDispatch)?;
            proto::json::ResponsePayload::new(&response)
                .deserialize::<CreateDirectConnectGatewayResult, _>()
        } else {
            let try_response = response.buffer().await;
            let response = try_response.map_err(RusotoError::HttpDispatch)?;
            Err(CreateDirectConnectGatewayError::from_response(response))
        }
    }

    /// <p>Creates an association between a Direct Connect gateway and a virtual private gateway. The virtual private gateway must be attached to a VPC and must not be associated with another Direct Connect gateway.</p>
    async fn create_direct_connect_gateway_association(
        &self,
        input: CreateDirectConnectGatewayAssociationRequest,
    ) -> Result<
        CreateDirectConnectGatewayAssociationResult,
        RusotoError<CreateDirectConnectGatewayAssociationError>,
    > {
        let mut request = SignedRequest::new("POST", "directconnect", &self.region, "/");

        request.set_content_type("application/x-amz-json-1.1".to_owned());
        request.add_header(
            "x-amz-target",
            "OvertureService.CreateDirectConnectGatewayAssociation",
        );
        let encoded = serde_json::to_string(&input).unwrap();
        request.set_payload(Some(encoded));

        let mut response = self
            .client
            .sign_and_dispatch(request)
            .await
            .map_err(RusotoError::from)?;
        if response.status.is_success() {
            let response = response.buffer().await.map_err(RusotoError::HttpDispatch)?;
            proto::json::ResponsePayload::new(&response)
                .deserialize::<CreateDirectConnectGatewayAssociationResult, _>()
        } else {
            let try_response = response.buffer().await;
            let response = try_response.map_err(RusotoError::HttpDispatch)?;
            Err(CreateDirectConnectGatewayAssociationError::from_response(
                response,
            ))
        }
    }

    /// <p>Creates a proposal to associate the specified virtual private gateway or transit gateway with the specified Direct Connect gateway.</p> <p>You can only associate a Direct Connect gateway and virtual private gateway or transit gateway when the account that owns the Direct Connect gateway and the account that owns the virtual private gateway or transit gateway have the same AWS Payer ID.</p>
    async fn create_direct_connect_gateway_association_proposal(
        &self,
        input: CreateDirectConnectGatewayAssociationProposalRequest,
    ) -> Result<
        CreateDirectConnectGatewayAssociationProposalResult,
        RusotoError<CreateDirectConnectGatewayAssociationProposalError>,
    > {
        let mut request = SignedRequest::new("POST", "directconnect", &self.region, "/");

        request.set_content_type("application/x-amz-json-1.1".to_owned());
        request.add_header(
            "x-amz-target",
            "OvertureService.CreateDirectConnectGatewayAssociationProposal",
        );
        let encoded = serde_json::to_string(&input).unwrap();
        request.set_payload(Some(encoded));

        let mut response = self
            .client
            .sign_and_dispatch(request)
            .await
            .map_err(RusotoError::from)?;
        if response.status.is_success() {
            let response = response.buffer().await.map_err(RusotoError::HttpDispatch)?;
            proto::json::ResponsePayload::new(&response)
                .deserialize::<CreateDirectConnectGatewayAssociationProposalResult, _>()
        } else {
            let try_response = response.buffer().await;
            let response = try_response.map_err(RusotoError::HttpDispatch)?;
            Err(CreateDirectConnectGatewayAssociationProposalError::from_response(response))
        }
    }

    /// <p><p>Creates an interconnect between an AWS Direct Connect Partner&#39;s network and a specific AWS Direct Connect location.</p> <p>An interconnect is a connection that is capable of hosting other connections. The AWS Direct Connect partner can use an interconnect to provide AWS Direct Connect hosted connections to customers through their own network services. Like a standard connection, an interconnect links the partner&#39;s network to an AWS Direct Connect location over a standard Ethernet fiber-optic cable. One end is connected to the partner&#39;s router, the other to an AWS Direct Connect router.</p> <p>You can automatically add the new interconnect to a link aggregation group (LAG) by specifying a LAG ID in the request. This ensures that the new interconnect is allocated on the same AWS Direct Connect endpoint that hosts the specified LAG. If there are no available ports on the endpoint, the request fails and no interconnect is created.</p> <p>For each end customer, the AWS Direct Connect Partner provisions a connection on their interconnect by calling <a>AllocateHostedConnection</a>. The end customer can then connect to AWS resources by creating a virtual interface on their connection, using the VLAN assigned to them by the AWS Direct Connect Partner.</p> <note> <p>Intended for use by AWS Direct Connect Partners only.</p> </note></p>
    async fn create_interconnect(
        &self,
        input: CreateInterconnectRequest,
    ) -> Result<Interconnect, RusotoError<CreateInterconnectError>> {
        let mut request = SignedRequest::new("POST", "directconnect", &self.region, "/");

        request.set_content_type("application/x-amz-json-1.1".to_owned());
        request.add_header("x-amz-target", "OvertureService.CreateInterconnect");
        let encoded = serde_json::to_string(&input).unwrap();
        request.set_payload(Some(encoded));

        let mut response = self
            .client
            .sign_and_dispatch(request)
            .await
            .map_err(RusotoError::from)?;
        if response.status.is_success() {
            let response = response.buffer().await.map_err(RusotoError::HttpDispatch)?;
            proto::json::ResponsePayload::new(&response).deserialize::<Interconnect, _>()
        } else {
            let try_response = response.buffer().await;
            let response = try_response.map_err(RusotoError::HttpDispatch)?;
            Err(CreateInterconnectError::from_response(response))
        }
    }

    /// <p>Creates a link aggregation group (LAG) with the specified number of bundled physical connections between the customer network and a specific AWS Direct Connect location. A LAG is a logical interface that uses the Link Aggregation Control Protocol (LACP) to aggregate multiple interfaces, enabling you to treat them as a single interface.</p> <p>All connections in a LAG must use the same bandwidth and must terminate at the same AWS Direct Connect endpoint.</p> <p>You can have up to 10 connections per LAG. Regardless of this limit, if you request more connections for the LAG than AWS Direct Connect can allocate on a single endpoint, no LAG is created.</p> <p>You can specify an existing physical connection or interconnect to include in the LAG (which counts towards the total number of connections). Doing so interrupts the current physical connection or hosted connections, and re-establishes them as a member of the LAG. The LAG will be created on the same AWS Direct Connect endpoint to which the connection terminates. Any virtual interfaces associated with the connection are automatically disassociated and re-associated with the LAG. The connection ID does not change.</p> <p>If the AWS account used to create a LAG is a registered AWS Direct Connect Partner, the LAG is automatically enabled to host sub-connections. For a LAG owned by a partner, any associated virtual interfaces cannot be directly configured.</p>
    async fn create_lag(
        &self,
        input: CreateLagRequest,
    ) -> Result<Lag, RusotoError<CreateLagError>> {
        let mut request = SignedRequest::new("POST", "directconnect", &self.region, "/");

        request.set_content_type("application/x-amz-json-1.1".to_owned());
        request.add_header("x-amz-target", "OvertureService.CreateLag");
        let encoded = serde_json::to_string(&input).unwrap();
        request.set_payload(Some(encoded));

        let mut response = self
            .client
            .sign_and_dispatch(request)
            .await
            .map_err(RusotoError::from)?;
        if response.status.is_success() {
            let response = response.buffer().await.map_err(RusotoError::HttpDispatch)?;
            proto::json::ResponsePayload::new(&response).deserialize::<Lag, _>()
        } else {
            let try_response = response.buffer().await;
            let response = try_response.map_err(RusotoError::HttpDispatch)?;
            Err(CreateLagError::from_response(response))
        }
    }

    /// <p>Creates a private virtual interface. A virtual interface is the VLAN that transports AWS Direct Connect traffic. A private virtual interface can be connected to either a Direct Connect gateway or a Virtual Private Gateway (VGW). Connecting the private virtual interface to a Direct Connect gateway enables the possibility for connecting to multiple VPCs, including VPCs in different AWS Regions. Connecting the private virtual interface to a VGW only provides access to a single VPC within the same Region.</p>
    async fn create_private_virtual_interface(
        &self,
        input: CreatePrivateVirtualInterfaceRequest,
    ) -> Result<VirtualInterface, RusotoError<CreatePrivateVirtualInterfaceError>> {
        let mut request = SignedRequest::new("POST", "directconnect", &self.region, "/");

        request.set_content_type("application/x-amz-json-1.1".to_owned());
        request.add_header(
            "x-amz-target",
            "OvertureService.CreatePrivateVirtualInterface",
        );
        let encoded = serde_json::to_string(&input).unwrap();
        request.set_payload(Some(encoded));

        let mut response = self
            .client
            .sign_and_dispatch(request)
            .await
            .map_err(RusotoError::from)?;
        if response.status.is_success() {
            let response = response.buffer().await.map_err(RusotoError::HttpDispatch)?;
            proto::json::ResponsePayload::new(&response).deserialize::<VirtualInterface, _>()
        } else {
            let try_response = response.buffer().await;
            let response = try_response.map_err(RusotoError::HttpDispatch)?;
            Err(CreatePrivateVirtualInterfaceError::from_response(response))
        }
    }

    /// <p>Creates a public virtual interface. A virtual interface is the VLAN that transports AWS Direct Connect traffic. A public virtual interface supports sending traffic to public services of AWS such as Amazon S3.</p> <p>When creating an IPv6 public virtual interface (<code>addressFamily</code> is <code>ipv6</code>), leave the <code>customer</code> and <code>amazon</code> address fields blank to use auto-assigned IPv6 space. Custom IPv6 addresses are not supported.</p>
    async fn create_public_virtual_interface(
        &self,
        input: CreatePublicVirtualInterfaceRequest,
    ) -> Result<VirtualInterface, RusotoError<CreatePublicVirtualInterfaceError>> {
        let mut request = SignedRequest::new("POST", "directconnect", &self.region, "/");

        request.set_content_type("application/x-amz-json-1.1".to_owned());
        request.add_header(
            "x-amz-target",
            "OvertureService.CreatePublicVirtualInterface",
        );
        let encoded = serde_json::to_string(&input).unwrap();
        request.set_payload(Some(encoded));

        let mut response = self
            .client
            .sign_and_dispatch(request)
            .await
            .map_err(RusotoError::from)?;
        if response.status.is_success() {
            let response = response.buffer().await.map_err(RusotoError::HttpDispatch)?;
            proto::json::ResponsePayload::new(&response).deserialize::<VirtualInterface, _>()
        } else {
            let try_response = response.buffer().await;
            let response = try_response.map_err(RusotoError::HttpDispatch)?;
            Err(CreatePublicVirtualInterfaceError::from_response(response))
        }
    }

<<<<<<< HEAD
    /// <p>Creates a transit virtual interface. A transit virtual interface is a VLAN that transports traffic from a Direct Connect gateway to one or more transit gateways. A transit virtual interface enables the connection of multiple VPCs attached to a transit gateway to a Direct Connect gateway.</p>
    async fn create_transit_virtual_interface(
=======
    /// <p><p>Creates a transit virtual interface. A transit virtual interface should be used to access one or more transit gateways associated with Direct Connect gateways. A transit virtual interface enables the connection of multiple VPCs attached to a transit gateway to a Direct Connect gateway.</p> <important> <p>If you associate your transit gateway with one or more Direct Connect gateways, the Autonomous System Number (ASN) used by the transit gateway and the Direct Connect gateway must be different. For example, if you use the default ASN 64512 for both your the transit gateway and Direct Connect gateway, the association request fails.</p> </important></p>
    fn create_transit_virtual_interface(
>>>>>>> f58d1ce6
        &self,
        input: CreateTransitVirtualInterfaceRequest,
    ) -> Result<CreateTransitVirtualInterfaceResult, RusotoError<CreateTransitVirtualInterfaceError>>
    {
        let mut request = SignedRequest::new("POST", "directconnect", &self.region, "/");

        request.set_content_type("application/x-amz-json-1.1".to_owned());
        request.add_header(
            "x-amz-target",
            "OvertureService.CreateTransitVirtualInterface",
        );
        let encoded = serde_json::to_string(&input).unwrap();
        request.set_payload(Some(encoded));

        let mut response = self
            .client
            .sign_and_dispatch(request)
            .await
            .map_err(RusotoError::from)?;
        if response.status.is_success() {
            let response = response.buffer().await.map_err(RusotoError::HttpDispatch)?;
            proto::json::ResponsePayload::new(&response)
                .deserialize::<CreateTransitVirtualInterfaceResult, _>()
        } else {
            let try_response = response.buffer().await;
            let response = try_response.map_err(RusotoError::HttpDispatch)?;
            Err(CreateTransitVirtualInterfaceError::from_response(response))
        }
    }

    /// <p>Deletes the specified BGP peer on the specified virtual interface with the specified customer address and ASN.</p> <p>You cannot delete the last BGP peer from a virtual interface.</p>
    async fn delete_bgp_peer(
        &self,
        input: DeleteBGPPeerRequest,
    ) -> Result<DeleteBGPPeerResponse, RusotoError<DeleteBGPPeerError>> {
        let mut request = SignedRequest::new("POST", "directconnect", &self.region, "/");

        request.set_content_type("application/x-amz-json-1.1".to_owned());
        request.add_header("x-amz-target", "OvertureService.DeleteBGPPeer");
        let encoded = serde_json::to_string(&input).unwrap();
        request.set_payload(Some(encoded));

        let mut response = self
            .client
            .sign_and_dispatch(request)
            .await
            .map_err(RusotoError::from)?;
        if response.status.is_success() {
            let response = response.buffer().await.map_err(RusotoError::HttpDispatch)?;
            proto::json::ResponsePayload::new(&response).deserialize::<DeleteBGPPeerResponse, _>()
        } else {
            let try_response = response.buffer().await;
            let response = try_response.map_err(RusotoError::HttpDispatch)?;
            Err(DeleteBGPPeerError::from_response(response))
        }
    }

    /// <p>Deletes the specified connection.</p> <p>Deleting a connection only stops the AWS Direct Connect port hour and data transfer charges. If you are partnering with any third parties to connect with the AWS Direct Connect location, you must cancel your service with them separately.</p>
    async fn delete_connection(
        &self,
        input: DeleteConnectionRequest,
    ) -> Result<Connection, RusotoError<DeleteConnectionError>> {
        let mut request = SignedRequest::new("POST", "directconnect", &self.region, "/");

        request.set_content_type("application/x-amz-json-1.1".to_owned());
        request.add_header("x-amz-target", "OvertureService.DeleteConnection");
        let encoded = serde_json::to_string(&input).unwrap();
        request.set_payload(Some(encoded));

        let mut response = self
            .client
            .sign_and_dispatch(request)
            .await
            .map_err(RusotoError::from)?;
        if response.status.is_success() {
            let response = response.buffer().await.map_err(RusotoError::HttpDispatch)?;
            proto::json::ResponsePayload::new(&response).deserialize::<Connection, _>()
        } else {
            let try_response = response.buffer().await;
            let response = try_response.map_err(RusotoError::HttpDispatch)?;
            Err(DeleteConnectionError::from_response(response))
        }
    }

    /// <p>Deletes the specified Direct Connect gateway. You must first delete all virtual interfaces that are attached to the Direct Connect gateway and disassociate all virtual private gateways that are associated with the Direct Connect gateway.</p>
    async fn delete_direct_connect_gateway(
        &self,
        input: DeleteDirectConnectGatewayRequest,
    ) -> Result<DeleteDirectConnectGatewayResult, RusotoError<DeleteDirectConnectGatewayError>>
    {
        let mut request = SignedRequest::new("POST", "directconnect", &self.region, "/");

        request.set_content_type("application/x-amz-json-1.1".to_owned());
        request.add_header("x-amz-target", "OvertureService.DeleteDirectConnectGateway");
        let encoded = serde_json::to_string(&input).unwrap();
        request.set_payload(Some(encoded));

        let mut response = self
            .client
            .sign_and_dispatch(request)
            .await
            .map_err(RusotoError::from)?;
        if response.status.is_success() {
            let response = response.buffer().await.map_err(RusotoError::HttpDispatch)?;
            proto::json::ResponsePayload::new(&response)
                .deserialize::<DeleteDirectConnectGatewayResult, _>()
        } else {
            let try_response = response.buffer().await;
            let response = try_response.map_err(RusotoError::HttpDispatch)?;
            Err(DeleteDirectConnectGatewayError::from_response(response))
        }
    }

    /// <p>Deletes the association between the specified Direct Connect gateway and virtual private gateway.</p>
    async fn delete_direct_connect_gateway_association(
        &self,
        input: DeleteDirectConnectGatewayAssociationRequest,
    ) -> Result<
        DeleteDirectConnectGatewayAssociationResult,
        RusotoError<DeleteDirectConnectGatewayAssociationError>,
    > {
        let mut request = SignedRequest::new("POST", "directconnect", &self.region, "/");

        request.set_content_type("application/x-amz-json-1.1".to_owned());
        request.add_header(
            "x-amz-target",
            "OvertureService.DeleteDirectConnectGatewayAssociation",
        );
        let encoded = serde_json::to_string(&input).unwrap();
        request.set_payload(Some(encoded));

        let mut response = self
            .client
            .sign_and_dispatch(request)
            .await
            .map_err(RusotoError::from)?;
        if response.status.is_success() {
            let response = response.buffer().await.map_err(RusotoError::HttpDispatch)?;
            proto::json::ResponsePayload::new(&response)
                .deserialize::<DeleteDirectConnectGatewayAssociationResult, _>()
        } else {
            let try_response = response.buffer().await;
            let response = try_response.map_err(RusotoError::HttpDispatch)?;
            Err(DeleteDirectConnectGatewayAssociationError::from_response(
                response,
            ))
        }
    }

    /// <p>Deletes the association proposal request between the specified Direct Connect gateway and virtual private gateway or transit gateway.</p>
    async fn delete_direct_connect_gateway_association_proposal(
        &self,
        input: DeleteDirectConnectGatewayAssociationProposalRequest,
    ) -> Result<
        DeleteDirectConnectGatewayAssociationProposalResult,
        RusotoError<DeleteDirectConnectGatewayAssociationProposalError>,
    > {
        let mut request = SignedRequest::new("POST", "directconnect", &self.region, "/");

        request.set_content_type("application/x-amz-json-1.1".to_owned());
        request.add_header(
            "x-amz-target",
            "OvertureService.DeleteDirectConnectGatewayAssociationProposal",
        );
        let encoded = serde_json::to_string(&input).unwrap();
        request.set_payload(Some(encoded));

        let mut response = self
            .client
            .sign_and_dispatch(request)
            .await
            .map_err(RusotoError::from)?;
        if response.status.is_success() {
            let response = response.buffer().await.map_err(RusotoError::HttpDispatch)?;
            proto::json::ResponsePayload::new(&response)
                .deserialize::<DeleteDirectConnectGatewayAssociationProposalResult, _>()
        } else {
            let try_response = response.buffer().await;
            let response = try_response.map_err(RusotoError::HttpDispatch)?;
            Err(DeleteDirectConnectGatewayAssociationProposalError::from_response(response))
        }
    }

    /// <p><p>Deletes the specified interconnect.</p> <note> <p>Intended for use by AWS Direct Connect Partners only.</p> </note></p>
    async fn delete_interconnect(
        &self,
        input: DeleteInterconnectRequest,
    ) -> Result<DeleteInterconnectResponse, RusotoError<DeleteInterconnectError>> {
        let mut request = SignedRequest::new("POST", "directconnect", &self.region, "/");

        request.set_content_type("application/x-amz-json-1.1".to_owned());
        request.add_header("x-amz-target", "OvertureService.DeleteInterconnect");
        let encoded = serde_json::to_string(&input).unwrap();
        request.set_payload(Some(encoded));

        let mut response = self
            .client
            .sign_and_dispatch(request)
            .await
            .map_err(RusotoError::from)?;
        if response.status.is_success() {
            let response = response.buffer().await.map_err(RusotoError::HttpDispatch)?;
            proto::json::ResponsePayload::new(&response)
                .deserialize::<DeleteInterconnectResponse, _>()
        } else {
            let try_response = response.buffer().await;
            let response = try_response.map_err(RusotoError::HttpDispatch)?;
            Err(DeleteInterconnectError::from_response(response))
        }
    }

    /// <p>Deletes the specified link aggregation group (LAG). You cannot delete a LAG if it has active virtual interfaces or hosted connections.</p>
    async fn delete_lag(
        &self,
        input: DeleteLagRequest,
    ) -> Result<Lag, RusotoError<DeleteLagError>> {
        let mut request = SignedRequest::new("POST", "directconnect", &self.region, "/");

        request.set_content_type("application/x-amz-json-1.1".to_owned());
        request.add_header("x-amz-target", "OvertureService.DeleteLag");
        let encoded = serde_json::to_string(&input).unwrap();
        request.set_payload(Some(encoded));

        let mut response = self
            .client
            .sign_and_dispatch(request)
            .await
            .map_err(RusotoError::from)?;
        if response.status.is_success() {
            let response = response.buffer().await.map_err(RusotoError::HttpDispatch)?;
            proto::json::ResponsePayload::new(&response).deserialize::<Lag, _>()
        } else {
            let try_response = response.buffer().await;
            let response = try_response.map_err(RusotoError::HttpDispatch)?;
            Err(DeleteLagError::from_response(response))
        }
    }

    /// <p>Deletes a virtual interface.</p>
    async fn delete_virtual_interface(
        &self,
        input: DeleteVirtualInterfaceRequest,
    ) -> Result<DeleteVirtualInterfaceResponse, RusotoError<DeleteVirtualInterfaceError>> {
        let mut request = SignedRequest::new("POST", "directconnect", &self.region, "/");

        request.set_content_type("application/x-amz-json-1.1".to_owned());
        request.add_header("x-amz-target", "OvertureService.DeleteVirtualInterface");
        let encoded = serde_json::to_string(&input).unwrap();
        request.set_payload(Some(encoded));

        let mut response = self
            .client
            .sign_and_dispatch(request)
            .await
            .map_err(RusotoError::from)?;
        if response.status.is_success() {
            let response = response.buffer().await.map_err(RusotoError::HttpDispatch)?;
            proto::json::ResponsePayload::new(&response)
                .deserialize::<DeleteVirtualInterfaceResponse, _>()
        } else {
            let try_response = response.buffer().await;
            let response = try_response.map_err(RusotoError::HttpDispatch)?;
            Err(DeleteVirtualInterfaceError::from_response(response))
        }
    }

    /// <p>Deprecated. Use <a>DescribeLoa</a> instead.</p> <p>Gets the LOA-CFA for a connection.</p> <p>The Letter of Authorization - Connecting Facility Assignment (LOA-CFA) is a document that your APN partner or service provider uses when establishing your cross connect to AWS at the colocation facility. For more information, see <a href="https://docs.aws.amazon.com/directconnect/latest/UserGuide/Colocation.html">Requesting Cross Connects at AWS Direct Connect Locations</a> in the <i>AWS Direct Connect User Guide</i>.</p>
    async fn describe_connection_loa(
        &self,
        input: DescribeConnectionLoaRequest,
    ) -> Result<DescribeConnectionLoaResponse, RusotoError<DescribeConnectionLoaError>> {
        let mut request = SignedRequest::new("POST", "directconnect", &self.region, "/");

        request.set_content_type("application/x-amz-json-1.1".to_owned());
        request.add_header("x-amz-target", "OvertureService.DescribeConnectionLoa");
        let encoded = serde_json::to_string(&input).unwrap();
        request.set_payload(Some(encoded));

        let mut response = self
            .client
            .sign_and_dispatch(request)
            .await
            .map_err(RusotoError::from)?;
        if response.status.is_success() {
            let response = response.buffer().await.map_err(RusotoError::HttpDispatch)?;
            proto::json::ResponsePayload::new(&response)
                .deserialize::<DescribeConnectionLoaResponse, _>()
        } else {
            let try_response = response.buffer().await;
            let response = try_response.map_err(RusotoError::HttpDispatch)?;
            Err(DescribeConnectionLoaError::from_response(response))
        }
    }

    /// <p>Displays the specified connection or all connections in this Region.</p>
    async fn describe_connections(
        &self,
        input: DescribeConnectionsRequest,
    ) -> Result<Connections, RusotoError<DescribeConnectionsError>> {
        let mut request = SignedRequest::new("POST", "directconnect", &self.region, "/");

        request.set_content_type("application/x-amz-json-1.1".to_owned());
        request.add_header("x-amz-target", "OvertureService.DescribeConnections");
        let encoded = serde_json::to_string(&input).unwrap();
        request.set_payload(Some(encoded));

        let mut response = self
            .client
            .sign_and_dispatch(request)
            .await
            .map_err(RusotoError::from)?;
        if response.status.is_success() {
            let response = response.buffer().await.map_err(RusotoError::HttpDispatch)?;
            proto::json::ResponsePayload::new(&response).deserialize::<Connections, _>()
        } else {
            let try_response = response.buffer().await;
            let response = try_response.map_err(RusotoError::HttpDispatch)?;
            Err(DescribeConnectionsError::from_response(response))
        }
    }

    /// <p><p>Deprecated. Use <a>DescribeHostedConnections</a> instead.</p> <p>Lists the connections that have been provisioned on the specified interconnect.</p> <note> <p>Intended for use by AWS Direct Connect Partners only.</p> </note></p>
    async fn describe_connections_on_interconnect(
        &self,
        input: DescribeConnectionsOnInterconnectRequest,
    ) -> Result<Connections, RusotoError<DescribeConnectionsOnInterconnectError>> {
        let mut request = SignedRequest::new("POST", "directconnect", &self.region, "/");

        request.set_content_type("application/x-amz-json-1.1".to_owned());
        request.add_header(
            "x-amz-target",
            "OvertureService.DescribeConnectionsOnInterconnect",
        );
        let encoded = serde_json::to_string(&input).unwrap();
        request.set_payload(Some(encoded));

        let mut response = self
            .client
            .sign_and_dispatch(request)
            .await
            .map_err(RusotoError::from)?;
        if response.status.is_success() {
            let response = response.buffer().await.map_err(RusotoError::HttpDispatch)?;
            proto::json::ResponsePayload::new(&response).deserialize::<Connections, _>()
        } else {
            let try_response = response.buffer().await;
            let response = try_response.map_err(RusotoError::HttpDispatch)?;
            Err(DescribeConnectionsOnInterconnectError::from_response(
                response,
            ))
        }
    }

    /// <p>Describes one or more association proposals for connection between a virtual private gateway or transit gateway and a Direct Connect gateway. </p>
    async fn describe_direct_connect_gateway_association_proposals(
        &self,
        input: DescribeDirectConnectGatewayAssociationProposalsRequest,
    ) -> Result<
        DescribeDirectConnectGatewayAssociationProposalsResult,
        RusotoError<DescribeDirectConnectGatewayAssociationProposalsError>,
    > {
        let mut request = SignedRequest::new("POST", "directconnect", &self.region, "/");

        request.set_content_type("application/x-amz-json-1.1".to_owned());
        request.add_header(
            "x-amz-target",
            "OvertureService.DescribeDirectConnectGatewayAssociationProposals",
        );
        let encoded = serde_json::to_string(&input).unwrap();
        request.set_payload(Some(encoded));

        let mut response = self
            .client
            .sign_and_dispatch(request)
            .await
            .map_err(RusotoError::from)?;
        if response.status.is_success() {
            let response = response.buffer().await.map_err(RusotoError::HttpDispatch)?;
            proto::json::ResponsePayload::new(&response)
                .deserialize::<DescribeDirectConnectGatewayAssociationProposalsResult, _>()
        } else {
            let try_response = response.buffer().await;
            let response = try_response.map_err(RusotoError::HttpDispatch)?;
            Err(DescribeDirectConnectGatewayAssociationProposalsError::from_response(response))
        }
    }

    /// <p>Lists the associations between your Direct Connect gateways and virtual private gateways. You must specify a Direct Connect gateway, a virtual private gateway, or both. If you specify a Direct Connect gateway, the response contains all virtual private gateways associated with the Direct Connect gateway. If you specify a virtual private gateway, the response contains all Direct Connect gateways associated with the virtual private gateway. If you specify both, the response contains the association between the Direct Connect gateway and the virtual private gateway.</p>
    async fn describe_direct_connect_gateway_associations(
        &self,
        input: DescribeDirectConnectGatewayAssociationsRequest,
    ) -> Result<
        DescribeDirectConnectGatewayAssociationsResult,
        RusotoError<DescribeDirectConnectGatewayAssociationsError>,
    > {
        let mut request = SignedRequest::new("POST", "directconnect", &self.region, "/");

        request.set_content_type("application/x-amz-json-1.1".to_owned());
        request.add_header(
            "x-amz-target",
            "OvertureService.DescribeDirectConnectGatewayAssociations",
        );
        let encoded = serde_json::to_string(&input).unwrap();
        request.set_payload(Some(encoded));

        let mut response = self
            .client
            .sign_and_dispatch(request)
            .await
            .map_err(RusotoError::from)?;
        if response.status.is_success() {
            let response = response.buffer().await.map_err(RusotoError::HttpDispatch)?;
            proto::json::ResponsePayload::new(&response)
                .deserialize::<DescribeDirectConnectGatewayAssociationsResult, _>()
        } else {
            let try_response = response.buffer().await;
            let response = try_response.map_err(RusotoError::HttpDispatch)?;
            Err(DescribeDirectConnectGatewayAssociationsError::from_response(response))
        }
    }

    /// <p>Lists the attachments between your Direct Connect gateways and virtual interfaces. You must specify a Direct Connect gateway, a virtual interface, or both. If you specify a Direct Connect gateway, the response contains all virtual interfaces attached to the Direct Connect gateway. If you specify a virtual interface, the response contains all Direct Connect gateways attached to the virtual interface. If you specify both, the response contains the attachment between the Direct Connect gateway and the virtual interface.</p>
    async fn describe_direct_connect_gateway_attachments(
        &self,
        input: DescribeDirectConnectGatewayAttachmentsRequest,
    ) -> Result<
        DescribeDirectConnectGatewayAttachmentsResult,
        RusotoError<DescribeDirectConnectGatewayAttachmentsError>,
    > {
        let mut request = SignedRequest::new("POST", "directconnect", &self.region, "/");

        request.set_content_type("application/x-amz-json-1.1".to_owned());
        request.add_header(
            "x-amz-target",
            "OvertureService.DescribeDirectConnectGatewayAttachments",
        );
        let encoded = serde_json::to_string(&input).unwrap();
        request.set_payload(Some(encoded));

        let mut response = self
            .client
            .sign_and_dispatch(request)
            .await
            .map_err(RusotoError::from)?;
        if response.status.is_success() {
            let response = response.buffer().await.map_err(RusotoError::HttpDispatch)?;
            proto::json::ResponsePayload::new(&response)
                .deserialize::<DescribeDirectConnectGatewayAttachmentsResult, _>()
        } else {
            let try_response = response.buffer().await;
            let response = try_response.map_err(RusotoError::HttpDispatch)?;
            Err(DescribeDirectConnectGatewayAttachmentsError::from_response(
                response,
            ))
        }
    }

    /// <p>Lists all your Direct Connect gateways or only the specified Direct Connect gateway. Deleted Direct Connect gateways are not returned.</p>
    async fn describe_direct_connect_gateways(
        &self,
        input: DescribeDirectConnectGatewaysRequest,
    ) -> Result<DescribeDirectConnectGatewaysResult, RusotoError<DescribeDirectConnectGatewaysError>>
    {
        let mut request = SignedRequest::new("POST", "directconnect", &self.region, "/");

        request.set_content_type("application/x-amz-json-1.1".to_owned());
        request.add_header(
            "x-amz-target",
            "OvertureService.DescribeDirectConnectGateways",
        );
        let encoded = serde_json::to_string(&input).unwrap();
        request.set_payload(Some(encoded));

        let mut response = self
            .client
            .sign_and_dispatch(request)
            .await
            .map_err(RusotoError::from)?;
        if response.status.is_success() {
            let response = response.buffer().await.map_err(RusotoError::HttpDispatch)?;
            proto::json::ResponsePayload::new(&response)
                .deserialize::<DescribeDirectConnectGatewaysResult, _>()
        } else {
            let try_response = response.buffer().await;
            let response = try_response.map_err(RusotoError::HttpDispatch)?;
            Err(DescribeDirectConnectGatewaysError::from_response(response))
        }
    }

    /// <p><p>Lists the hosted connections that have been provisioned on the specified interconnect or link aggregation group (LAG).</p> <note> <p>Intended for use by AWS Direct Connect Partners only.</p> </note></p>
    async fn describe_hosted_connections(
        &self,
        input: DescribeHostedConnectionsRequest,
    ) -> Result<Connections, RusotoError<DescribeHostedConnectionsError>> {
        let mut request = SignedRequest::new("POST", "directconnect", &self.region, "/");

        request.set_content_type("application/x-amz-json-1.1".to_owned());
        request.add_header("x-amz-target", "OvertureService.DescribeHostedConnections");
        let encoded = serde_json::to_string(&input).unwrap();
        request.set_payload(Some(encoded));

        let mut response = self
            .client
            .sign_and_dispatch(request)
            .await
            .map_err(RusotoError::from)?;
        if response.status.is_success() {
            let response = response.buffer().await.map_err(RusotoError::HttpDispatch)?;
            proto::json::ResponsePayload::new(&response).deserialize::<Connections, _>()
        } else {
            let try_response = response.buffer().await;
            let response = try_response.map_err(RusotoError::HttpDispatch)?;
            Err(DescribeHostedConnectionsError::from_response(response))
        }
    }

    /// <p>Deprecated. Use <a>DescribeLoa</a> instead.</p> <p>Gets the LOA-CFA for the specified interconnect.</p> <p>The Letter of Authorization - Connecting Facility Assignment (LOA-CFA) is a document that is used when establishing your cross connect to AWS at the colocation facility. For more information, see <a href="https://docs.aws.amazon.com/directconnect/latest/UserGuide/Colocation.html">Requesting Cross Connects at AWS Direct Connect Locations</a> in the <i>AWS Direct Connect User Guide</i>.</p>
    async fn describe_interconnect_loa(
        &self,
        input: DescribeInterconnectLoaRequest,
    ) -> Result<DescribeInterconnectLoaResponse, RusotoError<DescribeInterconnectLoaError>> {
        let mut request = SignedRequest::new("POST", "directconnect", &self.region, "/");

        request.set_content_type("application/x-amz-json-1.1".to_owned());
        request.add_header("x-amz-target", "OvertureService.DescribeInterconnectLoa");
        let encoded = serde_json::to_string(&input).unwrap();
        request.set_payload(Some(encoded));

        let mut response = self
            .client
            .sign_and_dispatch(request)
            .await
            .map_err(RusotoError::from)?;
        if response.status.is_success() {
            let response = response.buffer().await.map_err(RusotoError::HttpDispatch)?;
            proto::json::ResponsePayload::new(&response)
                .deserialize::<DescribeInterconnectLoaResponse, _>()
        } else {
            let try_response = response.buffer().await;
            let response = try_response.map_err(RusotoError::HttpDispatch)?;
            Err(DescribeInterconnectLoaError::from_response(response))
        }
    }

    /// <p>Lists the interconnects owned by the AWS account or only the specified interconnect.</p>
    async fn describe_interconnects(
        &self,
        input: DescribeInterconnectsRequest,
    ) -> Result<Interconnects, RusotoError<DescribeInterconnectsError>> {
        let mut request = SignedRequest::new("POST", "directconnect", &self.region, "/");

        request.set_content_type("application/x-amz-json-1.1".to_owned());
        request.add_header("x-amz-target", "OvertureService.DescribeInterconnects");
        let encoded = serde_json::to_string(&input).unwrap();
        request.set_payload(Some(encoded));

        let mut response = self
            .client
            .sign_and_dispatch(request)
            .await
            .map_err(RusotoError::from)?;
        if response.status.is_success() {
            let response = response.buffer().await.map_err(RusotoError::HttpDispatch)?;
            proto::json::ResponsePayload::new(&response).deserialize::<Interconnects, _>()
        } else {
            let try_response = response.buffer().await;
            let response = try_response.map_err(RusotoError::HttpDispatch)?;
            Err(DescribeInterconnectsError::from_response(response))
        }
    }

    /// <p>Describes all your link aggregation groups (LAG) or the specified LAG.</p>
    async fn describe_lags(
        &self,
        input: DescribeLagsRequest,
    ) -> Result<Lags, RusotoError<DescribeLagsError>> {
        let mut request = SignedRequest::new("POST", "directconnect", &self.region, "/");

        request.set_content_type("application/x-amz-json-1.1".to_owned());
        request.add_header("x-amz-target", "OvertureService.DescribeLags");
        let encoded = serde_json::to_string(&input).unwrap();
        request.set_payload(Some(encoded));

        let mut response = self
            .client
            .sign_and_dispatch(request)
            .await
            .map_err(RusotoError::from)?;
        if response.status.is_success() {
            let response = response.buffer().await.map_err(RusotoError::HttpDispatch)?;
            proto::json::ResponsePayload::new(&response).deserialize::<Lags, _>()
        } else {
            let try_response = response.buffer().await;
            let response = try_response.map_err(RusotoError::HttpDispatch)?;
            Err(DescribeLagsError::from_response(response))
        }
    }

    /// <p>Gets the LOA-CFA for a connection, interconnect, or link aggregation group (LAG).</p> <p>The Letter of Authorization - Connecting Facility Assignment (LOA-CFA) is a document that is used when establishing your cross connect to AWS at the colocation facility. For more information, see <a href="https://docs.aws.amazon.com/directconnect/latest/UserGuide/Colocation.html">Requesting Cross Connects at AWS Direct Connect Locations</a> in the <i>AWS Direct Connect User Guide</i>.</p>
    async fn describe_loa(
        &self,
        input: DescribeLoaRequest,
    ) -> Result<Loa, RusotoError<DescribeLoaError>> {
        let mut request = SignedRequest::new("POST", "directconnect", &self.region, "/");

        request.set_content_type("application/x-amz-json-1.1".to_owned());
        request.add_header("x-amz-target", "OvertureService.DescribeLoa");
        let encoded = serde_json::to_string(&input).unwrap();
        request.set_payload(Some(encoded));

        let mut response = self
            .client
            .sign_and_dispatch(request)
            .await
            .map_err(RusotoError::from)?;
        if response.status.is_success() {
            let response = response.buffer().await.map_err(RusotoError::HttpDispatch)?;
            proto::json::ResponsePayload::new(&response).deserialize::<Loa, _>()
        } else {
            let try_response = response.buffer().await;
            let response = try_response.map_err(RusotoError::HttpDispatch)?;
            Err(DescribeLoaError::from_response(response))
        }
    }

    /// <p>Lists the AWS Direct Connect locations in the current AWS Region. These are the locations that can be selected when calling <a>CreateConnection</a> or <a>CreateInterconnect</a>.</p>
    async fn describe_locations(&self) -> Result<Locations, RusotoError<DescribeLocationsError>> {
        let mut request = SignedRequest::new("POST", "directconnect", &self.region, "/");

        request.set_content_type("application/x-amz-json-1.1".to_owned());
        request.add_header("x-amz-target", "OvertureService.DescribeLocations");
        request.set_payload(Some(bytes::Bytes::from_static(b"{}")));

        let mut response = self
            .client
            .sign_and_dispatch(request)
            .await
            .map_err(RusotoError::from)?;
        if response.status.is_success() {
            let response = response.buffer().await.map_err(RusotoError::HttpDispatch)?;
            proto::json::ResponsePayload::new(&response).deserialize::<Locations, _>()
        } else {
            let try_response = response.buffer().await;
            let response = try_response.map_err(RusotoError::HttpDispatch)?;
            Err(DescribeLocationsError::from_response(response))
        }
    }

    /// <p>Describes the tags associated with the specified AWS Direct Connect resources.</p>
    async fn describe_tags(
        &self,
        input: DescribeTagsRequest,
    ) -> Result<DescribeTagsResponse, RusotoError<DescribeTagsError>> {
        let mut request = SignedRequest::new("POST", "directconnect", &self.region, "/");

        request.set_content_type("application/x-amz-json-1.1".to_owned());
        request.add_header("x-amz-target", "OvertureService.DescribeTags");
        let encoded = serde_json::to_string(&input).unwrap();
        request.set_payload(Some(encoded));

        let mut response = self
            .client
            .sign_and_dispatch(request)
            .await
            .map_err(RusotoError::from)?;
        if response.status.is_success() {
            let response = response.buffer().await.map_err(RusotoError::HttpDispatch)?;
            proto::json::ResponsePayload::new(&response).deserialize::<DescribeTagsResponse, _>()
        } else {
            let try_response = response.buffer().await;
            let response = try_response.map_err(RusotoError::HttpDispatch)?;
            Err(DescribeTagsError::from_response(response))
        }
    }

    /// <p>Lists the virtual private gateways owned by the AWS account.</p> <p>You can create one or more AWS Direct Connect private virtual interfaces linked to a virtual private gateway.</p>
    async fn describe_virtual_gateways(
        &self,
    ) -> Result<VirtualGateways, RusotoError<DescribeVirtualGatewaysError>> {
        let mut request = SignedRequest::new("POST", "directconnect", &self.region, "/");

        request.set_content_type("application/x-amz-json-1.1".to_owned());
        request.add_header("x-amz-target", "OvertureService.DescribeVirtualGateways");
        request.set_payload(Some(bytes::Bytes::from_static(b"{}")));

        let mut response = self
            .client
            .sign_and_dispatch(request)
            .await
            .map_err(RusotoError::from)?;
        if response.status.is_success() {
            let response = response.buffer().await.map_err(RusotoError::HttpDispatch)?;
            proto::json::ResponsePayload::new(&response).deserialize::<VirtualGateways, _>()
        } else {
            let try_response = response.buffer().await;
            let response = try_response.map_err(RusotoError::HttpDispatch)?;
            Err(DescribeVirtualGatewaysError::from_response(response))
        }
    }

    /// <p>Displays all virtual interfaces for an AWS account. Virtual interfaces deleted fewer than 15 minutes before you make the request are also returned. If you specify a connection ID, only the virtual interfaces associated with the connection are returned. If you specify a virtual interface ID, then only a single virtual interface is returned.</p> <p>A virtual interface (VLAN) transmits the traffic between the AWS Direct Connect location and the customer network.</p>
    async fn describe_virtual_interfaces(
        &self,
        input: DescribeVirtualInterfacesRequest,
    ) -> Result<VirtualInterfaces, RusotoError<DescribeVirtualInterfacesError>> {
        let mut request = SignedRequest::new("POST", "directconnect", &self.region, "/");

        request.set_content_type("application/x-amz-json-1.1".to_owned());
        request.add_header("x-amz-target", "OvertureService.DescribeVirtualInterfaces");
        let encoded = serde_json::to_string(&input).unwrap();
        request.set_payload(Some(encoded));

        let mut response = self
            .client
            .sign_and_dispatch(request)
            .await
            .map_err(RusotoError::from)?;
        if response.status.is_success() {
            let response = response.buffer().await.map_err(RusotoError::HttpDispatch)?;
            proto::json::ResponsePayload::new(&response).deserialize::<VirtualInterfaces, _>()
        } else {
            let try_response = response.buffer().await;
            let response = try_response.map_err(RusotoError::HttpDispatch)?;
            Err(DescribeVirtualInterfacesError::from_response(response))
        }
    }

    /// <p>Disassociates a connection from a link aggregation group (LAG). The connection is interrupted and re-established as a standalone connection (the connection is not deleted; to delete the connection, use the <a>DeleteConnection</a> request). If the LAG has associated virtual interfaces or hosted connections, they remain associated with the LAG. A disassociated connection owned by an AWS Direct Connect Partner is automatically converted to an interconnect.</p> <p>If disassociating the connection would cause the LAG to fall below its setting for minimum number of operational connections, the request fails, except when it's the last member of the LAG. If all connections are disassociated, the LAG continues to exist as an empty LAG with no physical connections. </p>
    async fn disassociate_connection_from_lag(
        &self,
        input: DisassociateConnectionFromLagRequest,
    ) -> Result<Connection, RusotoError<DisassociateConnectionFromLagError>> {
        let mut request = SignedRequest::new("POST", "directconnect", &self.region, "/");

        request.set_content_type("application/x-amz-json-1.1".to_owned());
        request.add_header(
            "x-amz-target",
            "OvertureService.DisassociateConnectionFromLag",
        );
        let encoded = serde_json::to_string(&input).unwrap();
        request.set_payload(Some(encoded));

        let mut response = self
            .client
            .sign_and_dispatch(request)
            .await
            .map_err(RusotoError::from)?;
        if response.status.is_success() {
            let response = response.buffer().await.map_err(RusotoError::HttpDispatch)?;
            proto::json::ResponsePayload::new(&response).deserialize::<Connection, _>()
        } else {
            let try_response = response.buffer().await;
            let response = try_response.map_err(RusotoError::HttpDispatch)?;
            Err(DisassociateConnectionFromLagError::from_response(response))
        }
    }

    /// <p>Adds the specified tags to the specified AWS Direct Connect resource. Each resource can have a maximum of 50 tags.</p> <p>Each tag consists of a key and an optional value. If a tag with the same key is already associated with the resource, this action updates its value.</p>
    async fn tag_resource(
        &self,
        input: TagResourceRequest,
    ) -> Result<TagResourceResponse, RusotoError<TagResourceError>> {
        let mut request = SignedRequest::new("POST", "directconnect", &self.region, "/");

        request.set_content_type("application/x-amz-json-1.1".to_owned());
        request.add_header("x-amz-target", "OvertureService.TagResource");
        let encoded = serde_json::to_string(&input).unwrap();
        request.set_payload(Some(encoded));

        let mut response = self
            .client
            .sign_and_dispatch(request)
            .await
            .map_err(RusotoError::from)?;
        if response.status.is_success() {
            let response = response.buffer().await.map_err(RusotoError::HttpDispatch)?;
            proto::json::ResponsePayload::new(&response).deserialize::<TagResourceResponse, _>()
        } else {
            let try_response = response.buffer().await;
            let response = try_response.map_err(RusotoError::HttpDispatch)?;
            Err(TagResourceError::from_response(response))
        }
    }

    /// <p>Removes one or more tags from the specified AWS Direct Connect resource.</p>
    async fn untag_resource(
        &self,
        input: UntagResourceRequest,
    ) -> Result<UntagResourceResponse, RusotoError<UntagResourceError>> {
        let mut request = SignedRequest::new("POST", "directconnect", &self.region, "/");

        request.set_content_type("application/x-amz-json-1.1".to_owned());
        request.add_header("x-amz-target", "OvertureService.UntagResource");
        let encoded = serde_json::to_string(&input).unwrap();
        request.set_payload(Some(encoded));

        let mut response = self
            .client
            .sign_and_dispatch(request)
            .await
            .map_err(RusotoError::from)?;
        if response.status.is_success() {
            let response = response.buffer().await.map_err(RusotoError::HttpDispatch)?;
            proto::json::ResponsePayload::new(&response).deserialize::<UntagResourceResponse, _>()
        } else {
            let try_response = response.buffer().await;
            let response = try_response.map_err(RusotoError::HttpDispatch)?;
            Err(UntagResourceError::from_response(response))
        }
    }

    /// <p>Updates the specified attributes of the Direct Connect gateway association.</p> <p>Add or remove prefixes from the association.</p>
    async fn update_direct_connect_gateway_association(
        &self,
        input: UpdateDirectConnectGatewayAssociationRequest,
    ) -> Result<
        UpdateDirectConnectGatewayAssociationResult,
        RusotoError<UpdateDirectConnectGatewayAssociationError>,
    > {
        let mut request = SignedRequest::new("POST", "directconnect", &self.region, "/");

        request.set_content_type("application/x-amz-json-1.1".to_owned());
        request.add_header(
            "x-amz-target",
            "OvertureService.UpdateDirectConnectGatewayAssociation",
        );
        let encoded = serde_json::to_string(&input).unwrap();
        request.set_payload(Some(encoded));

        let mut response = self
            .client
            .sign_and_dispatch(request)
            .await
            .map_err(RusotoError::from)?;
        if response.status.is_success() {
            let response = response.buffer().await.map_err(RusotoError::HttpDispatch)?;
            proto::json::ResponsePayload::new(&response)
                .deserialize::<UpdateDirectConnectGatewayAssociationResult, _>()
        } else {
            let try_response = response.buffer().await;
            let response = try_response.map_err(RusotoError::HttpDispatch)?;
            Err(UpdateDirectConnectGatewayAssociationError::from_response(
                response,
            ))
        }
    }

    /// <p>Updates the attributes of the specified link aggregation group (LAG).</p> <p>You can update the following attributes:</p> <ul> <li> <p>The name of the LAG.</p> </li> <li> <p>The value for the minimum number of connections that must be operational for the LAG itself to be operational. </p> </li> </ul> <p>When you create a LAG, the default value for the minimum number of operational connections is zero (0). If you update this value and the number of operational connections falls below the specified value, the LAG automatically goes down to avoid over-utilization of the remaining connections. Adjust this value with care, as it could force the LAG down if it is set higher than the current number of operational connections.</p>
    async fn update_lag(
        &self,
        input: UpdateLagRequest,
    ) -> Result<Lag, RusotoError<UpdateLagError>> {
        let mut request = SignedRequest::new("POST", "directconnect", &self.region, "/");

        request.set_content_type("application/x-amz-json-1.1".to_owned());
        request.add_header("x-amz-target", "OvertureService.UpdateLag");
        let encoded = serde_json::to_string(&input).unwrap();
        request.set_payload(Some(encoded));

        let mut response = self
            .client
            .sign_and_dispatch(request)
            .await
            .map_err(RusotoError::from)?;
        if response.status.is_success() {
            let response = response.buffer().await.map_err(RusotoError::HttpDispatch)?;
            proto::json::ResponsePayload::new(&response).deserialize::<Lag, _>()
        } else {
            let try_response = response.buffer().await;
            let response = try_response.map_err(RusotoError::HttpDispatch)?;
            Err(UpdateLagError::from_response(response))
        }
    }

    /// <p>Updates the specified attributes of the specified virtual private interface.</p> <p>Setting the MTU of a virtual interface to 9001 (jumbo frames) can cause an update to the underlying physical connection if it wasn't updated to support jumbo frames. Updating the connection disrupts network connectivity for all virtual interfaces associated with the connection for up to 30 seconds. To check whether your connection supports jumbo frames, call <a>DescribeConnections</a>. To check whether your virtual interface supports jumbo frames, call <a>DescribeVirtualInterfaces</a>.</p>
    async fn update_virtual_interface_attributes(
        &self,
        input: UpdateVirtualInterfaceAttributesRequest,
    ) -> Result<VirtualInterface, RusotoError<UpdateVirtualInterfaceAttributesError>> {
        let mut request = SignedRequest::new("POST", "directconnect", &self.region, "/");

        request.set_content_type("application/x-amz-json-1.1".to_owned());
        request.add_header(
            "x-amz-target",
            "OvertureService.UpdateVirtualInterfaceAttributes",
        );
        let encoded = serde_json::to_string(&input).unwrap();
        request.set_payload(Some(encoded));

        let mut response = self
            .client
            .sign_and_dispatch(request)
            .await
            .map_err(RusotoError::from)?;
        if response.status.is_success() {
            let response = response.buffer().await.map_err(RusotoError::HttpDispatch)?;
            proto::json::ResponsePayload::new(&response).deserialize::<VirtualInterface, _>()
        } else {
            let try_response = response.buffer().await;
            let response = try_response.map_err(RusotoError::HttpDispatch)?;
            Err(UpdateVirtualInterfaceAttributesError::from_response(
                response,
            ))
        }
    }
}<|MERGE_RESOLUTION|>--- conflicted
+++ resolved
@@ -11,26 +11,15 @@
 // =================================================================
 #![allow(warnings)]
 
-<<<<<<< HEAD
 use std::error::Error;
 use std::fmt;
 
 use async_trait::async_trait;
-=======
-use futures::future;
-use futures::Future;
->>>>>>> f58d1ce6
 use rusoto_core::credential::ProvideAwsCredentials;
 use rusoto_core::region;
 #[allow(warnings)]
 use rusoto_core::request::{BufferedHttpResponse, DispatchSignedRequest};
-<<<<<<< HEAD
 use rusoto_core::{Client, RusotoError};
-=======
-use rusoto_core::{Client, RusotoError, RusotoFuture};
-use std::error::Error;
-use std::fmt;
->>>>>>> f58d1ce6
 
 use rusoto_core::proto;
 use rusoto_core::signature::SignedRequest;
@@ -4514,13 +4503,8 @@
         input: CreatePublicVirtualInterfaceRequest,
     ) -> Result<VirtualInterface, RusotoError<CreatePublicVirtualInterfaceError>>;
 
-<<<<<<< HEAD
-    /// <p>Creates a transit virtual interface. A transit virtual interface is a VLAN that transports traffic from a Direct Connect gateway to one or more transit gateways. A transit virtual interface enables the connection of multiple VPCs attached to a transit gateway to a Direct Connect gateway.</p>
+    /// <p><p>Creates a transit virtual interface. A transit virtual interface should be used to access one or more transit gateways associated with Direct Connect gateways. A transit virtual interface enables the connection of multiple VPCs attached to a transit gateway to a Direct Connect gateway.</p> <important> <p>If you associate your transit gateway with one or more Direct Connect gateways, the Autonomous System Number (ASN) used by the transit gateway and the Direct Connect gateway must be different. For example, if you use the default ASN 64512 for both your the transit gateway and Direct Connect gateway, the association request fails.</p> </important></p>
     async fn create_transit_virtual_interface(
-=======
-    /// <p><p>Creates a transit virtual interface. A transit virtual interface should be used to access one or more transit gateways associated with Direct Connect gateways. A transit virtual interface enables the connection of multiple VPCs attached to a transit gateway to a Direct Connect gateway.</p> <important> <p>If you associate your transit gateway with one or more Direct Connect gateways, the Autonomous System Number (ASN) used by the transit gateway and the Direct Connect gateway must be different. For example, if you use the default ASN 64512 for both your the transit gateway and Direct Connect gateway, the association request fails.</p> </important></p>
-    fn create_transit_virtual_interface(
->>>>>>> f58d1ce6
         &self,
         input: CreateTransitVirtualInterfaceRequest,
     ) -> Result<CreateTransitVirtualInterfaceResult, RusotoError<CreateTransitVirtualInterfaceError>>;
@@ -4747,14 +4731,6 @@
 
     pub fn new_with_client(client: Client, region: region::Region) -> DirectConnectClient {
         DirectConnectClient { client, region }
-    }
-}
-
-impl fmt::Debug for DirectConnectClient {
-    fn fmt(&self, f: &mut fmt::Formatter<'_>) -> fmt::Result {
-        f.debug_struct("DirectConnectClient")
-            .field("region", &self.region)
-            .finish()
     }
 }
 
@@ -5429,13 +5405,8 @@
         }
     }
 
-<<<<<<< HEAD
-    /// <p>Creates a transit virtual interface. A transit virtual interface is a VLAN that transports traffic from a Direct Connect gateway to one or more transit gateways. A transit virtual interface enables the connection of multiple VPCs attached to a transit gateway to a Direct Connect gateway.</p>
+    /// <p><p>Creates a transit virtual interface. A transit virtual interface should be used to access one or more transit gateways associated with Direct Connect gateways. A transit virtual interface enables the connection of multiple VPCs attached to a transit gateway to a Direct Connect gateway.</p> <important> <p>If you associate your transit gateway with one or more Direct Connect gateways, the Autonomous System Number (ASN) used by the transit gateway and the Direct Connect gateway must be different. For example, if you use the default ASN 64512 for both your the transit gateway and Direct Connect gateway, the association request fails.</p> </important></p>
     async fn create_transit_virtual_interface(
-=======
-    /// <p><p>Creates a transit virtual interface. A transit virtual interface should be used to access one or more transit gateways associated with Direct Connect gateways. A transit virtual interface enables the connection of multiple VPCs attached to a transit gateway to a Direct Connect gateway.</p> <important> <p>If you associate your transit gateway with one or more Direct Connect gateways, the Autonomous System Number (ASN) used by the transit gateway and the Direct Connect gateway must be different. For example, if you use the default ASN 64512 for both your the transit gateway and Direct Connect gateway, the association request fails.</p> </important></p>
-    fn create_transit_virtual_interface(
->>>>>>> f58d1ce6
         &self,
         input: CreateTransitVirtualInterfaceRequest,
     ) -> Result<CreateTransitVirtualInterfaceResult, RusotoError<CreateTransitVirtualInterfaceError>>
