// =================================================================
//
//                           * WARNING *
//
//                    This file is generated!
//
//  Changes made to this file will be overwritten. If changes are
//  required to the generated code, the service_crategen project
//  must be updated to generate the changes.
//
// =================================================================
#![allow(warnings)]

<<<<<<< HEAD
use std::error::Error;
use std::fmt;

use async_trait::async_trait;
=======
use futures::future;
use futures::Future;
>>>>>>> f58d1ce6
use rusoto_core::credential::ProvideAwsCredentials;
use rusoto_core::region;
#[allow(warnings)]
use rusoto_core::request::{BufferedHttpResponse, DispatchSignedRequest};
<<<<<<< HEAD
use rusoto_core::{Client, RusotoError};
=======
use rusoto_core::{Client, RusotoError, RusotoFuture};
use std::error::Error;
use std::fmt;
>>>>>>> f58d1ce6

use rusoto_core::param::{Params, ServiceParams};
use rusoto_core::proto;
use rusoto_core::signature::SignedRequest;
use serde::{Deserialize, Serialize};
/// <p>A container for facet information. </p>
#[derive(Default, Debug, Clone, PartialEq, Deserialize)]
#[cfg_attr(any(test, feature = "serialize_structs"), derive(Serialize))]
pub struct Bucket {
    /// <p>The number of hits that contain the facet value in the specified facet field.</p>
    #[serde(rename = "count")]
    #[serde(skip_serializing_if = "Option::is_none")]
    pub count: Option<i64>,
    /// <p>The facet value being counted.</p>
    #[serde(rename = "value")]
    #[serde(skip_serializing_if = "Option::is_none")]
    pub value: Option<String>,
}

/// <p>A container for the calculated facet values and counts.</p>
#[derive(Default, Debug, Clone, PartialEq, Deserialize)]
#[cfg_attr(any(test, feature = "serialize_structs"), derive(Serialize))]
pub struct BucketInfo {
    /// <p>A list of the calculated facet values and counts.</p>
    #[serde(rename = "buckets")]
    #[serde(skip_serializing_if = "Option::is_none")]
    pub buckets: Option<Vec<Bucket>>,
}

/// <p>A warning returned by the document service when an issue is discovered while processing an upload request.</p>
#[derive(Default, Debug, Clone, PartialEq, Deserialize)]
#[cfg_attr(any(test, feature = "serialize_structs"), derive(Serialize))]
pub struct DocumentServiceWarning {
    /// <p>The description for a warning returned by the document service.</p>
    #[serde(rename = "message")]
    #[serde(skip_serializing_if = "Option::is_none")]
    pub message: Option<String>,
}

/// <p>The statistics for a field calculated in the request.</p>
#[derive(Default, Debug, Clone, PartialEq, Deserialize)]
#[cfg_attr(any(test, feature = "serialize_structs"), derive(Serialize))]
pub struct FieldStats {
    /// <p>The number of documents that contain a value in the specified field in the result set.</p>
    #[serde(rename = "count")]
    #[serde(skip_serializing_if = "Option::is_none")]
    pub count: Option<i64>,
    /// <p>The maximum value found in the specified field in the result set.</p> <p>If the field is numeric (<code>int</code>, <code>int-array</code>, <code>double</code>, or <code>double-array</code>), <code>max</code> is the string representation of a double-precision 64-bit floating point value. If the field is <code>date</code> or <code>date-array</code>, <code>max</code> is the string representation of a date with the format specified in <a href="http://tools.ietf.org/html/rfc3339">IETF RFC3339</a>: yyyy-mm-ddTHH:mm:ss.SSSZ.</p>
    #[serde(rename = "max")]
    #[serde(skip_serializing_if = "Option::is_none")]
    pub max: Option<String>,
    /// <p>The average of the values found in the specified field in the result set.</p> <p>If the field is numeric (<code>int</code>, <code>int-array</code>, <code>double</code>, or <code>double-array</code>), <code>mean</code> is the string representation of a double-precision 64-bit floating point value. If the field is <code>date</code> or <code>date-array</code>, <code>mean</code> is the string representation of a date with the format specified in <a href="http://tools.ietf.org/html/rfc3339">IETF RFC3339</a>: yyyy-mm-ddTHH:mm:ss.SSSZ.</p>
    #[serde(rename = "mean")]
    #[serde(skip_serializing_if = "Option::is_none")]
    pub mean: Option<String>,
    /// <p>The minimum value found in the specified field in the result set.</p> <p>If the field is numeric (<code>int</code>, <code>int-array</code>, <code>double</code>, or <code>double-array</code>), <code>min</code> is the string representation of a double-precision 64-bit floating point value. If the field is <code>date</code> or <code>date-array</code>, <code>min</code> is the string representation of a date with the format specified in <a href="http://tools.ietf.org/html/rfc3339">IETF RFC3339</a>: yyyy-mm-ddTHH:mm:ss.SSSZ.</p>
    #[serde(rename = "min")]
    #[serde(skip_serializing_if = "Option::is_none")]
    pub min: Option<String>,
    /// <p>The number of documents that do not contain a value in the specified field in the result set.</p>
    #[serde(rename = "missing")]
    #[serde(skip_serializing_if = "Option::is_none")]
    pub missing: Option<i64>,
    /// <p>The standard deviation of the values in the specified field in the result set.</p>
    #[serde(rename = "stddev")]
    #[serde(skip_serializing_if = "Option::is_none")]
    pub stddev: Option<f64>,
    /// <p>The sum of the field values across the documents in the result set. <code>null</code> for date fields.</p>
    #[serde(rename = "sum")]
    #[serde(skip_serializing_if = "Option::is_none")]
    pub sum: Option<f64>,
    /// <p>The sum of all field values in the result set squared.</p>
    #[serde(rename = "sumOfSquares")]
    #[serde(skip_serializing_if = "Option::is_none")]
    pub sum_of_squares: Option<f64>,
}

/// <p>Information about a document that matches the search request.</p>
#[derive(Default, Debug, Clone, PartialEq, Deserialize)]
#[cfg_attr(any(test, feature = "serialize_structs"), derive(Serialize))]
pub struct Hit {
    /// <p>The expressions returned from a document that matches the search request.</p>
    #[serde(rename = "exprs")]
    #[serde(skip_serializing_if = "Option::is_none")]
    pub exprs: Option<::std::collections::HashMap<String, String>>,
    /// <p>The fields returned from a document that matches the search request.</p>
    #[serde(rename = "fields")]
    #[serde(skip_serializing_if = "Option::is_none")]
    pub fields: Option<::std::collections::HashMap<String, Vec<String>>>,
    /// <p>The highlights returned from a document that matches the search request.</p>
    #[serde(rename = "highlights")]
    #[serde(skip_serializing_if = "Option::is_none")]
    pub highlights: Option<::std::collections::HashMap<String, String>>,
    /// <p>The document ID of a document that matches the search request.</p>
    #[serde(rename = "id")]
    #[serde(skip_serializing_if = "Option::is_none")]
    pub id: Option<String>,
}

/// <p>The collection of documents that match the search request.</p>
#[derive(Default, Debug, Clone, PartialEq, Deserialize)]
#[cfg_attr(any(test, feature = "serialize_structs"), derive(Serialize))]
pub struct Hits {
    /// <p>A cursor that can be used to retrieve the next set of matching documents when you want to page through a large result set.</p>
    #[serde(rename = "cursor")]
    #[serde(skip_serializing_if = "Option::is_none")]
    pub cursor: Option<String>,
    /// <p>The total number of documents that match the search request.</p>
    #[serde(rename = "found")]
    #[serde(skip_serializing_if = "Option::is_none")]
    pub found: Option<i64>,
    /// <p>A document that matches the search request.</p>
    #[serde(rename = "hit")]
    #[serde(skip_serializing_if = "Option::is_none")]
    pub hit: Option<Vec<Hit>>,
    /// <p>The index of the first matching document.</p>
    #[serde(rename = "start")]
    #[serde(skip_serializing_if = "Option::is_none")]
    pub start: Option<i64>,
}

/// <p>Container for the parameters to the <code>Search</code> request.</p>
#[derive(Default, Debug, Clone, PartialEq, Serialize)]
pub struct SearchRequest {
    /// <p>Retrieves a cursor value you can use to page through large result sets. Use the <code>size</code> parameter to control the number of hits to include in each response. You can specify either the <code>cursor</code> or <code>start</code> parameter in a request; they are mutually exclusive. To get the first cursor, set the cursor value to <code>initial</code>. In subsequent requests, specify the cursor value returned in the hits section of the response. </p> <p>For more information, see <a href="http://docs.aws.amazon.com/cloudsearch/latest/developerguide/paginating-results.html">Paginating Results</a> in the <i>Amazon CloudSearch Developer Guide</i>.</p>
    #[serde(rename = "cursor")]
    #[serde(skip_serializing_if = "Option::is_none")]
    pub cursor: Option<String>,
    /// <p>Defines one or more numeric expressions that can be used to sort results or specify search or filter criteria. You can also specify expressions as return fields. </p> <p>You specify the expressions in JSON using the form <code>{"EXPRESSIONNAME":"EXPRESSION"}</code>. You can define and use multiple expressions in a search request. For example:</p> <p><code> {"expression1":"_score*rating", "expression2":"(1/rank)*year"} </code> </p> <p>For information about the variables, operators, and functions you can use in expressions, see <a href="http://docs.aws.amazon.com/cloudsearch/latest/developerguide/configuring-expressions.html#writing-expressions">Writing Expressions</a> in the <i>Amazon CloudSearch Developer Guide</i>.</p>
    #[serde(rename = "expr")]
    #[serde(skip_serializing_if = "Option::is_none")]
    pub expr: Option<String>,
    /// <p>Specifies one or more fields for which to get facet information, and options that control how the facet information is returned. Each specified field must be facet-enabled in the domain configuration. The fields and options are specified in JSON using the form <code>{"FIELD":{"OPTION":VALUE,"OPTION:"STRING"},"FIELD":{"OPTION":VALUE,"OPTION":"STRING"}}</code>.</p> <p>You can specify the following faceting options:</p> <ul> <li> <p><code>buckets</code> specifies an array of the facet values or ranges to count. Ranges are specified using the same syntax that you use to search for a range of values. For more information, see <a href="http://docs.aws.amazon.com/cloudsearch/latest/developerguide/searching-ranges.html"> Searching for a Range of Values</a> in the <i>Amazon CloudSearch Developer Guide</i>. Buckets are returned in the order they are specified in the request. The <code>sort</code> and <code>size</code> options are not valid if you specify <code>buckets</code>.</p> </li> <li> <p><code>size</code> specifies the maximum number of facets to include in the results. By default, Amazon CloudSearch returns counts for the top 10. The <code>size</code> parameter is only valid when you specify the <code>sort</code> option; it cannot be used in conjunction with <code>buckets</code>.</p> </li> <li> <p><code>sort</code> specifies how you want to sort the facets in the results: <code>bucket</code> or <code>count</code>. Specify <code>bucket</code> to sort alphabetically or numerically by facet value (in ascending order). Specify <code>count</code> to sort by the facet counts computed for each facet value (in descending order). To retrieve facet counts for particular values or ranges of values, use the <code>buckets</code> option instead of <code>sort</code>. </p> </li> </ul> <p>If no facet options are specified, facet counts are computed for all field values, the facets are sorted by facet count, and the top 10 facets are returned in the results.</p> <p>To count particular buckets of values, use the <code>buckets</code> option. For example, the following request uses the <code>buckets</code> option to calculate and return facet counts by decade.</p> <p><code> {"year":{"buckets":["[1970,1979]","[1980,1989]","[1990,1999]","[2000,2009]","[2010,}"]}} </code></p> <p>To sort facets by facet count, use the <code>count</code> option. For example, the following request sets the <code>sort</code> option to <code>count</code> to sort the facet values by facet count, with the facet values that have the most matching documents listed first. Setting the <code>size</code> option to 3 returns only the top three facet values.</p> <p><code> {"year":{"sort":"count","size":3}} </code></p> <p>To sort the facets by value, use the <code>bucket</code> option. For example, the following request sets the <code>sort</code> option to <code>bucket</code> to sort the facet values numerically by year, with earliest year listed first. </p> <p><code> {"year":{"sort":"bucket"}} </code></p> <p>For more information, see <a href="http://docs.aws.amazon.com/cloudsearch/latest/developerguide/faceting.html">Getting and Using Facet Information</a> in the <i>Amazon CloudSearch Developer Guide</i>.</p>
    #[serde(rename = "facet")]
    #[serde(skip_serializing_if = "Option::is_none")]
    pub facet: Option<String>,
    /// <p>Specifies a structured query that filters the results of a search without affecting how the results are scored and sorted. You use <code>filterQuery</code> in conjunction with the <code>query</code> parameter to filter the documents that match the constraints specified in the <code>query</code> parameter. Specifying a filter controls only which matching documents are included in the results, it has no effect on how they are scored and sorted. The <code>filterQuery</code> parameter supports the full structured query syntax. </p> <p>For more information about using filters, see <a href="http://docs.aws.amazon.com/cloudsearch/latest/developerguide/filtering-results.html">Filtering Matching Documents</a> in the <i>Amazon CloudSearch Developer Guide</i>.</p>
    #[serde(rename = "filterQuery")]
    #[serde(skip_serializing_if = "Option::is_none")]
    pub filter_query: Option<String>,
    /// <p>Retrieves highlights for matches in the specified <code>text</code> or <code>text-array</code> fields. Each specified field must be highlight enabled in the domain configuration. The fields and options are specified in JSON using the form <code>{"FIELD":{"OPTION":VALUE,"OPTION:"STRING"},"FIELD":{"OPTION":VALUE,"OPTION":"STRING"}}</code>.</p> <p>You can specify the following highlight options:</p> <ul> <li> <code>format</code>: specifies the format of the data in the text field: <code>text</code> or <code>html</code>. When data is returned as HTML, all non-alphanumeric characters are encoded. The default is <code>html</code>. </li> <li> <code>max_phrases</code>: specifies the maximum number of occurrences of the search term(s) you want to highlight. By default, the first occurrence is highlighted. </li> <li> <code>pre_tag</code>: specifies the string to prepend to an occurrence of a search term. The default for HTML highlights is <code>&amp;lt;em&amp;gt;</code>. The default for text highlights is <code>*</code>. </li> <li> <code>post_tag</code>: specifies the string to append to an occurrence of a search term. The default for HTML highlights is <code>&amp;lt;/em&amp;gt;</code>. The default for text highlights is <code>*</code>. </li> </ul> <p>If no highlight options are specified for a field, the returned field text is treated as HTML and the first match is highlighted with emphasis tags: <code>&amp;lt;em&gt;search-term&amp;lt;/em&amp;gt;</code>.</p> <p>For example, the following request retrieves highlights for the <code>actors</code> and <code>title</code> fields.</p> <p> <code>{ "actors": {}, "title": {"format": "text","max_phrases": 2,"pre_tag": "<b>","post_tag": "</b>"} }</code></p>
    #[serde(rename = "highlight")]
    #[serde(skip_serializing_if = "Option::is_none")]
    pub highlight: Option<String>,
    /// <p>Enables partial results to be returned if one or more index partitions are unavailable. When your search index is partitioned across multiple search instances, by default Amazon CloudSearch only returns results if every partition can be queried. This means that the failure of a single search instance can result in 5xx (internal server) errors. When you enable partial results, Amazon CloudSearch returns whatever results are available and includes the percentage of documents searched in the search results (percent-searched). This enables you to more gracefully degrade your users' search experience. For example, rather than displaying no results, you could display the partial results and a message indicating that the results might be incomplete due to a temporary system outage.</p>
    #[serde(rename = "partial")]
    #[serde(skip_serializing_if = "Option::is_none")]
    pub partial: Option<bool>,
    /// <p>Specifies the search criteria for the request. How you specify the search criteria depends on the query parser used for the request and the parser options specified in the <code>queryOptions</code> parameter. By default, the <code>simple</code> query parser is used to process requests. To use the <code>structured</code>, <code>lucene</code>, or <code>dismax</code> query parser, you must also specify the <code>queryParser</code> parameter. </p> <p>For more information about specifying search criteria, see <a href="http://docs.aws.amazon.com/cloudsearch/latest/developerguide/searching.html">Searching Your Data</a> in the <i>Amazon CloudSearch Developer Guide</i>.</p>
    #[serde(rename = "query")]
    pub query: String,
    /// <p><p>Configures options for the query parser specified in the <code>queryParser</code> parameter. You specify the options in JSON using the following form <code>{&quot;OPTION1&quot;:&quot;VALUE1&quot;,&quot;OPTION2&quot;:VALUE2&quot;...&quot;OPTIONN&quot;:&quot;VALUEN&quot;}.</code></p> <p>The options you can configure vary according to which parser you use:</p> <ul> <li><code>defaultOperator</code>: The default operator used to combine individual terms in the search string. For example: <code>defaultOperator: &#39;or&#39;</code>. For the <code>dismax</code> parser, you specify a percentage that represents the percentage of terms in the search string (rounded down) that must match, rather than a default operator. A value of <code>0%</code> is the equivalent to OR, and a value of <code>100%</code> is equivalent to AND. The percentage must be specified as a value in the range 0-100 followed by the percent (%) symbol. For example, <code>defaultOperator: 50%</code>. Valid values: <code>and</code>, <code>or</code>, a percentage in the range 0%-100% (<code>dismax</code>). Default: <code>and</code> (<code>simple</code>, <code>structured</code>, <code>lucene</code>) or <code>100</code> (<code>dismax</code>). Valid for: <code>simple</code>, <code>structured</code>, <code>lucene</code>, and <code>dismax</code>.</li> <li><code>fields</code>: An array of the fields to search when no fields are specified in a search. If no fields are specified in a search and this option is not specified, all text and text-array fields are searched. You can specify a weight for each field to control the relative importance of each field when Amazon CloudSearch calculates relevance scores. To specify a field weight, append a caret (<code>^</code>) symbol and the weight to the field name. For example, to boost the importance of the <code>title</code> field over the <code>description</code> field you could specify: <code>&quot;fields&quot;:[&quot;title^5&quot;,&quot;description&quot;]</code>. Valid values: The name of any configured field and an optional numeric value greater than zero. Default: All <code>text</code> and <code>text-array</code> fields. Valid for: <code>simple</code>, <code>structured</code>, <code>lucene</code>, and <code>dismax</code>.</li> <li><code>operators</code>: An array of the operators or special characters you want to disable for the simple query parser. If you disable the <code>and</code>, <code>or</code>, or <code>not</code> operators, the corresponding operators (<code>+</code>, <code>|</code>, <code>-</code>) have no special meaning and are dropped from the search string. Similarly, disabling <code>prefix</code> disables the wildcard operator (<code>*</code>) and disabling <code>phrase</code> disables the ability to search for phrases by enclosing phrases in double quotes. Disabling precedence disables the ability to control order of precedence using parentheses. Disabling <code>near</code> disables the ability to use the ~ operator to perform a sloppy phrase search. Disabling the <code>fuzzy</code> operator disables the ability to use the ~ operator to perform a fuzzy search. <code>escape</code> disables the ability to use a backslash (<code>&bsol;</code>) to escape special characters within the search string. Disabling whitespace is an advanced option that prevents the parser from tokenizing on whitespace, which can be useful for Vietnamese. (It prevents Vietnamese words from being split incorrectly.) For example, you could disable all operators other than the phrase operator to support just simple term and phrase queries: <code>&quot;operators&quot;:[&quot;and&quot;,&quot;not&quot;,&quot;or&quot;, &quot;prefix&quot;]</code>. Valid values: <code>and</code>, <code>escape</code>, <code>fuzzy</code>, <code>near</code>, <code>not</code>, <code>or</code>, <code>phrase</code>, <code>precedence</code>, <code>prefix</code>, <code>whitespace</code>. Default: All operators and special characters are enabled. Valid for: <code>simple</code>.</li> <li><code>phraseFields</code>: An array of the <code>text</code> or <code>text-array</code> fields you want to use for phrase searches. When the terms in the search string appear in close proximity within a field, the field scores higher. You can specify a weight for each field to boost that score. The <code>phraseSlop</code> option controls how much the matches can deviate from the search string and still be boosted. To specify a field weight, append a caret (<code>^</code>) symbol and the weight to the field name. For example, to boost phrase matches in the <code>title</code> field over the <code>abstract</code> field, you could specify: <code>&quot;phraseFields&quot;:[&quot;title^3&quot;, &quot;plot&quot;]</code> Valid values: The name of any <code>text</code> or <code>text-array</code> field and an optional numeric value greater than zero. Default: No fields. If you don&#39;t specify any fields with <code>phraseFields</code>, proximity scoring is disabled even if <code>phraseSlop</code> is specified. Valid for: <code>dismax</code>.</li> <li><code>phraseSlop</code>: An integer value that specifies how much matches can deviate from the search phrase and still be boosted according to the weights specified in the <code>phraseFields</code> option; for example, <code>phraseSlop: 2</code>. You must also specify <code>phraseFields</code> to enable proximity scoring. Valid values: positive integers. Default: 0. Valid for: <code>dismax</code>.</li> <li><code>explicitPhraseSlop</code>: An integer value that specifies how much a match can deviate from the search phrase when the phrase is enclosed in double quotes in the search string. (Phrases that exceed this proximity distance are not considered a match.) For example, to specify a slop of three for dismax phrase queries, you would specify <code>&quot;explicitPhraseSlop&quot;:3</code>. Valid values: positive integers. Default: 0. Valid for: <code>dismax</code>.</li> <li><code>tieBreaker</code>: When a term in the search string is found in a document&#39;s field, a score is calculated for that field based on how common the word is in that field compared to other documents. If the term occurs in multiple fields within a document, by default only the highest scoring field contributes to the document&#39;s overall score. You can specify a <code>tieBreaker</code> value to enable the matches in lower-scoring fields to contribute to the document&#39;s score. That way, if two documents have the same max field score for a particular term, the score for the document that has matches in more fields will be higher. The formula for calculating the score with a tieBreaker is <code>(max field score) + (tieBreaker) * (sum of the scores for the rest of the matching fields)</code>. Set <code>tieBreaker</code> to 0 to disregard all but the highest scoring field (pure max): <code>&quot;tieBreaker&quot;:0</code>. Set to 1 to sum the scores from all fields (pure sum): <code>&quot;tieBreaker&quot;:1</code>. Valid values: 0.0 to 1.0. Default: 0.0. Valid for: <code>dismax</code>. </li> </ul></p>
    #[serde(rename = "queryOptions")]
    #[serde(skip_serializing_if = "Option::is_none")]
    pub query_options: Option<String>,
    /// <p><p>Specifies which query parser to use to process the request. If <code>queryParser</code> is not specified, Amazon CloudSearch uses the <code>simple</code> query parser. </p> <p>Amazon CloudSearch supports four query parsers:</p> <ul> <li> <code>simple</code>: perform simple searches of <code>text</code> and <code>text-array</code> fields. By default, the <code>simple</code> query parser searches all <code>text</code> and <code>text-array</code> fields. You can specify which fields to search by with the <code>queryOptions</code> parameter. If you prefix a search term with a plus sign (+) documents must contain the term to be considered a match. (This is the default, unless you configure the default operator with the <code>queryOptions</code> parameter.) You can use the <code>-</code> (NOT), <code>|</code> (OR), and <code>*</code> (wildcard) operators to exclude particular terms, find results that match any of the specified terms, or search for a prefix. To search for a phrase rather than individual terms, enclose the phrase in double quotes. For more information, see <a href="http://docs.aws.amazon.com/cloudsearch/latest/developerguide/searching-text.html">Searching for Text</a> in the <i>Amazon CloudSearch Developer Guide</i>. </li> <li> <code>structured</code>: perform advanced searches by combining multiple expressions to define the search criteria. You can also search within particular fields, search for values and ranges of values, and use advanced options such as term boosting, <code>matchall</code>, and <code>near</code>. For more information, see <a href="http://docs.aws.amazon.com/cloudsearch/latest/developerguide/searching-compound-queries.html">Constructing Compound Queries</a> in the <i>Amazon CloudSearch Developer Guide</i>. </li> <li> <code>lucene</code>: search using the Apache Lucene query parser syntax. For more information, see <a href="http://lucene.apache.org/core/4_6_0/queryparser/org/apache/lucene/queryparser/classic/package-summary.html#package_description">Apache Lucene Query Parser Syntax</a>. </li> <li> <code>dismax</code>: search using the simplified subset of the Apache Lucene query parser syntax defined by the DisMax query parser. For more information, see <a href="http://wiki.apache.org/solr/DisMaxQParserPlugin#Query_Syntax">DisMax Query Parser Syntax</a>. </li> </ul></p>
    #[serde(rename = "queryParser")]
    #[serde(skip_serializing_if = "Option::is_none")]
    pub query_parser: Option<String>,
    /// <p>Specifies the field and expression values to include in the response. Multiple fields or expressions are specified as a comma-separated list. By default, a search response includes all return enabled fields (<code>_all_fields</code>). To return only the document IDs for the matching documents, specify <code>_no_fields</code>. To retrieve the relevance score calculated for each document, specify <code>_score</code>. </p>
    #[serde(rename = "return")]
    #[serde(skip_serializing_if = "Option::is_none")]
    pub return_: Option<String>,
    /// <p>Specifies the maximum number of search hits to include in the response. </p>
    #[serde(rename = "size")]
    #[serde(skip_serializing_if = "Option::is_none")]
    pub size: Option<i64>,
    /// <p>Specifies the fields or custom expressions to use to sort the search results. Multiple fields or expressions are specified as a comma-separated list. You must specify the sort direction (<code>asc</code> or <code>desc</code>) for each field; for example, <code>year desc,title asc</code>. To use a field to sort results, the field must be sort-enabled in the domain configuration. Array type fields cannot be used for sorting. If no <code>sort</code> parameter is specified, results are sorted by their default relevance scores in descending order: <code>_score desc</code>. You can also sort by document ID (<code>_id asc</code>) and version (<code>_version desc</code>).</p> <p>For more information, see <a href="http://docs.aws.amazon.com/cloudsearch/latest/developerguide/sorting-results.html">Sorting Results</a> in the <i>Amazon CloudSearch Developer Guide</i>.</p>
    #[serde(rename = "sort")]
    #[serde(skip_serializing_if = "Option::is_none")]
    pub sort: Option<String>,
    /// <p>Specifies the offset of the first search hit you want to return. Note that the result set is zero-based; the first result is at index 0. You can specify either the <code>start</code> or <code>cursor</code> parameter in a request, they are mutually exclusive. </p> <p>For more information, see <a href="http://docs.aws.amazon.com/cloudsearch/latest/developerguide/paginating-results.html">Paginating Results</a> in the <i>Amazon CloudSearch Developer Guide</i>.</p>
    #[serde(rename = "start")]
    #[serde(skip_serializing_if = "Option::is_none")]
    pub start: Option<i64>,
    /// <p>Specifies one or more fields for which to get statistics information. Each specified field must be facet-enabled in the domain configuration. The fields are specified in JSON using the form:</p> <code>{"FIELD-A":{},"FIELD-B":{}}</code> <p>There are currently no options supported for statistics.</p>
    #[serde(rename = "stats")]
    #[serde(skip_serializing_if = "Option::is_none")]
    pub stats: Option<String>,
}

/// <p>The result of a <code>Search</code> request. Contains the documents that match the specified search criteria and any requested fields, highlights, and facet information.</p>
#[derive(Default, Debug, Clone, PartialEq, Deserialize)]
#[cfg_attr(any(test, feature = "serialize_structs"), derive(Serialize))]
pub struct SearchResponse {
    /// <p>The requested facet information.</p>
    #[serde(rename = "facets")]
    #[serde(skip_serializing_if = "Option::is_none")]
    pub facets: Option<::std::collections::HashMap<String, BucketInfo>>,
    /// <p>The documents that match the search criteria.</p>
    #[serde(rename = "hits")]
    #[serde(skip_serializing_if = "Option::is_none")]
    pub hits: Option<Hits>,
    /// <p>The requested field statistics information.</p>
    #[serde(rename = "stats")]
    #[serde(skip_serializing_if = "Option::is_none")]
    pub stats: Option<::std::collections::HashMap<String, FieldStats>>,
    /// <p>The status information returned for the search request.</p>
    #[serde(rename = "status")]
    #[serde(skip_serializing_if = "Option::is_none")]
    pub status: Option<SearchStatus>,
}

/// <p>Contains the resource id (<code>rid</code>) and the time it took to process the request (<code>timems</code>).</p>
#[derive(Default, Debug, Clone, PartialEq, Deserialize)]
#[cfg_attr(any(test, feature = "serialize_structs"), derive(Serialize))]
pub struct SearchStatus {
    /// <p>The encrypted resource ID for the request.</p>
    #[serde(rename = "rid")]
    #[serde(skip_serializing_if = "Option::is_none")]
    pub rid: Option<String>,
    /// <p>How long it took to process the request, in milliseconds.</p>
    #[serde(rename = "timems")]
    #[serde(skip_serializing_if = "Option::is_none")]
    pub timems: Option<i64>,
}

/// <p>Container for the suggestion information returned in a <code>SuggestResponse</code>.</p>
#[derive(Default, Debug, Clone, PartialEq, Deserialize)]
#[cfg_attr(any(test, feature = "serialize_structs"), derive(Serialize))]
pub struct SuggestModel {
    /// <p>The number of documents that were found to match the query string.</p>
    #[serde(rename = "found")]
    #[serde(skip_serializing_if = "Option::is_none")]
    pub found: Option<i64>,
    /// <p>The query string specified in the suggest request.</p>
    #[serde(rename = "query")]
    #[serde(skip_serializing_if = "Option::is_none")]
    pub query: Option<String>,
    /// <p>The documents that match the query string.</p>
    #[serde(rename = "suggestions")]
    #[serde(skip_serializing_if = "Option::is_none")]
    pub suggestions: Option<Vec<SuggestionMatch>>,
}

/// <p>Container for the parameters to the <code>Suggest</code> request.</p>
#[derive(Default, Debug, Clone, PartialEq, Serialize)]
pub struct SuggestRequest {
    /// <p>Specifies the string for which you want to get suggestions.</p>
    #[serde(rename = "query")]
    pub query: String,
    /// <p>Specifies the maximum number of suggestions to return. </p>
    #[serde(rename = "size")]
    #[serde(skip_serializing_if = "Option::is_none")]
    pub size: Option<i64>,
    /// <p>Specifies the name of the suggester to use to find suggested matches.</p>
    #[serde(rename = "suggester")]
    pub suggester: String,
}

/// <p>Contains the response to a <code>Suggest</code> request.</p>
#[derive(Default, Debug, Clone, PartialEq, Deserialize)]
#[cfg_attr(any(test, feature = "serialize_structs"), derive(Serialize))]
pub struct SuggestResponse {
    /// <p>The status of a <code>SuggestRequest</code>. Contains the resource ID (<code>rid</code>) and how long it took to process the request (<code>timems</code>).</p>
    #[serde(rename = "status")]
    #[serde(skip_serializing_if = "Option::is_none")]
    pub status: Option<SuggestStatus>,
    /// <p>Container for the matching search suggestion information.</p>
    #[serde(rename = "suggest")]
    #[serde(skip_serializing_if = "Option::is_none")]
    pub suggest: Option<SuggestModel>,
}

/// <p>Contains the resource id (<code>rid</code>) and the time it took to process the request (<code>timems</code>).</p>
#[derive(Default, Debug, Clone, PartialEq, Deserialize)]
#[cfg_attr(any(test, feature = "serialize_structs"), derive(Serialize))]
pub struct SuggestStatus {
    /// <p>The encrypted resource ID for the request.</p>
    #[serde(rename = "rid")]
    #[serde(skip_serializing_if = "Option::is_none")]
    pub rid: Option<String>,
    /// <p>How long it took to process the request, in milliseconds.</p>
    #[serde(rename = "timems")]
    #[serde(skip_serializing_if = "Option::is_none")]
    pub timems: Option<i64>,
}

/// <p>An autocomplete suggestion that matches the query string specified in a <code>SuggestRequest</code>. </p>
#[derive(Default, Debug, Clone, PartialEq, Deserialize)]
#[cfg_attr(any(test, feature = "serialize_structs"), derive(Serialize))]
pub struct SuggestionMatch {
    /// <p>The document ID of the suggested document.</p>
    #[serde(rename = "id")]
    #[serde(skip_serializing_if = "Option::is_none")]
    pub id: Option<String>,
    /// <p>The relevance score of a suggested match.</p>
    #[serde(rename = "score")]
    #[serde(skip_serializing_if = "Option::is_none")]
    pub score: Option<i64>,
    /// <p>The string that matches the query string specified in the <code>SuggestRequest</code>. </p>
    #[serde(rename = "suggestion")]
    #[serde(skip_serializing_if = "Option::is_none")]
    pub suggestion: Option<String>,
}

/// <p>Container for the parameters to the <code>UploadDocuments</code> request.</p>
#[derive(Default, Debug, Clone, PartialEq, Serialize)]
pub struct UploadDocumentsRequest {
    /// <p><p>The format of the batch you are uploading. Amazon CloudSearch supports two document batch formats:</p> <ul> <li>application/json</li> <li>application/xml</li> </ul></p>
    #[serde(rename = "contentType")]
    pub content_type: String,
    /// <p>A batch of documents formatted in JSON or HTML.</p>
    #[serde(rename = "documents")]
    #[serde(
        deserialize_with = "::rusoto_core::serialization::SerdeBlob::deserialize_blob",
        serialize_with = "::rusoto_core::serialization::SerdeBlob::serialize_blob",
        default
    )]
    pub documents: bytes::Bytes,
}

/// <p>Contains the response to an <code>UploadDocuments</code> request.</p>
#[derive(Default, Debug, Clone, PartialEq, Deserialize)]
#[cfg_attr(any(test, feature = "serialize_structs"), derive(Serialize))]
pub struct UploadDocumentsResponse {
    /// <p>The number of documents that were added to the search domain.</p>
    #[serde(rename = "adds")]
    #[serde(skip_serializing_if = "Option::is_none")]
    pub adds: Option<i64>,
    /// <p>The number of documents that were deleted from the search domain.</p>
    #[serde(rename = "deletes")]
    #[serde(skip_serializing_if = "Option::is_none")]
    pub deletes: Option<i64>,
    /// <p>The status of an <code>UploadDocumentsRequest</code>.</p>
    #[serde(rename = "status")]
    #[serde(skip_serializing_if = "Option::is_none")]
    pub status: Option<String>,
    /// <p>Any warnings returned by the document service about the documents being uploaded.</p>
    #[serde(rename = "warnings")]
    #[serde(skip_serializing_if = "Option::is_none")]
    pub warnings: Option<Vec<DocumentServiceWarning>>,
}

/// Errors returned by Search
#[derive(Debug, PartialEq)]
pub enum SearchError {
    /// <p>Information about any problems encountered while processing a search request.</p>
    Search(String),
}

impl SearchError {
    pub fn from_response(res: BufferedHttpResponse) -> RusotoError<SearchError> {
        if let Some(err) = proto::json::Error::parse_rest(&res) {
            match err.typ.as_str() {
                "SearchException" => return RusotoError::Service(SearchError::Search(err.msg)),
                "ValidationException" => return RusotoError::Validation(err.msg),
                _ => {}
            }
        }
        return RusotoError::Unknown(res);
    }
}
impl fmt::Display for SearchError {
    fn fmt(&self, f: &mut fmt::Formatter) -> fmt::Result {
        write!(f, "{}", self.description())
    }
}
impl Error for SearchError {
    fn description(&self) -> &str {
        match *self {
            SearchError::Search(ref cause) => cause,
        }
    }
}
/// Errors returned by Suggest
#[derive(Debug, PartialEq)]
pub enum SuggestError {
    /// <p>Information about any problems encountered while processing a search request.</p>
    Search(String),
}

impl SuggestError {
    pub fn from_response(res: BufferedHttpResponse) -> RusotoError<SuggestError> {
        if let Some(err) = proto::json::Error::parse_rest(&res) {
            match err.typ.as_str() {
                "SearchException" => return RusotoError::Service(SuggestError::Search(err.msg)),
                "ValidationException" => return RusotoError::Validation(err.msg),
                _ => {}
            }
        }
        return RusotoError::Unknown(res);
    }
}
impl fmt::Display for SuggestError {
    fn fmt(&self, f: &mut fmt::Formatter) -> fmt::Result {
        write!(f, "{}", self.description())
    }
}
impl Error for SuggestError {
    fn description(&self) -> &str {
        match *self {
            SuggestError::Search(ref cause) => cause,
        }
    }
}
/// Errors returned by UploadDocuments
#[derive(Debug, PartialEq)]
pub enum UploadDocumentsError {
    /// <p>Information about any problems encountered while processing an upload request.</p>
    DocumentService(String),
}

impl UploadDocumentsError {
    pub fn from_response(res: BufferedHttpResponse) -> RusotoError<UploadDocumentsError> {
        if let Some(err) = proto::json::Error::parse_rest(&res) {
            match err.typ.as_str() {
                "DocumentServiceException" => {
                    return RusotoError::Service(UploadDocumentsError::DocumentService(err.msg))
                }
                "ValidationException" => return RusotoError::Validation(err.msg),
                _ => {}
            }
        }
        return RusotoError::Unknown(res);
    }
}
impl fmt::Display for UploadDocumentsError {
    fn fmt(&self, f: &mut fmt::Formatter) -> fmt::Result {
        write!(f, "{}", self.description())
    }
}
impl Error for UploadDocumentsError {
    fn description(&self) -> &str {
        match *self {
            UploadDocumentsError::DocumentService(ref cause) => cause,
        }
    }
}
/// Trait representing the capabilities of the Amazon CloudSearch Domain API. Amazon CloudSearch Domain clients implement this trait.
#[async_trait]
pub trait CloudSearchDomain {
    /// <p>Retrieves a list of documents that match the specified search criteria. How you specify the search criteria depends on which query parser you use. Amazon CloudSearch supports four query parsers:</p> <ul> <li><code>simple</code>: search all <code>text</code> and <code>text-array</code> fields for the specified string. Search for phrases, individual terms, and prefixes. </li> <li><code>structured</code>: search specific fields, construct compound queries using Boolean operators, and use advanced features such as term boosting and proximity searching.</li> <li><code>lucene</code>: specify search criteria using the Apache Lucene query parser syntax.</li> <li><code>dismax</code>: specify search criteria using the simplified subset of the Apache Lucene query parser syntax defined by the DisMax query parser.</li> </ul> <p>For more information, see <a href="http://docs.aws.amazon.com/cloudsearch/latest/developerguide/searching.html">Searching Your Data</a> in the <i>Amazon CloudSearch Developer Guide</i>.</p> <p>The endpoint for submitting <code>Search</code> requests is domain-specific. You submit search requests to a domain's search endpoint. To get the search endpoint for your domain, use the Amazon CloudSearch configuration service <code>DescribeDomains</code> action. A domain's endpoints are also displayed on the domain dashboard in the Amazon CloudSearch console. </p>
    async fn search(
        &self,
        input: SearchRequest,
    ) -> Result<SearchResponse, RusotoError<SearchError>>;

    /// <p>Retrieves autocomplete suggestions for a partial query string. You can use suggestions enable you to display likely matches before users finish typing. In Amazon CloudSearch, suggestions are based on the contents of a particular text field. When you request suggestions, Amazon CloudSearch finds all of the documents whose values in the suggester field start with the specified query string. The beginning of the field must match the query string to be considered a match. </p> <p>For more information about configuring suggesters and retrieving suggestions, see <a href="http://docs.aws.amazon.com/cloudsearch/latest/developerguide/getting-suggestions.html">Getting Suggestions</a> in the <i>Amazon CloudSearch Developer Guide</i>. </p> <p>The endpoint for submitting <code>Suggest</code> requests is domain-specific. You submit suggest requests to a domain's search endpoint. To get the search endpoint for your domain, use the Amazon CloudSearch configuration service <code>DescribeDomains</code> action. A domain's endpoints are also displayed on the domain dashboard in the Amazon CloudSearch console. </p>
    async fn suggest(
        &self,
        input: SuggestRequest,
    ) -> Result<SuggestResponse, RusotoError<SuggestError>>;

    /// <p>Posts a batch of documents to a search domain for indexing. A document batch is a collection of add and delete operations that represent the documents you want to add, update, or delete from your domain. Batches can be described in either JSON or XML. Each item that you want Amazon CloudSearch to return as a search result (such as a product) is represented as a document. Every document has a unique ID and one or more fields that contain the data that you want to search and return in results. Individual documents cannot contain more than 1 MB of data. The entire batch cannot exceed 5 MB. To get the best possible upload performance, group add and delete operations in batches that are close the 5 MB limit. Submitting a large volume of single-document batches can overload a domain's document service. </p> <p>The endpoint for submitting <code>UploadDocuments</code> requests is domain-specific. To get the document endpoint for your domain, use the Amazon CloudSearch configuration service <code>DescribeDomains</code> action. A domain's endpoints are also displayed on the domain dashboard in the Amazon CloudSearch console. </p> <p>For more information about formatting your data for Amazon CloudSearch, see <a href="http://docs.aws.amazon.com/cloudsearch/latest/developerguide/preparing-data.html">Preparing Your Data</a> in the <i>Amazon CloudSearch Developer Guide</i>. For more information about uploading data for indexing, see <a href="http://docs.aws.amazon.com/cloudsearch/latest/developerguide/uploading-data.html">Uploading Data</a> in the <i>Amazon CloudSearch Developer Guide</i>. </p>
    async fn upload_documents(
        &self,
        input: UploadDocumentsRequest,
    ) -> Result<UploadDocumentsResponse, RusotoError<UploadDocumentsError>>;
}
/// A client for the Amazon CloudSearch Domain API.
#[derive(Clone)]
pub struct CloudSearchDomainClient {
    client: Client,
    region: region::Region,
}

impl CloudSearchDomainClient {
    /// Creates a client backed by the default tokio event loop.
    ///
    /// The client will use the default credentials provider and tls client.
    pub fn new(region: region::Region) -> CloudSearchDomainClient {
        Self::new_with_client(Client::shared(), region)
    }

    pub fn new_with<P, D>(
        request_dispatcher: D,
        credentials_provider: P,
        region: region::Region,
    ) -> CloudSearchDomainClient
    where
        P: ProvideAwsCredentials + Send + Sync + 'static,
        D: DispatchSignedRequest + Send + Sync + 'static,
    {
        Self::new_with_client(
            Client::new_with(credentials_provider, request_dispatcher),
            region,
        )
    }

    pub fn new_with_client(client: Client, region: region::Region) -> CloudSearchDomainClient {
        CloudSearchDomainClient { client, region }
    }
}

impl fmt::Debug for CloudSearchDomainClient {
    fn fmt(&self, f: &mut fmt::Formatter<'_>) -> fmt::Result {
        f.debug_struct("CloudSearchDomainClient")
            .field("region", &self.region)
            .finish()
    }
}

#[async_trait]
impl CloudSearchDomain for CloudSearchDomainClient {
    /// <p>Retrieves a list of documents that match the specified search criteria. How you specify the search criteria depends on which query parser you use. Amazon CloudSearch supports four query parsers:</p> <ul> <li><code>simple</code>: search all <code>text</code> and <code>text-array</code> fields for the specified string. Search for phrases, individual terms, and prefixes. </li> <li><code>structured</code>: search specific fields, construct compound queries using Boolean operators, and use advanced features such as term boosting and proximity searching.</li> <li><code>lucene</code>: specify search criteria using the Apache Lucene query parser syntax.</li> <li><code>dismax</code>: specify search criteria using the simplified subset of the Apache Lucene query parser syntax defined by the DisMax query parser.</li> </ul> <p>For more information, see <a href="http://docs.aws.amazon.com/cloudsearch/latest/developerguide/searching.html">Searching Your Data</a> in the <i>Amazon CloudSearch Developer Guide</i>.</p> <p>The endpoint for submitting <code>Search</code> requests is domain-specific. You submit search requests to a domain's search endpoint. To get the search endpoint for your domain, use the Amazon CloudSearch configuration service <code>DescribeDomains</code> action. A domain's endpoints are also displayed on the domain dashboard in the Amazon CloudSearch console. </p>
    async fn search(
        &self,
        input: SearchRequest,
    ) -> Result<SearchResponse, RusotoError<SearchError>> {
        let request_uri = "/2013-01-01/search";

        let mut request = SignedRequest::new("GET", "cloudsearch", &self.region, &request_uri);
        request.set_content_type("application/x-amz-json-1.1".to_owned());

        request.set_endpoint_prefix("cloudsearchdomain".to_string());

        let mut params = Params::new();
        if let Some(ref x) = input.cursor {
            params.put("cursor", x);
        }
        if let Some(ref x) = input.expr {
            params.put("expr", x);
        }
        if let Some(ref x) = input.facet {
            params.put("facet", x);
        }
        if let Some(ref x) = input.filter_query {
            params.put("fq", x);
        }
        if let Some(ref x) = input.highlight {
            params.put("highlight", x);
        }
        if let Some(ref x) = input.partial {
            params.put("partial", x);
        }
        params.put("q", &input.query);
        if let Some(ref x) = input.query_options {
            params.put("q.options", x);
        }
        if let Some(ref x) = input.query_parser {
            params.put("q.parser", x);
        }
        if let Some(ref x) = input.return_ {
            params.put("return", x);
        }
        if let Some(ref x) = input.size {
            params.put("size", x);
        }
        if let Some(ref x) = input.sort {
            params.put("sort", x);
        }
        if let Some(ref x) = input.start {
            params.put("start", x);
        }
        if let Some(ref x) = input.stats {
            params.put("stats", x);
        }
        params.put("format", "sdk");
        params.put("pretty", "true");
        request.set_params(params);

        let mut response = self
            .client
            .sign_and_dispatch(request)
            .await
            .map_err(RusotoError::from)?;
        if response.status.is_success() {
            let response = response.buffer().await.map_err(RusotoError::HttpDispatch)?;
            let result =
                proto::json::ResponsePayload::new(&response).deserialize::<SearchResponse, _>()?;

            Ok(result)
        } else {
            let response = response.buffer().await.map_err(RusotoError::HttpDispatch)?;
            Err(SearchError::from_response(response))
        }
    }

    /// <p>Retrieves autocomplete suggestions for a partial query string. You can use suggestions enable you to display likely matches before users finish typing. In Amazon CloudSearch, suggestions are based on the contents of a particular text field. When you request suggestions, Amazon CloudSearch finds all of the documents whose values in the suggester field start with the specified query string. The beginning of the field must match the query string to be considered a match. </p> <p>For more information about configuring suggesters and retrieving suggestions, see <a href="http://docs.aws.amazon.com/cloudsearch/latest/developerguide/getting-suggestions.html">Getting Suggestions</a> in the <i>Amazon CloudSearch Developer Guide</i>. </p> <p>The endpoint for submitting <code>Suggest</code> requests is domain-specific. You submit suggest requests to a domain's search endpoint. To get the search endpoint for your domain, use the Amazon CloudSearch configuration service <code>DescribeDomains</code> action. A domain's endpoints are also displayed on the domain dashboard in the Amazon CloudSearch console. </p>
    async fn suggest(
        &self,
        input: SuggestRequest,
    ) -> Result<SuggestResponse, RusotoError<SuggestError>> {
        let request_uri = "/2013-01-01/suggest";

        let mut request = SignedRequest::new("GET", "cloudsearch", &self.region, &request_uri);
        request.set_content_type("application/x-amz-json-1.1".to_owned());

        request.set_endpoint_prefix("cloudsearchdomain".to_string());

        let mut params = Params::new();
        params.put("q", &input.query);
        if let Some(ref x) = input.size {
            params.put("size", x);
        }
        params.put("suggester", &input.suggester);
        params.put("format", "sdk");
        params.put("pretty", "true");
        request.set_params(params);

        let mut response = self
            .client
            .sign_and_dispatch(request)
            .await
            .map_err(RusotoError::from)?;
        if response.status.is_success() {
            let response = response.buffer().await.map_err(RusotoError::HttpDispatch)?;
            let result =
                proto::json::ResponsePayload::new(&response).deserialize::<SuggestResponse, _>()?;

            Ok(result)
        } else {
            let response = response.buffer().await.map_err(RusotoError::HttpDispatch)?;
            Err(SuggestError::from_response(response))
        }
    }

    /// <p>Posts a batch of documents to a search domain for indexing. A document batch is a collection of add and delete operations that represent the documents you want to add, update, or delete from your domain. Batches can be described in either JSON or XML. Each item that you want Amazon CloudSearch to return as a search result (such as a product) is represented as a document. Every document has a unique ID and one or more fields that contain the data that you want to search and return in results. Individual documents cannot contain more than 1 MB of data. The entire batch cannot exceed 5 MB. To get the best possible upload performance, group add and delete operations in batches that are close the 5 MB limit. Submitting a large volume of single-document batches can overload a domain's document service. </p> <p>The endpoint for submitting <code>UploadDocuments</code> requests is domain-specific. To get the document endpoint for your domain, use the Amazon CloudSearch configuration service <code>DescribeDomains</code> action. A domain's endpoints are also displayed on the domain dashboard in the Amazon CloudSearch console. </p> <p>For more information about formatting your data for Amazon CloudSearch, see <a href="http://docs.aws.amazon.com/cloudsearch/latest/developerguide/preparing-data.html">Preparing Your Data</a> in the <i>Amazon CloudSearch Developer Guide</i>. For more information about uploading data for indexing, see <a href="http://docs.aws.amazon.com/cloudsearch/latest/developerguide/uploading-data.html">Uploading Data</a> in the <i>Amazon CloudSearch Developer Guide</i>. </p>
    async fn upload_documents(
        &self,
        input: UploadDocumentsRequest,
    ) -> Result<UploadDocumentsResponse, RusotoError<UploadDocumentsError>> {
        let request_uri = "/2013-01-01/documents/batch";

        let mut request = SignedRequest::new("POST", "cloudsearch", &self.region, &request_uri);
        request.set_content_type("application/x-amz-json-1.1".to_owned());

        request.set_endpoint_prefix("cloudsearchdomain".to_string());
        let encoded = Some(input.documents.to_owned());
        request.set_payload(encoded);
        request.add_header("Content-Type", &input.content_type);
        let mut params = Params::new();
        params.put("format", "sdk");
        request.set_params(params);

        let mut response = self
            .client
            .sign_and_dispatch(request)
            .await
            .map_err(RusotoError::from)?;
        if response.status.is_success() {
            let response = response.buffer().await.map_err(RusotoError::HttpDispatch)?;
            let result = proto::json::ResponsePayload::new(&response)
                .deserialize::<UploadDocumentsResponse, _>()?;

            Ok(result)
        } else {
            let response = response.buffer().await.map_err(RusotoError::HttpDispatch)?;
            Err(UploadDocumentsError::from_response(response))
        }
    }
}<|MERGE_RESOLUTION|>--- conflicted
+++ resolved
@@ -11,26 +11,15 @@
 // =================================================================
 #![allow(warnings)]
 
-<<<<<<< HEAD
 use std::error::Error;
 use std::fmt;
 
 use async_trait::async_trait;
-=======
-use futures::future;
-use futures::Future;
->>>>>>> f58d1ce6
 use rusoto_core::credential::ProvideAwsCredentials;
 use rusoto_core::region;
 #[allow(warnings)]
 use rusoto_core::request::{BufferedHttpResponse, DispatchSignedRequest};
-<<<<<<< HEAD
 use rusoto_core::{Client, RusotoError};
-=======
-use rusoto_core::{Client, RusotoError, RusotoFuture};
-use std::error::Error;
-use std::fmt;
->>>>>>> f58d1ce6
 
 use rusoto_core::param::{Params, ServiceParams};
 use rusoto_core::proto;
@@ -516,14 +505,6 @@
     }
 }
 
-impl fmt::Debug for CloudSearchDomainClient {
-    fn fmt(&self, f: &mut fmt::Formatter<'_>) -> fmt::Result {
-        f.debug_struct("CloudSearchDomainClient")
-            .field("region", &self.region)
-            .finish()
-    }
-}
-
 #[async_trait]
 impl CloudSearchDomain for CloudSearchDomainClient {
     /// <p>Retrieves a list of documents that match the specified search criteria. How you specify the search criteria depends on which query parser you use. Amazon CloudSearch supports four query parsers:</p> <ul> <li><code>simple</code>: search all <code>text</code> and <code>text-array</code> fields for the specified string. Search for phrases, individual terms, and prefixes. </li> <li><code>structured</code>: search specific fields, construct compound queries using Boolean operators, and use advanced features such as term boosting and proximity searching.</li> <li><code>lucene</code>: specify search criteria using the Apache Lucene query parser syntax.</li> <li><code>dismax</code>: specify search criteria using the simplified subset of the Apache Lucene query parser syntax defined by the DisMax query parser.</li> </ul> <p>For more information, see <a href="http://docs.aws.amazon.com/cloudsearch/latest/developerguide/searching.html">Searching Your Data</a> in the <i>Amazon CloudSearch Developer Guide</i>.</p> <p>The endpoint for submitting <code>Search</code> requests is domain-specific. You submit search requests to a domain's search endpoint. To get the search endpoint for your domain, use the Amazon CloudSearch configuration service <code>DescribeDomains</code> action. A domain's endpoints are also displayed on the domain dashboard in the Amazon CloudSearch console. </p>
