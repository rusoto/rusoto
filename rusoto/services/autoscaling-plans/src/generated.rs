--- conflicted
+++ resolved
@@ -9,28 +9,16 @@
 //  must be updated to generate the changes.
 //
 // =================================================================
-#![allow(warnings)]
-
-<<<<<<< HEAD
-use futures::future;
-use futures::Future;
-=======
+
 use std::error::Error;
 use std::fmt;
 
 use async_trait::async_trait;
->>>>>>> 62832c4b
 use rusoto_core::credential::ProvideAwsCredentials;
 use rusoto_core::region;
 #[allow(warnings)]
 use rusoto_core::request::{BufferedHttpResponse, DispatchSignedRequest};
-<<<<<<< HEAD
-use rusoto_core::{Client, RusotoError, RusotoFuture};
-use std::error::Error;
-use std::fmt;
-=======
 use rusoto_core::{Client, RusotoError};
->>>>>>> 62832c4b
 
 use rusoto_core::proto;
 use rusoto_core::signature::SignedRequest;
@@ -63,7 +51,7 @@
 }
 
 #[derive(Default, Debug, Clone, PartialEq, Deserialize)]
-#[cfg_attr(any(test, feature = "serialize_structs"), derive(Serialize))]
+#[cfg_attr(test, derive(Serialize))]
 pub struct CreateScalingPlanResponse {
     /// <p>The version number of the scaling plan. This value is always 1.</p> <p>Currently, you cannot specify multiple scaling plan versions.</p>
     #[serde(rename = "ScalingPlanVersion")]
@@ -116,7 +104,7 @@
 
 /// <p>Represents a single value in the forecast data used for predictive scaling.</p>
 #[derive(Default, Debug, Clone, PartialEq, Deserialize)]
-#[cfg_attr(any(test, feature = "serialize_structs"), derive(Serialize))]
+#[cfg_attr(test, derive(Serialize))]
 pub struct Datapoint {
     /// <p>The time stamp for the data point in UTC format.</p>
     #[serde(rename = "Timestamp")]
@@ -139,7 +127,7 @@
 }
 
 #[derive(Default, Debug, Clone, PartialEq, Deserialize)]
-#[cfg_attr(any(test, feature = "serialize_structs"), derive(Serialize))]
+#[cfg_attr(test, derive(Serialize))]
 pub struct DeleteScalingPlanResponse {}
 
 #[derive(Default, Debug, Clone, PartialEq, Serialize)]
@@ -161,7 +149,7 @@
 }
 
 #[derive(Default, Debug, Clone, PartialEq, Deserialize)]
-#[cfg_attr(any(test, feature = "serialize_structs"), derive(Serialize))]
+#[cfg_attr(test, derive(Serialize))]
 pub struct DescribeScalingPlanResourcesResponse {
     /// <p>The token required to get the next set of results. This value is <code>null</code> if there are no more results to return.</p>
     #[serde(rename = "NextToken")]
@@ -198,7 +186,7 @@
 }
 
 #[derive(Default, Debug, Clone, PartialEq, Deserialize)]
-#[cfg_attr(any(test, feature = "serialize_structs"), derive(Serialize))]
+#[cfg_attr(test, derive(Serialize))]
 pub struct DescribeScalingPlansResponse {
     /// <p>The token required to get the next set of results. This value is <code>null</code> if there are no more results to return.</p>
     #[serde(rename = "NextToken")]
@@ -239,7 +227,7 @@
 }
 
 #[derive(Default, Debug, Clone, PartialEq, Deserialize)]
-#[cfg_attr(any(test, feature = "serialize_structs"), derive(Serialize))]
+#[cfg_attr(test, derive(Serialize))]
 pub struct GetScalingPlanResourceForecastDataResponse {
     /// <p>The data points to return.</p>
     #[serde(rename = "Datapoints")]
@@ -338,7 +326,7 @@
 
 /// <p>Represents a scaling plan.</p>
 #[derive(Default, Debug, Clone, PartialEq, Deserialize)]
-#[cfg_attr(any(test, feature = "serialize_structs"), derive(Serialize))]
+#[cfg_attr(test, derive(Serialize))]
 pub struct ScalingPlan {
     /// <p>The application source.</p>
     #[serde(rename = "ApplicationSource")]
@@ -371,7 +359,7 @@
 
 /// <p>Represents a scalable resource.</p>
 #[derive(Default, Debug, Clone, PartialEq, Deserialize)]
-#[cfg_attr(any(test, feature = "serialize_structs"), derive(Serialize))]
+#[cfg_attr(test, derive(Serialize))]
 pub struct ScalingPlanResource {
     /// <p><p>The ID of the resource. This string consists of the resource type and unique identifier.</p> <ul> <li> <p>Auto Scaling group - The resource type is <code>autoScalingGroup</code> and the unique identifier is the name of the Auto Scaling group. Example: <code>autoScalingGroup/my-asg</code>.</p> </li> <li> <p>ECS service - The resource type is <code>service</code> and the unique identifier is the cluster name and service name. Example: <code>service/default/sample-webapp</code>.</p> </li> <li> <p>Spot Fleet request - The resource type is <code>spot-fleet-request</code> and the unique identifier is the Spot Fleet request ID. Example: <code>spot-fleet-request/sfr-73fbd2ce-aa30-494c-8788-1cee4EXAMPLE</code>.</p> </li> <li> <p>DynamoDB table - The resource type is <code>table</code> and the unique identifier is the resource ID. Example: <code>table/my-table</code>.</p> </li> <li> <p>DynamoDB global secondary index - The resource type is <code>index</code> and the unique identifier is the resource ID. Example: <code>table/my-table/index/my-table-index</code>.</p> </li> <li> <p>Aurora DB cluster - The resource type is <code>cluster</code> and the unique identifier is the cluster name. Example: <code>cluster:my-db-cluster</code>.</p> </li> </ul></p>
     #[serde(rename = "ResourceId")]
@@ -403,7 +391,7 @@
 
 /// <p>Represents a scaling policy.</p>
 #[derive(Default, Debug, Clone, PartialEq, Deserialize)]
-#[cfg_attr(any(test, feature = "serialize_structs"), derive(Serialize))]
+#[cfg_attr(test, derive(Serialize))]
 pub struct ScalingPolicy {
     /// <p>The name of the scaling policy.</p>
     #[serde(rename = "PolicyName")]
@@ -481,7 +469,7 @@
 }
 
 #[derive(Default, Debug, Clone, PartialEq, Deserialize)]
-#[cfg_attr(any(test, feature = "serialize_structs"), derive(Serialize))]
+#[cfg_attr(test, derive(Serialize))]
 pub struct UpdateScalingPlanResponse {}
 
 /// Errors returned by CreateScalingPlan
@@ -814,7 +802,10 @@
     ///
     /// The client will use the default credentials provider and tls client.
     pub fn new(region: region::Region) -> AutoscalingPlansClient {
-        Self::new_with_client(Client::shared(), region)
+        AutoscalingPlansClient {
+            client: Client::shared(),
+            region,
+        }
     }
 
     pub fn new_with<P, D>(
@@ -826,22 +817,10 @@
         P: ProvideAwsCredentials + Send + Sync + 'static,
         D: DispatchSignedRequest + Send + Sync + 'static,
     {
-        Self::new_with_client(
-            Client::new_with(credentials_provider, request_dispatcher),
+        AutoscalingPlansClient {
+            client: Client::new_with(credentials_provider, request_dispatcher),
             region,
-        )
-    }
-
-    pub fn new_with_client(client: Client, region: region::Region) -> AutoscalingPlansClient {
-        AutoscalingPlansClient { client, region }
-    }
-}
-
-impl fmt::Debug for AutoscalingPlansClient {
-    fn fmt(&self, f: &mut fmt::Formatter<'_>) -> fmt::Result {
-        f.debug_struct("AutoscalingPlansClient")
-            .field("region", &self.region)
-            .finish()
+        }
     }
 }
 
@@ -853,7 +832,7 @@
         input: CreateScalingPlanRequest,
     ) -> Result<CreateScalingPlanResponse, RusotoError<CreateScalingPlanError>> {
         let mut request = SignedRequest::new("POST", "autoscaling-plans", &self.region, "/");
-
+        request.set_endpoint_prefix("autoscaling".to_string());
         request.set_content_type("application/x-amz-json-1.1".to_owned());
         request.add_header(
             "x-amz-target",
@@ -884,7 +863,7 @@
         input: DeleteScalingPlanRequest,
     ) -> Result<DeleteScalingPlanResponse, RusotoError<DeleteScalingPlanError>> {
         let mut request = SignedRequest::new("POST", "autoscaling-plans", &self.region, "/");
-
+        request.set_endpoint_prefix("autoscaling".to_string());
         request.set_content_type("application/x-amz-json-1.1".to_owned());
         request.add_header(
             "x-amz-target",
@@ -916,7 +895,7 @@
     ) -> Result<DescribeScalingPlanResourcesResponse, RusotoError<DescribeScalingPlanResourcesError>>
     {
         let mut request = SignedRequest::new("POST", "autoscaling-plans", &self.region, "/");
-
+        request.set_endpoint_prefix("autoscaling".to_string());
         request.set_content_type("application/x-amz-json-1.1".to_owned());
         request.add_header(
             "x-amz-target",
@@ -947,7 +926,7 @@
         input: DescribeScalingPlansRequest,
     ) -> Result<DescribeScalingPlansResponse, RusotoError<DescribeScalingPlansError>> {
         let mut request = SignedRequest::new("POST", "autoscaling-plans", &self.region, "/");
-
+        request.set_endpoint_prefix("autoscaling".to_string());
         request.set_content_type("application/x-amz-json-1.1".to_owned());
         request.add_header(
             "x-amz-target",
@@ -981,7 +960,7 @@
         RusotoError<GetScalingPlanResourceForecastDataError>,
     > {
         let mut request = SignedRequest::new("POST", "autoscaling-plans", &self.region, "/");
-
+        request.set_endpoint_prefix("autoscaling".to_string());
         request.set_content_type("application/x-amz-json-1.1".to_owned());
         request.add_header(
             "x-amz-target",
@@ -1014,7 +993,7 @@
         input: UpdateScalingPlanRequest,
     ) -> Result<UpdateScalingPlanResponse, RusotoError<UpdateScalingPlanError>> {
         let mut request = SignedRequest::new("POST", "autoscaling-plans", &self.region, "/");
-
+        request.set_endpoint_prefix("autoscaling".to_string());
         request.set_content_type("application/x-amz-json-1.1".to_owned());
         request.add_header(
             "x-amz-target",
