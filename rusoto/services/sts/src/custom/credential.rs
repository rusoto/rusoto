use async_trait::async_trait;
use chrono::prelude::*;
use chrono::Duration;

use rusoto_core;
use rusoto_core::RusotoError;

<<<<<<< HEAD
=======
use rusoto_core::credential::{AwsCredentials, CredentialsError, ProvideAwsCredentials};
>>>>>>> 62832c4b
use crate::{
    AssumeRoleError, AssumeRoleRequest, AssumeRoleResponse, AssumeRoleWithSAMLError,
    AssumeRoleWithSAMLRequest, AssumeRoleWithSAMLResponse, AssumeRoleWithWebIdentityError,
    AssumeRoleWithWebIdentityRequest, AssumeRoleWithWebIdentityResponse,
    DecodeAuthorizationMessageError, DecodeAuthorizationMessageRequest,
    DecodeAuthorizationMessageResponse, GetCallerIdentityError, GetCallerIdentityRequest,
    GetCallerIdentityResponse, GetFederationTokenError, GetFederationTokenRequest,
    GetFederationTokenResponse, GetSessionTokenError, GetSessionTokenRequest,
    GetSessionTokenResponse, Sts, StsClient,
};
use rusoto_core::credential::AwsCredentials;
use rusoto_core::{CredentialsError, ProvideAwsCredentials, RusotoFuture};

pub const DEFAULT_DURATION_SECONDS: i64 = 3600;
pub const DEFAULT_ROLE_DURATION_SECONDS: i64 = 900;

/// Trait for conversions from STS Credentials to AWS Credentials.
pub trait NewAwsCredsForStsCreds {
    /// Creates an [AwsCredentials](../rusoto_credential/struct.AwsCredentials.html) from a [Credentials](struct.Credentials.html)
    /// Returns a [CredentialsError](../rusoto_credential/struct.CredentialsError.html) in case of an error.
    fn new_for_credentials(
        sts_creds: crate::generated::Credentials,
    ) -> Result<AwsCredentials, CredentialsError>;
}

impl NewAwsCredsForStsCreds for AwsCredentials {
    fn new_for_credentials(
        sts_creds: crate::generated::Credentials,
    ) -> Result<AwsCredentials, CredentialsError> {
        let expires_at = Some(
            sts_creds
                .expiration
                .parse::<DateTime<Utc>>()
                .map_err(CredentialsError::from)?,
        );

        Ok(AwsCredentials::new(
            sts_creds.access_key_id,
            sts_creds.secret_access_key,
            Some(sts_creds.session_token),
            expires_at,
        ))
    }
}

// Trait that defines the STS Client API without any type parameters or assumptions about implementation.
// This is an internal type used to box the [StsClient](struct.StsClient.html) provided in the session token providers' constructors.
#[async_trait]
pub trait StsSessionCredentialsClient {
    async fn assume_role(
        &self,
        input: AssumeRoleRequest,
    ) -> Result<AssumeRoleResponse, RusotoError<AssumeRoleError>>;

    async fn assume_role_with_saml(
        &self,
        input: AssumeRoleWithSAMLRequest,
    ) -> Result<AssumeRoleWithSAMLResponse, RusotoError<AssumeRoleWithSAMLError>>;

    async fn assume_role_with_web_identity(
        &self,
        input: AssumeRoleWithWebIdentityRequest,
    ) -> Result<AssumeRoleWithWebIdentityResponse, RusotoError<AssumeRoleWithWebIdentityError>>;

    async fn decode_authorization_message(
        &self,
        input: DecodeAuthorizationMessageRequest,
    ) -> Result<DecodeAuthorizationMessageResponse, RusotoError<DecodeAuthorizationMessageError>>;

    async fn get_caller_identity(
        &self,
        input: GetCallerIdentityRequest,
    ) -> Result<GetCallerIdentityResponse, RusotoError<GetCallerIdentityError>>;

    async fn get_federation_token(
        &self,
        input: GetFederationTokenRequest,
    ) -> Result<GetFederationTokenResponse, RusotoError<GetFederationTokenError>>;

    async fn get_session_token(
        &self,
        input: GetSessionTokenRequest,
    ) -> Result<GetSessionTokenResponse, RusotoError<GetSessionTokenError>>;
}

#[async_trait]
impl<T> StsSessionCredentialsClient for T
where
    T: Sts + Send + Sync,
{
    async fn assume_role(
        &self,
        input: AssumeRoleRequest,
    ) -> Result<AssumeRoleResponse, RusotoError<AssumeRoleError>> {
        T::assume_role(self, input).await
    }

    async fn assume_role_with_saml(
        &self,
        input: AssumeRoleWithSAMLRequest,
    ) -> Result<AssumeRoleWithSAMLResponse, RusotoError<AssumeRoleWithSAMLError>> {
        T::assume_role_with_saml(self, input).await
    }

    async fn assume_role_with_web_identity(
        &self,
        input: AssumeRoleWithWebIdentityRequest,
    ) -> Result<AssumeRoleWithWebIdentityResponse, RusotoError<AssumeRoleWithWebIdentityError>> {
        T::assume_role_with_web_identity(self, input).await
    }

    async fn decode_authorization_message(
        &self,
        input: DecodeAuthorizationMessageRequest,
    ) -> Result<DecodeAuthorizationMessageResponse, RusotoError<DecodeAuthorizationMessageError>> {
        T::decode_authorization_message(self, input).await
    }

    async fn get_caller_identity(
        &self,
        input: GetCallerIdentityRequest,
    ) -> Result<GetCallerIdentityResponse, RusotoError<GetCallerIdentityError>> {
        T::get_caller_identity(self, input).await
    }

    async fn get_federation_token(
        &self,
        input: GetFederationTokenRequest,
    ) -> Result<GetFederationTokenResponse, RusotoError<GetFederationTokenError>> {
        T::get_federation_token(self, input).await
    }

    async fn get_session_token(
        &self,
        input: GetSessionTokenRequest,
    ) -> Result<GetSessionTokenResponse, RusotoError<GetSessionTokenError>> {
        T::get_session_token(self, input).await
    }
}

/// [AwsCredentials](../rusoto_credential/struct.AwsCredentials.html) provider that calls
/// `GetSessionToken` using the provided [StsClient](struct.StsClient.html).
/// To use with MFA, pass in the MFA serial number then set the MFA code.
/// You will need to ensure the provider has a valid code each time you
/// acquire a new STS token.
pub struct StsSessionCredentialsProvider {
    sts_client: Box<dyn StsSessionCredentialsClient + Send + Sync>,
    session_duration: Duration,
    mfa_serial: Option<String>,
    mfa_code: Option<String>,
}

impl StsSessionCredentialsProvider {
    /// Creates a new `StsSessionCredentialsProvider` with the given
    /// [StsClient](struct.StsClient.html) and session parameters.
    ///
    /// * `sts_client` - The [StsClient](struct.StsClient.html) to use to acquire session tokens.
    /// * `duration` - The duration of the session tokens. Default 1 hour.
    /// * `mfa_serial` - Optional MFA hardware device serial number or virtual device ARN. Set the MFA code with `set_mfa_code`.
    pub fn new(
        sts_client: StsClient,
        duration: Option<Duration>,
        mfa_serial: Option<String>,
    ) -> StsSessionCredentialsProvider {
        StsSessionCredentialsProvider {
            sts_client: Box::new(sts_client),
            session_duration: duration
                .unwrap_or_else(|| Duration::seconds(DEFAULT_DURATION_SECONDS)),
            mfa_serial,
            mfa_code: None,
        }
    }

    /// Set the MFA code for use when acquiring session tokens.
    pub fn set_mfa_code<S>(&mut self, code: S)
    where
        S: Into<String>,
    {
        self.mfa_code = Some(code.into());
    }

    /// Clear the MFA code.
    pub fn clear_mfa_code(&mut self) {
        self.mfa_code = None;
    }

    /// Calls `GetSessionToken` to get a session token from the STS Api.
    /// Optionally uses MFA if the MFA serial number and code are set.
    pub async fn get_session_token(&self) -> Result<GetSessionTokenResponse, RusotoError<GetSessionTokenError>> {
        let request = GetSessionTokenRequest {
            serial_number: self.mfa_serial.clone(),
            token_code: self.mfa_code.clone(),
            duration_seconds: Some(self.session_duration.num_seconds() as i64),
        };
        self.sts_client.get_session_token(request).await
    }
}

<<<<<<< HEAD
pub struct StsSessionCredentialsProviderFuture {
    inner: RusotoFuture<GetSessionTokenResponse, GetSessionTokenError>,
}

impl Future for StsSessionCredentialsProviderFuture {
    type Item = AwsCredentials;
    type Error = CredentialsError;

    fn poll(&mut self) -> Poll<Self::Item, Self::Error> {
        match self.inner.poll() {
            Ok(Async::Ready(resp)) => {
                let creds = resp
                    .credentials
                    .ok_or_else(|| CredentialsError::new("no credentials in response"))?;

                Ok(Async::Ready(AwsCredentials::new_for_credentials(creds)?))
            }
            Ok(Async::NotReady) => Ok(Async::NotReady),
            Err(err) => Err(CredentialsError::new(format!(
=======
#[async_trait]
impl ProvideAwsCredentials for StsSessionCredentialsProvider {
    async fn credentials(&self) -> Result<AwsCredentials, CredentialsError> {
        let resp = self.get_session_token().await
            .map_err(|err| CredentialsError::new(format!(
>>>>>>> 62832c4b
                "StsProvider get_session_token error: {:?}",
                err
            )))?;
        let creds = resp
            .credentials
            .ok_or_else(|| CredentialsError::new("no credentials in response"))?;

        AwsCredentials::new_for_credentials(creds)
    }
}

/// [AwsCredentials](../rusoto_credential/struct.AwsCredentials.html) provider that calls
/// `AssumeRole` using the provided [StsClient](struct.StsClient.html).
/// To use with MFA, pass in the MFA serial number then set the MFA code.
/// You will need to ensure the provider has a valid code each time you
/// acquire a new STS token.
pub struct StsAssumeRoleSessionCredentialsProvider {
    sts_client: Box<dyn StsSessionCredentialsClient + Send + Sync>,
    role_arn: String,
    session_name: String,
    external_id: Option<String>,
    session_duration: Duration,
    scope_down_policy: Option<String>,
    mfa_serial: Option<String>,
    mfa_code: Option<String>,
}

impl StsAssumeRoleSessionCredentialsProvider {
    /// Creates a new `StsAssumeRoleSessionCredentialsProvider` with the given
    /// [StsClient](struct.StsClient.html) and session parameters.
    ///
    /// * `sts_client` - [StsClient](struct.StsClient.html) to use to acquire session tokens.
    /// * `role_arn` - The ARN of the role to assume.
    /// * `session_name` - An identifier for the assumed role session. Minimum length of 2. Maximum length of 64. Pattern: `[\w+=,.@-]*`
    /// * `external_id` -
    /// * `session_duration` - Duration of session tokens. Default 1 hour.
    /// * `scope_down_policy` - Optional inline IAM policy in JSON format to further restrict the access granted to the negotiated session.
    /// * `mfa_serial` - Optional MFA hardware device serial number or virtual device ARN. Use `set_mfa_code` to set the MFA code.
    pub fn new(
        sts_client: StsClient,
        role_arn: String,
        session_name: String,
        external_id: Option<String>,
        session_duration: Option<Duration>,
        scope_down_policy: Option<String>,
        mfa_serial: Option<String>,
    ) -> StsAssumeRoleSessionCredentialsProvider {
        StsAssumeRoleSessionCredentialsProvider {
            sts_client: Box::new(sts_client),
            role_arn,
            session_name,
            external_id,
            session_duration: session_duration
                .unwrap_or_else(|| Duration::seconds(DEFAULT_ROLE_DURATION_SECONDS)),
            scope_down_policy,
            mfa_serial,
            mfa_code: None,
        }
    }

    /// Set the MFA code for use when acquiring session tokens.
    pub fn set_mfa_code<S>(&mut self, code: S)
    where
        S: Into<String>,
    {
        self.mfa_code = Some(code.into());
    }

    /// Clear the MFA code.
    pub fn clear_mfa_code(&mut self) {
        self.mfa_code = None;
    }

    /// Calls `AssumeRole` to get a session token from the STS Api.
    /// Optionally uses MFA if the MFA serial number and code are set.
    pub async fn assume_role(&self) -> Result<AwsCredentials, RusotoError<AssumeRoleError>> {
        let request = AssumeRoleRequest {
            role_arn: self.role_arn.clone(),
            role_session_name: self.session_name.clone(),
            duration_seconds: Some(self.session_duration.num_seconds() as i64),
            external_id: self.external_id.clone(),
            policy: self.scope_down_policy.clone(),
            serial_number: self.mfa_serial.clone(),
            token_code: self.mfa_code.clone(),
            ..Default::default()
        };
        let resp = self.sts_client.assume_role(request).await?;

        let creds = resp
            .credentials
            .ok_or(CredentialsError::new("no credentials in response"))?;

<<<<<<< HEAD
impl Future for StsAssumeRoleSessionCredentialsProviderFuture {
    type Item = AwsCredentials;
    type Error = CredentialsError;

    fn poll(&mut self) -> Poll<Self::Item, Self::Error> {
        match self.inner.poll() {
            Ok(Async::Ready(resp)) => {
                let creds = resp
                    .credentials
                    .ok_or_else(|| CredentialsError::new("no credentials in response"))?;

                Ok(Async::Ready(AwsCredentials::new_for_credentials(creds)?))
            }
            Ok(Async::NotReady) => Ok(Async::NotReady),
            Err(err) => Err(CredentialsError::new(format!(
                "Sts AssumeRoleError: {:?}",
                err
            ))),
        }
=======
        Ok(AwsCredentials::new_for_credentials(
            creds
        )?)
>>>>>>> 62832c4b
    }
}

#[async_trait]
impl ProvideAwsCredentials for StsAssumeRoleSessionCredentialsProvider {
    async fn credentials(&self) -> Result<AwsCredentials, CredentialsError> {
        self.assume_role().await
            .map_err(|err| CredentialsError::new(format!(
                "StsProvider get_session_token error: {:?}",
                err
            )))
    }
}

/// [AwsCredentials](../rusoto_credential/struct.AwsCredentials.html) provider that calls
/// `AssumeRoleWithWebIdentity` using the provided [StsClient](struct.StsClient.html).
pub struct StsWebIdentityFederationSessionCredentialsProvider {
    sts_client: Box<dyn StsSessionCredentialsClient + Send + Sync>,
    wif_token: String,
    wif_provider: Option<String>,
    role_arn: String,
    session_name: String,
    session_duration: Duration,
    scope_down_policy: Option<String>,
}

impl StsWebIdentityFederationSessionCredentialsProvider {
    /// Creates a new `StsWebIdentityFederationSessionCredentialsProvider` with the given
    /// [StsClient](struct.StsClient.html) and session parameters.
    ///
    /// * `sts_client` - The [StsClient](struct.StsClient.html) to use to acquire session tokens.
    /// * `wif_token` - The OAuth 2.0 access token or OpenID Connect ID token that is provided by the identity provider.
    /// * `wif_provider` - The fully qualified host component of the domain name of the identity provider. Only for OAuth 2.0 access tokens. Do not include URL schemes and port numbers.
    /// * `role_arn` - The ARN of the role to assume.
    /// * `session_name` - An identifier for the assumed role session. Minimum length of 2. Maximum length of 64. Pattern: `[\w+=,.@-]*`
    /// * `session_duration` - Duration of session tokens. Default 1 hour.
    /// * `scope_down_policy` - Optional inline IAM policy in JSON format to further restrict the access granted to the negotiated session.
    pub fn new(
        sts_client: StsClient,
        wif_token: String,
        wif_provider: Option<String>,
        role_arn: String,
        session_name: String,
        session_duration: Option<Duration>,
        scope_down_policy: Option<String>,
    ) -> StsWebIdentityFederationSessionCredentialsProvider {
        StsWebIdentityFederationSessionCredentialsProvider {
            sts_client: Box::new(sts_client),
            wif_token,
            wif_provider,
            role_arn,
            session_name,
            session_duration: session_duration
                .unwrap_or_else(|| Duration::seconds(DEFAULT_DURATION_SECONDS)),
            scope_down_policy,
        }
    }

    /// Calls `AssumeRoleWithWebIdentity` to get a session token from the STS Api.
    pub async fn assume_role_with_web_identity(
        &self,
    ) -> Result<AwsCredentials, RusotoError<AssumeRoleWithWebIdentityError>> {
        let request = AssumeRoleWithWebIdentityRequest {
            web_identity_token: self.wif_token.clone(),
            provider_id: self.wif_provider.clone(),
            role_arn: self.role_arn.clone(),
            role_session_name: self.session_name.clone(),
            duration_seconds: Some(self.session_duration.num_seconds() as i64),
            policy: self.scope_down_policy.clone(),
            ..Default::default()
        };

        let resp = self.sts_client.assume_role_with_web_identity(request).await?;

<<<<<<< HEAD
impl Future for StsWebIdentityFederationSessionCredentialsProviderFuture {
    type Item = AwsCredentials;
    type Error = CredentialsError;

    fn poll(&mut self) -> Poll<Self::Item, Self::Error> {
        match self.inner.poll() {
            Ok(Async::Ready(resp)) => {
                let creds = resp
                    .credentials
                    .ok_or_else(|| CredentialsError::new("no credentials in response"))?;

                let mut aws_creds = AwsCredentials::new_for_credentials(creds)?;

                if let Some(subject_from_wif) = resp.subject_from_web_identity_token {
                    aws_creds.claims_mut().insert(
                        rusoto_core::credential::claims::SUBJECT.to_owned(),
                        subject_from_wif,
                    );
                }

                if let Some(audience) = resp.audience {
                    aws_creds.claims_mut().insert(
                        rusoto_core::credential::claims::AUDIENCE.to_owned(),
                        audience,
                    );
                }

                if let Some(issuer) = resp.provider {
                    aws_creds
                        .claims_mut()
                        .insert(rusoto_core::credential::claims::ISSUER.to_owned(), issuer);
                }

                Ok(Async::Ready(aws_creds))
            }
            Ok(Async::NotReady) => Ok(Async::NotReady),
            Err(err) => Err(CredentialsError::new(format!(
                "Sts AssumeRoleWithWebIdentityError: {:?}",
                err
            ))),
=======
        let creds = resp
            .credentials
            .ok_or(CredentialsError::new("no credentials in response"))?;

        let mut aws_creds = AwsCredentials::new_for_credentials(creds)?;

        if let Some(subject_from_wif) = resp.subject_from_web_identity_token {
            aws_creds.claims_mut().insert(
                rusoto_core::credential::claims::SUBJECT.to_owned(),
                subject_from_wif,
            );
>>>>>>> 62832c4b
        }

        if let Some(audience) = resp.audience {
            aws_creds.claims_mut().insert(
                rusoto_core::credential::claims::AUDIENCE.to_owned(),
                audience,
            );
        }

        if let Some(issuer) = resp.provider {
            aws_creds
                .claims_mut()
                .insert(rusoto_core::credential::claims::ISSUER.to_owned(), issuer);
        }

        Ok(aws_creds)
    }
}

#[test]
fn sts_futures_are_send() {
    fn is_send<T: Send>() {}

    is_send::<StsSessionCredentialsProvider>();
    is_send::<StsAssumeRoleSessionCredentialsProvider>();
    is_send::<StsWebIdentityFederationSessionCredentialsProvider>();
}<|MERGE_RESOLUTION|>--- conflicted
+++ resolved
@@ -5,10 +5,7 @@
 use rusoto_core;
 use rusoto_core::RusotoError;
 
-<<<<<<< HEAD
-=======
 use rusoto_core::credential::{AwsCredentials, CredentialsError, ProvideAwsCredentials};
->>>>>>> 62832c4b
 use crate::{
     AssumeRoleError, AssumeRoleRequest, AssumeRoleResponse, AssumeRoleWithSAMLError,
     AssumeRoleWithSAMLRequest, AssumeRoleWithSAMLResponse, AssumeRoleWithWebIdentityError,
@@ -19,31 +16,23 @@
     GetFederationTokenResponse, GetSessionTokenError, GetSessionTokenRequest,
     GetSessionTokenResponse, Sts, StsClient,
 };
-use rusoto_core::credential::AwsCredentials;
-use rusoto_core::{CredentialsError, ProvideAwsCredentials, RusotoFuture};
-
-pub const DEFAULT_DURATION_SECONDS: i64 = 3600;
-pub const DEFAULT_ROLE_DURATION_SECONDS: i64 = 900;
+
+pub const DEFAULT_DURATION_SECONDS: i32 = 3600;
+pub const DEFAULT_ROLE_DURATION_SECONDS: i32 = 900;
 
 /// Trait for conversions from STS Credentials to AWS Credentials.
 pub trait NewAwsCredsForStsCreds {
     /// Creates an [AwsCredentials](../rusoto_credential/struct.AwsCredentials.html) from a [Credentials](struct.Credentials.html)
     /// Returns a [CredentialsError](../rusoto_credential/struct.CredentialsError.html) in case of an error.
-    fn new_for_credentials(
-        sts_creds: crate::generated::Credentials,
-    ) -> Result<AwsCredentials, CredentialsError>;
+    fn new_for_credentials(sts_creds: crate::generated::Credentials) -> Result<AwsCredentials, CredentialsError>;
 }
 
 impl NewAwsCredsForStsCreds for AwsCredentials {
-    fn new_for_credentials(
-        sts_creds: crate::generated::Credentials,
-    ) -> Result<AwsCredentials, CredentialsError> {
-        let expires_at = Some(
-            sts_creds
-                .expiration
-                .parse::<DateTime<Utc>>()
-                .map_err(CredentialsError::from)?,
-        );
+    fn new_for_credentials(sts_creds: crate::generated::Credentials) -> Result<AwsCredentials, CredentialsError> {
+        let expires_at = Some(sts_creds
+            .expiration
+            .parse::<DateTime<Utc>>()
+            .map_err(CredentialsError::from)?);
 
         Ok(AwsCredentials::new(
             sts_creds.access_key_id,
@@ -176,8 +165,8 @@
         StsSessionCredentialsProvider {
             sts_client: Box::new(sts_client),
             session_duration: duration
-                .unwrap_or_else(|| Duration::seconds(DEFAULT_DURATION_SECONDS)),
-            mfa_serial,
+                .unwrap_or(Duration::seconds(DEFAULT_DURATION_SECONDS as i64)),
+            mfa_serial: mfa_serial,
             mfa_code: None,
         }
     }
@@ -202,38 +191,17 @@
             serial_number: self.mfa_serial.clone(),
             token_code: self.mfa_code.clone(),
             duration_seconds: Some(self.session_duration.num_seconds() as i64),
+            ..Default::default()
         };
         self.sts_client.get_session_token(request).await
     }
 }
 
-<<<<<<< HEAD
-pub struct StsSessionCredentialsProviderFuture {
-    inner: RusotoFuture<GetSessionTokenResponse, GetSessionTokenError>,
-}
-
-impl Future for StsSessionCredentialsProviderFuture {
-    type Item = AwsCredentials;
-    type Error = CredentialsError;
-
-    fn poll(&mut self) -> Poll<Self::Item, Self::Error> {
-        match self.inner.poll() {
-            Ok(Async::Ready(resp)) => {
-                let creds = resp
-                    .credentials
-                    .ok_or_else(|| CredentialsError::new("no credentials in response"))?;
-
-                Ok(Async::Ready(AwsCredentials::new_for_credentials(creds)?))
-            }
-            Ok(Async::NotReady) => Ok(Async::NotReady),
-            Err(err) => Err(CredentialsError::new(format!(
-=======
 #[async_trait]
 impl ProvideAwsCredentials for StsSessionCredentialsProvider {
     async fn credentials(&self) -> Result<AwsCredentials, CredentialsError> {
         let resp = self.get_session_token().await
             .map_err(|err| CredentialsError::new(format!(
->>>>>>> 62832c4b
                 "StsProvider get_session_token error: {:?}",
                 err
             )))?;
@@ -283,13 +251,13 @@
     ) -> StsAssumeRoleSessionCredentialsProvider {
         StsAssumeRoleSessionCredentialsProvider {
             sts_client: Box::new(sts_client),
-            role_arn,
-            session_name,
-            external_id,
+            role_arn: role_arn,
+            session_name: session_name,
+            external_id: external_id,
             session_duration: session_duration
-                .unwrap_or_else(|| Duration::seconds(DEFAULT_ROLE_DURATION_SECONDS)),
-            scope_down_policy,
-            mfa_serial,
+                .unwrap_or(Duration::seconds(DEFAULT_ROLE_DURATION_SECONDS as i64)),
+            scope_down_policy: scope_down_policy,
+            mfa_serial: mfa_serial,
             mfa_code: None,
         }
     }
@@ -326,31 +294,9 @@
             .credentials
             .ok_or(CredentialsError::new("no credentials in response"))?;
 
-<<<<<<< HEAD
-impl Future for StsAssumeRoleSessionCredentialsProviderFuture {
-    type Item = AwsCredentials;
-    type Error = CredentialsError;
-
-    fn poll(&mut self) -> Poll<Self::Item, Self::Error> {
-        match self.inner.poll() {
-            Ok(Async::Ready(resp)) => {
-                let creds = resp
-                    .credentials
-                    .ok_or_else(|| CredentialsError::new("no credentials in response"))?;
-
-                Ok(Async::Ready(AwsCredentials::new_for_credentials(creds)?))
-            }
-            Ok(Async::NotReady) => Ok(Async::NotReady),
-            Err(err) => Err(CredentialsError::new(format!(
-                "Sts AssumeRoleError: {:?}",
-                err
-            ))),
-        }
-=======
         Ok(AwsCredentials::new_for_credentials(
             creds
         )?)
->>>>>>> 62832c4b
     }
 }
 
@@ -399,13 +345,13 @@
     ) -> StsWebIdentityFederationSessionCredentialsProvider {
         StsWebIdentityFederationSessionCredentialsProvider {
             sts_client: Box::new(sts_client),
-            wif_token,
-            wif_provider,
-            role_arn,
-            session_name,
+            wif_token: wif_token,
+            wif_provider: wif_provider,
+            role_arn: role_arn,
+            session_name: session_name,
             session_duration: session_duration
-                .unwrap_or_else(|| Duration::seconds(DEFAULT_DURATION_SECONDS)),
-            scope_down_policy,
+                .unwrap_or(Duration::seconds(DEFAULT_DURATION_SECONDS as i64)),
+            scope_down_policy: scope_down_policy,
         }
     }
 
@@ -425,48 +371,6 @@
 
         let resp = self.sts_client.assume_role_with_web_identity(request).await?;
 
-<<<<<<< HEAD
-impl Future for StsWebIdentityFederationSessionCredentialsProviderFuture {
-    type Item = AwsCredentials;
-    type Error = CredentialsError;
-
-    fn poll(&mut self) -> Poll<Self::Item, Self::Error> {
-        match self.inner.poll() {
-            Ok(Async::Ready(resp)) => {
-                let creds = resp
-                    .credentials
-                    .ok_or_else(|| CredentialsError::new("no credentials in response"))?;
-
-                let mut aws_creds = AwsCredentials::new_for_credentials(creds)?;
-
-                if let Some(subject_from_wif) = resp.subject_from_web_identity_token {
-                    aws_creds.claims_mut().insert(
-                        rusoto_core::credential::claims::SUBJECT.to_owned(),
-                        subject_from_wif,
-                    );
-                }
-
-                if let Some(audience) = resp.audience {
-                    aws_creds.claims_mut().insert(
-                        rusoto_core::credential::claims::AUDIENCE.to_owned(),
-                        audience,
-                    );
-                }
-
-                if let Some(issuer) = resp.provider {
-                    aws_creds
-                        .claims_mut()
-                        .insert(rusoto_core::credential::claims::ISSUER.to_owned(), issuer);
-                }
-
-                Ok(Async::Ready(aws_creds))
-            }
-            Ok(Async::NotReady) => Ok(Async::NotReady),
-            Err(err) => Err(CredentialsError::new(format!(
-                "Sts AssumeRoleWithWebIdentityError: {:?}",
-                err
-            ))),
-=======
         let creds = resp
             .credentials
             .ok_or(CredentialsError::new("no credentials in response"))?;
@@ -478,7 +382,6 @@
                 rusoto_core::credential::claims::SUBJECT.to_owned(),
                 subject_from_wif,
             );
->>>>>>> 62832c4b
         }
 
         if let Some(audience) = resp.audience {
