// =================================================================
//
//                           * WARNING *
//
//                    This file is generated!
//
//  Changes made to this file will be overwritten. If changes are
//  required to the generated code, the service_crategen project
//  must be updated to generate the changes.
//
// =================================================================
#![allow(warnings)]

<<<<<<< HEAD
use futures::future;
use futures::Future;
=======
use std::error::Error;
use std::fmt;

use async_trait::async_trait;
>>>>>>> 62832c4b
use rusoto_core::credential::ProvideAwsCredentials;
use rusoto_core::region;
#[allow(warnings)]
use rusoto_core::request::{BufferedHttpResponse, DispatchSignedRequest};
<<<<<<< HEAD
use rusoto_core::{Client, RusotoError, RusotoFuture};
use std::error::Error;
use std::fmt;
=======
use rusoto_core::{Client, RusotoError};
>>>>>>> 62832c4b

use rusoto_core::param::{Params, ServiceParams};
use rusoto_core::proto;
use rusoto_core::signature::SignedRequest;
use serde::{Deserialize, Serialize};
use serde_json;
/// <p>A Channel resource configuration.</p>
#[derive(Default, Debug, Clone, PartialEq, Deserialize)]
#[cfg_attr(any(test, feature = "serialize_structs"), derive(Serialize))]
pub struct Channel {
    /// <p>The Amazon Resource Name (ARN) assigned to the Channel.</p>
    #[serde(rename = "Arn")]
    #[serde(skip_serializing_if = "Option::is_none")]
    pub arn: Option<String>,
    /// <p>A short text description of the Channel.</p>
    #[serde(rename = "Description")]
    #[serde(skip_serializing_if = "Option::is_none")]
    pub description: Option<String>,
    #[serde(rename = "HlsIngest")]
    #[serde(skip_serializing_if = "Option::is_none")]
    pub hls_ingest: Option<HlsIngest>,
    /// <p>The ID of the Channel.</p>
    #[serde(rename = "Id")]
    #[serde(skip_serializing_if = "Option::is_none")]
    pub id: Option<String>,
    #[serde(rename = "Tags")]
    #[serde(skip_serializing_if = "Option::is_none")]
    pub tags: Option<::std::collections::HashMap<String, String>>,
}

/// <p>A Common Media Application Format (CMAF) encryption configuration.</p>
#[derive(Default, Debug, Clone, PartialEq, Serialize, Deserialize)]
pub struct CmafEncryption {
    /// <p>Time (in seconds) between each encryption key rotation.</p>
    #[serde(rename = "KeyRotationIntervalSeconds")]
    #[serde(skip_serializing_if = "Option::is_none")]
    pub key_rotation_interval_seconds: Option<i64>,
    #[serde(rename = "SpekeKeyProvider")]
    pub speke_key_provider: SpekeKeyProvider,
}

/// <p>A Common Media Application Format (CMAF) packaging configuration.</p>
#[derive(Default, Debug, Clone, PartialEq, Deserialize)]
#[cfg_attr(any(test, feature = "serialize_structs"), derive(Serialize))]
pub struct CmafPackage {
    #[serde(rename = "Encryption")]
    #[serde(skip_serializing_if = "Option::is_none")]
    pub encryption: Option<CmafEncryption>,
    /// <p>A list of HLS manifest configurations</p>
    #[serde(rename = "HlsManifests")]
    #[serde(skip_serializing_if = "Option::is_none")]
    pub hls_manifests: Option<Vec<HlsManifest>>,
    /// <p>Duration (in seconds) of each segment. Actual segments will be
    /// rounded to the nearest multiple of the source segment duration.</p>
    #[serde(rename = "SegmentDurationSeconds")]
    #[serde(skip_serializing_if = "Option::is_none")]
    pub segment_duration_seconds: Option<i64>,
    /// <p>An optional custom string that is prepended to the name of each segment. If not specified, it defaults to the ChannelId.</p>
    #[serde(rename = "SegmentPrefix")]
    #[serde(skip_serializing_if = "Option::is_none")]
    pub segment_prefix: Option<String>,
    #[serde(rename = "StreamSelection")]
    #[serde(skip_serializing_if = "Option::is_none")]
    pub stream_selection: Option<StreamSelection>,
}

/// <p>A Common Media Application Format (CMAF) packaging configuration.</p>
#[derive(Default, Debug, Clone, PartialEq, Serialize)]
pub struct CmafPackageCreateOrUpdateParameters {
    #[serde(rename = "Encryption")]
    #[serde(skip_serializing_if = "Option::is_none")]
    pub encryption: Option<CmafEncryption>,
    /// <p>A list of HLS manifest configurations</p>
    #[serde(rename = "HlsManifests")]
    #[serde(skip_serializing_if = "Option::is_none")]
    pub hls_manifests: Option<Vec<HlsManifestCreateOrUpdateParameters>>,
    /// <p>Duration (in seconds) of each segment. Actual segments will be
    /// rounded to the nearest multiple of the source segment duration.</p>
    #[serde(rename = "SegmentDurationSeconds")]
    #[serde(skip_serializing_if = "Option::is_none")]
    pub segment_duration_seconds: Option<i64>,
    /// <p>An optional custom string that is prepended to the name of each segment. If not specified, it defaults to the ChannelId.</p>
    #[serde(rename = "SegmentPrefix")]
    #[serde(skip_serializing_if = "Option::is_none")]
    pub segment_prefix: Option<String>,
    #[serde(rename = "StreamSelection")]
    #[serde(skip_serializing_if = "Option::is_none")]
    pub stream_selection: Option<StreamSelection>,
}

/// <p>A new Channel configuration.</p>
#[derive(Default, Debug, Clone, PartialEq, Serialize)]
pub struct CreateChannelRequest {
    /// <p>A short text description of the Channel.</p>
    #[serde(rename = "Description")]
    #[serde(skip_serializing_if = "Option::is_none")]
    pub description: Option<String>,
    /// <p>The ID of the Channel. The ID must be unique within the region and it
    /// cannot be changed after a Channel is created.</p>
    #[serde(rename = "Id")]
    pub id: String,
    #[serde(rename = "Tags")]
    #[serde(skip_serializing_if = "Option::is_none")]
    pub tags: Option<::std::collections::HashMap<String, String>>,
}

#[derive(Default, Debug, Clone, PartialEq, Deserialize)]
#[cfg_attr(any(test, feature = "serialize_structs"), derive(Serialize))]
pub struct CreateChannelResponse {
    /// <p>The Amazon Resource Name (ARN) assigned to the Channel.</p>
    #[serde(rename = "Arn")]
    #[serde(skip_serializing_if = "Option::is_none")]
    pub arn: Option<String>,
    /// <p>A short text description of the Channel.</p>
    #[serde(rename = "Description")]
    #[serde(skip_serializing_if = "Option::is_none")]
    pub description: Option<String>,
    #[serde(rename = "HlsIngest")]
    #[serde(skip_serializing_if = "Option::is_none")]
    pub hls_ingest: Option<HlsIngest>,
    /// <p>The ID of the Channel.</p>
    #[serde(rename = "Id")]
    #[serde(skip_serializing_if = "Option::is_none")]
    pub id: Option<String>,
    #[serde(rename = "Tags")]
    #[serde(skip_serializing_if = "Option::is_none")]
    pub tags: Option<::std::collections::HashMap<String, String>>,
}

/// <p>Configuration parameters used to create a new HarvestJob.</p>
#[derive(Default, Debug, Clone, PartialEq, Serialize)]
pub struct CreateHarvestJobRequest {
    /// <p>The end of the time-window which will be harvested</p>
    #[serde(rename = "EndTime")]
    pub end_time: String,
    /// <p>The ID of the HarvestJob. The ID must be unique within the region
    /// and it cannot be changed after the HarvestJob is submitted</p>
    #[serde(rename = "Id")]
    pub id: String,
    /// <p>The ID of the OriginEndpoint that the HarvestJob will harvest from.
    /// This cannot be changed after the HarvestJob is submitted.</p>
    #[serde(rename = "OriginEndpointId")]
    pub origin_endpoint_id: String,
    #[serde(rename = "S3Destination")]
    pub s3_destination: S3Destination,
    /// <p>The start of the time-window which will be harvested</p>
    #[serde(rename = "StartTime")]
    pub start_time: String,
}

#[derive(Default, Debug, Clone, PartialEq, Deserialize)]
#[cfg_attr(any(test, feature = "serialize_structs"), derive(Serialize))]
pub struct CreateHarvestJobResponse {
    /// <p>The Amazon Resource Name (ARN) assigned to the HarvestJob.</p>
    #[serde(rename = "Arn")]
    #[serde(skip_serializing_if = "Option::is_none")]
    pub arn: Option<String>,
    /// <p>The ID of the Channel that the HarvestJob will harvest from.</p>
    #[serde(rename = "ChannelId")]
    #[serde(skip_serializing_if = "Option::is_none")]
    pub channel_id: Option<String>,
    /// <p>The time the HarvestJob was submitted</p>
    #[serde(rename = "CreatedAt")]
    #[serde(skip_serializing_if = "Option::is_none")]
    pub created_at: Option<String>,
    /// <p>The end of the time-window which will be harvested.</p>
    #[serde(rename = "EndTime")]
    #[serde(skip_serializing_if = "Option::is_none")]
    pub end_time: Option<String>,
    /// <p>The ID of the HarvestJob. The ID must be unique within the region
    /// and it cannot be changed after the HarvestJob is submitted.</p>
    #[serde(rename = "Id")]
    #[serde(skip_serializing_if = "Option::is_none")]
    pub id: Option<String>,
    /// <p>The ID of the OriginEndpoint that the HarvestJob will harvest from.
    /// This cannot be changed after the HarvestJob is submitted.</p>
    #[serde(rename = "OriginEndpointId")]
    #[serde(skip_serializing_if = "Option::is_none")]
    pub origin_endpoint_id: Option<String>,
    #[serde(rename = "S3Destination")]
    #[serde(skip_serializing_if = "Option::is_none")]
    pub s3_destination: Option<S3Destination>,
    /// <p>The start of the time-window which will be harvested.</p>
    #[serde(rename = "StartTime")]
    #[serde(skip_serializing_if = "Option::is_none")]
    pub start_time: Option<String>,
    /// <p>The current status of the HarvestJob. Consider setting up a CloudWatch Event to listen for
    /// HarvestJobs as they succeed or fail. In the event of failure, the CloudWatch Event will
    /// include an explanation of why the HarvestJob failed.</p>
    #[serde(rename = "Status")]
    #[serde(skip_serializing_if = "Option::is_none")]
    pub status: Option<String>,
}

/// <p>Configuration parameters used to create a new OriginEndpoint.</p>
#[derive(Default, Debug, Clone, PartialEq, Serialize)]
pub struct CreateOriginEndpointRequest {
    /// <p>The ID of the Channel that the OriginEndpoint will be associated with.
    /// This cannot be changed after the OriginEndpoint is created.</p>
    #[serde(rename = "ChannelId")]
    pub channel_id: String,
    #[serde(rename = "CmafPackage")]
    #[serde(skip_serializing_if = "Option::is_none")]
    pub cmaf_package: Option<CmafPackageCreateOrUpdateParameters>,
    #[serde(rename = "DashPackage")]
    #[serde(skip_serializing_if = "Option::is_none")]
    pub dash_package: Option<DashPackage>,
    /// <p>A short text description of the OriginEndpoint.</p>
    #[serde(rename = "Description")]
    #[serde(skip_serializing_if = "Option::is_none")]
    pub description: Option<String>,
    #[serde(rename = "HlsPackage")]
    #[serde(skip_serializing_if = "Option::is_none")]
    pub hls_package: Option<HlsPackage>,
    /// <p>The ID of the OriginEndpoint.  The ID must be unique within the region
    /// and it cannot be changed after the OriginEndpoint is created.</p>
    #[serde(rename = "Id")]
    pub id: String,
    /// <p>A short string that will be used as the filename of the OriginEndpoint URL (defaults to &quot;index&quot;).</p>
    #[serde(rename = "ManifestName")]
    #[serde(skip_serializing_if = "Option::is_none")]
    pub manifest_name: Option<String>,
    #[serde(rename = "MssPackage")]
    #[serde(skip_serializing_if = "Option::is_none")]
    pub mss_package: Option<MssPackage>,
    /// <p>Control whether origination of video is allowed for this OriginEndpoint. If set to ALLOW, the OriginEndpoint
    /// may by requested, pursuant to any other form of access control. If set to DENY, the OriginEndpoint may not be
    /// requested. This can be helpful for Live to VOD harvesting, or for temporarily disabling origination</p>
    #[serde(rename = "Origination")]
    #[serde(skip_serializing_if = "Option::is_none")]
    pub origination: Option<String>,
    /// <p>Maximum duration (seconds) of content to retain for startover playback.
    /// If not specified, startover playback will be disabled for the OriginEndpoint.</p>
    #[serde(rename = "StartoverWindowSeconds")]
    #[serde(skip_serializing_if = "Option::is_none")]
    pub startover_window_seconds: Option<i64>,
    #[serde(rename = "Tags")]
    #[serde(skip_serializing_if = "Option::is_none")]
    pub tags: Option<::std::collections::HashMap<String, String>>,
    /// <p>Amount of delay (seconds) to enforce on the playback of live content.
    /// If not specified, there will be no time delay in effect for the OriginEndpoint.</p>
    #[serde(rename = "TimeDelaySeconds")]
    #[serde(skip_serializing_if = "Option::is_none")]
    pub time_delay_seconds: Option<i64>,
    /// <p>A list of source IP CIDR blocks that will be allowed to access the OriginEndpoint.</p>
    #[serde(rename = "Whitelist")]
    #[serde(skip_serializing_if = "Option::is_none")]
    pub whitelist: Option<Vec<String>>,
}

#[derive(Default, Debug, Clone, PartialEq, Deserialize)]
#[cfg_attr(any(test, feature = "serialize_structs"), derive(Serialize))]
pub struct CreateOriginEndpointResponse {
    /// <p>The Amazon Resource Name (ARN) assigned to the OriginEndpoint.</p>
    #[serde(rename = "Arn")]
    #[serde(skip_serializing_if = "Option::is_none")]
    pub arn: Option<String>,
    /// <p>The ID of the Channel the OriginEndpoint is associated with.</p>
    #[serde(rename = "ChannelId")]
    #[serde(skip_serializing_if = "Option::is_none")]
    pub channel_id: Option<String>,
    #[serde(rename = "CmafPackage")]
    #[serde(skip_serializing_if = "Option::is_none")]
    pub cmaf_package: Option<CmafPackage>,
    #[serde(rename = "DashPackage")]
    #[serde(skip_serializing_if = "Option::is_none")]
    pub dash_package: Option<DashPackage>,
    /// <p>A short text description of the OriginEndpoint.</p>
    #[serde(rename = "Description")]
    #[serde(skip_serializing_if = "Option::is_none")]
    pub description: Option<String>,
    #[serde(rename = "HlsPackage")]
    #[serde(skip_serializing_if = "Option::is_none")]
    pub hls_package: Option<HlsPackage>,
    /// <p>The ID of the OriginEndpoint.</p>
    #[serde(rename = "Id")]
    #[serde(skip_serializing_if = "Option::is_none")]
    pub id: Option<String>,
    /// <p>A short string appended to the end of the OriginEndpoint URL.</p>
    #[serde(rename = "ManifestName")]
    #[serde(skip_serializing_if = "Option::is_none")]
    pub manifest_name: Option<String>,
    #[serde(rename = "MssPackage")]
    #[serde(skip_serializing_if = "Option::is_none")]
    pub mss_package: Option<MssPackage>,
    /// <p>Control whether origination of video is allowed for this OriginEndpoint. If set to ALLOW, the OriginEndpoint
    /// may by requested, pursuant to any other form of access control. If set to DENY, the OriginEndpoint may not be
    /// requested. This can be helpful for Live to VOD harvesting, or for temporarily disabling origination</p>
    #[serde(rename = "Origination")]
    #[serde(skip_serializing_if = "Option::is_none")]
    pub origination: Option<String>,
    /// <p>Maximum duration (seconds) of content to retain for startover playback.
    /// If not specified, startover playback will be disabled for the OriginEndpoint.</p>
    #[serde(rename = "StartoverWindowSeconds")]
    #[serde(skip_serializing_if = "Option::is_none")]
    pub startover_window_seconds: Option<i64>,
    #[serde(rename = "Tags")]
    #[serde(skip_serializing_if = "Option::is_none")]
    pub tags: Option<::std::collections::HashMap<String, String>>,
    /// <p>Amount of delay (seconds) to enforce on the playback of live content.
    /// If not specified, there will be no time delay in effect for the OriginEndpoint.</p>
    #[serde(rename = "TimeDelaySeconds")]
    #[serde(skip_serializing_if = "Option::is_none")]
    pub time_delay_seconds: Option<i64>,
    /// <p>The URL of the packaged OriginEndpoint for consumption.</p>
    #[serde(rename = "Url")]
    #[serde(skip_serializing_if = "Option::is_none")]
    pub url: Option<String>,
    /// <p>A list of source IP CIDR blocks that will be allowed to access the OriginEndpoint.</p>
    #[serde(rename = "Whitelist")]
    #[serde(skip_serializing_if = "Option::is_none")]
    pub whitelist: Option<Vec<String>>,
}

/// <p>A Dynamic Adaptive Streaming over HTTP (DASH) encryption configuration.</p>
#[derive(Default, Debug, Clone, PartialEq, Serialize, Deserialize)]
pub struct DashEncryption {
    /// <p>Time (in seconds) between each encryption key rotation.</p>
    #[serde(rename = "KeyRotationIntervalSeconds")]
    #[serde(skip_serializing_if = "Option::is_none")]
    pub key_rotation_interval_seconds: Option<i64>,
    #[serde(rename = "SpekeKeyProvider")]
    pub speke_key_provider: SpekeKeyProvider,
}

/// <p>A Dynamic Adaptive Streaming over HTTP (DASH) packaging configuration.</p>
#[derive(Default, Debug, Clone, PartialEq, Serialize, Deserialize)]
pub struct DashPackage {
    #[serde(rename = "AdTriggers")]
    #[serde(skip_serializing_if = "Option::is_none")]
    pub ad_triggers: Option<Vec<String>>,
    #[serde(rename = "AdsOnDeliveryRestrictions")]
    #[serde(skip_serializing_if = "Option::is_none")]
    pub ads_on_delivery_restrictions: Option<String>,
    #[serde(rename = "Encryption")]
    #[serde(skip_serializing_if = "Option::is_none")]
    pub encryption: Option<DashEncryption>,
    /// <p>Determines the position of some tags in the Media Presentation Description (MPD).  When set to FULL, elements like SegmentTemplate and ContentProtection are included in each Representation.  When set to COMPACT, duplicate elements are combined and presented at the AdaptationSet level.</p>
    #[serde(rename = "ManifestLayout")]
    #[serde(skip_serializing_if = "Option::is_none")]
    pub manifest_layout: Option<String>,
    /// <p>Time window (in seconds) contained in each manifest.</p>
    #[serde(rename = "ManifestWindowSeconds")]
    #[serde(skip_serializing_if = "Option::is_none")]
    pub manifest_window_seconds: Option<i64>,
    /// <p>Minimum duration (in seconds) that a player will buffer media before starting the presentation.</p>
    #[serde(rename = "MinBufferTimeSeconds")]
    #[serde(skip_serializing_if = "Option::is_none")]
    pub min_buffer_time_seconds: Option<i64>,
    /// <p>Minimum duration (in seconds) between potential changes to the Dynamic Adaptive Streaming over HTTP (DASH) Media Presentation Description (MPD).</p>
    #[serde(rename = "MinUpdatePeriodSeconds")]
    #[serde(skip_serializing_if = "Option::is_none")]
    pub min_update_period_seconds: Option<i64>,
    /// <p>A list of triggers that controls when the outgoing Dynamic Adaptive Streaming over HTTP (DASH)
    /// Media Presentation Description (MPD) will be partitioned into multiple periods. If empty, the content will not
    /// be partitioned into more than one period. If the list contains &quot;ADS&quot;, new periods will be created where
    /// the Channel source contains SCTE-35 ad markers.</p>
    #[serde(rename = "PeriodTriggers")]
    #[serde(skip_serializing_if = "Option::is_none")]
    pub period_triggers: Option<Vec<String>>,
    /// <p>The Dynamic Adaptive Streaming over HTTP (DASH) profile type.  When set to &quot;HBBTV<em>1</em>5&quot;, HbbTV 1.5 compliant output is enabled.</p>
    #[serde(rename = "Profile")]
    #[serde(skip_serializing_if = "Option::is_none")]
    pub profile: Option<String>,
    /// <p>Duration (in seconds) of each segment. Actual segments will be
    /// rounded to the nearest multiple of the source segment duration.</p>
    #[serde(rename = "SegmentDurationSeconds")]
    #[serde(skip_serializing_if = "Option::is_none")]
    pub segment_duration_seconds: Option<i64>,
    /// <p>Determines the type of SegmentTemplate included in the Media Presentation Description (MPD).  When set to NUMBER<em>WITH</em>TIMELINE, a full timeline is presented in each SegmentTemplate, with $Number$ media URLs.  When set to TIME<em>WITH</em>TIMELINE, a full timeline is presented in each SegmentTemplate, with $Time$ media URLs. When set to NUMBER<em>WITH</em>DURATION, only a duration is included in each SegmentTemplate, with $Number$ media URLs.</p>
    #[serde(rename = "SegmentTemplateFormat")]
    #[serde(skip_serializing_if = "Option::is_none")]
    pub segment_template_format: Option<String>,
    #[serde(rename = "StreamSelection")]
    #[serde(skip_serializing_if = "Option::is_none")]
    pub stream_selection: Option<StreamSelection>,
    /// <p>Duration (in seconds) to delay live content before presentation.</p>
    #[serde(rename = "SuggestedPresentationDelaySeconds")]
    #[serde(skip_serializing_if = "Option::is_none")]
    pub suggested_presentation_delay_seconds: Option<i64>,
}

#[derive(Default, Debug, Clone, PartialEq, Serialize)]
pub struct DeleteChannelRequest {
    /// <p>The ID of the Channel to delete.</p>
    #[serde(rename = "Id")]
    pub id: String,
}

#[derive(Default, Debug, Clone, PartialEq, Deserialize)]
#[cfg_attr(any(test, feature = "serialize_structs"), derive(Serialize))]
pub struct DeleteChannelResponse {}

#[derive(Default, Debug, Clone, PartialEq, Serialize)]
pub struct DeleteOriginEndpointRequest {
    /// <p>The ID of the OriginEndpoint to delete.</p>
    #[serde(rename = "Id")]
    pub id: String,
}

#[derive(Default, Debug, Clone, PartialEq, Deserialize)]
#[cfg_attr(any(test, feature = "serialize_structs"), derive(Serialize))]
pub struct DeleteOriginEndpointResponse {}

#[derive(Default, Debug, Clone, PartialEq, Serialize)]
pub struct DescribeChannelRequest {
    /// <p>The ID of a Channel.</p>
    #[serde(rename = "Id")]
    pub id: String,
}

#[derive(Default, Debug, Clone, PartialEq, Deserialize)]
#[cfg_attr(any(test, feature = "serialize_structs"), derive(Serialize))]
pub struct DescribeChannelResponse {
    /// <p>The Amazon Resource Name (ARN) assigned to the Channel.</p>
    #[serde(rename = "Arn")]
    #[serde(skip_serializing_if = "Option::is_none")]
    pub arn: Option<String>,
    /// <p>A short text description of the Channel.</p>
    #[serde(rename = "Description")]
    #[serde(skip_serializing_if = "Option::is_none")]
    pub description: Option<String>,
    #[serde(rename = "HlsIngest")]
    #[serde(skip_serializing_if = "Option::is_none")]
    pub hls_ingest: Option<HlsIngest>,
    /// <p>The ID of the Channel.</p>
    #[serde(rename = "Id")]
    #[serde(skip_serializing_if = "Option::is_none")]
    pub id: Option<String>,
    #[serde(rename = "Tags")]
    #[serde(skip_serializing_if = "Option::is_none")]
    pub tags: Option<::std::collections::HashMap<String, String>>,
}

#[derive(Default, Debug, Clone, PartialEq, Serialize)]
pub struct DescribeHarvestJobRequest {
    /// <p>The ID of the HarvestJob.</p>
    #[serde(rename = "Id")]
    pub id: String,
}

#[derive(Default, Debug, Clone, PartialEq, Deserialize)]
#[cfg_attr(any(test, feature = "serialize_structs"), derive(Serialize))]
pub struct DescribeHarvestJobResponse {
    /// <p>The Amazon Resource Name (ARN) assigned to the HarvestJob.</p>
    #[serde(rename = "Arn")]
    #[serde(skip_serializing_if = "Option::is_none")]
    pub arn: Option<String>,
    /// <p>The ID of the Channel that the HarvestJob will harvest from.</p>
    #[serde(rename = "ChannelId")]
    #[serde(skip_serializing_if = "Option::is_none")]
    pub channel_id: Option<String>,
    /// <p>The time the HarvestJob was submitted</p>
    #[serde(rename = "CreatedAt")]
    #[serde(skip_serializing_if = "Option::is_none")]
    pub created_at: Option<String>,
    /// <p>The end of the time-window which will be harvested.</p>
    #[serde(rename = "EndTime")]
    #[serde(skip_serializing_if = "Option::is_none")]
    pub end_time: Option<String>,
    /// <p>The ID of the HarvestJob. The ID must be unique within the region
    /// and it cannot be changed after the HarvestJob is submitted.</p>
    #[serde(rename = "Id")]
    #[serde(skip_serializing_if = "Option::is_none")]
    pub id: Option<String>,
    /// <p>The ID of the OriginEndpoint that the HarvestJob will harvest from.
    /// This cannot be changed after the HarvestJob is submitted.</p>
    #[serde(rename = "OriginEndpointId")]
    #[serde(skip_serializing_if = "Option::is_none")]
    pub origin_endpoint_id: Option<String>,
    #[serde(rename = "S3Destination")]
    #[serde(skip_serializing_if = "Option::is_none")]
    pub s3_destination: Option<S3Destination>,
    /// <p>The start of the time-window which will be harvested.</p>
    #[serde(rename = "StartTime")]
    #[serde(skip_serializing_if = "Option::is_none")]
    pub start_time: Option<String>,
    /// <p>The current status of the HarvestJob. Consider setting up a CloudWatch Event to listen for
    /// HarvestJobs as they succeed or fail. In the event of failure, the CloudWatch Event will
    /// include an explanation of why the HarvestJob failed.</p>
    #[serde(rename = "Status")]
    #[serde(skip_serializing_if = "Option::is_none")]
    pub status: Option<String>,
}

#[derive(Default, Debug, Clone, PartialEq, Serialize)]
pub struct DescribeOriginEndpointRequest {
    /// <p>The ID of the OriginEndpoint.</p>
    #[serde(rename = "Id")]
    pub id: String,
}

#[derive(Default, Debug, Clone, PartialEq, Deserialize)]
#[cfg_attr(any(test, feature = "serialize_structs"), derive(Serialize))]
pub struct DescribeOriginEndpointResponse {
    /// <p>The Amazon Resource Name (ARN) assigned to the OriginEndpoint.</p>
    #[serde(rename = "Arn")]
    #[serde(skip_serializing_if = "Option::is_none")]
    pub arn: Option<String>,
    /// <p>The ID of the Channel the OriginEndpoint is associated with.</p>
    #[serde(rename = "ChannelId")]
    #[serde(skip_serializing_if = "Option::is_none")]
    pub channel_id: Option<String>,
    #[serde(rename = "CmafPackage")]
    #[serde(skip_serializing_if = "Option::is_none")]
    pub cmaf_package: Option<CmafPackage>,
    #[serde(rename = "DashPackage")]
    #[serde(skip_serializing_if = "Option::is_none")]
    pub dash_package: Option<DashPackage>,
    /// <p>A short text description of the OriginEndpoint.</p>
    #[serde(rename = "Description")]
    #[serde(skip_serializing_if = "Option::is_none")]
    pub description: Option<String>,
    #[serde(rename = "HlsPackage")]
    #[serde(skip_serializing_if = "Option::is_none")]
    pub hls_package: Option<HlsPackage>,
    /// <p>The ID of the OriginEndpoint.</p>
    #[serde(rename = "Id")]
    #[serde(skip_serializing_if = "Option::is_none")]
    pub id: Option<String>,
    /// <p>A short string appended to the end of the OriginEndpoint URL.</p>
    #[serde(rename = "ManifestName")]
    #[serde(skip_serializing_if = "Option::is_none")]
    pub manifest_name: Option<String>,
    #[serde(rename = "MssPackage")]
    #[serde(skip_serializing_if = "Option::is_none")]
    pub mss_package: Option<MssPackage>,
    /// <p>Control whether origination of video is allowed for this OriginEndpoint. If set to ALLOW, the OriginEndpoint
    /// may by requested, pursuant to any other form of access control. If set to DENY, the OriginEndpoint may not be
    /// requested. This can be helpful for Live to VOD harvesting, or for temporarily disabling origination</p>
    #[serde(rename = "Origination")]
    #[serde(skip_serializing_if = "Option::is_none")]
    pub origination: Option<String>,
    /// <p>Maximum duration (seconds) of content to retain for startover playback.
    /// If not specified, startover playback will be disabled for the OriginEndpoint.</p>
    #[serde(rename = "StartoverWindowSeconds")]
    #[serde(skip_serializing_if = "Option::is_none")]
    pub startover_window_seconds: Option<i64>,
    #[serde(rename = "Tags")]
    #[serde(skip_serializing_if = "Option::is_none")]
    pub tags: Option<::std::collections::HashMap<String, String>>,
    /// <p>Amount of delay (seconds) to enforce on the playback of live content.
    /// If not specified, there will be no time delay in effect for the OriginEndpoint.</p>
    #[serde(rename = "TimeDelaySeconds")]
    #[serde(skip_serializing_if = "Option::is_none")]
    pub time_delay_seconds: Option<i64>,
    /// <p>The URL of the packaged OriginEndpoint for consumption.</p>
    #[serde(rename = "Url")]
    #[serde(skip_serializing_if = "Option::is_none")]
    pub url: Option<String>,
    /// <p>A list of source IP CIDR blocks that will be allowed to access the OriginEndpoint.</p>
    #[serde(rename = "Whitelist")]
    #[serde(skip_serializing_if = "Option::is_none")]
    pub whitelist: Option<Vec<String>>,
}

/// <p>A HarvestJob resource configuration</p>
#[derive(Default, Debug, Clone, PartialEq, Deserialize)]
#[cfg_attr(any(test, feature = "serialize_structs"), derive(Serialize))]
pub struct HarvestJob {
    /// <p>The Amazon Resource Name (ARN) assigned to the HarvestJob.</p>
    #[serde(rename = "Arn")]
    #[serde(skip_serializing_if = "Option::is_none")]
    pub arn: Option<String>,
    /// <p>The ID of the Channel that the HarvestJob will harvest from.</p>
    #[serde(rename = "ChannelId")]
    #[serde(skip_serializing_if = "Option::is_none")]
    pub channel_id: Option<String>,
    /// <p>The time the HarvestJob was submitted</p>
    #[serde(rename = "CreatedAt")]
    #[serde(skip_serializing_if = "Option::is_none")]
    pub created_at: Option<String>,
    /// <p>The end of the time-window which will be harvested.</p>
    #[serde(rename = "EndTime")]
    #[serde(skip_serializing_if = "Option::is_none")]
    pub end_time: Option<String>,
    /// <p>The ID of the HarvestJob. The ID must be unique within the region
    /// and it cannot be changed after the HarvestJob is submitted.</p>
    #[serde(rename = "Id")]
    #[serde(skip_serializing_if = "Option::is_none")]
    pub id: Option<String>,
    /// <p>The ID of the OriginEndpoint that the HarvestJob will harvest from.
    /// This cannot be changed after the HarvestJob is submitted.</p>
    #[serde(rename = "OriginEndpointId")]
    #[serde(skip_serializing_if = "Option::is_none")]
    pub origin_endpoint_id: Option<String>,
    #[serde(rename = "S3Destination")]
    #[serde(skip_serializing_if = "Option::is_none")]
    pub s3_destination: Option<S3Destination>,
    /// <p>The start of the time-window which will be harvested.</p>
    #[serde(rename = "StartTime")]
    #[serde(skip_serializing_if = "Option::is_none")]
    pub start_time: Option<String>,
    /// <p>The current status of the HarvestJob. Consider setting up a CloudWatch Event to listen for
    /// HarvestJobs as they succeed or fail. In the event of failure, the CloudWatch Event will
    /// include an explanation of why the HarvestJob failed.</p>
    #[serde(rename = "Status")]
    #[serde(skip_serializing_if = "Option::is_none")]
    pub status: Option<String>,
}

/// <p>An HTTP Live Streaming (HLS) encryption configuration.</p>
#[derive(Default, Debug, Clone, PartialEq, Serialize, Deserialize)]
pub struct HlsEncryption {
    /// <p>A constant initialization vector for encryption (optional).
    /// When not specified the initialization vector will be periodically rotated.</p>
    #[serde(rename = "ConstantInitializationVector")]
    #[serde(skip_serializing_if = "Option::is_none")]
    pub constant_initialization_vector: Option<String>,
    /// <p>The encryption method to use.</p>
    #[serde(rename = "EncryptionMethod")]
    #[serde(skip_serializing_if = "Option::is_none")]
    pub encryption_method: Option<String>,
    /// <p>Interval (in seconds) between each encryption key rotation.</p>
    #[serde(rename = "KeyRotationIntervalSeconds")]
    #[serde(skip_serializing_if = "Option::is_none")]
    pub key_rotation_interval_seconds: Option<i64>,
    /// <p>When enabled, the EXT-X-KEY tag will be repeated in output manifests.</p>
    #[serde(rename = "RepeatExtXKey")]
    #[serde(skip_serializing_if = "Option::is_none")]
    pub repeat_ext_x_key: Option<bool>,
    #[serde(rename = "SpekeKeyProvider")]
    pub speke_key_provider: SpekeKeyProvider,
}

/// <p>An HTTP Live Streaming (HLS) ingest resource configuration.</p>
#[derive(Default, Debug, Clone, PartialEq, Deserialize)]
#[cfg_attr(any(test, feature = "serialize_structs"), derive(Serialize))]
pub struct HlsIngest {
    /// <p>A list of endpoints to which the source stream should be sent.</p>
    #[serde(rename = "IngestEndpoints")]
    #[serde(skip_serializing_if = "Option::is_none")]
    pub ingest_endpoints: Option<Vec<IngestEndpoint>>,
}

/// <p>A HTTP Live Streaming (HLS) manifest configuration.</p>
#[derive(Default, Debug, Clone, PartialEq, Deserialize)]
#[cfg_attr(any(test, feature = "serialize_structs"), derive(Serialize))]
pub struct HlsManifest {
    /// <p>This setting controls how ad markers are included in the packaged OriginEndpoint.
    /// &quot;NONE&quot; will omit all SCTE-35 ad markers from the output.
    /// &quot;PASSTHROUGH&quot; causes the manifest to contain a copy of the SCTE-35 ad
    /// markers (comments) taken directly from the input HTTP Live Streaming (HLS) manifest.
    /// &quot;SCTE35_ENHANCED&quot; generates ad markers and blackout tags based on SCTE-35
    /// messages in the input source.</p>
    #[serde(rename = "AdMarkers")]
    #[serde(skip_serializing_if = "Option::is_none")]
    pub ad_markers: Option<String>,
    /// <p>The ID of the manifest. The ID must be unique within the OriginEndpoint and it cannot be changed after it is created.</p>
    #[serde(rename = "Id")]
    pub id: String,
    /// <p>When enabled, an I-Frame only stream will be included in the output.</p>
    #[serde(rename = "IncludeIframeOnlyStream")]
    #[serde(skip_serializing_if = "Option::is_none")]
    pub include_iframe_only_stream: Option<bool>,
    /// <p>An optional short string appended to the end of the OriginEndpoint URL. If not specified, defaults to the manifestName for the OriginEndpoint.</p>
    #[serde(rename = "ManifestName")]
    #[serde(skip_serializing_if = "Option::is_none")]
    pub manifest_name: Option<String>,
    /// <p>The HTTP Live Streaming (HLS) playlist type.
    /// When either &quot;EVENT&quot; or &quot;VOD&quot; is specified, a corresponding EXT-X-PLAYLIST-TYPE
    /// entry will be included in the media playlist.</p>
    #[serde(rename = "PlaylistType")]
    #[serde(skip_serializing_if = "Option::is_none")]
    pub playlist_type: Option<String>,
    /// <p>Time window (in seconds) contained in each parent manifest.</p>
    #[serde(rename = "PlaylistWindowSeconds")]
    #[serde(skip_serializing_if = "Option::is_none")]
    pub playlist_window_seconds: Option<i64>,
    /// <p>The interval (in seconds) between each EXT-X-PROGRAM-DATE-TIME tag
    /// inserted into manifests. Additionally, when an interval is specified
    /// ID3Timed Metadata messages will be generated every 5 seconds using the
    /// ingest time of the content.
    /// If the interval is not specified, or set to 0, then
    /// no EXT-X-PROGRAM-DATE-TIME tags will be inserted into manifests and no
    /// ID3Timed Metadata messages will be generated. Note that irrespective
    /// of this parameter, if any ID3 Timed Metadata is found in HTTP Live Streaming (HLS) input,
    /// it will be passed through to HLS output.</p>
    #[serde(rename = "ProgramDateTimeIntervalSeconds")]
    #[serde(skip_serializing_if = "Option::is_none")]
    pub program_date_time_interval_seconds: Option<i64>,
    /// <p>The URL of the packaged OriginEndpoint for consumption.</p>
    #[serde(rename = "Url")]
    #[serde(skip_serializing_if = "Option::is_none")]
    pub url: Option<String>,
}

/// <p>A HTTP Live Streaming (HLS) manifest configuration.</p>
#[derive(Default, Debug, Clone, PartialEq, Serialize)]
pub struct HlsManifestCreateOrUpdateParameters {
    /// <p>This setting controls how ad markers are included in the packaged OriginEndpoint.
    /// &quot;NONE&quot; will omit all SCTE-35 ad markers from the output.
    /// &quot;PASSTHROUGH&quot; causes the manifest to contain a copy of the SCTE-35 ad
    /// markers (comments) taken directly from the input HTTP Live Streaming (HLS) manifest.
    /// &quot;SCTE35_ENHANCED&quot; generates ad markers and blackout tags based on SCTE-35
    /// messages in the input source.</p>
    #[serde(rename = "AdMarkers")]
    #[serde(skip_serializing_if = "Option::is_none")]
    pub ad_markers: Option<String>,
    #[serde(rename = "AdTriggers")]
    #[serde(skip_serializing_if = "Option::is_none")]
    pub ad_triggers: Option<Vec<String>>,
    #[serde(rename = "AdsOnDeliveryRestrictions")]
    #[serde(skip_serializing_if = "Option::is_none")]
    pub ads_on_delivery_restrictions: Option<String>,
    /// <p>The ID of the manifest. The ID must be unique within the OriginEndpoint and it cannot be changed after it is created.</p>
    #[serde(rename = "Id")]
    pub id: String,
    /// <p>When enabled, an I-Frame only stream will be included in the output.</p>
    #[serde(rename = "IncludeIframeOnlyStream")]
    #[serde(skip_serializing_if = "Option::is_none")]
    pub include_iframe_only_stream: Option<bool>,
    /// <p>An optional short string appended to the end of the OriginEndpoint URL. If not specified, defaults to the manifestName for the OriginEndpoint.</p>
    #[serde(rename = "ManifestName")]
    #[serde(skip_serializing_if = "Option::is_none")]
    pub manifest_name: Option<String>,
    /// <p>The HTTP Live Streaming (HLS) playlist type.
    /// When either &quot;EVENT&quot; or &quot;VOD&quot; is specified, a corresponding EXT-X-PLAYLIST-TYPE
    /// entry will be included in the media playlist.</p>
    #[serde(rename = "PlaylistType")]
    #[serde(skip_serializing_if = "Option::is_none")]
    pub playlist_type: Option<String>,
    /// <p>Time window (in seconds) contained in each parent manifest.</p>
    #[serde(rename = "PlaylistWindowSeconds")]
    #[serde(skip_serializing_if = "Option::is_none")]
    pub playlist_window_seconds: Option<i64>,
    /// <p>The interval (in seconds) between each EXT-X-PROGRAM-DATE-TIME tag
    /// inserted into manifests. Additionally, when an interval is specified
    /// ID3Timed Metadata messages will be generated every 5 seconds using the
    /// ingest time of the content.
    /// If the interval is not specified, or set to 0, then
    /// no EXT-X-PROGRAM-DATE-TIME tags will be inserted into manifests and no
    /// ID3Timed Metadata messages will be generated. Note that irrespective
    /// of this parameter, if any ID3 Timed Metadata is found in HTTP Live Streaming (HLS) input,
    /// it will be passed through to HLS output.</p>
    #[serde(rename = "ProgramDateTimeIntervalSeconds")]
    #[serde(skip_serializing_if = "Option::is_none")]
    pub program_date_time_interval_seconds: Option<i64>,
}

/// <p>An HTTP Live Streaming (HLS) packaging configuration.</p>
#[derive(Default, Debug, Clone, PartialEq, Serialize, Deserialize)]
pub struct HlsPackage {
    /// <p>This setting controls how ad markers are included in the packaged OriginEndpoint.
    /// &quot;NONE&quot; will omit all SCTE-35 ad markers from the output.
    /// &quot;PASSTHROUGH&quot; causes the manifest to contain a copy of the SCTE-35 ad
    /// markers (comments) taken directly from the input HTTP Live Streaming (HLS) manifest.
    /// &quot;SCTE35_ENHANCED&quot; generates ad markers and blackout tags based on SCTE-35
    /// messages in the input source.</p>
    #[serde(rename = "AdMarkers")]
    #[serde(skip_serializing_if = "Option::is_none")]
    pub ad_markers: Option<String>,
    #[serde(rename = "AdTriggers")]
    #[serde(skip_serializing_if = "Option::is_none")]
    pub ad_triggers: Option<Vec<String>>,
    #[serde(rename = "AdsOnDeliveryRestrictions")]
    #[serde(skip_serializing_if = "Option::is_none")]
    pub ads_on_delivery_restrictions: Option<String>,
    #[serde(rename = "Encryption")]
    #[serde(skip_serializing_if = "Option::is_none")]
    pub encryption: Option<HlsEncryption>,
    /// <p>When enabled, an I-Frame only stream will be included in the output.</p>
    #[serde(rename = "IncludeIframeOnlyStream")]
    #[serde(skip_serializing_if = "Option::is_none")]
    pub include_iframe_only_stream: Option<bool>,
    /// <p>The HTTP Live Streaming (HLS) playlist type.
    /// When either &quot;EVENT&quot; or &quot;VOD&quot; is specified, a corresponding EXT-X-PLAYLIST-TYPE
    /// entry will be included in the media playlist.</p>
    #[serde(rename = "PlaylistType")]
    #[serde(skip_serializing_if = "Option::is_none")]
    pub playlist_type: Option<String>,
    /// <p>Time window (in seconds) contained in each parent manifest.</p>
    #[serde(rename = "PlaylistWindowSeconds")]
    #[serde(skip_serializing_if = "Option::is_none")]
    pub playlist_window_seconds: Option<i64>,
    /// <p>The interval (in seconds) between each EXT-X-PROGRAM-DATE-TIME tag
    /// inserted into manifests. Additionally, when an interval is specified
    /// ID3Timed Metadata messages will be generated every 5 seconds using the
    /// ingest time of the content.
    /// If the interval is not specified, or set to 0, then
    /// no EXT-X-PROGRAM-DATE-TIME tags will be inserted into manifests and no
    /// ID3Timed Metadata messages will be generated. Note that irrespective
    /// of this parameter, if any ID3 Timed Metadata is found in HTTP Live Streaming (HLS) input,
    /// it will be passed through to HLS output.</p>
    #[serde(rename = "ProgramDateTimeIntervalSeconds")]
    #[serde(skip_serializing_if = "Option::is_none")]
    pub program_date_time_interval_seconds: Option<i64>,
    /// <p>Duration (in seconds) of each fragment. Actual fragments will be
    /// rounded to the nearest multiple of the source fragment duration.</p>
    #[serde(rename = "SegmentDurationSeconds")]
    #[serde(skip_serializing_if = "Option::is_none")]
    pub segment_duration_seconds: Option<i64>,
    #[serde(rename = "StreamSelection")]
    #[serde(skip_serializing_if = "Option::is_none")]
    pub stream_selection: Option<StreamSelection>,
    /// <p>When enabled, audio streams will be placed in rendition groups in the output.</p>
    #[serde(rename = "UseAudioRenditionGroup")]
    #[serde(skip_serializing_if = "Option::is_none")]
    pub use_audio_rendition_group: Option<bool>,
}

/// <p>An endpoint for ingesting source content for a Channel.</p>
#[derive(Default, Debug, Clone, PartialEq, Deserialize)]
#[cfg_attr(any(test, feature = "serialize_structs"), derive(Serialize))]
pub struct IngestEndpoint {
    /// <p>The system generated unique identifier for the IngestEndpoint</p>
    #[serde(rename = "Id")]
    #[serde(skip_serializing_if = "Option::is_none")]
    pub id: Option<String>,
    /// <p>The system generated password for ingest authentication.</p>
    #[serde(rename = "Password")]
    #[serde(skip_serializing_if = "Option::is_none")]
    pub password: Option<String>,
    /// <p>The ingest URL to which the source stream should be sent.</p>
    #[serde(rename = "Url")]
    #[serde(skip_serializing_if = "Option::is_none")]
    pub url: Option<String>,
    /// <p>The system generated username for ingest authentication.</p>
    #[serde(rename = "Username")]
    #[serde(skip_serializing_if = "Option::is_none")]
    pub username: Option<String>,
}

#[derive(Default, Debug, Clone, PartialEq, Serialize)]
pub struct ListChannelsRequest {
    /// <p>Upper bound on number of records to return.</p>
    #[serde(rename = "MaxResults")]
    #[serde(skip_serializing_if = "Option::is_none")]
    pub max_results: Option<i64>,
    /// <p>A token used to resume pagination from the end of a previous request.</p>
    #[serde(rename = "NextToken")]
    #[serde(skip_serializing_if = "Option::is_none")]
    pub next_token: Option<String>,
}

#[derive(Default, Debug, Clone, PartialEq, Deserialize)]
#[cfg_attr(any(test, feature = "serialize_structs"), derive(Serialize))]
pub struct ListChannelsResponse {
    /// <p>A list of Channel records.</p>
    #[serde(rename = "Channels")]
    #[serde(skip_serializing_if = "Option::is_none")]
    pub channels: Option<Vec<Channel>>,
    /// <p>A token that can be used to resume pagination from the end of the collection.</p>
    #[serde(rename = "NextToken")]
    #[serde(skip_serializing_if = "Option::is_none")]
    pub next_token: Option<String>,
}

#[derive(Default, Debug, Clone, PartialEq, Serialize)]
pub struct ListHarvestJobsRequest {
    /// <p>When specified, the request will return only HarvestJobs associated with the given Channel ID.</p>
    #[serde(rename = "IncludeChannelId")]
    #[serde(skip_serializing_if = "Option::is_none")]
    pub include_channel_id: Option<String>,
    /// <p>When specified, the request will return only HarvestJobs in the given status.</p>
    #[serde(rename = "IncludeStatus")]
    #[serde(skip_serializing_if = "Option::is_none")]
    pub include_status: Option<String>,
    /// <p>The upper bound on the number of records to return.</p>
    #[serde(rename = "MaxResults")]
    #[serde(skip_serializing_if = "Option::is_none")]
    pub max_results: Option<i64>,
    /// <p>A token used to resume pagination from the end of a previous request.</p>
    #[serde(rename = "NextToken")]
    #[serde(skip_serializing_if = "Option::is_none")]
    pub next_token: Option<String>,
}

#[derive(Default, Debug, Clone, PartialEq, Deserialize)]
#[cfg_attr(any(test, feature = "serialize_structs"), derive(Serialize))]
pub struct ListHarvestJobsResponse {
    /// <p>A list of HarvestJob records.</p>
    #[serde(rename = "HarvestJobs")]
    #[serde(skip_serializing_if = "Option::is_none")]
    pub harvest_jobs: Option<Vec<HarvestJob>>,
    /// <p>A token that can be used to resume pagination from the end of the collection.</p>
    #[serde(rename = "NextToken")]
    #[serde(skip_serializing_if = "Option::is_none")]
    pub next_token: Option<String>,
}

#[derive(Default, Debug, Clone, PartialEq, Serialize)]
pub struct ListOriginEndpointsRequest {
    /// <p>When specified, the request will return only OriginEndpoints associated with the given Channel ID.</p>
    #[serde(rename = "ChannelId")]
    #[serde(skip_serializing_if = "Option::is_none")]
    pub channel_id: Option<String>,
    /// <p>The upper bound on the number of records to return.</p>
    #[serde(rename = "MaxResults")]
    #[serde(skip_serializing_if = "Option::is_none")]
    pub max_results: Option<i64>,
    /// <p>A token used to resume pagination from the end of a previous request.</p>
    #[serde(rename = "NextToken")]
    #[serde(skip_serializing_if = "Option::is_none")]
    pub next_token: Option<String>,
}

#[derive(Default, Debug, Clone, PartialEq, Deserialize)]
#[cfg_attr(any(test, feature = "serialize_structs"), derive(Serialize))]
pub struct ListOriginEndpointsResponse {
    /// <p>A token that can be used to resume pagination from the end of the collection.</p>
    #[serde(rename = "NextToken")]
    #[serde(skip_serializing_if = "Option::is_none")]
    pub next_token: Option<String>,
    /// <p>A list of OriginEndpoint records.</p>
    #[serde(rename = "OriginEndpoints")]
    #[serde(skip_serializing_if = "Option::is_none")]
    pub origin_endpoints: Option<Vec<OriginEndpoint>>,
}

#[derive(Default, Debug, Clone, PartialEq, Serialize)]
pub struct ListTagsForResourceRequest {
    #[serde(rename = "ResourceArn")]
    pub resource_arn: String,
}

#[derive(Default, Debug, Clone, PartialEq, Deserialize)]
#[cfg_attr(any(test, feature = "serialize_structs"), derive(Serialize))]
pub struct ListTagsForResourceResponse {
    #[serde(rename = "Tags")]
    #[serde(skip_serializing_if = "Option::is_none")]
    pub tags: Option<::std::collections::HashMap<String, String>>,
}

/// <p>A Microsoft Smooth Streaming (MSS) encryption configuration.</p>
#[derive(Default, Debug, Clone, PartialEq, Serialize, Deserialize)]
pub struct MssEncryption {
    #[serde(rename = "SpekeKeyProvider")]
    pub speke_key_provider: SpekeKeyProvider,
}

/// <p>A Microsoft Smooth Streaming (MSS) packaging configuration.</p>
#[derive(Default, Debug, Clone, PartialEq, Serialize, Deserialize)]
pub struct MssPackage {
    #[serde(rename = "Encryption")]
    #[serde(skip_serializing_if = "Option::is_none")]
    pub encryption: Option<MssEncryption>,
    /// <p>The time window (in seconds) contained in each manifest.</p>
    #[serde(rename = "ManifestWindowSeconds")]
    #[serde(skip_serializing_if = "Option::is_none")]
    pub manifest_window_seconds: Option<i64>,
    /// <p>The duration (in seconds) of each segment.</p>
    #[serde(rename = "SegmentDurationSeconds")]
    #[serde(skip_serializing_if = "Option::is_none")]
    pub segment_duration_seconds: Option<i64>,
    #[serde(rename = "StreamSelection")]
    #[serde(skip_serializing_if = "Option::is_none")]
    pub stream_selection: Option<StreamSelection>,
}

/// <p>An OriginEndpoint resource configuration.</p>
#[derive(Default, Debug, Clone, PartialEq, Deserialize)]
#[cfg_attr(any(test, feature = "serialize_structs"), derive(Serialize))]
pub struct OriginEndpoint {
    /// <p>The Amazon Resource Name (ARN) assigned to the OriginEndpoint.</p>
    #[serde(rename = "Arn")]
    #[serde(skip_serializing_if = "Option::is_none")]
    pub arn: Option<String>,
    /// <p>The ID of the Channel the OriginEndpoint is associated with.</p>
    #[serde(rename = "ChannelId")]
    #[serde(skip_serializing_if = "Option::is_none")]
    pub channel_id: Option<String>,
    #[serde(rename = "CmafPackage")]
    #[serde(skip_serializing_if = "Option::is_none")]
    pub cmaf_package: Option<CmafPackage>,
    #[serde(rename = "DashPackage")]
    #[serde(skip_serializing_if = "Option::is_none")]
    pub dash_package: Option<DashPackage>,
    /// <p>A short text description of the OriginEndpoint.</p>
    #[serde(rename = "Description")]
    #[serde(skip_serializing_if = "Option::is_none")]
    pub description: Option<String>,
    #[serde(rename = "HlsPackage")]
    #[serde(skip_serializing_if = "Option::is_none")]
    pub hls_package: Option<HlsPackage>,
    /// <p>The ID of the OriginEndpoint.</p>
    #[serde(rename = "Id")]
    #[serde(skip_serializing_if = "Option::is_none")]
    pub id: Option<String>,
    /// <p>A short string appended to the end of the OriginEndpoint URL.</p>
    #[serde(rename = "ManifestName")]
    #[serde(skip_serializing_if = "Option::is_none")]
    pub manifest_name: Option<String>,
    #[serde(rename = "MssPackage")]
    #[serde(skip_serializing_if = "Option::is_none")]
    pub mss_package: Option<MssPackage>,
    /// <p>Control whether origination of video is allowed for this OriginEndpoint. If set to ALLOW, the OriginEndpoint
    /// may by requested, pursuant to any other form of access control. If set to DENY, the OriginEndpoint may not be
    /// requested. This can be helpful for Live to VOD harvesting, or for temporarily disabling origination</p>
    #[serde(rename = "Origination")]
    #[serde(skip_serializing_if = "Option::is_none")]
    pub origination: Option<String>,
    /// <p>Maximum duration (seconds) of content to retain for startover playback.
    /// If not specified, startover playback will be disabled for the OriginEndpoint.</p>
    #[serde(rename = "StartoverWindowSeconds")]
    #[serde(skip_serializing_if = "Option::is_none")]
    pub startover_window_seconds: Option<i64>,
    #[serde(rename = "Tags")]
    #[serde(skip_serializing_if = "Option::is_none")]
    pub tags: Option<::std::collections::HashMap<String, String>>,
    /// <p>Amount of delay (seconds) to enforce on the playback of live content.
    /// If not specified, there will be no time delay in effect for the OriginEndpoint.</p>
    #[serde(rename = "TimeDelaySeconds")]
    #[serde(skip_serializing_if = "Option::is_none")]
    pub time_delay_seconds: Option<i64>,
    /// <p>The URL of the packaged OriginEndpoint for consumption.</p>
    #[serde(rename = "Url")]
    #[serde(skip_serializing_if = "Option::is_none")]
    pub url: Option<String>,
    /// <p>A list of source IP CIDR blocks that will be allowed to access the OriginEndpoint.</p>
    #[serde(rename = "Whitelist")]
    #[serde(skip_serializing_if = "Option::is_none")]
    pub whitelist: Option<Vec<String>>,
}

#[derive(Default, Debug, Clone, PartialEq, Serialize)]
pub struct RotateChannelCredentialsRequest {
    /// <p>The ID of the channel to update.</p>
    #[serde(rename = "Id")]
    pub id: String,
}

#[derive(Default, Debug, Clone, PartialEq, Deserialize)]
#[cfg_attr(any(test, feature = "serialize_structs"), derive(Serialize))]
pub struct RotateChannelCredentialsResponse {
    /// <p>The Amazon Resource Name (ARN) assigned to the Channel.</p>
    #[serde(rename = "Arn")]
    #[serde(skip_serializing_if = "Option::is_none")]
    pub arn: Option<String>,
    /// <p>A short text description of the Channel.</p>
    #[serde(rename = "Description")]
    #[serde(skip_serializing_if = "Option::is_none")]
    pub description: Option<String>,
    #[serde(rename = "HlsIngest")]
    #[serde(skip_serializing_if = "Option::is_none")]
    pub hls_ingest: Option<HlsIngest>,
    /// <p>The ID of the Channel.</p>
    #[serde(rename = "Id")]
    #[serde(skip_serializing_if = "Option::is_none")]
    pub id: Option<String>,
    #[serde(rename = "Tags")]
    #[serde(skip_serializing_if = "Option::is_none")]
    pub tags: Option<::std::collections::HashMap<String, String>>,
}

#[derive(Default, Debug, Clone, PartialEq, Serialize)]
pub struct RotateIngestEndpointCredentialsRequest {
    /// <p>The ID of the channel the IngestEndpoint is on.</p>
    #[serde(rename = "Id")]
    pub id: String,
    /// <p>The id of the IngestEndpoint whose credentials should be rotated</p>
    #[serde(rename = "IngestEndpointId")]
    pub ingest_endpoint_id: String,
}

#[derive(Default, Debug, Clone, PartialEq, Deserialize)]
#[cfg_attr(any(test, feature = "serialize_structs"), derive(Serialize))]
pub struct RotateIngestEndpointCredentialsResponse {
    /// <p>The Amazon Resource Name (ARN) assigned to the Channel.</p>
    #[serde(rename = "Arn")]
    #[serde(skip_serializing_if = "Option::is_none")]
    pub arn: Option<String>,
    /// <p>A short text description of the Channel.</p>
    #[serde(rename = "Description")]
    #[serde(skip_serializing_if = "Option::is_none")]
    pub description: Option<String>,
    #[serde(rename = "HlsIngest")]
    #[serde(skip_serializing_if = "Option::is_none")]
    pub hls_ingest: Option<HlsIngest>,
    /// <p>The ID of the Channel.</p>
    #[serde(rename = "Id")]
    #[serde(skip_serializing_if = "Option::is_none")]
    pub id: Option<String>,
    #[serde(rename = "Tags")]
    #[serde(skip_serializing_if = "Option::is_none")]
    pub tags: Option<::std::collections::HashMap<String, String>>,
}

/// <p>Configuration parameters for where in an S3 bucket to place the harvested content</p>
#[derive(Default, Debug, Clone, PartialEq, Serialize, Deserialize)]
pub struct S3Destination {
    /// <p>The name of an S3 bucket within which harvested content will be exported</p>
    #[serde(rename = "BucketName")]
    pub bucket_name: String,
    /// <p>The key in the specified S3 bucket where the harvested top-level manifest will be placed.</p>
    #[serde(rename = "ManifestKey")]
    pub manifest_key: String,
    /// <p>The IAM role used to write to the specified S3 bucket</p>
    #[serde(rename = "RoleArn")]
    pub role_arn: String,
}

/// <p>A configuration for accessing an external Secure Packager and Encoder Key Exchange (SPEKE) service that will provide encryption keys.</p>
#[derive(Default, Debug, Clone, PartialEq, Serialize, Deserialize)]
pub struct SpekeKeyProvider {
    /// <p>An Amazon Resource Name (ARN) of a Certificate Manager certificate
    /// that MediaPackage will use for enforcing secure end-to-end data
    /// transfer with the key provider service.</p>
    #[serde(rename = "CertificateArn")]
    #[serde(skip_serializing_if = "Option::is_none")]
    pub certificate_arn: Option<String>,
    /// <p>The resource ID to include in key requests.</p>
    #[serde(rename = "ResourceId")]
    pub resource_id: String,
    /// <p>An Amazon Resource Name (ARN) of an IAM role that AWS Elemental
    /// MediaPackage will assume when accessing the key provider service.</p>
    #[serde(rename = "RoleArn")]
    pub role_arn: String,
    /// <p>The system IDs to include in key requests.</p>
    #[serde(rename = "SystemIds")]
    pub system_ids: Vec<String>,
    /// <p>The URL of the external key provider service.</p>
    #[serde(rename = "Url")]
    pub url: String,
}

/// <p>A StreamSelection configuration.</p>
#[derive(Default, Debug, Clone, PartialEq, Serialize, Deserialize)]
pub struct StreamSelection {
    /// <p>The maximum video bitrate (bps) to include in output.</p>
    #[serde(rename = "MaxVideoBitsPerSecond")]
    #[serde(skip_serializing_if = "Option::is_none")]
    pub max_video_bits_per_second: Option<i64>,
    /// <p>The minimum video bitrate (bps) to include in output.</p>
    #[serde(rename = "MinVideoBitsPerSecond")]
    #[serde(skip_serializing_if = "Option::is_none")]
    pub min_video_bits_per_second: Option<i64>,
    /// <p>A directive that determines the order of streams in the output.</p>
    #[serde(rename = "StreamOrder")]
    #[serde(skip_serializing_if = "Option::is_none")]
    pub stream_order: Option<String>,
}

#[derive(Default, Debug, Clone, PartialEq, Serialize)]
pub struct TagResourceRequest {
    #[serde(rename = "ResourceArn")]
    pub resource_arn: String,
    #[serde(rename = "Tags")]
    pub tags: ::std::collections::HashMap<String, String>,
}

#[derive(Default, Debug, Clone, PartialEq, Serialize)]
pub struct UntagResourceRequest {
    #[serde(rename = "ResourceArn")]
    pub resource_arn: String,
    /// <p>The key(s) of tag to be deleted</p>
    #[serde(rename = "TagKeys")]
    pub tag_keys: Vec<String>,
}

/// <p>Configuration parameters used to update the Channel.</p>
#[derive(Default, Debug, Clone, PartialEq, Serialize)]
pub struct UpdateChannelRequest {
    /// <p>A short text description of the Channel.</p>
    #[serde(rename = "Description")]
    #[serde(skip_serializing_if = "Option::is_none")]
    pub description: Option<String>,
    /// <p>The ID of the Channel to update.</p>
    #[serde(rename = "Id")]
    pub id: String,
}

#[derive(Default, Debug, Clone, PartialEq, Deserialize)]
#[cfg_attr(any(test, feature = "serialize_structs"), derive(Serialize))]
pub struct UpdateChannelResponse {
    /// <p>The Amazon Resource Name (ARN) assigned to the Channel.</p>
    #[serde(rename = "Arn")]
    #[serde(skip_serializing_if = "Option::is_none")]
    pub arn: Option<String>,
    /// <p>A short text description of the Channel.</p>
    #[serde(rename = "Description")]
    #[serde(skip_serializing_if = "Option::is_none")]
    pub description: Option<String>,
    #[serde(rename = "HlsIngest")]
    #[serde(skip_serializing_if = "Option::is_none")]
    pub hls_ingest: Option<HlsIngest>,
    /// <p>The ID of the Channel.</p>
    #[serde(rename = "Id")]
    #[serde(skip_serializing_if = "Option::is_none")]
    pub id: Option<String>,
    #[serde(rename = "Tags")]
    #[serde(skip_serializing_if = "Option::is_none")]
    pub tags: Option<::std::collections::HashMap<String, String>>,
}

/// <p>Configuration parameters used to update an existing OriginEndpoint.</p>
#[derive(Default, Debug, Clone, PartialEq, Serialize)]
pub struct UpdateOriginEndpointRequest {
    #[serde(rename = "CmafPackage")]
    #[serde(skip_serializing_if = "Option::is_none")]
    pub cmaf_package: Option<CmafPackageCreateOrUpdateParameters>,
    #[serde(rename = "DashPackage")]
    #[serde(skip_serializing_if = "Option::is_none")]
    pub dash_package: Option<DashPackage>,
    /// <p>A short text description of the OriginEndpoint.</p>
    #[serde(rename = "Description")]
    #[serde(skip_serializing_if = "Option::is_none")]
    pub description: Option<String>,
    #[serde(rename = "HlsPackage")]
    #[serde(skip_serializing_if = "Option::is_none")]
    pub hls_package: Option<HlsPackage>,
    /// <p>The ID of the OriginEndpoint to update.</p>
    #[serde(rename = "Id")]
    pub id: String,
    /// <p>A short string that will be appended to the end of the Endpoint URL.</p>
    #[serde(rename = "ManifestName")]
    #[serde(skip_serializing_if = "Option::is_none")]
    pub manifest_name: Option<String>,
    #[serde(rename = "MssPackage")]
    #[serde(skip_serializing_if = "Option::is_none")]
    pub mss_package: Option<MssPackage>,
    /// <p>Control whether origination of video is allowed for this OriginEndpoint. If set to ALLOW, the OriginEndpoint
    /// may by requested, pursuant to any other form of access control. If set to DENY, the OriginEndpoint may not be
    /// requested. This can be helpful for Live to VOD harvesting, or for temporarily disabling origination</p>
    #[serde(rename = "Origination")]
    #[serde(skip_serializing_if = "Option::is_none")]
    pub origination: Option<String>,
    /// <p>Maximum duration (in seconds) of content to retain for startover playback.
    /// If not specified, startover playback will be disabled for the OriginEndpoint.</p>
    #[serde(rename = "StartoverWindowSeconds")]
    #[serde(skip_serializing_if = "Option::is_none")]
    pub startover_window_seconds: Option<i64>,
    /// <p>Amount of delay (in seconds) to enforce on the playback of live content.
    /// If not specified, there will be no time delay in effect for the OriginEndpoint.</p>
    #[serde(rename = "TimeDelaySeconds")]
    #[serde(skip_serializing_if = "Option::is_none")]
    pub time_delay_seconds: Option<i64>,
    /// <p>A list of source IP CIDR blocks that will be allowed to access the OriginEndpoint.</p>
    #[serde(rename = "Whitelist")]
    #[serde(skip_serializing_if = "Option::is_none")]
    pub whitelist: Option<Vec<String>>,
}

#[derive(Default, Debug, Clone, PartialEq, Deserialize)]
#[cfg_attr(any(test, feature = "serialize_structs"), derive(Serialize))]
pub struct UpdateOriginEndpointResponse {
    /// <p>The Amazon Resource Name (ARN) assigned to the OriginEndpoint.</p>
    #[serde(rename = "Arn")]
    #[serde(skip_serializing_if = "Option::is_none")]
    pub arn: Option<String>,
    /// <p>The ID of the Channel the OriginEndpoint is associated with.</p>
    #[serde(rename = "ChannelId")]
    #[serde(skip_serializing_if = "Option::is_none")]
    pub channel_id: Option<String>,
    #[serde(rename = "CmafPackage")]
    #[serde(skip_serializing_if = "Option::is_none")]
    pub cmaf_package: Option<CmafPackage>,
    #[serde(rename = "DashPackage")]
    #[serde(skip_serializing_if = "Option::is_none")]
    pub dash_package: Option<DashPackage>,
    /// <p>A short text description of the OriginEndpoint.</p>
    #[serde(rename = "Description")]
    #[serde(skip_serializing_if = "Option::is_none")]
    pub description: Option<String>,
    #[serde(rename = "HlsPackage")]
    #[serde(skip_serializing_if = "Option::is_none")]
    pub hls_package: Option<HlsPackage>,
    /// <p>The ID of the OriginEndpoint.</p>
    #[serde(rename = "Id")]
    #[serde(skip_serializing_if = "Option::is_none")]
    pub id: Option<String>,
    /// <p>A short string appended to the end of the OriginEndpoint URL.</p>
    #[serde(rename = "ManifestName")]
    #[serde(skip_serializing_if = "Option::is_none")]
    pub manifest_name: Option<String>,
    #[serde(rename = "MssPackage")]
    #[serde(skip_serializing_if = "Option::is_none")]
    pub mss_package: Option<MssPackage>,
    /// <p>Control whether origination of video is allowed for this OriginEndpoint. If set to ALLOW, the OriginEndpoint
    /// may by requested, pursuant to any other form of access control. If set to DENY, the OriginEndpoint may not be
    /// requested. This can be helpful for Live to VOD harvesting, or for temporarily disabling origination</p>
    #[serde(rename = "Origination")]
    #[serde(skip_serializing_if = "Option::is_none")]
    pub origination: Option<String>,
    /// <p>Maximum duration (seconds) of content to retain for startover playback.
    /// If not specified, startover playback will be disabled for the OriginEndpoint.</p>
    #[serde(rename = "StartoverWindowSeconds")]
    #[serde(skip_serializing_if = "Option::is_none")]
    pub startover_window_seconds: Option<i64>,
    #[serde(rename = "Tags")]
    #[serde(skip_serializing_if = "Option::is_none")]
    pub tags: Option<::std::collections::HashMap<String, String>>,
    /// <p>Amount of delay (seconds) to enforce on the playback of live content.
    /// If not specified, there will be no time delay in effect for the OriginEndpoint.</p>
    #[serde(rename = "TimeDelaySeconds")]
    #[serde(skip_serializing_if = "Option::is_none")]
    pub time_delay_seconds: Option<i64>,
    /// <p>The URL of the packaged OriginEndpoint for consumption.</p>
    #[serde(rename = "Url")]
    #[serde(skip_serializing_if = "Option::is_none")]
    pub url: Option<String>,
    /// <p>A list of source IP CIDR blocks that will be allowed to access the OriginEndpoint.</p>
    #[serde(rename = "Whitelist")]
    #[serde(skip_serializing_if = "Option::is_none")]
    pub whitelist: Option<Vec<String>>,
}

/// Errors returned by CreateChannel
#[derive(Debug, PartialEq)]
pub enum CreateChannelError {
    /// <p>The client is not authorized to access the requested resource.</p>
    Forbidden(String),
    /// <p>An unexpected error occurred.</p>
    InternalServerError(String),
    /// <p>The requested resource does not exist.</p>
    NotFound(String),
    /// <p>An unexpected error occurred.</p>
    ServiceUnavailable(String),
    /// <p>The client has exceeded their resource or throttling limits.</p>
    TooManyRequests(String),
    /// <p>The parameters sent in the request are not valid.</p>
    UnprocessableEntity(String),
}

impl CreateChannelError {
    pub fn from_response(res: BufferedHttpResponse) -> RusotoError<CreateChannelError> {
        if let Some(err) = proto::json::Error::parse_rest(&res) {
            match err.typ.as_str() {
                "ForbiddenException" => {
                    return RusotoError::Service(CreateChannelError::Forbidden(err.msg))
                }
                "InternalServerErrorException" => {
                    return RusotoError::Service(CreateChannelError::InternalServerError(err.msg))
                }
                "NotFoundException" => {
                    return RusotoError::Service(CreateChannelError::NotFound(err.msg))
                }
                "ServiceUnavailableException" => {
                    return RusotoError::Service(CreateChannelError::ServiceUnavailable(err.msg))
                }
                "TooManyRequestsException" => {
                    return RusotoError::Service(CreateChannelError::TooManyRequests(err.msg))
                }
                "UnprocessableEntityException" => {
                    return RusotoError::Service(CreateChannelError::UnprocessableEntity(err.msg))
                }
                "ValidationException" => return RusotoError::Validation(err.msg),
                _ => {}
            }
        }
        return RusotoError::Unknown(res);
    }
}
impl fmt::Display for CreateChannelError {
    fn fmt(&self, f: &mut fmt::Formatter) -> fmt::Result {
        write!(f, "{}", self.description())
    }
}
impl Error for CreateChannelError {
    fn description(&self) -> &str {
        match *self {
            CreateChannelError::Forbidden(ref cause) => cause,
            CreateChannelError::InternalServerError(ref cause) => cause,
            CreateChannelError::NotFound(ref cause) => cause,
            CreateChannelError::ServiceUnavailable(ref cause) => cause,
            CreateChannelError::TooManyRequests(ref cause) => cause,
            CreateChannelError::UnprocessableEntity(ref cause) => cause,
        }
    }
}
/// Errors returned by CreateHarvestJob
#[derive(Debug, PartialEq)]
pub enum CreateHarvestJobError {
    /// <p>The client is not authorized to access the requested resource.</p>
    Forbidden(String),
    /// <p>An unexpected error occurred.</p>
    InternalServerError(String),
    /// <p>The requested resource does not exist.</p>
    NotFound(String),
    /// <p>An unexpected error occurred.</p>
    ServiceUnavailable(String),
    /// <p>The client has exceeded their resource or throttling limits.</p>
    TooManyRequests(String),
    /// <p>The parameters sent in the request are not valid.</p>
    UnprocessableEntity(String),
}

impl CreateHarvestJobError {
    pub fn from_response(res: BufferedHttpResponse) -> RusotoError<CreateHarvestJobError> {
        if let Some(err) = proto::json::Error::parse_rest(&res) {
            match err.typ.as_str() {
                "ForbiddenException" => {
                    return RusotoError::Service(CreateHarvestJobError::Forbidden(err.msg))
                }
                "InternalServerErrorException" => {
                    return RusotoError::Service(CreateHarvestJobError::InternalServerError(
                        err.msg,
                    ))
                }
                "NotFoundException" => {
                    return RusotoError::Service(CreateHarvestJobError::NotFound(err.msg))
                }
                "ServiceUnavailableException" => {
                    return RusotoError::Service(CreateHarvestJobError::ServiceUnavailable(err.msg))
                }
                "TooManyRequestsException" => {
                    return RusotoError::Service(CreateHarvestJobError::TooManyRequests(err.msg))
                }
                "UnprocessableEntityException" => {
                    return RusotoError::Service(CreateHarvestJobError::UnprocessableEntity(
                        err.msg,
                    ))
                }
                "ValidationException" => return RusotoError::Validation(err.msg),
                _ => {}
            }
        }
        return RusotoError::Unknown(res);
    }
}
impl fmt::Display for CreateHarvestJobError {
    fn fmt(&self, f: &mut fmt::Formatter) -> fmt::Result {
        write!(f, "{}", self.description())
    }
}
impl Error for CreateHarvestJobError {
    fn description(&self) -> &str {
        match *self {
            CreateHarvestJobError::Forbidden(ref cause) => cause,
            CreateHarvestJobError::InternalServerError(ref cause) => cause,
            CreateHarvestJobError::NotFound(ref cause) => cause,
            CreateHarvestJobError::ServiceUnavailable(ref cause) => cause,
            CreateHarvestJobError::TooManyRequests(ref cause) => cause,
            CreateHarvestJobError::UnprocessableEntity(ref cause) => cause,
        }
    }
}
/// Errors returned by CreateOriginEndpoint
#[derive(Debug, PartialEq)]
pub enum CreateOriginEndpointError {
    /// <p>The client is not authorized to access the requested resource.</p>
    Forbidden(String),
    /// <p>An unexpected error occurred.</p>
    InternalServerError(String),
    /// <p>The requested resource does not exist.</p>
    NotFound(String),
    /// <p>An unexpected error occurred.</p>
    ServiceUnavailable(String),
    /// <p>The client has exceeded their resource or throttling limits.</p>
    TooManyRequests(String),
    /// <p>The parameters sent in the request are not valid.</p>
    UnprocessableEntity(String),
}

impl CreateOriginEndpointError {
    pub fn from_response(res: BufferedHttpResponse) -> RusotoError<CreateOriginEndpointError> {
        if let Some(err) = proto::json::Error::parse_rest(&res) {
            match err.typ.as_str() {
                "ForbiddenException" => {
                    return RusotoError::Service(CreateOriginEndpointError::Forbidden(err.msg))
                }
                "InternalServerErrorException" => {
                    return RusotoError::Service(CreateOriginEndpointError::InternalServerError(
                        err.msg,
                    ))
                }
                "NotFoundException" => {
                    return RusotoError::Service(CreateOriginEndpointError::NotFound(err.msg))
                }
                "ServiceUnavailableException" => {
                    return RusotoError::Service(CreateOriginEndpointError::ServiceUnavailable(
                        err.msg,
                    ))
                }
                "TooManyRequestsException" => {
                    return RusotoError::Service(CreateOriginEndpointError::TooManyRequests(
                        err.msg,
                    ))
                }
                "UnprocessableEntityException" => {
                    return RusotoError::Service(CreateOriginEndpointError::UnprocessableEntity(
                        err.msg,
                    ))
                }
                "ValidationException" => return RusotoError::Validation(err.msg),
                _ => {}
            }
        }
        return RusotoError::Unknown(res);
    }
}
impl fmt::Display for CreateOriginEndpointError {
    fn fmt(&self, f: &mut fmt::Formatter) -> fmt::Result {
        write!(f, "{}", self.description())
    }
}
impl Error for CreateOriginEndpointError {
    fn description(&self) -> &str {
        match *self {
            CreateOriginEndpointError::Forbidden(ref cause) => cause,
            CreateOriginEndpointError::InternalServerError(ref cause) => cause,
            CreateOriginEndpointError::NotFound(ref cause) => cause,
            CreateOriginEndpointError::ServiceUnavailable(ref cause) => cause,
            CreateOriginEndpointError::TooManyRequests(ref cause) => cause,
            CreateOriginEndpointError::UnprocessableEntity(ref cause) => cause,
        }
    }
}
/// Errors returned by DeleteChannel
#[derive(Debug, PartialEq)]
pub enum DeleteChannelError {
    /// <p>The client is not authorized to access the requested resource.</p>
    Forbidden(String),
    /// <p>An unexpected error occurred.</p>
    InternalServerError(String),
    /// <p>The requested resource does not exist.</p>
    NotFound(String),
    /// <p>An unexpected error occurred.</p>
    ServiceUnavailable(String),
    /// <p>The client has exceeded their resource or throttling limits.</p>
    TooManyRequests(String),
    /// <p>The parameters sent in the request are not valid.</p>
    UnprocessableEntity(String),
}

impl DeleteChannelError {
    pub fn from_response(res: BufferedHttpResponse) -> RusotoError<DeleteChannelError> {
        if let Some(err) = proto::json::Error::parse_rest(&res) {
            match err.typ.as_str() {
                "ForbiddenException" => {
                    return RusotoError::Service(DeleteChannelError::Forbidden(err.msg))
                }
                "InternalServerErrorException" => {
                    return RusotoError::Service(DeleteChannelError::InternalServerError(err.msg))
                }
                "NotFoundException" => {
                    return RusotoError::Service(DeleteChannelError::NotFound(err.msg))
                }
                "ServiceUnavailableException" => {
                    return RusotoError::Service(DeleteChannelError::ServiceUnavailable(err.msg))
                }
                "TooManyRequestsException" => {
                    return RusotoError::Service(DeleteChannelError::TooManyRequests(err.msg))
                }
                "UnprocessableEntityException" => {
                    return RusotoError::Service(DeleteChannelError::UnprocessableEntity(err.msg))
                }
                "ValidationException" => return RusotoError::Validation(err.msg),
                _ => {}
            }
        }
        return RusotoError::Unknown(res);
    }
}
impl fmt::Display for DeleteChannelError {
    fn fmt(&self, f: &mut fmt::Formatter) -> fmt::Result {
        write!(f, "{}", self.description())
    }
}
impl Error for DeleteChannelError {
    fn description(&self) -> &str {
        match *self {
            DeleteChannelError::Forbidden(ref cause) => cause,
            DeleteChannelError::InternalServerError(ref cause) => cause,
            DeleteChannelError::NotFound(ref cause) => cause,
            DeleteChannelError::ServiceUnavailable(ref cause) => cause,
            DeleteChannelError::TooManyRequests(ref cause) => cause,
            DeleteChannelError::UnprocessableEntity(ref cause) => cause,
        }
    }
}
/// Errors returned by DeleteOriginEndpoint
#[derive(Debug, PartialEq)]
pub enum DeleteOriginEndpointError {
    /// <p>The client is not authorized to access the requested resource.</p>
    Forbidden(String),
    /// <p>An unexpected error occurred.</p>
    InternalServerError(String),
    /// <p>The requested resource does not exist.</p>
    NotFound(String),
    /// <p>An unexpected error occurred.</p>
    ServiceUnavailable(String),
    /// <p>The client has exceeded their resource or throttling limits.</p>
    TooManyRequests(String),
    /// <p>The parameters sent in the request are not valid.</p>
    UnprocessableEntity(String),
}

impl DeleteOriginEndpointError {
    pub fn from_response(res: BufferedHttpResponse) -> RusotoError<DeleteOriginEndpointError> {
        if let Some(err) = proto::json::Error::parse_rest(&res) {
            match err.typ.as_str() {
                "ForbiddenException" => {
                    return RusotoError::Service(DeleteOriginEndpointError::Forbidden(err.msg))
                }
                "InternalServerErrorException" => {
                    return RusotoError::Service(DeleteOriginEndpointError::InternalServerError(
                        err.msg,
                    ))
                }
                "NotFoundException" => {
                    return RusotoError::Service(DeleteOriginEndpointError::NotFound(err.msg))
                }
                "ServiceUnavailableException" => {
                    return RusotoError::Service(DeleteOriginEndpointError::ServiceUnavailable(
                        err.msg,
                    ))
                }
                "TooManyRequestsException" => {
                    return RusotoError::Service(DeleteOriginEndpointError::TooManyRequests(
                        err.msg,
                    ))
                }
                "UnprocessableEntityException" => {
                    return RusotoError::Service(DeleteOriginEndpointError::UnprocessableEntity(
                        err.msg,
                    ))
                }
                "ValidationException" => return RusotoError::Validation(err.msg),
                _ => {}
            }
        }
        return RusotoError::Unknown(res);
    }
}
impl fmt::Display for DeleteOriginEndpointError {
    fn fmt(&self, f: &mut fmt::Formatter) -> fmt::Result {
        write!(f, "{}", self.description())
    }
}
impl Error for DeleteOriginEndpointError {
    fn description(&self) -> &str {
        match *self {
            DeleteOriginEndpointError::Forbidden(ref cause) => cause,
            DeleteOriginEndpointError::InternalServerError(ref cause) => cause,
            DeleteOriginEndpointError::NotFound(ref cause) => cause,
            DeleteOriginEndpointError::ServiceUnavailable(ref cause) => cause,
            DeleteOriginEndpointError::TooManyRequests(ref cause) => cause,
            DeleteOriginEndpointError::UnprocessableEntity(ref cause) => cause,
        }
    }
}
/// Errors returned by DescribeChannel
#[derive(Debug, PartialEq)]
pub enum DescribeChannelError {
    /// <p>The client is not authorized to access the requested resource.</p>
    Forbidden(String),
    /// <p>An unexpected error occurred.</p>
    InternalServerError(String),
    /// <p>The requested resource does not exist.</p>
    NotFound(String),
    /// <p>An unexpected error occurred.</p>
    ServiceUnavailable(String),
    /// <p>The client has exceeded their resource or throttling limits.</p>
    TooManyRequests(String),
    /// <p>The parameters sent in the request are not valid.</p>
    UnprocessableEntity(String),
}

impl DescribeChannelError {
    pub fn from_response(res: BufferedHttpResponse) -> RusotoError<DescribeChannelError> {
        if let Some(err) = proto::json::Error::parse_rest(&res) {
            match err.typ.as_str() {
                "ForbiddenException" => {
                    return RusotoError::Service(DescribeChannelError::Forbidden(err.msg))
                }
                "InternalServerErrorException" => {
                    return RusotoError::Service(DescribeChannelError::InternalServerError(err.msg))
                }
                "NotFoundException" => {
                    return RusotoError::Service(DescribeChannelError::NotFound(err.msg))
                }
                "ServiceUnavailableException" => {
                    return RusotoError::Service(DescribeChannelError::ServiceUnavailable(err.msg))
                }
                "TooManyRequestsException" => {
                    return RusotoError::Service(DescribeChannelError::TooManyRequests(err.msg))
                }
                "UnprocessableEntityException" => {
                    return RusotoError::Service(DescribeChannelError::UnprocessableEntity(err.msg))
                }
                "ValidationException" => return RusotoError::Validation(err.msg),
                _ => {}
            }
        }
        return RusotoError::Unknown(res);
    }
}
impl fmt::Display for DescribeChannelError {
    fn fmt(&self, f: &mut fmt::Formatter) -> fmt::Result {
        write!(f, "{}", self.description())
    }
}
impl Error for DescribeChannelError {
    fn description(&self) -> &str {
        match *self {
            DescribeChannelError::Forbidden(ref cause) => cause,
            DescribeChannelError::InternalServerError(ref cause) => cause,
            DescribeChannelError::NotFound(ref cause) => cause,
            DescribeChannelError::ServiceUnavailable(ref cause) => cause,
            DescribeChannelError::TooManyRequests(ref cause) => cause,
            DescribeChannelError::UnprocessableEntity(ref cause) => cause,
        }
    }
}
/// Errors returned by DescribeHarvestJob
#[derive(Debug, PartialEq)]
pub enum DescribeHarvestJobError {
    /// <p>The client is not authorized to access the requested resource.</p>
    Forbidden(String),
    /// <p>An unexpected error occurred.</p>
    InternalServerError(String),
    /// <p>The requested resource does not exist.</p>
    NotFound(String),
    /// <p>An unexpected error occurred.</p>
    ServiceUnavailable(String),
    /// <p>The client has exceeded their resource or throttling limits.</p>
    TooManyRequests(String),
    /// <p>The parameters sent in the request are not valid.</p>
    UnprocessableEntity(String),
}

impl DescribeHarvestJobError {
    pub fn from_response(res: BufferedHttpResponse) -> RusotoError<DescribeHarvestJobError> {
        if let Some(err) = proto::json::Error::parse_rest(&res) {
            match err.typ.as_str() {
                "ForbiddenException" => {
                    return RusotoError::Service(DescribeHarvestJobError::Forbidden(err.msg))
                }
                "InternalServerErrorException" => {
                    return RusotoError::Service(DescribeHarvestJobError::InternalServerError(
                        err.msg,
                    ))
                }
                "NotFoundException" => {
                    return RusotoError::Service(DescribeHarvestJobError::NotFound(err.msg))
                }
                "ServiceUnavailableException" => {
                    return RusotoError::Service(DescribeHarvestJobError::ServiceUnavailable(
                        err.msg,
                    ))
                }
                "TooManyRequestsException" => {
                    return RusotoError::Service(DescribeHarvestJobError::TooManyRequests(err.msg))
                }
                "UnprocessableEntityException" => {
                    return RusotoError::Service(DescribeHarvestJobError::UnprocessableEntity(
                        err.msg,
                    ))
                }
                "ValidationException" => return RusotoError::Validation(err.msg),
                _ => {}
            }
        }
        return RusotoError::Unknown(res);
    }
}
impl fmt::Display for DescribeHarvestJobError {
    fn fmt(&self, f: &mut fmt::Formatter) -> fmt::Result {
        write!(f, "{}", self.description())
    }
}
impl Error for DescribeHarvestJobError {
    fn description(&self) -> &str {
        match *self {
            DescribeHarvestJobError::Forbidden(ref cause) => cause,
            DescribeHarvestJobError::InternalServerError(ref cause) => cause,
            DescribeHarvestJobError::NotFound(ref cause) => cause,
            DescribeHarvestJobError::ServiceUnavailable(ref cause) => cause,
            DescribeHarvestJobError::TooManyRequests(ref cause) => cause,
            DescribeHarvestJobError::UnprocessableEntity(ref cause) => cause,
        }
    }
}
/// Errors returned by DescribeOriginEndpoint
#[derive(Debug, PartialEq)]
pub enum DescribeOriginEndpointError {
    /// <p>The client is not authorized to access the requested resource.</p>
    Forbidden(String),
    /// <p>An unexpected error occurred.</p>
    InternalServerError(String),
    /// <p>The requested resource does not exist.</p>
    NotFound(String),
    /// <p>An unexpected error occurred.</p>
    ServiceUnavailable(String),
    /// <p>The client has exceeded their resource or throttling limits.</p>
    TooManyRequests(String),
    /// <p>The parameters sent in the request are not valid.</p>
    UnprocessableEntity(String),
}

impl DescribeOriginEndpointError {
    pub fn from_response(res: BufferedHttpResponse) -> RusotoError<DescribeOriginEndpointError> {
        if let Some(err) = proto::json::Error::parse_rest(&res) {
            match err.typ.as_str() {
                "ForbiddenException" => {
                    return RusotoError::Service(DescribeOriginEndpointError::Forbidden(err.msg))
                }
                "InternalServerErrorException" => {
                    return RusotoError::Service(DescribeOriginEndpointError::InternalServerError(
                        err.msg,
                    ))
                }
                "NotFoundException" => {
                    return RusotoError::Service(DescribeOriginEndpointError::NotFound(err.msg))
                }
                "ServiceUnavailableException" => {
                    return RusotoError::Service(DescribeOriginEndpointError::ServiceUnavailable(
                        err.msg,
                    ))
                }
                "TooManyRequestsException" => {
                    return RusotoError::Service(DescribeOriginEndpointError::TooManyRequests(
                        err.msg,
                    ))
                }
                "UnprocessableEntityException" => {
                    return RusotoError::Service(DescribeOriginEndpointError::UnprocessableEntity(
                        err.msg,
                    ))
                }
                "ValidationException" => return RusotoError::Validation(err.msg),
                _ => {}
            }
        }
        return RusotoError::Unknown(res);
    }
}
impl fmt::Display for DescribeOriginEndpointError {
    fn fmt(&self, f: &mut fmt::Formatter) -> fmt::Result {
        write!(f, "{}", self.description())
    }
}
impl Error for DescribeOriginEndpointError {
    fn description(&self) -> &str {
        match *self {
            DescribeOriginEndpointError::Forbidden(ref cause) => cause,
            DescribeOriginEndpointError::InternalServerError(ref cause) => cause,
            DescribeOriginEndpointError::NotFound(ref cause) => cause,
            DescribeOriginEndpointError::ServiceUnavailable(ref cause) => cause,
            DescribeOriginEndpointError::TooManyRequests(ref cause) => cause,
            DescribeOriginEndpointError::UnprocessableEntity(ref cause) => cause,
        }
    }
}
/// Errors returned by ListChannels
#[derive(Debug, PartialEq)]
pub enum ListChannelsError {
    /// <p>The client is not authorized to access the requested resource.</p>
    Forbidden(String),
    /// <p>An unexpected error occurred.</p>
    InternalServerError(String),
    /// <p>The requested resource does not exist.</p>
    NotFound(String),
    /// <p>An unexpected error occurred.</p>
    ServiceUnavailable(String),
    /// <p>The client has exceeded their resource or throttling limits.</p>
    TooManyRequests(String),
    /// <p>The parameters sent in the request are not valid.</p>
    UnprocessableEntity(String),
}

impl ListChannelsError {
    pub fn from_response(res: BufferedHttpResponse) -> RusotoError<ListChannelsError> {
        if let Some(err) = proto::json::Error::parse_rest(&res) {
            match err.typ.as_str() {
                "ForbiddenException" => {
                    return RusotoError::Service(ListChannelsError::Forbidden(err.msg))
                }
                "InternalServerErrorException" => {
                    return RusotoError::Service(ListChannelsError::InternalServerError(err.msg))
                }
                "NotFoundException" => {
                    return RusotoError::Service(ListChannelsError::NotFound(err.msg))
                }
                "ServiceUnavailableException" => {
                    return RusotoError::Service(ListChannelsError::ServiceUnavailable(err.msg))
                }
                "TooManyRequestsException" => {
                    return RusotoError::Service(ListChannelsError::TooManyRequests(err.msg))
                }
                "UnprocessableEntityException" => {
                    return RusotoError::Service(ListChannelsError::UnprocessableEntity(err.msg))
                }
                "ValidationException" => return RusotoError::Validation(err.msg),
                _ => {}
            }
        }
        return RusotoError::Unknown(res);
    }
}
impl fmt::Display for ListChannelsError {
    fn fmt(&self, f: &mut fmt::Formatter) -> fmt::Result {
        write!(f, "{}", self.description())
    }
}
impl Error for ListChannelsError {
    fn description(&self) -> &str {
        match *self {
            ListChannelsError::Forbidden(ref cause) => cause,
            ListChannelsError::InternalServerError(ref cause) => cause,
            ListChannelsError::NotFound(ref cause) => cause,
            ListChannelsError::ServiceUnavailable(ref cause) => cause,
            ListChannelsError::TooManyRequests(ref cause) => cause,
            ListChannelsError::UnprocessableEntity(ref cause) => cause,
        }
    }
}
/// Errors returned by ListHarvestJobs
#[derive(Debug, PartialEq)]
pub enum ListHarvestJobsError {
    /// <p>The client is not authorized to access the requested resource.</p>
    Forbidden(String),
    /// <p>An unexpected error occurred.</p>
    InternalServerError(String),
    /// <p>The requested resource does not exist.</p>
    NotFound(String),
    /// <p>An unexpected error occurred.</p>
    ServiceUnavailable(String),
    /// <p>The client has exceeded their resource or throttling limits.</p>
    TooManyRequests(String),
    /// <p>The parameters sent in the request are not valid.</p>
    UnprocessableEntity(String),
}

impl ListHarvestJobsError {
    pub fn from_response(res: BufferedHttpResponse) -> RusotoError<ListHarvestJobsError> {
        if let Some(err) = proto::json::Error::parse_rest(&res) {
            match err.typ.as_str() {
                "ForbiddenException" => {
                    return RusotoError::Service(ListHarvestJobsError::Forbidden(err.msg))
                }
                "InternalServerErrorException" => {
                    return RusotoError::Service(ListHarvestJobsError::InternalServerError(err.msg))
                }
                "NotFoundException" => {
                    return RusotoError::Service(ListHarvestJobsError::NotFound(err.msg))
                }
                "ServiceUnavailableException" => {
                    return RusotoError::Service(ListHarvestJobsError::ServiceUnavailable(err.msg))
                }
                "TooManyRequestsException" => {
                    return RusotoError::Service(ListHarvestJobsError::TooManyRequests(err.msg))
                }
                "UnprocessableEntityException" => {
                    return RusotoError::Service(ListHarvestJobsError::UnprocessableEntity(err.msg))
                }
                "ValidationException" => return RusotoError::Validation(err.msg),
                _ => {}
            }
        }
        return RusotoError::Unknown(res);
    }
}
impl fmt::Display for ListHarvestJobsError {
    fn fmt(&self, f: &mut fmt::Formatter) -> fmt::Result {
        write!(f, "{}", self.description())
    }
}
impl Error for ListHarvestJobsError {
    fn description(&self) -> &str {
        match *self {
            ListHarvestJobsError::Forbidden(ref cause) => cause,
            ListHarvestJobsError::InternalServerError(ref cause) => cause,
            ListHarvestJobsError::NotFound(ref cause) => cause,
            ListHarvestJobsError::ServiceUnavailable(ref cause) => cause,
            ListHarvestJobsError::TooManyRequests(ref cause) => cause,
            ListHarvestJobsError::UnprocessableEntity(ref cause) => cause,
        }
    }
}
/// Errors returned by ListOriginEndpoints
#[derive(Debug, PartialEq)]
pub enum ListOriginEndpointsError {
    /// <p>The client is not authorized to access the requested resource.</p>
    Forbidden(String),
    /// <p>An unexpected error occurred.</p>
    InternalServerError(String),
    /// <p>The requested resource does not exist.</p>
    NotFound(String),
    /// <p>An unexpected error occurred.</p>
    ServiceUnavailable(String),
    /// <p>The client has exceeded their resource or throttling limits.</p>
    TooManyRequests(String),
    /// <p>The parameters sent in the request are not valid.</p>
    UnprocessableEntity(String),
}

impl ListOriginEndpointsError {
    pub fn from_response(res: BufferedHttpResponse) -> RusotoError<ListOriginEndpointsError> {
        if let Some(err) = proto::json::Error::parse_rest(&res) {
            match err.typ.as_str() {
                "ForbiddenException" => {
                    return RusotoError::Service(ListOriginEndpointsError::Forbidden(err.msg))
                }
                "InternalServerErrorException" => {
                    return RusotoError::Service(ListOriginEndpointsError::InternalServerError(
                        err.msg,
                    ))
                }
                "NotFoundException" => {
                    return RusotoError::Service(ListOriginEndpointsError::NotFound(err.msg))
                }
                "ServiceUnavailableException" => {
                    return RusotoError::Service(ListOriginEndpointsError::ServiceUnavailable(
                        err.msg,
                    ))
                }
                "TooManyRequestsException" => {
                    return RusotoError::Service(ListOriginEndpointsError::TooManyRequests(err.msg))
                }
                "UnprocessableEntityException" => {
                    return RusotoError::Service(ListOriginEndpointsError::UnprocessableEntity(
                        err.msg,
                    ))
                }
                "ValidationException" => return RusotoError::Validation(err.msg),
                _ => {}
            }
        }
        return RusotoError::Unknown(res);
    }
}
impl fmt::Display for ListOriginEndpointsError {
    fn fmt(&self, f: &mut fmt::Formatter) -> fmt::Result {
        write!(f, "{}", self.description())
    }
}
impl Error for ListOriginEndpointsError {
    fn description(&self) -> &str {
        match *self {
            ListOriginEndpointsError::Forbidden(ref cause) => cause,
            ListOriginEndpointsError::InternalServerError(ref cause) => cause,
            ListOriginEndpointsError::NotFound(ref cause) => cause,
            ListOriginEndpointsError::ServiceUnavailable(ref cause) => cause,
            ListOriginEndpointsError::TooManyRequests(ref cause) => cause,
            ListOriginEndpointsError::UnprocessableEntity(ref cause) => cause,
        }
    }
}
/// Errors returned by ListTagsForResource
#[derive(Debug, PartialEq)]
pub enum ListTagsForResourceError {}

impl ListTagsForResourceError {
    pub fn from_response(res: BufferedHttpResponse) -> RusotoError<ListTagsForResourceError> {
        if let Some(err) = proto::json::Error::parse_rest(&res) {
            match err.typ.as_str() {
                "ValidationException" => return RusotoError::Validation(err.msg),
                _ => {}
            }
        }
        return RusotoError::Unknown(res);
    }
}
impl fmt::Display for ListTagsForResourceError {
    fn fmt(&self, f: &mut fmt::Formatter) -> fmt::Result {
        write!(f, "{}", self.description())
    }
}
impl Error for ListTagsForResourceError {
    fn description(&self) -> &str {
        match *self {}
    }
}
/// Errors returned by RotateChannelCredentials
#[derive(Debug, PartialEq)]
pub enum RotateChannelCredentialsError {
    /// <p>The client is not authorized to access the requested resource.</p>
    Forbidden(String),
    /// <p>An unexpected error occurred.</p>
    InternalServerError(String),
    /// <p>The requested resource does not exist.</p>
    NotFound(String),
    /// <p>An unexpected error occurred.</p>
    ServiceUnavailable(String),
    /// <p>The client has exceeded their resource or throttling limits.</p>
    TooManyRequests(String),
    /// <p>The parameters sent in the request are not valid.</p>
    UnprocessableEntity(String),
}

impl RotateChannelCredentialsError {
    pub fn from_response(res: BufferedHttpResponse) -> RusotoError<RotateChannelCredentialsError> {
        if let Some(err) = proto::json::Error::parse_rest(&res) {
            match err.typ.as_str() {
                "ForbiddenException" => {
                    return RusotoError::Service(RotateChannelCredentialsError::Forbidden(err.msg))
                }
                "InternalServerErrorException" => {
                    return RusotoError::Service(
                        RotateChannelCredentialsError::InternalServerError(err.msg),
                    )
                }
                "NotFoundException" => {
                    return RusotoError::Service(RotateChannelCredentialsError::NotFound(err.msg))
                }
                "ServiceUnavailableException" => {
                    return RusotoError::Service(RotateChannelCredentialsError::ServiceUnavailable(
                        err.msg,
                    ))
                }
                "TooManyRequestsException" => {
                    return RusotoError::Service(RotateChannelCredentialsError::TooManyRequests(
                        err.msg,
                    ))
                }
                "UnprocessableEntityException" => {
                    return RusotoError::Service(
                        RotateChannelCredentialsError::UnprocessableEntity(err.msg),
                    )
                }
                "ValidationException" => return RusotoError::Validation(err.msg),
                _ => {}
            }
        }
        return RusotoError::Unknown(res);
    }
}
impl fmt::Display for RotateChannelCredentialsError {
    fn fmt(&self, f: &mut fmt::Formatter) -> fmt::Result {
        write!(f, "{}", self.description())
    }
}
impl Error for RotateChannelCredentialsError {
    fn description(&self) -> &str {
        match *self {
            RotateChannelCredentialsError::Forbidden(ref cause) => cause,
            RotateChannelCredentialsError::InternalServerError(ref cause) => cause,
            RotateChannelCredentialsError::NotFound(ref cause) => cause,
            RotateChannelCredentialsError::ServiceUnavailable(ref cause) => cause,
            RotateChannelCredentialsError::TooManyRequests(ref cause) => cause,
            RotateChannelCredentialsError::UnprocessableEntity(ref cause) => cause,
        }
    }
}
/// Errors returned by RotateIngestEndpointCredentials
#[derive(Debug, PartialEq)]
pub enum RotateIngestEndpointCredentialsError {
    /// <p>The client is not authorized to access the requested resource.</p>
    Forbidden(String),
    /// <p>An unexpected error occurred.</p>
    InternalServerError(String),
    /// <p>The requested resource does not exist.</p>
    NotFound(String),
    /// <p>An unexpected error occurred.</p>
    ServiceUnavailable(String),
    /// <p>The client has exceeded their resource or throttling limits.</p>
    TooManyRequests(String),
    /// <p>The parameters sent in the request are not valid.</p>
    UnprocessableEntity(String),
}

impl RotateIngestEndpointCredentialsError {
    pub fn from_response(
        res: BufferedHttpResponse,
    ) -> RusotoError<RotateIngestEndpointCredentialsError> {
        if let Some(err) = proto::json::Error::parse_rest(&res) {
            match err.typ.as_str() {
                "ForbiddenException" => {
                    return RusotoError::Service(RotateIngestEndpointCredentialsError::Forbidden(
                        err.msg,
                    ))
                }
                "InternalServerErrorException" => {
                    return RusotoError::Service(
                        RotateIngestEndpointCredentialsError::InternalServerError(err.msg),
                    )
                }
                "NotFoundException" => {
                    return RusotoError::Service(RotateIngestEndpointCredentialsError::NotFound(
                        err.msg,
                    ))
                }
                "ServiceUnavailableException" => {
                    return RusotoError::Service(
                        RotateIngestEndpointCredentialsError::ServiceUnavailable(err.msg),
                    )
                }
                "TooManyRequestsException" => {
                    return RusotoError::Service(
                        RotateIngestEndpointCredentialsError::TooManyRequests(err.msg),
                    )
                }
                "UnprocessableEntityException" => {
                    return RusotoError::Service(
                        RotateIngestEndpointCredentialsError::UnprocessableEntity(err.msg),
                    )
                }
                "ValidationException" => return RusotoError::Validation(err.msg),
                _ => {}
            }
        }
        return RusotoError::Unknown(res);
    }
}
impl fmt::Display for RotateIngestEndpointCredentialsError {
    fn fmt(&self, f: &mut fmt::Formatter) -> fmt::Result {
        write!(f, "{}", self.description())
    }
}
impl Error for RotateIngestEndpointCredentialsError {
    fn description(&self) -> &str {
        match *self {
            RotateIngestEndpointCredentialsError::Forbidden(ref cause) => cause,
            RotateIngestEndpointCredentialsError::InternalServerError(ref cause) => cause,
            RotateIngestEndpointCredentialsError::NotFound(ref cause) => cause,
            RotateIngestEndpointCredentialsError::ServiceUnavailable(ref cause) => cause,
            RotateIngestEndpointCredentialsError::TooManyRequests(ref cause) => cause,
            RotateIngestEndpointCredentialsError::UnprocessableEntity(ref cause) => cause,
        }
    }
}
/// Errors returned by TagResource
#[derive(Debug, PartialEq)]
pub enum TagResourceError {}

impl TagResourceError {
    pub fn from_response(res: BufferedHttpResponse) -> RusotoError<TagResourceError> {
        if let Some(err) = proto::json::Error::parse_rest(&res) {
            match err.typ.as_str() {
                "ValidationException" => return RusotoError::Validation(err.msg),
                _ => {}
            }
        }
        return RusotoError::Unknown(res);
    }
}
impl fmt::Display for TagResourceError {
    fn fmt(&self, f: &mut fmt::Formatter) -> fmt::Result {
        write!(f, "{}", self.description())
    }
}
impl Error for TagResourceError {
    fn description(&self) -> &str {
        match *self {}
    }
}
/// Errors returned by UntagResource
#[derive(Debug, PartialEq)]
pub enum UntagResourceError {}

impl UntagResourceError {
    pub fn from_response(res: BufferedHttpResponse) -> RusotoError<UntagResourceError> {
        if let Some(err) = proto::json::Error::parse_rest(&res) {
            match err.typ.as_str() {
                "ValidationException" => return RusotoError::Validation(err.msg),
                _ => {}
            }
        }
        return RusotoError::Unknown(res);
    }
}
impl fmt::Display for UntagResourceError {
    fn fmt(&self, f: &mut fmt::Formatter) -> fmt::Result {
        write!(f, "{}", self.description())
    }
}
impl Error for UntagResourceError {
    fn description(&self) -> &str {
        match *self {}
    }
}
/// Errors returned by UpdateChannel
#[derive(Debug, PartialEq)]
pub enum UpdateChannelError {
    /// <p>The client is not authorized to access the requested resource.</p>
    Forbidden(String),
    /// <p>An unexpected error occurred.</p>
    InternalServerError(String),
    /// <p>The requested resource does not exist.</p>
    NotFound(String),
    /// <p>An unexpected error occurred.</p>
    ServiceUnavailable(String),
    /// <p>The client has exceeded their resource or throttling limits.</p>
    TooManyRequests(String),
    /// <p>The parameters sent in the request are not valid.</p>
    UnprocessableEntity(String),
}

impl UpdateChannelError {
    pub fn from_response(res: BufferedHttpResponse) -> RusotoError<UpdateChannelError> {
        if let Some(err) = proto::json::Error::parse_rest(&res) {
            match err.typ.as_str() {
                "ForbiddenException" => {
                    return RusotoError::Service(UpdateChannelError::Forbidden(err.msg))
                }
                "InternalServerErrorException" => {
                    return RusotoError::Service(UpdateChannelError::InternalServerError(err.msg))
                }
                "NotFoundException" => {
                    return RusotoError::Service(UpdateChannelError::NotFound(err.msg))
                }
                "ServiceUnavailableException" => {
                    return RusotoError::Service(UpdateChannelError::ServiceUnavailable(err.msg))
                }
                "TooManyRequestsException" => {
                    return RusotoError::Service(UpdateChannelError::TooManyRequests(err.msg))
                }
                "UnprocessableEntityException" => {
                    return RusotoError::Service(UpdateChannelError::UnprocessableEntity(err.msg))
                }
                "ValidationException" => return RusotoError::Validation(err.msg),
                _ => {}
            }
        }
        return RusotoError::Unknown(res);
    }
}
impl fmt::Display for UpdateChannelError {
    fn fmt(&self, f: &mut fmt::Formatter) -> fmt::Result {
        write!(f, "{}", self.description())
    }
}
impl Error for UpdateChannelError {
    fn description(&self) -> &str {
        match *self {
            UpdateChannelError::Forbidden(ref cause) => cause,
            UpdateChannelError::InternalServerError(ref cause) => cause,
            UpdateChannelError::NotFound(ref cause) => cause,
            UpdateChannelError::ServiceUnavailable(ref cause) => cause,
            UpdateChannelError::TooManyRequests(ref cause) => cause,
            UpdateChannelError::UnprocessableEntity(ref cause) => cause,
        }
    }
}
/// Errors returned by UpdateOriginEndpoint
#[derive(Debug, PartialEq)]
pub enum UpdateOriginEndpointError {
    /// <p>The client is not authorized to access the requested resource.</p>
    Forbidden(String),
    /// <p>An unexpected error occurred.</p>
    InternalServerError(String),
    /// <p>The requested resource does not exist.</p>
    NotFound(String),
    /// <p>An unexpected error occurred.</p>
    ServiceUnavailable(String),
    /// <p>The client has exceeded their resource or throttling limits.</p>
    TooManyRequests(String),
    /// <p>The parameters sent in the request are not valid.</p>
    UnprocessableEntity(String),
}

impl UpdateOriginEndpointError {
    pub fn from_response(res: BufferedHttpResponse) -> RusotoError<UpdateOriginEndpointError> {
        if let Some(err) = proto::json::Error::parse_rest(&res) {
            match err.typ.as_str() {
                "ForbiddenException" => {
                    return RusotoError::Service(UpdateOriginEndpointError::Forbidden(err.msg))
                }
                "InternalServerErrorException" => {
                    return RusotoError::Service(UpdateOriginEndpointError::InternalServerError(
                        err.msg,
                    ))
                }
                "NotFoundException" => {
                    return RusotoError::Service(UpdateOriginEndpointError::NotFound(err.msg))
                }
                "ServiceUnavailableException" => {
                    return RusotoError::Service(UpdateOriginEndpointError::ServiceUnavailable(
                        err.msg,
                    ))
                }
                "TooManyRequestsException" => {
                    return RusotoError::Service(UpdateOriginEndpointError::TooManyRequests(
                        err.msg,
                    ))
                }
                "UnprocessableEntityException" => {
                    return RusotoError::Service(UpdateOriginEndpointError::UnprocessableEntity(
                        err.msg,
                    ))
                }
                "ValidationException" => return RusotoError::Validation(err.msg),
                _ => {}
            }
        }
        return RusotoError::Unknown(res);
    }
}
impl fmt::Display for UpdateOriginEndpointError {
    fn fmt(&self, f: &mut fmt::Formatter) -> fmt::Result {
        write!(f, "{}", self.description())
    }
}
impl Error for UpdateOriginEndpointError {
    fn description(&self) -> &str {
        match *self {
            UpdateOriginEndpointError::Forbidden(ref cause) => cause,
            UpdateOriginEndpointError::InternalServerError(ref cause) => cause,
            UpdateOriginEndpointError::NotFound(ref cause) => cause,
            UpdateOriginEndpointError::ServiceUnavailable(ref cause) => cause,
            UpdateOriginEndpointError::TooManyRequests(ref cause) => cause,
            UpdateOriginEndpointError::UnprocessableEntity(ref cause) => cause,
        }
    }
}
/// Trait representing the capabilities of the MediaPackage API. MediaPackage clients implement this trait.
#[async_trait]
pub trait MediaPackage {
    /// <p>Creates a new Channel.</p>
    async fn create_channel(
        &self,
        input: CreateChannelRequest,
    ) -> Result<CreateChannelResponse, RusotoError<CreateChannelError>>;

    /// <p>Creates a new HarvestJob record.</p>
    fn create_harvest_job(
        &self,
        input: CreateHarvestJobRequest,
    ) -> RusotoFuture<CreateHarvestJobResponse, CreateHarvestJobError>;

    /// <p>Creates a new OriginEndpoint record.</p>
    async fn create_origin_endpoint(
        &self,
        input: CreateOriginEndpointRequest,
    ) -> Result<CreateOriginEndpointResponse, RusotoError<CreateOriginEndpointError>>;

    /// <p>Deletes an existing Channel.</p>
    async fn delete_channel(
        &self,
        input: DeleteChannelRequest,
    ) -> Result<DeleteChannelResponse, RusotoError<DeleteChannelError>>;

    /// <p>Deletes an existing OriginEndpoint.</p>
    async fn delete_origin_endpoint(
        &self,
        input: DeleteOriginEndpointRequest,
    ) -> Result<DeleteOriginEndpointResponse, RusotoError<DeleteOriginEndpointError>>;

    /// <p>Gets details about a Channel.</p>
    async fn describe_channel(
        &self,
        input: DescribeChannelRequest,
    ) -> Result<DescribeChannelResponse, RusotoError<DescribeChannelError>>;

    /// <p>Gets details about an existing HarvestJob.</p>
    fn describe_harvest_job(
        &self,
        input: DescribeHarvestJobRequest,
    ) -> RusotoFuture<DescribeHarvestJobResponse, DescribeHarvestJobError>;

    /// <p>Gets details about an existing OriginEndpoint.</p>
    async fn describe_origin_endpoint(
        &self,
        input: DescribeOriginEndpointRequest,
    ) -> Result<DescribeOriginEndpointResponse, RusotoError<DescribeOriginEndpointError>>;

    /// <p>Returns a collection of Channels.</p>
    async fn list_channels(
        &self,
        input: ListChannelsRequest,
    ) -> Result<ListChannelsResponse, RusotoError<ListChannelsError>>;

    /// <p>Returns a collection of HarvestJob records.</p>
    fn list_harvest_jobs(
        &self,
        input: ListHarvestJobsRequest,
    ) -> RusotoFuture<ListHarvestJobsResponse, ListHarvestJobsError>;

    /// <p>Returns a collection of OriginEndpoint records.</p>
    async fn list_origin_endpoints(
        &self,
        input: ListOriginEndpointsRequest,
    ) -> Result<ListOriginEndpointsResponse, RusotoError<ListOriginEndpointsError>>;

    async fn list_tags_for_resource(
        &self,
        input: ListTagsForResourceRequest,
    ) -> Result<ListTagsForResourceResponse, RusotoError<ListTagsForResourceError>>;

    /// <p>Changes the Channel&#39;s first IngestEndpoint&#39;s username and password. WARNING - This API is deprecated. Please use RotateIngestEndpointCredentials instead</p>
    async fn rotate_channel_credentials(
        &self,
        input: RotateChannelCredentialsRequest,
    ) -> Result<RotateChannelCredentialsResponse, RusotoError<RotateChannelCredentialsError>>;

    /// <p>Rotate the IngestEndpoint&#39;s username and password, as specified by the IngestEndpoint&#39;s id.</p>
    async fn rotate_ingest_endpoint_credentials(
        &self,
        input: RotateIngestEndpointCredentialsRequest,
    ) -> Result<
        RotateIngestEndpointCredentialsResponse,
        RusotoError<RotateIngestEndpointCredentialsError>,
    >;

    async fn tag_resource(
        &self,
        input: TagResourceRequest,
    ) -> Result<(), RusotoError<TagResourceError>>;

    async fn untag_resource(
        &self,
        input: UntagResourceRequest,
    ) -> Result<(), RusotoError<UntagResourceError>>;

    /// <p>Updates an existing Channel.</p>
    async fn update_channel(
        &self,
        input: UpdateChannelRequest,
    ) -> Result<UpdateChannelResponse, RusotoError<UpdateChannelError>>;

    /// <p>Updates an existing OriginEndpoint.</p>
    async fn update_origin_endpoint(
        &self,
        input: UpdateOriginEndpointRequest,
    ) -> Result<UpdateOriginEndpointResponse, RusotoError<UpdateOriginEndpointError>>;
}
/// A client for the MediaPackage API.
#[derive(Clone)]
pub struct MediaPackageClient {
    client: Client,
    region: region::Region,
}

impl MediaPackageClient {
    /// Creates a client backed by the default tokio event loop.
    ///
    /// The client will use the default credentials provider and tls client.
    pub fn new(region: region::Region) -> MediaPackageClient {
        Self::new_with_client(Client::shared(), region)
    }

    pub fn new_with<P, D>(
        request_dispatcher: D,
        credentials_provider: P,
        region: region::Region,
    ) -> MediaPackageClient
    where
        P: ProvideAwsCredentials + Send + Sync + 'static,
        D: DispatchSignedRequest + Send + Sync + 'static,
    {
        Self::new_with_client(
            Client::new_with(credentials_provider, request_dispatcher),
            region,
        )
    }

    pub fn new_with_client(client: Client, region: region::Region) -> MediaPackageClient {
        MediaPackageClient { client, region }
    }
}

impl fmt::Debug for MediaPackageClient {
    fn fmt(&self, f: &mut fmt::Formatter<'_>) -> fmt::Result {
        f.debug_struct("MediaPackageClient")
            .field("region", &self.region)
            .finish()
    }
}

#[async_trait]
impl MediaPackage for MediaPackageClient {
    /// <p>Creates a new Channel.</p>
    async fn create_channel(
        &self,
        input: CreateChannelRequest,
    ) -> Result<CreateChannelResponse, RusotoError<CreateChannelError>> {
        let request_uri = "/channels";

        let mut request = SignedRequest::new("POST", "mediapackage", &self.region, &request_uri);
        request.set_content_type("application/x-amz-json-1.1".to_owned());

        let encoded = Some(serde_json::to_vec(&input).unwrap());
        request.set_payload(encoded);

        let mut response = self
            .client
            .sign_and_dispatch(request)
            .await
            .map_err(RusotoError::from)?;
        if response.status.as_u16() == 200 {
            let response = response.buffer().await.map_err(RusotoError::HttpDispatch)?;
            let result = proto::json::ResponsePayload::new(&response)
                .deserialize::<CreateChannelResponse, _>()?;

            Ok(result)
        } else {
            let response = response.buffer().await.map_err(RusotoError::HttpDispatch)?;
            Err(CreateChannelError::from_response(response))
        }
    }

    /// <p>Creates a new HarvestJob record.</p>
    fn create_harvest_job(
        &self,
        input: CreateHarvestJobRequest,
    ) -> RusotoFuture<CreateHarvestJobResponse, CreateHarvestJobError> {
        let request_uri = "/harvest_jobs";

        let mut request = SignedRequest::new("POST", "mediapackage", &self.region, &request_uri);
        request.set_content_type("application/x-amz-json-1.1".to_owned());

        let encoded = Some(serde_json::to_vec(&input).unwrap());
        request.set_payload(encoded);

        self.client.sign_and_dispatch(request, |response| {
            if response.status.as_u16() == 200 {
                Box::new(response.buffer().from_err().and_then(|response| {
                    let result = proto::json::ResponsePayload::new(&response)
                        .deserialize::<CreateHarvestJobResponse, _>()?;

                    Ok(result)
                }))
            } else {
                Box::new(
                    response
                        .buffer()
                        .from_err()
                        .and_then(|response| Err(CreateHarvestJobError::from_response(response))),
                )
            }
        })
    }

    /// <p>Creates a new OriginEndpoint record.</p>
    async fn create_origin_endpoint(
        &self,
        input: CreateOriginEndpointRequest,
    ) -> Result<CreateOriginEndpointResponse, RusotoError<CreateOriginEndpointError>> {
        let request_uri = "/origin_endpoints";

        let mut request = SignedRequest::new("POST", "mediapackage", &self.region, &request_uri);
        request.set_content_type("application/x-amz-json-1.1".to_owned());

        let encoded = Some(serde_json::to_vec(&input).unwrap());
        request.set_payload(encoded);

        let mut response = self
            .client
            .sign_and_dispatch(request)
            .await
            .map_err(RusotoError::from)?;
        if response.status.as_u16() == 200 {
            let response = response.buffer().await.map_err(RusotoError::HttpDispatch)?;
            let result = proto::json::ResponsePayload::new(&response)
                .deserialize::<CreateOriginEndpointResponse, _>()?;

            Ok(result)
        } else {
            let response = response.buffer().await.map_err(RusotoError::HttpDispatch)?;
            Err(CreateOriginEndpointError::from_response(response))
        }
    }

    /// <p>Deletes an existing Channel.</p>
    async fn delete_channel(
        &self,
        input: DeleteChannelRequest,
    ) -> Result<DeleteChannelResponse, RusotoError<DeleteChannelError>> {
        let request_uri = format!("/channels/{id}", id = input.id);

        let mut request = SignedRequest::new("DELETE", "mediapackage", &self.region, &request_uri);
        request.set_content_type("application/x-amz-json-1.1".to_owned());

        let mut response = self
            .client
            .sign_and_dispatch(request)
            .await
            .map_err(RusotoError::from)?;
        if response.status.as_u16() == 202 {
            let response = response.buffer().await.map_err(RusotoError::HttpDispatch)?;
            let result = proto::json::ResponsePayload::new(&response)
                .deserialize::<DeleteChannelResponse, _>()?;

            Ok(result)
        } else {
            let response = response.buffer().await.map_err(RusotoError::HttpDispatch)?;
            Err(DeleteChannelError::from_response(response))
        }
    }

    /// <p>Deletes an existing OriginEndpoint.</p>
    async fn delete_origin_endpoint(
        &self,
        input: DeleteOriginEndpointRequest,
    ) -> Result<DeleteOriginEndpointResponse, RusotoError<DeleteOriginEndpointError>> {
        let request_uri = format!("/origin_endpoints/{id}", id = input.id);

        let mut request = SignedRequest::new("DELETE", "mediapackage", &self.region, &request_uri);
        request.set_content_type("application/x-amz-json-1.1".to_owned());

        let mut response = self
            .client
            .sign_and_dispatch(request)
            .await
            .map_err(RusotoError::from)?;
        if response.status.as_u16() == 202 {
            let response = response.buffer().await.map_err(RusotoError::HttpDispatch)?;
            let result = proto::json::ResponsePayload::new(&response)
                .deserialize::<DeleteOriginEndpointResponse, _>()?;

            Ok(result)
        } else {
            let response = response.buffer().await.map_err(RusotoError::HttpDispatch)?;
            Err(DeleteOriginEndpointError::from_response(response))
        }
    }

    /// <p>Gets details about a Channel.</p>
    async fn describe_channel(
        &self,
        input: DescribeChannelRequest,
    ) -> Result<DescribeChannelResponse, RusotoError<DescribeChannelError>> {
        let request_uri = format!("/channels/{id}", id = input.id);

        let mut request = SignedRequest::new("GET", "mediapackage", &self.region, &request_uri);
        request.set_content_type("application/x-amz-json-1.1".to_owned());

        let mut response = self
            .client
            .sign_and_dispatch(request)
            .await
            .map_err(RusotoError::from)?;
        if response.status.as_u16() == 200 {
            let response = response.buffer().await.map_err(RusotoError::HttpDispatch)?;
            let result = proto::json::ResponsePayload::new(&response)
                .deserialize::<DescribeChannelResponse, _>()?;

            Ok(result)
        } else {
            let response = response.buffer().await.map_err(RusotoError::HttpDispatch)?;
            Err(DescribeChannelError::from_response(response))
        }
    }

    /// <p>Gets details about an existing HarvestJob.</p>
    fn describe_harvest_job(
        &self,
        input: DescribeHarvestJobRequest,
    ) -> RusotoFuture<DescribeHarvestJobResponse, DescribeHarvestJobError> {
        let request_uri = format!("/harvest_jobs/{id}", id = input.id);

        let mut request = SignedRequest::new("GET", "mediapackage", &self.region, &request_uri);
        request.set_content_type("application/x-amz-json-1.1".to_owned());

        self.client.sign_and_dispatch(request, |response| {
            if response.status.as_u16() == 200 {
                Box::new(response.buffer().from_err().and_then(|response| {
                    let result = proto::json::ResponsePayload::new(&response)
                        .deserialize::<DescribeHarvestJobResponse, _>()?;

                    Ok(result)
                }))
            } else {
                Box::new(
                    response
                        .buffer()
                        .from_err()
                        .and_then(|response| Err(DescribeHarvestJobError::from_response(response))),
                )
            }
        })
    }

    /// <p>Gets details about an existing OriginEndpoint.</p>
    async fn describe_origin_endpoint(
        &self,
        input: DescribeOriginEndpointRequest,
    ) -> Result<DescribeOriginEndpointResponse, RusotoError<DescribeOriginEndpointError>> {
        let request_uri = format!("/origin_endpoints/{id}", id = input.id);

        let mut request = SignedRequest::new("GET", "mediapackage", &self.region, &request_uri);
        request.set_content_type("application/x-amz-json-1.1".to_owned());

        let mut response = self
            .client
            .sign_and_dispatch(request)
            .await
            .map_err(RusotoError::from)?;
        if response.status.as_u16() == 200 {
            let response = response.buffer().await.map_err(RusotoError::HttpDispatch)?;
            let result = proto::json::ResponsePayload::new(&response)
                .deserialize::<DescribeOriginEndpointResponse, _>()?;

            Ok(result)
        } else {
            let response = response.buffer().await.map_err(RusotoError::HttpDispatch)?;
            Err(DescribeOriginEndpointError::from_response(response))
        }
    }

    /// <p>Returns a collection of Channels.</p>
    async fn list_channels(
        &self,
        input: ListChannelsRequest,
    ) -> Result<ListChannelsResponse, RusotoError<ListChannelsError>> {
        let request_uri = "/channels";

        let mut request = SignedRequest::new("GET", "mediapackage", &self.region, &request_uri);
        request.set_content_type("application/x-amz-json-1.1".to_owned());

        let mut params = Params::new();
        if let Some(ref x) = input.max_results {
            params.put("maxResults", x);
        }
        if let Some(ref x) = input.next_token {
            params.put("nextToken", x);
        }
        request.set_params(params);

        let mut response = self
            .client
            .sign_and_dispatch(request)
            .await
            .map_err(RusotoError::from)?;
        if response.status.as_u16() == 200 {
            let response = response.buffer().await.map_err(RusotoError::HttpDispatch)?;
            let result = proto::json::ResponsePayload::new(&response)
                .deserialize::<ListChannelsResponse, _>()?;

            Ok(result)
        } else {
            let response = response.buffer().await.map_err(RusotoError::HttpDispatch)?;
            Err(ListChannelsError::from_response(response))
        }
    }

    /// <p>Returns a collection of HarvestJob records.</p>
    fn list_harvest_jobs(
        &self,
        input: ListHarvestJobsRequest,
    ) -> RusotoFuture<ListHarvestJobsResponse, ListHarvestJobsError> {
        let request_uri = "/harvest_jobs";

        let mut request = SignedRequest::new("GET", "mediapackage", &self.region, &request_uri);
        request.set_content_type("application/x-amz-json-1.1".to_owned());

        let mut params = Params::new();
        if let Some(ref x) = input.include_channel_id {
            params.put("includeChannelId", x);
        }
        if let Some(ref x) = input.include_status {
            params.put("includeStatus", x);
        }
        if let Some(ref x) = input.max_results {
            params.put("maxResults", x);
        }
        if let Some(ref x) = input.next_token {
            params.put("nextToken", x);
        }
        request.set_params(params);

        self.client.sign_and_dispatch(request, |response| {
            if response.status.as_u16() == 200 {
                Box::new(response.buffer().from_err().and_then(|response| {
                    let result = proto::json::ResponsePayload::new(&response)
                        .deserialize::<ListHarvestJobsResponse, _>()?;

                    Ok(result)
                }))
            } else {
                Box::new(
                    response
                        .buffer()
                        .from_err()
                        .and_then(|response| Err(ListHarvestJobsError::from_response(response))),
                )
            }
        })
    }

    /// <p>Returns a collection of OriginEndpoint records.</p>
    async fn list_origin_endpoints(
        &self,
        input: ListOriginEndpointsRequest,
    ) -> Result<ListOriginEndpointsResponse, RusotoError<ListOriginEndpointsError>> {
        let request_uri = "/origin_endpoints";

        let mut request = SignedRequest::new("GET", "mediapackage", &self.region, &request_uri);
        request.set_content_type("application/x-amz-json-1.1".to_owned());

        let mut params = Params::new();
        if let Some(ref x) = input.channel_id {
            params.put("channelId", x);
        }
        if let Some(ref x) = input.max_results {
            params.put("maxResults", x);
        }
        if let Some(ref x) = input.next_token {
            params.put("nextToken", x);
        }
        request.set_params(params);

        let mut response = self
            .client
            .sign_and_dispatch(request)
            .await
            .map_err(RusotoError::from)?;
        if response.status.as_u16() == 200 {
            let response = response.buffer().await.map_err(RusotoError::HttpDispatch)?;
            let result = proto::json::ResponsePayload::new(&response)
                .deserialize::<ListOriginEndpointsResponse, _>()?;

            Ok(result)
        } else {
            let response = response.buffer().await.map_err(RusotoError::HttpDispatch)?;
            Err(ListOriginEndpointsError::from_response(response))
        }
    }

    async fn list_tags_for_resource(
        &self,
        input: ListTagsForResourceRequest,
    ) -> Result<ListTagsForResourceResponse, RusotoError<ListTagsForResourceError>> {
        let request_uri = format!("/tags/{resource_arn}", resource_arn = input.resource_arn);

        let mut request = SignedRequest::new("GET", "mediapackage", &self.region, &request_uri);
        request.set_content_type("application/x-amz-json-1.1".to_owned());

        let mut response = self
            .client
            .sign_and_dispatch(request)
            .await
            .map_err(RusotoError::from)?;
        if response.status.as_u16() == 200 {
            let response = response.buffer().await.map_err(RusotoError::HttpDispatch)?;
            let result = proto::json::ResponsePayload::new(&response)
                .deserialize::<ListTagsForResourceResponse, _>()?;

            Ok(result)
        } else {
            let response = response.buffer().await.map_err(RusotoError::HttpDispatch)?;
            Err(ListTagsForResourceError::from_response(response))
        }
    }

    /// <p>Changes the Channel&#39;s first IngestEndpoint&#39;s username and password. WARNING - This API is deprecated. Please use RotateIngestEndpointCredentials instead</p>
    async fn rotate_channel_credentials(
        &self,
        input: RotateChannelCredentialsRequest,
    ) -> Result<RotateChannelCredentialsResponse, RusotoError<RotateChannelCredentialsError>> {
        let request_uri = format!("/channels/{id}/credentials", id = input.id);

        let mut request = SignedRequest::new("PUT", "mediapackage", &self.region, &request_uri);
        request.set_content_type("application/x-amz-json-1.1".to_owned());

        let mut response = self
            .client
            .sign_and_dispatch(request)
            .await
            .map_err(RusotoError::from)?;
        if response.status.as_u16() == 200 {
            let response = response.buffer().await.map_err(RusotoError::HttpDispatch)?;
            let result = proto::json::ResponsePayload::new(&response)
                .deserialize::<RotateChannelCredentialsResponse, _>()?;

            Ok(result)
        } else {
            let response = response.buffer().await.map_err(RusotoError::HttpDispatch)?;
            Err(RotateChannelCredentialsError::from_response(response))
        }
    }

    /// <p>Rotate the IngestEndpoint&#39;s username and password, as specified by the IngestEndpoint&#39;s id.</p>
    async fn rotate_ingest_endpoint_credentials(
        &self,
        input: RotateIngestEndpointCredentialsRequest,
    ) -> Result<
        RotateIngestEndpointCredentialsResponse,
        RusotoError<RotateIngestEndpointCredentialsError>,
    > {
        let request_uri = format!(
            "/channels/{id}/ingest_endpoints/{ingest_endpoint_id}/credentials",
            id = input.id,
            ingest_endpoint_id = input.ingest_endpoint_id
        );

        let mut request = SignedRequest::new("PUT", "mediapackage", &self.region, &request_uri);
        request.set_content_type("application/x-amz-json-1.1".to_owned());

        let mut response = self
            .client
            .sign_and_dispatch(request)
            .await
            .map_err(RusotoError::from)?;
        if response.status.as_u16() == 200 {
            let response = response.buffer().await.map_err(RusotoError::HttpDispatch)?;
            let result = proto::json::ResponsePayload::new(&response)
                .deserialize::<RotateIngestEndpointCredentialsResponse, _>()?;

            Ok(result)
        } else {
            let response = response.buffer().await.map_err(RusotoError::HttpDispatch)?;
            Err(RotateIngestEndpointCredentialsError::from_response(
                response,
            ))
        }
    }

    async fn tag_resource(
        &self,
        input: TagResourceRequest,
    ) -> Result<(), RusotoError<TagResourceError>> {
        let request_uri = format!("/tags/{resource_arn}", resource_arn = input.resource_arn);

        let mut request = SignedRequest::new("POST", "mediapackage", &self.region, &request_uri);
        request.set_content_type("application/x-amz-json-1.1".to_owned());

        let encoded = Some(serde_json::to_vec(&input).unwrap());
        request.set_payload(encoded);

        let mut response = self
            .client
            .sign_and_dispatch(request)
            .await
            .map_err(RusotoError::from)?;
        if response.status.as_u16() == 204 {
            let response = response.buffer().await.map_err(RusotoError::HttpDispatch)?;
            let result = ::std::mem::drop(response);

            Ok(result)
        } else {
            let response = response.buffer().await.map_err(RusotoError::HttpDispatch)?;
            Err(TagResourceError::from_response(response))
        }
    }

    async fn untag_resource(
        &self,
        input: UntagResourceRequest,
    ) -> Result<(), RusotoError<UntagResourceError>> {
        let request_uri = format!("/tags/{resource_arn}", resource_arn = input.resource_arn);

        let mut request = SignedRequest::new("DELETE", "mediapackage", &self.region, &request_uri);
        request.set_content_type("application/x-amz-json-1.1".to_owned());

        let mut params = Params::new();
        for item in input.tag_keys.iter() {
            params.put("tagKeys", item);
        }
        request.set_params(params);

        let mut response = self
            .client
            .sign_and_dispatch(request)
            .await
            .map_err(RusotoError::from)?;
        if response.status.as_u16() == 204 {
            let response = response.buffer().await.map_err(RusotoError::HttpDispatch)?;
            let result = ::std::mem::drop(response);

            Ok(result)
        } else {
            let response = response.buffer().await.map_err(RusotoError::HttpDispatch)?;
            Err(UntagResourceError::from_response(response))
        }
    }

    /// <p>Updates an existing Channel.</p>
    async fn update_channel(
        &self,
        input: UpdateChannelRequest,
    ) -> Result<UpdateChannelResponse, RusotoError<UpdateChannelError>> {
        let request_uri = format!("/channels/{id}", id = input.id);

        let mut request = SignedRequest::new("PUT", "mediapackage", &self.region, &request_uri);
        request.set_content_type("application/x-amz-json-1.1".to_owned());

        let encoded = Some(serde_json::to_vec(&input).unwrap());
        request.set_payload(encoded);

        let mut response = self
            .client
            .sign_and_dispatch(request)
            .await
            .map_err(RusotoError::from)?;
        if response.status.as_u16() == 200 {
            let response = response.buffer().await.map_err(RusotoError::HttpDispatch)?;
            let result = proto::json::ResponsePayload::new(&response)
                .deserialize::<UpdateChannelResponse, _>()?;

            Ok(result)
        } else {
            let response = response.buffer().await.map_err(RusotoError::HttpDispatch)?;
            Err(UpdateChannelError::from_response(response))
        }
    }

    /// <p>Updates an existing OriginEndpoint.</p>
    async fn update_origin_endpoint(
        &self,
        input: UpdateOriginEndpointRequest,
    ) -> Result<UpdateOriginEndpointResponse, RusotoError<UpdateOriginEndpointError>> {
        let request_uri = format!("/origin_endpoints/{id}", id = input.id);

        let mut request = SignedRequest::new("PUT", "mediapackage", &self.region, &request_uri);
        request.set_content_type("application/x-amz-json-1.1".to_owned());

        let encoded = Some(serde_json::to_vec(&input).unwrap());
        request.set_payload(encoded);

        let mut response = self
            .client
            .sign_and_dispatch(request)
            .await
            .map_err(RusotoError::from)?;
        if response.status.as_u16() == 200 {
            let response = response.buffer().await.map_err(RusotoError::HttpDispatch)?;
            let result = proto::json::ResponsePayload::new(&response)
                .deserialize::<UpdateOriginEndpointResponse, _>()?;

            Ok(result)
        } else {
            let response = response.buffer().await.map_err(RusotoError::HttpDispatch)?;
            Err(UpdateOriginEndpointError::from_response(response))
        }
    }
}<|MERGE_RESOLUTION|>--- conflicted
+++ resolved
@@ -9,28 +9,16 @@
 //  must be updated to generate the changes.
 //
 // =================================================================
-#![allow(warnings)]
-
-<<<<<<< HEAD
-use futures::future;
-use futures::Future;
-=======
+
 use std::error::Error;
 use std::fmt;
 
 use async_trait::async_trait;
->>>>>>> 62832c4b
 use rusoto_core::credential::ProvideAwsCredentials;
 use rusoto_core::region;
 #[allow(warnings)]
 use rusoto_core::request::{BufferedHttpResponse, DispatchSignedRequest};
-<<<<<<< HEAD
-use rusoto_core::{Client, RusotoError, RusotoFuture};
-use std::error::Error;
-use std::fmt;
-=======
 use rusoto_core::{Client, RusotoError};
->>>>>>> 62832c4b
 
 use rusoto_core::param::{Params, ServiceParams};
 use rusoto_core::proto;
@@ -39,7 +27,7 @@
 use serde_json;
 /// <p>A Channel resource configuration.</p>
 #[derive(Default, Debug, Clone, PartialEq, Deserialize)]
-#[cfg_attr(any(test, feature = "serialize_structs"), derive(Serialize))]
+#[cfg_attr(test, derive(Serialize))]
 pub struct Channel {
     /// <p>The Amazon Resource Name (ARN) assigned to the Channel.</p>
     #[serde(rename = "Arn")]
@@ -74,7 +62,7 @@
 
 /// <p>A Common Media Application Format (CMAF) packaging configuration.</p>
 #[derive(Default, Debug, Clone, PartialEq, Deserialize)]
-#[cfg_attr(any(test, feature = "serialize_structs"), derive(Serialize))]
+#[cfg_attr(test, derive(Serialize))]
 pub struct CmafPackage {
     #[serde(rename = "Encryption")]
     #[serde(skip_serializing_if = "Option::is_none")]
@@ -138,7 +126,7 @@
 }
 
 #[derive(Default, Debug, Clone, PartialEq, Deserialize)]
-#[cfg_attr(any(test, feature = "serialize_structs"), derive(Serialize))]
+#[cfg_attr(test, derive(Serialize))]
 pub struct CreateChannelResponse {
     /// <p>The Amazon Resource Name (ARN) assigned to the Channel.</p>
     #[serde(rename = "Arn")]
@@ -158,71 +146,6 @@
     #[serde(rename = "Tags")]
     #[serde(skip_serializing_if = "Option::is_none")]
     pub tags: Option<::std::collections::HashMap<String, String>>,
-}
-
-/// <p>Configuration parameters used to create a new HarvestJob.</p>
-#[derive(Default, Debug, Clone, PartialEq, Serialize)]
-pub struct CreateHarvestJobRequest {
-    /// <p>The end of the time-window which will be harvested</p>
-    #[serde(rename = "EndTime")]
-    pub end_time: String,
-    /// <p>The ID of the HarvestJob. The ID must be unique within the region
-    /// and it cannot be changed after the HarvestJob is submitted</p>
-    #[serde(rename = "Id")]
-    pub id: String,
-    /// <p>The ID of the OriginEndpoint that the HarvestJob will harvest from.
-    /// This cannot be changed after the HarvestJob is submitted.</p>
-    #[serde(rename = "OriginEndpointId")]
-    pub origin_endpoint_id: String,
-    #[serde(rename = "S3Destination")]
-    pub s3_destination: S3Destination,
-    /// <p>The start of the time-window which will be harvested</p>
-    #[serde(rename = "StartTime")]
-    pub start_time: String,
-}
-
-#[derive(Default, Debug, Clone, PartialEq, Deserialize)]
-#[cfg_attr(any(test, feature = "serialize_structs"), derive(Serialize))]
-pub struct CreateHarvestJobResponse {
-    /// <p>The Amazon Resource Name (ARN) assigned to the HarvestJob.</p>
-    #[serde(rename = "Arn")]
-    #[serde(skip_serializing_if = "Option::is_none")]
-    pub arn: Option<String>,
-    /// <p>The ID of the Channel that the HarvestJob will harvest from.</p>
-    #[serde(rename = "ChannelId")]
-    #[serde(skip_serializing_if = "Option::is_none")]
-    pub channel_id: Option<String>,
-    /// <p>The time the HarvestJob was submitted</p>
-    #[serde(rename = "CreatedAt")]
-    #[serde(skip_serializing_if = "Option::is_none")]
-    pub created_at: Option<String>,
-    /// <p>The end of the time-window which will be harvested.</p>
-    #[serde(rename = "EndTime")]
-    #[serde(skip_serializing_if = "Option::is_none")]
-    pub end_time: Option<String>,
-    /// <p>The ID of the HarvestJob. The ID must be unique within the region
-    /// and it cannot be changed after the HarvestJob is submitted.</p>
-    #[serde(rename = "Id")]
-    #[serde(skip_serializing_if = "Option::is_none")]
-    pub id: Option<String>,
-    /// <p>The ID of the OriginEndpoint that the HarvestJob will harvest from.
-    /// This cannot be changed after the HarvestJob is submitted.</p>
-    #[serde(rename = "OriginEndpointId")]
-    #[serde(skip_serializing_if = "Option::is_none")]
-    pub origin_endpoint_id: Option<String>,
-    #[serde(rename = "S3Destination")]
-    #[serde(skip_serializing_if = "Option::is_none")]
-    pub s3_destination: Option<S3Destination>,
-    /// <p>The start of the time-window which will be harvested.</p>
-    #[serde(rename = "StartTime")]
-    #[serde(skip_serializing_if = "Option::is_none")]
-    pub start_time: Option<String>,
-    /// <p>The current status of the HarvestJob. Consider setting up a CloudWatch Event to listen for
-    /// HarvestJobs as they succeed or fail. In the event of failure, the CloudWatch Event will
-    /// include an explanation of why the HarvestJob failed.</p>
-    #[serde(rename = "Status")]
-    #[serde(skip_serializing_if = "Option::is_none")]
-    pub status: Option<String>,
 }
 
 /// <p>Configuration parameters used to create a new OriginEndpoint.</p>
@@ -256,12 +179,6 @@
     #[serde(rename = "MssPackage")]
     #[serde(skip_serializing_if = "Option::is_none")]
     pub mss_package: Option<MssPackage>,
-    /// <p>Control whether origination of video is allowed for this OriginEndpoint. If set to ALLOW, the OriginEndpoint
-    /// may by requested, pursuant to any other form of access control. If set to DENY, the OriginEndpoint may not be
-    /// requested. This can be helpful for Live to VOD harvesting, or for temporarily disabling origination</p>
-    #[serde(rename = "Origination")]
-    #[serde(skip_serializing_if = "Option::is_none")]
-    pub origination: Option<String>,
     /// <p>Maximum duration (seconds) of content to retain for startover playback.
     /// If not specified, startover playback will be disabled for the OriginEndpoint.</p>
     #[serde(rename = "StartoverWindowSeconds")]
@@ -282,7 +199,7 @@
 }
 
 #[derive(Default, Debug, Clone, PartialEq, Deserialize)]
-#[cfg_attr(any(test, feature = "serialize_structs"), derive(Serialize))]
+#[cfg_attr(test, derive(Serialize))]
 pub struct CreateOriginEndpointResponse {
     /// <p>The Amazon Resource Name (ARN) assigned to the OriginEndpoint.</p>
     #[serde(rename = "Arn")]
@@ -316,12 +233,6 @@
     #[serde(rename = "MssPackage")]
     #[serde(skip_serializing_if = "Option::is_none")]
     pub mss_package: Option<MssPackage>,
-    /// <p>Control whether origination of video is allowed for this OriginEndpoint. If set to ALLOW, the OriginEndpoint
-    /// may by requested, pursuant to any other form of access control. If set to DENY, the OriginEndpoint may not be
-    /// requested. This can be helpful for Live to VOD harvesting, or for temporarily disabling origination</p>
-    #[serde(rename = "Origination")]
-    #[serde(skip_serializing_if = "Option::is_none")]
-    pub origination: Option<String>,
     /// <p>Maximum duration (seconds) of content to retain for startover playback.
     /// If not specified, startover playback will be disabled for the OriginEndpoint.</p>
     #[serde(rename = "StartoverWindowSeconds")]
@@ -359,12 +270,6 @@
 /// <p>A Dynamic Adaptive Streaming over HTTP (DASH) packaging configuration.</p>
 #[derive(Default, Debug, Clone, PartialEq, Serialize, Deserialize)]
 pub struct DashPackage {
-    #[serde(rename = "AdTriggers")]
-    #[serde(skip_serializing_if = "Option::is_none")]
-    pub ad_triggers: Option<Vec<String>>,
-    #[serde(rename = "AdsOnDeliveryRestrictions")]
-    #[serde(skip_serializing_if = "Option::is_none")]
-    pub ads_on_delivery_restrictions: Option<String>,
     #[serde(rename = "Encryption")]
     #[serde(skip_serializing_if = "Option::is_none")]
     pub encryption: Option<DashEncryption>,
@@ -421,7 +326,7 @@
 }
 
 #[derive(Default, Debug, Clone, PartialEq, Deserialize)]
-#[cfg_attr(any(test, feature = "serialize_structs"), derive(Serialize))]
+#[cfg_attr(test, derive(Serialize))]
 pub struct DeleteChannelResponse {}
 
 #[derive(Default, Debug, Clone, PartialEq, Serialize)]
@@ -432,7 +337,7 @@
 }
 
 #[derive(Default, Debug, Clone, PartialEq, Deserialize)]
-#[cfg_attr(any(test, feature = "serialize_structs"), derive(Serialize))]
+#[cfg_attr(test, derive(Serialize))]
 pub struct DeleteOriginEndpointResponse {}
 
 #[derive(Default, Debug, Clone, PartialEq, Serialize)]
@@ -443,7 +348,7 @@
 }
 
 #[derive(Default, Debug, Clone, PartialEq, Deserialize)]
-#[cfg_attr(any(test, feature = "serialize_structs"), derive(Serialize))]
+#[cfg_attr(test, derive(Serialize))]
 pub struct DescribeChannelResponse {
     /// <p>The Amazon Resource Name (ARN) assigned to the Channel.</p>
     #[serde(rename = "Arn")]
@@ -463,57 +368,6 @@
     #[serde(rename = "Tags")]
     #[serde(skip_serializing_if = "Option::is_none")]
     pub tags: Option<::std::collections::HashMap<String, String>>,
-}
-
-#[derive(Default, Debug, Clone, PartialEq, Serialize)]
-pub struct DescribeHarvestJobRequest {
-    /// <p>The ID of the HarvestJob.</p>
-    #[serde(rename = "Id")]
-    pub id: String,
-}
-
-#[derive(Default, Debug, Clone, PartialEq, Deserialize)]
-#[cfg_attr(any(test, feature = "serialize_structs"), derive(Serialize))]
-pub struct DescribeHarvestJobResponse {
-    /// <p>The Amazon Resource Name (ARN) assigned to the HarvestJob.</p>
-    #[serde(rename = "Arn")]
-    #[serde(skip_serializing_if = "Option::is_none")]
-    pub arn: Option<String>,
-    /// <p>The ID of the Channel that the HarvestJob will harvest from.</p>
-    #[serde(rename = "ChannelId")]
-    #[serde(skip_serializing_if = "Option::is_none")]
-    pub channel_id: Option<String>,
-    /// <p>The time the HarvestJob was submitted</p>
-    #[serde(rename = "CreatedAt")]
-    #[serde(skip_serializing_if = "Option::is_none")]
-    pub created_at: Option<String>,
-    /// <p>The end of the time-window which will be harvested.</p>
-    #[serde(rename = "EndTime")]
-    #[serde(skip_serializing_if = "Option::is_none")]
-    pub end_time: Option<String>,
-    /// <p>The ID of the HarvestJob. The ID must be unique within the region
-    /// and it cannot be changed after the HarvestJob is submitted.</p>
-    #[serde(rename = "Id")]
-    #[serde(skip_serializing_if = "Option::is_none")]
-    pub id: Option<String>,
-    /// <p>The ID of the OriginEndpoint that the HarvestJob will harvest from.
-    /// This cannot be changed after the HarvestJob is submitted.</p>
-    #[serde(rename = "OriginEndpointId")]
-    #[serde(skip_serializing_if = "Option::is_none")]
-    pub origin_endpoint_id: Option<String>,
-    #[serde(rename = "S3Destination")]
-    #[serde(skip_serializing_if = "Option::is_none")]
-    pub s3_destination: Option<S3Destination>,
-    /// <p>The start of the time-window which will be harvested.</p>
-    #[serde(rename = "StartTime")]
-    #[serde(skip_serializing_if = "Option::is_none")]
-    pub start_time: Option<String>,
-    /// <p>The current status of the HarvestJob. Consider setting up a CloudWatch Event to listen for
-    /// HarvestJobs as they succeed or fail. In the event of failure, the CloudWatch Event will
-    /// include an explanation of why the HarvestJob failed.</p>
-    #[serde(rename = "Status")]
-    #[serde(skip_serializing_if = "Option::is_none")]
-    pub status: Option<String>,
 }
 
 #[derive(Default, Debug, Clone, PartialEq, Serialize)]
@@ -524,7 +378,7 @@
 }
 
 #[derive(Default, Debug, Clone, PartialEq, Deserialize)]
-#[cfg_attr(any(test, feature = "serialize_structs"), derive(Serialize))]
+#[cfg_attr(test, derive(Serialize))]
 pub struct DescribeOriginEndpointResponse {
     /// <p>The Amazon Resource Name (ARN) assigned to the OriginEndpoint.</p>
     #[serde(rename = "Arn")]
@@ -558,12 +412,6 @@
     #[serde(rename = "MssPackage")]
     #[serde(skip_serializing_if = "Option::is_none")]
     pub mss_package: Option<MssPackage>,
-    /// <p>Control whether origination of video is allowed for this OriginEndpoint. If set to ALLOW, the OriginEndpoint
-    /// may by requested, pursuant to any other form of access control. If set to DENY, the OriginEndpoint may not be
-    /// requested. This can be helpful for Live to VOD harvesting, or for temporarily disabling origination</p>
-    #[serde(rename = "Origination")]
-    #[serde(skip_serializing_if = "Option::is_none")]
-    pub origination: Option<String>,
     /// <p>Maximum duration (seconds) of content to retain for startover playback.
     /// If not specified, startover playback will be disabled for the OriginEndpoint.</p>
     #[serde(rename = "StartoverWindowSeconds")]
@@ -585,51 +433,6 @@
     #[serde(rename = "Whitelist")]
     #[serde(skip_serializing_if = "Option::is_none")]
     pub whitelist: Option<Vec<String>>,
-}
-
-/// <p>A HarvestJob resource configuration</p>
-#[derive(Default, Debug, Clone, PartialEq, Deserialize)]
-#[cfg_attr(any(test, feature = "serialize_structs"), derive(Serialize))]
-pub struct HarvestJob {
-    /// <p>The Amazon Resource Name (ARN) assigned to the HarvestJob.</p>
-    #[serde(rename = "Arn")]
-    #[serde(skip_serializing_if = "Option::is_none")]
-    pub arn: Option<String>,
-    /// <p>The ID of the Channel that the HarvestJob will harvest from.</p>
-    #[serde(rename = "ChannelId")]
-    #[serde(skip_serializing_if = "Option::is_none")]
-    pub channel_id: Option<String>,
-    /// <p>The time the HarvestJob was submitted</p>
-    #[serde(rename = "CreatedAt")]
-    #[serde(skip_serializing_if = "Option::is_none")]
-    pub created_at: Option<String>,
-    /// <p>The end of the time-window which will be harvested.</p>
-    #[serde(rename = "EndTime")]
-    #[serde(skip_serializing_if = "Option::is_none")]
-    pub end_time: Option<String>,
-    /// <p>The ID of the HarvestJob. The ID must be unique within the region
-    /// and it cannot be changed after the HarvestJob is submitted.</p>
-    #[serde(rename = "Id")]
-    #[serde(skip_serializing_if = "Option::is_none")]
-    pub id: Option<String>,
-    /// <p>The ID of the OriginEndpoint that the HarvestJob will harvest from.
-    /// This cannot be changed after the HarvestJob is submitted.</p>
-    #[serde(rename = "OriginEndpointId")]
-    #[serde(skip_serializing_if = "Option::is_none")]
-    pub origin_endpoint_id: Option<String>,
-    #[serde(rename = "S3Destination")]
-    #[serde(skip_serializing_if = "Option::is_none")]
-    pub s3_destination: Option<S3Destination>,
-    /// <p>The start of the time-window which will be harvested.</p>
-    #[serde(rename = "StartTime")]
-    #[serde(skip_serializing_if = "Option::is_none")]
-    pub start_time: Option<String>,
-    /// <p>The current status of the HarvestJob. Consider setting up a CloudWatch Event to listen for
-    /// HarvestJobs as they succeed or fail. In the event of failure, the CloudWatch Event will
-    /// include an explanation of why the HarvestJob failed.</p>
-    #[serde(rename = "Status")]
-    #[serde(skip_serializing_if = "Option::is_none")]
-    pub status: Option<String>,
 }
 
 /// <p>An HTTP Live Streaming (HLS) encryption configuration.</p>
@@ -658,7 +461,7 @@
 
 /// <p>An HTTP Live Streaming (HLS) ingest resource configuration.</p>
 #[derive(Default, Debug, Clone, PartialEq, Deserialize)]
-#[cfg_attr(any(test, feature = "serialize_structs"), derive(Serialize))]
+#[cfg_attr(test, derive(Serialize))]
 pub struct HlsIngest {
     /// <p>A list of endpoints to which the source stream should be sent.</p>
     #[serde(rename = "IngestEndpoints")]
@@ -668,7 +471,7 @@
 
 /// <p>A HTTP Live Streaming (HLS) manifest configuration.</p>
 #[derive(Default, Debug, Clone, PartialEq, Deserialize)]
-#[cfg_attr(any(test, feature = "serialize_structs"), derive(Serialize))]
+#[cfg_attr(test, derive(Serialize))]
 pub struct HlsManifest {
     /// <p>This setting controls how ad markers are included in the packaged OriginEndpoint.
     /// &quot;NONE&quot; will omit all SCTE-35 ad markers from the output.
@@ -730,12 +533,6 @@
     #[serde(rename = "AdMarkers")]
     #[serde(skip_serializing_if = "Option::is_none")]
     pub ad_markers: Option<String>,
-    #[serde(rename = "AdTriggers")]
-    #[serde(skip_serializing_if = "Option::is_none")]
-    pub ad_triggers: Option<Vec<String>>,
-    #[serde(rename = "AdsOnDeliveryRestrictions")]
-    #[serde(skip_serializing_if = "Option::is_none")]
-    pub ads_on_delivery_restrictions: Option<String>,
     /// <p>The ID of the manifest. The ID must be unique within the OriginEndpoint and it cannot be changed after it is created.</p>
     #[serde(rename = "Id")]
     pub id: String,
@@ -783,12 +580,6 @@
     #[serde(rename = "AdMarkers")]
     #[serde(skip_serializing_if = "Option::is_none")]
     pub ad_markers: Option<String>,
-    #[serde(rename = "AdTriggers")]
-    #[serde(skip_serializing_if = "Option::is_none")]
-    pub ad_triggers: Option<Vec<String>>,
-    #[serde(rename = "AdsOnDeliveryRestrictions")]
-    #[serde(skip_serializing_if = "Option::is_none")]
-    pub ads_on_delivery_restrictions: Option<String>,
     #[serde(rename = "Encryption")]
     #[serde(skip_serializing_if = "Option::is_none")]
     pub encryption: Option<HlsEncryption>,
@@ -834,7 +625,7 @@
 
 /// <p>An endpoint for ingesting source content for a Channel.</p>
 #[derive(Default, Debug, Clone, PartialEq, Deserialize)]
-#[cfg_attr(any(test, feature = "serialize_structs"), derive(Serialize))]
+#[cfg_attr(test, derive(Serialize))]
 pub struct IngestEndpoint {
     /// <p>The system generated unique identifier for the IngestEndpoint</p>
     #[serde(rename = "Id")]
@@ -867,45 +658,12 @@
 }
 
 #[derive(Default, Debug, Clone, PartialEq, Deserialize)]
-#[cfg_attr(any(test, feature = "serialize_structs"), derive(Serialize))]
+#[cfg_attr(test, derive(Serialize))]
 pub struct ListChannelsResponse {
     /// <p>A list of Channel records.</p>
     #[serde(rename = "Channels")]
     #[serde(skip_serializing_if = "Option::is_none")]
     pub channels: Option<Vec<Channel>>,
-    /// <p>A token that can be used to resume pagination from the end of the collection.</p>
-    #[serde(rename = "NextToken")]
-    #[serde(skip_serializing_if = "Option::is_none")]
-    pub next_token: Option<String>,
-}
-
-#[derive(Default, Debug, Clone, PartialEq, Serialize)]
-pub struct ListHarvestJobsRequest {
-    /// <p>When specified, the request will return only HarvestJobs associated with the given Channel ID.</p>
-    #[serde(rename = "IncludeChannelId")]
-    #[serde(skip_serializing_if = "Option::is_none")]
-    pub include_channel_id: Option<String>,
-    /// <p>When specified, the request will return only HarvestJobs in the given status.</p>
-    #[serde(rename = "IncludeStatus")]
-    #[serde(skip_serializing_if = "Option::is_none")]
-    pub include_status: Option<String>,
-    /// <p>The upper bound on the number of records to return.</p>
-    #[serde(rename = "MaxResults")]
-    #[serde(skip_serializing_if = "Option::is_none")]
-    pub max_results: Option<i64>,
-    /// <p>A token used to resume pagination from the end of a previous request.</p>
-    #[serde(rename = "NextToken")]
-    #[serde(skip_serializing_if = "Option::is_none")]
-    pub next_token: Option<String>,
-}
-
-#[derive(Default, Debug, Clone, PartialEq, Deserialize)]
-#[cfg_attr(any(test, feature = "serialize_structs"), derive(Serialize))]
-pub struct ListHarvestJobsResponse {
-    /// <p>A list of HarvestJob records.</p>
-    #[serde(rename = "HarvestJobs")]
-    #[serde(skip_serializing_if = "Option::is_none")]
-    pub harvest_jobs: Option<Vec<HarvestJob>>,
     /// <p>A token that can be used to resume pagination from the end of the collection.</p>
     #[serde(rename = "NextToken")]
     #[serde(skip_serializing_if = "Option::is_none")]
@@ -929,7 +687,7 @@
 }
 
 #[derive(Default, Debug, Clone, PartialEq, Deserialize)]
-#[cfg_attr(any(test, feature = "serialize_structs"), derive(Serialize))]
+#[cfg_attr(test, derive(Serialize))]
 pub struct ListOriginEndpointsResponse {
     /// <p>A token that can be used to resume pagination from the end of the collection.</p>
     #[serde(rename = "NextToken")]
@@ -948,7 +706,7 @@
 }
 
 #[derive(Default, Debug, Clone, PartialEq, Deserialize)]
-#[cfg_attr(any(test, feature = "serialize_structs"), derive(Serialize))]
+#[cfg_attr(test, derive(Serialize))]
 pub struct ListTagsForResourceResponse {
     #[serde(rename = "Tags")]
     #[serde(skip_serializing_if = "Option::is_none")]
@@ -983,7 +741,7 @@
 
 /// <p>An OriginEndpoint resource configuration.</p>
 #[derive(Default, Debug, Clone, PartialEq, Deserialize)]
-#[cfg_attr(any(test, feature = "serialize_structs"), derive(Serialize))]
+#[cfg_attr(test, derive(Serialize))]
 pub struct OriginEndpoint {
     /// <p>The Amazon Resource Name (ARN) assigned to the OriginEndpoint.</p>
     #[serde(rename = "Arn")]
@@ -1017,12 +775,6 @@
     #[serde(rename = "MssPackage")]
     #[serde(skip_serializing_if = "Option::is_none")]
     pub mss_package: Option<MssPackage>,
-    /// <p>Control whether origination of video is allowed for this OriginEndpoint. If set to ALLOW, the OriginEndpoint
-    /// may by requested, pursuant to any other form of access control. If set to DENY, the OriginEndpoint may not be
-    /// requested. This can be helpful for Live to VOD harvesting, or for temporarily disabling origination</p>
-    #[serde(rename = "Origination")]
-    #[serde(skip_serializing_if = "Option::is_none")]
-    pub origination: Option<String>,
     /// <p>Maximum duration (seconds) of content to retain for startover playback.
     /// If not specified, startover playback will be disabled for the OriginEndpoint.</p>
     #[serde(rename = "StartoverWindowSeconds")]
@@ -1054,7 +806,7 @@
 }
 
 #[derive(Default, Debug, Clone, PartialEq, Deserialize)]
-#[cfg_attr(any(test, feature = "serialize_structs"), derive(Serialize))]
+#[cfg_attr(test, derive(Serialize))]
 pub struct RotateChannelCredentialsResponse {
     /// <p>The Amazon Resource Name (ARN) assigned to the Channel.</p>
     #[serde(rename = "Arn")]
@@ -1087,7 +839,7 @@
 }
 
 #[derive(Default, Debug, Clone, PartialEq, Deserialize)]
-#[cfg_attr(any(test, feature = "serialize_structs"), derive(Serialize))]
+#[cfg_attr(test, derive(Serialize))]
 pub struct RotateIngestEndpointCredentialsResponse {
     /// <p>The Amazon Resource Name (ARN) assigned to the Channel.</p>
     #[serde(rename = "Arn")]
@@ -1107,20 +859,6 @@
     #[serde(rename = "Tags")]
     #[serde(skip_serializing_if = "Option::is_none")]
     pub tags: Option<::std::collections::HashMap<String, String>>,
-}
-
-/// <p>Configuration parameters for where in an S3 bucket to place the harvested content</p>
-#[derive(Default, Debug, Clone, PartialEq, Serialize, Deserialize)]
-pub struct S3Destination {
-    /// <p>The name of an S3 bucket within which harvested content will be exported</p>
-    #[serde(rename = "BucketName")]
-    pub bucket_name: String,
-    /// <p>The key in the specified S3 bucket where the harvested top-level manifest will be placed.</p>
-    #[serde(rename = "ManifestKey")]
-    pub manifest_key: String,
-    /// <p>The IAM role used to write to the specified S3 bucket</p>
-    #[serde(rename = "RoleArn")]
-    pub role_arn: String,
 }
 
 /// <p>A configuration for accessing an external Secure Packager and Encoder Key Exchange (SPEKE) service that will provide encryption keys.</p>
@@ -1194,7 +932,7 @@
 }
 
 #[derive(Default, Debug, Clone, PartialEq, Deserialize)]
-#[cfg_attr(any(test, feature = "serialize_structs"), derive(Serialize))]
+#[cfg_attr(test, derive(Serialize))]
 pub struct UpdateChannelResponse {
     /// <p>The Amazon Resource Name (ARN) assigned to the Channel.</p>
     #[serde(rename = "Arn")]
@@ -1242,12 +980,6 @@
     #[serde(rename = "MssPackage")]
     #[serde(skip_serializing_if = "Option::is_none")]
     pub mss_package: Option<MssPackage>,
-    /// <p>Control whether origination of video is allowed for this OriginEndpoint. If set to ALLOW, the OriginEndpoint
-    /// may by requested, pursuant to any other form of access control. If set to DENY, the OriginEndpoint may not be
-    /// requested. This can be helpful for Live to VOD harvesting, or for temporarily disabling origination</p>
-    #[serde(rename = "Origination")]
-    #[serde(skip_serializing_if = "Option::is_none")]
-    pub origination: Option<String>,
     /// <p>Maximum duration (in seconds) of content to retain for startover playback.
     /// If not specified, startover playback will be disabled for the OriginEndpoint.</p>
     #[serde(rename = "StartoverWindowSeconds")]
@@ -1265,7 +997,7 @@
 }
 
 #[derive(Default, Debug, Clone, PartialEq, Deserialize)]
-#[cfg_attr(any(test, feature = "serialize_structs"), derive(Serialize))]
+#[cfg_attr(test, derive(Serialize))]
 pub struct UpdateOriginEndpointResponse {
     /// <p>The Amazon Resource Name (ARN) assigned to the OriginEndpoint.</p>
     #[serde(rename = "Arn")]
@@ -1299,12 +1031,6 @@
     #[serde(rename = "MssPackage")]
     #[serde(skip_serializing_if = "Option::is_none")]
     pub mss_package: Option<MssPackage>,
-    /// <p>Control whether origination of video is allowed for this OriginEndpoint. If set to ALLOW, the OriginEndpoint
-    /// may by requested, pursuant to any other form of access control. If set to DENY, the OriginEndpoint may not be
-    /// requested. This can be helpful for Live to VOD harvesting, or for temporarily disabling origination</p>
-    #[serde(rename = "Origination")]
-    #[serde(skip_serializing_if = "Option::is_none")]
-    pub origination: Option<String>,
     /// <p>Maximum duration (seconds) of content to retain for startover playback.
     /// If not specified, startover playback will be disabled for the OriginEndpoint.</p>
     #[serde(rename = "StartoverWindowSeconds")]
@@ -1391,73 +1117,6 @@
         }
     }
 }
-/// Errors returned by CreateHarvestJob
-#[derive(Debug, PartialEq)]
-pub enum CreateHarvestJobError {
-    /// <p>The client is not authorized to access the requested resource.</p>
-    Forbidden(String),
-    /// <p>An unexpected error occurred.</p>
-    InternalServerError(String),
-    /// <p>The requested resource does not exist.</p>
-    NotFound(String),
-    /// <p>An unexpected error occurred.</p>
-    ServiceUnavailable(String),
-    /// <p>The client has exceeded their resource or throttling limits.</p>
-    TooManyRequests(String),
-    /// <p>The parameters sent in the request are not valid.</p>
-    UnprocessableEntity(String),
-}
-
-impl CreateHarvestJobError {
-    pub fn from_response(res: BufferedHttpResponse) -> RusotoError<CreateHarvestJobError> {
-        if let Some(err) = proto::json::Error::parse_rest(&res) {
-            match err.typ.as_str() {
-                "ForbiddenException" => {
-                    return RusotoError::Service(CreateHarvestJobError::Forbidden(err.msg))
-                }
-                "InternalServerErrorException" => {
-                    return RusotoError::Service(CreateHarvestJobError::InternalServerError(
-                        err.msg,
-                    ))
-                }
-                "NotFoundException" => {
-                    return RusotoError::Service(CreateHarvestJobError::NotFound(err.msg))
-                }
-                "ServiceUnavailableException" => {
-                    return RusotoError::Service(CreateHarvestJobError::ServiceUnavailable(err.msg))
-                }
-                "TooManyRequestsException" => {
-                    return RusotoError::Service(CreateHarvestJobError::TooManyRequests(err.msg))
-                }
-                "UnprocessableEntityException" => {
-                    return RusotoError::Service(CreateHarvestJobError::UnprocessableEntity(
-                        err.msg,
-                    ))
-                }
-                "ValidationException" => return RusotoError::Validation(err.msg),
-                _ => {}
-            }
-        }
-        return RusotoError::Unknown(res);
-    }
-}
-impl fmt::Display for CreateHarvestJobError {
-    fn fmt(&self, f: &mut fmt::Formatter) -> fmt::Result {
-        write!(f, "{}", self.description())
-    }
-}
-impl Error for CreateHarvestJobError {
-    fn description(&self) -> &str {
-        match *self {
-            CreateHarvestJobError::Forbidden(ref cause) => cause,
-            CreateHarvestJobError::InternalServerError(ref cause) => cause,
-            CreateHarvestJobError::NotFound(ref cause) => cause,
-            CreateHarvestJobError::ServiceUnavailable(ref cause) => cause,
-            CreateHarvestJobError::TooManyRequests(ref cause) => cause,
-            CreateHarvestJobError::UnprocessableEntity(ref cause) => cause,
-        }
-    }
-}
 /// Errors returned by CreateOriginEndpoint
 #[derive(Debug, PartialEq)]
 pub enum CreateOriginEndpointError {
@@ -1726,75 +1385,6 @@
         }
     }
 }
-/// Errors returned by DescribeHarvestJob
-#[derive(Debug, PartialEq)]
-pub enum DescribeHarvestJobError {
-    /// <p>The client is not authorized to access the requested resource.</p>
-    Forbidden(String),
-    /// <p>An unexpected error occurred.</p>
-    InternalServerError(String),
-    /// <p>The requested resource does not exist.</p>
-    NotFound(String),
-    /// <p>An unexpected error occurred.</p>
-    ServiceUnavailable(String),
-    /// <p>The client has exceeded their resource or throttling limits.</p>
-    TooManyRequests(String),
-    /// <p>The parameters sent in the request are not valid.</p>
-    UnprocessableEntity(String),
-}
-
-impl DescribeHarvestJobError {
-    pub fn from_response(res: BufferedHttpResponse) -> RusotoError<DescribeHarvestJobError> {
-        if let Some(err) = proto::json::Error::parse_rest(&res) {
-            match err.typ.as_str() {
-                "ForbiddenException" => {
-                    return RusotoError::Service(DescribeHarvestJobError::Forbidden(err.msg))
-                }
-                "InternalServerErrorException" => {
-                    return RusotoError::Service(DescribeHarvestJobError::InternalServerError(
-                        err.msg,
-                    ))
-                }
-                "NotFoundException" => {
-                    return RusotoError::Service(DescribeHarvestJobError::NotFound(err.msg))
-                }
-                "ServiceUnavailableException" => {
-                    return RusotoError::Service(DescribeHarvestJobError::ServiceUnavailable(
-                        err.msg,
-                    ))
-                }
-                "TooManyRequestsException" => {
-                    return RusotoError::Service(DescribeHarvestJobError::TooManyRequests(err.msg))
-                }
-                "UnprocessableEntityException" => {
-                    return RusotoError::Service(DescribeHarvestJobError::UnprocessableEntity(
-                        err.msg,
-                    ))
-                }
-                "ValidationException" => return RusotoError::Validation(err.msg),
-                _ => {}
-            }
-        }
-        return RusotoError::Unknown(res);
-    }
-}
-impl fmt::Display for DescribeHarvestJobError {
-    fn fmt(&self, f: &mut fmt::Formatter) -> fmt::Result {
-        write!(f, "{}", self.description())
-    }
-}
-impl Error for DescribeHarvestJobError {
-    fn description(&self) -> &str {
-        match *self {
-            DescribeHarvestJobError::Forbidden(ref cause) => cause,
-            DescribeHarvestJobError::InternalServerError(ref cause) => cause,
-            DescribeHarvestJobError::NotFound(ref cause) => cause,
-            DescribeHarvestJobError::ServiceUnavailable(ref cause) => cause,
-            DescribeHarvestJobError::TooManyRequests(ref cause) => cause,
-            DescribeHarvestJobError::UnprocessableEntity(ref cause) => cause,
-        }
-    }
-}
 /// Errors returned by DescribeOriginEndpoint
 #[derive(Debug, PartialEq)]
 pub enum DescribeOriginEndpointError {
@@ -1929,69 +1519,6 @@
         }
     }
 }
-/// Errors returned by ListHarvestJobs
-#[derive(Debug, PartialEq)]
-pub enum ListHarvestJobsError {
-    /// <p>The client is not authorized to access the requested resource.</p>
-    Forbidden(String),
-    /// <p>An unexpected error occurred.</p>
-    InternalServerError(String),
-    /// <p>The requested resource does not exist.</p>
-    NotFound(String),
-    /// <p>An unexpected error occurred.</p>
-    ServiceUnavailable(String),
-    /// <p>The client has exceeded their resource or throttling limits.</p>
-    TooManyRequests(String),
-    /// <p>The parameters sent in the request are not valid.</p>
-    UnprocessableEntity(String),
-}
-
-impl ListHarvestJobsError {
-    pub fn from_response(res: BufferedHttpResponse) -> RusotoError<ListHarvestJobsError> {
-        if let Some(err) = proto::json::Error::parse_rest(&res) {
-            match err.typ.as_str() {
-                "ForbiddenException" => {
-                    return RusotoError::Service(ListHarvestJobsError::Forbidden(err.msg))
-                }
-                "InternalServerErrorException" => {
-                    return RusotoError::Service(ListHarvestJobsError::InternalServerError(err.msg))
-                }
-                "NotFoundException" => {
-                    return RusotoError::Service(ListHarvestJobsError::NotFound(err.msg))
-                }
-                "ServiceUnavailableException" => {
-                    return RusotoError::Service(ListHarvestJobsError::ServiceUnavailable(err.msg))
-                }
-                "TooManyRequestsException" => {
-                    return RusotoError::Service(ListHarvestJobsError::TooManyRequests(err.msg))
-                }
-                "UnprocessableEntityException" => {
-                    return RusotoError::Service(ListHarvestJobsError::UnprocessableEntity(err.msg))
-                }
-                "ValidationException" => return RusotoError::Validation(err.msg),
-                _ => {}
-            }
-        }
-        return RusotoError::Unknown(res);
-    }
-}
-impl fmt::Display for ListHarvestJobsError {
-    fn fmt(&self, f: &mut fmt::Formatter) -> fmt::Result {
-        write!(f, "{}", self.description())
-    }
-}
-impl Error for ListHarvestJobsError {
-    fn description(&self) -> &str {
-        match *self {
-            ListHarvestJobsError::Forbidden(ref cause) => cause,
-            ListHarvestJobsError::InternalServerError(ref cause) => cause,
-            ListHarvestJobsError::NotFound(ref cause) => cause,
-            ListHarvestJobsError::ServiceUnavailable(ref cause) => cause,
-            ListHarvestJobsError::TooManyRequests(ref cause) => cause,
-            ListHarvestJobsError::UnprocessableEntity(ref cause) => cause,
-        }
-    }
-}
 /// Errors returned by ListOriginEndpoints
 #[derive(Debug, PartialEq)]
 pub enum ListOriginEndpointsError {
@@ -2427,12 +1954,6 @@
         input: CreateChannelRequest,
     ) -> Result<CreateChannelResponse, RusotoError<CreateChannelError>>;
 
-    /// <p>Creates a new HarvestJob record.</p>
-    fn create_harvest_job(
-        &self,
-        input: CreateHarvestJobRequest,
-    ) -> RusotoFuture<CreateHarvestJobResponse, CreateHarvestJobError>;
-
     /// <p>Creates a new OriginEndpoint record.</p>
     async fn create_origin_endpoint(
         &self,
@@ -2457,12 +1978,6 @@
         input: DescribeChannelRequest,
     ) -> Result<DescribeChannelResponse, RusotoError<DescribeChannelError>>;
 
-    /// <p>Gets details about an existing HarvestJob.</p>
-    fn describe_harvest_job(
-        &self,
-        input: DescribeHarvestJobRequest,
-    ) -> RusotoFuture<DescribeHarvestJobResponse, DescribeHarvestJobError>;
-
     /// <p>Gets details about an existing OriginEndpoint.</p>
     async fn describe_origin_endpoint(
         &self,
@@ -2474,12 +1989,6 @@
         &self,
         input: ListChannelsRequest,
     ) -> Result<ListChannelsResponse, RusotoError<ListChannelsError>>;
-
-    /// <p>Returns a collection of HarvestJob records.</p>
-    fn list_harvest_jobs(
-        &self,
-        input: ListHarvestJobsRequest,
-    ) -> RusotoFuture<ListHarvestJobsResponse, ListHarvestJobsError>;
 
     /// <p>Returns a collection of OriginEndpoint records.</p>
     async fn list_origin_endpoints(
@@ -2541,7 +2050,10 @@
     ///
     /// The client will use the default credentials provider and tls client.
     pub fn new(region: region::Region) -> MediaPackageClient {
-        Self::new_with_client(Client::shared(), region)
+        MediaPackageClient {
+            client: Client::shared(),
+            region,
+        }
     }
 
     pub fn new_with<P, D>(
@@ -2553,22 +2065,10 @@
         P: ProvideAwsCredentials + Send + Sync + 'static,
         D: DispatchSignedRequest + Send + Sync + 'static,
     {
-        Self::new_with_client(
-            Client::new_with(credentials_provider, request_dispatcher),
+        MediaPackageClient {
+            client: Client::new_with(credentials_provider, request_dispatcher),
             region,
-        )
-    }
-
-    pub fn new_with_client(client: Client, region: region::Region) -> MediaPackageClient {
-        MediaPackageClient { client, region }
-    }
-}
-
-impl fmt::Debug for MediaPackageClient {
-    fn fmt(&self, f: &mut fmt::Formatter<'_>) -> fmt::Result {
-        f.debug_struct("MediaPackageClient")
-            .field("region", &self.region)
-            .finish()
+        }
     }
 }
 
@@ -2604,38 +2104,6 @@
         }
     }
 
-    /// <p>Creates a new HarvestJob record.</p>
-    fn create_harvest_job(
-        &self,
-        input: CreateHarvestJobRequest,
-    ) -> RusotoFuture<CreateHarvestJobResponse, CreateHarvestJobError> {
-        let request_uri = "/harvest_jobs";
-
-        let mut request = SignedRequest::new("POST", "mediapackage", &self.region, &request_uri);
-        request.set_content_type("application/x-amz-json-1.1".to_owned());
-
-        let encoded = Some(serde_json::to_vec(&input).unwrap());
-        request.set_payload(encoded);
-
-        self.client.sign_and_dispatch(request, |response| {
-            if response.status.as_u16() == 200 {
-                Box::new(response.buffer().from_err().and_then(|response| {
-                    let result = proto::json::ResponsePayload::new(&response)
-                        .deserialize::<CreateHarvestJobResponse, _>()?;
-
-                    Ok(result)
-                }))
-            } else {
-                Box::new(
-                    response
-                        .buffer()
-                        .from_err()
-                        .and_then(|response| Err(CreateHarvestJobError::from_response(response))),
-                )
-            }
-        })
-    }
-
     /// <p>Creates a new OriginEndpoint record.</p>
     async fn create_origin_endpoint(
         &self,
@@ -2747,35 +2215,6 @@
         }
     }
 
-    /// <p>Gets details about an existing HarvestJob.</p>
-    fn describe_harvest_job(
-        &self,
-        input: DescribeHarvestJobRequest,
-    ) -> RusotoFuture<DescribeHarvestJobResponse, DescribeHarvestJobError> {
-        let request_uri = format!("/harvest_jobs/{id}", id = input.id);
-
-        let mut request = SignedRequest::new("GET", "mediapackage", &self.region, &request_uri);
-        request.set_content_type("application/x-amz-json-1.1".to_owned());
-
-        self.client.sign_and_dispatch(request, |response| {
-            if response.status.as_u16() == 200 {
-                Box::new(response.buffer().from_err().and_then(|response| {
-                    let result = proto::json::ResponsePayload::new(&response)
-                        .deserialize::<DescribeHarvestJobResponse, _>()?;
-
-                    Ok(result)
-                }))
-            } else {
-                Box::new(
-                    response
-                        .buffer()
-                        .from_err()
-                        .and_then(|response| Err(DescribeHarvestJobError::from_response(response))),
-                )
-            }
-        })
-    }
-
     /// <p>Gets details about an existing OriginEndpoint.</p>
     async fn describe_origin_endpoint(
         &self,
@@ -2837,50 +2276,6 @@
             let response = response.buffer().await.map_err(RusotoError::HttpDispatch)?;
             Err(ListChannelsError::from_response(response))
         }
-    }
-
-    /// <p>Returns a collection of HarvestJob records.</p>
-    fn list_harvest_jobs(
-        &self,
-        input: ListHarvestJobsRequest,
-    ) -> RusotoFuture<ListHarvestJobsResponse, ListHarvestJobsError> {
-        let request_uri = "/harvest_jobs";
-
-        let mut request = SignedRequest::new("GET", "mediapackage", &self.region, &request_uri);
-        request.set_content_type("application/x-amz-json-1.1".to_owned());
-
-        let mut params = Params::new();
-        if let Some(ref x) = input.include_channel_id {
-            params.put("includeChannelId", x);
-        }
-        if let Some(ref x) = input.include_status {
-            params.put("includeStatus", x);
-        }
-        if let Some(ref x) = input.max_results {
-            params.put("maxResults", x);
-        }
-        if let Some(ref x) = input.next_token {
-            params.put("nextToken", x);
-        }
-        request.set_params(params);
-
-        self.client.sign_and_dispatch(request, |response| {
-            if response.status.as_u16() == 200 {
-                Box::new(response.buffer().from_err().and_then(|response| {
-                    let result = proto::json::ResponsePayload::new(&response)
-                        .deserialize::<ListHarvestJobsResponse, _>()?;
-
-                    Ok(result)
-                }))
-            } else {
-                Box::new(
-                    response
-                        .buffer()
-                        .from_err()
-                        .and_then(|response| Err(ListHarvestJobsError::from_response(response))),
-                )
-            }
-        })
     }
 
     /// <p>Returns a collection of OriginEndpoint records.</p>
