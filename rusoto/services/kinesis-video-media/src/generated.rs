// =================================================================
//
//                           * WARNING *
//
//                    This file is generated!
//
//  Changes made to this file will be overwritten. If changes are
//  required to the generated code, the service_crategen project
//  must be updated to generate the changes.
//
// =================================================================
#![allow(warnings)]

<<<<<<< HEAD
use std::error::Error;
use std::fmt;

use async_trait::async_trait;
=======
use futures::future;
use futures::Future;
>>>>>>> f58d1ce6
use rusoto_core::credential::ProvideAwsCredentials;
use rusoto_core::region;
#[allow(warnings)]
use rusoto_core::request::{BufferedHttpResponse, DispatchSignedRequest};
<<<<<<< HEAD
use rusoto_core::{Client, RusotoError};
=======
use rusoto_core::{Client, RusotoError, RusotoFuture};
use std::error::Error;
use std::fmt;
>>>>>>> f58d1ce6

use rusoto_core::proto;
use rusoto_core::signature::SignedRequest;
use serde::{Deserialize, Serialize};
use serde_json;
#[derive(Default, Debug, Clone, PartialEq, Serialize)]
pub struct GetMediaInput {
    /// <p>Identifies the starting chunk to get from the specified stream. </p>
    #[serde(rename = "StartSelector")]
    pub start_selector: StartSelector,
    /// <p>The ARN of the stream from where you want to get the media content. If you don't specify the <code>streamARN</code>, you must specify the <code>streamName</code>.</p>
    #[serde(rename = "StreamARN")]
    #[serde(skip_serializing_if = "Option::is_none")]
    pub stream_arn: Option<String>,
    /// <p>The Kinesis video stream name from where you want to get the media content. If you don't specify the <code>streamName</code>, you must specify the <code>streamARN</code>.</p>
    #[serde(rename = "StreamName")]
    #[serde(skip_serializing_if = "Option::is_none")]
    pub stream_name: Option<String>,
}

#[derive(Default, Debug, Clone, PartialEq)]
pub struct GetMediaOutput {
    /// <p>The content type of the requested media.</p>
    pub content_type: Option<String>,
    /// <p><p> The payload Kinesis Video Streams returns is a sequence of chunks from the specified stream. For information about the chunks, see . The chunks that Kinesis Video Streams returns in the <code>GetMedia</code> call also include the following additional Matroska (MKV) tags: </p> <ul> <li> <p>AWS<em>KINESISVIDEO</em>CONTINUATION<em>TOKEN (UTF-8 string) - In the event your <code>GetMedia</code> call terminates, you can use this continuation token in your next request to get the next chunk where the last request terminated.</p> </li> <li> <p>AWS</em>KINESISVIDEO<em>MILLIS</em>BEHIND<em>NOW (UTF-8 string) - Client applications can use this tag value to determine how far behind the chunk returned in the response is from the latest chunk on the stream. </p> </li> <li> <p>AWS</em>KINESISVIDEO<em>FRAGMENT</em>NUMBER - Fragment number returned in the chunk.</p> </li> <li> <p>AWS<em>KINESISVIDEO</em>SERVER<em>TIMESTAMP - Server timestamp of the fragment.</p> </li> <li> <p>AWS</em>KINESISVIDEO<em>PRODUCER</em>TIMESTAMP - Producer timestamp of the fragment.</p> </li> </ul> <p>The following tags will be present if an error occurs:</p> <ul> <li> <p>AWS<em>KINESISVIDEO</em>ERROR<em>CODE - String description of an error that caused GetMedia to stop.</p> </li> <li> <p>AWS</em>KINESISVIDEO<em>ERROR</em>ID: Integer code of the error.</p> </li> </ul> <p>The error codes are as follows:</p> <ul> <li> <p>3002 - Error writing to the stream</p> </li> <li> <p>4000 - Requested fragment is not found</p> </li> <li> <p>4500 - Access denied for the stream&#39;s KMS key</p> </li> <li> <p>4501 - Stream&#39;s KMS key is disabled</p> </li> <li> <p>4502 - Validation error on the stream&#39;s KMS key</p> </li> <li> <p>4503 - KMS key specified in the stream is unavailable</p> </li> <li> <p>4504 - Invalid usage of the KMS key specified in the stream</p> </li> <li> <p>4505 - Invalid state of the KMS key specified in the stream</p> </li> <li> <p>4506 - Unable to find the KMS key specified in the stream</p> </li> <li> <p>5000 - Internal error</p> </li> </ul></p>
    pub payload: Option<bytes::Bytes>,
}

/// <p><p>Identifies the chunk on the Kinesis video stream where you want the <code>GetMedia</code> API to start returning media data. You have the following options to identify the starting chunk: </p> <ul> <li> <p>Choose the latest (or oldest) chunk.</p> </li> <li> <p>Identify a specific chunk. You can identify a specific chunk either by providing a fragment number or timestamp (server or producer). </p> </li> <li> <p>Each chunk&#39;s metadata includes a continuation token as a Matroska (MKV) tag (<code>AWS<em>KINESISVIDEO</em>CONTINUATION_TOKEN</code>). If your previous <code>GetMedia</code> request terminated, you can use this tag value in your next <code>GetMedia</code> request. The API then starts returning chunks starting where the last API ended.</p> </li> </ul></p>
#[derive(Default, Debug, Clone, PartialEq, Serialize)]
pub struct StartSelector {
    /// <p>Specifies the fragment number from where you want the <code>GetMedia</code> API to start returning the fragments. </p>
    #[serde(rename = "AfterFragmentNumber")]
    #[serde(skip_serializing_if = "Option::is_none")]
    pub after_fragment_number: Option<String>,
    /// <p>Continuation token that Kinesis Video Streams returned in the previous <code>GetMedia</code> response. The <code>GetMedia</code> API then starts with the chunk identified by the continuation token.</p>
    #[serde(rename = "ContinuationToken")]
    #[serde(skip_serializing_if = "Option::is_none")]
    pub continuation_token: Option<String>,
    /// <p><p>Identifies the fragment on the Kinesis video stream where you want to start getting the data from.</p> <ul> <li> <p>NOW - Start with the latest chunk on the stream.</p> </li> <li> <p>EARLIEST - Start with earliest available chunk on the stream.</p> </li> <li> <p>FRAGMENT<em>NUMBER - Start with the chunk after a specific fragment. You must also specify the <code>AfterFragmentNumber</code> parameter.</p> </li> <li> <p>PRODUCER</em>TIMESTAMP or SERVER<em>TIMESTAMP - Start with the chunk containing a fragment with the specified producer or server timestamp. You specify the timestamp by adding <code>StartTimestamp</code>.</p> </li> <li> <p> CONTINUATION</em>TOKEN - Read using the specified continuation token. </p> </li> </ul> <note> <p>If you choose the NOW, EARLIEST, or CONTINUATION_TOKEN as the <code>startSelectorType</code>, you don&#39;t provide any additional information in the <code>startSelector</code>.</p> </note></p>
    #[serde(rename = "StartSelectorType")]
    pub start_selector_type: String,
    /// <p>A timestamp value. This value is required if you choose the PRODUCER_TIMESTAMP or the SERVER_TIMESTAMP as the <code>startSelectorType</code>. The <code>GetMedia</code> API then starts with the chunk containing the fragment that has the specified timestamp.</p>
    #[serde(rename = "StartTimestamp")]
    #[serde(skip_serializing_if = "Option::is_none")]
    pub start_timestamp: Option<f64>,
}

/// Errors returned by GetMedia
#[derive(Debug, PartialEq)]
pub enum GetMediaError {
    /// <p>Kinesis Video Streams has throttled the request because you have exceeded the limit of allowed client calls. Try making the call later.</p>
    ClientLimitExceeded(String),
    /// <p>Kinesis Video Streams has throttled the request because you have exceeded the limit of allowed client connections.</p>
    ConnectionLimitExceeded(String),
    /// <p>The value for this input parameter is invalid.</p>
    InvalidArgument(String),
    /// <p> Status Code: 400, Caller used wrong endpoint to write data to a stream. On receiving such an exception, the user must call <code>GetDataEndpoint</code> with <code>AccessMode</code> set to "READ" and use the endpoint Kinesis Video returns in the next <code>GetMedia</code> call. </p>
    InvalidEndpoint(String),
    /// <p>Status Code: 403, The caller is not authorized to perform an operation on the given stream, or the token has expired.</p>
    NotAuthorized(String),
    /// <p>Status Code: 404, The stream with the given name does not exist.</p>
    ResourceNotFound(String),
}

impl GetMediaError {
    pub fn from_response(res: BufferedHttpResponse) -> RusotoError<GetMediaError> {
        if let Some(err) = proto::json::Error::parse_rest(&res) {
            match err.typ.as_str() {
                "ClientLimitExceededException" => {
                    return RusotoError::Service(GetMediaError::ClientLimitExceeded(err.msg))
                }
                "ConnectionLimitExceededException" => {
                    return RusotoError::Service(GetMediaError::ConnectionLimitExceeded(err.msg))
                }
                "InvalidArgumentException" => {
                    return RusotoError::Service(GetMediaError::InvalidArgument(err.msg))
                }
                "InvalidEndpointException" => {
                    return RusotoError::Service(GetMediaError::InvalidEndpoint(err.msg))
                }
                "NotAuthorizedException" => {
                    return RusotoError::Service(GetMediaError::NotAuthorized(err.msg))
                }
                "ResourceNotFoundException" => {
                    return RusotoError::Service(GetMediaError::ResourceNotFound(err.msg))
                }
                "ValidationException" => return RusotoError::Validation(err.msg),
                _ => {}
            }
        }
        return RusotoError::Unknown(res);
    }
}
impl fmt::Display for GetMediaError {
    fn fmt(&self, f: &mut fmt::Formatter) -> fmt::Result {
        write!(f, "{}", self.description())
    }
}
impl Error for GetMediaError {
    fn description(&self) -> &str {
        match *self {
            GetMediaError::ClientLimitExceeded(ref cause) => cause,
            GetMediaError::ConnectionLimitExceeded(ref cause) => cause,
            GetMediaError::InvalidArgument(ref cause) => cause,
            GetMediaError::InvalidEndpoint(ref cause) => cause,
            GetMediaError::NotAuthorized(ref cause) => cause,
            GetMediaError::ResourceNotFound(ref cause) => cause,
        }
    }
}
/// Trait representing the capabilities of the Kinesis Video Media API. Kinesis Video Media clients implement this trait.
#[async_trait]
pub trait KinesisVideoMedia {
<<<<<<< HEAD
    /// <p><p> Use this API to retrieve media content from a Kinesis video stream. In the request, you identify the stream name or stream Amazon Resource Name (ARN), and the starting chunk. Kinesis Video Streams then returns a stream of chunks in order by fragment number.</p> <note> <p>You must first call the <code>GetDataEndpoint</code> API to get an endpoint. Then send the <code>GetMedia</code> requests to this endpoint using the <a href="https://docs.aws.amazon.com/cli/latest/reference/">--endpoint-url parameter</a>. </p> </note> <p>When you put media data (fragments) on a stream, Kinesis Video Streams stores each incoming fragment and related metadata in what is called a &quot;chunk.&quot; For more information, see . The <code>GetMedia</code> API returns a stream of these chunks starting from the chunk that you specify in the request. </p> <p>The following limits apply when using the <code>GetMedia</code> API:</p> <ul> <li> <p>A client can call <code>GetMedia</code> up to five times per second per stream. </p> </li> <li> <p>Kinesis Video Streams sends media data at a rate of up to 25 megabytes per second (or 200 megabits per second) during a <code>GetMedia</code> session. </p> </li> </ul></p>
    async fn get_media(
        &self,
        input: GetMediaInput,
    ) -> Result<GetMediaOutput, RusotoError<GetMediaError>>;
=======
    /// <p><p> Use this API to retrieve media content from a Kinesis video stream. In the request, you identify the stream name or stream Amazon Resource Name (ARN), and the starting chunk. Kinesis Video Streams then returns a stream of chunks in order by fragment number.</p> <note> <p>You must first call the <code>GetDataEndpoint</code> API to get an endpoint. Then send the <code>GetMedia</code> requests to this endpoint using the <a href="https://docs.aws.amazon.com/cli/latest/reference/">--endpoint-url parameter</a>. </p> </note> <p>When you put media data (fragments) on a stream, Kinesis Video Streams stores each incoming fragment and related metadata in what is called a &quot;chunk.&quot; For more information, see <a href="https://docs.aws.amazon.com/kinesisvideostreams/latest/dg/API_dataplane_PutMedia.html">PutMedia</a>. The <code>GetMedia</code> API returns a stream of these chunks starting from the chunk that you specify in the request. </p> <p>The following limits apply when using the <code>GetMedia</code> API:</p> <ul> <li> <p>A client can call <code>GetMedia</code> up to five times per second per stream. </p> </li> <li> <p>Kinesis Video Streams sends media data at a rate of up to 25 megabytes per second (or 200 megabits per second) during a <code>GetMedia</code> session. </p> </li> </ul> <note> <p>If an error is thrown after invoking a Kinesis Video Streams media API, in addition to the HTTP status code and the response body, it includes the following pieces of information: </p> <ul> <li> <p> <code>x-amz-ErrorType</code> HTTP header – contains a more specific error type in addition to what the HTTP status code provides. </p> </li> <li> <p> <code>x-amz-RequestId</code> HTTP header – if you want to report an issue to AWS, the support team can better diagnose the problem if given the Request Id.</p> </li> </ul> <p>Both the HTTP status code and the ErrorType header can be utilized to make programmatic decisions about whether errors are retry-able and under what conditions, as well as provide information on what actions the client programmer might need to take in order to successfully try again.</p> <p>For more information, see the <b>Errors</b> section at the bottom of this topic, as well as <a href="https://docs.aws.amazon.com/kinesisvideostreams/latest/dg/CommonErrors.html">Common Errors</a>. </p> </note></p>
    fn get_media(&self, input: GetMediaInput) -> RusotoFuture<GetMediaOutput, GetMediaError>;
>>>>>>> f58d1ce6
}
/// A client for the Kinesis Video Media API.
#[derive(Clone)]
pub struct KinesisVideoMediaClient {
    client: Client,
    region: region::Region,
}

impl KinesisVideoMediaClient {
    /// Creates a client backed by the default tokio event loop.
    ///
    /// The client will use the default credentials provider and tls client.
    pub fn new(region: region::Region) -> KinesisVideoMediaClient {
        Self::new_with_client(Client::shared(), region)
    }

    pub fn new_with<P, D>(
        request_dispatcher: D,
        credentials_provider: P,
        region: region::Region,
    ) -> KinesisVideoMediaClient
    where
        P: ProvideAwsCredentials + Send + Sync + 'static,
        D: DispatchSignedRequest + Send + Sync + 'static,
    {
        Self::new_with_client(
            Client::new_with(credentials_provider, request_dispatcher),
            region,
        )
    }

    pub fn new_with_client(client: Client, region: region::Region) -> KinesisVideoMediaClient {
        KinesisVideoMediaClient { client, region }
    }
}

impl fmt::Debug for KinesisVideoMediaClient {
    fn fmt(&self, f: &mut fmt::Formatter<'_>) -> fmt::Result {
        f.debug_struct("KinesisVideoMediaClient")
            .field("region", &self.region)
            .finish()
    }
}

#[async_trait]
impl KinesisVideoMedia for KinesisVideoMediaClient {
<<<<<<< HEAD
    /// <p><p> Use this API to retrieve media content from a Kinesis video stream. In the request, you identify the stream name or stream Amazon Resource Name (ARN), and the starting chunk. Kinesis Video Streams then returns a stream of chunks in order by fragment number.</p> <note> <p>You must first call the <code>GetDataEndpoint</code> API to get an endpoint. Then send the <code>GetMedia</code> requests to this endpoint using the <a href="https://docs.aws.amazon.com/cli/latest/reference/">--endpoint-url parameter</a>. </p> </note> <p>When you put media data (fragments) on a stream, Kinesis Video Streams stores each incoming fragment and related metadata in what is called a &quot;chunk.&quot; For more information, see . The <code>GetMedia</code> API returns a stream of these chunks starting from the chunk that you specify in the request. </p> <p>The following limits apply when using the <code>GetMedia</code> API:</p> <ul> <li> <p>A client can call <code>GetMedia</code> up to five times per second per stream. </p> </li> <li> <p>Kinesis Video Streams sends media data at a rate of up to 25 megabytes per second (or 200 megabits per second) during a <code>GetMedia</code> session. </p> </li> </ul></p>
    async fn get_media(
        &self,
        input: GetMediaInput,
    ) -> Result<GetMediaOutput, RusotoError<GetMediaError>> {
=======
    /// <p><p> Use this API to retrieve media content from a Kinesis video stream. In the request, you identify the stream name or stream Amazon Resource Name (ARN), and the starting chunk. Kinesis Video Streams then returns a stream of chunks in order by fragment number.</p> <note> <p>You must first call the <code>GetDataEndpoint</code> API to get an endpoint. Then send the <code>GetMedia</code> requests to this endpoint using the <a href="https://docs.aws.amazon.com/cli/latest/reference/">--endpoint-url parameter</a>. </p> </note> <p>When you put media data (fragments) on a stream, Kinesis Video Streams stores each incoming fragment and related metadata in what is called a &quot;chunk.&quot; For more information, see <a href="https://docs.aws.amazon.com/kinesisvideostreams/latest/dg/API_dataplane_PutMedia.html">PutMedia</a>. The <code>GetMedia</code> API returns a stream of these chunks starting from the chunk that you specify in the request. </p> <p>The following limits apply when using the <code>GetMedia</code> API:</p> <ul> <li> <p>A client can call <code>GetMedia</code> up to five times per second per stream. </p> </li> <li> <p>Kinesis Video Streams sends media data at a rate of up to 25 megabytes per second (or 200 megabits per second) during a <code>GetMedia</code> session. </p> </li> </ul> <note> <p>If an error is thrown after invoking a Kinesis Video Streams media API, in addition to the HTTP status code and the response body, it includes the following pieces of information: </p> <ul> <li> <p> <code>x-amz-ErrorType</code> HTTP header – contains a more specific error type in addition to what the HTTP status code provides. </p> </li> <li> <p> <code>x-amz-RequestId</code> HTTP header – if you want to report an issue to AWS, the support team can better diagnose the problem if given the Request Id.</p> </li> </ul> <p>Both the HTTP status code and the ErrorType header can be utilized to make programmatic decisions about whether errors are retry-able and under what conditions, as well as provide information on what actions the client programmer might need to take in order to successfully try again.</p> <p>For more information, see the <b>Errors</b> section at the bottom of this topic, as well as <a href="https://docs.aws.amazon.com/kinesisvideostreams/latest/dg/CommonErrors.html">Common Errors</a>. </p> </note></p>
    fn get_media(&self, input: GetMediaInput) -> RusotoFuture<GetMediaOutput, GetMediaError> {
>>>>>>> f58d1ce6
        let request_uri = "/getMedia";

        let mut request = SignedRequest::new("POST", "kinesisvideo", &self.region, &request_uri);
        request.set_content_type("application/x-amz-json-1.1".to_owned());

        let encoded = Some(serde_json::to_vec(&input).unwrap());
        request.set_payload(encoded);

        let mut response = self
            .client
            .sign_and_dispatch(request)
            .await
            .map_err(RusotoError::from)?;
        if response.status.is_success() {
            let response = response.buffer().await.map_err(RusotoError::HttpDispatch)?;

            let mut result = GetMediaOutput::default();
            result.payload = Some(response.body);

            if let Some(content_type) = response.headers.get("Content-Type") {
                let value = content_type.to_owned();
                result.content_type = Some(value)
            };

            Ok(result)
        } else {
            let response = response.buffer().await.map_err(RusotoError::HttpDispatch)?;
            Err(GetMediaError::from_response(response))
        }
    }
}<|MERGE_RESOLUTION|>--- conflicted
+++ resolved
@@ -11,26 +11,15 @@
 // =================================================================
 #![allow(warnings)]
 
-<<<<<<< HEAD
 use std::error::Error;
 use std::fmt;
 
 use async_trait::async_trait;
-=======
-use futures::future;
-use futures::Future;
->>>>>>> f58d1ce6
 use rusoto_core::credential::ProvideAwsCredentials;
 use rusoto_core::region;
 #[allow(warnings)]
 use rusoto_core::request::{BufferedHttpResponse, DispatchSignedRequest};
-<<<<<<< HEAD
 use rusoto_core::{Client, RusotoError};
-=======
-use rusoto_core::{Client, RusotoError, RusotoFuture};
-use std::error::Error;
-use std::fmt;
->>>>>>> f58d1ce6
 
 use rusoto_core::proto;
 use rusoto_core::signature::SignedRequest;
@@ -145,16 +134,11 @@
 /// Trait representing the capabilities of the Kinesis Video Media API. Kinesis Video Media clients implement this trait.
 #[async_trait]
 pub trait KinesisVideoMedia {
-<<<<<<< HEAD
-    /// <p><p> Use this API to retrieve media content from a Kinesis video stream. In the request, you identify the stream name or stream Amazon Resource Name (ARN), and the starting chunk. Kinesis Video Streams then returns a stream of chunks in order by fragment number.</p> <note> <p>You must first call the <code>GetDataEndpoint</code> API to get an endpoint. Then send the <code>GetMedia</code> requests to this endpoint using the <a href="https://docs.aws.amazon.com/cli/latest/reference/">--endpoint-url parameter</a>. </p> </note> <p>When you put media data (fragments) on a stream, Kinesis Video Streams stores each incoming fragment and related metadata in what is called a &quot;chunk.&quot; For more information, see . The <code>GetMedia</code> API returns a stream of these chunks starting from the chunk that you specify in the request. </p> <p>The following limits apply when using the <code>GetMedia</code> API:</p> <ul> <li> <p>A client can call <code>GetMedia</code> up to five times per second per stream. </p> </li> <li> <p>Kinesis Video Streams sends media data at a rate of up to 25 megabytes per second (or 200 megabits per second) during a <code>GetMedia</code> session. </p> </li> </ul></p>
+    /// <p><p> Use this API to retrieve media content from a Kinesis video stream. In the request, you identify the stream name or stream Amazon Resource Name (ARN), and the starting chunk. Kinesis Video Streams then returns a stream of chunks in order by fragment number.</p> <note> <p>You must first call the <code>GetDataEndpoint</code> API to get an endpoint. Then send the <code>GetMedia</code> requests to this endpoint using the <a href="https://docs.aws.amazon.com/cli/latest/reference/">--endpoint-url parameter</a>. </p> </note> <p>When you put media data (fragments) on a stream, Kinesis Video Streams stores each incoming fragment and related metadata in what is called a &quot;chunk.&quot; For more information, see <a href="https://docs.aws.amazon.com/kinesisvideostreams/latest/dg/API_dataplane_PutMedia.html">PutMedia</a>. The <code>GetMedia</code> API returns a stream of these chunks starting from the chunk that you specify in the request. </p> <p>The following limits apply when using the <code>GetMedia</code> API:</p> <ul> <li> <p>A client can call <code>GetMedia</code> up to five times per second per stream. </p> </li> <li> <p>Kinesis Video Streams sends media data at a rate of up to 25 megabytes per second (or 200 megabits per second) during a <code>GetMedia</code> session. </p> </li> </ul> <note> <p>If an error is thrown after invoking a Kinesis Video Streams media API, in addition to the HTTP status code and the response body, it includes the following pieces of information: </p> <ul> <li> <p> <code>x-amz-ErrorType</code> HTTP header – contains a more specific error type in addition to what the HTTP status code provides. </p> </li> <li> <p> <code>x-amz-RequestId</code> HTTP header – if you want to report an issue to AWS, the support team can better diagnose the problem if given the Request Id.</p> </li> </ul> <p>Both the HTTP status code and the ErrorType header can be utilized to make programmatic decisions about whether errors are retry-able and under what conditions, as well as provide information on what actions the client programmer might need to take in order to successfully try again.</p> <p>For more information, see the <b>Errors</b> section at the bottom of this topic, as well as <a href="https://docs.aws.amazon.com/kinesisvideostreams/latest/dg/CommonErrors.html">Common Errors</a>. </p> </note></p>
     async fn get_media(
         &self,
         input: GetMediaInput,
     ) -> Result<GetMediaOutput, RusotoError<GetMediaError>>;
-=======
-    /// <p><p> Use this API to retrieve media content from a Kinesis video stream. In the request, you identify the stream name or stream Amazon Resource Name (ARN), and the starting chunk. Kinesis Video Streams then returns a stream of chunks in order by fragment number.</p> <note> <p>You must first call the <code>GetDataEndpoint</code> API to get an endpoint. Then send the <code>GetMedia</code> requests to this endpoint using the <a href="https://docs.aws.amazon.com/cli/latest/reference/">--endpoint-url parameter</a>. </p> </note> <p>When you put media data (fragments) on a stream, Kinesis Video Streams stores each incoming fragment and related metadata in what is called a &quot;chunk.&quot; For more information, see <a href="https://docs.aws.amazon.com/kinesisvideostreams/latest/dg/API_dataplane_PutMedia.html">PutMedia</a>. The <code>GetMedia</code> API returns a stream of these chunks starting from the chunk that you specify in the request. </p> <p>The following limits apply when using the <code>GetMedia</code> API:</p> <ul> <li> <p>A client can call <code>GetMedia</code> up to five times per second per stream. </p> </li> <li> <p>Kinesis Video Streams sends media data at a rate of up to 25 megabytes per second (or 200 megabits per second) during a <code>GetMedia</code> session. </p> </li> </ul> <note> <p>If an error is thrown after invoking a Kinesis Video Streams media API, in addition to the HTTP status code and the response body, it includes the following pieces of information: </p> <ul> <li> <p> <code>x-amz-ErrorType</code> HTTP header – contains a more specific error type in addition to what the HTTP status code provides. </p> </li> <li> <p> <code>x-amz-RequestId</code> HTTP header – if you want to report an issue to AWS, the support team can better diagnose the problem if given the Request Id.</p> </li> </ul> <p>Both the HTTP status code and the ErrorType header can be utilized to make programmatic decisions about whether errors are retry-able and under what conditions, as well as provide information on what actions the client programmer might need to take in order to successfully try again.</p> <p>For more information, see the <b>Errors</b> section at the bottom of this topic, as well as <a href="https://docs.aws.amazon.com/kinesisvideostreams/latest/dg/CommonErrors.html">Common Errors</a>. </p> </note></p>
-    fn get_media(&self, input: GetMediaInput) -> RusotoFuture<GetMediaOutput, GetMediaError>;
->>>>>>> f58d1ce6
 }
 /// A client for the Kinesis Video Media API.
 #[derive(Clone)]
@@ -191,26 +175,13 @@
     }
 }
 
-impl fmt::Debug for KinesisVideoMediaClient {
-    fn fmt(&self, f: &mut fmt::Formatter<'_>) -> fmt::Result {
-        f.debug_struct("KinesisVideoMediaClient")
-            .field("region", &self.region)
-            .finish()
-    }
-}
-
 #[async_trait]
 impl KinesisVideoMedia for KinesisVideoMediaClient {
-<<<<<<< HEAD
-    /// <p><p> Use this API to retrieve media content from a Kinesis video stream. In the request, you identify the stream name or stream Amazon Resource Name (ARN), and the starting chunk. Kinesis Video Streams then returns a stream of chunks in order by fragment number.</p> <note> <p>You must first call the <code>GetDataEndpoint</code> API to get an endpoint. Then send the <code>GetMedia</code> requests to this endpoint using the <a href="https://docs.aws.amazon.com/cli/latest/reference/">--endpoint-url parameter</a>. </p> </note> <p>When you put media data (fragments) on a stream, Kinesis Video Streams stores each incoming fragment and related metadata in what is called a &quot;chunk.&quot; For more information, see . The <code>GetMedia</code> API returns a stream of these chunks starting from the chunk that you specify in the request. </p> <p>The following limits apply when using the <code>GetMedia</code> API:</p> <ul> <li> <p>A client can call <code>GetMedia</code> up to five times per second per stream. </p> </li> <li> <p>Kinesis Video Streams sends media data at a rate of up to 25 megabytes per second (or 200 megabits per second) during a <code>GetMedia</code> session. </p> </li> </ul></p>
+    /// <p><p> Use this API to retrieve media content from a Kinesis video stream. In the request, you identify the stream name or stream Amazon Resource Name (ARN), and the starting chunk. Kinesis Video Streams then returns a stream of chunks in order by fragment number.</p> <note> <p>You must first call the <code>GetDataEndpoint</code> API to get an endpoint. Then send the <code>GetMedia</code> requests to this endpoint using the <a href="https://docs.aws.amazon.com/cli/latest/reference/">--endpoint-url parameter</a>. </p> </note> <p>When you put media data (fragments) on a stream, Kinesis Video Streams stores each incoming fragment and related metadata in what is called a &quot;chunk.&quot; For more information, see <a href="https://docs.aws.amazon.com/kinesisvideostreams/latest/dg/API_dataplane_PutMedia.html">PutMedia</a>. The <code>GetMedia</code> API returns a stream of these chunks starting from the chunk that you specify in the request. </p> <p>The following limits apply when using the <code>GetMedia</code> API:</p> <ul> <li> <p>A client can call <code>GetMedia</code> up to five times per second per stream. </p> </li> <li> <p>Kinesis Video Streams sends media data at a rate of up to 25 megabytes per second (or 200 megabits per second) during a <code>GetMedia</code> session. </p> </li> </ul> <note> <p>If an error is thrown after invoking a Kinesis Video Streams media API, in addition to the HTTP status code and the response body, it includes the following pieces of information: </p> <ul> <li> <p> <code>x-amz-ErrorType</code> HTTP header – contains a more specific error type in addition to what the HTTP status code provides. </p> </li> <li> <p> <code>x-amz-RequestId</code> HTTP header – if you want to report an issue to AWS, the support team can better diagnose the problem if given the Request Id.</p> </li> </ul> <p>Both the HTTP status code and the ErrorType header can be utilized to make programmatic decisions about whether errors are retry-able and under what conditions, as well as provide information on what actions the client programmer might need to take in order to successfully try again.</p> <p>For more information, see the <b>Errors</b> section at the bottom of this topic, as well as <a href="https://docs.aws.amazon.com/kinesisvideostreams/latest/dg/CommonErrors.html">Common Errors</a>. </p> </note></p>
     async fn get_media(
         &self,
         input: GetMediaInput,
     ) -> Result<GetMediaOutput, RusotoError<GetMediaError>> {
-=======
-    /// <p><p> Use this API to retrieve media content from a Kinesis video stream. In the request, you identify the stream name or stream Amazon Resource Name (ARN), and the starting chunk. Kinesis Video Streams then returns a stream of chunks in order by fragment number.</p> <note> <p>You must first call the <code>GetDataEndpoint</code> API to get an endpoint. Then send the <code>GetMedia</code> requests to this endpoint using the <a href="https://docs.aws.amazon.com/cli/latest/reference/">--endpoint-url parameter</a>. </p> </note> <p>When you put media data (fragments) on a stream, Kinesis Video Streams stores each incoming fragment and related metadata in what is called a &quot;chunk.&quot; For more information, see <a href="https://docs.aws.amazon.com/kinesisvideostreams/latest/dg/API_dataplane_PutMedia.html">PutMedia</a>. The <code>GetMedia</code> API returns a stream of these chunks starting from the chunk that you specify in the request. </p> <p>The following limits apply when using the <code>GetMedia</code> API:</p> <ul> <li> <p>A client can call <code>GetMedia</code> up to five times per second per stream. </p> </li> <li> <p>Kinesis Video Streams sends media data at a rate of up to 25 megabytes per second (or 200 megabits per second) during a <code>GetMedia</code> session. </p> </li> </ul> <note> <p>If an error is thrown after invoking a Kinesis Video Streams media API, in addition to the HTTP status code and the response body, it includes the following pieces of information: </p> <ul> <li> <p> <code>x-amz-ErrorType</code> HTTP header – contains a more specific error type in addition to what the HTTP status code provides. </p> </li> <li> <p> <code>x-amz-RequestId</code> HTTP header – if you want to report an issue to AWS, the support team can better diagnose the problem if given the Request Id.</p> </li> </ul> <p>Both the HTTP status code and the ErrorType header can be utilized to make programmatic decisions about whether errors are retry-able and under what conditions, as well as provide information on what actions the client programmer might need to take in order to successfully try again.</p> <p>For more information, see the <b>Errors</b> section at the bottom of this topic, as well as <a href="https://docs.aws.amazon.com/kinesisvideostreams/latest/dg/CommonErrors.html">Common Errors</a>. </p> </note></p>
-    fn get_media(&self, input: GetMediaInput) -> RusotoFuture<GetMediaOutput, GetMediaError> {
->>>>>>> f58d1ce6
         let request_uri = "/getMedia";
 
         let mut request = SignedRequest::new("POST", "kinesisvideo", &self.region, &request_uri);
