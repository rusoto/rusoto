--- conflicted
+++ resolved
@@ -9,28 +9,16 @@
 //  must be updated to generate the changes.
 //
 // =================================================================
-#![allow(warnings)]
-
-<<<<<<< HEAD
-use futures::future;
-use futures::Future;
-=======
+
 use std::error::Error;
 use std::fmt;
 
 use async_trait::async_trait;
->>>>>>> 62832c4b
 use rusoto_core::credential::ProvideAwsCredentials;
 use rusoto_core::region;
 #[allow(warnings)]
 use rusoto_core::request::{BufferedHttpResponse, DispatchSignedRequest};
-<<<<<<< HEAD
-use rusoto_core::{Client, RusotoError, RusotoFuture};
-use std::error::Error;
-use std::fmt;
-=======
 use rusoto_core::{Client, RusotoError};
->>>>>>> 62832c4b
 
 use rusoto_core::proto;
 use rusoto_core::signature::SignedRequest;
@@ -44,7 +32,7 @@
 }
 
 #[derive(Default, Debug, Clone, PartialEq, Deserialize)]
-#[cfg_attr(any(test, feature = "serialize_structs"), derive(Serialize))]
+#[cfg_attr(test, derive(Serialize))]
 pub struct BatchGetNamedQueryOutput {
     /// <p>Information about the named query IDs submitted.</p>
     #[serde(rename = "NamedQueries")]
@@ -64,7 +52,7 @@
 }
 
 #[derive(Default, Debug, Clone, PartialEq, Deserialize)]
-#[cfg_attr(any(test, feature = "serialize_structs"), derive(Serialize))]
+#[cfg_attr(test, derive(Serialize))]
 pub struct BatchGetQueryExecutionOutput {
     /// <p>Information about a query execution.</p>
     #[serde(rename = "QueryExecutions")]
@@ -78,7 +66,7 @@
 
 /// <p>Information about the columns in a query execution result.</p>
 #[derive(Default, Debug, Clone, PartialEq, Deserialize)]
-#[cfg_attr(any(test, feature = "serialize_structs"), derive(Serialize))]
+#[cfg_attr(test, derive(Serialize))]
 pub struct ColumnInfo {
     /// <p>Indicates whether values in the column are case-sensitive.</p>
     #[serde(rename = "CaseSensitive")]
@@ -146,7 +134,7 @@
 }
 
 #[derive(Default, Debug, Clone, PartialEq, Deserialize)]
-#[cfg_attr(any(test, feature = "serialize_structs"), derive(Serialize))]
+#[cfg_attr(test, derive(Serialize))]
 pub struct CreateNamedQueryOutput {
     /// <p>The unique ID of the query.</p>
     #[serde(rename = "NamedQueryId")]
@@ -174,12 +162,12 @@
 }
 
 #[derive(Default, Debug, Clone, PartialEq, Deserialize)]
-#[cfg_attr(any(test, feature = "serialize_structs"), derive(Serialize))]
+#[cfg_attr(test, derive(Serialize))]
 pub struct CreateWorkGroupOutput {}
 
 /// <p>A piece of data (a field in the table).</p>
 #[derive(Default, Debug, Clone, PartialEq, Deserialize)]
-#[cfg_attr(any(test, feature = "serialize_structs"), derive(Serialize))]
+#[cfg_attr(test, derive(Serialize))]
 pub struct Datum {
     /// <p>The value of the datum.</p>
     #[serde(rename = "VarCharValue")]
@@ -195,7 +183,7 @@
 }
 
 #[derive(Default, Debug, Clone, PartialEq, Deserialize)]
-#[cfg_attr(any(test, feature = "serialize_structs"), derive(Serialize))]
+#[cfg_attr(test, derive(Serialize))]
 pub struct DeleteNamedQueryOutput {}
 
 #[derive(Default, Debug, Clone, PartialEq, Serialize)]
@@ -210,7 +198,7 @@
 }
 
 #[derive(Default, Debug, Clone, PartialEq, Deserialize)]
-#[cfg_attr(any(test, feature = "serialize_structs"), derive(Serialize))]
+#[cfg_attr(test, derive(Serialize))]
 pub struct DeleteWorkGroupOutput {}
 
 /// <p>If query results are encrypted in Amazon S3, indicates the encryption option used (for example, <code>SSE-KMS</code> or <code>CSE-KMS</code>) and key information.</p>
@@ -233,7 +221,7 @@
 }
 
 #[derive(Default, Debug, Clone, PartialEq, Deserialize)]
-#[cfg_attr(any(test, feature = "serialize_structs"), derive(Serialize))]
+#[cfg_attr(test, derive(Serialize))]
 pub struct GetNamedQueryOutput {
     /// <p>Information about the query.</p>
     #[serde(rename = "NamedQuery")]
@@ -249,7 +237,7 @@
 }
 
 #[derive(Default, Debug, Clone, PartialEq, Deserialize)]
-#[cfg_attr(any(test, feature = "serialize_structs"), derive(Serialize))]
+#[cfg_attr(test, derive(Serialize))]
 pub struct GetQueryExecutionOutput {
     /// <p>Information about the query execution.</p>
     #[serde(rename = "QueryExecution")]
@@ -273,7 +261,7 @@
 }
 
 #[derive(Default, Debug, Clone, PartialEq, Deserialize)]
-#[cfg_attr(any(test, feature = "serialize_structs"), derive(Serialize))]
+#[cfg_attr(test, derive(Serialize))]
 pub struct GetQueryResultsOutput {
     /// <p>A token to be used by the next request if this request is truncated.</p>
     #[serde(rename = "NextToken")]
@@ -297,7 +285,7 @@
 }
 
 #[derive(Default, Debug, Clone, PartialEq, Deserialize)]
-#[cfg_attr(any(test, feature = "serialize_structs"), derive(Serialize))]
+#[cfg_attr(test, derive(Serialize))]
 pub struct GetWorkGroupOutput {
     /// <p>Information about the workgroup.</p>
     #[serde(rename = "WorkGroup")]
@@ -322,7 +310,7 @@
 }
 
 #[derive(Default, Debug, Clone, PartialEq, Deserialize)]
-#[cfg_attr(any(test, feature = "serialize_structs"), derive(Serialize))]
+#[cfg_attr(test, derive(Serialize))]
 pub struct ListNamedQueriesOutput {
     /// <p>The list of unique query IDs.</p>
     #[serde(rename = "NamedQueryIds")]
@@ -351,7 +339,7 @@
 }
 
 #[derive(Default, Debug, Clone, PartialEq, Deserialize)]
-#[cfg_attr(any(test, feature = "serialize_structs"), derive(Serialize))]
+#[cfg_attr(test, derive(Serialize))]
 pub struct ListQueryExecutionsOutput {
     /// <p>A token to be used by the next request if this request is truncated.</p>
     #[serde(rename = "NextToken")]
@@ -379,7 +367,7 @@
 }
 
 #[derive(Default, Debug, Clone, PartialEq, Deserialize)]
-#[cfg_attr(any(test, feature = "serialize_structs"), derive(Serialize))]
+#[cfg_attr(test, derive(Serialize))]
 pub struct ListTagsForResourceOutput {
     /// <p>A token to be used by the next request if this request is truncated.</p>
     #[serde(rename = "NextToken")]
@@ -404,7 +392,7 @@
 }
 
 #[derive(Default, Debug, Clone, PartialEq, Deserialize)]
-#[cfg_attr(any(test, feature = "serialize_structs"), derive(Serialize))]
+#[cfg_attr(test, derive(Serialize))]
 pub struct ListWorkGroupsOutput {
     /// <p>A token to be used by the next request if this request is truncated.</p>
     #[serde(rename = "NextToken")]
@@ -418,7 +406,7 @@
 
 /// <p>A query, where <code>QueryString</code> is the list of SQL query statements that comprise the query.</p>
 #[derive(Default, Debug, Clone, PartialEq, Deserialize)]
-#[cfg_attr(any(test, feature = "serialize_structs"), derive(Serialize))]
+#[cfg_attr(test, derive(Serialize))]
 pub struct NamedQuery {
     /// <p>The database to which the query belongs.</p>
     #[serde(rename = "Database")]
@@ -445,7 +433,7 @@
 
 /// <p>Information about a single instance of a query execution.</p>
 #[derive(Default, Debug, Clone, PartialEq, Deserialize)]
-#[cfg_attr(any(test, feature = "serialize_structs"), derive(Serialize))]
+#[cfg_attr(test, derive(Serialize))]
 pub struct QueryExecution {
     /// <p>The SQL query statements which the query execution ran.</p>
     #[serde(rename = "Query")]
@@ -492,12 +480,8 @@
 
 /// <p>The amount of data scanned during the query execution and the amount of time that it took to execute, and the type of statement that was run.</p>
 #[derive(Default, Debug, Clone, PartialEq, Deserialize)]
-#[cfg_attr(any(test, feature = "serialize_structs"), derive(Serialize))]
+#[cfg_attr(test, derive(Serialize))]
 pub struct QueryExecutionStatistics {
-    /// <p>The location and file name of a data manifest file. The manifest file is saved to the Athena query results location in Amazon S3. The manifest file tracks files that the query wrote to Amazon S3. If the query fails, the manifest file also tracks files that the query intended to write. The manifest is useful for identifying orphaned files resulting from a failed query. For more information, see <a href="https://docs.aws.amazon.com/athena/latest/ug/querying.html">Working with Query Results, Output Files, and Query History</a> in the <i>Amazon Athena User Guide</i>.</p>
-    #[serde(rename = "DataManifestLocation")]
-    #[serde(skip_serializing_if = "Option::is_none")]
-    pub data_manifest_location: Option<String>,
     /// <p>The number of bytes in the data that was queried.</p>
     #[serde(rename = "DataScannedInBytes")]
     #[serde(skip_serializing_if = "Option::is_none")]
@@ -506,27 +490,11 @@
     #[serde(rename = "EngineExecutionTimeInMillis")]
     #[serde(skip_serializing_if = "Option::is_none")]
     pub engine_execution_time_in_millis: Option<i64>,
-    /// <p>The number of milliseconds that Athena took to plan the query processing flow. This includes the time spent retrieving table partitions from the data source. Note that because the query engine performs the query planning, query planning time is a subset of engine processing time.</p>
-    #[serde(rename = "QueryPlanningTimeInMillis")]
-    #[serde(skip_serializing_if = "Option::is_none")]
-    pub query_planning_time_in_millis: Option<i64>,
-    /// <p>The number of milliseconds that the query was in your query queue waiting for resources. Note that if transient errors occur, Athena might automatically add the query back to the queue.</p>
-    #[serde(rename = "QueryQueueTimeInMillis")]
-    #[serde(skip_serializing_if = "Option::is_none")]
-    pub query_queue_time_in_millis: Option<i64>,
-    /// <p>The number of milliseconds that Athena took to finalize and publish the query results after the query engine finished running the query.</p>
-    #[serde(rename = "ServiceProcessingTimeInMillis")]
-    #[serde(skip_serializing_if = "Option::is_none")]
-    pub service_processing_time_in_millis: Option<i64>,
-    /// <p>The number of milliseconds that Athena took to run the query.</p>
-    #[serde(rename = "TotalExecutionTimeInMillis")]
-    #[serde(skip_serializing_if = "Option::is_none")]
-    pub total_execution_time_in_millis: Option<i64>,
 }
 
 /// <p>The completion date, current state, submission time, and state change reason (if applicable) for the query execution.</p>
 #[derive(Default, Debug, Clone, PartialEq, Deserialize)]
-#[cfg_attr(any(test, feature = "serialize_structs"), derive(Serialize))]
+#[cfg_attr(test, derive(Serialize))]
 pub struct QueryExecutionStatus {
     /// <p>The date and time that the query completed.</p>
     #[serde(rename = "CompletionDateTime")]
@@ -546,14 +514,14 @@
     pub submission_date_time: Option<f64>,
 }
 
-/// <p>The location in Amazon S3 where query results are stored and the encryption option, if any, used for query results. These are known as "client-side settings". If workgroup settings override client-side settings, then the query uses the workgroup settings.</p>
+/// <p>The location in Amazon S3 where query results are stored and the encryption option, if any, used for query results. These are known as "client-side settings". If workgroup settings override client-side settings, then the query uses the location for the query results and the encryption configuration that are specified for the workgroup.</p>
 #[derive(Default, Debug, Clone, PartialEq, Serialize, Deserialize)]
 pub struct ResultConfiguration {
     /// <p>If query results are encrypted in Amazon S3, indicates the encryption option used (for example, <code>SSE-KMS</code> or <code>CSE-KMS</code>) and key information. This is a client-side setting. If workgroup settings override client-side settings, then the query uses the encryption configuration that is specified for the workgroup, and also uses the location for storing query results specified in the workgroup. See <a>WorkGroupConfiguration$EnforceWorkGroupConfiguration</a> and <a href="https://docs.aws.amazon.com/athena/latest/ug/workgroups-settings-override.html">Workgroup Settings Override Client-Side Settings</a>.</p>
     #[serde(rename = "EncryptionConfiguration")]
     #[serde(skip_serializing_if = "Option::is_none")]
     pub encryption_configuration: Option<EncryptionConfiguration>,
-    /// <p>The location in Amazon S3 where your query results are stored, such as <code>s3://path/to/query/bucket/</code>. To run the query, you must specify the query results location using one of the ways: either for individual queries using either this setting (client-side), or in the workgroup, using <a>WorkGroupConfiguration</a>. If none of them is set, Athena issues an error that no output location is provided. For more information, see <a href="https://docs.aws.amazon.com/athena/latest/ug/querying.html">Query Results</a>. If workgroup settings override client-side settings, then the query uses the settings specified for the workgroup. See <a>WorkGroupConfiguration$EnforceWorkGroupConfiguration</a>.</p>
+    /// <p>The location in Amazon S3 where your query results are stored, such as <code>s3://path/to/query/bucket/</code>. For more information, see <a href="https://docs.aws.amazon.com/athena/latest/ug/querying.html">Queries and Query Result Files.</a> If workgroup settings override client-side settings, then the query uses the location for the query results and the encryption configuration that are specified for the workgroup. The "workgroup settings override" is specified in EnforceWorkGroupConfiguration (true/false) in the WorkGroupConfiguration. See <a>WorkGroupConfiguration$EnforceWorkGroupConfiguration</a>.</p>
     #[serde(rename = "OutputLocation")]
     #[serde(skip_serializing_if = "Option::is_none")]
     pub output_location: Option<String>,
@@ -566,7 +534,7 @@
     #[serde(rename = "EncryptionConfiguration")]
     #[serde(skip_serializing_if = "Option::is_none")]
     pub encryption_configuration: Option<EncryptionConfiguration>,
-    /// <p>The location in Amazon S3 where your query results are stored, such as <code>s3://path/to/query/bucket/</code>. For more information, see <a href="https://docs.aws.amazon.com/athena/latest/ug/querying.html">Query Results</a> If workgroup settings override client-side settings, then the query uses the location for the query results and the encryption configuration that are specified for the workgroup. The "workgroup settings override" is specified in EnforceWorkGroupConfiguration (true/false) in the WorkGroupConfiguration. See <a>WorkGroupConfiguration$EnforceWorkGroupConfiguration</a>.</p>
+    /// <p>The location in Amazon S3 where your query results are stored, such as <code>s3://path/to/query/bucket/</code>. For more information, see <a href="https://docs.aws.amazon.com/athena/latest/ug/querying.html">Queries and Query Result Files.</a> If workgroup settings override client-side settings, then the query uses the location for the query results and the encryption configuration that are specified for the workgroup. The "workgroup settings override" is specified in EnforceWorkGroupConfiguration (true/false) in the WorkGroupConfiguration. See <a>WorkGroupConfiguration$EnforceWorkGroupConfiguration</a>.</p>
     #[serde(rename = "OutputLocation")]
     #[serde(skip_serializing_if = "Option::is_none")]
     pub output_location: Option<String>,
@@ -582,7 +550,7 @@
 
 /// <p>The metadata and rows that comprise a query result set. The metadata describes the column structure and data types.</p>
 #[derive(Default, Debug, Clone, PartialEq, Deserialize)]
-#[cfg_attr(any(test, feature = "serialize_structs"), derive(Serialize))]
+#[cfg_attr(test, derive(Serialize))]
 pub struct ResultSet {
     /// <p>The metadata that describes the column structure and data types of a table of query results.</p>
     #[serde(rename = "ResultSetMetadata")]
@@ -596,7 +564,7 @@
 
 /// <p>The metadata that describes the column structure and data types of a table of query results. </p>
 #[derive(Default, Debug, Clone, PartialEq, Deserialize)]
-#[cfg_attr(any(test, feature = "serialize_structs"), derive(Serialize))]
+#[cfg_attr(test, derive(Serialize))]
 pub struct ResultSetMetadata {
     /// <p>Information about the columns returned in a query result metadata.</p>
     #[serde(rename = "ColumnInfo")]
@@ -606,7 +574,7 @@
 
 /// <p>The rows that comprise a query result table.</p>
 #[derive(Default, Debug, Clone, PartialEq, Deserialize)]
-#[cfg_attr(any(test, feature = "serialize_structs"), derive(Serialize))]
+#[cfg_attr(test, derive(Serialize))]
 pub struct Row {
     /// <p>The data that populates a row in a query result table.</p>
     #[serde(rename = "Data")]
@@ -638,7 +606,7 @@
 }
 
 #[derive(Default, Debug, Clone, PartialEq, Deserialize)]
-#[cfg_attr(any(test, feature = "serialize_structs"), derive(Serialize))]
+#[cfg_attr(test, derive(Serialize))]
 pub struct StartQueryExecutionOutput {
     /// <p>The unique ID of the query that ran as a result of this request.</p>
     #[serde(rename = "QueryExecutionId")]
@@ -654,7 +622,7 @@
 }
 
 #[derive(Default, Debug, Clone, PartialEq, Deserialize)]
-#[cfg_attr(any(test, feature = "serialize_structs"), derive(Serialize))]
+#[cfg_attr(test, derive(Serialize))]
 pub struct StopQueryExecutionOutput {}
 
 /// <p>A tag that you can add to a resource. A tag is a label that you assign to an AWS Athena resource (a workgroup). Each tag consists of a key and an optional value, both of which you define. Tags enable you to categorize workgroups in Athena, for example, by purpose, owner, or environment. Use a consistent set of tag keys to make it easier to search and filter workgroups in your account. The maximum tag key length is 128 Unicode characters in UTF-8. The maximum tag value length is 256 Unicode characters in UTF-8. You can use letters and numbers representable in UTF-8, and the following characters: + - = . _ : / @. Tag keys and values are case-sensitive. Tag keys must be unique per resource. </p>
@@ -681,12 +649,12 @@
 }
 
 #[derive(Default, Debug, Clone, PartialEq, Deserialize)]
-#[cfg_attr(any(test, feature = "serialize_structs"), derive(Serialize))]
+#[cfg_attr(test, derive(Serialize))]
 pub struct TagResourceOutput {}
 
 /// <p>Information about a named query ID that could not be processed.</p>
 #[derive(Default, Debug, Clone, PartialEq, Deserialize)]
-#[cfg_attr(any(test, feature = "serialize_structs"), derive(Serialize))]
+#[cfg_attr(test, derive(Serialize))]
 pub struct UnprocessedNamedQueryId {
     /// <p>The error code returned when the processing request for the named query failed, if applicable.</p>
     #[serde(rename = "ErrorCode")]
@@ -704,7 +672,7 @@
 
 /// <p>Describes a query execution that failed to process.</p>
 #[derive(Default, Debug, Clone, PartialEq, Deserialize)]
-#[cfg_attr(any(test, feature = "serialize_structs"), derive(Serialize))]
+#[cfg_attr(test, derive(Serialize))]
 pub struct UnprocessedQueryExecutionId {
     /// <p>The error code returned when the query execution failed to process, if applicable.</p>
     #[serde(rename = "ErrorCode")]
@@ -731,7 +699,7 @@
 }
 
 #[derive(Default, Debug, Clone, PartialEq, Deserialize)]
-#[cfg_attr(any(test, feature = "serialize_structs"), derive(Serialize))]
+#[cfg_attr(test, derive(Serialize))]
 pub struct UntagResourceOutput {}
 
 #[derive(Default, Debug, Clone, PartialEq, Serialize)]
@@ -754,14 +722,14 @@
 }
 
 #[derive(Default, Debug, Clone, PartialEq, Deserialize)]
-#[cfg_attr(any(test, feature = "serialize_structs"), derive(Serialize))]
+#[cfg_attr(test, derive(Serialize))]
 pub struct UpdateWorkGroupOutput {}
 
 /// <p>A workgroup, which contains a name, description, creation time, state, and other configuration, listed under <a>WorkGroup$Configuration</a>. Each workgroup enables you to isolate queries for you or your group of users from other queries in the same account, to configure the query results location and the encryption configuration (known as workgroup settings), to enable sending query metrics to Amazon CloudWatch, and to establish per-query data usage control limits for all queries in a workgroup. The workgroup settings override is specified in EnforceWorkGroupConfiguration (true/false) in the WorkGroupConfiguration. See <a>WorkGroupConfiguration$EnforceWorkGroupConfiguration</a>.</p>
 #[derive(Default, Debug, Clone, PartialEq, Deserialize)]
-#[cfg_attr(any(test, feature = "serialize_structs"), derive(Serialize))]
+#[cfg_attr(test, derive(Serialize))]
 pub struct WorkGroup {
-    /// <p>The configuration of the workgroup, which includes the location in Amazon S3 where query results are stored, the encryption configuration, if any, used for query results; whether the Amazon CloudWatch Metrics are enabled for the workgroup; whether workgroup settings override client-side settings; and the data usage limits for the amount of data scanned per query or per workgroup. The workgroup settings override is specified in EnforceWorkGroupConfiguration (true/false) in the WorkGroupConfiguration. See <a>WorkGroupConfiguration$EnforceWorkGroupConfiguration</a>.</p>
+    /// <p>The configuration of the workgroup, which includes the location in Amazon S3 where query results are stored, the encryption configuration, if any, used for query results; whether the Amazon CloudWatch Metrics are enabled for the workgroup; whether workgroup settings override client-side settings; and the data usage limit for the amount of data scanned per query, if it is specified. The workgroup settings override is specified in EnforceWorkGroupConfiguration (true/false) in the WorkGroupConfiguration. See <a>WorkGroupConfiguration$EnforceWorkGroupConfiguration</a>.</p>
     #[serde(rename = "Configuration")]
     #[serde(skip_serializing_if = "Option::is_none")]
     pub configuration: Option<WorkGroupConfiguration>,
@@ -782,7 +750,7 @@
     pub state: Option<String>,
 }
 
-/// <p>The configuration of the workgroup, which includes the location in Amazon S3 where query results are stored, the encryption option, if any, used for query results, whether the Amazon CloudWatch Metrics are enabled for the workgroup and whether workgroup settings override query settings, and the data usage limits for the amount of data scanned per query or per workgroup. The workgroup settings override is specified in EnforceWorkGroupConfiguration (true/false) in the WorkGroupConfiguration. See <a>WorkGroupConfiguration$EnforceWorkGroupConfiguration</a>. </p>
+/// <p>The configuration of the workgroup, which includes the location in Amazon S3 where query results are stored, the encryption option, if any, used for query results, whether the Amazon CloudWatch Metrics are enabled for the workgroup and whether workgroup settings override query settings, and the data usage limit for the amount of data scanned per query, if it is specified. The workgroup settings override is specified in EnforceWorkGroupConfiguration (true/false) in the WorkGroupConfiguration. See <a>WorkGroupConfiguration$EnforceWorkGroupConfiguration</a>.</p>
 #[derive(Default, Debug, Clone, PartialEq, Serialize, Deserialize)]
 pub struct WorkGroupConfiguration {
     /// <p>The upper data usage limit (cutoff) for the amount of bytes a single query in a workgroup is allowed to scan.</p>
@@ -797,11 +765,7 @@
     #[serde(rename = "PublishCloudWatchMetricsEnabled")]
     #[serde(skip_serializing_if = "Option::is_none")]
     pub publish_cloud_watch_metrics_enabled: Option<bool>,
-    /// <p>If set to <code>true</code>, allows members assigned to a workgroup to reference Amazon S3 Requester Pays buckets in queries. If set to <code>false</code>, workgroup members cannot query data from Requester Pays buckets, and queries that retrieve data from Requester Pays buckets cause an error. The default is <code>false</code>. For more information about Requester Pays buckets, see <a href="https://docs.aws.amazon.com/AmazonS3/latest/dev/RequesterPaysBuckets.html">Requester Pays Buckets</a> in the <i>Amazon Simple Storage Service Developer Guide</i>.</p>
-    #[serde(rename = "RequesterPaysEnabled")]
-    #[serde(skip_serializing_if = "Option::is_none")]
-    pub requester_pays_enabled: Option<bool>,
-    /// <p>The configuration for the workgroup, which includes the location in Amazon S3 where query results are stored and the encryption option, if any, used for query results. To run the query, you must specify the query results location using one of the ways: either in the workgroup using this setting, or for individual queries (client-side), using <a>ResultConfiguration$OutputLocation</a>. If none of them is set, Athena issues an error that no output location is provided. For more information, see <a href="https://docs.aws.amazon.com/athena/latest/ug/querying.html">Query Results</a>.</p>
+    /// <p>The configuration for the workgroup, which includes the location in Amazon S3 where query results are stored and the encryption option, if any, used for query results.</p>
     #[serde(rename = "ResultConfiguration")]
     #[serde(skip_serializing_if = "Option::is_none")]
     pub result_configuration: Option<ResultConfiguration>,
@@ -826,10 +790,6 @@
     #[serde(rename = "RemoveBytesScannedCutoffPerQuery")]
     #[serde(skip_serializing_if = "Option::is_none")]
     pub remove_bytes_scanned_cutoff_per_query: Option<bool>,
-    /// <p>If set to <code>true</code>, allows members assigned to a workgroup to specify Amazon S3 Requester Pays buckets in queries. If set to <code>false</code>, workgroup members cannot query data from Requester Pays buckets, and queries that retrieve data from Requester Pays buckets cause an error. The default is <code>false</code>. For more information about Requester Pays buckets, see <a href="https://docs.aws.amazon.com/AmazonS3/latest/dev/RequesterPaysBuckets.html">Requester Pays Buckets</a> in the <i>Amazon Simple Storage Service Developer Guide</i>.</p>
-    #[serde(rename = "RequesterPaysEnabled")]
-    #[serde(skip_serializing_if = "Option::is_none")]
-    pub requester_pays_enabled: Option<bool>,
     /// <p>The result configuration information about the queries in this workgroup that will be updated. Includes the updated results location and an updated option for encrypting query results.</p>
     #[serde(rename = "ResultConfigurationUpdates")]
     #[serde(skip_serializing_if = "Option::is_none")]
@@ -838,7 +798,7 @@
 
 /// <p>The summary information for the workgroup, which includes its name, state, description, and the date and time it was created.</p>
 #[derive(Default, Debug, Clone, PartialEq, Deserialize)]
-#[cfg_attr(any(test, feature = "serialize_structs"), derive(Serialize))]
+#[cfg_attr(test, derive(Serialize))]
 pub struct WorkGroupSummary {
     /// <p>The workgroup creation date and time.</p>
     #[serde(rename = "CreationTime")]
@@ -1680,13 +1640,8 @@
         input: GetQueryExecutionInput,
     ) -> Result<GetQueryExecutionOutput, RusotoError<GetQueryExecutionError>>;
 
-<<<<<<< HEAD
-    /// <p><p>Streams the results of a single query execution specified by <code>QueryExecutionId</code> from the Athena query results location in Amazon S3. For more information, see <a href="https://docs.aws.amazon.com/athena/latest/ug/querying.html">Query Results</a> in the <i>Amazon Athena User Guide</i>. This request does not execute the query but returns results. Use <a>StartQueryExecution</a> to run a query.</p> <p>To stream query results successfully, the IAM principal with permission to call <code>GetQueryResults</code> also must have permissions to the Amazon S3 <code>GetObject</code> action for the Athena query results location.</p> <important> <p>IAM principals with permission to the Amazon S3 <code>GetObject</code> action for the query results location are able to retrieve query results from Amazon S3 even if permission to the <code>GetQueryResults</code> action is denied. To restrict user or role access, ensure that Amazon S3 permissions to the Athena query location are denied.</p> </important></p>
-    fn get_query_results(
-=======
     /// <p>Returns the results of a single query execution specified by <code>QueryExecutionId</code> if you have access to the workgroup in which the query ran. This request does not execute the query but returns results. Use <a>StartQueryExecution</a> to run a query.</p>
     async fn get_query_results(
->>>>>>> 62832c4b
         &self,
         input: GetQueryResultsInput,
     ) -> Result<GetQueryResultsOutput, RusotoError<GetQueryResultsError>>;
@@ -1763,7 +1718,10 @@
     ///
     /// The client will use the default credentials provider and tls client.
     pub fn new(region: region::Region) -> AthenaClient {
-        Self::new_with_client(Client::shared(), region)
+        AthenaClient {
+            client: Client::shared(),
+            region,
+        }
     }
 
     pub fn new_with<P, D>(
@@ -1775,22 +1733,10 @@
         P: ProvideAwsCredentials + Send + Sync + 'static,
         D: DispatchSignedRequest + Send + Sync + 'static,
     {
-        Self::new_with_client(
-            Client::new_with(credentials_provider, request_dispatcher),
+        AthenaClient {
+            client: Client::new_with(credentials_provider, request_dispatcher),
             region,
-        )
-    }
-
-    pub fn new_with_client(client: Client, region: region::Region) -> AthenaClient {
-        AthenaClient { client, region }
-    }
-}
-
-impl fmt::Debug for AthenaClient {
-    fn fmt(&self, f: &mut fmt::Formatter<'_>) -> fmt::Result {
-        f.debug_struct("AthenaClient")
-            .field("region", &self.region)
-            .finish()
+        }
     }
 }
 
@@ -2014,13 +1960,8 @@
         }
     }
 
-<<<<<<< HEAD
-    /// <p><p>Streams the results of a single query execution specified by <code>QueryExecutionId</code> from the Athena query results location in Amazon S3. For more information, see <a href="https://docs.aws.amazon.com/athena/latest/ug/querying.html">Query Results</a> in the <i>Amazon Athena User Guide</i>. This request does not execute the query but returns results. Use <a>StartQueryExecution</a> to run a query.</p> <p>To stream query results successfully, the IAM principal with permission to call <code>GetQueryResults</code> also must have permissions to the Amazon S3 <code>GetObject</code> action for the Athena query results location.</p> <important> <p>IAM principals with permission to the Amazon S3 <code>GetObject</code> action for the query results location are able to retrieve query results from Amazon S3 even if permission to the <code>GetQueryResults</code> action is denied. To restrict user or role access, ensure that Amazon S3 permissions to the Athena query location are denied.</p> </important></p>
-    fn get_query_results(
-=======
     /// <p>Returns the results of a single query execution specified by <code>QueryExecutionId</code> if you have access to the workgroup in which the query ran. This request does not execute the query but returns results. Use <a>StartQueryExecution</a> to run a query.</p>
     async fn get_query_results(
->>>>>>> 62832c4b
         &self,
         input: GetQueryResultsInput,
     ) -> Result<GetQueryResultsOutput, RusotoError<GetQueryResultsError>> {
