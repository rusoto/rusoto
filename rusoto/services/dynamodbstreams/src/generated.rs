--- conflicted
+++ resolved
@@ -11,26 +11,15 @@
 // =================================================================
 #![allow(warnings)]
 
-<<<<<<< HEAD
 use std::error::Error;
 use std::fmt;
 
 use async_trait::async_trait;
-=======
-use futures::future;
-use futures::Future;
->>>>>>> f58d1ce6
 use rusoto_core::credential::ProvideAwsCredentials;
 use rusoto_core::region;
 #[allow(warnings)]
 use rusoto_core::request::{BufferedHttpResponse, DispatchSignedRequest};
-<<<<<<< HEAD
 use rusoto_core::{Client, RusotoError};
-=======
-use rusoto_core::{Client, RusotoError, RusotoFuture};
-use std::error::Error;
-use std::fmt;
->>>>>>> f58d1ce6
 
 use rusoto_core::proto;
 use rusoto_core::signature::SignedRequest;
@@ -633,14 +622,6 @@
     }
 }
 
-impl fmt::Debug for DynamoDbStreamsClient {
-    fn fmt(&self, f: &mut fmt::Formatter<'_>) -> fmt::Result {
-        f.debug_struct("DynamoDbStreamsClient")
-            .field("region", &self.region)
-            .finish()
-    }
-}
-
 #[async_trait]
 impl DynamoDbStreams for DynamoDbStreamsClient {
     /// <p>Returns information about a stream, including the current status of the stream, its Amazon Resource Name (ARN), the composition of its shards, and its corresponding DynamoDB table.</p> <note> <p>You can call <code>DescribeStream</code> at a maximum rate of 10 times per second.</p> </note> <p>Each shard in the stream has a <code>SequenceNumberRange</code> associated with it. If the <code>SequenceNumberRange</code> has a <code>StartingSequenceNumber</code> but no <code>EndingSequenceNumber</code>, then the shard is still open (able to receive more stream records). If both <code>StartingSequenceNumber</code> and <code>EndingSequenceNumber</code> are present, then that shard is closed and can no longer receive more data.</p>
