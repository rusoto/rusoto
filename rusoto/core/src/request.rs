//! AWS API requests.
//!
//! Wraps the `hyper` library to send PUT, POST, DELETE and GET requests.

use std::env;
use std::error::Error;
use std::fmt;
use std::future::Future;
use std::io;
use std::io::Error as IoError;
use std::pin::Pin;
use std::rc::Rc;
use std::sync::Arc;
use std::time::Duration;

use crate::tls::HttpsConnector;
<<<<<<< HEAD
use bytes::{Bytes, BytesMut};
use futures::{FutureExt, StreamExt};
use http::header::{HeaderName, HeaderValue};
use http::{HeaderMap, Method, StatusCode};
=======
use bytes::Bytes;
use futures::{Async, Future, Poll, Stream};
use http::{HeaderMap, Request, StatusCode};
use hyper::body::Body;
>>>>>>> f58d1ce6
use hyper::client::connect::Connect;
use hyper::client::Builder as HyperBuilder;
use hyper::client::HttpConnector;
use hyper::Error as HyperError;
<<<<<<< HEAD
use hyper::{Body, Client as HyperClient, Request as HyperRequest, Response as HyperResponse};
use hyper::client::Builder as HyperBuilder;
use lazy_static::lazy_static;
use tokio::future::FutureExt as _;

use log::*;
use log::Level::Debug;

=======
use hyper::{Client as HyperClient, Response as HyperResponse};
use std::convert::TryInto;
use tokio_timer::Timeout;

>>>>>>> f58d1ce6
use crate::signature::SignedRequest;
use crate::stream::ByteStream;

// Pulls in the statically generated rustc version.
include!(concat!(env!("OUT_DIR"), "/user_agent_vars.rs"));

// Use a lazy static to cache the default User-Agent header
// because it never changes once it's been computed.
lazy_static! {
    static ref DEFAULT_USER_AGENT: String = format!(
        "rusoto/{} rust/{} {}",
        env!("CARGO_PKG_VERSION"),
        RUST_VERSION,
        env::consts::OS
    );
}

/// Stores the response from a HTTP request.
pub struct HttpResponse {
    /// Status code of HTTP Request
    pub status: StatusCode,
    /// Contents of Response
    pub body: ByteStream,
    /// Response headers
    pub headers: HeaderMap<String>,
}

/// Stores the buffered response from a HTTP request.
#[derive(PartialEq)]
pub struct BufferedHttpResponse {
    /// Status code of HTTP Request
    pub status: StatusCode,
    /// Contents of Response
    pub body: Bytes,
    /// Response headers
    pub headers: HeaderMap<String>,
}

impl BufferedHttpResponse {
    ///! Best effort to turn response body into more readable &str.
    pub fn body_as_str(&self) -> &str {
        match std::str::from_utf8(&self.body) {
            Ok(msg) => msg,
            _ => "unknown error",
        }
    }
}

/// Best effort based Debug implementation to make generic error's body more readable.
impl fmt::Debug for BufferedHttpResponse {
    fn fmt(&self, f: &mut fmt::Formatter) -> fmt::Result {
        match std::str::from_utf8(&self.body) {
            Ok(msg) => write!(
                f,
                "BufferedHttpResponse {{status: {:?}, body: {:?}, headers: {:?} }}",
                self.status, msg, self.headers
            ),
            _ => write!(
                f,
                "BufferedHttpResponse {{ status: {:?}, body: {:?}, headers: {:?} }}",
                self.status, self.body, self.headers
            ),
        }
    }
}

impl HttpResponse {
    /// Buffer the full response body in memory, resulting in a `BufferedHttpResponse`.
    pub async fn buffer(&mut self) -> Result<BufferedHttpResponse, HttpDispatchError> {
        let mut bytes = BytesMut::new();
        for try_chunk in self.body.next().await {
            let chunk = try_chunk.map_err(|e| {
                HttpDispatchError { message: format!("Error obtaining body: {}", e) }
            })?;
            bytes.extend(chunk);
        }
        Ok(BufferedHttpResponse {
            status: self.status,
            headers: self.headers.clone(),
            body: bytes.freeze(),
        })
    }

    async fn from_hyper(hyper_response: HyperResponse<Body>) -> HttpResponse {
        let status = hyper_response.status();
        let headers = hyper_response
            .headers()
            .iter()
            .map(|(h, v)| {
                let value_string = v.to_str().unwrap().to_owned();
                (h.clone(), value_string)
            })
            .collect();
        let body = hyper_response.into_body()
            .map(|try_chunk| {
                try_chunk
                    .map(|c| c.into_bytes())
                    .map_err(|e| {
                    IoError::new(io::ErrorKind::Other, format!("Error obtaining chunk: {}", e))
                })
            });

        HttpResponse {
            status,
            headers,
            body: ByteStream::new(body),
        }
    }
}

#[derive(Clone, Debug, PartialEq)]
/// An error produced when sending the request, such as a timeout error.
pub struct HttpDispatchError {
    message: String,
}

impl HttpDispatchError {
    /// Construct a new HttpDispatchError for testing purposes
    pub fn new(message: String) -> HttpDispatchError {
        HttpDispatchError { message }
    }
}

impl Error for HttpDispatchError {
    fn description(&self) -> &str {
        &self.message
    }
}

impl fmt::Display for HttpDispatchError {
    fn fmt(&self, f: &mut fmt::Formatter) -> fmt::Result {
        write!(f, "{}", self.message)
    }
}

impl From<HyperError> for HttpDispatchError {
    fn from(err: HyperError) -> HttpDispatchError {
        HttpDispatchError {
            message: err.to_string(),
        }
    }
}

impl From<IoError> for HttpDispatchError {
    fn from(err: IoError) -> HttpDispatchError {
        HttpDispatchError {
            message: err.to_string(),
        }
    }
}

/// Type returned from `dispatch` for a `DispatchSignedRequest` implementor
pub type DispatchSignedRequestFuture = Pin<Box<dyn Future<Output=Result<HttpResponse, HttpDispatchError>> + Send>>;

/// Trait for implementing HTTP Request/Response
pub trait DispatchSignedRequest {
    /// Dispatch Request, and then return a Response
    fn dispatch(&self, request: SignedRequest, timeout: Option<Duration>) -> DispatchSignedRequestFuture;
}

impl<D: DispatchSignedRequest> DispatchSignedRequest for Rc<D> {
    fn dispatch(&self, request: SignedRequest, timeout: Option<Duration>) -> DispatchSignedRequestFuture {
        D::dispatch(&*self, request, timeout)
    }
}

impl<D: DispatchSignedRequest> DispatchSignedRequest for Arc<D> {
    fn dispatch(&self, request: SignedRequest, timeout: Option<Duration>) -> DispatchSignedRequestFuture {
        D::dispatch(&*self, request, timeout)
    }
}

<<<<<<< HEAD
=======
/// A future that will resolve to an `HttpResponse`.
pub struct HttpClientFuture(ClientFutureInner);

enum ClientFutureInner {
    Hyper(HyperResponseFuture),
    HyperWithTimeout(Timeout<HyperResponseFuture>),
    Error(String),
}

impl Future for HttpClientFuture {
    type Item = HttpResponse;
    type Error = HttpDispatchError;

    fn poll(&mut self) -> Poll<Self::Item, Self::Error> {
        match self.0 {
            ClientFutureInner::Error(ref message) => Err(HttpDispatchError {
                message: message.clone(),
            }),
            ClientFutureInner::Hyper(ref mut hyper_future) => {
                Ok(hyper_future.poll()?.map(HttpResponse::from_hyper))
            }
            ClientFutureInner::HyperWithTimeout(ref mut deadline_future) => {
                match deadline_future.poll() {
                    Err(deadline_err) => {
                        if deadline_err.is_elapsed() {
                            Err(HttpDispatchError {
                                message: "Request timed out".into(),
                            })
                        } else if deadline_err.is_inner() {
                            Err(deadline_err.into_inner().unwrap().into())
                        } else {
                            Err(HttpDispatchError {
                                message: format!("deadline error: {}", deadline_err),
                            })
                        }
                    }
                    Ok(Async::NotReady) => Ok(Async::NotReady),
                    Ok(Async::Ready(hyper_res)) => {
                        Ok(Async::Ready(HttpResponse::from_hyper(hyper_res)))
                    }
                }
            }
        }
    }
}

>>>>>>> f58d1ce6
/// Http client for use with AWS services.
pub struct HttpClient<C = HttpsConnector<HttpConnector>> {
    inner: HyperClient<C, Body>,
}

impl HttpClient {
    /// Create a tls-enabled http client.
    pub fn new() -> Result<Self, TlsError> {
        #[cfg(feature = "native-tls")]
        let connector = match HttpsConnector::new() {
            Ok(connector) => connector,
            Err(tls_error) => {
                return Err(TlsError {
                    message: format!("Couldn't create NativeTlsClient: {}", tls_error),
                })
            }
        };

        #[cfg(feature = "rustls")]
        let connector = HttpsConnector::new();

        Ok(Self::from_connector(connector))
    }

    /// Create a tls-enabled http client.
    pub fn new_with_config(config: HttpConfig) -> Result<Self, TlsError> {
        #[cfg(feature = "native-tls")]
        let connector = match HttpsConnector::new() {
            Ok(connector) => connector,
            Err(tls_error) => {
                return Err(TlsError {
                    message: format!("Couldn't create NativeTlsClient: {}", tls_error),
                })
            }
        };

        #[cfg(feature = "rustls")]
        let connector = HttpsConnector::new();

        Ok(Self::from_connector_with_config(connector, config))
    }
}

impl<C> HttpClient<C>
where
    C: Connect,
    C::Future: 'static
{
    /// Allows for a custom connector to be used with the HttpClient
    pub fn from_connector(connector: C) -> Self {
        let inner = HyperClient::builder().build(connector);
        HttpClient { inner }
    }

    /// Allows for a custom connector to be used with the HttpClient
    /// with extra configuration options
    pub fn from_connector_with_config(connector: C, config: HttpConfig) -> Self {
        let mut builder = HyperClient::builder();
        config
            .read_buf_size
            .map(|sz| builder.http1_read_buf_exact_size(sz));
        let inner = builder.build(connector);

        HttpClient { inner }
    }

    /// Alows for a custom builder and connector to be used with the HttpClient
    pub fn from_builder(builder: HyperBuilder, connector: C) -> Self {
        let inner = builder.build(connector);
        HttpClient { inner }
    }
}

/// Configuration options for the HTTP Client
pub struct HttpConfig {
    read_buf_size: Option<usize>,
}

impl HttpConfig {
    /// Create a new HttpConfig
    pub fn new() -> HttpConfig {
        HttpConfig {
            read_buf_size: None,
        }
    }
    /// Sets the size of the read buffer for inbound data
    /// A larger buffer size might result in better performance
    /// by requiring fewer copies out of the socket buffer.
    pub fn read_buf_size(&mut self, sz: usize) {
        self.read_buf_size = Some(sz);
    }
}

impl Default for HttpConfig {
    /// Create a new HttpConfig. Same as HttpConfig::new().
    fn default() -> HttpConfig {
        HttpConfig::new()
    }
}

async fn http_client_dispatch<C>(
    client: HyperClient<C, Body>,
    request: SignedRequest,
    timeout: Option<Duration>
) -> Result<HttpResponse, HttpDispatchError>
    where
        C: Connect + 'static
{
<<<<<<< HEAD
    let hyper_method = match request.method().as_ref() {
        "POST" => Method::POST,
        "PUT" => Method::PUT,
        "DELETE" => Method::DELETE,
        "GET" => Method::GET,
        "HEAD" => Method::HEAD,
        v => {
            return Err(HttpDispatchError {
                message: format!(
                    "Unsupported HTTP verb {}",
                    v
                )
            });
        }
    };

    // translate the headers map to a format Hyper likes
    let mut hyper_headers = HeaderMap::new();
    for h in request.headers().iter() {
        let header_name = match h.0.parse::<HeaderName>() {
            Ok(name) => name,
            Err(err) => {
                return Err(HttpDispatchError {
                    message: format!(
                        "error parsing header name: {}",
                        err
                    )
                });
            }
        };
        for v in h.1.iter() {
            let header_value = match HeaderValue::from_bytes(v) {
                Ok(value) => value,
                Err(err) => {
                    return Err(HttpDispatchError {
                        message: format!(
                            "error parsing header value: {}",
                            err
                        )
                    });
                }
            };
            hyper_headers.append(&header_name, header_value);
        }
    }

    // Add a default user-agent header if one is not already present.
    if !hyper_headers.contains_key("user-agent") {
        hyper_headers.insert("user-agent", DEFAULT_USER_AGENT.parse().unwrap());
    }

    let mut final_uri = format!(
        "{}://{}{}",
        request.scheme(),
        request.hostname(),
        request.canonical_path()
    );
    if !request.canonical_query_string().is_empty() {
        final_uri = final_uri + &format!("?{}", request.canonical_query_string());
    }

    if log_enabled!(Debug) {
        debug!(
            "Full request: \n method: {}\n final_uri: {}\nHeaders:\n",
            hyper_method, final_uri
        );
        for (h, v) in hyper_headers.iter() {
            debug!("{}:{:?}", h.as_str(), v);
        }
    }

    let mut http_request_builder = HyperRequest::builder();
    http_request_builder.method(hyper_method);
    http_request_builder.uri(final_uri);

    let try_http_request = if let Some(p) = request.payload {
        http_request_builder.body(p.into_body())
    } else {
        http_request_builder.body(Body::empty())
    };

    let mut http_request = try_http_request.map_err(|err| {
        HttpDispatchError {
            message: format!(
                "error building request: {}",
                err
            )
        }
    })?;

    *http_request.headers_mut() = hyper_headers;

    let f = client.request(http_request);

    let try_resp = match timeout {
        None => f.await,
        Some(duration) => {
            match f.timeout(duration).await {
                Err(_e) => return Err(HttpDispatchError { message: "Timeout while dispatching request".to_owned() }),
                Ok(try_req) => try_req,
=======
    type Future = HttpClientFuture;

    fn dispatch(&self, request: SignedRequest, timeout: Option<Duration>) -> Self::Future {
        let mut req: Request<Body> = match request.try_into() {
            Ok(req) => req,
            Err(err) => {
                return HttpClientFuture(ClientFutureInner::Error(format!(
                    "error building request: {}",
                    err
                )))
            }
        };

        if !req.headers().contains_key("user-agent") {
            req.headers_mut().insert(
                "user-agent",
                DEFAULT_USER_AGENT
                    .parse()
                    .expect("failed to parse user agent string"),
            );
        }

        let inner = match timeout {
            None => ClientFutureInner::Hyper(self.inner.request(req)),
            Some(duration) => {
                let future = Timeout::new(self.inner.request(req), duration);
                ClientFutureInner::HyperWithTimeout(future)
>>>>>>> f58d1ce6
            }
        }
    };
    let resp = try_resp.map_err(|e| {
        HttpDispatchError {
            message: format!("Error during dispatch: {}", e),
        }
    })?;
    Ok(HttpResponse::from_hyper(resp).await)
}

impl<C> DispatchSignedRequest for HttpClient<C>
where
    C: Connect + 'static,
{
    fn dispatch(&self, request: SignedRequest, timeout: Option<Duration>) -> DispatchSignedRequestFuture {
        http_client_dispatch::<C>(self.inner.clone(), request, timeout).boxed()
    }
}

#[derive(Debug, PartialEq)]
/// An error produced when the user has an invalid TLS client
pub struct TlsError {
    message: String,
}

impl Error for TlsError {
    fn description(&self) -> &str {
        &self.message
    }
}

impl fmt::Display for TlsError {
    fn fmt(&self, f: &mut fmt::Formatter) -> fmt::Result {
        write!(f, "{}", self.message)
    }
}

#[cfg(test)]
mod tests {
    use super::*;
    use crate::signature::SignedRequest;
    use crate::Region;

    #[test]
    fn http_client_is_send_and_sync() {
        fn is_send_and_sync<T: Send + Sync>() {}

        is_send_and_sync::<HttpClient>();
    }

    #[test]
    fn custom_region_http() {
        let a_region = Region::Custom {
            endpoint: "http://localhost".to_owned(),
            name: "eu-west-3".to_owned(),
        };
        let request = SignedRequest::new("POST", "sqs", &a_region, "/");
        assert_eq!("http", request.scheme());
        assert_eq!("localhost", request.hostname());
    }

    #[test]
    fn custom_region_https() {
        let a_region = Region::Custom {
            endpoint: "https://localhost".to_owned(),
            name: "eu-west-3".to_owned(),
        };
        let request = SignedRequest::new("POST", "sqs", &a_region, "/");
        assert_eq!("https", request.scheme());
        assert_eq!("localhost", request.hostname());
    }

    #[test]
    fn custom_region_with_port() {
        let a_region = Region::Custom {
            endpoint: "https://localhost:8000".to_owned(),
            name: "eu-west-3".to_owned(),
        };
        let request = SignedRequest::new("POST", "sqs", &a_region, "/");
        assert_eq!("https", request.scheme());
        assert_eq!("localhost:8000", request.hostname());
    }

    #[test]
    fn custom_region_no_scheme() {
        let a_region = Region::Custom {
            endpoint: "localhost".to_owned(),
            name: "eu-west-3".to_owned(),
        };
        let request = SignedRequest::new("POST", "sqs", &a_region, "/");
        assert_eq!("https", request.scheme());
        assert_eq!("localhost", request.hostname());
    }

    #[test]
    fn from_io_error_preserves_error_message() {
        let io_error = ::std::io::Error::new(::std::io::ErrorKind::Other, "my error message");
        let error = HttpDispatchError::from(io_error);
        assert_eq!(error.to_string(), "my error message")
    }
}<|MERGE_RESOLUTION|>--- conflicted
+++ resolved
@@ -14,36 +14,23 @@
 use std::time::Duration;
 
 use crate::tls::HttpsConnector;
-<<<<<<< HEAD
 use bytes::{Bytes, BytesMut};
 use futures::{FutureExt, StreamExt};
 use http::header::{HeaderName, HeaderValue};
 use http::{HeaderMap, Method, StatusCode};
-=======
-use bytes::Bytes;
-use futures::{Async, Future, Poll, Stream};
-use http::{HeaderMap, Request, StatusCode};
-use hyper::body::Body;
->>>>>>> f58d1ce6
 use hyper::client::connect::Connect;
 use hyper::client::Builder as HyperBuilder;
 use hyper::client::HttpConnector;
 use hyper::Error as HyperError;
-<<<<<<< HEAD
+
+use hyper::client::Builder as HyperBuilder;
 use hyper::{Body, Client as HyperClient, Request as HyperRequest, Response as HyperResponse};
-use hyper::client::Builder as HyperBuilder;
 use lazy_static::lazy_static;
 use tokio::future::FutureExt as _;
 
+use log::Level::Debug;
 use log::*;
-use log::Level::Debug;
-
-=======
-use hyper::{Client as HyperClient, Response as HyperResponse};
-use std::convert::TryInto;
-use tokio_timer::Timeout;
-
->>>>>>> f58d1ce6
+
 use crate::signature::SignedRequest;
 use crate::stream::ByteStream;
 
@@ -53,555 +40,479 @@
 // Use a lazy static to cache the default User-Agent header
 // because it never changes once it's been computed.
 lazy_static! {
-    static ref DEFAULT_USER_AGENT: String = format!(
-        "rusoto/{} rust/{} {}",
-        env!("CARGO_PKG_VERSION"),
-        RUST_VERSION,
-        env::consts::OS
-    );
+	static ref DEFAULT_USER_AGENT: String = format!(
+		"rusoto/{} rust/{} {}",
+		env!("CARGO_PKG_VERSION"),
+		RUST_VERSION,
+		env::consts::OS
+	);
 }
 
 /// Stores the response from a HTTP request.
 pub struct HttpResponse {
-    /// Status code of HTTP Request
-    pub status: StatusCode,
-    /// Contents of Response
-    pub body: ByteStream,
-    /// Response headers
-    pub headers: HeaderMap<String>,
+	/// Status code of HTTP Request
+	pub status: StatusCode,
+	/// Contents of Response
+	pub body: ByteStream,
+	/// Response headers
+	pub headers: HeaderMap<String>,
 }
 
 /// Stores the buffered response from a HTTP request.
 #[derive(PartialEq)]
 pub struct BufferedHttpResponse {
-    /// Status code of HTTP Request
-    pub status: StatusCode,
-    /// Contents of Response
-    pub body: Bytes,
-    /// Response headers
-    pub headers: HeaderMap<String>,
+	/// Status code of HTTP Request
+	pub status: StatusCode,
+	/// Contents of Response
+	pub body: Bytes,
+	/// Response headers
+	pub headers: HeaderMap<String>,
 }
 
 impl BufferedHttpResponse {
-    ///! Best effort to turn response body into more readable &str.
-    pub fn body_as_str(&self) -> &str {
-        match std::str::from_utf8(&self.body) {
-            Ok(msg) => msg,
-            _ => "unknown error",
-        }
-    }
+	///! Best effort to turn response body into more readable &str.
+	pub fn body_as_str(&self) -> &str {
+		match std::str::from_utf8(&self.body) {
+			Ok(msg) => msg,
+			_ => "unknown error",
+		}
+	}
 }
 
 /// Best effort based Debug implementation to make generic error's body more readable.
 impl fmt::Debug for BufferedHttpResponse {
-    fn fmt(&self, f: &mut fmt::Formatter) -> fmt::Result {
-        match std::str::from_utf8(&self.body) {
-            Ok(msg) => write!(
-                f,
-                "BufferedHttpResponse {{status: {:?}, body: {:?}, headers: {:?} }}",
-                self.status, msg, self.headers
-            ),
-            _ => write!(
-                f,
-                "BufferedHttpResponse {{ status: {:?}, body: {:?}, headers: {:?} }}",
-                self.status, self.body, self.headers
-            ),
-        }
-    }
+	fn fmt(&self, f: &mut fmt::Formatter) -> fmt::Result {
+		match std::str::from_utf8(&self.body) {
+			Ok(msg) => write!(
+				f,
+				"BufferedHttpResponse {{status: {:?}, body: {:?}, headers: {:?} }}",
+				self.status, msg, self.headers
+			),
+			_ => write!(
+				f,
+				"BufferedHttpResponse {{ status: {:?}, body: {:?}, headers: {:?} }}",
+				self.status, self.body, self.headers
+			),
+		}
+	}
 }
 
 impl HttpResponse {
-    /// Buffer the full response body in memory, resulting in a `BufferedHttpResponse`.
-    pub async fn buffer(&mut self) -> Result<BufferedHttpResponse, HttpDispatchError> {
-        let mut bytes = BytesMut::new();
-        for try_chunk in self.body.next().await {
-            let chunk = try_chunk.map_err(|e| {
-                HttpDispatchError { message: format!("Error obtaining body: {}", e) }
-            })?;
-            bytes.extend(chunk);
-        }
-        Ok(BufferedHttpResponse {
-            status: self.status,
-            headers: self.headers.clone(),
-            body: bytes.freeze(),
-        })
-    }
-
-    async fn from_hyper(hyper_response: HyperResponse<Body>) -> HttpResponse {
-        let status = hyper_response.status();
-        let headers = hyper_response
-            .headers()
-            .iter()
-            .map(|(h, v)| {
-                let value_string = v.to_str().unwrap().to_owned();
-                (h.clone(), value_string)
-            })
-            .collect();
-        let body = hyper_response.into_body()
-            .map(|try_chunk| {
-                try_chunk
-                    .map(|c| c.into_bytes())
-                    .map_err(|e| {
-                    IoError::new(io::ErrorKind::Other, format!("Error obtaining chunk: {}", e))
-                })
-            });
-
-        HttpResponse {
-            status,
-            headers,
-            body: ByteStream::new(body),
-        }
-    }
+	/// Buffer the full response body in memory, resulting in a `BufferedHttpResponse`.
+	pub async fn buffer(&mut self) -> Result<BufferedHttpResponse, HttpDispatchError> {
+		let mut bytes = BytesMut::new();
+		for try_chunk in self.body.next().await {
+			let chunk = try_chunk.map_err(|e| HttpDispatchError {
+				message: format!("Error obtaining body: {}", e),
+			})?;
+			bytes.extend(chunk);
+		}
+		Ok(BufferedHttpResponse {
+			status: self.status,
+			headers: self.headers.clone(),
+			body: bytes.freeze(),
+		})
+	}
+
+	async fn from_hyper(hyper_response: HyperResponse<Body>) -> HttpResponse {
+		let status = hyper_response.status();
+		let headers = hyper_response
+			.headers()
+			.iter()
+			.map(|(h, v)| {
+				let value_string = v.to_str().unwrap().to_owned();
+				(h.clone(), value_string)
+			})
+			.collect();
+		let body = hyper_response.into_body().map(|try_chunk| {
+			try_chunk.map(|c| c.into_bytes()).map_err(|e| {
+				IoError::new(
+					io::ErrorKind::Other,
+					format!("Error obtaining chunk: {}", e),
+				)
+			})
+		});
+
+		HttpResponse {
+			status,
+			headers,
+			body: ByteStream::new(body),
+		}
+	}
 }
 
 #[derive(Clone, Debug, PartialEq)]
 /// An error produced when sending the request, such as a timeout error.
 pub struct HttpDispatchError {
-    message: String,
+	message: String,
 }
 
 impl HttpDispatchError {
-    /// Construct a new HttpDispatchError for testing purposes
-    pub fn new(message: String) -> HttpDispatchError {
-        HttpDispatchError { message }
-    }
+	/// Construct a new HttpDispatchError for testing purposes
+	pub fn new(message: String) -> HttpDispatchError {
+		HttpDispatchError { message }
+	}
 }
 
 impl Error for HttpDispatchError {
-    fn description(&self) -> &str {
-        &self.message
-    }
+	fn description(&self) -> &str {
+		&self.message
+	}
 }
 
 impl fmt::Display for HttpDispatchError {
-    fn fmt(&self, f: &mut fmt::Formatter) -> fmt::Result {
-        write!(f, "{}", self.message)
-    }
+	fn fmt(&self, f: &mut fmt::Formatter) -> fmt::Result {
+		write!(f, "{}", self.message)
+	}
 }
 
 impl From<HyperError> for HttpDispatchError {
-    fn from(err: HyperError) -> HttpDispatchError {
-        HttpDispatchError {
-            message: err.to_string(),
-        }
-    }
+	fn from(err: HyperError) -> HttpDispatchError {
+		HttpDispatchError {
+			message: err.to_string(),
+		}
+	}
 }
 
 impl From<IoError> for HttpDispatchError {
-    fn from(err: IoError) -> HttpDispatchError {
-        HttpDispatchError {
-            message: err.to_string(),
-        }
-    }
+	fn from(err: IoError) -> HttpDispatchError {
+		HttpDispatchError {
+			message: err.to_string(),
+		}
+	}
 }
 
 /// Type returned from `dispatch` for a `DispatchSignedRequest` implementor
-pub type DispatchSignedRequestFuture = Pin<Box<dyn Future<Output=Result<HttpResponse, HttpDispatchError>> + Send>>;
+pub type DispatchSignedRequestFuture =
+	Pin<Box<dyn Future<Output = Result<HttpResponse, HttpDispatchError>> + Send>>;
 
 /// Trait for implementing HTTP Request/Response
 pub trait DispatchSignedRequest {
-    /// Dispatch Request, and then return a Response
-    fn dispatch(&self, request: SignedRequest, timeout: Option<Duration>) -> DispatchSignedRequestFuture;
+	/// Dispatch Request, and then return a Response
+	fn dispatch(
+		&self,
+		request: SignedRequest,
+		timeout: Option<Duration>,
+	) -> DispatchSignedRequestFuture;
 }
 
 impl<D: DispatchSignedRequest> DispatchSignedRequest for Rc<D> {
-    fn dispatch(&self, request: SignedRequest, timeout: Option<Duration>) -> DispatchSignedRequestFuture {
-        D::dispatch(&*self, request, timeout)
-    }
+	fn dispatch(
+		&self,
+		request: SignedRequest,
+		timeout: Option<Duration>,
+	) -> DispatchSignedRequestFuture {
+		D::dispatch(&*self, request, timeout)
+	}
 }
 
 impl<D: DispatchSignedRequest> DispatchSignedRequest for Arc<D> {
-    fn dispatch(&self, request: SignedRequest, timeout: Option<Duration>) -> DispatchSignedRequestFuture {
-        D::dispatch(&*self, request, timeout)
-    }
-}
-
-<<<<<<< HEAD
-=======
-/// A future that will resolve to an `HttpResponse`.
-pub struct HttpClientFuture(ClientFutureInner);
-
-enum ClientFutureInner {
-    Hyper(HyperResponseFuture),
-    HyperWithTimeout(Timeout<HyperResponseFuture>),
-    Error(String),
-}
-
-impl Future for HttpClientFuture {
-    type Item = HttpResponse;
-    type Error = HttpDispatchError;
-
-    fn poll(&mut self) -> Poll<Self::Item, Self::Error> {
-        match self.0 {
-            ClientFutureInner::Error(ref message) => Err(HttpDispatchError {
-                message: message.clone(),
-            }),
-            ClientFutureInner::Hyper(ref mut hyper_future) => {
-                Ok(hyper_future.poll()?.map(HttpResponse::from_hyper))
-            }
-            ClientFutureInner::HyperWithTimeout(ref mut deadline_future) => {
-                match deadline_future.poll() {
-                    Err(deadline_err) => {
-                        if deadline_err.is_elapsed() {
-                            Err(HttpDispatchError {
-                                message: "Request timed out".into(),
-                            })
-                        } else if deadline_err.is_inner() {
-                            Err(deadline_err.into_inner().unwrap().into())
-                        } else {
-                            Err(HttpDispatchError {
-                                message: format!("deadline error: {}", deadline_err),
-                            })
-                        }
-                    }
-                    Ok(Async::NotReady) => Ok(Async::NotReady),
-                    Ok(Async::Ready(hyper_res)) => {
-                        Ok(Async::Ready(HttpResponse::from_hyper(hyper_res)))
-                    }
-                }
-            }
-        }
-    }
-}
-
->>>>>>> f58d1ce6
+	fn dispatch(
+		&self,
+		request: SignedRequest,
+		timeout: Option<Duration>,
+	) -> DispatchSignedRequestFuture {
+		D::dispatch(&*self, request, timeout)
+	}
+}
+
 /// Http client for use with AWS services.
 pub struct HttpClient<C = HttpsConnector<HttpConnector>> {
-    inner: HyperClient<C, Body>,
+	inner: HyperClient<C, Body>,
 }
 
 impl HttpClient {
-    /// Create a tls-enabled http client.
-    pub fn new() -> Result<Self, TlsError> {
-        #[cfg(feature = "native-tls")]
-        let connector = match HttpsConnector::new() {
-            Ok(connector) => connector,
-            Err(tls_error) => {
-                return Err(TlsError {
-                    message: format!("Couldn't create NativeTlsClient: {}", tls_error),
-                })
-            }
-        };
-
-        #[cfg(feature = "rustls")]
-        let connector = HttpsConnector::new();
-
-        Ok(Self::from_connector(connector))
-    }
-
-    /// Create a tls-enabled http client.
-    pub fn new_with_config(config: HttpConfig) -> Result<Self, TlsError> {
-        #[cfg(feature = "native-tls")]
-        let connector = match HttpsConnector::new() {
-            Ok(connector) => connector,
-            Err(tls_error) => {
-                return Err(TlsError {
-                    message: format!("Couldn't create NativeTlsClient: {}", tls_error),
-                })
-            }
-        };
-
-        #[cfg(feature = "rustls")]
-        let connector = HttpsConnector::new();
-
-        Ok(Self::from_connector_with_config(connector, config))
-    }
+	/// Create a tls-enabled http client.
+	pub fn new() -> Result<Self, TlsError> {
+		#[cfg(feature = "native-tls")]
+		let connector = match HttpsConnector::new() {
+			Ok(connector) => connector,
+			Err(tls_error) => {
+				return Err(TlsError {
+					message: format!("Couldn't create NativeTlsClient: {}", tls_error),
+				})
+			}
+		};
+
+		#[cfg(feature = "rustls")]
+		let connector = HttpsConnector::new();
+
+		Ok(Self::from_connector(connector))
+	}
+
+	/// Create a tls-enabled http client.
+	pub fn new_with_config(config: HttpConfig) -> Result<Self, TlsError> {
+		#[cfg(feature = "native-tls")]
+		let connector = match HttpsConnector::new() {
+			Ok(connector) => connector,
+			Err(tls_error) => {
+				return Err(TlsError {
+					message: format!("Couldn't create NativeTlsClient: {}", tls_error),
+				})
+			}
+		};
+
+		#[cfg(feature = "rustls")]
+		let connector = HttpsConnector::new();
+
+		Ok(Self::from_connector_with_config(connector, config))
+	}
 }
 
 impl<C> HttpClient<C>
 where
-    C: Connect,
-    C::Future: 'static
+	C: Connect,
+	C::Future: 'static,
 {
-    /// Allows for a custom connector to be used with the HttpClient
-    pub fn from_connector(connector: C) -> Self {
-        let inner = HyperClient::builder().build(connector);
-        HttpClient { inner }
-    }
-
-    /// Allows for a custom connector to be used with the HttpClient
-    /// with extra configuration options
-    pub fn from_connector_with_config(connector: C, config: HttpConfig) -> Self {
-        let mut builder = HyperClient::builder();
-        config
-            .read_buf_size
-            .map(|sz| builder.http1_read_buf_exact_size(sz));
-        let inner = builder.build(connector);
-
-        HttpClient { inner }
-    }
-
-    /// Alows for a custom builder and connector to be used with the HttpClient
-    pub fn from_builder(builder: HyperBuilder, connector: C) -> Self {
-        let inner = builder.build(connector);
-        HttpClient { inner }
-    }
+	/// Allows for a custom connector to be used with the HttpClient
+	pub fn from_connector(connector: C) -> Self {
+		let inner = HyperClient::builder().build(connector);
+		HttpClient { inner }
+	}
+
+	/// Allows for a custom connector to be used with the HttpClient
+	/// with extra configuration options
+	pub fn from_connector_with_config(connector: C, config: HttpConfig) -> Self {
+		let mut builder = HyperClient::builder();
+		config
+			.read_buf_size
+			.map(|sz| builder.http1_read_buf_exact_size(sz));
+		let inner = builder.build(connector);
+
+		HttpClient { inner }
+	}
+
+	/// Alows for a custom builder and connector to be used with the HttpClient
+	pub fn from_builder(builder: HyperBuilder, connector: C) -> Self {
+		let inner = builder.build(connector);
+		HttpClient { inner }
+	}
 }
 
 /// Configuration options for the HTTP Client
 pub struct HttpConfig {
-    read_buf_size: Option<usize>,
+	read_buf_size: Option<usize>,
 }
 
 impl HttpConfig {
-    /// Create a new HttpConfig
-    pub fn new() -> HttpConfig {
-        HttpConfig {
-            read_buf_size: None,
-        }
-    }
-    /// Sets the size of the read buffer for inbound data
-    /// A larger buffer size might result in better performance
-    /// by requiring fewer copies out of the socket buffer.
-    pub fn read_buf_size(&mut self, sz: usize) {
-        self.read_buf_size = Some(sz);
-    }
+	/// Create a new HttpConfig
+	pub fn new() -> HttpConfig {
+		HttpConfig {
+			read_buf_size: None,
+		}
+	}
+	/// Sets the size of the read buffer for inbound data
+	/// A larger buffer size might result in better performance
+	/// by requiring fewer copies out of the socket buffer.
+	pub fn read_buf_size(&mut self, sz: usize) {
+		self.read_buf_size = Some(sz);
+	}
 }
 
 impl Default for HttpConfig {
-    /// Create a new HttpConfig. Same as HttpConfig::new().
-    fn default() -> HttpConfig {
-        HttpConfig::new()
-    }
+	/// Create a new HttpConfig. Same as HttpConfig::new().
+	fn default() -> HttpConfig {
+		HttpConfig::new()
+	}
 }
 
 async fn http_client_dispatch<C>(
-    client: HyperClient<C, Body>,
-    request: SignedRequest,
-    timeout: Option<Duration>
+	client: HyperClient<C, Body>,
+	request: SignedRequest,
+	timeout: Option<Duration>,
 ) -> Result<HttpResponse, HttpDispatchError>
-    where
-        C: Connect + 'static
+where
+	C: Connect + 'static,
 {
-<<<<<<< HEAD
-    let hyper_method = match request.method().as_ref() {
-        "POST" => Method::POST,
-        "PUT" => Method::PUT,
-        "DELETE" => Method::DELETE,
-        "GET" => Method::GET,
-        "HEAD" => Method::HEAD,
-        v => {
-            return Err(HttpDispatchError {
-                message: format!(
-                    "Unsupported HTTP verb {}",
-                    v
-                )
-            });
-        }
-    };
-
-    // translate the headers map to a format Hyper likes
-    let mut hyper_headers = HeaderMap::new();
-    for h in request.headers().iter() {
-        let header_name = match h.0.parse::<HeaderName>() {
-            Ok(name) => name,
-            Err(err) => {
-                return Err(HttpDispatchError {
-                    message: format!(
-                        "error parsing header name: {}",
-                        err
-                    )
-                });
-            }
-        };
-        for v in h.1.iter() {
-            let header_value = match HeaderValue::from_bytes(v) {
-                Ok(value) => value,
-                Err(err) => {
-                    return Err(HttpDispatchError {
-                        message: format!(
-                            "error parsing header value: {}",
-                            err
-                        )
-                    });
-                }
-            };
-            hyper_headers.append(&header_name, header_value);
-        }
-    }
-
-    // Add a default user-agent header if one is not already present.
-    if !hyper_headers.contains_key("user-agent") {
-        hyper_headers.insert("user-agent", DEFAULT_USER_AGENT.parse().unwrap());
-    }
-
-    let mut final_uri = format!(
-        "{}://{}{}",
-        request.scheme(),
-        request.hostname(),
-        request.canonical_path()
-    );
-    if !request.canonical_query_string().is_empty() {
-        final_uri = final_uri + &format!("?{}", request.canonical_query_string());
-    }
-
-    if log_enabled!(Debug) {
-        debug!(
-            "Full request: \n method: {}\n final_uri: {}\nHeaders:\n",
-            hyper_method, final_uri
-        );
-        for (h, v) in hyper_headers.iter() {
-            debug!("{}:{:?}", h.as_str(), v);
-        }
-    }
-
-    let mut http_request_builder = HyperRequest::builder();
-    http_request_builder.method(hyper_method);
-    http_request_builder.uri(final_uri);
-
-    let try_http_request = if let Some(p) = request.payload {
-        http_request_builder.body(p.into_body())
-    } else {
-        http_request_builder.body(Body::empty())
-    };
-
-    let mut http_request = try_http_request.map_err(|err| {
-        HttpDispatchError {
-            message: format!(
-                "error building request: {}",
-                err
-            )
-        }
-    })?;
-
-    *http_request.headers_mut() = hyper_headers;
-
-    let f = client.request(http_request);
-
-    let try_resp = match timeout {
-        None => f.await,
-        Some(duration) => {
-            match f.timeout(duration).await {
-                Err(_e) => return Err(HttpDispatchError { message: "Timeout while dispatching request".to_owned() }),
-                Ok(try_req) => try_req,
-=======
-    type Future = HttpClientFuture;
-
-    fn dispatch(&self, request: SignedRequest, timeout: Option<Duration>) -> Self::Future {
-        let mut req: Request<Body> = match request.try_into() {
-            Ok(req) => req,
-            Err(err) => {
-                return HttpClientFuture(ClientFutureInner::Error(format!(
-                    "error building request: {}",
-                    err
-                )))
-            }
-        };
-
-        if !req.headers().contains_key("user-agent") {
-            req.headers_mut().insert(
-                "user-agent",
-                DEFAULT_USER_AGENT
-                    .parse()
-                    .expect("failed to parse user agent string"),
-            );
-        }
-
-        let inner = match timeout {
-            None => ClientFutureInner::Hyper(self.inner.request(req)),
-            Some(duration) => {
-                let future = Timeout::new(self.inner.request(req), duration);
-                ClientFutureInner::HyperWithTimeout(future)
->>>>>>> f58d1ce6
-            }
-        }
-    };
-    let resp = try_resp.map_err(|e| {
-        HttpDispatchError {
-            message: format!("Error during dispatch: {}", e),
-        }
-    })?;
-    Ok(HttpResponse::from_hyper(resp).await)
+	let hyper_method = match request.method().as_ref() {
+		"POST" => Method::POST,
+		"PUT" => Method::PUT,
+		"DELETE" => Method::DELETE,
+		"GET" => Method::GET,
+		"HEAD" => Method::HEAD,
+		v => {
+			return Err(HttpDispatchError {
+				message: format!("Unsupported HTTP verb {}", v),
+			});
+		}
+	};
+
+	// translate the headers map to a format Hyper likes
+	let mut hyper_headers = HeaderMap::new();
+	for h in request.headers().iter() {
+		let header_name = match h.0.parse::<HeaderName>() {
+			Ok(name) => name,
+			Err(err) => {
+				return Err(HttpDispatchError {
+					message: format!("error parsing header name: {}", err),
+				});
+			}
+		};
+		for v in h.1.iter() {
+			let header_value = match HeaderValue::from_bytes(v) {
+				Ok(value) => value,
+				Err(err) => {
+					return Err(HttpDispatchError {
+						message: format!("error parsing header value: {}", err),
+					});
+				}
+			};
+			hyper_headers.append(&header_name, header_value);
+		}
+	}
+
+	// Add a default user-agent header if one is not already present.
+	if !hyper_headers.contains_key("user-agent") {
+		hyper_headers.insert("user-agent", DEFAULT_USER_AGENT.parse().unwrap());
+	}
+
+	let mut final_uri = format!(
+		"{}://{}{}",
+		request.scheme(),
+		request.hostname(),
+		request.canonical_path()
+	);
+	if !request.canonical_query_string().is_empty() {
+		final_uri = final_uri + &format!("?{}", request.canonical_query_string());
+	}
+
+	if log_enabled!(Debug) {
+		debug!(
+			"Full request: \n method: {}\n final_uri: {}\nHeaders:\n",
+			hyper_method, final_uri
+		);
+		for (h, v) in hyper_headers.iter() {
+			debug!("{}:{:?}", h.as_str(), v);
+		}
+	}
+
+	let mut http_request_builder = HyperRequest::builder();
+	http_request_builder.method(hyper_method);
+	http_request_builder.uri(final_uri);
+
+	let try_http_request = if let Some(p) = request.payload {
+		http_request_builder.body(p.into_body())
+	} else {
+		http_request_builder.body(Body::empty())
+	};
+
+	let mut http_request = try_http_request.map_err(|err| HttpDispatchError {
+		message: format!("error building request: {}", err),
+	})?;
+
+	*http_request.headers_mut() = hyper_headers;
+
+	let f = client.request(http_request);
+
+	let try_resp = match timeout {
+		None => f.await,
+		Some(duration) => match f.timeout(duration).await {
+			Err(_e) => {
+				return Err(HttpDispatchError {
+					message: "Timeout while dispatching request".to_owned(),
+				})
+			}
+			Ok(try_req) => try_req,
+		},
+	};
+	let resp = try_resp.map_err(|e| HttpDispatchError {
+		message: format!("Error during dispatch: {}", e),
+	})?;
+	Ok(HttpResponse::from_hyper(resp).await)
 }
 
 impl<C> DispatchSignedRequest for HttpClient<C>
 where
-    C: Connect + 'static,
+	C: Connect + 'static,
 {
-    fn dispatch(&self, request: SignedRequest, timeout: Option<Duration>) -> DispatchSignedRequestFuture {
-        http_client_dispatch::<C>(self.inner.clone(), request, timeout).boxed()
-    }
+	fn dispatch(
+		&self,
+		request: SignedRequest,
+		timeout: Option<Duration>,
+	) -> DispatchSignedRequestFuture {
+		http_client_dispatch::<C>(self.inner.clone(), request, timeout).boxed()
+	}
 }
 
 #[derive(Debug, PartialEq)]
 /// An error produced when the user has an invalid TLS client
 pub struct TlsError {
-    message: String,
+	message: String,
 }
 
 impl Error for TlsError {
-    fn description(&self) -> &str {
-        &self.message
-    }
+	fn description(&self) -> &str {
+		&self.message
+	}
 }
 
 impl fmt::Display for TlsError {
-    fn fmt(&self, f: &mut fmt::Formatter) -> fmt::Result {
-        write!(f, "{}", self.message)
-    }
+	fn fmt(&self, f: &mut fmt::Formatter) -> fmt::Result {
+		write!(f, "{}", self.message)
+	}
 }
 
 #[cfg(test)]
 mod tests {
-    use super::*;
-    use crate::signature::SignedRequest;
-    use crate::Region;
-
-    #[test]
-    fn http_client_is_send_and_sync() {
-        fn is_send_and_sync<T: Send + Sync>() {}
-
-        is_send_and_sync::<HttpClient>();
-    }
-
-    #[test]
-    fn custom_region_http() {
-        let a_region = Region::Custom {
-            endpoint: "http://localhost".to_owned(),
-            name: "eu-west-3".to_owned(),
-        };
-        let request = SignedRequest::new("POST", "sqs", &a_region, "/");
-        assert_eq!("http", request.scheme());
-        assert_eq!("localhost", request.hostname());
-    }
-
-    #[test]
-    fn custom_region_https() {
-        let a_region = Region::Custom {
-            endpoint: "https://localhost".to_owned(),
-            name: "eu-west-3".to_owned(),
-        };
-        let request = SignedRequest::new("POST", "sqs", &a_region, "/");
-        assert_eq!("https", request.scheme());
-        assert_eq!("localhost", request.hostname());
-    }
-
-    #[test]
-    fn custom_region_with_port() {
-        let a_region = Region::Custom {
-            endpoint: "https://localhost:8000".to_owned(),
-            name: "eu-west-3".to_owned(),
-        };
-        let request = SignedRequest::new("POST", "sqs", &a_region, "/");
-        assert_eq!("https", request.scheme());
-        assert_eq!("localhost:8000", request.hostname());
-    }
-
-    #[test]
-    fn custom_region_no_scheme() {
-        let a_region = Region::Custom {
-            endpoint: "localhost".to_owned(),
-            name: "eu-west-3".to_owned(),
-        };
-        let request = SignedRequest::new("POST", "sqs", &a_region, "/");
-        assert_eq!("https", request.scheme());
-        assert_eq!("localhost", request.hostname());
-    }
-
-    #[test]
-    fn from_io_error_preserves_error_message() {
-        let io_error = ::std::io::Error::new(::std::io::ErrorKind::Other, "my error message");
-        let error = HttpDispatchError::from(io_error);
-        assert_eq!(error.to_string(), "my error message")
-    }
+	use super::*;
+	use crate::signature::SignedRequest;
+	use crate::Region;
+
+	#[test]
+	fn http_client_is_send_and_sync() {
+		fn is_send_and_sync<T: Send + Sync>() {}
+
+		is_send_and_sync::<HttpClient>();
+	}
+
+	#[test]
+	fn custom_region_http() {
+		let a_region = Region::Custom {
+			endpoint: "http://localhost".to_owned(),
+			name: "eu-west-3".to_owned(),
+		};
+		let request = SignedRequest::new("POST", "sqs", &a_region, "/");
+		assert_eq!("http", request.scheme());
+		assert_eq!("localhost", request.hostname());
+	}
+
+	#[test]
+	fn custom_region_https() {
+		let a_region = Region::Custom {
+			endpoint: "https://localhost".to_owned(),
+			name: "eu-west-3".to_owned(),
+		};
+		let request = SignedRequest::new("POST", "sqs", &a_region, "/");
+		assert_eq!("https", request.scheme());
+		assert_eq!("localhost", request.hostname());
+	}
+
+	#[test]
+	fn custom_region_with_port() {
+		let a_region = Region::Custom {
+			endpoint: "https://localhost:8000".to_owned(),
+			name: "eu-west-3".to_owned(),
+		};
+		let request = SignedRequest::new("POST", "sqs", &a_region, "/");
+		assert_eq!("https", request.scheme());
+		assert_eq!("localhost:8000", request.hostname());
+	}
+
+	#[test]
+	fn custom_region_no_scheme() {
+		let a_region = Region::Custom {
+			endpoint: "localhost".to_owned(),
+			name: "eu-west-3".to_owned(),
+		};
+		let request = SignedRequest::new("POST", "sqs", &a_region, "/");
+		assert_eq!("https", request.scheme());
+		assert_eq!("localhost", request.hostname());
+	}
+
+	#[test]
+	fn from_io_error_preserves_error_message() {
+		let io_error = ::std::io::Error::new(::std::io::ErrorKind::Other, "my error message");
+		let error = HttpDispatchError::from(io_error);
+		assert_eq!(error.to_string(), "my error message")
+	}
 }