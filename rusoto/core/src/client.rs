use std::sync::{Arc, Mutex, Weak};
use std::time::Duration;

<<<<<<< HEAD
use crate::credential::{CredentialsError, DefaultCredentialsProvider, ProvideAwsCredentials};
=======
use futures::{Async, Future, Poll};

use crate::credential::{
    Anonymous, CredentialsError, DefaultCredentialsProvider, ProvideAwsCredentials, StaticProvider,
};
use crate::encoding::ContentEncoding;
use crate::error::RusotoError;
use crate::future::{self, RusotoFuture};
>>>>>>> f58d1ce6
use crate::request::{DispatchSignedRequest, HttpClient, HttpDispatchError, HttpResponse};
use crate::signature::SignedRequest;

use async_trait::async_trait;
use lazy_static::lazy_static;
use tokio::future::FutureExt as _;

lazy_static! {
    static ref SHARED_CLIENT: Mutex<Weak<ClientInner<DefaultCredentialsProvider, HttpClient>>> =
        Mutex::new(Weak::new());
}

/// Re-usable logic for all clients.
#[derive(Clone)]
pub struct Client {
    inner: Arc<dyn SignAndDispatch + Send + Sync>,
}

impl Client {
    /// Return the shared default client.
    pub fn shared() -> Self {
        let mut lock = SHARED_CLIENT.lock().unwrap();
        if let Some(inner) = lock.upgrade() {
            return Client { inner };
        }
        let credentials_provider =
            DefaultCredentialsProvider::new().expect("failed to create credentials provider");
        let dispatcher = HttpClient::new().expect("failed to create request dispatcher");
        let inner = Arc::new(ClientInner {
            credentials_provider: Some(Arc::new(credentials_provider)),
            dispatcher: Arc::new(dispatcher),
            content_encoding: Default::default(),
        });
        *lock = Arc::downgrade(&inner);
        Client { inner }
    }

    /// Create a client from a credentials provider and request dispatcher.
    pub fn new_with<P, D>(credentials_provider: P, dispatcher: D) -> Self
    where
        P: ProvideAwsCredentials + Send + Sync + 'static,
        D: DispatchSignedRequest + Send + Sync + 'static,
    {
        let inner = ClientInner {
            credentials_provider: Some(Arc::new(credentials_provider)),
            dispatcher: Arc::new(dispatcher),
            content_encoding: Default::default(),
        };
        Client {
            inner: Arc::new(inner),
        }
    }

    /// Create a client from a request dispatcher without a credentials provider. The client will
    /// neither fetch any default credentials nor sign any requests. A non-signing client can be
    /// useful for calling APIs like `Sts::assume_role_with_web_identity` and
    /// `Sts::assume_role_with_saml` which do not require any request signing or when calling
    /// AWS compatible third party API endpoints which employ different authentication mechanisms.
    pub fn new_not_signing<D>(dispatcher: D) -> Self
    where
        D: DispatchSignedRequest + Send + Sync + 'static,
        D::Future: Send,
    {
        let inner = ClientInner::<StaticProvider, D> {
            credentials_provider: None,
            dispatcher: Arc::new(dispatcher),
            content_encoding: Default::default(),
        };
        Client {
            inner: Arc::new(inner),
        }
    }

    #[cfg(feature = "encoding")]
    /// Create a client with content encoding to compress payload before sending requests
    pub fn new_with_encoding<P, D>(
        credentials_provider: P,
        dispatcher: D,
        content_encoding: ContentEncoding,
    ) -> Self
    where
        P: ProvideAwsCredentials + Send + Sync + 'static,
        P::Future: Send,
        D: DispatchSignedRequest + Send + Sync + 'static,
        D::Future: Send,
    {
        let inner = ClientInner {
            credentials_provider: Some(Arc::new(credentials_provider)),
            dispatcher: Arc::new(dispatcher),
            content_encoding,
        };
        Client {
            inner: Arc::new(inner),
        }
    }

    /// Fetch credentials, sign the request and dispatch it.
    pub async fn sign_and_dispatch(
        &self,
        request: SignedRequest,
<<<<<<< HEAD
    ) -> Result<HttpResponse, SignAndDispatchError>
    {
        self.inner.sign_and_dispatch(request, None).await
=======
        response_handler: fn(
            HttpResponse,
        ) -> Box<dyn Future<Item = T, Error = RusotoError<E>> + Send>,
    ) -> RusotoFuture<T, E> {
        future::new(self.inner.sign_and_dispatch(request), response_handler)
>>>>>>> f58d1ce6
    }
}

/// Error that occurs during `sign_and_dispatch`
#[derive(Debug, PartialEq)]
pub enum SignAndDispatchError {
    /// Error was due to bad credentials
    Credentials(CredentialsError),
    /// Error was due to http dispatch
    Dispatch(HttpDispatchError),
}

#[async_trait]
trait SignAndDispatch {
    async fn sign_and_dispatch(
        &self,
        request: SignedRequest,
        timeout: Option<Duration>,
    ) -> Result<HttpResponse, SignAndDispatchError>;
}

struct ClientInner<P, D> {
    credentials_provider: Option<Arc<P>>,
    dispatcher: Arc<D>,
    content_encoding: ContentEncoding,
}

impl<P, D> Clone for ClientInner<P, D> {
    fn clone(&self) -> Self {
        ClientInner {
            credentials_provider: self.credentials_provider.clone(),
            dispatcher: self.dispatcher.clone(),
            content_encoding: self.content_encoding.clone(),
        }
    }
}

async fn sign_and_dispatch<P, D>(
    client: ClientInner<P, D>,
    request: SignedRequest,
    timeout: Option<Duration>
) -> Result<HttpResponse, SignAndDispatchError>
    where
        P: ProvideAwsCredentials + Send + Sync + 'static,
        D: DispatchSignedRequest + Send + Sync + 'static,
{
    let f = client.credentials_provider.credentials();
    let credentials = if let Some(to) = timeout {
        match f.timeout(to).await {
            Err(_e) => {
                let err = CredentialsError {
                    message: "Timeout getting credentials".to_owned(),
                };
                return Err(SignAndDispatchError::Credentials(err));
            },
            Ok(try_creds) => try_creds,
        }
    } else {
        f.await
    };
    let credentials = credentials.map_err(SignAndDispatchError::Credentials)?;
    let mut request = request;
    request.sign_with_plus(&credentials, true);
    client.dispatcher.dispatch(request, timeout).await.map_err(SignAndDispatchError::Dispatch)
}

#[async_trait]
impl<P, D> SignAndDispatch for ClientInner<P, D>
where
    P: ProvideAwsCredentials + Send + Sync + 'static,
    D: DispatchSignedRequest + Send + Sync + 'static,
{
    async fn sign_and_dispatch(
        &self,
        request: SignedRequest,
<<<<<<< HEAD
        timeout: Option<Duration>,
    ) -> Result<HttpResponse, SignAndDispatchError> {
        sign_and_dispatch(
            self.clone(),
            request,
            timeout,
        ).await
=======
    ) -> Box<dyn TimeoutFuture<Item = HttpResponse, Error = SignAndDispatchError> + Send> {
        Box::new(SignAndDispatchFuture {
            inner: self.clone(),
            state: Some(SignAndDispatchState::Lazy { request }),
            timeout: None,
        })
    }
}

pub struct SignAndDispatchFuture<P: ProvideAwsCredentials, D: DispatchSignedRequest> {
    inner: ClientInner<P, D>,
    state: Option<SignAndDispatchState<P, D>>,
    timeout: Option<Duration>,
}

impl<P, D> TimeoutFuture for SignAndDispatchFuture<P, D>
where
    P: ProvideAwsCredentials,
    D: DispatchSignedRequest,
{
    fn set_timeout(&mut self, timeout: Duration) {
        self.timeout = Some(timeout);
    }

    fn clear_timeout(&mut self) {
        self.timeout = None;
    }
}

#[allow(clippy::large_enum_variant)]
enum SignAndDispatchState<P: ProvideAwsCredentials, D: DispatchSignedRequest> {
    Lazy {
        request: SignedRequest,
    },
    FetchingCredentials {
        future: P::Future,
        request: SignedRequest,
    },
    Dispatching {
        future: D::Future,
    },
}

impl<P, D> Future for SignAndDispatchFuture<P, D>
where
    P: ProvideAwsCredentials,
    D: DispatchSignedRequest,
{
    type Item = HttpResponse;
    type Error = SignAndDispatchError;

    fn poll(&mut self) -> Poll<Self::Item, Self::Error> {
        match self.state.take().unwrap() {
            SignAndDispatchState::Lazy { mut request } => {
                match self.inner.credentials_provider.as_ref() {
                    Some(p) => {
                        let future = p.credentials();
                        self.state =
                            Some(SignAndDispatchState::FetchingCredentials { future, request });
                    }
                    None => {
                        request.complement_with_plus(true);
                        let future = self.inner.dispatcher.dispatch(request, self.timeout);
                        self.state = Some(SignAndDispatchState::Dispatching { future });
                    }
                }
                self.poll()
            }
            SignAndDispatchState::FetchingCredentials {
                mut future,
                mut request,
            } => match future.poll() {
                Err(err) => Err(SignAndDispatchError::Credentials(err)),
                Ok(Async::NotReady) => {
                    self.state =
                        Some(SignAndDispatchState::FetchingCredentials { future, request });
                    Ok(Async::NotReady)
                }
                Ok(Async::Ready(credentials)) => {
                    self.inner.content_encoding.encode(&mut request);
                    if credentials.is_anonymous() {
                        request.complement_with_plus(true);
                    } else {
                        request.sign_with_plus(&credentials, true);
                    }
                    let future = self.inner.dispatcher.dispatch(request, self.timeout);
                    self.state = Some(SignAndDispatchState::Dispatching { future });
                    self.poll()
                }
            },
            SignAndDispatchState::Dispatching { mut future } => match future.poll() {
                Err(err) => Err(SignAndDispatchError::Dispatch(err)),
                Ok(Async::NotReady) => {
                    self.state = Some(SignAndDispatchState::Dispatching { future });
                    Ok(Async::NotReady)
                }
                Ok(Async::Ready(response)) => Ok(Async::Ready(response)),
            },
        }
>>>>>>> f58d1ce6
    }
}

#[test]
fn client_is_send_and_sync() {
    fn is_send_and_sync<T: Send + Sync>() {}

    is_send_and_sync::<Client>();
}<|MERGE_RESOLUTION|>--- conflicted
+++ resolved
@@ -1,18 +1,7 @@
 use std::sync::{Arc, Mutex, Weak};
 use std::time::Duration;
 
-<<<<<<< HEAD
 use crate::credential::{CredentialsError, DefaultCredentialsProvider, ProvideAwsCredentials};
-=======
-use futures::{Async, Future, Poll};
-
-use crate::credential::{
-    Anonymous, CredentialsError, DefaultCredentialsProvider, ProvideAwsCredentials, StaticProvider,
-};
-use crate::encoding::ContentEncoding;
-use crate::error::RusotoError;
-use crate::future::{self, RusotoFuture};
->>>>>>> f58d1ce6
 use crate::request::{DispatchSignedRequest, HttpClient, HttpDispatchError, HttpResponse};
 use crate::signature::SignedRequest;
 
@@ -21,299 +10,188 @@
 use tokio::future::FutureExt as _;
 
 lazy_static! {
-    static ref SHARED_CLIENT: Mutex<Weak<ClientInner<DefaultCredentialsProvider, HttpClient>>> =
-        Mutex::new(Weak::new());
+	static ref SHARED_CLIENT: Mutex<Weak<ClientInner<DefaultCredentialsProvider, HttpClient>>> =
+		Mutex::new(Weak::new());
 }
 
 /// Re-usable logic for all clients.
 #[derive(Clone)]
 pub struct Client {
-    inner: Arc<dyn SignAndDispatch + Send + Sync>,
+	inner: Arc<dyn SignAndDispatch + Send + Sync>,
 }
 
 impl Client {
-    /// Return the shared default client.
-    pub fn shared() -> Self {
-        let mut lock = SHARED_CLIENT.lock().unwrap();
-        if let Some(inner) = lock.upgrade() {
-            return Client { inner };
-        }
-        let credentials_provider =
-            DefaultCredentialsProvider::new().expect("failed to create credentials provider");
-        let dispatcher = HttpClient::new().expect("failed to create request dispatcher");
-        let inner = Arc::new(ClientInner {
-            credentials_provider: Some(Arc::new(credentials_provider)),
-            dispatcher: Arc::new(dispatcher),
-            content_encoding: Default::default(),
-        });
-        *lock = Arc::downgrade(&inner);
-        Client { inner }
-    }
+	/// Return the shared default client.
+	pub fn shared() -> Self {
+		let mut lock = SHARED_CLIENT.lock().unwrap();
+		if let Some(inner) = lock.upgrade() {
+			return Client { inner };
+		}
+		let credentials_provider =
+			DefaultCredentialsProvider::new().expect("failed to create credentials provider");
+		let dispatcher = HttpClient::new().expect("failed to create request dispatcher");
+		let inner = Arc::new(ClientInner {
+			credentials_provider: Some(Arc::new(credentials_provider)),
+			dispatcher: Arc::new(dispatcher),
+			content_encoding: Default::default(),
+		});
+		*lock = Arc::downgrade(&inner);
+		Client { inner }
+	}
 
-    /// Create a client from a credentials provider and request dispatcher.
-    pub fn new_with<P, D>(credentials_provider: P, dispatcher: D) -> Self
-    where
-        P: ProvideAwsCredentials + Send + Sync + 'static,
-        D: DispatchSignedRequest + Send + Sync + 'static,
-    {
-        let inner = ClientInner {
-            credentials_provider: Some(Arc::new(credentials_provider)),
-            dispatcher: Arc::new(dispatcher),
-            content_encoding: Default::default(),
-        };
-        Client {
-            inner: Arc::new(inner),
-        }
-    }
+	/// Create a client from a credentials provider and request dispatcher.
+	pub fn new_with<P, D>(credentials_provider: P, dispatcher: D) -> Self
+	where
+		P: ProvideAwsCredentials + Send + Sync + 'static,
+		D: DispatchSignedRequest + Send + Sync + 'static,
+	{
+		let inner = ClientInner {
+			credentials_provider: Some(Arc::new(credentials_provider)),
+			dispatcher: Arc::new(dispatcher),
+			content_encoding: Default::default(),
+		};
+		Client {
+			inner: Arc::new(inner),
+		}
+	}
 
-    /// Create a client from a request dispatcher without a credentials provider. The client will
-    /// neither fetch any default credentials nor sign any requests. A non-signing client can be
-    /// useful for calling APIs like `Sts::assume_role_with_web_identity` and
-    /// `Sts::assume_role_with_saml` which do not require any request signing or when calling
-    /// AWS compatible third party API endpoints which employ different authentication mechanisms.
-    pub fn new_not_signing<D>(dispatcher: D) -> Self
-    where
-        D: DispatchSignedRequest + Send + Sync + 'static,
-        D::Future: Send,
-    {
-        let inner = ClientInner::<StaticProvider, D> {
-            credentials_provider: None,
-            dispatcher: Arc::new(dispatcher),
-            content_encoding: Default::default(),
-        };
-        Client {
-            inner: Arc::new(inner),
-        }
-    }
+	/// Create a client from a request dispatcher without a credentials provider. The client will
+	/// neither fetch any default credentials nor sign any requests. A non-signing client can be
+	/// useful for calling APIs like `Sts::assume_role_with_web_identity` and
+	/// `Sts::assume_role_with_saml` which do not require any request signing or when calling
+	/// AWS compatible third party API endpoints which employ different authentication mechanisms.
+	pub fn new_not_signing<D>(dispatcher: D) -> Self
+	where
+		D: DispatchSignedRequest + Send + Sync + 'static,
+		D::Future: Send,
+	{
+		let inner = ClientInner::<StaticProvider, D> {
+			credentials_provider: None,
+			dispatcher: Arc::new(dispatcher),
+			content_encoding: Default::default(),
+		};
+		Client {
+			inner: Arc::new(inner),
+		}
+	}
 
-    #[cfg(feature = "encoding")]
-    /// Create a client with content encoding to compress payload before sending requests
-    pub fn new_with_encoding<P, D>(
-        credentials_provider: P,
-        dispatcher: D,
-        content_encoding: ContentEncoding,
-    ) -> Self
-    where
-        P: ProvideAwsCredentials + Send + Sync + 'static,
-        P::Future: Send,
-        D: DispatchSignedRequest + Send + Sync + 'static,
-        D::Future: Send,
-    {
-        let inner = ClientInner {
-            credentials_provider: Some(Arc::new(credentials_provider)),
-            dispatcher: Arc::new(dispatcher),
-            content_encoding,
-        };
-        Client {
-            inner: Arc::new(inner),
-        }
-    }
+	#[cfg(feature = "encoding")]
+	/// Create a client with content encoding to compress payload before sending requests
+	pub fn new_with_encoding<P, D>(
+		credentials_provider: P,
+		dispatcher: D,
+		content_encoding: ContentEncoding,
+	) -> Self
+	where
+		P: ProvideAwsCredentials + Send + Sync + 'static,
+		P::Future: Send,
+		D: DispatchSignedRequest + Send + Sync + 'static,
+		D::Future: Send,
+	{
+		let inner = ClientInner {
+			credentials_provider: Some(Arc::new(credentials_provider)),
+			dispatcher: Arc::new(dispatcher),
+			content_encoding,
+		};
+		Client {
+			inner: Arc::new(inner),
+		}
+	}
 
-    /// Fetch credentials, sign the request and dispatch it.
-    pub async fn sign_and_dispatch(
-        &self,
-        request: SignedRequest,
-<<<<<<< HEAD
-    ) -> Result<HttpResponse, SignAndDispatchError>
-    {
-        self.inner.sign_and_dispatch(request, None).await
-=======
-        response_handler: fn(
-            HttpResponse,
-        ) -> Box<dyn Future<Item = T, Error = RusotoError<E>> + Send>,
-    ) -> RusotoFuture<T, E> {
-        future::new(self.inner.sign_and_dispatch(request), response_handler)
->>>>>>> f58d1ce6
-    }
+	/// Fetch credentials, sign the request and dispatch it.
+	pub async fn sign_and_dispatch(
+		&self,
+		request: SignedRequest,
+	) -> Result<HttpResponse, SignAndDispatchError> {
+		self.inner.sign_and_dispatch(request, None).await
+	}
 }
 
 /// Error that occurs during `sign_and_dispatch`
 #[derive(Debug, PartialEq)]
 pub enum SignAndDispatchError {
-    /// Error was due to bad credentials
-    Credentials(CredentialsError),
-    /// Error was due to http dispatch
-    Dispatch(HttpDispatchError),
+	/// Error was due to bad credentials
+	Credentials(CredentialsError),
+	/// Error was due to http dispatch
+	Dispatch(HttpDispatchError),
 }
 
 #[async_trait]
 trait SignAndDispatch {
-    async fn sign_and_dispatch(
-        &self,
-        request: SignedRequest,
-        timeout: Option<Duration>,
-    ) -> Result<HttpResponse, SignAndDispatchError>;
+	async fn sign_and_dispatch(
+		&self,
+		request: SignedRequest,
+		timeout: Option<Duration>,
+	) -> Result<HttpResponse, SignAndDispatchError>;
 }
 
 struct ClientInner<P, D> {
-    credentials_provider: Option<Arc<P>>,
-    dispatcher: Arc<D>,
-    content_encoding: ContentEncoding,
+	credentials_provider: Option<Arc<P>>,
+	dispatcher: Arc<D>,
+	content_encoding: ContentEncoding,
 }
 
 impl<P, D> Clone for ClientInner<P, D> {
-    fn clone(&self) -> Self {
-        ClientInner {
-            credentials_provider: self.credentials_provider.clone(),
-            dispatcher: self.dispatcher.clone(),
-            content_encoding: self.content_encoding.clone(),
-        }
-    }
+	fn clone(&self) -> Self {
+		ClientInner {
+			credentials_provider: self.credentials_provider.clone(),
+			dispatcher: self.dispatcher.clone(),
+			content_encoding: self.content_encoding.clone(),
+		}
+	}
 }
 
 async fn sign_and_dispatch<P, D>(
-    client: ClientInner<P, D>,
-    request: SignedRequest,
-    timeout: Option<Duration>
+	client: ClientInner<P, D>,
+	request: SignedRequest,
+	timeout: Option<Duration>,
 ) -> Result<HttpResponse, SignAndDispatchError>
-    where
-        P: ProvideAwsCredentials + Send + Sync + 'static,
-        D: DispatchSignedRequest + Send + Sync + 'static,
+where
+	P: ProvideAwsCredentials + Send + Sync + 'static,
+	D: DispatchSignedRequest + Send + Sync + 'static,
 {
-    let f = client.credentials_provider.credentials();
-    let credentials = if let Some(to) = timeout {
-        match f.timeout(to).await {
-            Err(_e) => {
-                let err = CredentialsError {
-                    message: "Timeout getting credentials".to_owned(),
-                };
-                return Err(SignAndDispatchError::Credentials(err));
-            },
-            Ok(try_creds) => try_creds,
-        }
-    } else {
-        f.await
-    };
-    let credentials = credentials.map_err(SignAndDispatchError::Credentials)?;
-    let mut request = request;
-    request.sign_with_plus(&credentials, true);
-    client.dispatcher.dispatch(request, timeout).await.map_err(SignAndDispatchError::Dispatch)
+	let f = client.credentials_provider.credentials();
+	let credentials = if let Some(to) = timeout {
+		match f.timeout(to).await {
+			Err(_e) => {
+				let err = CredentialsError {
+					message: "Timeout getting credentials".to_owned(),
+				};
+				return Err(SignAndDispatchError::Credentials(err));
+			}
+			Ok(try_creds) => try_creds,
+		}
+	} else {
+		f.await
+	};
+	let credentials = credentials.map_err(SignAndDispatchError::Credentials)?;
+	let mut request = request;
+	request.sign_with_plus(&credentials, true);
+	client
+		.dispatcher
+		.dispatch(request, timeout)
+		.await
+		.map_err(SignAndDispatchError::Dispatch)
 }
 
 #[async_trait]
 impl<P, D> SignAndDispatch for ClientInner<P, D>
 where
-    P: ProvideAwsCredentials + Send + Sync + 'static,
-    D: DispatchSignedRequest + Send + Sync + 'static,
+	P: ProvideAwsCredentials + Send + Sync + 'static,
+	D: DispatchSignedRequest + Send + Sync + 'static,
 {
-    async fn sign_and_dispatch(
-        &self,
-        request: SignedRequest,
-<<<<<<< HEAD
-        timeout: Option<Duration>,
-    ) -> Result<HttpResponse, SignAndDispatchError> {
-        sign_and_dispatch(
-            self.clone(),
-            request,
-            timeout,
-        ).await
-=======
-    ) -> Box<dyn TimeoutFuture<Item = HttpResponse, Error = SignAndDispatchError> + Send> {
-        Box::new(SignAndDispatchFuture {
-            inner: self.clone(),
-            state: Some(SignAndDispatchState::Lazy { request }),
-            timeout: None,
-        })
-    }
-}
-
-pub struct SignAndDispatchFuture<P: ProvideAwsCredentials, D: DispatchSignedRequest> {
-    inner: ClientInner<P, D>,
-    state: Option<SignAndDispatchState<P, D>>,
-    timeout: Option<Duration>,
-}
-
-impl<P, D> TimeoutFuture for SignAndDispatchFuture<P, D>
-where
-    P: ProvideAwsCredentials,
-    D: DispatchSignedRequest,
-{
-    fn set_timeout(&mut self, timeout: Duration) {
-        self.timeout = Some(timeout);
-    }
-
-    fn clear_timeout(&mut self) {
-        self.timeout = None;
-    }
-}
-
-#[allow(clippy::large_enum_variant)]
-enum SignAndDispatchState<P: ProvideAwsCredentials, D: DispatchSignedRequest> {
-    Lazy {
-        request: SignedRequest,
-    },
-    FetchingCredentials {
-        future: P::Future,
-        request: SignedRequest,
-    },
-    Dispatching {
-        future: D::Future,
-    },
-}
-
-impl<P, D> Future for SignAndDispatchFuture<P, D>
-where
-    P: ProvideAwsCredentials,
-    D: DispatchSignedRequest,
-{
-    type Item = HttpResponse;
-    type Error = SignAndDispatchError;
-
-    fn poll(&mut self) -> Poll<Self::Item, Self::Error> {
-        match self.state.take().unwrap() {
-            SignAndDispatchState::Lazy { mut request } => {
-                match self.inner.credentials_provider.as_ref() {
-                    Some(p) => {
-                        let future = p.credentials();
-                        self.state =
-                            Some(SignAndDispatchState::FetchingCredentials { future, request });
-                    }
-                    None => {
-                        request.complement_with_plus(true);
-                        let future = self.inner.dispatcher.dispatch(request, self.timeout);
-                        self.state = Some(SignAndDispatchState::Dispatching { future });
-                    }
-                }
-                self.poll()
-            }
-            SignAndDispatchState::FetchingCredentials {
-                mut future,
-                mut request,
-            } => match future.poll() {
-                Err(err) => Err(SignAndDispatchError::Credentials(err)),
-                Ok(Async::NotReady) => {
-                    self.state =
-                        Some(SignAndDispatchState::FetchingCredentials { future, request });
-                    Ok(Async::NotReady)
-                }
-                Ok(Async::Ready(credentials)) => {
-                    self.inner.content_encoding.encode(&mut request);
-                    if credentials.is_anonymous() {
-                        request.complement_with_plus(true);
-                    } else {
-                        request.sign_with_plus(&credentials, true);
-                    }
-                    let future = self.inner.dispatcher.dispatch(request, self.timeout);
-                    self.state = Some(SignAndDispatchState::Dispatching { future });
-                    self.poll()
-                }
-            },
-            SignAndDispatchState::Dispatching { mut future } => match future.poll() {
-                Err(err) => Err(SignAndDispatchError::Dispatch(err)),
-                Ok(Async::NotReady) => {
-                    self.state = Some(SignAndDispatchState::Dispatching { future });
-                    Ok(Async::NotReady)
-                }
-                Ok(Async::Ready(response)) => Ok(Async::Ready(response)),
-            },
-        }
->>>>>>> f58d1ce6
-    }
+	async fn sign_and_dispatch(
+		&self,
+		request: SignedRequest,
+		timeout: Option<Duration>,
+	) -> Result<HttpResponse, SignAndDispatchError> {
+		sign_and_dispatch(self.clone(), request, timeout).await
+	}
 }
 
 #[test]
 fn client_is_send_and_sync() {
-    fn is_send_and_sync<T: Send + Sync>() {}
+	fn is_send_and_sync<T: Send + Sync>() {}
 
-    is_send_and_sync::<Client>();
+	is_send_and_sync::<Client>();
 }