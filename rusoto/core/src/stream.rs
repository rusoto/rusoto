--- conflicted
+++ resolved
@@ -1,4 +1,3 @@
-<<<<<<< HEAD
 use std::fmt;
 use std::io;
 use std::pin::Pin;
@@ -12,99 +11,96 @@
 /// Stream of bytes.
 #[pin_project]
 pub struct ByteStream {
-    size_hint: Option<usize>,
-    #[pin]
-    inner: Pin<Box<dyn Stream<Item = Result<Bytes, io::Error>> + Send + Sync>>,
+	size_hint: Option<usize>,
+	#[pin]
+	inner: Pin<Box<dyn Stream<Item = Result<Bytes, io::Error>> + Send + Sync>>,
 }
 
 impl ByteStream {
-    /// Create a new `ByteStream` by wrapping a `futures` stream.
-    pub fn new<S>(stream: S) -> ByteStream
-    where
-        S: Stream<Item = Result<Bytes, io::Error>> + Send + Sync + 'static,
-    {
-        ByteStream {
-            size_hint: None,
-            inner: Box::pin(stream),
-        }
-    }
+	/// Create a new `ByteStream` by wrapping a `futures` stream.
+	pub fn new<S>(stream: S) -> ByteStream
+	where
+		S: Stream<Item = Result<Bytes, io::Error>> + Send + Sync + 'static,
+	{
+		ByteStream {
+			size_hint: None,
+			inner: Box::pin(stream),
+		}
+	}
 
-    pub(crate) fn size_hint(&self) -> Option<usize> {
-        self.size_hint
-    }
+	pub(crate) fn size_hint(&self) -> Option<usize> {
+		self.size_hint
+	}
 
-    /// Return an implementation of `AsyncRead` that uses async i/o to consume the stream.
-    pub fn into_async_read(self) -> impl AsyncRead + Send {
-        ImplAsyncRead::new(self.inner)
-    }
+	/// Return an implementation of `AsyncRead` that uses async i/o to consume the stream.
+	pub fn into_async_read(self) -> impl AsyncRead + Send {
+		ImplAsyncRead::new(self.inner)
+	}
 }
 
 impl From<Vec<u8>> for ByteStream {
-    fn from(buf: Vec<u8>) -> ByteStream {
-        ByteStream {
-            size_hint: Some(buf.len()),
-            inner: Box::pin(futures::stream::once(futures::future::ready(
-                Ok(Bytes::from(buf)) as Result<Bytes, std::io::Error>
-            ))),
-        }
-    }
+	fn from(buf: Vec<u8>) -> ByteStream {
+		ByteStream {
+			size_hint: Some(buf.len()),
+			inner: Box::pin(futures::stream::once(futures::future::ready(
+				Ok(Bytes::from(buf)) as Result<Bytes, std::io::Error>,
+			))),
+		}
+	}
 }
 
 impl fmt::Debug for ByteStream {
-    fn fmt(&self, f: &mut fmt::Formatter) -> fmt::Result {
-        write!(f, "<ByteStream size_hint={:?}>", self.size_hint)
-    }
+	fn fmt(&self, f: &mut fmt::Formatter) -> fmt::Result {
+		write!(f, "<ByteStream size_hint={:?}>", self.size_hint)
+	}
 }
 
 impl Stream for ByteStream {
-    type Item = Result<Bytes, io::Error>;
+	type Item = Result<Bytes, io::Error>;
 
-    fn poll_next(
-        self: Pin<&mut Self>,
-        cx: &mut Context<'_>,
-    ) -> Poll<Option<Self::Item>> {
-        let this = self.project();
-        this.inner.poll_next(cx)
-    }
+	fn poll_next(self: Pin<&mut Self>, cx: &mut Context<'_>) -> Poll<Option<Self::Item>> {
+		let this = self.project();
+		this.inner.poll_next(cx)
+	}
 }
 
 #[pin_project]
 struct ImplAsyncRead {
-    buffer: BytesMut,
-    #[pin]
-    stream: futures::stream::Fuse<Pin<Box<dyn Stream<Item = Result<Bytes, io::Error>> + Send>>>,
+	buffer: BytesMut,
+	#[pin]
+	stream: futures::stream::Fuse<Pin<Box<dyn Stream<Item = Result<Bytes, io::Error>> + Send>>>,
 }
 
 impl ImplAsyncRead {
-    fn new(stream: Pin<Box<dyn Stream<Item = Result<Bytes, io::Error>> + Send>>) -> Self {
-        ImplAsyncRead {
-            buffer: BytesMut::new(),
-            stream: stream.fuse(),
-        }
-    }
+	fn new(stream: Pin<Box<dyn Stream<Item = Result<Bytes, io::Error>> + Send>>) -> Self {
+		ImplAsyncRead {
+			buffer: BytesMut::new(),
+			stream: stream.fuse(),
+		}
+	}
 }
 
 impl AsyncRead for ImplAsyncRead {
-    fn poll_read(
-        self: Pin<&mut Self>,
-        cx: &mut Context<'_>,
-        buf: &mut [u8],
-    ) -> Poll<io::Result<usize>> {
-        let this = self.project();
-        if this.buffer.is_empty() {
-            match futures::ready!(this.stream.poll_next(cx)) {
-                None => return Poll::Ready(Ok(0)),
-                Some(Err(e)) => return Poll::Ready(Err(e)),
-                Some(Ok(bytes)) => {
-                    this.buffer.put(bytes);
-                }
-            }
-        }
-        let available = std::cmp::min(buf.len(), this.buffer.len());
-        let mut bytes = this.buffer.split_to(available);
-        buf.copy_from_slice(bytes.as_mut());
-        Poll::Ready(Ok(available))
-    }
+	fn poll_read(
+		self: Pin<&mut Self>,
+		cx: &mut Context<'_>,
+		buf: &mut [u8],
+	) -> Poll<io::Result<usize>> {
+		let this = self.project();
+		if this.buffer.is_empty() {
+			match futures::ready!(this.stream.poll_next(cx)) {
+				None => return Poll::Ready(Ok(0)),
+				Some(Err(e)) => return Poll::Ready(Err(e)),
+				Some(Ok(bytes)) => {
+					this.buffer.put(bytes);
+				}
+			}
+		}
+		let available = std::cmp::min(buf.len(), this.buffer.len());
+		let mut bytes = this.buffer.split_to(available);
+		buf.copy_from_slice(bytes.as_mut());
+		Poll::Ready(Ok(available))
+	}
 }
 
 //#[test]
@@ -126,8 +122,4 @@
 //    assert_eq!(async_read.read(&mut buf).unwrap(), 1);
 //    assert_eq!(&buf[..1], b"8");
 //    assert_eq!(async_read.read(&mut buf).unwrap(), 0);
-//}
-=======
-// moved to rusoto_signature
-pub use rusoto_signature::stream::*;
->>>>>>> f58d1ce6
+//}