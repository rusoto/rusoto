--- conflicted
+++ resolved
@@ -1,7 +1,3 @@
-<<<<<<< HEAD
-// moved to rusoto_signature
-pub use rusoto_signature::signature::*;
-=======
 //! AWS API request signatures.
 //!
 //! Follows [AWS Signature 4](http://docs.aws.amazon.com/general/latest/gr/signature-version-4.html)
@@ -23,11 +19,11 @@
 use hmac::{Hmac, Mac};
 use log::*;
 use md5;
+use percent_encoding::AsciiSet;
+use percent_encoding::{percent_decode, utf8_percent_encode};
 use sha2::{Digest, Sha256};
 use time::now_utc;
 use time::Tm;
-use percent_encoding::{percent_decode, utf8_percent_encode};
-use percent_encoding::AsciiSet;
 
 use crate::credential::AwsCredentials;
 use crate::param::{Params, ServiceParams};
@@ -53,12 +49,8 @@
     /// Convert `SignedRequestPayload` into a hyper `Body`
     pub fn into_body(self) -> Body {
         match self {
-            SignedRequestPayload::Buffer(bytes) => {
-                Body::from(bytes)
-            }
-            SignedRequestPayload::Stream(stream) => {
-                Body::wrap_stream(stream)
-            }
+            SignedRequestPayload::Buffer(bytes) => Body::from(bytes),
+            SignedRequestPayload::Stream(stream) => Body::wrap_stream(stream),
         }
     }
 }
@@ -251,8 +243,8 @@
 
     /// Adds parameter to the HTTP Request
     pub fn add_param<S>(&mut self, key: S, value: S)
-        where
-            S: Into<String>,
+    where
+        S: Into<String>,
     {
         self.params.insert(key.into(), Some(value.into()));
     }
@@ -333,16 +325,12 @@
 
         let payload = if should_sha256_sign_payload {
             match self.payload {
-                None => {
-                    Cow::Borrowed(EMPTY_SHA256_HASH)
-                }
+                None => Cow::Borrowed(EMPTY_SHA256_HASH),
                 Some(SignedRequestPayload::Buffer(ref payload)) => {
                     let (digest, _len) = digest_payload(&payload);
                     Cow::Owned(digest)
                 }
-                Some(SignedRequestPayload::Stream(ref _stream)) => {
-                    Cow::Borrowed(UNSIGNED_PAYLOAD)
-                }
+                Some(SignedRequestPayload::Stream(ref _stream)) => Cow::Borrowed(UNSIGNED_PAYLOAD),
             }
         } else {
             Cow::Borrowed(UNSIGNED_PAYLOAD)
@@ -449,9 +437,7 @@
         };
 
         let (digest, len) = match self.payload {
-            None => {
-                (Cow::Borrowed(EMPTY_SHA256_HASH), Some(0))
-            }
+            None => (Cow::Borrowed(EMPTY_SHA256_HASH), Some(0)),
             Some(SignedRequestPayload::Buffer(ref payload)) => {
                 let (digest, len) = digest_payload(&payload);
                 (Cow::Owned(digest), Some(len))
@@ -1018,5 +1004,4 @@
             "hostname.with.scheme"
         );
     }
-}
->>>>>>> 62832c4b
+}