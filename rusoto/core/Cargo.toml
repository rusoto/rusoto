[package]
authors = [
    "Anthony DiMarco <ocramida@gmail.com>",
    "Jimmy Cuadra <jimmy@jimmycuadra.com>",
    "Matthew Mayer <matthewkmayer@gmail.com>",
    "Nikita Pekin <contact@nikitapek.in>"
]
build = "build.rs"
description = "AWS SDK for Rust - Core"
documentation = "https://docs.rs/rusoto_core"
keywords = ["AWS", "Amazon"]
license = "MIT"
name = "rusoto_core"
readme = "README.md"
repository = "https://github.com/rusoto/rusoto"
version = "0.42.0"
homepage = "https://www.rusoto.org/"
exclude = ["test_resources/*"]
edition = "2018"

[badges]
appveyor = { repository = "matthewkmayer/rusoto", branch = "master" }
azure-devops = { project = "matthewkmayer/Rusoto", pipeline = "rusoto.rusoto", build="1" }

[build-dependencies]
rustc_version = "0.2.1"

[dependencies]
<<<<<<< HEAD
async-trait = "0.1"
bytes = "0.4"
futures-preview = "0.3.0-alpha.19"
hmac = "0.5.0"
http = "0.1"
hyper = { version = "0.13.0-alpha.4", features = ["unstable-stream"] }
hyper-rustls = { version = "0.19.0-alpha.3", optional = true }
hyper-tls = { version = "0.4.0-alpha.4", optional = true }
lazy_static = "1.4"
log = "0.4"
md5 = "0.3"
percent-encoding = "2.1"
pin-project = "0.4"
base64 = "0.9"
hex = "0.3"
serde = { version = "1.0", features = ["derive"] }
serde_json = "1.0"
sha2 = "0.7"
time = "0.1"
url = "2.1"
tokio = "0.2.0-alpha.6"
xml-rs = "0.7"
=======
bytes = "0.4.12"
futures = "0.1.16"
http = "0.1.17"
hyper = "0.12"
hyper-tls = { version = "0.3.0", optional = true }
hyper-rustls = { version = "0.17.1", optional = true }
lazy_static = "1.0"
log = "0.4.1"
base64 = "0.11"
serde = "1.0.2"
serde_derive = "1.0.2"
serde_json = "1.0.2"
time = "0.1.35"
tokio = "0.1.7"
tokio-timer = "0.2.6"
xml-rs = "0.8"
flate2 = {version = "1.0", optional = true}
>>>>>>> f58d1ce6

[dependencies.rusoto_credential]
path = "../credential"
version = "0.42"

[dependencies.rusoto_signature]
path = "../signature"
version = "0.42"

[dependencies.clippy]
optional = true
version = "0.0"

[dev-dependencies]
<<<<<<< HEAD
env_logger = "0.5"
rand = "0.4"
serde_json = "1.0"
serde_test = "1.0"
=======
env_logger = "0.7"
rand = "0.7"
serde_json = "1.0.1"
serde_test = "1.0.1"
>>>>>>> f58d1ce6

[features]
default = ["native-tls"]
encoding = ["flate2"]
nightly-testing = ["rusoto_credential/nightly-testing"]
native-tls = ["hyper-tls"]
rustls = ["hyper-rustls"]
unstable = []<|MERGE_RESOLUTION|>--- conflicted
+++ resolved
@@ -26,7 +26,6 @@
 rustc_version = "0.2.1"
 
 [dependencies]
-<<<<<<< HEAD
 async-trait = "0.1"
 bytes = "0.4"
 futures-preview = "0.3.0-alpha.19"
@@ -49,25 +48,8 @@
 url = "2.1"
 tokio = "0.2.0-alpha.6"
 xml-rs = "0.7"
-=======
-bytes = "0.4.12"
-futures = "0.1.16"
-http = "0.1.17"
-hyper = "0.12"
-hyper-tls = { version = "0.3.0", optional = true }
-hyper-rustls = { version = "0.17.1", optional = true }
-lazy_static = "1.0"
-log = "0.4.1"
-base64 = "0.11"
-serde = "1.0.2"
-serde_derive = "1.0.2"
-serde_json = "1.0.2"
-time = "0.1.35"
-tokio = "0.1.7"
-tokio-timer = "0.2.6"
-xml-rs = "0.8"
 flate2 = {version = "1.0", optional = true}
->>>>>>> f58d1ce6
+
 
 [dependencies.rusoto_credential]
 path = "../credential"
@@ -82,17 +64,10 @@
 version = "0.0"
 
 [dev-dependencies]
-<<<<<<< HEAD
-env_logger = "0.5"
-rand = "0.4"
+env_logger = "0.7"
+rand = "0.7"
 serde_json = "1.0"
 serde_test = "1.0"
-=======
-env_logger = "0.7"
-rand = "0.7"
-serde_json = "1.0.1"
-serde_test = "1.0.1"
->>>>>>> f58d1ce6
 
 [features]
 default = ["native-tls"]
