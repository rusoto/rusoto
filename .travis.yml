--- conflicted
+++ resolved
@@ -54,19 +54,7 @@
         travis-cargo build -- $CARGO_ARGS && \
         travis-cargo test -- --lib $CARGO_ARGS && \
         travis-cargo bench -- $CARGO_ARGS)
-<<<<<<< HEAD
-  - |
-      echo "Setting Rusoto compilation arguments" &&
-      if [[ "$TRAVIS_RUST_VERSION" == nightly* ]]; then
-        export CARGO_ARGS="--no-default-features --features $RUSOTO_FEATURES -vv"
-      else
-        export CARGO_ARGS="--features $RUSOTO_FEATURES -vv"
-      fi
-  - echo "Running Rusoto tests" && travis_wait 40 travis-cargo test -- --lib $CARGO_ARGS
-  - echo "Running Rusoto benchmarks" && travis_wait travis-cargo bench -- $CARGO_ARGS
-=======
   - echo "Compiling Rusoto sequentially" && travis_wait 30 ./build-sequentially.sh
->>>>>>> bd9e351b
   - echo "Running rusoto_credential tests" && (cd credential && travis_wait travis-cargo test)
   - |
       echo "Running cargo docs on stable Rust on Linux" &&
