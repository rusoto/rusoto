--- conflicted
+++ resolved
@@ -43,29 +43,7 @@
 //!     },
 //! }
 
-<<<<<<< HEAD
-extern crate chrono;
-extern crate hyper;
-extern crate hyper_native_tls;
-#[macro_use]
-extern crate lazy_static;
-#[macro_use]
-extern crate log;
-extern crate md5;
-extern crate regex;
-extern crate ring;
-extern crate rusoto_credential;
-extern crate rustc_serialize;
-extern crate serde;
-#[macro_use] 
-extern crate serde_derive;
-extern crate serde_json;
-extern crate time;
-extern crate url;
-extern crate xml;
-=======
 extern crate rusoto_core;
->>>>>>> 6ce5313d
 
 pub use rusoto_core::*;
 
