--- conflicted
+++ resolved
@@ -56,13 +56,8 @@
 extern crate rusoto_credential;
 extern crate rustc_serialize;
 extern crate serde;
-<<<<<<< HEAD
-#[allow(unused_imports)]
-#[macro_use] extern crate serde_derive;
-=======
-#[macro_use]
+#[macro_use] 
 extern crate serde_derive;
->>>>>>> c5ee4dab
 extern crate serde_json;
 extern crate time;
 extern crate url;
