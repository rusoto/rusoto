//! AWS API request signatures.
//!
//! Follows [AWS Signature 4](http://docs.aws.amazon.com/general/latest/gr/signature-version-4.html)
//! algorithm.
//!
//! If needed, the request will be re-issued to a temporary redirect endpoint.  This can happen with
//! newly created S3 buckets not in us-standard/us-east-1.

use std::ascii::AsciiExt;
use std::collections::BTreeMap;
use std::collections::btree_map::Entry;
use std::str;

use hyper::client::{Client, Response};
use hyper::status::StatusCode;
use openssl::crypto::hash::Type::SHA256;
use openssl::crypto::hash::hash;
use openssl::crypto::hmac::hmac;
use rustc_serialize::hex::ToHex;
use time::Tm;
use time::now_utc;
use url::percent_encoding::{percent_encode_to, FORM_URLENCODED_ENCODE_SET};
use xmlutil::*;
use xml::reader::*;

use credential::AwsCredentials;
use error::AwsError;
use param::Params;
use region::Region;
use request::send_request;

const HTTP_TEMPORARY_REDIRECT: StatusCode = StatusCode::TemporaryRedirect;

/// A data structure for all the elements of an HTTP request that are involved in
/// the Amazon Signature Version 4 signing process
#[derive(Debug)]
pub struct SignedRequest<'a> {
    method: String,
    service: String,
    region: Region,
    path: String,
    headers: BTreeMap<String, Vec<Vec<u8>>>,
    params: Params,
    hostname: Option<String>,
    payload: Option<&'a [u8]>,
    content_type: Option<String>,
    canonical_query_string: String,
    canonical_uri: String,
}

impl <'a> SignedRequest <'a> {
    /// Default constructor
    pub fn new(method: &str, service: &str, region: Region, path: &str) -> SignedRequest<'a> {
        SignedRequest {
            method: method.to_string(),
            service: service.to_string(),
            region: region,
            path: path.to_string(),
            headers: BTreeMap::new(),
            params: Params::new(),
            hostname: None,
            payload: None,
            content_type: None,
            canonical_query_string: String::new(),
            canonical_uri: String::new(),
         }
    }

    pub fn set_content_type(&mut self, content_type: String) {
        self.content_type = Some(content_type);
    }

    pub fn set_hostname(&mut self, hostname: Option<String>) {
        self.hostname = hostname;
    }

    pub fn set_payload(&mut self, payload: Option<&'a [u8]>) {
        self.payload = payload;
    }

    pub fn method(&self) -> &str {
        &self.method
    }

    pub fn canonical_uri(&self) -> &str {
        &self.canonical_uri
    }

    pub fn canonical_query_string(&self) -> &str {
        &self.canonical_query_string
    }

    pub fn payload(&self) -> Option<&'a [u8]> {
        self.payload
    }

    pub fn headers(&'a self) -> &'a BTreeMap<String, Vec<Vec<u8>>> {
        &self.headers
    }

    pub fn hostname(&self) -> String {
        match self.hostname {
            Some(ref h) => h.to_string(),
            None => build_hostname(&self.service, self.region)
        }
    }

    // If the key exists in headers, set it to blank/unoccupied:
    pub fn remove_header(&mut self, key: &str) {
        let key_lower = key.to_ascii_lowercase().to_string();
        self.headers.remove(&key_lower);
    }

    /// Add a value to the array of headers for the specified key.
    /// Headers are kept sorted by key name for use at signing (BTreeMap)
    pub fn add_header(&mut self, key: &str, value: &str) {
        let key_lower = key.to_ascii_lowercase().to_string();
        let value_vec = value.as_bytes().to_vec();

        match self.headers.entry(key_lower) {
            Entry::Vacant(entry) => {
                let mut values = Vec::new();
                values.push(value_vec);
                entry.insert(values);
            }
            Entry::Occupied(entry) => {
                entry.into_mut().push(value_vec);
            }
        }
    }

    pub fn add_param<S>(&mut self, key: S, value: S)  where S: Into<String> {
        self.params.insert(key.into(), value.into());
    }

    pub fn set_params(&mut self, params: Params){
        self.params = params;
    }

    /// Calculate the signature from the credentials provided and the request data
    /// Add the calculated signature to the request headers and execute it
    /// Return the hyper HTTP response
    pub fn sign_and_execute(&mut self, creds: &AwsCredentials, client: &Client) -> Response {
        debug!("Creating request to send to AWS.");
        let hostname = match self.hostname {
            Some(ref h) => h.to_string(),
            None => build_hostname(&self.service, self.region)
        };

        // Gotta remove and re-add headers since by default they append the value.  If we're following
        // a 307 redirect we end up with Three Stooges in the headers with duplicate values.
        self.remove_header("host");
        self.add_header("host", &hostname);

        if let Some(ref token) = *creds.token() {
            self.remove_header("X-Amz-Security-Token");
            self.add_header("X-Amz-Security-Token", token);
        }

        self.canonical_query_string = build_canonical_query_string(&self.params);

        let date = now_utc();
        self.remove_header("x-amz-date");
        self.add_header("x-amz-date", &date.strftime("%Y%m%dT%H%M%SZ").unwrap().to_string());

        // build the canonical request
        let signed_headers = signed_headers(&self.headers);
        self.canonical_uri = canonical_uri(&self.path);
        let canonical_headers = canonical_headers(&self.headers);

        let canonical_request : String;

        match self.payload {
            None => {
                canonical_request = format!("{}\n{}\n{}\n{}\n{}\n{}",
                    &self.method,
                    self.canonical_uri,
                    self.canonical_query_string,
                    canonical_headers,
                    signed_headers,
                    &to_hexdigest_from_string(""));
                self.remove_header("x-amz-content-sha256");
                self.add_header("x-amz-content-sha256", &to_hexdigest_from_string(""));
            }
            Some(payload) => {
                // This is hashing the payload twice, booo:
                canonical_request = format!("{}\n{}\n{}\n{}\n{}\n{}",
                    &self.method,
                    self.canonical_uri,
                    self.canonical_query_string,
                    canonical_headers,
                    signed_headers,
                    &to_hexdigest_from_bytes(payload));
                self.remove_header("x-amz-content-sha256");
                self.add_header("x-amz-content-sha256", &to_hexdigest_from_bytes(payload));
                self.remove_header("content-length");
                self.add_header("content-length", &format!("{}", payload.len()));
            }
        }

        self.remove_header("content-type");
        let ct = match self.content_type {
            Some(ref h) => h.to_string(),
            None => String::from("application/octet-stream")
        };

        self.add_header("content-type", &ct);

        // use the hashed canonical request to build the string to sign
        let hashed_canonical_request = to_hexdigest_from_string(&canonical_request);
        let scope = format!("{}/{}/{}/aws4_request", date.strftime("%Y%m%d").unwrap(), self.region, &self.service);
        let string_to_sign = string_to_sign(date, &hashed_canonical_request, &scope);

        // construct the signing key and sign the string with it
        let signing_key = signing_key(creds.aws_secret_access_key(), date, &self.region.to_string(), &self.service);
        let signature = signature(&string_to_sign, signing_key);

        // build the actual auth header
        let auth_header = format!("AWS4-HMAC-SHA256 Credential={}/{}, SignedHeaders={}, Signature={}",
                   &creds.aws_access_key_id(), scope, signed_headers, signature);
        self.remove_header("authorization");
        self.add_header("authorization", &auth_header);

<<<<<<< HEAD
        let response = send_request(&self, client);
=======
        let response = send_request(self);
>>>>>>> 5dfe4bdd
        debug!("Sent request to AWS");

        if response.status == HTTP_TEMPORARY_REDIRECT {
            debug!("Got a redirect response, resending request.");
            // extract location from response, modify request and re-sign and resend.
            let new_hostname = extract_s3_redirect_location(response).unwrap();
            self.set_hostname(Some(new_hostname.to_string()));

            // This does a lot of appending and not clearing/creation, so we'll have to do that ourselves:
            return self.sign_and_execute(creds, client);
        }

        response
    }
}

fn signature(string_to_sign: &str, signing_key: Vec<u8>) -> String {
    hmac(SHA256, &signing_key, string_to_sign.as_bytes()).to_hex().to_string()
}

fn signing_key(secret: &str, date: Tm, region: &str, service: &str) -> Vec<u8> {
    let k_date = hmac(SHA256, format!("AWS4{}", secret).as_bytes(), date.strftime("%Y%m%d").unwrap().to_string().as_bytes());
    let k_region = hmac(SHA256, &k_date, region.as_bytes());
    let k_service = hmac(SHA256, &k_region, service.as_bytes());
    hmac(SHA256, &k_service, b"aws4_request")
}

/// Mark string as AWS4-HMAC-SHA256 hashed
pub fn string_to_sign(date: Tm, hashed_canonical_request: &str, scope: &str) -> String {
    format!("AWS4-HMAC-SHA256\n{}\n{}\n{}",
        date.strftime("%Y%m%dT%H%M%SZ").unwrap(),
        scope,
        hashed_canonical_request)
}

fn signed_headers(headers: &BTreeMap<String, Vec<Vec<u8>>>) -> String {
    let mut signed = String::new();

    for (key,_) in headers.iter() {
        if !signed.is_empty() {
            signed.push(';')
        }

        if skipped_headers(key) {
            continue;
        }
        signed.push_str(&key.to_ascii_lowercase());
    }
    signed
}

fn canonical_headers(headers: &BTreeMap<String, Vec<Vec<u8>>>) -> String {
    let mut canonical = String::new();

    for item in headers.iter() {
        if skipped_headers(item.0) {
            continue;
        }
        canonical.push_str(format!("{}:{}\n", item.0.to_ascii_lowercase(), canonical_values(item.1)).as_ref());
    }
    canonical
}

fn canonical_values(values: &[Vec<u8>]) -> String {
    let mut st = String::new();
    for v in values {
        let s = str::from_utf8(v).unwrap();
        if !st.is_empty() {
            st.push(',')
        }
        if s.starts_with('\"') {
            st.push_str(s);
        } else {
            st.push_str(s.replace("  ", " ").trim());
        }
    }
    st
}

fn skipped_headers(header: &str) -> bool {
    ["authorization", "content-length", "user-agent"].contains(&header)
}

fn canonical_uri(path: &str) -> String {
    match path {
        "" => "/".to_string(),
        _ => path.to_string()
    }
}

fn build_canonical_query_string(params: &Params) -> String {
    if params.is_empty() {
        return String::new();
    }

    let mut output = String::new();
    for item in params.iter() {
        if !output.is_empty() {
            output.push_str("&");
        }
        byte_serialize(item.0, &mut output);
        output.push_str("=");
        byte_serialize(item.1, &mut output);
    }

    output
}

#[inline]
fn byte_serialize(input: &str, output: &mut String) {
    for &byte in input.as_bytes().iter() {
        percent_encode_to(&[byte], FORM_URLENCODED_ENCODE_SET, output)
    }
}

// TODO: consolidate these functions
fn to_hexdigest_from_string(val: &str) -> String {
    let h = hash(SHA256, val.as_bytes());
    h.to_hex().to_string()
}

fn to_hexdigest_from_bytes(val: &[u8]) -> String {
    let h = hash(SHA256, val);
    h.to_hex().to_string()
}

fn build_hostname(service: &str, region: Region) -> String {
    //iam has only 1 endpoint, other services have region-based endpoints
    match service {
        "iam" => format!("{}.amazonaws.com", service),
        "s3" => {
                match region {
                    Region::UsEast1 => "s3.amazonaws.com".to_string(),
                    _ => format!("s3-{}.amazonaws.com", region),
                }
            }
        _ => format!("{}.{}.amazonaws.com", service, region)
    }
}

/// `extract_s3_redirect_location` takes a Hyper `Response` and attempts to pull out the temporary endpoint.
fn extract_s3_redirect_location(response: Response) -> Result<String, AwsError> {
    // Double checking this feels like belts and suspenders since we're checking the status code
    // before calling this.  Remove this check?

    // Verify it's a 307 temporary redirect
    if response.status != HTTP_TEMPORARY_REDIRECT {
        return Err(AwsError::new("Trying to find temporary location when status is not 307 temp redirect."))
    }

    let mut reader = EventReader::new(response);
    let mut stack = XmlResponseFromAws::new(reader.events().peekable());
    stack.next(); // xml start tag

    // extract and return temporary endpoint location
    extract_s3_temporary_endpoint_from_xml(&mut stack)
}

fn field_in_s3_redirect(name: &str) -> bool {
    if name == "Code" || name == "Message" || name == "Bucket" || name == "RequestId" || name == "HostId" {
        return true;
    }
    false
}

/// `extract_s3_temporary_endpoint_from_xml` takes in XML and tries to find the value of the Endpoint node.
fn extract_s3_temporary_endpoint_from_xml<T: Peek + Next>(stack: &mut T) -> Result<String, AwsError> {
    try!(start_element(&"Error".to_string(), stack));

    // now find Endpoint contents
    // This may infinite loop if there's no endpoint in the response: how can we prevent that?
    loop {
        let current_name = try!(peek_at_name(stack));
        if current_name == "Endpoint" {
            let obj = try!(string_field("Endpoint", stack));
            return Ok(obj);
        }
        if field_in_s3_redirect(&current_name){
            // <foo>bar</foo>:
            stack.next(); // skip the start tag <foo>
            stack.next(); // skip contents bar
            stack.next(); // skip close tag </foo>
            continue;
        }
        break;
    }
    Err(AwsError::new("Couldn't find redirect location for S3 bucket"))
}


#[cfg(test)]
mod tests {
    use std::fs::File;
    use std::io::BufReader;
    use xml::reader::*;

    use region::Region;
    use xmlutil::*;

    use super::SignedRequest;
    use super::extract_s3_temporary_endpoint_from_xml;

    #[test]
    fn get_hostname_none_present() {
        let request = SignedRequest::new("POST", "sqs", Region::UsEast1, "/");
        assert_eq!("sqs.us-east-1.amazonaws.com", request.hostname());
    }

    #[test]
    fn get_hostname_happy_path() {
        let mut request = SignedRequest::new("POST", "sqs", Region::UsEast1, "/");
        request.set_hostname(Some("test-hostname".to_string()));
        assert_eq!("test-hostname", request.hostname());
    }

    #[test]
    fn get_redirect_location_from_s3() {
        let file = File::open("tests/sample-data/s3_temp_redirect.xml").unwrap();
        let file = BufReader::new(file);
        let mut my_parser  = EventReader::new(file);
        let my_stack = my_parser.events().peekable();
        let mut reader = XmlResponseFromFile::new(my_stack);
        reader.next(); // xml start node
        let result = extract_s3_temporary_endpoint_from_xml(&mut reader);

        match result {
            Err(_) => panic!("Couldn't parse s3_temp_redirect.xml"),
            Ok(location) => {
                assert_eq!(location, "rusoto1441045966.s3-us-west-1.amazonaws.com");
            }
        }
    }
}<|MERGE_RESOLUTION|>--- conflicted
+++ resolved
@@ -221,11 +221,8 @@
         self.remove_header("authorization");
         self.add_header("authorization", &auth_header);
 
-<<<<<<< HEAD
-        let response = send_request(&self, client);
-=======
-        let response = send_request(self);
->>>>>>> 5dfe4bdd
+        let response = send_request(self, client);
+
         debug!("Sent request to AWS");
 
         if response.status == HTTP_TEMPORARY_REDIRECT {
