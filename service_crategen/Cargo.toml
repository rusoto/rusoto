[package]
authors = [
    "Matt Jones <mthjones@gmail.com>",
    "Anthony DiMarco <ocramida@gmail.com>",
    "Jimmy Cuadra <jimmy@jimmycuadra.com>",
    "Matthew Mayer <matthewkmayer@gmail.com>",
    "Nikita Pekin <contact@nikitapek.in>"
]
description = "Generates crates for AWS services for the rusoto project"
name = "rusoto_service_crategen"
license = "MIT"
version = "0.1.0"
edition = "2018"

[dependencies]
<<<<<<< HEAD
Inflector = "0.7"
clap = "2.33"
hoedown = "6.0"
lazy_static = "1.4"
rayon = "1.0"
regex = "1.1"
serde = { version = "1.0", features = ["derive"] }
serde_json = "1.0"
toml = "0.5"
=======
hoedown = "6.0.0"
lazy_static = "1.3.0"
rayon = "1.0.3"
regex = "1.1.6"
serde = "1.0.91"
serde_derive = "1.0.91"
serde_json = "1.0.39"
toml = "0.5.1"
>>>>>>> f58d1ce6

[dependencies.Inflector]
version = "0.11.4"
default-features = false

[dependencies.clap]
version = "2.33.0"
default-features = false

[dependencies.clippy]
optional = true
version = "0.0"

[profile.dev]
opt-level = 1
codegen-units = 2
debug = false
debug-assertions = false

[features]
nightly-testing = []
unstable = []<|MERGE_RESOLUTION|>--- conflicted
+++ resolved
@@ -13,9 +13,6 @@
 edition = "2018"
 
 [dependencies]
-<<<<<<< HEAD
-Inflector = "0.7"
-clap = "2.33"
 hoedown = "6.0"
 lazy_static = "1.4"
 rayon = "1.0"
@@ -23,16 +20,7 @@
 serde = { version = "1.0", features = ["derive"] }
 serde_json = "1.0"
 toml = "0.5"
-=======
-hoedown = "6.0.0"
-lazy_static = "1.3.0"
-rayon = "1.0.3"
-regex = "1.1.6"
-serde = "1.0.91"
-serde_derive = "1.0.91"
-serde_json = "1.0.39"
-toml = "0.5.1"
->>>>>>> f58d1ce6
+
 
 [dependencies.Inflector]
 version = "0.11.4"
