--- conflicted
+++ resolved
@@ -13,16 +13,6 @@
 edition = "2018"
 
 [dependencies]
-<<<<<<< HEAD
-hoedown = "6.0.0"
-lazy_static = "1.3.0"
-rayon = "1.0.3"
-regex = "1.1.6"
-serde = "1.0.91"
-serde_derive = "1.0.91"
-serde_json = "1.0.39"
-toml = "0.5.1"
-=======
 Inflector = "0.7"
 clap = "2.33"
 hoedown = "6.0"
@@ -32,15 +22,10 @@
 serde = { version = "1.0", features = ["derive"] }
 serde_json = "1.0"
 toml = "0.5"
->>>>>>> 62832c4b
 
-[dependencies.Inflector]
-version = "0.11.4"
-default-features = false
-
-[dependencies.clap]
-version = "2.33.0"
-default-features = false
+[dependencies.clippy]
+optional = true
+version = "0.0"
 
 [profile.dev]
 opt-level = 1
