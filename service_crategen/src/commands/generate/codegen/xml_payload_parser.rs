--- conflicted
+++ resolved
@@ -177,26 +177,6 @@
     };
 
     format!(
-<<<<<<< HEAD
-        "Box::new(response.buffer().from_err().and_then(move |response| {{
-            {let_result}
-
-            if response.body.is_empty() {{
-                result = {output_shape}::default();
-            }} else {{
-                let reader = EventReader::new_with_config(
-                    response.body.as_ref(),
-                    ParserConfig::new().trim_whitespace(false)
-                );
-                let mut stack = XmlResponse::new(reader.into_iter().peekable());
-                let _start_document = stack.next();
-                let actual_tag_name = peek_at_name(&mut stack)?;
-                {deserialize}
-            }}
-            {parse_non_payload} // parse non-payload
-            Ok(result)
-        }}))",
-=======
         "let xml_response = response.buffer().await.map_err(RusotoError::HttpDispatch)?;
         {let_result}
 
@@ -214,7 +194,6 @@
         }}
         {parse_non_payload} // parse non-payload
         Ok(result)",
->>>>>>> 62832c4b
         let_result = let_result,
         output_shape = output_shape,
         deserialize = deserialize,
@@ -223,7 +202,8 @@
 }
 
 fn generate_deserializer_body(name: &str, shape: &Shape, service: &Service<'_>) -> String {
-    if let ("s3", "GetBucketLocationOutput") = (service.endpoint_prefix(), name) {
+    match (service.endpoint_prefix(), name) {
+        ("s3", "GetBucketLocationOutput") => {
             // override custom deserializer
             let struct_field_deserializers = shape
                 .members
@@ -253,6 +233,8 @@
                 name = name,
                 struct_field_deserializers = struct_field_deserializers
             );
+        }
+        _ => {}
     }
     match shape.shape_type {
         ShapeType::List => generate_list_deserializer(shape, service),
