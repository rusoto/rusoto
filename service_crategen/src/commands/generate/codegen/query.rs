use inflector::Inflector;
use std::io::Write;

use crate::botocore::{Member, Operation, Shape, ShapeType};
use crate::util;
use crate::Service;

use super::xml_payload_parser;
use super::{
    error_type_name, generate_field_name, get_rust_type, FileWriter, GenerateProtocol, IoResult,
};

pub struct QueryGenerator;

impl GenerateProtocol for QueryGenerator {
    fn generate_method_signatures(&self, writer: &mut FileWriter, service: &Service<'_>) -> IoResult {
        for (operation_name, operation) in service.operations().iter() {
            writeln!(
                writer,
                "
                {documentation}
                {method_signature};
                ",
                documentation = generate_documentation(operation),
                method_signature = generate_method_signature(operation_name, operation, service),
            )?
        }
        Ok(())
    }

    fn generate_method_impls(&self, writer: &mut FileWriter, service: &Service<'_>) -> IoResult {
        for (operation_name, operation) in service.operations().iter() {
            writeln!(writer,
                     "
                {documentation}
                {method_signature} {{
                    let mut request = SignedRequest::new(\"{http_method}\", \"{endpoint_prefix}\", &self.region, \"{request_uri}\");
                    let mut params = Params::new();

                    params.put(\"Action\", \"{operation_name}\");
                    params.put(\"Version\", \"{api_version}\");
                    {serialize_input}
                    {set_input_params}

                    self.client.sign_and_dispatch(request, |response| {{
                        if !response.status.is_success() {{
                            return Box::new(response.buffer().from_err().and_then(|response| {{
                                Err({error_type}::from_response(response))
                            }}));
                        }}

                        {parse_payload}
                    }})
                }}
                ",
                     api_version = service.api_version(),
                     documentation = generate_documentation(operation),
                     error_type = error_type_name(service, operation_name),
                     http_method = &operation.http.method,
                     endpoint_prefix = service.endpoint_prefix(),
                     parse_payload =
                         xml_payload_parser::generate_response_parser(service, operation, false, ""),
                     method_signature = generate_method_signature(operation_name, operation, service),
                     operation_name = &operation.name,
                     request_uri = &operation.http.request_uri,
                     serialize_input = generate_method_input_serialization(operation),
                     set_input_params = generate_set_input_params(operation))?;
        }
        Ok(())
    }

    fn generate_prelude(&self, writer: &mut FileWriter, _service: &Service<'_>) -> IoResult {
        writeln!(writer,
                 "use std::str::FromStr;
            use xml::EventReader;
            use xml::reader::ParserConfig;
            use rusoto_core::param::{{Params, ServiceParams}};
            use rusoto_core::signature::SignedRequest;
            use rusoto_core::proto::xml::util::{{Next, Peek, XmlParseError, XmlResponse}};
            use rusoto_core::proto::xml::util::{{characters, end_element, find_start_element, start_element, skip_tree, peek_at_name, deserialize_elements}};
            use rusoto_core::proto::xml::error::*;
            use serde_urlencoded;
            ")
    }

    fn generate_serializer(&self, name: &str, shape: &Shape, service: &Service<'_>) -> Option<String> {
        if shape.is_primitive() {
            return None;
        }

        let ty = get_rust_type(service, name, shape, false, self.timestamp_type());
        Some(format!(
            "
            /// Serialize `{name}` contents to a `SignedRequest`.
            struct {name}Serializer;
            impl {name}Serializer {{
                {serializer_signature} {{
                    {serializer_body}
                }}
            }}
            ",
            name = name,
            serializer_signature = generate_serializer_signature(&ty, shape),
            serializer_body = generate_serializer_body(service, shape)
        ))
    }

    fn generate_deserializer(
        &self,
        name: &str,
        shape: &Shape,
        service: &Service<'_>,
    ) -> Option<String> {
        let ty = get_rust_type(service, name, shape, false, self.timestamp_type());
        Some(xml_payload_parser::generate_deserializer(
            name, &ty, shape, service,
        ))
    }

    fn timestamp_type(&self) -> &'static str {
        "String"
    }
}

pub fn generate_method_input_serialization(operation: &Operation) -> String {
    if operation.input.is_some() {
        format!(
            "{input_type}Serializer::serialize(&mut params, \"\", &input);",
            input_type = operation.input.as_ref().unwrap().shape,
        )
    } else {
        String::new()
    }
}

fn generate_set_input_params(operation: &Operation) -> String {
    if operation.http.method != "POST" {
        panic!("query protocol supports only POST method: {:?}", operation);
    }
    "request.set_payload(Some(serde_urlencoded::to_string(&params).unwrap()));
    request.set_content_type(\"application/x-www-form-urlencoded\".to_owned());"
        .to_owned()
}

fn generate_serializer_body(service: &Service<'_>, shape: &Shape) -> String {
    match shape.shape_type {
        ShapeType::List => generate_list_serializer(service, shape),
        ShapeType::Map => generate_map_serializer(service, shape),
        ShapeType::Structure => generate_struct_serializer(service, shape),
        _ => "".to_owned(),
    }
}

fn generate_serializer_signature(name: &str, shape: &Shape) -> String {
    if shape.shape_type == ShapeType::Structure && shape.members.as_ref().unwrap().is_empty() {
        format!(
            "fn serialize(_params: &mut Params, name: &str, _obj: &{})",
            name
        )
    } else {
        format!(
            "fn serialize(params: &mut Params, name: &str, obj: &{})",
            name
        )
    }
}

fn generate_list_serializer(service: &Service<'_>, shape: &Shape) -> String {
    let member_shape = service
        .shape_for_member(shape.member.as_ref().unwrap())
        .unwrap();
    let primitive = member_shape.is_primitive();
    let is_shape_flattened = match shape.flattened {
        None => false,
        Some(shape_defined_flatness) => shape_defined_flatness,
    };
    let mut parts = Vec::new();

    let lmf = list_member_format(service, is_shape_flattened);

    parts.push(format!(
        "for (index, obj) in obj.iter().enumerate() {{
                    let key = format!(\"{list_member_format}\", name, index+1);",
        list_member_format = lmf
    ));

    if primitive {
        parts.push(format!(
            "params.put(&key, {});",
            serialize_primitive_expression(member_shape.shape_type, "obj")
        ));
    } else {
        parts.push(format!(
            "{}Serializer::serialize(params, &key, obj);",
            shape.member_type()
        ));
    }

    parts.push("}".to_owned());
    parts.join("\n")
}

fn list_member_format(service: &Service<'_>, flattened: bool) -> String {
    match service.protocol() {
        "ec2" => "{}.{}".to_owned(),
        "query" => {
            if flattened {
                "{}.{}".to_owned()
            } else {
                "{}.member.{}".to_owned()
            }
        }
        _ => panic!("Unsupported protocol"),
    }
}

fn generate_map_serializer(service: &Service<'_>, shape: &Shape) -> String {
    let mut parts = Vec::new();

     let prefix_snip = if service.service_id() == Some("SNS")
        && shape.value.is_some()
        && (shape.value.as_ref().unwrap().shape == "MessageAttributeValue"
            || shape.value.as_ref().unwrap().shape == "AttributeValue")
    {
        "let prefix = format!(\"{}.entry.{}\", name, index+1);".to_string()
    } else {
        "let prefix = format!(\"{}.{}\", name, index+1);".to_string()
    };

    // the key is always a string type
    parts.push(format!(
        "for (index, (key, value)) in obj.iter().enumerate() {{
            {prefix_snip}
            params.put(&format!(\"{{}}.{{}}\", prefix, \"{key_name}\"), &key);",
        prefix_snip = prefix_snip,
        key_name = key_name(service, shape),
    ));

    let value_shape = service
        .shape_for_value(shape.value.as_ref().unwrap())
        .unwrap();
    let primitive_value = value_shape.is_primitive();

    if primitive_value {
<<<<<<< HEAD
        if service.service_id() == Some("SNS") {
            parts.push(format!(
                "params.put(&format!(\"{{}}.{{}}\", prefix, \"value\"), &value);"
            ));
        } else {
            parts.push(format!(
                "params.put(&format!(\"{{}}.{{}}\", prefix, \"Value\"), &value);"
            ));
        }
=======
        parts.push(
            "params.put(&format!(\"{}.{}\", prefix, \"Value\"), &value);".to_string()
        );
>>>>>>> 081d70bb
    } else {
        parts.push(format!(
            "{value_type}Serializer::serialize(
                    params,
                    &format!(\"{{}}.{{}}\", prefix, \"{value_name}\"),
                    value,
                );",
            value_type = shape.value_type(),
            value_name = value_name(service, shape)
        ));
    }

    parts.push("}".to_owned());
    parts.join("\n")
}

fn key_name(service: &Service<'_>, shape: &Shape) -> String {
    let key_name = shape
        .key
        .as_ref()
        .expect("Key undefined")
        .location_name
        .as_ref()
        .map(String::as_ref)
        .unwrap_or_else(|| "key");
    capitalize_if_ec2(service, key_name)
}

fn value_name(service: &Service<'_>, shape: &Shape) -> String {
    let value_name = shape
        .value
        .as_ref()
        .expect("Value undefined")
        .location_name
        .as_ref()
        .map(String::as_ref)
        .unwrap_or_else(|| "value");
    capitalize_if_ec2(service, value_name)
}

fn member_location(service: &Service<'_>, member: &Member, default: &str) -> String {
    // Seems a bit hacky to avoid doing this just for EC2:
    if let Some(ref shape) = service.shape_for_member(member) {
        if service.protocol() != "ec2" && !shape.is_primitive() {
            if let Some(ref shape_member) = shape.member {
                let inner_name = member_location(service, shape_member, default);
                return capitalize_if_ec2(service, &inner_name);
            }
        }
    }
    let member_location = member
        .location_name
        .clone()
        .unwrap_or_else(|| default.to_owned());
    capitalize_if_ec2(service, &member_location)
}

fn capitalize_if_ec2(service: &Service<'_>, name: &str) -> String {
    match service.protocol() {
        "ec2" => util::capitalize_first(name),
        _ => name.to_owned(),
    }
}

fn generate_struct_serializer(service: &Service<'_>, shape: &Shape) -> String {
    format!(
        "let mut prefix = name.to_string();
        if prefix != \"\" {{
            prefix.push_str(\".\");
        }}

        {struct_field_serializers}
        ",
        struct_field_serializers = generate_struct_field_serializers(service, shape),
    )
}

fn generate_struct_field_serializers(service: &Service<'_>, shape: &Shape) -> String {
    shape
        .members
        .as_ref()
        .unwrap()
        .iter()
        .map(|(member_name, member)| {
            let primitive = service.shape_for_member(member).unwrap().is_primitive();

            if shape.required(member_name) {
                if primitive {
                    required_primitive_field_serializer(service, member_name, member)
                } else {
                    required_complex_field_serializer(service, member_name, member)
                }
            } else if primitive {
                optional_primitive_field_serializer(service, member_name, member)
            } else {
                optional_complex_field_serializer(service, member_name, member)
            }
        })
        .collect::<Vec<String>>()
        .join("\n")
}

fn optional_primitive_field_serializer(
    service: &Service<'_>,
    member_name: &str,
    member: &Member,
) -> String {
    if member.deprecated() {
        return "".to_owned();
    }
    let member_shape = service.shape_for_member(member).unwrap();
    let expression = serialize_primitive_expression(member_shape.shape_type, "field_value");

    format!(
        "if let Some(ref field_value) = obj.{field_name} {{
                params.put(&format!(\"{{}}{{}}\", prefix, \"{tag_name}\"), {expression});
            }}",
        field_name = generate_field_name(member_name),
        expression = expression,
        tag_name = member_location(service, member, member_name)
    )
}

fn required_primitive_field_serializer(
    service: &Service<'_>,
    member_name: &str,
    member: &Member,
) -> String {
    let member_shape = service.shape_for_member(member).unwrap();
    let expression = serialize_primitive_expression(
        member_shape.shape_type,
        &format!("obj.{}", generate_field_name(member_name)),
    );

    format!(
        "params.put(&format!(\"{{}}{{}}\", prefix, \"{tag_name}\"), {expression});",
        expression = expression,
        tag_name = member_location(service, member, member_name)
    )
}

fn serialize_primitive_expression(shape_type: ShapeType, var_name: &str) -> String {
    match shape_type {
        ShapeType::String
        | ShapeType::Timestamp
        | ShapeType::Integer
        | ShapeType::Double
        | ShapeType::Long
        | ShapeType::Boolean => format!("&{}", var_name),
        ShapeType::Blob => format!("::std::str::from_utf8(&{}).unwrap()", var_name),
        shape_type => panic!("Unknown primitive shape type: {:?}", shape_type),
    }
}

fn required_complex_field_serializer(
    service: &Service<'_>,
    member_name: &str,
    member: &Member,
) -> String {
    let tag_snip: String;
    let tag_name = member_location(service, member, member_name);
    if service.service_id() == Some("SNS") && member.shape == "MapStringToString" {
        tag_snip = format!(
            "&format!(\"{{}}{{}}.entry\", prefix, \"{tag_name}\")",
            tag_name = tag_name
        );
    } else {
        tag_snip = format!(
            "&format!(\"{{}}{{}}\", prefix, \"{tag_name}\")",
            tag_name = tag_name
        );
    }

    format!(
        "{member_shape}Serializer::serialize(
                params,
                {tag_snip},
                &obj.{field_name},
            );",
        field_name = generate_field_name(member_name),
        member_shape = member.shape,
        tag_snip = tag_snip,
    )
}

fn optional_complex_field_serializer(
    service: &Service<'_>,
    member_name: &str,
    member: &Member,
) -> String {
    let tag_snip: String;
    let tag_name = member_location(service, member, member_name);
    if service.service_id() == Some("SNS") && member.shape == "MapStringToString" {
        tag_snip = format!(
            "&format!(\"{{}}{{}}.entry\", prefix, \"{tag_name}\")",
            tag_name = tag_name
        );
    } else {
        tag_snip = format!(
            "&format!(\"{{}}{{}}\", prefix, \"{tag_name}\")",
            tag_name = tag_name
        );
    }
    format!(
        "if let Some(ref field_value) = obj.{field_name} {{
                {member_shape_name}Serializer::serialize(
                    params,
                    {tag_snip},
                    field_value,
                );
            }}",
        field_name = generate_field_name(member_name),
        member_shape_name = member.shape,
        tag_snip = tag_snip,
    )
}

fn generate_documentation(operation: &Operation) -> String {
    match operation.documentation {
        Some(ref docs) => crate::doco::Item(docs).to_string(),
        None => "".to_owned(),
    }
}

fn generate_method_signature(
    operation_name: &str,
    operation: &Operation,
    service: &Service<'_>,
) -> String {
    if operation.input.is_some() {
        format!(
            "fn {operation_name}(&self, input: {input_type}) -> RusotoFuture<{output_type}, {error_type}>",
            input_type = operation.input.as_ref().unwrap().shape,
            operation_name = operation.name.to_snake_case(),
            output_type = &operation.output_shape_or("()"),
            error_type = error_type_name(service, operation_name),
        )
    } else {
        format!(
            "fn {operation_name}(&self) -> RusotoFuture<{output_type}, {error_type}>",
            operation_name = operation.name.to_snake_case(),
            output_type = &operation.output_shape_or("()"),
            error_type = error_type_name(service, operation_name),
        )
    }
}<|MERGE_RESOLUTION|>--- conflicted
+++ resolved
@@ -242,21 +242,15 @@
     let primitive_value = value_shape.is_primitive();
 
     if primitive_value {
-<<<<<<< HEAD
         if service.service_id() == Some("SNS") {
-            parts.push(format!(
-                "params.put(&format!(\"{{}}.{{}}\", prefix, \"value\"), &value);"
-            ));
+            parts.push(
+                "params.put(&format!(\"{}.{}\", prefix, \"value\"), &value);".to_string()
+            );
         } else {
-            parts.push(format!(
-                "params.put(&format!(\"{{}}.{{}}\", prefix, \"Value\"), &value);"
-            ));
-        }
-=======
-        parts.push(
-            "params.put(&format!(\"{}.{}\", prefix, \"Value\"), &value);".to_string()
-        );
->>>>>>> 081d70bb
+            parts.push(
+                "params.put(&format!(\"{}.{}\", prefix, \"Value\"), &value);".to_string()
+            );
+        }
     } else {
         parts.push(format!(
             "{value_type}Serializer::serialize(
