--- conflicted
+++ resolved
@@ -6,6 +6,8 @@
 ## [Unreleased]
 
 (Please put changes here.)
+
+- Avoid caching `CredentialError` in `AutoRefreshingProvider`.
 
 ## [0.48.0] - 2022-04-24
 
@@ -27,15 +29,11 @@
 - Swap the non-RustCrypto `md5` crate for the RustCrypto `md-5` crate, to match
   usage of RustCrypto `sha2` crate
 - Remove `Sync` constraint on `ByteStream`-related functions.
-<<<<<<< HEAD
 - Update incorrect minimum versions of `async-trait`, `percent-encoding`, and
   `serde`
 - Avoid unnecessary calls to `to_string`
 - Remove unpublished and outdated `helpers` crate
 
-=======
-- Avoid caching `CredentialError` in `AutoRefreshingProvider`.
->>>>>>> 1b5c1f54
 ## [0.46.0] - 2021-01-05
 
 - Display `rusoto_core::Client` in docs
