# from https://github.com/japaric/rust-everywhere and https://github.com/yupferris/rustendo64/blob/master/appveyor.yml

os: Visual Studio 2015

environment:
  global:
    # This will be used as part of the zipfile name
    PROJECT_NAME: rusoto
  matrix:
    - TARGET: x86_64-pc-windows-msvc
      CHANNEL: stable
cache:
  - 'C:\Users\appveyor\.cargo'
# Install Rust and Cargo
# (Based on from https://github.com/rust-lang/libc/blob/master/appveyor.yml)
install:
  - curl -sSf -o rustup-init.exe https://win.rustup.rs
  - rustup-init.exe --default-host %TARGET% --default-toolchain %CHANNEL% -y
  - set PATH=%PATH%;C:\Users\appveyor\.cargo\bin;c:\cygwin\bin
  - rustc -Vv
  - cargo -V
  - git submodule update --init --recursive

# Equivalent to Travis' `script` phase
build_script:
  # https://github.com/sfackler/rust-openssl/issues/293
  - set DEP_OPENSSL_INCLUDE=C:\OpenSSL-Win64\include
  - set OPENSSL_INCLUDE_DIR=C:\OpenSSL-Win64\include
  - set OPENSSL_LIBS=ssleay32MT:libeay32MT
  - set OPENSSL_LIB_DIR=C:\OpenSSL-Win64\lib\VC
  - path C:\OpenSSL-Win64\bin;%PATH%
<<<<<<< HEAD
  # We only build and test a subset due to https://github.com/rusoto/rusoto/issues/537
  - cargo build --features "dynamodb s3 sqs" -vv
test_script:
  - cargo test --lib --features "dynamodb s3 sqs"
=======
  - ps: |
      $features = Select-String -Pattern "all =" -Path .\Cargo.toml | % { $_ -replace "\[","" -replace "\]","" -replace "=","" -replace ",","" } | %{ $_.split() }
      foreach ($feature in $features) { if ($feature.length -gt 0 -and $feature -notlike "*Cargo.toml*") { cargo build --features $feature } }

test_script:
  - ps: |
      $features = Select-String -Pattern "all =" -Path .\Cargo.toml | % { $_ -replace "\[","" -replace "\]","" -replace "=","" -replace ",","" } | %{ $_.split() }
      foreach ($feature in $features) { if ($feature.length -gt 0 -and $feature -notlike "*Cargo.toml*") { cargo test --lib --features $feature } }
>>>>>>> bd9e351b

branches:
  only:
    - master<|MERGE_RESOLUTION|>--- conflicted
+++ resolved
@@ -29,12 +29,7 @@
   - set OPENSSL_LIBS=ssleay32MT:libeay32MT
   - set OPENSSL_LIB_DIR=C:\OpenSSL-Win64\lib\VC
   - path C:\OpenSSL-Win64\bin;%PATH%
-<<<<<<< HEAD
-  # We only build and test a subset due to https://github.com/rusoto/rusoto/issues/537
-  - cargo build --features "dynamodb s3 sqs" -vv
-test_script:
   - cargo test --lib --features "dynamodb s3 sqs"
-=======
   - ps: |
       $features = Select-String -Pattern "all =" -Path .\Cargo.toml | % { $_ -replace "\[","" -replace "\]","" -replace "=","" -replace ",","" } | %{ $_.split() }
       foreach ($feature in $features) { if ($feature.length -gt 0 -and $feature -notlike "*Cargo.toml*") { cargo build --features $feature } }
@@ -43,7 +38,6 @@
   - ps: |
       $features = Select-String -Pattern "all =" -Path .\Cargo.toml | % { $_ -replace "\[","" -replace "\]","" -replace "=","" -replace ",","" } | %{ $_.split() }
       foreach ($feature in $features) { if ($feature.length -gt 0 -and $feature -notlike "*Cargo.toml*") { cargo test --lib --features $feature } }
->>>>>>> bd9e351b
 
 branches:
   only:
