//! Mock request dispatcher and credentials for unit testing rusoto AWS service clients
//!
//! All rusoto generated service clients come with a constuctor function named `new_with` which
//! accepts three arguments
//!
//! * A `rusoto_core::DispatchSignedRequest` implementation
//! * A `rusoto_core::credential::ProvideAwsCredentials` implementation
//! * A `rusoto_core::Region`
//!
//! This crate provides mock implementations to satisfy the first two.
//!
//! # Example
//!
//! The following is an example for the `rusoto_s3` crate but should
//! work for all service crates just the same. The code is commented
//! out for illustration but also to avoid a cyclic dependency in this crate.
//!
//! ```rust
//! extern crate rusoto_mock;
//! // extern crate rusoto_s3;
//!
//! use rusoto_mock::{MockCredentialsProvider, MockRequestDispatcher, MockResponseReader};
//!
//! fn main() {
//!    // let s3 = rusoto_s3::S3Client::new_with(
//!    //   MockRequestDispatcher::default().with_body(
//!    //      MockResponseReader::read_response("test-data", "s3-response.json")
//!    //   ),
//!    //   MockCredentialsProvider,
//!    //   Default::default()
//!    // );
//! }
//! ```
#![deny(missing_docs)]
use std::fs::File;
use std::io::Read;
use std::time::Duration;

<<<<<<< HEAD
use futures::future::{err, ok, FutureResult};
use http::{header::HeaderName, HeaderMap, HttpTryFrom, StatusCode};
use rusoto_core::credential::{AwsCredentials, CredentialsError, ProvideAwsCredentials};
=======
use async_trait::async_trait;
use futures::FutureExt;
use http::{HeaderMap, header::HeaderName, HttpTryFrom, StatusCode};
use rusoto_core::credential::{AwsCredentials, ProvideAwsCredentials};
>>>>>>> 62832c4b
use rusoto_core::request::HttpResponse;
use rusoto_core::signature::SignedRequest;
use rusoto_core::{ByteStream, DispatchSignedRequest, HttpDispatchError};
use serde::Serialize;

/// Provides a set of credentials that always resolve
/// successfully
pub struct MockCredentialsProvider;

#[async_trait]
impl ProvideAwsCredentials for MockCredentialsProvider {
    async fn credentials(&self) -> Result<rusoto_core::credential::AwsCredentials, rusoto_core::credential::CredentialsError> {
        Ok(AwsCredentials::new("mock_key", "mock_secret", None, None))
    }
}

/// Composes mock API responses
///
/// A Default is provided which returns an successful response with an empty body
///
/// These can be constructed using either a Default implementation or
///  with the [with_status](method.with_status) function.
///
#[derive(Default)]
pub struct MockRequestDispatcher {
    outcome: RequestOutcome,
    body: Vec<u8>,
    headers: HeaderMap<String>,
    request_checker: Option<Box<dyn Fn(&SignedRequest) + Send + Sync>>,
}

enum RequestOutcome {
    Performed(StatusCode),
    Failed(HttpDispatchError),
}

impl Default for RequestOutcome {
    fn default() -> RequestOutcome {
        RequestOutcome::Performed(StatusCode::default())
    }
}

impl MockRequestDispatcher {
    /// Returns a instance that mocks the status code that would
    /// be returned from AWS
    pub fn with_status(status: u16) -> MockRequestDispatcher {
        MockRequestDispatcher {
            outcome: RequestOutcome::Performed(StatusCode::try_from(status).unwrap()),
            ..MockRequestDispatcher::default()
        }
    }

    /// Mocks the service request failing with a communications error
    pub fn with_dispatch_error(error: HttpDispatchError) -> MockRequestDispatcher {
        MockRequestDispatcher {
            outcome: RequestOutcome::Failed(error),
            ..MockRequestDispatcher::default()
        }
    }

    /// Mocks the service response body what would be
    /// returned from AWS
    pub fn with_body(mut self, body: &str) -> MockRequestDispatcher {
        self.body = body.as_bytes().to_vec();
        self
    }

    /// Mocks the json serialized response body what would be
    /// returned from AWS
    pub fn with_json_body<B>(mut self, body: B) -> MockRequestDispatcher
    where
        B: Serialize,
    {
        self.body = serde_json::to_vec(&body).expect("failed to deserialize into json");
        self
    }

    /// Mocks the signed request checking applied to a request before sending
    /// to AWS
    pub fn with_request_checker<F>(mut self, checker: F) -> MockRequestDispatcher
    where
        F: Fn(&SignedRequest) + Send + Sync + 'static,
    {
        self.request_checker = Some(Box::new(checker));
        self
    }

    /// Mocks a single service header that would be returned from AWS
    pub fn with_header(mut self, key: &str, value: &str) -> MockRequestDispatcher {
        self.headers
            .insert(key.parse::<HeaderName>().unwrap(), value.into());
        self
    }
}

impl DispatchSignedRequest for MockRequestDispatcher {
    fn dispatch(&self, request: SignedRequest, _timeout: Option<Duration>) -> rusoto_core::request::DispatchSignedRequestFuture {
        if self.request_checker.is_some() {
            self.request_checker.as_ref().unwrap()(&request);
        }
        match self.outcome {
<<<<<<< HEAD
            RequestOutcome::Performed(ref status) => ok(HttpResponse {
                status: *status,
                body: ByteStream::from(self.body.clone()),
                headers: self.headers.clone(),
            }),
            RequestOutcome::Failed(ref error) => err(error.clone()),
=======
          RequestOutcome::Performed(ref status) => futures::future::ready(Ok(HttpResponse {
            status: *status,
            body: ByteStream::from(self.body.clone()),
            headers: self.headers.clone()
          })).boxed(),
          RequestOutcome::Failed(ref error) => futures::future::ready(Err(error.clone())).boxed(),
>>>>>>> 62832c4b
        }
    }
}

/// An interface for producing response body content
pub trait ReadMockResponse {
    /// Return a response body string for a given directory and file name
    fn read_response(dir_name: &str, file_name: &str) -> String;
}

/// Reads response body content from disk
pub struct MockResponseReader;

impl ReadMockResponse for MockResponseReader {
    fn read_response(dir_name: &str, response_name: &str) -> String {
        let file_name = format!("{}/{}", dir_name, response_name);

        let mut input_file = File::open(&file_name).expect("couldn't find file");

        let mut mock_response = String::new();

        input_file
            .read_to_string(&mut mock_response)
            .unwrap_or_else(|_| panic!("Failed to read {:?}", file_name));

        mock_response
    }
}<|MERGE_RESOLUTION|>--- conflicted
+++ resolved
@@ -36,16 +36,10 @@
 use std::io::Read;
 use std::time::Duration;
 
-<<<<<<< HEAD
-use futures::future::{err, ok, FutureResult};
-use http::{header::HeaderName, HeaderMap, HttpTryFrom, StatusCode};
-use rusoto_core::credential::{AwsCredentials, CredentialsError, ProvideAwsCredentials};
-=======
 use async_trait::async_trait;
 use futures::FutureExt;
-use http::{HeaderMap, header::HeaderName, HttpTryFrom, StatusCode};
+use http::{header::HeaderName, HeaderMap, HttpTryFrom, StatusCode};
 use rusoto_core::credential::{AwsCredentials, ProvideAwsCredentials};
->>>>>>> 62832c4b
 use rusoto_core::request::HttpResponse;
 use rusoto_core::signature::SignedRequest;
 use rusoto_core::{ByteStream, DispatchSignedRequest, HttpDispatchError};
@@ -57,7 +51,10 @@
 
 #[async_trait]
 impl ProvideAwsCredentials for MockCredentialsProvider {
-    async fn credentials(&self) -> Result<rusoto_core::credential::AwsCredentials, rusoto_core::credential::CredentialsError> {
+    async fn credentials(
+        &self,
+    ) -> Result<rusoto_core::credential::AwsCredentials, rusoto_core::credential::CredentialsError>
+    {
         Ok(AwsCredentials::new("mock_key", "mock_secret", None, None))
     }
 }
@@ -142,26 +139,22 @@
 }
 
 impl DispatchSignedRequest for MockRequestDispatcher {
-    fn dispatch(&self, request: SignedRequest, _timeout: Option<Duration>) -> rusoto_core::request::DispatchSignedRequestFuture {
+    fn dispatch(
+        &self,
+        request: SignedRequest,
+        _timeout: Option<Duration>,
+    ) -> rusoto_core::request::DispatchSignedRequestFuture {
         if self.request_checker.is_some() {
             self.request_checker.as_ref().unwrap()(&request);
         }
         match self.outcome {
-<<<<<<< HEAD
-            RequestOutcome::Performed(ref status) => ok(HttpResponse {
+            RequestOutcome::Performed(ref status) => futures::future::ready(Ok(HttpResponse {
                 status: *status,
                 body: ByteStream::from(self.body.clone()),
                 headers: self.headers.clone(),
-            }),
-            RequestOutcome::Failed(ref error) => err(error.clone()),
-=======
-          RequestOutcome::Performed(ref status) => futures::future::ready(Ok(HttpResponse {
-            status: *status,
-            body: ByteStream::from(self.body.clone()),
-            headers: self.headers.clone()
-          })).boxed(),
-          RequestOutcome::Failed(ref error) => futures::future::ready(Err(error.clone())).boxed(),
->>>>>>> 62832c4b
+            }))
+            .boxed(),
+            RequestOutcome::Failed(ref error) => futures::future::ready(Err(error.clone())).boxed(),
         }
     }
 }
